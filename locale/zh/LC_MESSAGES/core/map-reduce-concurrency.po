--- conflicted
+++ resolved
@@ -1,29 +1,8 @@
-<<<<<<< HEAD
-# SOME DESCRIPTIVE TITLE.
-# Copyright (C) 2011-2014, MongoDB, Inc.
-# This file is distributed under the same license as the mongodb-manual package.
-#
-# Translators:
-=======
 # 
->>>>>>> 2ec0463a
 msgid ""
 msgstr ""
 "Project-Id-Version: mongodb-manual 3.0\n"
 "Report-Msgid-Bugs-To: \n"
-<<<<<<< HEAD
-"POT-Creation-Date: 2014-04-08 13:03-0400\n"
-"PO-Revision-Date: 2014-11-28 10:20+0800\n"
-"Last-Translator: tychoish <tychoish@gmail.com>\n"
-"Language-Team: Chinese (http://www.transifex.com/projects/p/mongodb-manual/"
-"language/zh/)\n"
-"MIME-Version: 1.0\n"
-"Content-Type: text/plain; charset=UTF-8\n"
-"Content-Transfer-Encoding: 8bit\n"
-"Language: zh\n"
-"Plural-Forms: nplurals=1; plural=0;\n"
-"X-Generator: Poedit 1.6.9\n"
-=======
 "POT-Creation-Date: 2015-08-20 19:13-0400\n"
 "PO-Revision-Date: YEAR-MO-DA HO:MI+ZONE\n"
 "Last-Translator: FULL NAME <EMAIL@ADDRESS>\n"
@@ -31,7 +10,6 @@
 "MIME-Version: 1.0\n"
 "Content-Type: text/plain; charset=UTF-8\n"
 "Content-Transfer-Encoding: 8bit\n"
->>>>>>> 2ec0463a
 
 #: ../source/core/map-reduce-concurrency.txt:3
 msgid "Map Reduce Concurrency"
@@ -85,35 +63,11 @@
 "作。在2.4版本以前，JavaScript 代码（例如 ``map``, ``reduce``, ``finalize`` 方"
 "法)是运行在单个线程中。"
 
-<<<<<<< HEAD
-#: ../source/core/map-reduce-concurrency.txt:22
-msgid ""
-"If the output collection exists, then the output actions (i.e. ``merge``, "
-"``replace``, ``reduce``) take a write lock. This write lock is *global*, and "
-"blocks all operations on the :program:`mongod` instance."
-msgstr ""
-"如果输出集合已经存在，那么输出操作（例如 ``merge``, ``replace``, ``reduce``）"
-"会持有一个写锁。这个写锁是 *全局的*，它会阻塞所有 :program:`mongod` 实例中的操"
-"作。"
-
-=======
->>>>>>> 2ec0463a
 #: ../source/core/map-reduce-concurrency.txt:34
 msgid ""
 "The final write lock during post-processing makes the results appear "
 "atomically. However, output actions ``merge`` and ``reduce`` may take "
-<<<<<<< HEAD
-"minutes to process. For the ``merge`` and ``reduce``, the ``nonAtomic`` flag "
-"is available, which releases the lock between writing each output document. "
-"the :method:`db.collection.mapReduce()` reference for more information."
-msgstr ""
-"在对结果集的后期处理上，对锁的持有表现出原子性。需要注意的是，输出操作 "
-"``merge`` 和 ``reduce`` 操作可能需要花费几分钟时间。对于 ``merge`` 和 "
-"``reduce``，有一个可选项 ``nonAtomic`` ，可以仅在写每个文档的时候持有锁，"
-"而不是整个操作执行期间。更多信息请查看 :method:`db.collection.mapReduce()`。"
-=======
 "minutes to process. For the ``merge`` and ``reduce``, the ``nonAtomic`` flag"
 " is available, which releases the lock between writing each output document."
 " See the :method:`db.collection.mapReduce()` reference for more information."
-msgstr ""
->>>>>>> 2ec0463a
+msgstr ""