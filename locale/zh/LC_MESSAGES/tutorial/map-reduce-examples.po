#
msgid ""
msgstr ""
"Project-Id-Version: mongodb-manual 3.0\n"
"Report-Msgid-Bugs-To: \n"
"POT-Creation-Date: 2015-08-20 19:13-0400\n"
"PO-Revision-Date: YEAR-MO-DA HO:MI+ZONE\n"
"Last-Translator: FULL NAME <EMAIL@ADDRESS>\n"
"Language-Team: LANGUAGE <LL@li.org>\n"
"MIME-Version: 1.0\n"
"Content-Type: text/plain; charset=UTF-8\n"
"Content-Transfer-Encoding: 8bit\n"

#: ../source/tutorial/map-reduce-examples.txt:3
msgid "Map-Reduce Examples"
msgstr "Map-Reduce 例子"

#: ../source/tutorial/map-reduce-examples.txt:13
msgid ""
"In the :program:`mongo` shell, the :method:`db.collection.mapReduce()` "
"method is a wrapper around the :dbcommand:`mapReduce` command. The following"
" examples use the :method:`db.collection.mapReduce()` method:"
msgstr ""
"在 :program:`mongo` 命令行， :method:`db.collection.mapReduce()` 方法封装了 :"
"dbcommand:`mapReduce` 命令。下面是一些使用 :method:`db.collection."
"mapReduce()` 方法的例子："

#: ../source/includes/examples-map-reduce.rst:3
msgid ""
"Consider the following map-reduce operations on a collection ``orders`` that"
" contains documents of the following prototype:"
msgstr ""
"接下来的map-reduce操作都是在集合 ``orders`` 上执行，集合中的文档格式类似于："

#: ../source/includes/examples-map-reduce.rst:21
msgid "Return the Total Price Per Customer"
msgstr "计算每个顾客的总金额"

#: ../source/includes/examples-map-reduce.rst:25
msgid ""
"Perform the map-reduce operation on the ``orders`` collection to group by "
"the ``cust_id``, and calculate the sum of the ``price`` for each "
"``cust_id``:"
msgstr ""
"首先在 ``orders`` 集合上按 ``cust_id`` 字段值执行分组map-reduce操作，并对每个"
"分组内文档的 ``price`` 字段进行求和操作。"

#: ../source/includes/examples-map-reduce.rst:31
#: ../source/includes/examples-map-reduce.rst:93
msgid "Define the map function to process each input document:"
msgstr "定义map方法来处理每一个输入文档："

#: ../source/includes/examples-map-reduce.rst:33
#: ../source/includes/examples-map-reduce.rst:95
msgid ""
"In the function, ``this`` refers to the document that the map-reduce "
"operation is processing."
msgstr "在方法中，``this`` 指的是当前 map-reduce 操作正在处理的文档。"

#: ../source/includes/examples-map-reduce.rst:36
msgid ""
"The function maps the ``price`` to the ``cust_id`` for each document and "
"emits the ``cust_id`` and ``price`` pair."
msgstr ""
"该方法把每一个文档的 ``price`` 和 ``cust_id`` 字段映射为一对，并提交 "
"``cust_id`` 和 ``price`` 的配对。 "

#: ../source/includes/examples-map-reduce.rst:47
msgid ""
"Define the corresponding reduce function with two arguments ``keyCustId`` "
"and ``valuesPrices``:"
msgstr "定义对应的reduce函数，入参是 ``keyCustId`` 和 ``valuesPrices``: "

#: ../source/includes/examples-map-reduce.rst:50
msgid ""
"The ``valuesPrices`` is an array whose elements are the ``price`` values "
"emitted by the map function and grouped by ``keyCustId``."
msgstr ""
"``valuesPrices`` 字段是一个数组，保存了由map函数提交的按 ``keyCustId`` 分组"
"的多个 ``price`` 值。"

#: ../source/includes/examples-map-reduce.rst:53
msgid ""
"The function reduces the ``valuesPrice`` array to the sum of its elements."
msgstr "reduce函数最终对 ``valuesPrice`` 数组内的元素值执行求和运算。"

#: ../source/includes/examples-map-reduce.rst:62
msgid ""
"Perform the map-reduce on all documents in the ``orders`` collection using "
"the ``mapFunction1`` map function and the ``reduceFunction1`` reduce "
"function."
msgstr ""
"使用 ``mapFunction1`` 方法和 ``reduceFunction1`` 方法对 ``orders`` "
"集合中的文档执行 map-reduce。"

#: ../source/includes/examples-map-reduce.rst:74
msgid ""
"This operation outputs the results to a collection named "
"``map_reduce_example``. If the ``map_reduce_example`` collection already "
"exists, the operation will replace the contents with the results of this "
"map-reduce operation:"
msgstr ""
"本次操作的结果输出到 ``map_reduce_example`` 集合中。如果 "
"``map_reduce_example`` 集合已经存在，本次操作会把旧的记录覆盖。"

#: ../source/includes/examples-map-reduce.rst:82
msgid "Calculate Order and Total Quantity with Average Quantity Per Item"
msgstr "计算订单总量和每种 ``sku`` 订购量的平均值"

#: ../source/includes/examples-map-reduce.rst:86
msgid ""
"In this example, you will perform a map-reduce operation on the ``orders`` "
"collection for all documents that have an ``ord_date`` value greater than "
"``01/01/2012``. The operation groups by the ``item.sku`` field, and "
"calculates the number of orders and the total quantity ordered for each "
"``sku``. The operation concludes by calculating the average quantity per "
"order for each ``sku`` value:"
msgstr ""
"在这个例子中，会对集合 ``orders`` 中所有的 ``ord_date`` 大于"
" ``01/01/2012`` 的文档执行map-reduce操作。该操作对所有文档按 ``item.sku`` 字段的值进行分"
"组，并计算订单总数和每种 ``sku`` 订购量的总和，同时也会计算每种 ``sku`` "
"的平均值。"

#: ../source/includes/examples-map-reduce.rst:98
msgid ""
"For each item, the function associates the ``sku`` with a new object "
"``value`` that contains the ``count`` of ``1`` and the item ``qty`` for the "
"order and emits the ``sku`` and ``value`` pair."
msgstr ""
"该方法逐个处理文档中的每个名目，为每个名目创建一个 ``sku`` 和 ``value`` 的联"
"合，"


#: ../source/includes/examples-map-reduce.rst:115
msgid ""
"Define the corresponding reduce function with two arguments ``keySKU`` and "
"``countObjVals``:"
msgstr "定义相应的reduce函数，它使用两个参数 ``keySKU`` 和 ``countObjVals``："

#: ../source/includes/examples-map-reduce.rst:118
msgid ""
"``countObjVals`` is an array whose elements are the objects mapped to the "
"grouped ``keySKU`` values passed by map function to the reducer function."
msgstr ""
"``countObjVals`` 是一个数组字段，保存了从map函数提交给reduce函数的分组后的多"
"个 ``keySKU`` 值。"

#: ../source/includes/examples-map-reduce.rst:122
msgid ""
"The function reduces the ``countObjVals`` array to a single object "
"``reducedValue`` that contains the ``count`` and the ``qty`` fields."
msgstr ""
"该方法对 ``countObjVals`` 数组进行reduce，转换为一个单独的对象 "
"``reducedValue`` "


#: ../source/includes/examples-map-reduce.rst:126
msgid ""
"In ``reducedVal``, the ``count`` field contains the sum of the ``count`` "
"fields from the individual array elements, and the ``qty`` field contains "
"the sum of the ``qty`` fields from the individual array elements."
msgstr ""
"在 ``reducedVal`` 中， 字段 ``count`` 的值是对数组中每个元素中的 ``count`` 值"
"求和的结果，``qty`` 字段的值是对对数组中每个元素中的 ``qty`` 值求和的结果。"

#: ../source/includes/examples-map-reduce.rst:144
msgid ""
"Define a finalize function with two arguments ``key`` and ``reducedVal``. "
"The function modifies the ``reducedVal`` object to add a computed field "
"named ``avg`` and returns the modified object:"
msgstr ""
"定义一个使用两个参数 ``key`` 和 ``reducedVal`` 的结束函数。该函数在 "
"``reducedVal`` 中添加一个平均值 ``avg`` 字段，然后返回修改后的对象："

#: ../source/includes/examples-map-reduce.rst:159
msgid ""
"Perform the map-reduce operation on the ``orders`` collection using the "
"``mapFunction2``, ``reduceFunction2``, and ``finalizeFunction2`` functions."
msgstr ""
"在 ``orders`` 集合上执行使用了 ``mapFunction2``, ``reduceFunction2``， 和 "
"``finalizeFunction2`` 方法的 map-reduce 操作。"

#: ../source/includes/examples-map-reduce.rst:176
msgid ""
"This operation uses the ``query`` field to select only those documents with "
"``ord_date`` greater than ``new Date(01/01/2012)``. Then it output the "
"results to a collection ``map_reduce_example``. If the "
"``map_reduce_example`` collection already exists, the operation will merge "
"the existing contents with the results of this map-reduce operation."
msgstr ""
<<<<<<< HEAD
"本次操作使用了 ``query`` 字段来选择那些 ``ord_date`` 值大于 ``"
"01/01/2012`` 的文档。然后把结果输出到集合 ``map_reduce_example`` 中。如"
"果 ``map_reduce_example`` 已经存在，该输出会合并新的结果到集合中。"
=======

#: ../source/tutorial/map-reduce-examples.txt:0
msgid "On this page"
msgstr ""
>>>>>>> 7b6fda55
<|MERGE_RESOLUTION|>--- conflicted
+++ resolved
@@ -188,13 +188,8 @@
 "``map_reduce_example`` collection already exists, the operation will merge "
 "the existing contents with the results of this map-reduce operation."
 msgstr ""
-<<<<<<< HEAD
-"本次操作使用了 ``query`` 字段来选择那些 ``ord_date`` 值大于 ``"
-"01/01/2012`` 的文档。然后把结果输出到集合 ``map_reduce_example`` 中。如"
-"果 ``map_reduce_example`` 已经存在，该输出会合并新的结果到集合中。"
-=======
+
 
 #: ../source/tutorial/map-reduce-examples.txt:0
 msgid "On this page"
 msgstr ""
->>>>>>> 7b6fda55
