--- conflicted
+++ resolved
@@ -8,11 +8,7 @@
 msgstr ""
 "Project-Id-Version: MongoDB Manual\n"
 "Report-Msgid-Bugs-To: \n"
-<<<<<<< HEAD
-"POT-Creation-Date: 2019-03-19 11:02-0400\n"
-=======
 "POT-Creation-Date: 2016-12-08 12:02-0500\n"
->>>>>>> 2478a500
 "PO-Revision-Date: 2013-12-16 22:33+0000\n"
 "Last-Translator: tychoish <tychoish@gmail.com>\n"
 "Language: es\n"
@@ -24,39 +20,21 @@
 "Content-Transfer-Encoding: 8bit\n"
 "Generated-By: Babel 2.6.0\n"
 
-<<<<<<< HEAD
-=======
 # 8922bf511bdb4dbb86d5fe145260fda3
->>>>>>> 2478a500
 #: ../source/release-notes/2.4-javascript.txt:3
 msgid "JavaScript Changes in MongoDB 2.4"
 msgstr ""
 
-<<<<<<< HEAD
-=======
 # 0534cf456180489dbff0aa0f68b0a0a7
 #: ../source/release-notes/2.4-javascript.txt
 msgid "On this page"
 msgstr ""
 
 # 4e2d7604310c4726af09778e309b55a3
->>>>>>> 2478a500
 #: ../source/release-notes/2.4-javascript.txt:13
 msgid ""
 "Consider the following impacts of :ref:`2.4-release-javascript-change` in"
 " MongoDB 2.4:"
-<<<<<<< HEAD
-msgstr ""
-
-#: ../source/release-notes/2.4-javascript.txt:18
-msgid ""
-"Use the new :js:func:`interpreterVersion()` method in the "
-":binary:`~bin.mongo` shell and the :data:`~buildInfo.javascriptEngine` "
-"field in the output of :method:`db.serverBuildInfo()` to determine which "
-"JavaScript engine a MongoDB binary uses."
-msgstr ""
-
-=======
 msgstr ""
 
 # b61a1ce15fd442e6985ab80e02131ca7
@@ -74,41 +52,26 @@
 msgstr ""
 
 # 0e9801d2156446e99c3ab89bb021bf90
->>>>>>> 2478a500
 #: ../source/release-notes/2.4-javascript.txt:24
 msgid "Improved Concurrency"
 msgstr ""
 
-<<<<<<< HEAD
-#: ../source/release-notes/2.4-javascript.txt:26
-msgid ""
-"Previously, MongoDB operations that required the JavaScript interpreter "
-"had to acquire a lock, and a single :binary:`~bin.mongod` could only run "
-"a single JavaScript operation at a time. The switch to V8 improves "
-=======
 # 1e9bfd6a486d496dad557957434ef66c
 #: ../source/release-notes/2.4-javascript.txt:26
 msgid ""
 "Previously, MongoDB operations that required the JavaScript interpreter "
 "had to acquire a lock, and a single :program:`mongod` could only run a "
 "single JavaScript operation at a time. The switch to V8 improves "
->>>>>>> 2478a500
 "concurrency by permitting multiple JavaScript operations to run at the "
 "same time."
 msgstr ""
 
-<<<<<<< HEAD
-=======
 # 73fe446c9b7b4a8f9e618250d8f253c0
->>>>>>> 2478a500
 #: ../source/release-notes/2.4-javascript.txt:33
 msgid "Modernized JavaScript Implementation (ES5)"
 msgstr ""
 
-<<<<<<< HEAD
-=======
 # 38eb09bc944f42288afca3b0ab0a19ca
->>>>>>> 2478a500
 #: ../source/release-notes/2.4-javascript.txt:35
 msgid ""
 "The 5th edition of `ECMAscript <http://www.ecma-"
@@ -116,146 +79,101 @@
 "ES5, adds many new language features, including:"
 msgstr ""
 
-<<<<<<< HEAD
-=======
 # 779c9a9450ee4e778585710a52881d8c
->>>>>>> 2478a500
 #: ../source/release-notes/2.4-javascript.txt:39
 msgid ""
 "standardized `JSON <http://www.ecma-"
 "international.org/ecma-262/5.1/#sec-15.12.1>`_,"
 msgstr ""
 
-<<<<<<< HEAD
-=======
 # 0b7ea050922342ce942391c11744c149
->>>>>>> 2478a500
 #: ../source/release-notes/2.4-javascript.txt:42
 msgid ""
 "`strict mode <http://www.ecma-"
 "international.org/ecma-262/5.1/#sec-4.2.2>`_,"
 msgstr ""
 
-<<<<<<< HEAD
-=======
 # 00ebf1f522494b198cc84a8b0d2fc832
->>>>>>> 2478a500
 #: ../source/release-notes/2.4-javascript.txt:45
 msgid ""
 "`function.bind() <http://www.ecma-"
 "international.org/ecma-262/5.1/#sec-15.3.4.5>`_,"
 msgstr ""
 
-<<<<<<< HEAD
-=======
 # 448ecdf0505b450fb82daa474a1dbe45
->>>>>>> 2478a500
 #: ../source/release-notes/2.4-javascript.txt:48
 msgid ""
 "`array extensions <http://www.ecma-"
 "international.org/ecma-262/5.1/#sec-15.4.4.16>`_, and"
 msgstr ""
 
-<<<<<<< HEAD
-=======
 # b7299ec10634483ca187d34f85bebc45
->>>>>>> 2478a500
 #: ../source/release-notes/2.4-javascript.txt:51
 msgid "getters and setters."
 msgstr ""
 
-<<<<<<< HEAD
-=======
 # 9fdd75f68f2d449998d4109c352db9a7
->>>>>>> 2478a500
 #: ../source/release-notes/2.4-javascript.txt:53
 msgid ""
 "With V8, MongoDB supports the ES5 implementation of Javascript with the "
 "following exceptions."
 msgstr ""
 
-<<<<<<< HEAD
-=======
 # 582fd818a25f4f1b81a1e3841c7faeb0
->>>>>>> 2478a500
 #: ../source/release-notes/2.4-javascript.txt:58
 msgid ""
 "The following features do not work as expected on documents **returned "
 "from MongoDB queries**:"
 msgstr ""
 
-<<<<<<< HEAD
-=======
 # 7c2d06c3548143fb8dcd576b8c4000ac
->>>>>>> 2478a500
 #: ../source/release-notes/2.4-javascript.txt:61
 msgid ""
 "``Object.seal()`` throws an exception on documents returned from MongoDB "
 "queries."
 msgstr ""
 
-<<<<<<< HEAD
-=======
 # dbb424ed98c144e3af1d0393ca1f35c1
->>>>>>> 2478a500
 #: ../source/release-notes/2.4-javascript.txt:64
 msgid ""
 "``Object.freeze()`` throws an exception on documents returned from "
 "MongoDB queries."
 msgstr ""
 
-<<<<<<< HEAD
-=======
 # 2cb7b07964ca474596eae00590c31b06
->>>>>>> 2478a500
 #: ../source/release-notes/2.4-javascript.txt:67
 msgid ""
 "``Object.preventExtensions()`` incorrectly allows the addition of new "
 "properties on documents returned from MongoDB queries."
 msgstr ""
 
-<<<<<<< HEAD
-=======
 # 5aa724a3afd8449abc39338acf0906b6
->>>>>>> 2478a500
 #: ../source/release-notes/2.4-javascript.txt:70
 msgid ""
 "``enumerable`` properties, when added to documents returned from MongoDB "
 "queries, are not saved during write operations."
 msgstr ""
 
-<<<<<<< HEAD
-=======
 # 28279146148441aca5321bafe9e25d67
->>>>>>> 2478a500
 #: ../source/release-notes/2.4-javascript.txt:73
 msgid ""
 "See :issue:`SERVER-8216`, :issue:`SERVER-8223`, :issue:`SERVER-8215`, and"
 " :issue:`SERVER-8214` for more information."
 msgstr ""
 
-<<<<<<< HEAD
-=======
 # 9f555585b33342e1b3dcd706b24acba0
->>>>>>> 2478a500
 #: ../source/release-notes/2.4-javascript.txt:76
 msgid ""
 "For objects that have not been returned from MongoDB queries, the "
 "features work as expected."
 msgstr ""
 
-<<<<<<< HEAD
-=======
 # e4d2a47ca9824ebe8b905eab6be642ad
->>>>>>> 2478a500
 #: ../source/release-notes/2.4-javascript.txt:80
 msgid "Removed Non-Standard SpiderMonkey Features"
 msgstr ""
 
-<<<<<<< HEAD
-=======
 # cdb55542c2fc4699b935c920312cf3c5
->>>>>>> 2478a500
 #: ../source/release-notes/2.4-javascript.txt:82
 msgid ""
 "V8 does **not** support the following *non-standard* `SpiderMonkey "
@@ -264,18 +182,12 @@
 "JavaScript engine."
 msgstr ""
 
-<<<<<<< HEAD
-=======
 # 5c464f33f5154e46a119db97692708eb
->>>>>>> 2478a500
 #: ../source/release-notes/2.4-javascript.txt:88
 msgid "E4X Extensions"
 msgstr ""
 
-<<<<<<< HEAD
-=======
 # 3b29383943284f7eb7cd264147cb1c9f
->>>>>>> 2478a500
 #: ../source/release-notes/2.4-javascript.txt:90
 msgid ""
 "V8 does not support the *non-standard* `E4X "
@@ -286,68 +198,44 @@
 "code."
 msgstr ""
 
-<<<<<<< HEAD
-=======
 # 02aa3f9ef3d94477aa8cf3a886ab2f7c
->>>>>>> 2478a500
 #: ../source/release-notes/2.4-javascript.txt:97
 msgid ""
 "You need to use alternative XML processing if you used any of the "
 "following constructors/methods:"
 msgstr ""
 
-<<<<<<< HEAD
-=======
 # 50bfcf65f0864c4fb5d144e3d7f1de15
->>>>>>> 2478a500
 #: ../source/release-notes/2.4-javascript.txt:100
 msgid "``XML()``"
 msgstr ""
 
-<<<<<<< HEAD
-=======
 # 94ca8aafb6864effa15ae8d829193c92
->>>>>>> 2478a500
 #: ../source/release-notes/2.4-javascript.txt:102
 msgid "``Namespace()``"
 msgstr ""
 
-<<<<<<< HEAD
-=======
 # c6984721103c4ba9917b5b76adef0920
->>>>>>> 2478a500
 #: ../source/release-notes/2.4-javascript.txt:104
 msgid "``QName()``"
 msgstr ""
 
-<<<<<<< HEAD
-=======
 # a69a6de41c144818a270d14ad4516362
->>>>>>> 2478a500
 #: ../source/release-notes/2.4-javascript.txt:106
 msgid "``XMLList()``"
 msgstr ""
 
-<<<<<<< HEAD
-=======
 # 717208bff70444f28c8eb3f1b975062f
->>>>>>> 2478a500
 #: ../source/release-notes/2.4-javascript.txt:108
 msgid "``isXMLName()``"
 msgstr ""
 
-<<<<<<< HEAD
-=======
 # d0301d5e37da4eaeb0ff36797b696823
->>>>>>> 2478a500
 #: ../source/release-notes/2.4-javascript.txt:111
 msgid "Destructuring Assignment"
 msgstr ""
 
-<<<<<<< HEAD
-=======
 # b8a133ac347345c1bea0db739dd48eec
->>>>>>> 2478a500
 #: ../source/release-notes/2.4-javascript.txt:113
 msgid ""
 "V8 does not support the non-standard destructuring assignments. "
@@ -357,8 +245,6 @@
 "US/docs/JavaScript/New_in_JavaScript/1.7#Destructuring_assignment_(Merge_into_own_page.2Fsection)>`_"
 msgstr ""
 
-<<<<<<< HEAD
-=======
 # cdd2e18f067a4bda99133e416937a275
 # 1c4096e901754b0497a4da7e6576d285
 # 82f4fd4d08b643f8b5f85eef6f3d7936
@@ -371,25 +257,18 @@
 msgstr ""
 
 # 371bc789a3db4096b1f972531e319fe6
->>>>>>> 2478a500
 #: ../source/release-notes/2.4-javascript.txt:121
 msgid ""
 "The following destructuring assignment is **invalid** with V8 and throws "
 "a ``SyntaxError``:"
 msgstr ""
 
-<<<<<<< HEAD
-=======
 # cfef622213fd4d328c57c9cd131ffb89
->>>>>>> 2478a500
 #: ../source/release-notes/2.4-javascript.txt:132
 msgid "``Iterator()``, ``StopIteration()``, and Generators"
 msgstr ""
 
-<<<<<<< HEAD
-=======
 # b8631da134654bd193bed5f6d40dd5af
->>>>>>> 2478a500
 #: ../source/release-notes/2.4-javascript.txt:134
 msgid ""
 "V8 does not support `Iterator(), StopIteration(), and generators "
@@ -397,34 +276,22 @@
 "US/docs/JavaScript/Guide/Iterators_and_Generators>`_."
 msgstr ""
 
-<<<<<<< HEAD
-=======
 # cb8e3ff5745e409ebaa5383610912afc
->>>>>>> 2478a500
 #: ../source/release-notes/2.4-javascript.txt:138
 msgid "``InternalError()``"
 msgstr ""
 
-<<<<<<< HEAD
-=======
 # 41d2bcc8758545c2a6bc83fa355fb324
->>>>>>> 2478a500
 #: ../source/release-notes/2.4-javascript.txt:140
 msgid "V8 does not support ``InternalError()``. Use ``Error()`` instead."
 msgstr ""
 
-<<<<<<< HEAD
-=======
 # e89139a112664eb6aac59d5051b838f0
->>>>>>> 2478a500
 #: ../source/release-notes/2.4-javascript.txt:143
 msgid "``for each...in`` Construct"
 msgstr ""
 
-<<<<<<< HEAD
-=======
 # e59b1f3441f547ebafb37e108fda2664
->>>>>>> 2478a500
 #: ../source/release-notes/2.4-javascript.txt:145
 msgid ""
 "V8 does not support the use of `for each...in "
@@ -433,44 +300,29 @@
 "``for (var x in y)`` construct instead."
 msgstr ""
 
-<<<<<<< HEAD
-=======
 # ce29c60714414f28a84ec64eb31f6007
->>>>>>> 2478a500
 #: ../source/release-notes/2.4-javascript.txt:152
 msgid "The following ``for each (var x in y)`` construct is **invalid** with V8:"
 msgstr ""
 
-<<<<<<< HEAD
-=======
 # 35ef30aac9f542caa70fffc70f0d3bd9
->>>>>>> 2478a500
 #: ../source/release-notes/2.4-javascript.txt:163
 msgid "Instead, in version 2.4, you can use the ``for (var x in y)`` construct:"
 msgstr ""
 
-<<<<<<< HEAD
-=======
 # 5a0d1fee6a0e41b89fcae685d2fe4d10
->>>>>>> 2478a500
 #: ../source/release-notes/2.4-javascript.txt:175
 msgid ""
 "You can also use the array *instance* method ``forEach()`` with the ES5 "
 "method ``Object.keys()``:"
 msgstr ""
 
-<<<<<<< HEAD
-=======
 # 49e41b47455c4b1fb03d1951069ec27e
->>>>>>> 2478a500
 #: ../source/release-notes/2.4-javascript.txt:186
 msgid "Array Comprehension"
 msgstr ""
 
-<<<<<<< HEAD
-=======
 # 0cc0aa9357bf429fa0e6a7ba5f0b490a
->>>>>>> 2478a500
 #: ../source/release-notes/2.4-javascript.txt:188
 msgid ""
 "V8 does not support `Array comprehensions <https://developer.mozilla.org"
@@ -478,38 +330,26 @@
 "US/docs/JavaScript/Guide/Predefined_Core_Objects#Array_comprehensions>`_."
 msgstr ""
 
-<<<<<<< HEAD
-=======
 # a806c04928dc4c2c87767c7b1d8d0ecd
->>>>>>> 2478a500
 #: ../source/release-notes/2.4-javascript.txt:191
 msgid ""
 "Use other methods such as the ``Array`` instance methods ``map()``, "
 "``filter()``, or ``forEach()``."
 msgstr ""
 
-<<<<<<< HEAD
-=======
 # ca10382528c54d5f9686be54cd584fcb
->>>>>>> 2478a500
 #: ../source/release-notes/2.4-javascript.txt:196
 msgid "With V8, the following array comprehension is **invalid**:"
 msgstr ""
 
-<<<<<<< HEAD
-=======
 # fbd18876f2d24da281d76bea5f116e6b
->>>>>>> 2478a500
 #: ../source/release-notes/2.4-javascript.txt:205
 msgid ""
 "Instead, you can implement using the ``Array`` *instance* method "
 "``forEach()`` and the ES5 method ``Object.keys()`` :"
 msgstr ""
 
-<<<<<<< HEAD
-=======
 # 218ef31550d94853a2ca63ff9445f101
->>>>>>> 2478a500
 #: ../source/release-notes/2.4-javascript.txt:221
 msgid ""
 "The new logic uses the ``Array`` *instance* method ``forEach()`` and not "
@@ -518,46 +358,31 @@
 "information."
 msgstr ""
 
-<<<<<<< HEAD
-=======
 # 1a1e9d6be83547579431c0ebfa8d8091
->>>>>>> 2478a500
 #: ../source/release-notes/2.4-javascript.txt:227
 msgid "Multiple Catch Blocks"
 msgstr ""
 
-<<<<<<< HEAD
-=======
 # 26f7824bb6544ba896ad715811b844fc
->>>>>>> 2478a500
 #: ../source/release-notes/2.4-javascript.txt:229
 msgid ""
 "V8 does not support multiple ``catch`` blocks and will throw a "
 "``SyntaxError``."
 msgstr ""
 
-<<<<<<< HEAD
-=======
 # eb8d7479a3cf4597b0cbd60bfab2a0d9
->>>>>>> 2478a500
 #: ../source/release-notes/2.4-javascript.txt:234
 msgid ""
 "The following multiple catch blocks is **invalid** with V8 and will throw"
 " ``\"SyntaxError: Unexpected token if\"``:"
 msgstr ""
 
-<<<<<<< HEAD
-=======
 # f290da9346b34731b8effc530dd5cc69
->>>>>>> 2478a500
 #: ../source/release-notes/2.4-javascript.txt:248
 msgid "Conditional Function Definition"
 msgstr ""
 
-<<<<<<< HEAD
-=======
 # 8db089c31740414aa837fc708ac8923a
->>>>>>> 2478a500
 #: ../source/release-notes/2.4-javascript.txt:250
 msgid ""
 "V8 will produce different outcomes than SpiderMonkey with `conditional "
@@ -565,30 +390,21 @@
 "US/docs/JavaScript/Guide/Functions>`_."
 msgstr ""
 
-<<<<<<< HEAD
-=======
 # 0bbf00c737854a879797562c581d287e
->>>>>>> 2478a500
 #: ../source/release-notes/2.4-javascript.txt:256
 msgid ""
 "The following conditional function definition produces different outcomes"
 " in SpiderMonkey versus V8:"
 msgstr ""
 
-<<<<<<< HEAD
-=======
 # 7865e6a6d0f9437cafd1593b201389f6
->>>>>>> 2478a500
 #: ../source/release-notes/2.4-javascript.txt:268
 msgid ""
 "With SpiderMonkey, the conditional function outputs ``undefined``, "
 "whereas with V8, the conditional function outputs ``function``."
 msgstr ""
 
-<<<<<<< HEAD
-=======
 # 037c7bb78f9348e087d6b5606a489a11
->>>>>>> 2478a500
 #: ../source/release-notes/2.4-javascript.txt:271
 msgid ""
 "If your code defines functions this way, it is highly recommended that "
@@ -596,18 +412,12 @@
 "function definition to work in both SpiderMonkey and V8."
 msgstr ""
 
-<<<<<<< HEAD
-=======
 # 1f5e2416a8024ec4a6c9c72883c8fc83
->>>>>>> 2478a500
 #: ../source/release-notes/2.4-javascript.txt:285
 msgid "The refactored code outputs ``undefined`` in both SpiderMonkey and V8."
 msgstr ""
 
-<<<<<<< HEAD
-=======
 # 6330498b3a654b188eff57f2e39236a1
->>>>>>> 2478a500
 #: ../source/release-notes/2.4-javascript.txt:289
 msgid ""
 "ECMAscript prohibits conditional function definitions. To force V8 to "
@@ -616,26 +426,17 @@
 "javascript-strict-mode/>`_."
 msgstr ""
 
-<<<<<<< HEAD
-=======
 # 77e082857d9e4f318f42abc5266b9b7e
->>>>>>> 2478a500
 #: ../source/release-notes/2.4-javascript.txt:303
 msgid "The JavaScript code throws the following syntax error:"
 msgstr ""
 
-<<<<<<< HEAD
-=======
 # 321cb36f0c7346efa55a36c560105505
->>>>>>> 2478a500
 #: ../source/release-notes/2.4-javascript.txt:310
 msgid "String Generic Methods"
 msgstr ""
 
-<<<<<<< HEAD
-=======
 # 988b7c86c43840d58c456e1d3ef12683
->>>>>>> 2478a500
 #: ../source/release-notes/2.4-javascript.txt:312
 msgid ""
 "V8 does not support `String generics <https://developer.mozilla.org/en-"
@@ -644,232 +445,148 @@
 " instance methods."
 msgstr ""
 
-<<<<<<< HEAD
-=======
 # d5fba80fb62640df84f5ecaf37e52e68
->>>>>>> 2478a500
 #: ../source/release-notes/2.4-javascript.txt:319
 msgid ""
 "The following use of the generic method ``String.toLowerCase()`` is "
 "**invalid** with V8:"
 msgstr ""
 
-<<<<<<< HEAD
-=======
 # c27f88cbb6994b54ba52ba0869e8bcd2
->>>>>>> 2478a500
 #: ../source/release-notes/2.4-javascript.txt:328
 msgid ""
 "With V8, use the ``String`` instance method ``toLowerCase()`` available "
 "through an *instance* of the ``String`` class instead:"
 msgstr ""
 
-<<<<<<< HEAD
-=======
 # f24c1a9ac3bc4823aac974f89b982df1
->>>>>>> 2478a500
 #: ../source/release-notes/2.4-javascript.txt:338
 msgid ""
 "With V8, use the ``String`` *instance* methods instead of following "
 "*generic* methods:"
 msgstr ""
 
-<<<<<<< HEAD
-=======
 # e324f45bd7494c909b44aa31d4e57a92
->>>>>>> 2478a500
 #: ../source/release-notes/2.4-javascript.txt:343
 msgid "``String.charAt()``"
 msgstr ""
 
-<<<<<<< HEAD
-=======
 # 54cc17d42fa94970a3dc279fb08f5823
->>>>>>> 2478a500
 #: ../source/release-notes/2.4-javascript.txt:344
 msgid "``String.quote()``"
 msgstr ""
 
-<<<<<<< HEAD
-=======
 # 908f149b079c40029ec3a564d07d0023
->>>>>>> 2478a500
 #: ../source/release-notes/2.4-javascript.txt:345
 msgid "``String.toLocaleLowerCase()``"
 msgstr ""
 
-<<<<<<< HEAD
-=======
 # 883e68021b904a09bb8317e7a0d64ec8
->>>>>>> 2478a500
 #: ../source/release-notes/2.4-javascript.txt:347
 msgid "``String.charCodeAt()``"
 msgstr ""
 
-<<<<<<< HEAD
-=======
 # 48748fbe50be40d79eeeabbf25619b09
->>>>>>> 2478a500
 #: ../source/release-notes/2.4-javascript.txt:348
 msgid "``String.replace()``"
 msgstr ""
 
-<<<<<<< HEAD
-=======
 # 42c58a4ccc08473482b8aa869641fac4
->>>>>>> 2478a500
 #: ../source/release-notes/2.4-javascript.txt:349
 msgid "``String.toLocaleUpperCase()``"
 msgstr ""
 
-<<<<<<< HEAD
-=======
 # 13bd4a4106544a95be040dc896acca94
->>>>>>> 2478a500
 #: ../source/release-notes/2.4-javascript.txt:351
 msgid "``String.concat()``"
 msgstr ""
 
-<<<<<<< HEAD
-=======
 # 047ea8a45ae34dc4a34a1e29e807f029
->>>>>>> 2478a500
 #: ../source/release-notes/2.4-javascript.txt:352
 msgid "``String.search()``"
 msgstr ""
 
-<<<<<<< HEAD
-=======
 # f33bfa07ed2b4703b0d143305ad4352d
->>>>>>> 2478a500
 #: ../source/release-notes/2.4-javascript.txt:353
 msgid "``String.toLowerCase()``"
 msgstr ""
 
-<<<<<<< HEAD
-=======
 # d5332ef8a2154f3aa13632b2c6c1b1b1
->>>>>>> 2478a500
 #: ../source/release-notes/2.4-javascript.txt:355
 msgid "``String.endsWith()``"
 msgstr ""
 
-<<<<<<< HEAD
-=======
 # 5ea6b974cfe94d99ae2193b63207b63f
->>>>>>> 2478a500
 #: ../source/release-notes/2.4-javascript.txt:356
 msgid "``String.slice()``"
 msgstr ""
 
-<<<<<<< HEAD
-=======
 # 8148c71e531c49779da83f30f71b2033
->>>>>>> 2478a500
 #: ../source/release-notes/2.4-javascript.txt:357
 msgid "``String.toUpperCase()``"
 msgstr ""
 
-<<<<<<< HEAD
-=======
 # 07cc0aa3f3a2422fabc43a2e54473740
->>>>>>> 2478a500
 #: ../source/release-notes/2.4-javascript.txt:359
 msgid "``String.indexOf()``"
 msgstr ""
 
-<<<<<<< HEAD
-=======
 # 0a89a5d13817403f9acebb6b9803b516
->>>>>>> 2478a500
 #: ../source/release-notes/2.4-javascript.txt:360
 msgid "``String.split()``"
 msgstr ""
 
-<<<<<<< HEAD
-=======
 # 65788be91ff545f48960cc09fb67a45a
->>>>>>> 2478a500
 #: ../source/release-notes/2.4-javascript.txt:361
 msgid "``String.trim()``"
 msgstr ""
 
-<<<<<<< HEAD
-=======
 # 97f1b37c7e9a4eee98ef75c9c6741594
->>>>>>> 2478a500
 #: ../source/release-notes/2.4-javascript.txt:363
 msgid "``String.lastIndexOf()``"
 msgstr ""
 
-<<<<<<< HEAD
-=======
 # 57e50e0d4ecf437491ec39220d7f2028
->>>>>>> 2478a500
 #: ../source/release-notes/2.4-javascript.txt:364
 msgid "``String.startsWith()``"
 msgstr ""
 
-<<<<<<< HEAD
-=======
 # 69ba08a1619644608a5fb70bacb68239
->>>>>>> 2478a500
 #: ../source/release-notes/2.4-javascript.txt:365
 msgid "``String.trimLeft()``"
 msgstr ""
 
-<<<<<<< HEAD
-=======
 # f0c12c1861e046a1ace588af0d6deba1
->>>>>>> 2478a500
 #: ../source/release-notes/2.4-javascript.txt:367
 msgid "``String.localeCompare()``"
 msgstr ""
 
-<<<<<<< HEAD
-=======
 # cd259648e6314caca7885f407f8e45a3
->>>>>>> 2478a500
 #: ../source/release-notes/2.4-javascript.txt:368
 msgid "``String.substr()``"
 msgstr ""
 
-<<<<<<< HEAD
-=======
 # b0638985dd7642bdb27773fc97ce1695
->>>>>>> 2478a500
 #: ../source/release-notes/2.4-javascript.txt:369
 msgid "``String.trimRight()``"
 msgstr ""
 
-<<<<<<< HEAD
-=======
 # ab9a24d12c4e4fa5b75469e9798cfec8
->>>>>>> 2478a500
 #: ../source/release-notes/2.4-javascript.txt:371
 msgid "``String.match()``"
 msgstr ""
 
-<<<<<<< HEAD
-=======
 # 25b2c52d687a42a9a583d875ece84908
->>>>>>> 2478a500
 #: ../source/release-notes/2.4-javascript.txt:372
 msgid "``String.substring()``"
 msgstr ""
 
-<<<<<<< HEAD
-=======
 # bae2f0e2bfd348989332da523076d682
->>>>>>> 2478a500
 #: ../source/release-notes/2.4-javascript.txt:378
 msgid "Array Generic Methods"
 msgstr ""
 
-<<<<<<< HEAD
-=======
 # c96ce42ce41a4d25a94ed120638db501
->>>>>>> 2478a500
 #: ../source/release-notes/2.4-javascript.txt:380
 msgid ""
 "V8 does not support `Array generic methods <https://developer.mozilla.org"
@@ -879,184 +596,118 @@
 "instance methods."
 msgstr ""
 
-<<<<<<< HEAD
-=======
 # a976c844ab2e489dbe670dc1b3b66b56
->>>>>>> 2478a500
 #: ../source/release-notes/2.4-javascript.txt:387
 msgid ""
 "The following use of the generic method ``Array.every()`` is **invalid** "
 "with V8:"
 msgstr ""
 
-<<<<<<< HEAD
-=======
 # d228270fc0e74dc9aa573032eedee38c
->>>>>>> 2478a500
 #: ../source/release-notes/2.4-javascript.txt:401
 msgid ""
 "With V8, use the ``Array`` instance method ``every()`` available through "
 "an *instance* of the ``Array`` class instead:"
 msgstr ""
 
-<<<<<<< HEAD
-=======
 # fd3ed492fee04b998a2a21bec2da0d2a
->>>>>>> 2478a500
 #: ../source/release-notes/2.4-javascript.txt:409
 msgid ""
 "With V8, use the ``Array`` *instance* methods instead of the following "
 "*generic* methods:"
 msgstr ""
 
-<<<<<<< HEAD
-=======
 # 713a1f0cd7f246ff9d8ed319bc22421c
->>>>>>> 2478a500
 #: ../source/release-notes/2.4-javascript.txt:414
 msgid "``Array.concat()``"
 msgstr ""
 
-<<<<<<< HEAD
-=======
 # b204d3c83f2b48b4a116b63f0ee2876d
->>>>>>> 2478a500
 #: ../source/release-notes/2.4-javascript.txt:415
 msgid "``Array.lastIndexOf()``"
 msgstr ""
 
-<<<<<<< HEAD
-=======
 # 4cdf5e41b7334a7bbb535c9a81d9234b
->>>>>>> 2478a500
 #: ../source/release-notes/2.4-javascript.txt:416
 msgid "``Array.slice()``"
 msgstr ""
 
-<<<<<<< HEAD
-=======
 # 3d99e4eb4af0411dad95445f43e14ec2
->>>>>>> 2478a500
 #: ../source/release-notes/2.4-javascript.txt:418
 msgid "``Array.every()``"
 msgstr ""
 
-<<<<<<< HEAD
-=======
 # aec559f1f7884021824f77cf72487d22
->>>>>>> 2478a500
 #: ../source/release-notes/2.4-javascript.txt:419
 msgid "``Array.map()``"
 msgstr ""
 
-<<<<<<< HEAD
-=======
 # ee9afe351fbd45f080bed987eb0878d6
->>>>>>> 2478a500
 #: ../source/release-notes/2.4-javascript.txt:420
 msgid "``Array.some()``"
 msgstr ""
 
-<<<<<<< HEAD
-=======
 # 4025a0b945f649fd8ec2a75b761d455e
->>>>>>> 2478a500
 #: ../source/release-notes/2.4-javascript.txt:422
 msgid "``Array.filter()``"
 msgstr ""
 
-<<<<<<< HEAD
-=======
 # f6542e270c2949dba6d7da706bb5e4e9
->>>>>>> 2478a500
 #: ../source/release-notes/2.4-javascript.txt:423
 msgid "``Array.pop()``"
 msgstr ""
 
-<<<<<<< HEAD
-=======
 # 31a9292717214002810808e795ad1437
->>>>>>> 2478a500
 #: ../source/release-notes/2.4-javascript.txt:424
 msgid "``Array.sort()``"
 msgstr ""
 
-<<<<<<< HEAD
-=======
 # e66ec2c9c1a044d4ac997a02f28f46e1
->>>>>>> 2478a500
 #: ../source/release-notes/2.4-javascript.txt:426
 msgid "``Array.forEach()``"
 msgstr ""
 
-<<<<<<< HEAD
-=======
 # 79fc40dd96e84af0ae869c34cfcef6a0
->>>>>>> 2478a500
 #: ../source/release-notes/2.4-javascript.txt:427
 msgid "``Array.push()``"
 msgstr ""
 
-<<<<<<< HEAD
-=======
 # 4f480665e23b475688070ea44e1aed2c
->>>>>>> 2478a500
 #: ../source/release-notes/2.4-javascript.txt:428
 msgid "``Array.splice()``"
 msgstr ""
 
-<<<<<<< HEAD
-=======
 # e96a600ab31b4273a118eb66db0f44c3
->>>>>>> 2478a500
 #: ../source/release-notes/2.4-javascript.txt:430
 msgid "``Array.indexOf()``"
 msgstr ""
 
-<<<<<<< HEAD
-=======
 # 3347ad69cbd846939a30998a528d2ad3
->>>>>>> 2478a500
 #: ../source/release-notes/2.4-javascript.txt:431
 msgid "``Array.reverse()``"
 msgstr ""
 
-<<<<<<< HEAD
-=======
 # 52fd442d007b486095f15da3f53f821f
->>>>>>> 2478a500
 #: ../source/release-notes/2.4-javascript.txt:432
 msgid "``Array.unshift()``"
 msgstr ""
 
-<<<<<<< HEAD
-=======
 # 728233f0255c48f6aee055bea27c9270
->>>>>>> 2478a500
 #: ../source/release-notes/2.4-javascript.txt:434
 msgid "``Array.join()``"
 msgstr ""
 
-<<<<<<< HEAD
-=======
 # de76fcc647934019aac27f7c76313627
->>>>>>> 2478a500
 #: ../source/release-notes/2.4-javascript.txt:435
 msgid "``Array.shift()``"
 msgstr ""
 
-<<<<<<< HEAD
-=======
 # 47639fd8dc1642cabd1870db29f6107f
->>>>>>> 2478a500
 #: ../source/release-notes/2.4-javascript.txt:439
 msgid "Array Instance Method ``toSource()``"
 msgstr ""
 
-<<<<<<< HEAD
-=======
 # 1f26543b54d744e3b87766f004e8d076
->>>>>>> 2478a500
 #: ../source/release-notes/2.4-javascript.txt:441
 msgid ""
 "V8 does not support the ``Array`` instance method `toSource() "
@@ -1065,18 +716,12 @@
 "``Array`` instance method ``toString()`` instead."
 msgstr ""
 
-<<<<<<< HEAD
-=======
 # 475252dc96e04963a8e7fd143208db25
->>>>>>> 2478a500
 #: ../source/release-notes/2.4-javascript.txt:446
 msgid "``uneval()``"
 msgstr ""
 
-<<<<<<< HEAD
-=======
 # 6b1b2e07556f4ac99b1bcc89df921476
->>>>>>> 2478a500
 #: ../source/release-notes/2.4-javascript.txt:448
 msgid ""
 "V8 does not support the non-standard method ``uneval()``. Use the "
@@ -1084,43 +729,3 @@
 "US/docs/JavaScript/Reference/Global_Objects/JSON/stringify>`_ method "
 "instead."
 msgstr ""
-<<<<<<< HEAD
-
-# 462d87bd5c5845019b56254fb81ee38e
-#~ msgid "Tip"
-#~ msgstr ""
-
-# cab20194212b4ec1a47a63f5d01d6d33
-#~ msgid ""
-#~ "Use the new :js:func:`interpreterVersion()` "
-#~ "method in the :program:`mongo` shell and"
-#~ " the :data:`~buildInfo.javascriptEngine` field in"
-#~ " the output of :method:`db.serverBuildInfo()` "
-#~ "to determine which JavaScript engine a"
-#~ " MongoDB binary uses."
-#~ msgstr ""
-
-# a9d5ebfd8e1e4935a8af59842c06fb2d
-#~ msgid ""
-#~ "Previously, MongoDB operations that required"
-#~ " the JavaScript interpreter had to "
-#~ "acquire a lock, and a single "
-#~ ":program:`mongod` could only run a "
-#~ "single JavaScript operation at a time."
-#~ " The switch to V8 improves "
-#~ "concurrency by permitting multiple JavaScript"
-#~ " operations to run at the same "
-#~ "time."
-#~ msgstr ""
-
-# 980ddd5b9b9749289daec2e0bc0c5e1b
-# b0a832c4f0c748a580c2fa9e5e513af9
-# d13d1775f2b2415e9d43c4be7fab832a
-# 599ad280ca044a47a3c0dbf243fb2a62
-# 2be813d80944413396c291ff9ff487f2
-# a77ab846e42f4ef3a362850950beea70
-# 407f01c94436466a9a60cd2dd108866e
-#~ msgid "Example"
-#~ msgstr ""
-=======
->>>>>>> 2478a500
