--- conflicted
+++ resolved
@@ -8,11 +8,7 @@
 msgstr ""
 "Project-Id-Version: MongoDB Manual\n"
 "Report-Msgid-Bugs-To: \n"
-<<<<<<< HEAD
-"POT-Creation-Date: 2019-03-19 11:02-0400\n"
-=======
 "POT-Creation-Date: 2016-12-08 12:02-0500\n"
->>>>>>> 2478a500
 "PO-Revision-Date: 2014-04-08 19:17+0000\n"
 "Last-Translator: tychoish <tychoish@gmail.com>\n"
 "Language: es\n"
@@ -24,129 +20,41 @@
 "Content-Transfer-Encoding: 8bit\n"
 "Generated-By: Babel 2.6.0\n"
 
-<<<<<<< HEAD
-=======
 # bd55c6fbaba64ad886f27e496f7e9471
->>>>>>> 2478a500
 #: ../source/reference/method/db.eval.txt:3
 msgid "db.eval()"
 msgstr ""
 
-<<<<<<< HEAD
-=======
 # 41975d66bedf44cfb985fbd09dc538ed
 #: ../source/reference/method/db.eval.txt
 msgid "On this page"
 msgstr ""
 
 # 6be8628bd69e427ebf1d366002685d6b
->>>>>>> 2478a500
 #: ../source/reference/method/db.eval.txt:17
 msgid "Definition"
 msgstr ""
 
-<<<<<<< HEAD
-=======
 # 69d8262cbd6b4935bd5ec02126685878
->>>>>>> 2478a500
 #: ../source/reference/method/db.eval.txt:23
 msgid "Provides the ability to run JavaScript code on the MongoDB server."
 msgstr ""
 
-<<<<<<< HEAD
-#: ../source/includes/fact-eval-helper-method.rst:1
-msgid ""
-"The helper :method:`db.eval()` in the :binary:`~bin.mongo` shell wraps "
-"the :dbcommand:`eval` command. Therefore, the helper method shares the "
-=======
 # 5ea4f500a5c84b2eb383737f757ab113
 #: ../source/includes/fact-eval-helper-method.rst:1
 msgid ""
 "The helper :method:`db.eval()` in the :program:`mongo` shell wraps the "
 ":dbcommand:`eval` command. Therefore, the helper method shares the "
->>>>>>> 2478a500
 "characteristics and behavior of the underlying command with *one "
 "exception*: :method:`db.eval()` method does not support the ``nolock`` "
 "option."
 msgstr ""
 
-<<<<<<< HEAD
-=======
 # 943a337bedb94b82b52bd64599c83a49
->>>>>>> 2478a500
 #: ../source/reference/method/db.eval.txt:29
 msgid "The method accepts the following parameters:"
 msgstr ""
 
-<<<<<<< HEAD
-#: ../source/includes/apiargs/method-db.eval-param.rst:7
-msgid "Parameter"
-msgstr ""
-
-#: ../source/includes/apiargs/method-db.eval-param.rst:9
-msgid "Type"
-msgstr ""
-
-#: ../source/includes/apiargs/method-db.eval-param.rst:11
-msgid "Description"
-msgstr ""
-
-#: ../source/includes/apiargs/method-db.eval-param.rst:13
-msgid "``function``"
-msgstr ""
-
-#: ../source/includes/apiargs/method-db.eval-param.rst:15
-msgid "function"
-msgstr ""
-
-#: ../source/includes/apiargs/method-db.eval-param.rst:17
-#: ../source/includes/apiargs/method-db.eval-param.rst:34
-msgid "A JavaScript function to execute."
-msgstr ""
-
-#: ../source/includes/apiargs/method-db.eval-param.rst:21
-msgid "``arguments``"
-msgstr ""
-
-#: ../source/includes/apiargs/method-db.eval-param.rst:23
-msgid "list"
-msgstr ""
-
-#: ../source/includes/apiargs/method-db.eval-param.rst:25
-#: ../source/includes/apiargs/method-db.eval-param.rst:40
-msgid ""
-"Optional. A list of arguments to pass to the JavaScript function. Omit if"
-" the function does not take arguments."
-msgstr ""
-
-#: ../source/includes/apiargs/method-db.eval-param.rst
-msgid "param function function"
-msgstr ""
-
-#: ../source/includes/apiargs/method-db.eval-param.rst
-msgid "param list arguments"
-msgstr ""
-
-#: ../source/reference/method/db.eval.txt:33
-msgid ""
-"The JavaScript function need not take any arguments, as in the first "
-"example, or may optionally take arguments as in the second:"
-msgstr ""
-
-#: ../source/reference/method/db.eval.txt:49
-msgid "Behavior"
-msgstr ""
-
-#: ../source/includes/admonitions-eval.rst:4
-msgid ""
-"You must run |object| against the :term:`primary` member of a replica "
-"set. If you attempt to run |object| on a :term:`secondary` member, "
-"MongoDB will return an error."
-msgstr ""
-
-#: ../source/includes/admonitions-eval.rst:9
-msgid "Write Lock"
-=======
 # 248d438fbb5d4641bc1178b5f60d453a
 #: ../source/reference/method/db.eval.txt:33
 msgid ""
@@ -232,97 +140,31 @@
 # fccd5b5a7b2144e1977cf218b4b17924
 #: ../source/reference/method/db.eval.txt:63
 msgid "The ``db`` in the function refers to the current database."
->>>>>>> 2478a500
 msgstr ""
 
 # e0b3ff74a2ba4d88a3d30d2ef4591659
 #: ../source/reference/method/db.eval.txt:65
 msgid ""
-<<<<<<< HEAD
-"By default, |object| takes a global write lock while evaluating the "
-"JavaScript function. As a result, |object| blocks all other read and "
-"write operations to the database while the |object| operation runs."
-=======
 "``\"eliot\"`` is the argument passed to the function, and corresponds to "
 "the ``name`` argument."
->>>>>>> 2478a500
 msgstr ""
 
 # c622cf5d4fd3479f94e5579a712a6a4a
 #: ../source/reference/method/db.eval.txt:68
 msgid ""
-<<<<<<< HEAD
-"To prevent the taking of the global write lock while evaluating the "
-"JavaScript code, use the |nolockobject| with ``nolock`` set to ``true``. "
-"``nolock`` does not impact whether the operations within the JavaScript "
-"code take write locks."
-msgstr ""
-
-#: ../source/includes/admonitions-eval.rst:13
-msgid ""
-"For long running |object| operation, consider using either the "
-":command:`eval` command with ``nolock: true`` or using :doc:`other server"
-" side code execution options </core/server-side-javascript>`."
-msgstr ""
-
-#: ../source/includes/admonitions-eval.rst:18
-msgid "Sharded Data"
-msgstr ""
-
-#: ../source/includes/admonitions-eval.rst:20
-msgid ""
-"You can not use |object| with :term:`sharded <sharding>` collections. In "
-"general, you should avoid using |object| in :term:`sharded clusters "
-"<sharded cluster>`; nevertheless, it is possible to use |object| with "
-"non-sharded collections and databases stored in a :term:`sharded "
-"cluster`."
-msgstr ""
-
-#: ../source/includes/admonitions-eval.rst:27
-msgid "Access Control"
-msgstr ""
-
-#: ../source/includes/extracts/access-eval-eval.rst:1
-msgid ""
-"If authorization is enabled, you must have access to all actions on all "
-"resources in order to run :dbcommand:`eval`. Providing such access is not"
-" recommended, but if your organization requires a user to run "
-":dbcommand:`eval`, create a role that grants :authaction:`anyAction` on "
-":ref:`resource-anyresource`. Do not assign this role to any other user."
-msgstr ""
-
-#: ../source/reference/method/db.eval.txt:56
-msgid "Examples"
-msgstr ""
-
-#: ../source/reference/method/db.eval.txt:58
-msgid "The following is an example of the :method:`db.eval()` method:"
-msgstr ""
-
-#: ../source/reference/method/db.eval.txt:63
-msgid "The ``db`` in the function refers to the current database."
-msgstr ""
-
-#: ../source/reference/method/db.eval.txt:65
-msgid ""
-"``\"eliot\"`` is the argument passed to the function, and corresponds to "
-"the ``name`` argument."
-msgstr ""
-
-#: ../source/reference/method/db.eval.txt:68
-msgid ""
 "``5`` is an argument to the function and corresponds to the ``incAmount``"
 " field."
 msgstr ""
 
+# e11ef2979ccc43518b81fc91df7fb487
 #: ../source/reference/method/db.eval.txt:71
 msgid ""
 "If you want to use the server's interpreter, you must run "
-":method:`db.eval()`. Otherwise, the :binary:`~bin.mongo` shell's "
-"JavaScript interpreter evaluates functions entered directly into the "
-"shell."
-msgstr ""
-
+":method:`db.eval()`. Otherwise, the :program:`mongo` shell's JavaScript "
+"interpreter evaluates functions entered directly into the shell."
+msgstr ""
+
+# dba92834efe84793bc0b3ba182c92b79
 #: ../source/reference/method/db.eval.txt:75
 msgid ""
 "If an error occurs, :method:`db.eval()` throws an exception. The "
@@ -330,37 +172,12 @@
 "``x`` without declaring it as an argument:"
 msgstr ""
 
-=======
-"``5`` is an argument to the function and corresponds to the ``incAmount``"
-" field."
-msgstr ""
-
-# e11ef2979ccc43518b81fc91df7fb487
-#: ../source/reference/method/db.eval.txt:71
-msgid ""
-"If you want to use the server's interpreter, you must run "
-":method:`db.eval()`. Otherwise, the :program:`mongo` shell's JavaScript "
-"interpreter evaluates functions entered directly into the shell."
-msgstr ""
-
-# dba92834efe84793bc0b3ba182c92b79
-#: ../source/reference/method/db.eval.txt:75
-msgid ""
-"If an error occurs, :method:`db.eval()` throws an exception. The "
-"following is an example of an invalid function that uses the variable "
-"``x`` without declaring it as an argument:"
-msgstr ""
-
 # 311f7ca8b3c249c1b82a9703b74f02dd
->>>>>>> 2478a500
 #: ../source/reference/method/db.eval.txt:83
 msgid "The statement results in the following exception:"
 msgstr ""
 
-<<<<<<< HEAD
-=======
 # d854af7b8b654aef9b90682db68c0f19
->>>>>>> 2478a500
 #: ../source/reference/method/db.eval.txt:95
 msgid ":doc:`/core/server-side-javascript`"
 msgstr ""
@@ -422,31 +239,6 @@
 #~ msgid "You must have full admin access to run."
 #~ msgstr ""
 
-<<<<<<< HEAD
-# 58856dd4da044965887f6caa71f91462
-#~ msgid ""
-#~ "The helper :method:`db.eval()` in the "
-#~ ":program:`mongo` shell wraps the "
-#~ ":dbcommand:`eval` command. Therefore, the "
-#~ "helper method shares the characteristics "
-#~ "and behavior of the underlying command"
-#~ " with *one exception*: :method:`db.eval()` "
-#~ "method does not support the ``nolock``"
-#~ " option."
-#~ msgstr ""
-
-# 278aea743a8546afa7e32feb8de7a894
-#~ msgid ""
-#~ "If you want to use the server's"
-#~ " interpreter, you must run "
-#~ ":method:`db.eval()`. Otherwise, the :program:`mongo`"
-#~ " shell's JavaScript interpreter evaluates "
-#~ "functions entered directly into the "
-#~ "shell."
-#~ msgstr ""
-
-=======
->>>>>>> 2478a500
 # 7cda4db64d82402d94868a2d8bda7b58
 #~ msgid ""
 #~ "The V8 JavaScript engine, which became"
