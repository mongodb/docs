# SOME DESCRIPTIVE TITLE.
# Copyright (C) 2011-2014, MongoDB, Inc.
# This file is distributed under the same license as the mongodb-manual
# package.
#
# Translators:
msgid ""
msgstr ""
"Project-Id-Version: MongoDB Manual\n"
"Report-Msgid-Bugs-To: \n"
<<<<<<< HEAD
"POT-Creation-Date: 2019-03-19 11:02-0400\n"
=======
"POT-Creation-Date: 2016-12-08 12:02-0500\n"
>>>>>>> 2478a500
"PO-Revision-Date: 2014-04-08 16:30+0000\n"
"Last-Translator: tychoish <tychoish@gmail.com>\n"
"Language: es\n"
"Language-Team: Spanish (http://www.transifex.com/projects/p/mongodb-"
"manual/language/es/)\n"
"Plural-Forms: nplurals=2; plural=(n != 1)\n"
"MIME-Version: 1.0\n"
"Content-Type: text/plain; charset=utf-8\n"
"Content-Transfer-Encoding: 8bit\n"
"Generated-By: Babel 2.6.0\n"

<<<<<<< HEAD
#: ../source/tutorial/remove-documents.txt:8
msgid "Delete Documents"
msgstr ""

#: ../source/tutorial/remove-documents.txt:16
msgid "This page provides examples in:"
msgstr ""

#: ../source/includes/fact-populate-inventory-coll.rst:1
msgid ""
"The examples on this page use the ``inventory`` collection. To populate "
"the ``inventory`` collection, run the following:"
msgstr ""

#: ../source/includes/fact-delete-all-inventory.rst:1
msgid ""
"The following example deletes *all* documents from the ``inventory`` "
"collection:"
msgstr ""

#: ../source/includes/fact-delete-condition-inventory.rst:1
msgid ""
"You can specify criteria, or filters, that identify the documents to "
"delete. The :ref:`filters <document-query-filter>` use the same syntax as"
" read operations."
msgstr ""

#: ../source/includes/fact-remove-condition-inv-example.rst:1
msgid ""
"The following example removes all documents from the ``inventory`` "
"collection where the ``status`` field equals ``\"A\"``:"
msgstr ""

#: ../source/includes/fact-remove-one-condition-inv-example.rst:1
msgid ""
"The following example deletes the *first* document where ``status`` is "
"``\"D\"``:"
msgstr ""

#: ../source/tutorial/remove-documents.txt:723
msgid "Delete Behavior"
msgstr ""

#: ../source/tutorial/remove-documents.txt:726
msgid "Indexes"
msgstr ""

#: ../source/tutorial/remove-documents.txt:728
msgid ""
"Delete operations do not drop indexes, even if deleting all documents "
"from a collection."
msgstr ""

#: ../source/tutorial/remove-documents.txt:732
msgid "Atomicity"
msgstr ""

#: ../source/tutorial/remove-documents.txt:734
msgid ""
"All write operations in MongoDB are atomic on the level of a single "
"document. For more information on MongoDB and atomicity, see :doc:`/core"
"/write-operations-atomicity`."
msgstr ""

#: ../source/tutorial/remove-documents.txt:739
msgid "Write Acknowledgement"
msgstr ""

#: ../source/tutorial/remove-documents.txt:741
msgid ""
"With write concerns, you can specify the level of acknowledgement "
"requested from MongoDB for write operations. For details, see "
":doc:`/reference/write-concern`."
msgstr ""

# 535f58ad939d41298bd13798c720cde4
#~ msgid "Remove Documents"
#~ msgstr ""

# f1cffe6dcc66488da547a58bbef53e51
#~ msgid ""
#~ "In MongoDB, the :method:`db.collection.remove()` "
#~ "method removes documents from a "
#~ "collection. You can remove all documents"
#~ " from a collection, remove all "
#~ "documents that match a condition, or "
#~ "limit the operation to remove just "
#~ "a single document."
#~ msgstr ""

# e0ea4fabc4e54113b75881316c363bcc
#~ msgid ""
#~ "This tutorial provides examples of "
#~ "remove operations using the "
#~ ":method:`db.collection.remove()` method in the "
#~ ":program:`mongo` shell."
#~ msgstr ""

# 023297e0c06e4166a6996d063acbce72
#~ msgid "Remove All Documents"
#~ msgstr ""

# ce9c77f377c3462eaf0c892f482cfc19
#~ msgid ""
#~ "To remove all documents from a "
#~ "collection, pass an empty query document"
#~ " ``{}`` to the :method:`~db.collection.remove()`"
#~ " method. The :method:`~db.collection.remove()` "
#~ "method does not remove the indexes."
#~ msgstr ""

# a3ae4ce937e94bbe9af730df9234c899
#~ msgid ""
#~ "The following example removes all "
#~ "documents from the ``inventory`` collection:"
#~ msgstr ""

# 993d828d60ea483fbcdf4a2c008c6915
#~ msgid ""
#~ "To remove all documents from a "
#~ "collection, it may be more efficient "
#~ "to use the :method:`~db.collection.drop()` "
#~ "method to drop the entire collection,"
#~ " including the indexes, and then "
#~ "recreate the collection and rebuild the"
#~ " indexes."
#~ msgstr ""

# 5a5d7b24ba344555b620448cc44c81dd
#~ msgid "Remove Documents that Match a Condition"
#~ msgstr ""

# ced503a9db5f48d2a01b0a8ae083a741
#~ msgid ""
#~ "To remove the documents that match "
#~ "a deletion criteria, call the "
#~ ":method:`~db.collection.remove()` method with the"
#~ " ``<query>`` parameter."
#~ msgstr ""

# ca71bd1b84fc426dad751f2ceed8d22c
#~ msgid ""
#~ "The following example removes all "
#~ "documents from the ``inventory`` collection"
#~ " where the ``type`` field equals "
#~ "``food``:"
#~ msgstr ""

# 43255ebc8352425384da1e56528fd04b
#~ msgid ""
#~ "For large deletion operations, it may"
#~ " be more efficient to copy the "
#~ "documents that you want to keep to"
#~ " a new collection and then use "
#~ ":method:`~db.collection.drop()` on the original "
#~ "collection."
#~ msgstr ""

# 7e88bce3333149f093f6a7c32c80b197
#~ msgid "Remove a Single Document that Matches a Condition"
#~ msgstr ""

# 06ae6b82017e41bc87a84e322385e1c7
#~ msgid ""
#~ "To remove a single document, call "
#~ "the :method:`~db.collection.remove()` method with"
#~ " the ``justOne`` parameter set to "
#~ "``true`` or ``1``."
#~ msgstr ""

# 55d42f877c6d43f0accd8fe2d402bbf0
#~ msgid ""
#~ "The following example removes one "
#~ "document from the ``inventory`` collection "
#~ "where the ``type`` field equals "
#~ "``food``:"
#~ msgstr ""

=======
# 3704957830b44451b1fef589baa95a31
#: ../source/tutorial/remove-documents.txt:5
msgid "Delete Documents"
msgstr ""

# 18cac7f6ca364dd0b7e0979036279cc7
#: ../source/tutorial/remove-documents.txt
msgid "On this page"
msgstr ""

# a72d07acd5da497a81222ef26d544dda
#: ../source/tutorial/remove-documents.txt:16
msgid "Delete Methods"
msgstr ""

# 1299fd13ae1545158af2e449f3bea14e
#: ../source/tutorial/remove-documents.txt:18
msgid ""
"MongoDB provides the following methods to delete documents of a "
"collection:"
msgstr ""

# 9ff48655f6404189b9c6852076a91cb1
#: ../source/tutorial/remove-documents.txt:24
msgid ":method:`db.collection.remove()`"
msgstr ""

# c02153eae73c4dc8a04350fcd4a50448
#: ../source/tutorial/remove-documents.txt:25
msgid "Delete a single document or all documents that match a specified filter."
msgstr ""

# eb78d9ade602428dadb969040efa23a6
#: ../source/tutorial/remove-documents.txt:27
msgid ":method:`db.collection.deleteOne()`"
msgstr ""

# 5ef5d415745e46bab7839f24f4e93f36
#: ../source/tutorial/remove-documents.txt:29
msgid ""
"Delete at most a single document that match a specified filter even "
"though multiple documents may match the specified filter."
msgstr ""

# 955d085f1e38435c8ba70ab8a94d6c8f
#: ../source/tutorial/remove-documents.txt:34
msgid ":method:`db.collection.deleteMany()`"
msgstr ""

# 25d9b74161c542f49f766dca9be8e8c1
#: ../source/tutorial/remove-documents.txt:36
msgid "Delete all documents that match a specified filter."
msgstr ""

# 02bd73c2c8224686ae8ec36ffa6e0d28
#: ../source/tutorial/remove-documents.txt:40
msgid ""
"You can specify criteria, or filters, that identify the documents to "
"delete. These :ref:`filters <document-query-filter>` use the same syntax "
"as read operations:"
msgstr ""

# d52cf843e0aa444cab696103b3d0ffc8
#: ../source/includes/extracts/filter-equality.rst:2
msgid ""
"A :ref:`query filter document <document-query-filter>` can specify "
"equality condition with ``<field>:<value>`` expressions to select all "
"documents that contain the ``<field>`` with the specified ``<value>``:"
msgstr ""

# c92c98c22e9e4687973220f62666b308
#: ../source/includes/extracts/filter-query-operators.rst:2
msgid ""
"A :ref:`query filter document <document-query-filter>` can use the "
":ref:`query operators <query-selectors>` to specify conditions in the "
"following form:"
msgstr ""

# 3d631903c6064257af4a56dbf57ea1ef
#: ../source/tutorial/remove-documents.txt:52
msgid "Delete Behavior"
msgstr ""

# 6a5c100024da4690866ca4d3fc0a6d10
#: ../source/tutorial/remove-documents.txt:55
msgid "Indexes"
msgstr ""

# 21d220e26ded4da0a1c929df2553a4e7
#: ../source/tutorial/remove-documents.txt:57
msgid ""
"Delete operations do not drop indexes, even if deleting all documents "
"from a collection."
msgstr ""

# eea6a9bd36d143189fca6687d40f77a7
#: ../source/tutorial/remove-documents.txt:61
msgid "Atomicity"
msgstr ""

# b6476b5db8c645e1a7bf27c42ce4b372
#: ../source/tutorial/remove-documents.txt:63
msgid ""
"All write operations in MongoDB are atomic on the level of a single "
"document. For more information on MongoDB and atomicity, see :doc:`/core"
"/write-operations-atomicity`."
msgstr ""

# f8280db4a8304e64a0abf5fcdb461b7c
#: ../source/tutorial/remove-documents.txt:68
msgid "Example Collection"
msgstr ""

# ca871502a63e4391be27453e8f155e0d
#: ../source/tutorial/remove-documents.txt:70
msgid ""
"This page provides examples of remove operations in the :program:`mongo` "
"shell. To populate the ``users`` collection referenced in the examples, "
"run the following in :program:`mongo` shell:"
msgstr ""

# 4b2bc5e6614f42ebae747b8c3d5b3dbb
#: ../source/tutorial/remove-documents.txt:76
msgid ""
"If the ``users`` collection already contains documents with the same "
"``_id`` values, you need to :method:`drop <db.collection.drop()>` the "
"collection (``db.users.drop()``) before inserting the example documents."
msgstr ""

# 3d169a3a1f4d4bd8bbd64caa1e15d388
#: ../source/tutorial/remove-documents.txt:174
msgid "Delete All Documents"
msgstr ""

# fe9be0e00cc94d62afa58471e13ba1b2
#: ../source/tutorial/remove-documents.txt:176
msgid ""
"To remove all documents from a collection, pass an empty :ref:`filter "
"<document-query-filter>` document ``{}`` to either the "
":method:`db.collection.deleteMany()` or the "
":method:`db.collection.remove()` method."
msgstr ""

# 1f23903c0a71493c99231864627cd396
# 06f682c4d6e94b488f1670d8665cfd8a
#: ../source/tutorial/remove-documents.txt:182
#: ../source/tutorial/remove-documents.txt:224
msgid "``db.collection.deleteMany()``"
msgstr ""

# c0f615aaeea54835a78b8063b5ccf84f
#: ../source/tutorial/remove-documents.txt:184
msgid ""
"The following example uses the :method:`db.collection.deleteMany()` "
"method to delete *all* documents from the ``users`` collection:"
msgstr ""

# 3dcc0a52461f4fb0b62bfa56ad425871
# 3ffbd349dc4e4ec7a1c772220044a532
#: ../source/tutorial/remove-documents.txt:191
#: ../source/tutorial/remove-documents.txt:234
msgid "The method returns a document with the status of the operation:"
msgstr ""

# 972d754c56ea4863b5359a053e51d380
#: ../source/tutorial/remove-documents.txt:197
msgid ""
"For more information and examples, see "
":method:`db.collection.deleteMany()`."
msgstr ""

# bde434b3f0f8489eae82df960816c6fb
# 31e45fd5377f489e9e07d5d6a273e5ce
# 09d1b563e32e43bcb6765b2b423f713d
#: ../source/tutorial/remove-documents.txt:200
#: ../source/tutorial/remove-documents.txt:241
#: ../source/tutorial/remove-documents.txt:276
msgid "``db.collection.remove()``"
msgstr ""

# 472a5d69fbbd4b93b7b6ca43c94cacc5
#: ../source/tutorial/remove-documents.txt:202
msgid ""
"Alternatively, the following example uses the "
":method:`db.collection.remove()` method to delete *all* documents from "
"the ``users`` collection:"
msgstr ""

# d8bd6fa579e74665bd58adfc24f01232
#: ../source/tutorial/remove-documents.txt:210
msgid ""
"To delete all documents from a collection, it may be more efficient to "
"use the :method:`db.collection.drop()` method to drop the entire "
"collection, including the indexes, and then recreate the collection and "
"rebuild the indexes."
msgstr ""

# 1f2dc8b98c7d45faa13c87c355f7a941
#: ../source/tutorial/remove-documents.txt:216
msgid "Delete All Documents that Match a Condition"
msgstr ""

# c11486e3249b4d05a0572eebcc545bfd
#: ../source/tutorial/remove-documents.txt:218
msgid ""
"To delete all documents that match a deletion criteria, pass a "
":ref:`filter <document-query-filter>` parameter to either "
":method:`db.collection.deleteMany()` method or the "
":method:`db.collection.remove()` method."
msgstr ""

# f0c30f7cf2cb4826b84b530021b36bb8
#: ../source/tutorial/remove-documents.txt:226
msgid ""
"The following example uses :method:`db.collection.deleteMany()` to remove"
" all documents from the ``users`` collection where the ``status`` field "
"equals ``\"A\"``:"
msgstr ""

# 54435aac1cb64f3ea7bf9db8e1e3b47b
#: ../source/tutorial/remove-documents.txt:243
msgid ""
"Alternatively, the following example uses "
":method:`db.collection.remove()` to remove all documents from the "
"``users`` collection where the ``status`` field equals ``\"P\"``:"
msgstr ""

# 5a3a79d7b9c44a238a202fca74b74042
#: ../source/tutorial/remove-documents.txt:251
msgid ""
"For large deletion operations, it may be more efficient to copy the "
"documents that you want to keep to a new collection and then use "
":method:`db.collection.drop()` on the original collection."
msgstr ""

# 73980f9e734f4827a618c5047a50962c
#: ../source/tutorial/remove-documents.txt:257
msgid "Remove Only One Document that Matches a Condition"
msgstr ""

# 693657d2131b4f58b1fc3e3ea8f487e4
#: ../source/tutorial/remove-documents.txt:259
msgid ""
"To delete at most a single document that match a specified filter,even "
"though multiple documents may match the specified filter, use either the "
":method:`db.collection.deleteOne()` method or the "
":method:`db.collection.remove()` method with the ``<justOne>`` parameter "
"set to ``true`` or ``1``."
msgstr ""

# a0210484da654ff194d9d98850a6316a
#: ../source/tutorial/remove-documents.txt:266
msgid "``db.collection.deleteOne()``"
msgstr ""

# 3e98ec3a70674726a84277e25607f0da
#: ../source/tutorial/remove-documents.txt:268
msgid ""
"The following example uses :method:`db.collection.deleteOne()` to delete "
"the *first* document where ``status`` is ``\"D\"``."
msgstr ""

# f1d611bc14ab4ce5a0055e76cea8d63f
#: ../source/tutorial/remove-documents.txt:278
msgid ""
"Alternatively, the following example uses the "
":method:`db.collection.remove()` with the ``<justOne>`` parameter set to "
"``1`` to delete the *first* document where ``status`` is ``\"D\"``:"
msgstr ""

# d5dcd49dee5241a2baaaf67504fb7131
#: ../source/tutorial/remove-documents.txt:287
msgid ":ref:`delete-additional-methods`"
msgstr ""

# 0ffb1c446d1247a997cf9e548515bf2b
#: ../source/tutorial/remove-documents.txt:292
msgid "Additional Methods"
msgstr ""

# 40807bfb74c441aea3ac63c795942f95
#: ../source/tutorial/remove-documents.txt:294
msgid "The following methods can also delete documents from a collection:"
msgstr ""

# b4d16606f52f44a8a7514e7591d40804
#: ../source/tutorial/remove-documents.txt:296
msgid ":method:`db.collection.findOneAndDelete()`."
msgstr ""

# e89f4837de48435d821400d053596096
#: ../source/tutorial/remove-documents.txt:298
msgid ""
":ref:`findOneAndDelete() <findAndModify-wrapper-sorted-remove>` provides "
"a sort option. The option allows for the deletion of the first document "
"sorted by the specified order."
msgstr ""

# 7360b5ff7c2242809d1059367e1db3d2
#: ../source/tutorial/remove-documents.txt:302
msgid ":method:`db.collection.findOneAndModify()`."
msgstr ""

# f57a162535574e94b8ea3b0c6554e98e
#: ../source/tutorial/remove-documents.txt:304
msgid ""
":method:`db.collection.findOneAndModify()` provides a sort option. The "
"option allows for the deletion of the first document sorted by the "
"specified order."
msgstr ""

# cb920a698bab43dd89c413e16a336800
#: ../source/tutorial/remove-documents.txt:308
msgid ":method:`db.collection.bulkWrite()`."
msgstr ""

# e54c8e364c5d4c8d950f553f1a4bcd46
#: ../source/tutorial/remove-documents.txt:311
msgid "Write Acknowledgement"
msgstr ""

# 66e8cb8ebcaf4df7862eaf4bc78bf5e9
#: ../source/tutorial/remove-documents.txt:313
msgid ""
"With write concerns, you can specify the level of acknowledgement "
"requested from MongoDB for write operations. For details, see "
":doc:`/reference/write-concern`."
msgstr ""

# 535f58ad939d41298bd13798c720cde4
#~ msgid "Remove Documents"
#~ msgstr ""

# f1cffe6dcc66488da547a58bbef53e51
#~ msgid ""
#~ "In MongoDB, the :method:`db.collection.remove()` "
#~ "method removes documents from a "
#~ "collection. You can remove all documents"
#~ " from a collection, remove all "
#~ "documents that match a condition, or "
#~ "limit the operation to remove just "
#~ "a single document."
#~ msgstr ""

# e0ea4fabc4e54113b75881316c363bcc
#~ msgid ""
#~ "This tutorial provides examples of "
#~ "remove operations using the "
#~ ":method:`db.collection.remove()` method in the "
#~ ":program:`mongo` shell."
#~ msgstr ""

# 023297e0c06e4166a6996d063acbce72
#~ msgid "Remove All Documents"
#~ msgstr ""

# ce9c77f377c3462eaf0c892f482cfc19
#~ msgid ""
#~ "To remove all documents from a "
#~ "collection, pass an empty query document"
#~ " ``{}`` to the :method:`~db.collection.remove()`"
#~ " method. The :method:`~db.collection.remove()` "
#~ "method does not remove the indexes."
#~ msgstr ""

# a3ae4ce937e94bbe9af730df9234c899
#~ msgid ""
#~ "The following example removes all "
#~ "documents from the ``inventory`` collection:"
#~ msgstr ""

# 993d828d60ea483fbcdf4a2c008c6915
#~ msgid ""
#~ "To remove all documents from a "
#~ "collection, it may be more efficient "
#~ "to use the :method:`~db.collection.drop()` "
#~ "method to drop the entire collection,"
#~ " including the indexes, and then "
#~ "recreate the collection and rebuild the"
#~ " indexes."
#~ msgstr ""

# 5a5d7b24ba344555b620448cc44c81dd
#~ msgid "Remove Documents that Match a Condition"
#~ msgstr ""

# ced503a9db5f48d2a01b0a8ae083a741
#~ msgid ""
#~ "To remove the documents that match "
#~ "a deletion criteria, call the "
#~ ":method:`~db.collection.remove()` method with the"
#~ " ``<query>`` parameter."
#~ msgstr ""

# ca71bd1b84fc426dad751f2ceed8d22c
#~ msgid ""
#~ "The following example removes all "
#~ "documents from the ``inventory`` collection"
#~ " where the ``type`` field equals "
#~ "``food``:"
#~ msgstr ""

# 43255ebc8352425384da1e56528fd04b
#~ msgid ""
#~ "For large deletion operations, it may"
#~ " be more efficient to copy the "
#~ "documents that you want to keep to"
#~ " a new collection and then use "
#~ ":method:`~db.collection.drop()` on the original "
#~ "collection."
#~ msgstr ""

# 7e88bce3333149f093f6a7c32c80b197
#~ msgid "Remove a Single Document that Matches a Condition"
#~ msgstr ""

# 06ae6b82017e41bc87a84e322385e1c7
#~ msgid ""
#~ "To remove a single document, call "
#~ "the :method:`~db.collection.remove()` method with"
#~ " the ``justOne`` parameter set to "
#~ "``true`` or ``1``."
#~ msgstr ""

# 55d42f877c6d43f0accd8fe2d402bbf0
#~ msgid ""
#~ "The following example removes one "
#~ "document from the ``inventory`` collection "
#~ "where the ``type`` field equals "
#~ "``food``:"
#~ msgstr ""

>>>>>>> 2478a500
# 650584a1ebe14110a03571ca6c1b8cb0
#~ msgid ""
#~ "To delete a single document sorted "
#~ "by some specified order, use the "
#~ ":ref:`findAndModify() <findAndModify-wrapper-"
#~ "sorted-remove>` method."
#~ msgstr ""
<|MERGE_RESOLUTION|>--- conflicted
+++ resolved
@@ -8,11 +8,7 @@
 msgstr ""
 "Project-Id-Version: MongoDB Manual\n"
 "Report-Msgid-Bugs-To: \n"
-<<<<<<< HEAD
-"POT-Creation-Date: 2019-03-19 11:02-0400\n"
-=======
 "POT-Creation-Date: 2016-12-08 12:02-0500\n"
->>>>>>> 2478a500
 "PO-Revision-Date: 2014-04-08 16:30+0000\n"
 "Last-Translator: tychoish <tychoish@gmail.com>\n"
 "Language: es\n"
@@ -24,76 +20,329 @@
 "Content-Transfer-Encoding: 8bit\n"
 "Generated-By: Babel 2.6.0\n"
 
-<<<<<<< HEAD
-#: ../source/tutorial/remove-documents.txt:8
+# 3704957830b44451b1fef589baa95a31
+#: ../source/tutorial/remove-documents.txt:5
 msgid "Delete Documents"
 msgstr ""
 
+# 18cac7f6ca364dd0b7e0979036279cc7
+#: ../source/tutorial/remove-documents.txt
+msgid "On this page"
+msgstr ""
+
+# a72d07acd5da497a81222ef26d544dda
 #: ../source/tutorial/remove-documents.txt:16
-msgid "This page provides examples in:"
-msgstr ""
-
-#: ../source/includes/fact-populate-inventory-coll.rst:1
-msgid ""
-"The examples on this page use the ``inventory`` collection. To populate "
-"the ``inventory`` collection, run the following:"
-msgstr ""
-
-#: ../source/includes/fact-delete-all-inventory.rst:1
-msgid ""
-"The following example deletes *all* documents from the ``inventory`` "
+msgid "Delete Methods"
+msgstr ""
+
+# 1299fd13ae1545158af2e449f3bea14e
+#: ../source/tutorial/remove-documents.txt:18
+msgid ""
+"MongoDB provides the following methods to delete documents of a "
 "collection:"
 msgstr ""
 
-#: ../source/includes/fact-delete-condition-inventory.rst:1
+# 9ff48655f6404189b9c6852076a91cb1
+#: ../source/tutorial/remove-documents.txt:24
+msgid ":method:`db.collection.remove()`"
+msgstr ""
+
+# c02153eae73c4dc8a04350fcd4a50448
+#: ../source/tutorial/remove-documents.txt:25
+msgid "Delete a single document or all documents that match a specified filter."
+msgstr ""
+
+# eb78d9ade602428dadb969040efa23a6
+#: ../source/tutorial/remove-documents.txt:27
+msgid ":method:`db.collection.deleteOne()`"
+msgstr ""
+
+# 5ef5d415745e46bab7839f24f4e93f36
+#: ../source/tutorial/remove-documents.txt:29
+msgid ""
+"Delete at most a single document that match a specified filter even "
+"though multiple documents may match the specified filter."
+msgstr ""
+
+# 955d085f1e38435c8ba70ab8a94d6c8f
+#: ../source/tutorial/remove-documents.txt:34
+msgid ":method:`db.collection.deleteMany()`"
+msgstr ""
+
+# 25d9b74161c542f49f766dca9be8e8c1
+#: ../source/tutorial/remove-documents.txt:36
+msgid "Delete all documents that match a specified filter."
+msgstr ""
+
+# 02bd73c2c8224686ae8ec36ffa6e0d28
+#: ../source/tutorial/remove-documents.txt:40
 msgid ""
 "You can specify criteria, or filters, that identify the documents to "
-"delete. The :ref:`filters <document-query-filter>` use the same syntax as"
-" read operations."
-msgstr ""
-
-#: ../source/includes/fact-remove-condition-inv-example.rst:1
-msgid ""
-"The following example removes all documents from the ``inventory`` "
-"collection where the ``status`` field equals ``\"A\"``:"
-msgstr ""
-
-#: ../source/includes/fact-remove-one-condition-inv-example.rst:1
-msgid ""
-"The following example deletes the *first* document where ``status`` is "
-"``\"D\"``:"
-msgstr ""
-
-#: ../source/tutorial/remove-documents.txt:723
+"delete. These :ref:`filters <document-query-filter>` use the same syntax "
+"as read operations:"
+msgstr ""
+
+# d52cf843e0aa444cab696103b3d0ffc8
+#: ../source/includes/extracts/filter-equality.rst:2
+msgid ""
+"A :ref:`query filter document <document-query-filter>` can specify "
+"equality condition with ``<field>:<value>`` expressions to select all "
+"documents that contain the ``<field>`` with the specified ``<value>``:"
+msgstr ""
+
+# c92c98c22e9e4687973220f62666b308
+#: ../source/includes/extracts/filter-query-operators.rst:2
+msgid ""
+"A :ref:`query filter document <document-query-filter>` can use the "
+":ref:`query operators <query-selectors>` to specify conditions in the "
+"following form:"
+msgstr ""
+
+# 3d631903c6064257af4a56dbf57ea1ef
+#: ../source/tutorial/remove-documents.txt:52
 msgid "Delete Behavior"
 msgstr ""
 
-#: ../source/tutorial/remove-documents.txt:726
+# 6a5c100024da4690866ca4d3fc0a6d10
+#: ../source/tutorial/remove-documents.txt:55
 msgid "Indexes"
 msgstr ""
 
-#: ../source/tutorial/remove-documents.txt:728
+# 21d220e26ded4da0a1c929df2553a4e7
+#: ../source/tutorial/remove-documents.txt:57
 msgid ""
 "Delete operations do not drop indexes, even if deleting all documents "
 "from a collection."
 msgstr ""
 
-#: ../source/tutorial/remove-documents.txt:732
+# eea6a9bd36d143189fca6687d40f77a7
+#: ../source/tutorial/remove-documents.txt:61
 msgid "Atomicity"
 msgstr ""
 
-#: ../source/tutorial/remove-documents.txt:734
+# b6476b5db8c645e1a7bf27c42ce4b372
+#: ../source/tutorial/remove-documents.txt:63
 msgid ""
 "All write operations in MongoDB are atomic on the level of a single "
 "document. For more information on MongoDB and atomicity, see :doc:`/core"
 "/write-operations-atomicity`."
 msgstr ""
 
-#: ../source/tutorial/remove-documents.txt:739
+# f8280db4a8304e64a0abf5fcdb461b7c
+#: ../source/tutorial/remove-documents.txt:68
+msgid "Example Collection"
+msgstr ""
+
+# ca871502a63e4391be27453e8f155e0d
+#: ../source/tutorial/remove-documents.txt:70
+msgid ""
+"This page provides examples of remove operations in the :program:`mongo` "
+"shell. To populate the ``users`` collection referenced in the examples, "
+"run the following in :program:`mongo` shell:"
+msgstr ""
+
+# 4b2bc5e6614f42ebae747b8c3d5b3dbb
+#: ../source/tutorial/remove-documents.txt:76
+msgid ""
+"If the ``users`` collection already contains documents with the same "
+"``_id`` values, you need to :method:`drop <db.collection.drop()>` the "
+"collection (``db.users.drop()``) before inserting the example documents."
+msgstr ""
+
+# 3d169a3a1f4d4bd8bbd64caa1e15d388
+#: ../source/tutorial/remove-documents.txt:174
+msgid "Delete All Documents"
+msgstr ""
+
+# fe9be0e00cc94d62afa58471e13ba1b2
+#: ../source/tutorial/remove-documents.txt:176
+msgid ""
+"To remove all documents from a collection, pass an empty :ref:`filter "
+"<document-query-filter>` document ``{}`` to either the "
+":method:`db.collection.deleteMany()` or the "
+":method:`db.collection.remove()` method."
+msgstr ""
+
+# 1f23903c0a71493c99231864627cd396
+# 06f682c4d6e94b488f1670d8665cfd8a
+#: ../source/tutorial/remove-documents.txt:182
+#: ../source/tutorial/remove-documents.txt:224
+msgid "``db.collection.deleteMany()``"
+msgstr ""
+
+# c0f615aaeea54835a78b8063b5ccf84f
+#: ../source/tutorial/remove-documents.txt:184
+msgid ""
+"The following example uses the :method:`db.collection.deleteMany()` "
+"method to delete *all* documents from the ``users`` collection:"
+msgstr ""
+
+# 3dcc0a52461f4fb0b62bfa56ad425871
+# 3ffbd349dc4e4ec7a1c772220044a532
+#: ../source/tutorial/remove-documents.txt:191
+#: ../source/tutorial/remove-documents.txt:234
+msgid "The method returns a document with the status of the operation:"
+msgstr ""
+
+# 972d754c56ea4863b5359a053e51d380
+#: ../source/tutorial/remove-documents.txt:197
+msgid ""
+"For more information and examples, see "
+":method:`db.collection.deleteMany()`."
+msgstr ""
+
+# bde434b3f0f8489eae82df960816c6fb
+# 31e45fd5377f489e9e07d5d6a273e5ce
+# 09d1b563e32e43bcb6765b2b423f713d
+#: ../source/tutorial/remove-documents.txt:200
+#: ../source/tutorial/remove-documents.txt:241
+#: ../source/tutorial/remove-documents.txt:276
+msgid "``db.collection.remove()``"
+msgstr ""
+
+# 472a5d69fbbd4b93b7b6ca43c94cacc5
+#: ../source/tutorial/remove-documents.txt:202
+msgid ""
+"Alternatively, the following example uses the "
+":method:`db.collection.remove()` method to delete *all* documents from "
+"the ``users`` collection:"
+msgstr ""
+
+# d8bd6fa579e74665bd58adfc24f01232
+#: ../source/tutorial/remove-documents.txt:210
+msgid ""
+"To delete all documents from a collection, it may be more efficient to "
+"use the :method:`db.collection.drop()` method to drop the entire "
+"collection, including the indexes, and then recreate the collection and "
+"rebuild the indexes."
+msgstr ""
+
+# 1f2dc8b98c7d45faa13c87c355f7a941
+#: ../source/tutorial/remove-documents.txt:216
+msgid "Delete All Documents that Match a Condition"
+msgstr ""
+
+# c11486e3249b4d05a0572eebcc545bfd
+#: ../source/tutorial/remove-documents.txt:218
+msgid ""
+"To delete all documents that match a deletion criteria, pass a "
+":ref:`filter <document-query-filter>` parameter to either "
+":method:`db.collection.deleteMany()` method or the "
+":method:`db.collection.remove()` method."
+msgstr ""
+
+# f0c30f7cf2cb4826b84b530021b36bb8
+#: ../source/tutorial/remove-documents.txt:226
+msgid ""
+"The following example uses :method:`db.collection.deleteMany()` to remove"
+" all documents from the ``users`` collection where the ``status`` field "
+"equals ``\"A\"``:"
+msgstr ""
+
+# 54435aac1cb64f3ea7bf9db8e1e3b47b
+#: ../source/tutorial/remove-documents.txt:243
+msgid ""
+"Alternatively, the following example uses "
+":method:`db.collection.remove()` to remove all documents from the "
+"``users`` collection where the ``status`` field equals ``\"P\"``:"
+msgstr ""
+
+# 5a3a79d7b9c44a238a202fca74b74042
+#: ../source/tutorial/remove-documents.txt:251
+msgid ""
+"For large deletion operations, it may be more efficient to copy the "
+"documents that you want to keep to a new collection and then use "
+":method:`db.collection.drop()` on the original collection."
+msgstr ""
+
+# 73980f9e734f4827a618c5047a50962c
+#: ../source/tutorial/remove-documents.txt:257
+msgid "Remove Only One Document that Matches a Condition"
+msgstr ""
+
+# 693657d2131b4f58b1fc3e3ea8f487e4
+#: ../source/tutorial/remove-documents.txt:259
+msgid ""
+"To delete at most a single document that match a specified filter,even "
+"though multiple documents may match the specified filter, use either the "
+":method:`db.collection.deleteOne()` method or the "
+":method:`db.collection.remove()` method with the ``<justOne>`` parameter "
+"set to ``true`` or ``1``."
+msgstr ""
+
+# a0210484da654ff194d9d98850a6316a
+#: ../source/tutorial/remove-documents.txt:266
+msgid "``db.collection.deleteOne()``"
+msgstr ""
+
+# 3e98ec3a70674726a84277e25607f0da
+#: ../source/tutorial/remove-documents.txt:268
+msgid ""
+"The following example uses :method:`db.collection.deleteOne()` to delete "
+"the *first* document where ``status`` is ``\"D\"``."
+msgstr ""
+
+# f1d611bc14ab4ce5a0055e76cea8d63f
+#: ../source/tutorial/remove-documents.txt:278
+msgid ""
+"Alternatively, the following example uses the "
+":method:`db.collection.remove()` with the ``<justOne>`` parameter set to "
+"``1`` to delete the *first* document where ``status`` is ``\"D\"``:"
+msgstr ""
+
+# d5dcd49dee5241a2baaaf67504fb7131
+#: ../source/tutorial/remove-documents.txt:287
+msgid ":ref:`delete-additional-methods`"
+msgstr ""
+
+# 0ffb1c446d1247a997cf9e548515bf2b
+#: ../source/tutorial/remove-documents.txt:292
+msgid "Additional Methods"
+msgstr ""
+
+# 40807bfb74c441aea3ac63c795942f95
+#: ../source/tutorial/remove-documents.txt:294
+msgid "The following methods can also delete documents from a collection:"
+msgstr ""
+
+# b4d16606f52f44a8a7514e7591d40804
+#: ../source/tutorial/remove-documents.txt:296
+msgid ":method:`db.collection.findOneAndDelete()`."
+msgstr ""
+
+# e89f4837de48435d821400d053596096
+#: ../source/tutorial/remove-documents.txt:298
+msgid ""
+":ref:`findOneAndDelete() <findAndModify-wrapper-sorted-remove>` provides "
+"a sort option. The option allows for the deletion of the first document "
+"sorted by the specified order."
+msgstr ""
+
+# 7360b5ff7c2242809d1059367e1db3d2
+#: ../source/tutorial/remove-documents.txt:302
+msgid ":method:`db.collection.findOneAndModify()`."
+msgstr ""
+
+# f57a162535574e94b8ea3b0c6554e98e
+#: ../source/tutorial/remove-documents.txt:304
+msgid ""
+":method:`db.collection.findOneAndModify()` provides a sort option. The "
+"option allows for the deletion of the first document sorted by the "
+"specified order."
+msgstr ""
+
+# cb920a698bab43dd89c413e16a336800
+#: ../source/tutorial/remove-documents.txt:308
+msgid ":method:`db.collection.bulkWrite()`."
+msgstr ""
+
+# e54c8e364c5d4c8d950f553f1a4bcd46
+#: ../source/tutorial/remove-documents.txt:311
 msgid "Write Acknowledgement"
 msgstr ""
 
-#: ../source/tutorial/remove-documents.txt:741
+# 66e8cb8ebcaf4df7862eaf4bc78bf5e9
+#: ../source/tutorial/remove-documents.txt:313
 msgid ""
 "With write concerns, you can specify the level of acknowledgement "
 "requested from MongoDB for write operations. For details, see "
@@ -203,440 +452,6 @@
 #~ "``food``:"
 #~ msgstr ""
 
-=======
-# 3704957830b44451b1fef589baa95a31
-#: ../source/tutorial/remove-documents.txt:5
-msgid "Delete Documents"
-msgstr ""
-
-# 18cac7f6ca364dd0b7e0979036279cc7
-#: ../source/tutorial/remove-documents.txt
-msgid "On this page"
-msgstr ""
-
-# a72d07acd5da497a81222ef26d544dda
-#: ../source/tutorial/remove-documents.txt:16
-msgid "Delete Methods"
-msgstr ""
-
-# 1299fd13ae1545158af2e449f3bea14e
-#: ../source/tutorial/remove-documents.txt:18
-msgid ""
-"MongoDB provides the following methods to delete documents of a "
-"collection:"
-msgstr ""
-
-# 9ff48655f6404189b9c6852076a91cb1
-#: ../source/tutorial/remove-documents.txt:24
-msgid ":method:`db.collection.remove()`"
-msgstr ""
-
-# c02153eae73c4dc8a04350fcd4a50448
-#: ../source/tutorial/remove-documents.txt:25
-msgid "Delete a single document or all documents that match a specified filter."
-msgstr ""
-
-# eb78d9ade602428dadb969040efa23a6
-#: ../source/tutorial/remove-documents.txt:27
-msgid ":method:`db.collection.deleteOne()`"
-msgstr ""
-
-# 5ef5d415745e46bab7839f24f4e93f36
-#: ../source/tutorial/remove-documents.txt:29
-msgid ""
-"Delete at most a single document that match a specified filter even "
-"though multiple documents may match the specified filter."
-msgstr ""
-
-# 955d085f1e38435c8ba70ab8a94d6c8f
-#: ../source/tutorial/remove-documents.txt:34
-msgid ":method:`db.collection.deleteMany()`"
-msgstr ""
-
-# 25d9b74161c542f49f766dca9be8e8c1
-#: ../source/tutorial/remove-documents.txt:36
-msgid "Delete all documents that match a specified filter."
-msgstr ""
-
-# 02bd73c2c8224686ae8ec36ffa6e0d28
-#: ../source/tutorial/remove-documents.txt:40
-msgid ""
-"You can specify criteria, or filters, that identify the documents to "
-"delete. These :ref:`filters <document-query-filter>` use the same syntax "
-"as read operations:"
-msgstr ""
-
-# d52cf843e0aa444cab696103b3d0ffc8
-#: ../source/includes/extracts/filter-equality.rst:2
-msgid ""
-"A :ref:`query filter document <document-query-filter>` can specify "
-"equality condition with ``<field>:<value>`` expressions to select all "
-"documents that contain the ``<field>`` with the specified ``<value>``:"
-msgstr ""
-
-# c92c98c22e9e4687973220f62666b308
-#: ../source/includes/extracts/filter-query-operators.rst:2
-msgid ""
-"A :ref:`query filter document <document-query-filter>` can use the "
-":ref:`query operators <query-selectors>` to specify conditions in the "
-"following form:"
-msgstr ""
-
-# 3d631903c6064257af4a56dbf57ea1ef
-#: ../source/tutorial/remove-documents.txt:52
-msgid "Delete Behavior"
-msgstr ""
-
-# 6a5c100024da4690866ca4d3fc0a6d10
-#: ../source/tutorial/remove-documents.txt:55
-msgid "Indexes"
-msgstr ""
-
-# 21d220e26ded4da0a1c929df2553a4e7
-#: ../source/tutorial/remove-documents.txt:57
-msgid ""
-"Delete operations do not drop indexes, even if deleting all documents "
-"from a collection."
-msgstr ""
-
-# eea6a9bd36d143189fca6687d40f77a7
-#: ../source/tutorial/remove-documents.txt:61
-msgid "Atomicity"
-msgstr ""
-
-# b6476b5db8c645e1a7bf27c42ce4b372
-#: ../source/tutorial/remove-documents.txt:63
-msgid ""
-"All write operations in MongoDB are atomic on the level of a single "
-"document. For more information on MongoDB and atomicity, see :doc:`/core"
-"/write-operations-atomicity`."
-msgstr ""
-
-# f8280db4a8304e64a0abf5fcdb461b7c
-#: ../source/tutorial/remove-documents.txt:68
-msgid "Example Collection"
-msgstr ""
-
-# ca871502a63e4391be27453e8f155e0d
-#: ../source/tutorial/remove-documents.txt:70
-msgid ""
-"This page provides examples of remove operations in the :program:`mongo` "
-"shell. To populate the ``users`` collection referenced in the examples, "
-"run the following in :program:`mongo` shell:"
-msgstr ""
-
-# 4b2bc5e6614f42ebae747b8c3d5b3dbb
-#: ../source/tutorial/remove-documents.txt:76
-msgid ""
-"If the ``users`` collection already contains documents with the same "
-"``_id`` values, you need to :method:`drop <db.collection.drop()>` the "
-"collection (``db.users.drop()``) before inserting the example documents."
-msgstr ""
-
-# 3d169a3a1f4d4bd8bbd64caa1e15d388
-#: ../source/tutorial/remove-documents.txt:174
-msgid "Delete All Documents"
-msgstr ""
-
-# fe9be0e00cc94d62afa58471e13ba1b2
-#: ../source/tutorial/remove-documents.txt:176
-msgid ""
-"To remove all documents from a collection, pass an empty :ref:`filter "
-"<document-query-filter>` document ``{}`` to either the "
-":method:`db.collection.deleteMany()` or the "
-":method:`db.collection.remove()` method."
-msgstr ""
-
-# 1f23903c0a71493c99231864627cd396
-# 06f682c4d6e94b488f1670d8665cfd8a
-#: ../source/tutorial/remove-documents.txt:182
-#: ../source/tutorial/remove-documents.txt:224
-msgid "``db.collection.deleteMany()``"
-msgstr ""
-
-# c0f615aaeea54835a78b8063b5ccf84f
-#: ../source/tutorial/remove-documents.txt:184
-msgid ""
-"The following example uses the :method:`db.collection.deleteMany()` "
-"method to delete *all* documents from the ``users`` collection:"
-msgstr ""
-
-# 3dcc0a52461f4fb0b62bfa56ad425871
-# 3ffbd349dc4e4ec7a1c772220044a532
-#: ../source/tutorial/remove-documents.txt:191
-#: ../source/tutorial/remove-documents.txt:234
-msgid "The method returns a document with the status of the operation:"
-msgstr ""
-
-# 972d754c56ea4863b5359a053e51d380
-#: ../source/tutorial/remove-documents.txt:197
-msgid ""
-"For more information and examples, see "
-":method:`db.collection.deleteMany()`."
-msgstr ""
-
-# bde434b3f0f8489eae82df960816c6fb
-# 31e45fd5377f489e9e07d5d6a273e5ce
-# 09d1b563e32e43bcb6765b2b423f713d
-#: ../source/tutorial/remove-documents.txt:200
-#: ../source/tutorial/remove-documents.txt:241
-#: ../source/tutorial/remove-documents.txt:276
-msgid "``db.collection.remove()``"
-msgstr ""
-
-# 472a5d69fbbd4b93b7b6ca43c94cacc5
-#: ../source/tutorial/remove-documents.txt:202
-msgid ""
-"Alternatively, the following example uses the "
-":method:`db.collection.remove()` method to delete *all* documents from "
-"the ``users`` collection:"
-msgstr ""
-
-# d8bd6fa579e74665bd58adfc24f01232
-#: ../source/tutorial/remove-documents.txt:210
-msgid ""
-"To delete all documents from a collection, it may be more efficient to "
-"use the :method:`db.collection.drop()` method to drop the entire "
-"collection, including the indexes, and then recreate the collection and "
-"rebuild the indexes."
-msgstr ""
-
-# 1f2dc8b98c7d45faa13c87c355f7a941
-#: ../source/tutorial/remove-documents.txt:216
-msgid "Delete All Documents that Match a Condition"
-msgstr ""
-
-# c11486e3249b4d05a0572eebcc545bfd
-#: ../source/tutorial/remove-documents.txt:218
-msgid ""
-"To delete all documents that match a deletion criteria, pass a "
-":ref:`filter <document-query-filter>` parameter to either "
-":method:`db.collection.deleteMany()` method or the "
-":method:`db.collection.remove()` method."
-msgstr ""
-
-# f0c30f7cf2cb4826b84b530021b36bb8
-#: ../source/tutorial/remove-documents.txt:226
-msgid ""
-"The following example uses :method:`db.collection.deleteMany()` to remove"
-" all documents from the ``users`` collection where the ``status`` field "
-"equals ``\"A\"``:"
-msgstr ""
-
-# 54435aac1cb64f3ea7bf9db8e1e3b47b
-#: ../source/tutorial/remove-documents.txt:243
-msgid ""
-"Alternatively, the following example uses "
-":method:`db.collection.remove()` to remove all documents from the "
-"``users`` collection where the ``status`` field equals ``\"P\"``:"
-msgstr ""
-
-# 5a3a79d7b9c44a238a202fca74b74042
-#: ../source/tutorial/remove-documents.txt:251
-msgid ""
-"For large deletion operations, it may be more efficient to copy the "
-"documents that you want to keep to a new collection and then use "
-":method:`db.collection.drop()` on the original collection."
-msgstr ""
-
-# 73980f9e734f4827a618c5047a50962c
-#: ../source/tutorial/remove-documents.txt:257
-msgid "Remove Only One Document that Matches a Condition"
-msgstr ""
-
-# 693657d2131b4f58b1fc3e3ea8f487e4
-#: ../source/tutorial/remove-documents.txt:259
-msgid ""
-"To delete at most a single document that match a specified filter,even "
-"though multiple documents may match the specified filter, use either the "
-":method:`db.collection.deleteOne()` method or the "
-":method:`db.collection.remove()` method with the ``<justOne>`` parameter "
-"set to ``true`` or ``1``."
-msgstr ""
-
-# a0210484da654ff194d9d98850a6316a
-#: ../source/tutorial/remove-documents.txt:266
-msgid "``db.collection.deleteOne()``"
-msgstr ""
-
-# 3e98ec3a70674726a84277e25607f0da
-#: ../source/tutorial/remove-documents.txt:268
-msgid ""
-"The following example uses :method:`db.collection.deleteOne()` to delete "
-"the *first* document where ``status`` is ``\"D\"``."
-msgstr ""
-
-# f1d611bc14ab4ce5a0055e76cea8d63f
-#: ../source/tutorial/remove-documents.txt:278
-msgid ""
-"Alternatively, the following example uses the "
-":method:`db.collection.remove()` with the ``<justOne>`` parameter set to "
-"``1`` to delete the *first* document where ``status`` is ``\"D\"``:"
-msgstr ""
-
-# d5dcd49dee5241a2baaaf67504fb7131
-#: ../source/tutorial/remove-documents.txt:287
-msgid ":ref:`delete-additional-methods`"
-msgstr ""
-
-# 0ffb1c446d1247a997cf9e548515bf2b
-#: ../source/tutorial/remove-documents.txt:292
-msgid "Additional Methods"
-msgstr ""
-
-# 40807bfb74c441aea3ac63c795942f95
-#: ../source/tutorial/remove-documents.txt:294
-msgid "The following methods can also delete documents from a collection:"
-msgstr ""
-
-# b4d16606f52f44a8a7514e7591d40804
-#: ../source/tutorial/remove-documents.txt:296
-msgid ":method:`db.collection.findOneAndDelete()`."
-msgstr ""
-
-# e89f4837de48435d821400d053596096
-#: ../source/tutorial/remove-documents.txt:298
-msgid ""
-":ref:`findOneAndDelete() <findAndModify-wrapper-sorted-remove>` provides "
-"a sort option. The option allows for the deletion of the first document "
-"sorted by the specified order."
-msgstr ""
-
-# 7360b5ff7c2242809d1059367e1db3d2
-#: ../source/tutorial/remove-documents.txt:302
-msgid ":method:`db.collection.findOneAndModify()`."
-msgstr ""
-
-# f57a162535574e94b8ea3b0c6554e98e
-#: ../source/tutorial/remove-documents.txt:304
-msgid ""
-":method:`db.collection.findOneAndModify()` provides a sort option. The "
-"option allows for the deletion of the first document sorted by the "
-"specified order."
-msgstr ""
-
-# cb920a698bab43dd89c413e16a336800
-#: ../source/tutorial/remove-documents.txt:308
-msgid ":method:`db.collection.bulkWrite()`."
-msgstr ""
-
-# e54c8e364c5d4c8d950f553f1a4bcd46
-#: ../source/tutorial/remove-documents.txt:311
-msgid "Write Acknowledgement"
-msgstr ""
-
-# 66e8cb8ebcaf4df7862eaf4bc78bf5e9
-#: ../source/tutorial/remove-documents.txt:313
-msgid ""
-"With write concerns, you can specify the level of acknowledgement "
-"requested from MongoDB for write operations. For details, see "
-":doc:`/reference/write-concern`."
-msgstr ""
-
-# 535f58ad939d41298bd13798c720cde4
-#~ msgid "Remove Documents"
-#~ msgstr ""
-
-# f1cffe6dcc66488da547a58bbef53e51
-#~ msgid ""
-#~ "In MongoDB, the :method:`db.collection.remove()` "
-#~ "method removes documents from a "
-#~ "collection. You can remove all documents"
-#~ " from a collection, remove all "
-#~ "documents that match a condition, or "
-#~ "limit the operation to remove just "
-#~ "a single document."
-#~ msgstr ""
-
-# e0ea4fabc4e54113b75881316c363bcc
-#~ msgid ""
-#~ "This tutorial provides examples of "
-#~ "remove operations using the "
-#~ ":method:`db.collection.remove()` method in the "
-#~ ":program:`mongo` shell."
-#~ msgstr ""
-
-# 023297e0c06e4166a6996d063acbce72
-#~ msgid "Remove All Documents"
-#~ msgstr ""
-
-# ce9c77f377c3462eaf0c892f482cfc19
-#~ msgid ""
-#~ "To remove all documents from a "
-#~ "collection, pass an empty query document"
-#~ " ``{}`` to the :method:`~db.collection.remove()`"
-#~ " method. The :method:`~db.collection.remove()` "
-#~ "method does not remove the indexes."
-#~ msgstr ""
-
-# a3ae4ce937e94bbe9af730df9234c899
-#~ msgid ""
-#~ "The following example removes all "
-#~ "documents from the ``inventory`` collection:"
-#~ msgstr ""
-
-# 993d828d60ea483fbcdf4a2c008c6915
-#~ msgid ""
-#~ "To remove all documents from a "
-#~ "collection, it may be more efficient "
-#~ "to use the :method:`~db.collection.drop()` "
-#~ "method to drop the entire collection,"
-#~ " including the indexes, and then "
-#~ "recreate the collection and rebuild the"
-#~ " indexes."
-#~ msgstr ""
-
-# 5a5d7b24ba344555b620448cc44c81dd
-#~ msgid "Remove Documents that Match a Condition"
-#~ msgstr ""
-
-# ced503a9db5f48d2a01b0a8ae083a741
-#~ msgid ""
-#~ "To remove the documents that match "
-#~ "a deletion criteria, call the "
-#~ ":method:`~db.collection.remove()` method with the"
-#~ " ``<query>`` parameter."
-#~ msgstr ""
-
-# ca71bd1b84fc426dad751f2ceed8d22c
-#~ msgid ""
-#~ "The following example removes all "
-#~ "documents from the ``inventory`` collection"
-#~ " where the ``type`` field equals "
-#~ "``food``:"
-#~ msgstr ""
-
-# 43255ebc8352425384da1e56528fd04b
-#~ msgid ""
-#~ "For large deletion operations, it may"
-#~ " be more efficient to copy the "
-#~ "documents that you want to keep to"
-#~ " a new collection and then use "
-#~ ":method:`~db.collection.drop()` on the original "
-#~ "collection."
-#~ msgstr ""
-
-# 7e88bce3333149f093f6a7c32c80b197
-#~ msgid "Remove a Single Document that Matches a Condition"
-#~ msgstr ""
-
-# 06ae6b82017e41bc87a84e322385e1c7
-#~ msgid ""
-#~ "To remove a single document, call "
-#~ "the :method:`~db.collection.remove()` method with"
-#~ " the ``justOne`` parameter set to "
-#~ "``true`` or ``1``."
-#~ msgstr ""
-
-# 55d42f877c6d43f0accd8fe2d402bbf0
-#~ msgid ""
-#~ "The following example removes one "
-#~ "document from the ``inventory`` collection "
-#~ "where the ``type`` field equals "
-#~ "``food``:"
-#~ msgstr ""
-
->>>>>>> 2478a500
 # 650584a1ebe14110a03571ca6c1b8cb0
 #~ msgid ""
 #~ "To delete a single document sorted "
