# SOME DESCRIPTIVE TITLE.
# Copyright (C) 2011-2014, MongoDB, Inc.
# This file is distributed under the same license as the mongodb-manual
# package.
#
# Translators:
msgid ""
msgstr ""
"Project-Id-Version: MongoDB Manual\n"
"Report-Msgid-Bugs-To: \n"
<<<<<<< HEAD
"POT-Creation-Date: 2019-03-19 11:02-0400\n"
=======
"POT-Creation-Date: 2016-12-08 12:02-0500\n"
>>>>>>> 2478a500
"PO-Revision-Date: 2014-04-08 19:33+0000\n"
"Last-Translator: tychoish <tychoish@gmail.com>\n"
"Language: es\n"
"Language-Team: Spanish (http://www.transifex.com/projects/p/mongodb-"
"manual/language/es/)\n"
"Plural-Forms: nplurals=2; plural=(n != 1)\n"
"MIME-Version: 1.0\n"
"Content-Type: text/plain; charset=utf-8\n"
"Content-Transfer-Encoding: 8bit\n"
"Generated-By: Babel 2.6.0\n"

<<<<<<< HEAD
=======
# cd8b832d2331437ba4053e1580f118ab
>>>>>>> 2478a500
#: ../source/tutorial/monitor-with-snmp-on-windows.txt:3
msgid "Monitor MongoDB Windows with SNMP"
msgstr ""

<<<<<<< HEAD
=======
# b8d6d00249014247b457c7fba696ce73
#: ../source/tutorial/monitor-with-snmp-on-windows.txt
msgid "On this page"
msgstr ""

# 0319034a71cc4b21ba6a69554d1ca7cb
>>>>>>> 2478a500
#: ../source/tutorial/monitor-with-snmp-on-windows.txt:15
msgid "Enterprise Feature"
msgstr ""

<<<<<<< HEAD
=======
# 0d33992c6f1a431b9815cf83556b7aaa
>>>>>>> 2478a500
#: ../source/tutorial/monitor-with-snmp-on-windows.txt:17
msgid ""
"SNMP is only available in `MongoDB Enterprise "
"<http://www.mongodb.com/products/mongodb-enterprise?jmp=docs>`_."
msgstr ""

<<<<<<< HEAD
=======
# ee73d59aac7a4834a72f575e076d70bf
>>>>>>> 2478a500
#: ../source/tutorial/monitor-with-snmp-on-windows.txt:25
msgid "Overview"
msgstr ""

<<<<<<< HEAD
=======
# f85aec4ef900460abd71db3afaf25c42
>>>>>>> 2478a500
#: ../source/tutorial/monitor-with-snmp-on-windows.txt:27
msgid ""
"MongoDB Enterprise can provide database metrics via SNMP, in support of "
"centralized data collection and aggregation. This procedure explains the "
"setup and configuration of a |mongod-program| instance as an SNMP "
"subagent, as well as initializing and testing of SNMP support with "
"MongoDB Enterprise."
msgstr ""

<<<<<<< HEAD
=======
# 9f21dfffcf7b46e0979e913740ace8a1
>>>>>>> 2478a500
#: ../source/tutorial/monitor-with-snmp-on-windows.txt:33
msgid ""
":doc:`/tutorial/monitor-with-snmp` and :doc:`/tutorial/troubleshoot-snmp`"
" for more information."
msgstr ""

<<<<<<< HEAD
=======
# 74c5642c654f456bab19d0aad8756306
>>>>>>> 2478a500
#: ../source/tutorial/monitor-with-snmp-on-windows.txt:37
msgid "Considerations"
msgstr ""

<<<<<<< HEAD
=======
# c0b04f2f2e844d5e8f40ba6a9f1a50ee
>>>>>>> 2478a500
#: ../source/tutorial/monitor-with-snmp-on-windows.txt:39
msgid ""
"Only :binary:`~bin.mongod.exe` instances provide SNMP support. "
":binary:`~bin.mongos.exe` and the other MongoDB binaries do not support "
"SNMP."
msgstr ""

<<<<<<< HEAD
=======
# 851b35f389754cf5b9f3c64f253c6f5c
>>>>>>> 2478a500
#: ../source/tutorial/monitor-with-snmp-on-windows.txt:44
msgid "Configuration Files"
msgstr ""

<<<<<<< HEAD
=======
# 57ef9488459a47cebcc5b5d65dce8134
>>>>>>> 2478a500
#: ../source/includes/fact-snmp-configuration-files.rst:3
msgid ""
"MongoDB Enterprise contains the following configuration files to support "
"SNMP:"
msgstr ""

<<<<<<< HEAD
=======
# 52dd8288d3f34bd79af8fefed5587cc2
>>>>>>> 2478a500
#: ../source/includes/fact-snmp-configuration-files.rst:6
msgid "``MONGOD-MIB.txt``:"
msgstr ""

<<<<<<< HEAD
=======
# c9311e73a3884f0f94b2bef7c621a4d5
>>>>>>> 2478a500
#: ../source/includes/fact-snmp-configuration-files.rst:8
msgid ""
"The management information base (MIB) file that defines MongoDB's SNMP "
"output."
msgstr ""

<<<<<<< HEAD
=======
# 0ecc15450ff44506b9ec0acaa98ceeaa
>>>>>>> 2478a500
#: ../source/includes/fact-snmp-configuration-files.rst:11
msgid "``mongod.conf.subagent``:"
msgstr ""

<<<<<<< HEAD
=======
# 1b883d504b7d4e18a148c7be911a4c20
>>>>>>> 2478a500
#: ../source/includes/fact-snmp-configuration-files.rst:13
msgid ""
"The configuration file to run |mongod-program| as the SNMP subagent. This"
" file sets SNMP run-time configuration options, including the ``AgentX`` "
"socket to connect to the SNMP master."
msgstr ""

<<<<<<< HEAD
=======
# c2d3eb81ad234a97b9dbb0aa982e6c27
>>>>>>> 2478a500
#: ../source/includes/fact-snmp-configuration-files.rst:17
msgid "``mongod.conf.master``:"
msgstr ""

<<<<<<< HEAD
=======
# e45f3f39c4d745718e1b93e47b21f015
>>>>>>> 2478a500
#: ../source/includes/fact-snmp-configuration-files.rst:19
msgid ""
"The configuration file to run |mongod-program| as the SNMP master. This "
"file sets SNMP run-time configuration options."
msgstr ""

<<<<<<< HEAD
=======
# 730539483e3845bc87124270c65c74c8
>>>>>>> 2478a500
#: ../source/tutorial/monitor-with-snmp-on-windows.txt:49
msgid "Procedure"
msgstr ""

<<<<<<< HEAD
#: ../source/includes/steps/monitor-with-snmp-windows.rst:8
msgid "Copy configuration files."
msgstr ""

#: ../source/includes/steps/monitor-with-snmp-windows.rst:10
#: ../source/includes/steps/monitor-with-snmp-windows.rst:47
msgid ""
"Use the following sequence of commands to move the SNMP configuration "
"files to the SNMP service configuration directory."
msgstr ""

#: ../source/includes/steps/monitor-with-snmp-windows.rst:13
#: ../source/includes/steps/monitor-with-snmp-windows.rst:50
msgid ""
"First, create the SNMP configuration directory if needed and then, from "
"the installation directory, copy the configuration files to the SNMP "
"service configuration directory:"
msgstr ""

#: ../source/includes/steps/monitor-with-snmp-windows.rst:25
#: ../source/includes/steps/monitor-with-snmp-windows.rst:62
msgid ""
"The configuration filename is tool-dependent. For example, when using "
"``net-snmp`` the configuration file is ``snmpd.conf``."
msgstr ""

#: ../source/includes/steps/monitor-with-snmp-windows.rst:28
#: ../source/includes/steps/monitor-with-snmp-windows.rst:65
msgid ""
"Edit the configuration file to ensure that the communication between the "
"agent (i.e. ``snmpd`` or the master) and sub-agent (i.e. MongoDB) uses "
"TCP."
msgstr ""

#: ../source/includes/steps/monitor-with-snmp-windows.rst:33
#: ../source/includes/steps/monitor-with-snmp-windows.rst:70
msgid ""
"Ensure that the ``agentXAddress`` specified in the SNMP configuration "
"file for MongoDB matches the ``agentXAddress`` in the SNMP master "
"configuration file."
msgstr ""

#: ../source/includes/steps/monitor-with-snmp-windows.rst:45
msgid "Step 1: Copy configuration files."
msgstr ""

#: ../source/includes/steps/monitor-with-snmp-windows.rst:82
msgid "Start MongoDB."
msgstr ""

#: ../source/includes/steps/monitor-with-snmp-windows.rst:84
#: ../source/includes/steps/monitor-with-snmp-windows.rst:101
msgid ""
"Start |mongod-program| with the :setting:`snmp-subagent` to send data to "
"the SNMP master."
msgstr ""

#: ../source/includes/steps/monitor-with-snmp-windows.rst:99
msgid "Step 2: Start MongoDB."
msgstr ""

#: ../source/includes/steps/monitor-with-snmp-windows.rst:116
msgid "Confirm SNMP data retrieval."
msgstr ""

#: ../source/includes/steps/monitor-with-snmp-windows.rst:118
#: ../source/includes/steps/monitor-with-snmp-windows.rst:147
msgid "Use ``snmpwalk`` to collect data from |mongod-program|:"
msgstr ""

#: ../source/includes/steps/monitor-with-snmp-windows.rst:120
#: ../source/includes/steps/monitor-with-snmp-windows.rst:149
msgid ""
"Connect an SNMP client to verify the ability to collect SNMP data from "
"MongoDB."
msgstr ""

#: ../source/includes/steps/monitor-with-snmp-windows.rst:123
#: ../source/includes/steps/monitor-with-snmp-windows.rst:152
msgid ""
"Install the `net-snmp <http://www.net-snmp.org/>`_ package to access the "
"``snmpwalk`` client. ``net-snmp`` provides the ``snmpwalk`` SNMP client."
msgstr ""

#: ../source/includes/steps/monitor-with-snmp-windows.rst:133
#: ../source/includes/steps/monitor-with-snmp-windows.rst:162
msgid ""
"``<port>`` refers to the port defined by the SNMP master, *not* the "
"primary :setting:`~net.port` used by |mongod-program| for client "
"communication."
msgstr ""

#: ../source/includes/steps/monitor-with-snmp-windows.rst:145
msgid "Step 3: Confirm SNMP data retrieval."
msgstr ""

#: ../source/tutorial/monitor-with-snmp-on-windows.txt:54
msgid "Optional: Run MongoDB as SNMP Master"
msgstr ""

#: ../source/includes/fact-snmp-run-mongodb-as-snmp-master.rst:1
msgid ""
"You can run |mongod-program| with the :setting:`snmp-master` option for "
"testing purposes. To do this, use the SNMP master configuration file "
"instead of the subagent configuration file. From the directory containing"
" the unpacked MongoDB installation files:"
msgstr ""

#: ../source/tutorial/monitor-with-snmp-on-windows.txt:62
msgid ""
"Additionally, start |mongod-program| with the :setting:`snmp-master` "
"option, as in the following:"
msgstr ""

# 970146a1f88b4ab79d05d8556c0a495b
#~ msgid ""
#~ "SNMP is only available in `MongoDB "
#~ "Enterprise <http://www.mongodb.com/products/mongodb-"
#~ "enterprise>`_."
#~ msgstr ""

# 57b7f41d38aa4016ada1fde22cff39bc
#~ msgid ""
#~ "MongoDB Enterprise can report system "
#~ "information into SNMP traps, to support"
#~ " centralized data collection and "
#~ "aggregation. This procedure explains the "
#~ "setup and configuration of a |mongod-"
#~ "program| instance as an SNMP subagent,"
#~ " as well as initializing and testing"
#~ " of SNMP support with MongoDB "
#~ "Enterprise."
#~ msgstr ""

# 6a9a396f461e43cfbe343f3e4bf5de46
#~ msgid ""
#~ "Only :program:`mongod.exe` instances provide "
#~ "SNMP support. :program:`mongos.exe` and the"
#~ " other MongoDB binaries do not "
#~ "support SNMP."
=======
# e3693386948a43ea9279723a5cccdb47
#: ../source/tutorial/monitor-with-snmp-on-windows.txt:54
msgid "Optional: Run MongoDB as SNMP Master"
msgstr ""

# ca894d3755f448ccb55ece6714bfa4a5
#: ../source/includes/fact-snmp-run-mongodb-as-snmp-master.rst:1
msgid ""
"You can run |mongod-program| with the :setting:`snmp-master` option for "
"testing purposes. To do this, use the SNMP master configuration file "
"instead of the subagent configuration file. From the directory containing"
" the unpacked MongoDB installation files:"
msgstr ""

# 91bf1fa11a1b4cb1a74cf5b6ab3dad05
#: ../source/tutorial/monitor-with-snmp-on-windows.txt:62
msgid ""
"Additionally, start |mongod-program| with the :setting:`snmp-master` "
"option, as in the following:"
msgstr ""

# 970146a1f88b4ab79d05d8556c0a495b
#~ msgid ""
#~ "SNMP is only available in `MongoDB "
#~ "Enterprise <http://www.mongodb.com/products/mongodb-"
#~ "enterprise>`_."
#~ msgstr ""

# 57b7f41d38aa4016ada1fde22cff39bc
#~ msgid ""
#~ "MongoDB Enterprise can report system "
#~ "information into SNMP traps, to support"
#~ " centralized data collection and "
#~ "aggregation. This procedure explains the "
#~ "setup and configuration of a |mongod-"
#~ "program| instance as an SNMP subagent,"
#~ " as well as initializing and testing"
#~ " of SNMP support with MongoDB "
#~ "Enterprise."
#~ msgstr ""

# d7041a6f217843e89d3282109034de10
#~ msgid "Copy configuration files."
#~ msgstr ""

# 88253ef4d7ee46a28e0460277f31f943
#~ msgid ""
#~ "Use the following sequence of commands"
#~ " to move the SNMP configuration files"
#~ " to the SNMP service configuration "
#~ "directory."
#~ msgstr ""

# 9865592a72964d1e961059c4d92641c7
#~ msgid ""
#~ "First, create the SNMP configuration "
#~ "directory if needed and then, from "
#~ "the installation directory, copy the "
#~ "configuration files to the SNMP service"
#~ " configuration directory:"
#~ msgstr ""

# a885a32bb1b64918968847cf949793ad
#~ msgid ""
#~ "The configuration filename is tool-"
#~ "dependent. For example, when using "
#~ "``net-snmp`` the configuration file is "
#~ "``snmpd.conf``."
#~ msgstr ""

# 18c64c62d38e46a4ae51566380fe59e2
#~ msgid ""
#~ "Edit the configuration file to ensure"
#~ " that the communication between the "
#~ "agent (i.e. ``snmpd`` or the master) "
#~ "and sub-agent (i.e. MongoDB) uses "
#~ "TCP."
#~ msgstr ""

# b89037b625ba4bc28546df4a96f1acc7
#~ msgid ""
#~ "Ensure that the ``agentXAddress`` specified"
#~ " in the SNMP configuration file for"
#~ " MongoDB matches the ``agentXAddress`` in"
#~ " the SNMP master configuration file."
#~ msgstr ""

# afcb469cb433417bad1d34f66384d51d
#~ msgid "Start MongoDB."
#~ msgstr ""

# bfa66ddfb35f42679f666408228f39f6
#~ msgid ""
#~ "Start |mongod-program| with the :setting"
#~ ":`snmp-subagent` to send data to the"
#~ " SNMP master."
#~ msgstr ""

# f3bd90ae1636493792b32b0ba9df5079
#~ msgid "Confirm SNMP data retrieval."
#~ msgstr ""

# 71dfcbd962c0407e8756c7e7c20eeca3
#~ msgid "Use ``snmpwalk`` to collect data from |mongod-program|:"
#~ msgstr ""

# d03b9918a2b049b589ad7fecdcda52b8
#~ msgid ""
#~ "Connect an SNMP client to verify "
#~ "the ability to collect SNMP data "
#~ "from MongoDB."
#~ msgstr ""

# 906c5743b009404b860145ea29448843
#~ msgid ""
#~ "Install the `net-snmp <http://www.net-"
#~ "snmp.org/>`_ package to access the "
#~ "``snmpwalk`` client. ``net-snmp`` provides "
#~ "the ``snmpwalk`` SNMP client."
#~ msgstr ""

# 530c134448f94eb6b91bae5690cf4609
#~ msgid ""
#~ "``<port>`` refers to the port defined"
#~ " by the SNMP master, *not* the "
#~ "primary :setting:`~net.port` used by "
#~ "|mongod-program| for client communication."
>>>>>>> 2478a500
#~ msgstr ""
<|MERGE_RESOLUTION|>--- conflicted
+++ resolved
@@ -8,11 +8,7 @@
 msgstr ""
 "Project-Id-Version: MongoDB Manual\n"
 "Report-Msgid-Bugs-To: \n"
-<<<<<<< HEAD
-"POT-Creation-Date: 2019-03-19 11:02-0400\n"
-=======
 "POT-Creation-Date: 2016-12-08 12:02-0500\n"
->>>>>>> 2478a500
 "PO-Revision-Date: 2014-04-08 19:33+0000\n"
 "Last-Translator: tychoish <tychoish@gmail.com>\n"
 "Language: es\n"
@@ -24,49 +20,34 @@
 "Content-Transfer-Encoding: 8bit\n"
 "Generated-By: Babel 2.6.0\n"
 
-<<<<<<< HEAD
-=======
 # cd8b832d2331437ba4053e1580f118ab
->>>>>>> 2478a500
 #: ../source/tutorial/monitor-with-snmp-on-windows.txt:3
 msgid "Monitor MongoDB Windows with SNMP"
 msgstr ""
 
-<<<<<<< HEAD
-=======
 # b8d6d00249014247b457c7fba696ce73
 #: ../source/tutorial/monitor-with-snmp-on-windows.txt
 msgid "On this page"
 msgstr ""
 
 # 0319034a71cc4b21ba6a69554d1ca7cb
->>>>>>> 2478a500
 #: ../source/tutorial/monitor-with-snmp-on-windows.txt:15
 msgid "Enterprise Feature"
 msgstr ""
 
-<<<<<<< HEAD
-=======
 # 0d33992c6f1a431b9815cf83556b7aaa
->>>>>>> 2478a500
 #: ../source/tutorial/monitor-with-snmp-on-windows.txt:17
 msgid ""
 "SNMP is only available in `MongoDB Enterprise "
 "<http://www.mongodb.com/products/mongodb-enterprise?jmp=docs>`_."
 msgstr ""
 
-<<<<<<< HEAD
-=======
 # ee73d59aac7a4834a72f575e076d70bf
->>>>>>> 2478a500
 #: ../source/tutorial/monitor-with-snmp-on-windows.txt:25
 msgid "Overview"
 msgstr ""
 
-<<<<<<< HEAD
-=======
 # f85aec4ef900460abd71db3afaf25c42
->>>>>>> 2478a500
 #: ../source/tutorial/monitor-with-snmp-on-windows.txt:27
 msgid ""
 "MongoDB Enterprise can provide database metrics via SNMP, in support of "
@@ -76,83 +57,55 @@
 "MongoDB Enterprise."
 msgstr ""
 
-<<<<<<< HEAD
-=======
 # 9f21dfffcf7b46e0979e913740ace8a1
->>>>>>> 2478a500
 #: ../source/tutorial/monitor-with-snmp-on-windows.txt:33
 msgid ""
 ":doc:`/tutorial/monitor-with-snmp` and :doc:`/tutorial/troubleshoot-snmp`"
 " for more information."
 msgstr ""
 
-<<<<<<< HEAD
-=======
 # 74c5642c654f456bab19d0aad8756306
->>>>>>> 2478a500
 #: ../source/tutorial/monitor-with-snmp-on-windows.txt:37
 msgid "Considerations"
 msgstr ""
 
-<<<<<<< HEAD
-=======
 # c0b04f2f2e844d5e8f40ba6a9f1a50ee
->>>>>>> 2478a500
 #: ../source/tutorial/monitor-with-snmp-on-windows.txt:39
 msgid ""
-"Only :binary:`~bin.mongod.exe` instances provide SNMP support. "
-":binary:`~bin.mongos.exe` and the other MongoDB binaries do not support "
-"SNMP."
-msgstr ""
-
-<<<<<<< HEAD
-=======
+"Only :program:`mongod.exe` instances provide SNMP support. "
+":program:`mongos.exe` and the other MongoDB binaries do not support SNMP."
+msgstr ""
+
 # 851b35f389754cf5b9f3c64f253c6f5c
->>>>>>> 2478a500
 #: ../source/tutorial/monitor-with-snmp-on-windows.txt:44
 msgid "Configuration Files"
 msgstr ""
 
-<<<<<<< HEAD
-=======
 # 57ef9488459a47cebcc5b5d65dce8134
->>>>>>> 2478a500
 #: ../source/includes/fact-snmp-configuration-files.rst:3
 msgid ""
 "MongoDB Enterprise contains the following configuration files to support "
 "SNMP:"
 msgstr ""
 
-<<<<<<< HEAD
-=======
 # 52dd8288d3f34bd79af8fefed5587cc2
->>>>>>> 2478a500
 #: ../source/includes/fact-snmp-configuration-files.rst:6
 msgid "``MONGOD-MIB.txt``:"
 msgstr ""
 
-<<<<<<< HEAD
-=======
 # c9311e73a3884f0f94b2bef7c621a4d5
->>>>>>> 2478a500
 #: ../source/includes/fact-snmp-configuration-files.rst:8
 msgid ""
 "The management information base (MIB) file that defines MongoDB's SNMP "
 "output."
 msgstr ""
 
-<<<<<<< HEAD
-=======
 # 0ecc15450ff44506b9ec0acaa98ceeaa
->>>>>>> 2478a500
 #: ../source/includes/fact-snmp-configuration-files.rst:11
 msgid "``mongod.conf.subagent``:"
 msgstr ""
 
-<<<<<<< HEAD
-=======
 # 1b883d504b7d4e18a148c7be911a4c20
->>>>>>> 2478a500
 #: ../source/includes/fact-snmp-configuration-files.rst:13
 msgid ""
 "The configuration file to run |mongod-program| as the SNMP subagent. This"
@@ -160,133 +113,29 @@
 "socket to connect to the SNMP master."
 msgstr ""
 
-<<<<<<< HEAD
-=======
 # c2d3eb81ad234a97b9dbb0aa982e6c27
->>>>>>> 2478a500
 #: ../source/includes/fact-snmp-configuration-files.rst:17
 msgid "``mongod.conf.master``:"
 msgstr ""
 
-<<<<<<< HEAD
-=======
 # e45f3f39c4d745718e1b93e47b21f015
->>>>>>> 2478a500
 #: ../source/includes/fact-snmp-configuration-files.rst:19
 msgid ""
 "The configuration file to run |mongod-program| as the SNMP master. This "
 "file sets SNMP run-time configuration options."
 msgstr ""
 
-<<<<<<< HEAD
-=======
 # 730539483e3845bc87124270c65c74c8
->>>>>>> 2478a500
 #: ../source/tutorial/monitor-with-snmp-on-windows.txt:49
 msgid "Procedure"
 msgstr ""
 
-<<<<<<< HEAD
-#: ../source/includes/steps/monitor-with-snmp-windows.rst:8
-msgid "Copy configuration files."
-msgstr ""
-
-#: ../source/includes/steps/monitor-with-snmp-windows.rst:10
-#: ../source/includes/steps/monitor-with-snmp-windows.rst:47
-msgid ""
-"Use the following sequence of commands to move the SNMP configuration "
-"files to the SNMP service configuration directory."
-msgstr ""
-
-#: ../source/includes/steps/monitor-with-snmp-windows.rst:13
-#: ../source/includes/steps/monitor-with-snmp-windows.rst:50
-msgid ""
-"First, create the SNMP configuration directory if needed and then, from "
-"the installation directory, copy the configuration files to the SNMP "
-"service configuration directory:"
-msgstr ""
-
-#: ../source/includes/steps/monitor-with-snmp-windows.rst:25
-#: ../source/includes/steps/monitor-with-snmp-windows.rst:62
-msgid ""
-"The configuration filename is tool-dependent. For example, when using "
-"``net-snmp`` the configuration file is ``snmpd.conf``."
-msgstr ""
-
-#: ../source/includes/steps/monitor-with-snmp-windows.rst:28
-#: ../source/includes/steps/monitor-with-snmp-windows.rst:65
-msgid ""
-"Edit the configuration file to ensure that the communication between the "
-"agent (i.e. ``snmpd`` or the master) and sub-agent (i.e. MongoDB) uses "
-"TCP."
-msgstr ""
-
-#: ../source/includes/steps/monitor-with-snmp-windows.rst:33
-#: ../source/includes/steps/monitor-with-snmp-windows.rst:70
-msgid ""
-"Ensure that the ``agentXAddress`` specified in the SNMP configuration "
-"file for MongoDB matches the ``agentXAddress`` in the SNMP master "
-"configuration file."
-msgstr ""
-
-#: ../source/includes/steps/monitor-with-snmp-windows.rst:45
-msgid "Step 1: Copy configuration files."
-msgstr ""
-
-#: ../source/includes/steps/monitor-with-snmp-windows.rst:82
-msgid "Start MongoDB."
-msgstr ""
-
-#: ../source/includes/steps/monitor-with-snmp-windows.rst:84
-#: ../source/includes/steps/monitor-with-snmp-windows.rst:101
-msgid ""
-"Start |mongod-program| with the :setting:`snmp-subagent` to send data to "
-"the SNMP master."
-msgstr ""
-
-#: ../source/includes/steps/monitor-with-snmp-windows.rst:99
-msgid "Step 2: Start MongoDB."
-msgstr ""
-
-#: ../source/includes/steps/monitor-with-snmp-windows.rst:116
-msgid "Confirm SNMP data retrieval."
-msgstr ""
-
-#: ../source/includes/steps/monitor-with-snmp-windows.rst:118
-#: ../source/includes/steps/monitor-with-snmp-windows.rst:147
-msgid "Use ``snmpwalk`` to collect data from |mongod-program|:"
-msgstr ""
-
-#: ../source/includes/steps/monitor-with-snmp-windows.rst:120
-#: ../source/includes/steps/monitor-with-snmp-windows.rst:149
-msgid ""
-"Connect an SNMP client to verify the ability to collect SNMP data from "
-"MongoDB."
-msgstr ""
-
-#: ../source/includes/steps/monitor-with-snmp-windows.rst:123
-#: ../source/includes/steps/monitor-with-snmp-windows.rst:152
-msgid ""
-"Install the `net-snmp <http://www.net-snmp.org/>`_ package to access the "
-"``snmpwalk`` client. ``net-snmp`` provides the ``snmpwalk`` SNMP client."
-msgstr ""
-
-#: ../source/includes/steps/monitor-with-snmp-windows.rst:133
-#: ../source/includes/steps/monitor-with-snmp-windows.rst:162
-msgid ""
-"``<port>`` refers to the port defined by the SNMP master, *not* the "
-"primary :setting:`~net.port` used by |mongod-program| for client "
-"communication."
-msgstr ""
-
-#: ../source/includes/steps/monitor-with-snmp-windows.rst:145
-msgid "Step 3: Confirm SNMP data retrieval."
-msgstr ""
-
+# e3693386948a43ea9279723a5cccdb47
 #: ../source/tutorial/monitor-with-snmp-on-windows.txt:54
 msgid "Optional: Run MongoDB as SNMP Master"
 msgstr ""
 
+# ca894d3755f448ccb55ece6714bfa4a5
 #: ../source/includes/fact-snmp-run-mongodb-as-snmp-master.rst:1
 msgid ""
 "You can run |mongod-program| with the :setting:`snmp-master` option for "
@@ -295,6 +144,7 @@
 " the unpacked MongoDB installation files:"
 msgstr ""
 
+# 91bf1fa11a1b4cb1a74cf5b6ab3dad05
 #: ../source/tutorial/monitor-with-snmp-on-windows.txt:62
 msgid ""
 "Additionally, start |mongod-program| with the :setting:`snmp-master` "
@@ -321,54 +171,6 @@
 #~ "Enterprise."
 #~ msgstr ""
 
-# 6a9a396f461e43cfbe343f3e4bf5de46
-#~ msgid ""
-#~ "Only :program:`mongod.exe` instances provide "
-#~ "SNMP support. :program:`mongos.exe` and the"
-#~ " other MongoDB binaries do not "
-#~ "support SNMP."
-=======
-# e3693386948a43ea9279723a5cccdb47
-#: ../source/tutorial/monitor-with-snmp-on-windows.txt:54
-msgid "Optional: Run MongoDB as SNMP Master"
-msgstr ""
-
-# ca894d3755f448ccb55ece6714bfa4a5
-#: ../source/includes/fact-snmp-run-mongodb-as-snmp-master.rst:1
-msgid ""
-"You can run |mongod-program| with the :setting:`snmp-master` option for "
-"testing purposes. To do this, use the SNMP master configuration file "
-"instead of the subagent configuration file. From the directory containing"
-" the unpacked MongoDB installation files:"
-msgstr ""
-
-# 91bf1fa11a1b4cb1a74cf5b6ab3dad05
-#: ../source/tutorial/monitor-with-snmp-on-windows.txt:62
-msgid ""
-"Additionally, start |mongod-program| with the :setting:`snmp-master` "
-"option, as in the following:"
-msgstr ""
-
-# 970146a1f88b4ab79d05d8556c0a495b
-#~ msgid ""
-#~ "SNMP is only available in `MongoDB "
-#~ "Enterprise <http://www.mongodb.com/products/mongodb-"
-#~ "enterprise>`_."
-#~ msgstr ""
-
-# 57b7f41d38aa4016ada1fde22cff39bc
-#~ msgid ""
-#~ "MongoDB Enterprise can report system "
-#~ "information into SNMP traps, to support"
-#~ " centralized data collection and "
-#~ "aggregation. This procedure explains the "
-#~ "setup and configuration of a |mongod-"
-#~ "program| instance as an SNMP subagent,"
-#~ " as well as initializing and testing"
-#~ " of SNMP support with MongoDB "
-#~ "Enterprise."
-#~ msgstr ""
-
 # d7041a6f217843e89d3282109034de10
 #~ msgid "Copy configuration files."
 #~ msgstr ""
@@ -455,5 +257,4 @@
 #~ " by the SNMP master, *not* the "
 #~ "primary :setting:`~net.port` used by "
 #~ "|mongod-program| for client communication."
->>>>>>> 2478a500
-#~ msgstr ""
+#~ msgstr ""
