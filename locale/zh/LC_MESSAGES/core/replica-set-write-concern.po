<<<<<<< HEAD
# SOME DESCRIPTIVE TITLE.
# Copyright (C) 2011-2014, MongoDB, Inc.
# This file is distributed under the same license as the mongodb-manual package.
#
# Translators:
=======
# 
>>>>>>> 2ec0463a
msgid ""
msgstr ""
"Project-Id-Version: mongodb-manual 3.0\n"
"Report-Msgid-Bugs-To: \n"
<<<<<<< HEAD
"POT-Creation-Date: 2014-04-08 13:03-0400\n"
"PO-Revision-Date: 2014-10-15 11:02+0800\n"
"Last-Translator: tychoish <tychoish@gmail.com>\n"
"Language-Team: Chinese (http://www.transifex.com/projects/p/mongodb-manual/"
"language/zh/)\n"
"MIME-Version: 1.0\n"
"Content-Type: text/plain; charset=UTF-8\n"
"Content-Transfer-Encoding: 8bit\n"
"Language: zh\n"
"Plural-Forms: nplurals=1; plural=0;\n"
"X-Generator: Poedit 1.6.9\n"
=======
"POT-Creation-Date: 2015-08-20 19:13-0400\n"
"PO-Revision-Date: YEAR-MO-DA HO:MI+ZONE\n"
"Last-Translator: FULL NAME <EMAIL@ADDRESS>\n"
"Language-Team: LANGUAGE <LL@li.org>\n"
"MIME-Version: 1.0\n"
"Content-Type: text/plain; charset=UTF-8\n"
"Content-Transfer-Encoding: 8bit\n"
>>>>>>> 2ec0463a

#: ../source/core/replica-set-write-concern.txt:3
msgid "Write Concern for Replica Sets"
msgstr "复制集的安全写级别"

<<<<<<< HEAD
# dc107f1dcfa64b15a1f7c6a46fcca06a
#: ../source/core/replica-set-write-concern.txt:12
msgid ""
":term:`Sharded clusters <sharded cluster>` where the shards are also replica "
"sets provide the same configuration options with regards to write and read "
"operations."
msgstr ""
"分片为复制集的 :term:`分片集群 <sharded cluster>` 关于读写操作的配置选项与复"
"制集一样。"

# 418abe9093b0455fb15618581901e763
#: ../source/core/replica-set-write-concern.txt:55
msgid "Modify Default Write Concern"
msgstr "修改默认的安全写级别"

# f2119f94d5454df8928ccc0fbd5a9521
#: ../source/core/replica-set-write-concern.txt:79
msgid ""
"Use of insufficient write concern can lead to :ref:`rollbacks <replica-set-"
"rollbacks>` in the case of :ref:`replica set failover <replica-set-"
"failover>`. Always ensure that your operations have specified the required "
"write concern for your application."
msgstr ""
"不恰当的安全写级别可能会导致在 :ref:`复制集故障切换 <replica-set-failover>` "
"过程中的数据 :ref:`回滚 <replica-set-rollbacks>`  。应用程序中也需要指定安全"
"写的级别。"

# aa1d58f6f4e045a49dc0c789ce010166
#: ../source/core/replica-set-write-concern.txt:84
msgid ""
":ref:`write-operations-write-concern` and :ref:`connections-write-concern`"
msgstr ""
" :ref:`write-operations-write-concern` 和 :ref:`connections-write-concern` "

# e7284e92c37342aab40861f6dc2496bf
#: ../source/core/replica-set-write-concern.txt:88
msgid "Custom Write Concerns"
msgstr "定制安全写级别"

=======
>>>>>>> 2ec0463a
#: ../source/core/replica-set-write-concern.txt:7
msgid ""
"From the perspective of a client application, whether a MongoDB instance is "
"running as a single server (i.e. \"standalone\") or a :term:`replica set` is "
"transparent. However, replica sets offer some configuration options for "
"write. [#sharded-clusters]_"
msgstr ""
"无论是单节点 的还是 :term:`复制集 <replica set>` 的MongoDB，对于应用程序来"
"说，都是透明的。 然而，复制集为写操作也提供了一些配置选项。 [#sharded-"
"clusters]_ "

#: ../source/core/replica-set-write-concern.txt:12
msgid ""
":term:`Sharded clusters <sharded cluster>` where the shards are also replica"
" sets provide the same configuration options with regards to write and read "
"operations."
msgstr ""

#: ../source/core/replica-set-write-concern.txt:19
msgid "Verify Write Operations to Replica Sets"
msgstr "复制集写操作的审核"

#: ../source/core/replica-set-write-concern.txt:21
msgid ""
"For a replica set, the default :doc:`write concern </core/write-concern>` "
"confirms write operations only on the primary. You can, however, override "
"this default write concern, such as to confirm write operations on a "
"specified number of the replica set members."
msgstr ""
"复制集的在默认的 :doc:`安全写级别 </core/write-concern>` 下，仅确认数据是否写"
"进了主节点。然而我们也可以修改安全写级别来确保写操作在复制集指定个数的节点中"
"执行完毕。"

#: ../source/core/replica-set-write-concern.txt:29
msgid ""
"To override the default write concern, specify a write concern with each "
"write operation. For example, the following method includes a write concern "
"that specifies that the method return only after the write propagates to the "
"primary and at least one secondary or the method times out after 5 seconds."
msgstr ""
"我们可以在每次写操作的时候指定安全写级别来规避默认的安全写级别。例如，下面的"
"语句指定了安全写级别，那么这个写操作只有在超时超过5秒或是已经在主节点与一个从"
"节点上应用后才会返回。"

#: ../source/core/replica-set-write-concern.txt:42
msgid ""
"You can include a timeout threshold for a write concern. This prevents write "
"operations from blocking indefinitely if the write concern is unachievable. "
"For example, if the write concern requires acknowledgement from 4 members of "
"the replica set and the replica set has only available 3 members, the "
"operation blocks until those members become available. See :ref:`wc-"
"wtimeout`."
msgstr ""
"我们可以在安全写级别中设定超时限制。这样可以在写操作无法到达目标服务器的时候"
"造成的堵塞。举个例子，当复制集只有3成员，而安全写级别设置的需要复制集的4个成"
"员确认的时，该操作就会一直堵塞直到获得4个成员的确认。详情参见  :ref:`wc-"
"wtimeout` 。"

#: ../source/core/replica-set-write-concern.txt:50
msgid ":ref:`write-methods-incompatibility`"
msgstr " :ref:`write-methods-incompatibility` "

#: ../source/core/replica-set-write-concern.txt:55
msgid "Modify Default Write Concern"
msgstr ""

#: ../source/core/replica-set-write-concern.txt:60
msgid ""
<<<<<<< HEAD
"You can modify the default write concern for a replica set by setting the :"
"data:`~local.system.replset.settings.getLastErrorDefaults` setting in the :"
"doc:`replica set configuration </reference/replica-configuration>`. The "
=======
"You can modify the default write concern for a replica set by setting the "
":data:`~replSetGetConfig.settings.getLastErrorDefaults` setting in the "
":doc:`replica set configuration </reference/replica-configuration>`. The "
>>>>>>> 2ec0463a
"following sequence of commands creates a configuration that waits for the "
"write operation to complete on a majority of the voting members before "
"returning:"
msgstr ""
"我们可以通过修改 :doc:`复制集配置 </reference/replica-configuration>` 中的 :"
"data:`~local.system.replset.settings.getLastErrorDefaults` 来设置复制集的默认"
"安全写级别。下面的配置命令的效果是：写操作只有在复制集中多数节点回应后才会完"
"成。"

#: ../source/core/replica-set-write-concern.txt:74
msgid ""
"If you issue a write operation with a specific write concern, the write "
"operation uses its own write concern instead of the default."
msgstr ""
"如果在执行写操作的时候指定了安全写级别，那么该写操作将会使用指定的安全写级别"
"而不是默认的。"

#: ../source/core/replica-set-write-concern.txt:79
msgid ""
<<<<<<< HEAD
"You can :doc:`tag </tutorial/configure-replica-set-tag-sets>` the members of "
"replica sets and use the tags to create custom write concerns. See :doc:`/"
"tutorial/configure-replica-set-tag-sets` for information on configuring "
"custom write concerns using tag sets."
msgstr ""
"你可以给复制集中得某个成员打个 :doc:`标签 </tutorial/configure-replica-set-"
"tag-sets>` ，然后根据标签来设置安全写级别。给某个标签的成员设置安全写级别可以"
"参考 :doc:`/tutorial/configure-replica-set-tag-sets` 。"
=======
"Use of insufficient write concern can lead to :ref:`rollbacks <replica-set-"
"rollbacks>` in the case of :ref:`replica set failover <replica-set-"
"failover>`. Always ensure that your operations have specified the required "
"write concern for your application."
msgstr ""

#: ../source/core/replica-set-write-concern.txt:84
msgid ""
":ref:`write-operations-write-concern` and :ref:`connections-write-concern`"
msgstr ""

#: ../source/core/replica-set-write-concern.txt:88
msgid "Custom Write Concerns"
msgstr ""

#: ../source/core/replica-set-write-concern.txt:90
msgid ""
"You can :doc:`tag </tutorial/configure-replica-set-tag-sets>` the members of"
" replica sets and use the resulting tag sets to create custom write "
"concerns. See :doc:`/tutorial/configure-replica-set-tag-sets` for "
"information on configuring custom write concerns using tag sets."
msgstr ""
>>>>>>> 2ec0463a
<|MERGE_RESOLUTION|>--- conflicted
+++ resolved
@@ -1,29 +1,8 @@
-<<<<<<< HEAD
-# SOME DESCRIPTIVE TITLE.
-# Copyright (C) 2011-2014, MongoDB, Inc.
-# This file is distributed under the same license as the mongodb-manual package.
-#
-# Translators:
-=======
 # 
->>>>>>> 2ec0463a
 msgid ""
 msgstr ""
 "Project-Id-Version: mongodb-manual 3.0\n"
 "Report-Msgid-Bugs-To: \n"
-<<<<<<< HEAD
-"POT-Creation-Date: 2014-04-08 13:03-0400\n"
-"PO-Revision-Date: 2014-10-15 11:02+0800\n"
-"Last-Translator: tychoish <tychoish@gmail.com>\n"
-"Language-Team: Chinese (http://www.transifex.com/projects/p/mongodb-manual/"
-"language/zh/)\n"
-"MIME-Version: 1.0\n"
-"Content-Type: text/plain; charset=UTF-8\n"
-"Content-Transfer-Encoding: 8bit\n"
-"Language: zh\n"
-"Plural-Forms: nplurals=1; plural=0;\n"
-"X-Generator: Poedit 1.6.9\n"
-=======
 "POT-Creation-Date: 2015-08-20 19:13-0400\n"
 "PO-Revision-Date: YEAR-MO-DA HO:MI+ZONE\n"
 "Last-Translator: FULL NAME <EMAIL@ADDRESS>\n"
@@ -31,54 +10,11 @@
 "MIME-Version: 1.0\n"
 "Content-Type: text/plain; charset=UTF-8\n"
 "Content-Transfer-Encoding: 8bit\n"
->>>>>>> 2ec0463a
 
 #: ../source/core/replica-set-write-concern.txt:3
 msgid "Write Concern for Replica Sets"
 msgstr "复制集的安全写级别"
 
-<<<<<<< HEAD
-# dc107f1dcfa64b15a1f7c6a46fcca06a
-#: ../source/core/replica-set-write-concern.txt:12
-msgid ""
-":term:`Sharded clusters <sharded cluster>` where the shards are also replica "
-"sets provide the same configuration options with regards to write and read "
-"operations."
-msgstr ""
-"分片为复制集的 :term:`分片集群 <sharded cluster>` 关于读写操作的配置选项与复"
-"制集一样。"
-
-# 418abe9093b0455fb15618581901e763
-#: ../source/core/replica-set-write-concern.txt:55
-msgid "Modify Default Write Concern"
-msgstr "修改默认的安全写级别"
-
-# f2119f94d5454df8928ccc0fbd5a9521
-#: ../source/core/replica-set-write-concern.txt:79
-msgid ""
-"Use of insufficient write concern can lead to :ref:`rollbacks <replica-set-"
-"rollbacks>` in the case of :ref:`replica set failover <replica-set-"
-"failover>`. Always ensure that your operations have specified the required "
-"write concern for your application."
-msgstr ""
-"不恰当的安全写级别可能会导致在 :ref:`复制集故障切换 <replica-set-failover>` "
-"过程中的数据 :ref:`回滚 <replica-set-rollbacks>`  。应用程序中也需要指定安全"
-"写的级别。"
-
-# aa1d58f6f4e045a49dc0c789ce010166
-#: ../source/core/replica-set-write-concern.txt:84
-msgid ""
-":ref:`write-operations-write-concern` and :ref:`connections-write-concern`"
-msgstr ""
-" :ref:`write-operations-write-concern` 和 :ref:`connections-write-concern` "
-
-# e7284e92c37342aab40861f6dc2496bf
-#: ../source/core/replica-set-write-concern.txt:88
-msgid "Custom Write Concerns"
-msgstr "定制安全写级别"
-
-=======
->>>>>>> 2ec0463a
 #: ../source/core/replica-set-write-concern.txt:7
 msgid ""
 "From the perspective of a client application, whether a MongoDB instance is "
@@ -147,15 +83,9 @@
 
 #: ../source/core/replica-set-write-concern.txt:60
 msgid ""
-<<<<<<< HEAD
-"You can modify the default write concern for a replica set by setting the :"
-"data:`~local.system.replset.settings.getLastErrorDefaults` setting in the :"
-"doc:`replica set configuration </reference/replica-configuration>`. The "
-=======
 "You can modify the default write concern for a replica set by setting the "
 ":data:`~replSetGetConfig.settings.getLastErrorDefaults` setting in the "
 ":doc:`replica set configuration </reference/replica-configuration>`. The "
->>>>>>> 2ec0463a
 "following sequence of commands creates a configuration that waits for the "
 "write operation to complete on a majority of the voting members before "
 "returning:"
@@ -175,16 +105,6 @@
 
 #: ../source/core/replica-set-write-concern.txt:79
 msgid ""
-<<<<<<< HEAD
-"You can :doc:`tag </tutorial/configure-replica-set-tag-sets>` the members of "
-"replica sets and use the tags to create custom write concerns. See :doc:`/"
-"tutorial/configure-replica-set-tag-sets` for information on configuring "
-"custom write concerns using tag sets."
-msgstr ""
-"你可以给复制集中得某个成员打个 :doc:`标签 </tutorial/configure-replica-set-"
-"tag-sets>` ，然后根据标签来设置安全写级别。给某个标签的成员设置安全写级别可以"
-"参考 :doc:`/tutorial/configure-replica-set-tag-sets` 。"
-=======
 "Use of insufficient write concern can lead to :ref:`rollbacks <replica-set-"
 "rollbacks>` in the case of :ref:`replica set failover <replica-set-"
 "failover>`. Always ensure that your operations have specified the required "
@@ -206,5 +126,4 @@
 " replica sets and use the resulting tag sets to create custom write "
 "concerns. See :doc:`/tutorial/configure-replica-set-tag-sets` for "
 "information on configuring custom write concerns using tag sets."
-msgstr ""
->>>>>>> 2ec0463a
+msgstr ""