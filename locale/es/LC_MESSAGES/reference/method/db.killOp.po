# SOME DESCRIPTIVE TITLE.
# Copyright (C) 2011-2014, MongoDB, Inc.
# This file is distributed under the same license as the mongodb-manual
# package.
#
# Translators:
msgid ""
msgstr ""
"Project-Id-Version: MongoDB Manual\n"
"Report-Msgid-Bugs-To: \n"
<<<<<<< HEAD
"POT-Creation-Date: 2019-03-19 11:02-0400\n"
=======
"POT-Creation-Date: 2016-12-08 12:02-0500\n"
>>>>>>> 2478a500
"PO-Revision-Date: 2013-12-16 23:38+0000\n"
"Last-Translator: tychoish <tychoish@gmail.com>\n"
"Language: es\n"
"Language-Team: Spanish (http://www.transifex.com/projects/p/mongodb-"
"manual/language/es/)\n"
"Plural-Forms: nplurals=2; plural=(n != 1)\n"
"MIME-Version: 1.0\n"
"Content-Type: text/plain; charset=utf-8\n"
"Content-Transfer-Encoding: 8bit\n"
"Generated-By: Babel 2.6.0\n"

<<<<<<< HEAD
=======
# b1cdf66628bc431ebddd4ebb3169fe8d
>>>>>>> 2478a500
#: ../source/reference/method/db.killOp.txt:3
msgid "db.killOp()"
msgstr ""

<<<<<<< HEAD
#: ../source/includes/apiargs/method-db.killOp-param.rst:11
=======
# c8325d5faa9b4f01a3a2a4c1ddaf473a
#: ../source/reference/method/db.killOp.txt
msgid "On this page"
msgstr ""

# ea59db08fa6c4b40bb790034cf295916
>>>>>>> 2478a500
#: ../source/reference/method/db.killOp.txt:14
msgid "Description"
msgstr ""

<<<<<<< HEAD
#: ../source/reference/method/db.killOp.txt:18
msgid ""
"Terminates an operation as specified by the operation ID. To find "
"operations and their corresponding IDs, see :pipeline:`$currentOp` or "
":method:`db.currentOp()`."
msgstr ""

#: ../source/reference/method/db.killOp.txt:22
msgid "The :method:`db.killOp()` method has the following parameter:"
msgstr ""

#: ../source/includes/apiargs/method-db.killOp-param.rst:7
msgid "Parameter"
msgstr ""

#: ../source/includes/apiargs/method-db.killOp-param.rst:9
msgid "Type"
msgstr ""

#: ../source/includes/apiargs/method-db.killOp-param.rst:13
msgid "``op``"
msgstr ""

#: ../source/includes/apiargs/method-db.killOp-param.rst:15
msgid "number"
msgstr ""

#: ../source/includes/apiargs/method-db.killOp-param.rst:17
#: ../source/includes/apiargs/method-db.killOp-param.rst:24
msgid "An operation ID."
msgstr ""

#: ../source/includes/apiargs/method-db.killOp-param.rst
msgid "param number op"
msgstr ""

=======
# b66d409c3a92400bb44844311d9603e3
#: ../source/reference/method/db.killOp.txt:18
msgid ""
"Terminates an operation as specified by the operation ID. To find "
"operations and their corresponding IDs, see :method:`db.currentOp()`."
msgstr ""

# 7ea9237df34b422abc7fe9b4684a0c20
#: ../source/reference/method/db.killOp.txt:21
msgid "The :method:`db.killOp()` method has the following parameter:"
msgstr ""

# b0536ba1eaf249f794539724a7c27621
>>>>>>> 2478a500
#: ../source/includes/extracts/warning-terminating-ops-method.rst:3
msgid ""
"Terminate running operations with extreme caution. Only use "
":method:`db.killOp()` to terminate operations initiated by clients and "
"*do not* terminate internal database operations."
msgstr ""

<<<<<<< HEAD
#: ../source/reference/method/db.killOp.txt:32
msgid "Sharded Cluster"
msgstr ""

#: ../source/reference/method/db.killOp.txt:37
msgid "Kill Read Operations"
msgstr ""

#: ../source/reference/method/db.killOp.txt:112
msgid "Starting in MongoDB 4.0"
msgstr ""

#: ../source/reference/method/db.killOp.txt:40
msgid ""
"The :method:`db.killOp()` method can be run on a :binary:`~bin.mongos` "
"and can kill queries (read operations) that are running on more than one "
"shard in a cluster."
msgstr ""

#: ../source/reference/method/db.killOp.txt:44
msgid "For example, to kill a query operation on a MongoDB 4.0+ sharded cluster:"
msgstr ""

#: ../source/reference/method/db.killOp.txt:158
msgid "For MongoDB 3.6 and earlier"
msgstr ""

#: ../source/reference/method/db.killOp.txt:115
msgid ""
"To kill a query running on 3.6 (or earlier) sharded clusters, you must "
"kill the operation on all the shards associated with the query."
msgstr ""

#: ../source/reference/method/db.killOp.txt:118
#: ../source/reference/method/db.killOp.txt:239
msgid ""
"From a :binary:`~bin.mongos`, run the aggregation pipeline "
":pipeline:`$currentOp` to find the opid(s) of the query operation on the "
"shards:"
msgstr ""

#: ../source/reference/method/db.killOp.txt:131
#: ../source/reference/method/db.killOp.txt:251
msgid ""
"When run on a :binary:`~bin.mongos`, :pipeline:`$currentOp` returns the "
"opids in the format of ``\"<shardName>:<opid on that shard>\"``; e.g."
msgstr ""

#: ../source/reference/method/db.killOp.txt:151
#: ../source/reference/method/db.killOp.txt:270
msgid ""
"Using the opid information, issue :method:`db.killOp()` on the "
":binary:`~bin.mongos` to kill the operation on the shards."
msgstr ""

#: ../source/reference/method/db.killOp.txt:163
msgid "Kill Write Operations"
msgstr ""

#: ../source/reference/method/db.killOp.txt:232
msgid "Within a Session"
msgstr ""

#: ../source/reference/method/db.killOp.txt:166
msgid ""
"Starting in MongoDB 3.6, MongoDB drivers associate all operations with a "
":doc:`server session </reference/server-sessions>`, with the exception of"
" unacknowledged writes."
msgstr ""

#: ../source/reference/method/db.killOp.txt:170
msgid ""
"If the write operation is associated with a session, you can use the "
":dbcommand:`killSessions` command on the :binary:`~bin.mongos` to kill "
"the write operation across shards."
msgstr ""

#: ../source/reference/method/db.killOp.txt:277
msgid "Without a Session"
msgstr ""

#: ../source/reference/method/db.killOp.txt:235
msgid ""
"If the write operation is **not** associated with a session, you must "
"find and kill the operation on all the shards associated with the write."
msgstr ""

#: ../source/reference/method/db.killOp.txt:280
msgid "Access Control"
msgstr ""

#: ../source/reference/method/db.killOp.txt:282
=======
# 22069598bc7d41e9853b59b972f1d886
#: ../source/reference/method/db.killOp.txt:30
msgid "Access Control"
msgstr ""

# fdfeff40bb464e8a9ad84b2b32f35ebc
#: ../source/reference/method/db.killOp.txt:32
>>>>>>> 2478a500
msgid ""
"On systems running with :setting:`~security.authorization`, to kill "
"operations not owned by the user, the user must have access that includes"
" the :authaction:`killop` privilege action."
msgstr ""

<<<<<<< HEAD
#: ../source/reference/method/db.killOp.txt:286
msgid ""
"On :binary:`~bin.mongod` instances, users can kill their own operations "
"even without the :authaction:`killop` privilege action."
msgstr ""

#: ../source/reference/method/db.killOp.txt:290
msgid ":pipeline:`$currentOp`"
msgstr ""

# 64c647a079fc474d99cd2e611f39b820
#~ msgid ""
#~ "Terminates an operation as specified by"
#~ " the operation ID. To find operations"
#~ " and their corresponding IDs, see "
#~ ":method:`db.currentOp()`."
#~ msgstr ""
=======
# 7c62d0446163423aa26996cdb844f8c7
#: ../source/reference/method/db.killOp.txt:36
msgid ""
"On :program:`mongod` instances, users can kill their own operations even "
"without the :authaction:`killop` privilege action."
msgstr ""
>>>>>>> 2478a500
<|MERGE_RESOLUTION|>--- conflicted
+++ resolved
@@ -8,11 +8,7 @@
 msgstr ""
 "Project-Id-Version: MongoDB Manual\n"
 "Report-Msgid-Bugs-To: \n"
-<<<<<<< HEAD
-"POT-Creation-Date: 2019-03-19 11:02-0400\n"
-=======
 "POT-Creation-Date: 2016-12-08 12:02-0500\n"
->>>>>>> 2478a500
 "PO-Revision-Date: 2013-12-16 23:38+0000\n"
 "Last-Translator: tychoish <tychoish@gmail.com>\n"
 "Language: es\n"
@@ -24,66 +20,21 @@
 "Content-Transfer-Encoding: 8bit\n"
 "Generated-By: Babel 2.6.0\n"
 
-<<<<<<< HEAD
-=======
 # b1cdf66628bc431ebddd4ebb3169fe8d
->>>>>>> 2478a500
 #: ../source/reference/method/db.killOp.txt:3
 msgid "db.killOp()"
 msgstr ""
 
-<<<<<<< HEAD
-#: ../source/includes/apiargs/method-db.killOp-param.rst:11
-=======
 # c8325d5faa9b4f01a3a2a4c1ddaf473a
 #: ../source/reference/method/db.killOp.txt
 msgid "On this page"
 msgstr ""
 
 # ea59db08fa6c4b40bb790034cf295916
->>>>>>> 2478a500
 #: ../source/reference/method/db.killOp.txt:14
 msgid "Description"
 msgstr ""
 
-<<<<<<< HEAD
-#: ../source/reference/method/db.killOp.txt:18
-msgid ""
-"Terminates an operation as specified by the operation ID. To find "
-"operations and their corresponding IDs, see :pipeline:`$currentOp` or "
-":method:`db.currentOp()`."
-msgstr ""
-
-#: ../source/reference/method/db.killOp.txt:22
-msgid "The :method:`db.killOp()` method has the following parameter:"
-msgstr ""
-
-#: ../source/includes/apiargs/method-db.killOp-param.rst:7
-msgid "Parameter"
-msgstr ""
-
-#: ../source/includes/apiargs/method-db.killOp-param.rst:9
-msgid "Type"
-msgstr ""
-
-#: ../source/includes/apiargs/method-db.killOp-param.rst:13
-msgid "``op``"
-msgstr ""
-
-#: ../source/includes/apiargs/method-db.killOp-param.rst:15
-msgid "number"
-msgstr ""
-
-#: ../source/includes/apiargs/method-db.killOp-param.rst:17
-#: ../source/includes/apiargs/method-db.killOp-param.rst:24
-msgid "An operation ID."
-msgstr ""
-
-#: ../source/includes/apiargs/method-db.killOp-param.rst
-msgid "param number op"
-msgstr ""
-
-=======
 # b66d409c3a92400bb44844311d9603e3
 #: ../source/reference/method/db.killOp.txt:18
 msgid ""
@@ -97,7 +48,6 @@
 msgstr ""
 
 # b0536ba1eaf249f794539724a7c27621
->>>>>>> 2478a500
 #: ../source/includes/extracts/warning-terminating-ops-method.rst:3
 msgid ""
 "Terminate running operations with extreme caution. Only use "
@@ -105,100 +55,6 @@
 "*do not* terminate internal database operations."
 msgstr ""
 
-<<<<<<< HEAD
-#: ../source/reference/method/db.killOp.txt:32
-msgid "Sharded Cluster"
-msgstr ""
-
-#: ../source/reference/method/db.killOp.txt:37
-msgid "Kill Read Operations"
-msgstr ""
-
-#: ../source/reference/method/db.killOp.txt:112
-msgid "Starting in MongoDB 4.0"
-msgstr ""
-
-#: ../source/reference/method/db.killOp.txt:40
-msgid ""
-"The :method:`db.killOp()` method can be run on a :binary:`~bin.mongos` "
-"and can kill queries (read operations) that are running on more than one "
-"shard in a cluster."
-msgstr ""
-
-#: ../source/reference/method/db.killOp.txt:44
-msgid "For example, to kill a query operation on a MongoDB 4.0+ sharded cluster:"
-msgstr ""
-
-#: ../source/reference/method/db.killOp.txt:158
-msgid "For MongoDB 3.6 and earlier"
-msgstr ""
-
-#: ../source/reference/method/db.killOp.txt:115
-msgid ""
-"To kill a query running on 3.6 (or earlier) sharded clusters, you must "
-"kill the operation on all the shards associated with the query."
-msgstr ""
-
-#: ../source/reference/method/db.killOp.txt:118
-#: ../source/reference/method/db.killOp.txt:239
-msgid ""
-"From a :binary:`~bin.mongos`, run the aggregation pipeline "
-":pipeline:`$currentOp` to find the opid(s) of the query operation on the "
-"shards:"
-msgstr ""
-
-#: ../source/reference/method/db.killOp.txt:131
-#: ../source/reference/method/db.killOp.txt:251
-msgid ""
-"When run on a :binary:`~bin.mongos`, :pipeline:`$currentOp` returns the "
-"opids in the format of ``\"<shardName>:<opid on that shard>\"``; e.g."
-msgstr ""
-
-#: ../source/reference/method/db.killOp.txt:151
-#: ../source/reference/method/db.killOp.txt:270
-msgid ""
-"Using the opid information, issue :method:`db.killOp()` on the "
-":binary:`~bin.mongos` to kill the operation on the shards."
-msgstr ""
-
-#: ../source/reference/method/db.killOp.txt:163
-msgid "Kill Write Operations"
-msgstr ""
-
-#: ../source/reference/method/db.killOp.txt:232
-msgid "Within a Session"
-msgstr ""
-
-#: ../source/reference/method/db.killOp.txt:166
-msgid ""
-"Starting in MongoDB 3.6, MongoDB drivers associate all operations with a "
-":doc:`server session </reference/server-sessions>`, with the exception of"
-" unacknowledged writes."
-msgstr ""
-
-#: ../source/reference/method/db.killOp.txt:170
-msgid ""
-"If the write operation is associated with a session, you can use the "
-":dbcommand:`killSessions` command on the :binary:`~bin.mongos` to kill "
-"the write operation across shards."
-msgstr ""
-
-#: ../source/reference/method/db.killOp.txt:277
-msgid "Without a Session"
-msgstr ""
-
-#: ../source/reference/method/db.killOp.txt:235
-msgid ""
-"If the write operation is **not** associated with a session, you must "
-"find and kill the operation on all the shards associated with the write."
-msgstr ""
-
-#: ../source/reference/method/db.killOp.txt:280
-msgid "Access Control"
-msgstr ""
-
-#: ../source/reference/method/db.killOp.txt:282
-=======
 # 22069598bc7d41e9853b59b972f1d886
 #: ../source/reference/method/db.killOp.txt:30
 msgid "Access Control"
@@ -206,36 +62,15 @@
 
 # fdfeff40bb464e8a9ad84b2b32f35ebc
 #: ../source/reference/method/db.killOp.txt:32
->>>>>>> 2478a500
 msgid ""
 "On systems running with :setting:`~security.authorization`, to kill "
 "operations not owned by the user, the user must have access that includes"
 " the :authaction:`killop` privilege action."
 msgstr ""
 
-<<<<<<< HEAD
-#: ../source/reference/method/db.killOp.txt:286
-msgid ""
-"On :binary:`~bin.mongod` instances, users can kill their own operations "
-"even without the :authaction:`killop` privilege action."
-msgstr ""
-
-#: ../source/reference/method/db.killOp.txt:290
-msgid ":pipeline:`$currentOp`"
-msgstr ""
-
-# 64c647a079fc474d99cd2e611f39b820
-#~ msgid ""
-#~ "Terminates an operation as specified by"
-#~ " the operation ID. To find operations"
-#~ " and their corresponding IDs, see "
-#~ ":method:`db.currentOp()`."
-#~ msgstr ""
-=======
 # 7c62d0446163423aa26996cdb844f8c7
 #: ../source/reference/method/db.killOp.txt:36
 msgid ""
 "On :program:`mongod` instances, users can kill their own operations even "
 "without the :authaction:`killop` privilege action."
 msgstr ""
->>>>>>> 2478a500
