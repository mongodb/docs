# SOME DESCRIPTIVE TITLE.
# Copyright (C) 2011-2014, MongoDB, Inc.
# This file is distributed under the same license as the mongodb-manual
# package.
#
# Translators:
msgid ""
msgstr ""
"Project-Id-Version: MongoDB Manual\n"
"Report-Msgid-Bugs-To: \n"
<<<<<<< HEAD
"POT-Creation-Date: 2019-03-19 11:02-0400\n"
=======
"POT-Creation-Date: 2016-12-08 12:02-0500\n"
>>>>>>> 2478a500
"PO-Revision-Date: 2014-04-08 16:30+0000\n"
"Last-Translator: tychoish <tychoish@gmail.com>\n"
"Language: es\n"
"Language-Team: Spanish (http://www.transifex.com/projects/p/mongodb-"
"manual/language/es/)\n"
"Plural-Forms: nplurals=2; plural=(n != 1)\n"
"MIME-Version: 1.0\n"
"Content-Type: text/plain; charset=utf-8\n"
"Content-Transfer-Encoding: 8bit\n"
"Generated-By: Babel 2.6.0\n"

<<<<<<< HEAD
=======
# 5450edd7aeed4250909af4661ef7a66f
>>>>>>> 2478a500
#: ../source/tutorial/manage-mongodb-processes.txt:3
msgid "Manage ``mongod`` Processes"
msgstr ""

<<<<<<< HEAD
#: ../source/tutorial/manage-mongodb-processes.txt:13
msgid ""
"MongoDB runs as a standard program. You can start MongoDB from a command "
"line by issuing the :binary:`~bin.mongod` command and specifying options."
"  For a list of options, see the :binary:`~bin.mongod` reference. MongoDB"
" can also run as a Windows service. For details, see :ref:`manually-"
"create-windows-service`. To install MongoDB, see :doc:`/installation`."
msgstr ""

#: ../source/tutorial/manage-mongodb-processes.txt:20
msgid ""
"The following examples assume the directory containing the "
":binary:`~bin.mongod` process is in your system paths. The "
":binary:`~bin.mongod` process is the primary database process that runs "
"on an individual server. :binary:`~bin.mongos` provides a coherent "
"MongoDB interface equivalent to a :binary:`~bin.mongod` from the "
"perspective of a client. The :binary:`~bin.mongo` binary provides the "
"administrative shell."
msgstr ""

#: ../source/tutorial/manage-mongodb-processes.txt:28
msgid ""
"This document discusses the :binary:`~bin.mongod` process; however, some "
"portions of this document may be applicable to :binary:`~bin.mongos` "
"instances."
msgstr ""

#: ../source/tutorial/manage-mongodb-processes.txt:35
msgid "Start ``mongod`` Processes"
msgstr ""

#: ../source/tutorial/manage-mongodb-processes.txt:37
msgid ""
"By default, MongoDB listens for connections from clients on port "
"``27017``, and stores data in the ``/data/db`` directory."
msgstr ""

#: ../source/tutorial/manage-mongodb-processes.txt:40
msgid ""
"On Windows, this path is on the drive from which you start MongoDB. For "
"example, if you do not specify a :option:`--dbpath <mongod --dbpath>`, "
"starting a MongoDB server on the ``C:\\`` drive stores all data files in "
"``C:\\data\\db``."
msgstr ""

#: ../source/tutorial/manage-mongodb-processes.txt:44
=======
# 77dc852e88eb460fbe0b7b2c1d0f874d
#: ../source/tutorial/manage-mongodb-processes.txt
msgid "On this page"
msgstr ""

# 2c1f88c8afe8442c9fa83a1c2fc75c15
#: ../source/tutorial/manage-mongodb-processes.txt:13
msgid ""
"MongoDB runs as a standard program. You can start MongoDB from a command "
"line by issuing the :program:`mongod` command and specifying options.  "
"For a list of options, see the :program:`mongod` reference. MongoDB can "
"also run as a Windows service. For details, see :ref:`manually-create-"
"windows-service`. To install MongoDB, see :doc:`/installation`."
msgstr ""

# e8597efa67104b4587454f91817f36b8
#: ../source/tutorial/manage-mongodb-processes.txt:20
msgid ""
"The following examples assume the directory containing the "
":program:`mongod` process is in your system paths. The :program:`mongod` "
"process is the primary database process that runs on an individual "
"server. :program:`mongos` provides a coherent MongoDB interface "
"equivalent to a :program:`mongod` from the perspective of a client. The "
":program:`mongo` binary provides the administrative shell."
msgstr ""

# 7af1e07ed95c4610b2e696e1d2db4385
#: ../source/tutorial/manage-mongodb-processes.txt:28
msgid ""
"This document discusses the :program:`mongod` process; however, some "
"portions of this document may be applicable to :program:`mongos` "
"instances."
msgstr ""

# f1e42660a9794e2aac78fc79b8f11fba
#: ../source/tutorial/manage-mongodb-processes.txt:33
msgid "Start ``mongod`` Processes"
msgstr ""

# 649485dea2b2471fb8f95f738f98622a
#: ../source/tutorial/manage-mongodb-processes.txt:35
msgid ""
"By default, MongoDB listens for connections from clients on port "
"``27017``, and stores data in the ``/data/db`` directory."
msgstr ""

# 7eed3b691c9f4c5ba55b5560de530d4a
#: ../source/tutorial/manage-mongodb-processes.txt:38
msgid ""
"On Windows, this path is on the drive from which you start MongoDB. For "
"example, if you do not specify a :option:`--dbpath`, starting a MongoDB "
"server on the ``C:\\`` drive stores all data files in ``C:\\data\\db``."
msgstr ""

# bdb62ff8144e474e9522643541995aea
#: ../source/tutorial/manage-mongodb-processes.txt:42
>>>>>>> 2478a500
msgid ""
"To start MongoDB using all defaults, issue the following command at the "
"system shell:"
msgstr ""

<<<<<<< HEAD
#: ../source/tutorial/manage-mongodb-processes.txt:52
msgid "Specify a Data Directory"
msgstr ""

#: ../source/tutorial/manage-mongodb-processes.txt:54
msgid ""
"If you want :binary:`~bin.mongod` to store data files at a path *other "
"than* ``/data/db`` you can specify a :setting:`~storage.dbPath`. The "
":setting:`~storage.dbPath` must exist before you start "
":binary:`~bin.mongod`. If it does not exist, create the directory and the"
" permissions so that :binary:`~bin.mongod` can read and write data to "
"this path. For more information on permissions, see the :doc:`security "
"operations documentation </administration/security-checklist>`."
msgstr ""

#: ../source/tutorial/manage-mongodb-processes.txt:62
msgid ""
"To specify a :setting:`~storage.dbPath` for :binary:`~bin.mongod` to use "
"as a data directory, use the :option:`--dbpath <mongod --dbpath>` option."
" The following invocation will start a :binary:`~bin.mongod` instance and"
" store data in the ``/srv/mongodb`` path"
msgstr ""

#: ../source/tutorial/manage-mongodb-processes.txt:72
msgid "Specify a TCP Port"
msgstr ""

#: ../source/tutorial/manage-mongodb-processes.txt:74
msgid ""
"Only a single process can listen for connections on a network interface "
"at a time. If you run multiple :binary:`~bin.mongod` processes on a "
"single machine, or have other processes that must use this port, you must"
" assign each a different port to listen on for client connections."
msgstr ""

#: ../source/tutorial/manage-mongodb-processes.txt:80
=======
# d02149de04d3441eac5a60997bbde360
#: ../source/tutorial/manage-mongodb-processes.txt:50
msgid "Specify a Data Directory"
msgstr ""

# 81af6e4f2f8d4b6e85847e1f8eab7163
#: ../source/tutorial/manage-mongodb-processes.txt:52
msgid ""
"If you want :program:`mongod` to store data files at a path *other than* "
"``/data/db`` you can specify a :setting:`~storage.dbPath`. The "
":setting:`~storage.dbPath` must exist before you start :program:`mongod`."
" If it does not exist, create the directory and the permissions so that "
":program:`mongod` can read and write data to this path. For more "
"information on permissions, see the :doc:`security operations "
"documentation </administration/security-checklist>`."
msgstr ""

# f0fe18aa41ad48f89f2feeb17aa89bc9
#: ../source/tutorial/manage-mongodb-processes.txt:60
msgid ""
"To specify a :setting:`~storage.dbPath` for :program:`mongod` to use as a"
" data directory, use the :option:`--dbpath <mongod --dbpath>` option. The"
" following invocation will start a :program:`mongod` instance and store "
"data in the ``/srv/mongodb`` path"
msgstr ""

# 2fce311275f047cb96a2f056febb480a
#: ../source/tutorial/manage-mongodb-processes.txt:70
msgid "Specify a TCP Port"
msgstr ""

# 687c829a7714448ba85988de216ea41c
#: ../source/tutorial/manage-mongodb-processes.txt:72
msgid ""
"Only a single process can listen for connections on a network interface "
"at a time. If you run multiple :program:`mongod` processes on a single "
"machine, or have other processes that must use this port, you must assign"
" each a different port to listen on for client connections."
msgstr ""

# 5814290bb68e4261b4cf52594c6a5664
#: ../source/tutorial/manage-mongodb-processes.txt:78
>>>>>>> 2478a500
msgid ""
"To specify a port to :binary:`~bin.mongod`, use the :option:`--port "
"<mongod --port>` option on the command line. The following command starts"
" :binary:`~bin.mongod` listening on port ``12345``:"
msgstr ""

<<<<<<< HEAD
#: ../source/tutorial/manage-mongodb-processes.txt:88
msgid "Use the default port number when possible, to avoid confusion."
msgstr ""

#: ../source/tutorial/manage-mongodb-processes.txt:91
msgid "Start ``mongod`` as a Daemon"
msgstr ""

#: ../source/tutorial/manage-mongodb-processes.txt:93
msgid ""
"To run a :binary:`~bin.mongod` process as a daemon (i.e. "
":setting:`~processManagement.fork`), *and* write its output to a log "
"file, use the :option:`--fork <mongod --fork>` and :option:`--logpath "
"<mongod --logpath>` options. You must create the log directory; however, "
":binary:`~bin.mongod` will create the log file if it does not exist."
msgstr ""

#: ../source/tutorial/manage-mongodb-processes.txt:99
msgid ""
"The following command starts :binary:`~bin.mongod` as a daemon and "
"records log output to ``/var/log/mongodb.log``."
msgstr ""

#: ../source/tutorial/manage-mongodb-processes.txt:107
msgid "Additional Configuration Options"
msgstr ""

#: ../source/tutorial/manage-mongodb-processes.txt:109
=======
# 1f13ba86c059425c86928b5e474ad80e
#: ../source/tutorial/manage-mongodb-processes.txt:86
msgid "Use the default port number when possible, to avoid confusion."
msgstr ""

# 90083833eeec4cd49c05f554f909e01e
#: ../source/tutorial/manage-mongodb-processes.txt:89
msgid "Start ``mongod`` as a Daemon"
msgstr ""

# a66870efc20945d8b29713d17b64a3bf
#: ../source/tutorial/manage-mongodb-processes.txt:91
msgid ""
"To run a :program:`mongod` process as a daemon (i.e. "
":setting:`~processManagement.fork`), *and* write its output to a log "
"file, use the :option:`--fork <mongod --fork>` and :option:`--logpath "
"<mongod --logpath>` options. You must create the log directory; however, "
":program:`mongod` will create the log file if it does not exist."
msgstr ""

# 0e9d5d36ad054a4b88ca0c8c703668f4
#: ../source/tutorial/manage-mongodb-processes.txt:97
msgid ""
"The following command starts :program:`mongod` as a daemon and records "
"log output to ``/var/log/mongodb.log``."
msgstr ""

# 396d014c05b64439ba2f0d64c8bc2ac8
#: ../source/tutorial/manage-mongodb-processes.txt:105
msgid "Additional Configuration Options"
msgstr ""

# da74eb8fdb92438ead93422f8d56643a
#: ../source/tutorial/manage-mongodb-processes.txt:107
>>>>>>> 2478a500
msgid ""
"For an overview of common configurations and deployments for common use "
"cases, see :doc:`/administration/configuration`."
msgstr ""

<<<<<<< HEAD
#: ../source/tutorial/manage-mongodb-processes.txt:116
msgid "Stop ``mongod`` Processes"
msgstr ""

#: ../source/tutorial/manage-mongodb-processes.txt:118
msgid ""
"In a clean shutdown a :binary:`~bin.mongod` completes all pending "
"operations, flushes all data to data files, and closes all data files. "
"Other shutdowns are *unclean* and can compromise the validity of the data"
" files."
msgstr ""

#: ../source/tutorial/manage-mongodb-processes.txt:129
=======
# a76d85ae129f4048974aa56ec768128e
#: ../source/tutorial/manage-mongodb-processes.txt:114
msgid "Stop ``mongod`` Processes"
msgstr ""

# 7b1215624896400c8781bf9585303206
#: ../source/tutorial/manage-mongodb-processes.txt:116
msgid ""
"In a clean shutdown a :program:`mongod` completes all pending operations,"
" flushes all data to data files, and closes all data files. Other "
"shutdowns are *unclean* and can compromise the validity of the data "
"files."
msgstr ""

# ce94fd2f4e6c4fd59d99d5a6733ed02c
#: ../source/tutorial/manage-mongodb-processes.txt:127
>>>>>>> 2478a500
msgid ""
"To ensure a clean shutdown, always shutdown :binary:`~bin.mongod` "
"instances using one of the following methods:"
msgstr ""

<<<<<<< HEAD
#: ../source/tutorial/manage-mongodb-processes.txt:133
msgid "Use ``shutdownServer()``"
msgstr ""

#: ../source/tutorial/manage-mongodb-processes.txt:135
msgid ""
"Shut down the :binary:`~bin.mongod` from the :binary:`~bin.mongo` shell "
"using the :method:`db.shutdownServer()` method as follows:"
msgstr ""

#: ../source/tutorial/manage-mongodb-processes.txt:143
msgid ""
"Calling the same method from a :term:`init script` accomplishes the same "
"result."
msgstr ""

#: ../source/tutorial/manage-mongodb-processes.txt:145
msgid ""
"For systems with :setting:`~security.authorization` enabled, users may "
"only issue :method:`db.shutdownServer()` when authenticated to the "
"``admin`` database or via the localhost interface on systems without "
"authentication enabled."
msgstr ""

#: ../source/tutorial/manage-mongodb-processes.txt:151
msgid "Use ``--shutdown``"
msgstr ""

#: ../source/tutorial/manage-mongodb-processes.txt:153
=======
# eb2495d905234c0cbaff21c8cbd7dc16
#: ../source/tutorial/manage-mongodb-processes.txt:131
msgid "Use ``shutdownServer()``"
msgstr ""

# 638a12745e3f4810a3ab8b6bcd047629
#: ../source/tutorial/manage-mongodb-processes.txt:133
msgid ""
"Shut down the :program:`mongod` from the :program:`mongo` shell using the"
" :method:`db.shutdownServer()` method as follows:"
msgstr ""

# b86739646f1549adad4d91139638ad3d
#: ../source/tutorial/manage-mongodb-processes.txt:141
msgid ""
"Calling the same method from a :term:`init script` accomplishes the same "
"result."
msgstr ""

# 2c529cc8d4284e828fcda077b890a312
#: ../source/tutorial/manage-mongodb-processes.txt:143
msgid ""
"For systems with :setting:`~security.authorization` enabled, users may "
"only issue :method:`db.shutdownServer()` when authenticated to the "
"``admin`` database or via the localhost interface on systems without "
"authentication enabled."
msgstr ""

# d86446baf2894b4ebd0e3e5e504ff282
#: ../source/tutorial/manage-mongodb-processes.txt:149
msgid "Use ``--shutdown``"
msgstr ""

# ccdfd4269aeb41ff82a988fba4ceb151
#: ../source/tutorial/manage-mongodb-processes.txt:151
>>>>>>> 2478a500
msgid ""
"From the Linux command line, shut down the :binary:`~bin.mongod` using "
"the :option:`--shutdown <mongod --shutdown>` option in the following "
"command:"
msgstr ""

<<<<<<< HEAD
#: ../source/tutorial/manage-mongodb-processes.txt:161
msgid "Use ``CTRL-C``"
msgstr ""

#: ../source/tutorial/manage-mongodb-processes.txt:163
msgid ""
"When running the :binary:`~bin.mongod` instance in interactive mode (i.e."
" without :option:`--fork <mongod --fork>`), issue ``Control-C`` to "
"perform a clean shutdown."
msgstr ""

#: ../source/tutorial/manage-mongodb-processes.txt:168
msgid "Use ``kill``"
msgstr ""

#: ../source/tutorial/manage-mongodb-processes.txt:170
msgid ""
"From the Linux command line, shut down a specific :binary:`~bin.mongod` "
"instance using one of the following commands:"
msgstr ""

#: ../source/tutorial/manage-mongodb-processes.txt:180
msgid "Never use ``kill -9`` (i.e. ``SIGKILL``) to terminate a mongod instance."
msgstr ""

#: ../source/tutorial/manage-mongodb-processes.txt:183
msgid "Stop a Replica Set"
msgstr ""

#: ../source/tutorial/manage-mongodb-processes.txt:186
msgid "Procedure"
msgstr ""

#: ../source/tutorial/manage-mongodb-processes.txt:188
msgid ""
"If the :binary:`~bin.mongod` is the :term:`primary` in a :term:`replica "
"set`, the shutdown process for this :binary:`~bin.mongod` instance has "
"the following steps:"
msgstr ""

#: ../source/tutorial/manage-mongodb-processes.txt:192
msgid "Check how up-to-date the :term:`secondaries <secondary>` are."
msgstr ""

#: ../source/tutorial/manage-mongodb-processes.txt:194
msgid ""
"If no secondary is within 10 seconds of the primary, "
":binary:`~bin.mongod` will return a message that it will not shut down. "
"You can pass the :dbcommand:`shutdown` command a ``timeoutSecs`` argument"
" to wait for a secondary to catch up."
msgstr ""

#: ../source/tutorial/manage-mongodb-processes.txt:199
=======
# 9a3e6cc9310d4c13abbaa1b5d301450a
#: ../source/tutorial/manage-mongodb-processes.txt:159
msgid "Use ``CTRL-C``"
msgstr ""

# d4e6b990af1749fa80e8fdd939328b41
#: ../source/tutorial/manage-mongodb-processes.txt:161
msgid ""
"When running the :program:`mongod` instance in interactive mode (i.e. "
"without :option:`--fork <mongod --fork>`), issue ``Control-C`` to perform"
" a clean shutdown."
msgstr ""

# bf671e748d62450b8b5997a820919752
#: ../source/tutorial/manage-mongodb-processes.txt:166
msgid "Use ``kill``"
msgstr ""

# 8d903cd9cf9346c7be2076c334d3d18e
#: ../source/tutorial/manage-mongodb-processes.txt:168
msgid ""
"From the Linux command line, shut down a specific :program:`mongod` "
"instance using one of the following commands:"
msgstr ""

# afcffc58b1194119a5e4f6de8a8cb1e8
#: ../source/tutorial/manage-mongodb-processes.txt:178
msgid "Never use ``kill -9`` (i.e. ``SIGKILL``) to terminate a mongod instance."
msgstr ""

# e9829c89f4114166a5c5923fcfa93803
#: ../source/tutorial/manage-mongodb-processes.txt:181
msgid "Stop a Replica Set"
msgstr ""

# 5fe2732bca66479393c1cd1b055845b3
#: ../source/tutorial/manage-mongodb-processes.txt:184
msgid "Procedure"
msgstr ""

# 99a1ae346f104555acc16e16388e1374
#: ../source/tutorial/manage-mongodb-processes.txt:186
msgid ""
"If the :program:`mongod` is the :term:`primary` in a :term:`replica set`,"
" the shutdown process for this :program:`mongod` instance has the "
"following steps:"
msgstr ""

# 05eb820b177d4f16b267f1472da4ab3b
#: ../source/tutorial/manage-mongodb-processes.txt:190
msgid "Check how up-to-date the :term:`secondaries <secondary>` are."
msgstr ""

# c4d9e287ee0042f1aa7a05909f820714
#: ../source/tutorial/manage-mongodb-processes.txt:192
msgid ""
"If no secondary is within 10 seconds of the primary, :program:`mongod` "
"will return a message that it will not shut down. You can pass the "
":dbcommand:`shutdown` command a ``timeoutSecs`` argument to wait for a "
"secondary to catch up."
msgstr ""

# dd34c942f4e24773a75cfdc979cf74d9
#: ../source/tutorial/manage-mongodb-processes.txt:197
>>>>>>> 2478a500
msgid ""
"If there is a secondary within 10 seconds of the primary, the primary "
"will step down and wait for the secondary to catch up."
msgstr ""

<<<<<<< HEAD
#: ../source/tutorial/manage-mongodb-processes.txt:202
=======
# 007cc9090da14ab6a47865f03d665093
#: ../source/tutorial/manage-mongodb-processes.txt:200
>>>>>>> 2478a500
msgid ""
"After 60 seconds or once the secondary has caught up, the primary will "
"shut down."
msgstr ""

<<<<<<< HEAD
#: ../source/tutorial/manage-mongodb-processes.txt:206
msgid "Force Replica Set Shutdown"
msgstr ""

#: ../source/tutorial/manage-mongodb-processes.txt:208
msgid ""
"If there is no up-to-date secondary and you want the primary to shut "
"down, issue the :dbcommand:`shutdown` command with the ``force`` "
"argument, as in the following :binary:`~bin.mongo` shell operation:"
msgstr ""

#: ../source/tutorial/manage-mongodb-processes.txt:216
=======
# 672525d3566f4bcab5d566a811f7d4a6
#: ../source/tutorial/manage-mongodb-processes.txt:204
msgid "Force Replica Set Shutdown"
msgstr ""

# 485faa9c6e5449ec8bb2388f606d9c45
#: ../source/tutorial/manage-mongodb-processes.txt:206
msgid ""
"If there is no up-to-date secondary and you want the primary to shut "
"down, issue the :dbcommand:`shutdown` command with the ``force`` "
"argument, as in the following :program:`mongo` shell operation:"
msgstr ""

# 61b02bbe3e124f47b7ef7e1449e18633
#: ../source/tutorial/manage-mongodb-processes.txt:214
>>>>>>> 2478a500
msgid ""
"To keep checking the secondaries for a specified number of seconds if "
"none are immediately up-to-date, issue :dbcommand:`shutdown` with the "
"``timeoutSecs`` argument. MongoDB will keep checking the secondaries for "
"the specified number of seconds if none are immediately up-to-date. If "
"any of the secondaries catch up within the allotted time, the primary "
"will shut down. If no secondaries catch up, it will not shut down."
msgstr ""

<<<<<<< HEAD
#: ../source/tutorial/manage-mongodb-processes.txt:223
=======
# 7fd49e408091400c9a58e13142e6d56e
#: ../source/tutorial/manage-mongodb-processes.txt:221
>>>>>>> 2478a500
msgid ""
"The following command issues :dbcommand:`shutdown` with ``timeoutSecs`` "
"set to ``5``:"
msgstr ""

<<<<<<< HEAD
#: ../source/tutorial/manage-mongodb-processes.txt:230
=======
# 042337d8f4774f52bfc2b9f30b1fd76c
#: ../source/tutorial/manage-mongodb-processes.txt:228
>>>>>>> 2478a500
msgid ""
"Alternately you can use the ``timeoutSecs`` argument with the "
":method:`db.shutdownServer()` method:"
msgstr ""

#~ msgid ""
#~ "To run a :program:`mongod` process as"
#~ " a daemon (i.e. :setting:`fork`), *and* "
#~ "write its output to a log file,"
#~ " use the :option:`--fork <mongod --fork>`"
#~ " and :option:`--logpath <mongod --logpath>` "
#~ "options. You must create the log "
#~ "directory; however, :program:`mongod` will "
#~ "create the log file if it does "
#~ "not exist."
#~ msgstr ""

#~ msgid ""
#~ "For systems with :setting:`~security.authentication`"
#~ " enabled, users may only issue "
#~ ":method:`db.shutdownServer()` when authenticated to"
#~ " the ``admin`` database or via the"
#~ " localhost interface on systems without "
#~ "authentication enabled."
#~ msgstr ""

# ab66b7fa339e49e0987c4bdb2064566d
#~ msgid ""
#~ "MongoDB runs as a standard program. "
#~ "You can start MongoDB from a "
#~ "command line by issuing the "
#~ ":program:`mongod` command and specifying "
#~ "options. For a list of options, "
#~ "see :doc:`/reference/program/mongod`. MongoDB can"
#~ " also run as a Windows service. "
#~ "For details, see :ref:`tutorial-mongod-"
#~ "as-windows-service`. To install MongoDB,"
#~ " see :doc:`/installation`."
#~ msgstr ""

<<<<<<< HEAD
# ef3ccc873e22427a9820180ba5c64c38
#~ msgid ""
#~ "The following examples assume the "
#~ "directory containing the :program:`mongod` "
#~ "process is in your system paths. "
#~ "The :program:`mongod` process is the "
#~ "primary database process that runs on"
#~ " an individual server. :program:`mongos` "
#~ "provides a coherent MongoDB interface "
#~ "equivalent to a :program:`mongod` from "
#~ "the perspective of a client. The "
#~ ":program:`mongo` binary provides the "
#~ "administrative shell."
#~ msgstr ""

=======
>>>>>>> 2478a500
# 6c598e9efd8f4b1690c92a46bb8646bd
#~ msgid ""
#~ "This document  page discusses the "
#~ ":program:`mongod` process; however, some "
#~ "portions of this document may be "
#~ "applicable to :program:`mongos` instances."
#~ msgstr ""

# 8a4ceabf295d4e88a1a562c9ce7b5b67
#~ msgid ""
#~ ":doc:`/administration/configuration`, "
#~ ":doc:`/reference/program/mongod`, "
#~ ":doc:`/reference/program/mongos`, and :doc:`/reference"
#~ "/configuration-options`."
#~ msgstr ""

# 20053078ce674e75980a4f416deeaf1e
#~ msgid ""
#~ "By default, MongoDB stores data in "
#~ "the ``/data/db`` directory. On Windows, "
#~ "MongoDB stores data in ``C:\\data\\db``. "
#~ "On all platforms, MongoDB listens for"
#~ " connections from clients on port "
#~ "``27017``."
<<<<<<< HEAD
#~ msgstr ""

# 6a8fc6b2bf314682ac2092e7f9af4649
#~ msgid ""
#~ "If you want :program:`mongod` to store"
#~ " data files at a path *other "
#~ "than* ``/data/db`` you can specify a "
#~ ":setting:`~storage.dbPath`. The :setting:`~storage.dbPath`"
#~ " must exist before you start "
#~ ":program:`mongod`. If it does not exist,"
#~ " create the directory and the "
#~ "permissions so that :program:`mongod` can "
#~ "read and write data to this path."
#~ " For more information on permissions, "
#~ "see the :ref:`security operations "
#~ "documentation <security-operations>`."
#~ msgstr ""

# 4344f935901b4f4d9f0ef56eff76af3e
#~ msgid ""
#~ "To specify a :setting:`~storage.dbPath` for"
#~ " :program:`mongod` to use as a data"
#~ " directory, use the :option:`--dbpath "
#~ "<mongod --dbpath>` option. The following "
#~ "invocation will start a :program:`mongod` "
#~ "instance and store data in the "
#~ "``/srv/mongodb`` path"
#~ msgstr ""

# 609af0abb18847cc8a11ec0bef1f4dab
#~ msgid ""
#~ "Only a single process can listen "
#~ "for connections on a network interface"
#~ " at a time. If you run multiple"
#~ " :program:`mongod` processes on a single"
#~ " machine, or have other processes "
#~ "that must use this port, you must"
#~ " assign each a different port to "
#~ "listen on for client connections."
#~ msgstr ""

# 6ce8ca73413f4879ac834b1d39928ed4
#~ msgid ""
#~ "To specify a port to :program:`mongod`,"
#~ " use the :option:`--port <mongod --port>`"
#~ " option on the command line. The "
#~ "following command starts :program:`mongod` "
#~ "listening on port ``12345``:"
#~ msgstr ""

# 792be4099d9a42e180145ac03d91cab8
#~ msgid ""
#~ "The following command starts :program:`mongod`"
#~ " as a daemon and records log "
#~ "output to ``/var/log/mongodb.log``."
#~ msgstr ""

# 99b3d7ab9e8e4d80939c3eb49c683903
#~ msgid ""
#~ "For an overview of common configurations"
#~ " and common configuration deployments. "
#~ "configurations for common use cases, see"
#~ " :doc:`/administration/configuration`."
#~ msgstr ""

# 49d1dc2720c2431aaa8a9b895a8986be
#~ msgid ""
#~ "In a clean shutdown a :program:`mongod`"
#~ " completes all pending operations, flushes"
#~ " all data to data files, and "
#~ "closes all data files. Other shutdowns"
#~ " are *unclean* and can compromise the"
#~ " validity the data files."
#~ msgstr ""

# 9c1d676534ed4179bb1c0f6dd5bdb531
#~ msgid ""
#~ "To ensure a clean shutdown, always "
#~ "shutdown :program:`mongod` instances using one"
#~ " of the following methods:"
#~ msgstr ""

# 9d9564c4bb604f499d4f31d0b0810e8a
#~ msgid ""
#~ "Shut down the :program:`mongod` from the"
#~ " :program:`mongo` shell using the "
#~ ":method:`db.shutdownServer()` method as follows:"
#~ msgstr ""

# d6c368acd972498eb9312b85126516cf
#~ msgid ""
#~ "Calling the same method from a "
#~ "control script accomplishes the same "
#~ "result."
#~ msgstr ""

# db0af9287f374bd98d235ad8a792415d
#~ msgid ""
#~ "From the Linux command line, shut "
#~ "down the :program:`mongod` using the "
#~ ":option:`--shutdown <mongod --shutdown>` option "
#~ "in the following command:"
#~ msgstr ""

# 3c356e283a2e48debf5ab888f91703be
#~ msgid ""
#~ "When running the :program:`mongod` instance"
#~ " in interactive mode (i.e. without "
#~ ":option:`--fork <mongod --fork>`), issue "
#~ "``Control-C`` to perform a clean "
#~ "shutdown."
#~ msgstr ""

# 209336dd3f554494a55fa4194ec2030f
#~ msgid ""
=======
#~ msgstr ""

# 6a8fc6b2bf314682ac2092e7f9af4649
#~ msgid ""
#~ "If you want :program:`mongod` to store"
#~ " data files at a path *other "
#~ "than* ``/data/db`` you can specify a "
#~ ":setting:`~storage.dbPath`. The :setting:`~storage.dbPath`"
#~ " must exist before you start "
#~ ":program:`mongod`. If it does not exist,"
#~ " create the directory and the "
#~ "permissions so that :program:`mongod` can "
#~ "read and write data to this path."
#~ " For more information on permissions, "
#~ "see the :ref:`security operations "
#~ "documentation <security-operations>`."
#~ msgstr ""

# 99b3d7ab9e8e4d80939c3eb49c683903
#~ msgid ""
#~ "For an overview of common configurations"
#~ " and common configuration deployments. "
#~ "configurations for common use cases, see"
#~ " :doc:`/administration/configuration`."
#~ msgstr ""

# 49d1dc2720c2431aaa8a9b895a8986be
#~ msgid ""
#~ "In a clean shutdown a :program:`mongod`"
#~ " completes all pending operations, flushes"
#~ " all data to data files, and "
#~ "closes all data files. Other shutdowns"
#~ " are *unclean* and can compromise the"
#~ " validity the data files."
#~ msgstr ""

# d6c368acd972498eb9312b85126516cf
#~ msgid ""
#~ "Calling the same method from a "
#~ "control script accomplishes the same "
#~ "result."
#~ msgstr ""

# 209336dd3f554494a55fa4194ec2030f
#~ msgid ""
>>>>>>> 2478a500
#~ "From the Linux command line, shut "
#~ "down a specific :program:`mongod` instance "
#~ "using the following command:"
#~ msgstr ""

# cf7fc2289cf843189167fbf1a78ee7e0
#~ msgid ""
#~ "If the :program:`mongod` is the "
#~ ":term:`primary` in a :term:`replica set`, "
#~ "the shutdown process for these "
#~ ":program:`mongod` instances has the following"
#~ " steps:"
#~ msgstr ""
<<<<<<< HEAD

# f17bfdf2cd1b450489e3d489e94d24b8
#~ msgid ""
#~ "If no secondary is within 10 "
#~ "seconds of the primary, :program:`mongod` "
#~ "will return a message that it will"
#~ " not shut down. You can pass "
#~ "the :dbcommand:`shutdown` command a "
#~ "``timeoutSecs`` argument to wait for a"
#~ " secondary to catch up."
#~ msgstr ""

# 175eb47f15ac46b387db84be2db298e4
#~ msgid ""
#~ "If there is no up-to-date "
#~ "secondary and you want the primary "
#~ "to shut down, issue the "
#~ ":dbcommand:`shutdown` command with the "
#~ "``force`` argument, as in the following"
#~ " :program:`mongo` shell operation:"
#~ msgstr ""

#~ msgid ""
#~ "To run a :program:`mongod` process as"
#~ " a daemon (i.e. "
#~ ":setting:`~processManagement.fork`), *and* write its"
#~ " output to a log file, use the"
#~ " :option:`--fork <mongod --fork>` and "
#~ ":option:`--logpath <mongod --logpath>` options. "
#~ "You must create the log directory; "
#~ "however, :program:`mongod` will create the "
#~ "log file if it does not exist."
#~ msgstr ""
=======
>>>>>>> 2478a500
<|MERGE_RESOLUTION|>--- conflicted
+++ resolved
@@ -8,11 +8,7 @@
 msgstr ""
 "Project-Id-Version: MongoDB Manual\n"
 "Report-Msgid-Bugs-To: \n"
-<<<<<<< HEAD
-"POT-Creation-Date: 2019-03-19 11:02-0400\n"
-=======
 "POT-Creation-Date: 2016-12-08 12:02-0500\n"
->>>>>>> 2478a500
 "PO-Revision-Date: 2014-04-08 16:30+0000\n"
 "Last-Translator: tychoish <tychoish@gmail.com>\n"
 "Language: es\n"
@@ -24,62 +20,11 @@
 "Content-Transfer-Encoding: 8bit\n"
 "Generated-By: Babel 2.6.0\n"
 
-<<<<<<< HEAD
-=======
 # 5450edd7aeed4250909af4661ef7a66f
->>>>>>> 2478a500
 #: ../source/tutorial/manage-mongodb-processes.txt:3
 msgid "Manage ``mongod`` Processes"
 msgstr ""
 
-<<<<<<< HEAD
-#: ../source/tutorial/manage-mongodb-processes.txt:13
-msgid ""
-"MongoDB runs as a standard program. You can start MongoDB from a command "
-"line by issuing the :binary:`~bin.mongod` command and specifying options."
-"  For a list of options, see the :binary:`~bin.mongod` reference. MongoDB"
-" can also run as a Windows service. For details, see :ref:`manually-"
-"create-windows-service`. To install MongoDB, see :doc:`/installation`."
-msgstr ""
-
-#: ../source/tutorial/manage-mongodb-processes.txt:20
-msgid ""
-"The following examples assume the directory containing the "
-":binary:`~bin.mongod` process is in your system paths. The "
-":binary:`~bin.mongod` process is the primary database process that runs "
-"on an individual server. :binary:`~bin.mongos` provides a coherent "
-"MongoDB interface equivalent to a :binary:`~bin.mongod` from the "
-"perspective of a client. The :binary:`~bin.mongo` binary provides the "
-"administrative shell."
-msgstr ""
-
-#: ../source/tutorial/manage-mongodb-processes.txt:28
-msgid ""
-"This document discusses the :binary:`~bin.mongod` process; however, some "
-"portions of this document may be applicable to :binary:`~bin.mongos` "
-"instances."
-msgstr ""
-
-#: ../source/tutorial/manage-mongodb-processes.txt:35
-msgid "Start ``mongod`` Processes"
-msgstr ""
-
-#: ../source/tutorial/manage-mongodb-processes.txt:37
-msgid ""
-"By default, MongoDB listens for connections from clients on port "
-"``27017``, and stores data in the ``/data/db`` directory."
-msgstr ""
-
-#: ../source/tutorial/manage-mongodb-processes.txt:40
-msgid ""
-"On Windows, this path is on the drive from which you start MongoDB. For "
-"example, if you do not specify a :option:`--dbpath <mongod --dbpath>`, "
-"starting a MongoDB server on the ``C:\\`` drive stores all data files in "
-"``C:\\data\\db``."
-msgstr ""
-
-#: ../source/tutorial/manage-mongodb-processes.txt:44
-=======
 # 77dc852e88eb460fbe0b7b2c1d0f874d
 #: ../source/tutorial/manage-mongodb-processes.txt
 msgid "On this page"
@@ -136,50 +81,11 @@
 
 # bdb62ff8144e474e9522643541995aea
 #: ../source/tutorial/manage-mongodb-processes.txt:42
->>>>>>> 2478a500
 msgid ""
 "To start MongoDB using all defaults, issue the following command at the "
 "system shell:"
 msgstr ""
 
-<<<<<<< HEAD
-#: ../source/tutorial/manage-mongodb-processes.txt:52
-msgid "Specify a Data Directory"
-msgstr ""
-
-#: ../source/tutorial/manage-mongodb-processes.txt:54
-msgid ""
-"If you want :binary:`~bin.mongod` to store data files at a path *other "
-"than* ``/data/db`` you can specify a :setting:`~storage.dbPath`. The "
-":setting:`~storage.dbPath` must exist before you start "
-":binary:`~bin.mongod`. If it does not exist, create the directory and the"
-" permissions so that :binary:`~bin.mongod` can read and write data to "
-"this path. For more information on permissions, see the :doc:`security "
-"operations documentation </administration/security-checklist>`."
-msgstr ""
-
-#: ../source/tutorial/manage-mongodb-processes.txt:62
-msgid ""
-"To specify a :setting:`~storage.dbPath` for :binary:`~bin.mongod` to use "
-"as a data directory, use the :option:`--dbpath <mongod --dbpath>` option."
-" The following invocation will start a :binary:`~bin.mongod` instance and"
-" store data in the ``/srv/mongodb`` path"
-msgstr ""
-
-#: ../source/tutorial/manage-mongodb-processes.txt:72
-msgid "Specify a TCP Port"
-msgstr ""
-
-#: ../source/tutorial/manage-mongodb-processes.txt:74
-msgid ""
-"Only a single process can listen for connections on a network interface "
-"at a time. If you run multiple :binary:`~bin.mongod` processes on a "
-"single machine, or have other processes that must use this port, you must"
-" assign each a different port to listen on for client connections."
-msgstr ""
-
-#: ../source/tutorial/manage-mongodb-processes.txt:80
-=======
 # d02149de04d3441eac5a60997bbde360
 #: ../source/tutorial/manage-mongodb-processes.txt:50
 msgid "Specify a Data Directory"
@@ -222,43 +128,12 @@
 
 # 5814290bb68e4261b4cf52594c6a5664
 #: ../source/tutorial/manage-mongodb-processes.txt:78
->>>>>>> 2478a500
-msgid ""
-"To specify a port to :binary:`~bin.mongod`, use the :option:`--port "
-"<mongod --port>` option on the command line. The following command starts"
-" :binary:`~bin.mongod` listening on port ``12345``:"
-msgstr ""
-
-<<<<<<< HEAD
-#: ../source/tutorial/manage-mongodb-processes.txt:88
-msgid "Use the default port number when possible, to avoid confusion."
-msgstr ""
-
-#: ../source/tutorial/manage-mongodb-processes.txt:91
-msgid "Start ``mongod`` as a Daemon"
-msgstr ""
-
-#: ../source/tutorial/manage-mongodb-processes.txt:93
-msgid ""
-"To run a :binary:`~bin.mongod` process as a daemon (i.e. "
-":setting:`~processManagement.fork`), *and* write its output to a log "
-"file, use the :option:`--fork <mongod --fork>` and :option:`--logpath "
-"<mongod --logpath>` options. You must create the log directory; however, "
-":binary:`~bin.mongod` will create the log file if it does not exist."
-msgstr ""
-
-#: ../source/tutorial/manage-mongodb-processes.txt:99
-msgid ""
-"The following command starts :binary:`~bin.mongod` as a daemon and "
-"records log output to ``/var/log/mongodb.log``."
-msgstr ""
-
-#: ../source/tutorial/manage-mongodb-processes.txt:107
-msgid "Additional Configuration Options"
-msgstr ""
-
-#: ../source/tutorial/manage-mongodb-processes.txt:109
-=======
+msgid ""
+"To specify a port to :program:`mongod`, use the :option:`--port <mongod "
+"--port>` option on the command line. The following command starts "
+":program:`mongod` listening on port ``12345``:"
+msgstr ""
+
 # 1f13ba86c059425c86928b5e474ad80e
 #: ../source/tutorial/manage-mongodb-processes.txt:86
 msgid "Use the default port number when possible, to avoid confusion."
@@ -293,27 +168,11 @@
 
 # da74eb8fdb92438ead93422f8d56643a
 #: ../source/tutorial/manage-mongodb-processes.txt:107
->>>>>>> 2478a500
 msgid ""
 "For an overview of common configurations and deployments for common use "
 "cases, see :doc:`/administration/configuration`."
 msgstr ""
 
-<<<<<<< HEAD
-#: ../source/tutorial/manage-mongodb-processes.txt:116
-msgid "Stop ``mongod`` Processes"
-msgstr ""
-
-#: ../source/tutorial/manage-mongodb-processes.txt:118
-msgid ""
-"In a clean shutdown a :binary:`~bin.mongod` completes all pending "
-"operations, flushes all data to data files, and closes all data files. "
-"Other shutdowns are *unclean* and can compromise the validity of the data"
-" files."
-msgstr ""
-
-#: ../source/tutorial/manage-mongodb-processes.txt:129
-=======
 # a76d85ae129f4048974aa56ec768128e
 #: ../source/tutorial/manage-mongodb-processes.txt:114
 msgid "Stop ``mongod`` Processes"
@@ -330,30 +189,32 @@
 
 # ce94fd2f4e6c4fd59d99d5a6733ed02c
 #: ../source/tutorial/manage-mongodb-processes.txt:127
->>>>>>> 2478a500
-msgid ""
-"To ensure a clean shutdown, always shutdown :binary:`~bin.mongod` "
-"instances using one of the following methods:"
-msgstr ""
-
-<<<<<<< HEAD
+msgid ""
+"To ensure a clean shutdown, always shutdown :program:`mongod` instances "
+"using one of the following methods:"
+msgstr ""
+
+# eb2495d905234c0cbaff21c8cbd7dc16
+#: ../source/tutorial/manage-mongodb-processes.txt:131
+msgid "Use ``shutdownServer()``"
+msgstr ""
+
+# 638a12745e3f4810a3ab8b6bcd047629
 #: ../source/tutorial/manage-mongodb-processes.txt:133
-msgid "Use ``shutdownServer()``"
-msgstr ""
-
-#: ../source/tutorial/manage-mongodb-processes.txt:135
-msgid ""
-"Shut down the :binary:`~bin.mongod` from the :binary:`~bin.mongo` shell "
-"using the :method:`db.shutdownServer()` method as follows:"
-msgstr ""
-
-#: ../source/tutorial/manage-mongodb-processes.txt:143
+msgid ""
+"Shut down the :program:`mongod` from the :program:`mongo` shell using the"
+" :method:`db.shutdownServer()` method as follows:"
+msgstr ""
+
+# b86739646f1549adad4d91139638ad3d
+#: ../source/tutorial/manage-mongodb-processes.txt:141
 msgid ""
 "Calling the same method from a :term:`init script` accomplishes the same "
 "result."
 msgstr ""
 
-#: ../source/tutorial/manage-mongodb-processes.txt:145
+# 2c529cc8d4284e828fcda077b890a312
+#: ../source/tutorial/manage-mongodb-processes.txt:143
 msgid ""
 "For systems with :setting:`~security.authorization` enabled, users may "
 "only issue :method:`db.shutdownServer()` when authenticated to the "
@@ -361,40 +222,6 @@
 "authentication enabled."
 msgstr ""
 
-#: ../source/tutorial/manage-mongodb-processes.txt:151
-msgid "Use ``--shutdown``"
-msgstr ""
-
-#: ../source/tutorial/manage-mongodb-processes.txt:153
-=======
-# eb2495d905234c0cbaff21c8cbd7dc16
-#: ../source/tutorial/manage-mongodb-processes.txt:131
-msgid "Use ``shutdownServer()``"
-msgstr ""
-
-# 638a12745e3f4810a3ab8b6bcd047629
-#: ../source/tutorial/manage-mongodb-processes.txt:133
-msgid ""
-"Shut down the :program:`mongod` from the :program:`mongo` shell using the"
-" :method:`db.shutdownServer()` method as follows:"
-msgstr ""
-
-# b86739646f1549adad4d91139638ad3d
-#: ../source/tutorial/manage-mongodb-processes.txt:141
-msgid ""
-"Calling the same method from a :term:`init script` accomplishes the same "
-"result."
-msgstr ""
-
-# 2c529cc8d4284e828fcda077b890a312
-#: ../source/tutorial/manage-mongodb-processes.txt:143
-msgid ""
-"For systems with :setting:`~security.authorization` enabled, users may "
-"only issue :method:`db.shutdownServer()` when authenticated to the "
-"``admin`` database or via the localhost interface on systems without "
-"authentication enabled."
-msgstr ""
-
 # d86446baf2894b4ebd0e3e5e504ff282
 #: ../source/tutorial/manage-mongodb-processes.txt:149
 msgid "Use ``--shutdown``"
@@ -402,68 +229,11 @@
 
 # ccdfd4269aeb41ff82a988fba4ceb151
 #: ../source/tutorial/manage-mongodb-processes.txt:151
->>>>>>> 2478a500
-msgid ""
-"From the Linux command line, shut down the :binary:`~bin.mongod` using "
-"the :option:`--shutdown <mongod --shutdown>` option in the following "
-"command:"
-msgstr ""
-
-<<<<<<< HEAD
-#: ../source/tutorial/manage-mongodb-processes.txt:161
-msgid "Use ``CTRL-C``"
-msgstr ""
-
-#: ../source/tutorial/manage-mongodb-processes.txt:163
-msgid ""
-"When running the :binary:`~bin.mongod` instance in interactive mode (i.e."
-" without :option:`--fork <mongod --fork>`), issue ``Control-C`` to "
-"perform a clean shutdown."
-msgstr ""
-
-#: ../source/tutorial/manage-mongodb-processes.txt:168
-msgid "Use ``kill``"
-msgstr ""
-
-#: ../source/tutorial/manage-mongodb-processes.txt:170
-msgid ""
-"From the Linux command line, shut down a specific :binary:`~bin.mongod` "
-"instance using one of the following commands:"
-msgstr ""
-
-#: ../source/tutorial/manage-mongodb-processes.txt:180
-msgid "Never use ``kill -9`` (i.e. ``SIGKILL``) to terminate a mongod instance."
-msgstr ""
-
-#: ../source/tutorial/manage-mongodb-processes.txt:183
-msgid "Stop a Replica Set"
-msgstr ""
-
-#: ../source/tutorial/manage-mongodb-processes.txt:186
-msgid "Procedure"
-msgstr ""
-
-#: ../source/tutorial/manage-mongodb-processes.txt:188
-msgid ""
-"If the :binary:`~bin.mongod` is the :term:`primary` in a :term:`replica "
-"set`, the shutdown process for this :binary:`~bin.mongod` instance has "
-"the following steps:"
-msgstr ""
-
-#: ../source/tutorial/manage-mongodb-processes.txt:192
-msgid "Check how up-to-date the :term:`secondaries <secondary>` are."
-msgstr ""
-
-#: ../source/tutorial/manage-mongodb-processes.txt:194
-msgid ""
-"If no secondary is within 10 seconds of the primary, "
-":binary:`~bin.mongod` will return a message that it will not shut down. "
-"You can pass the :dbcommand:`shutdown` command a ``timeoutSecs`` argument"
-" to wait for a secondary to catch up."
-msgstr ""
-
-#: ../source/tutorial/manage-mongodb-processes.txt:199
-=======
+msgid ""
+"From the Linux command line, shut down the :program:`mongod` using the "
+":option:`--shutdown <mongod --shutdown>` option in the following command:"
+msgstr ""
+
 # 9a3e6cc9310d4c13abbaa1b5d301450a
 #: ../source/tutorial/manage-mongodb-processes.txt:159
 msgid "Use ``CTRL-C``"
@@ -528,37 +298,18 @@
 
 # dd34c942f4e24773a75cfdc979cf74d9
 #: ../source/tutorial/manage-mongodb-processes.txt:197
->>>>>>> 2478a500
 msgid ""
 "If there is a secondary within 10 seconds of the primary, the primary "
 "will step down and wait for the secondary to catch up."
 msgstr ""
 
-<<<<<<< HEAD
-#: ../source/tutorial/manage-mongodb-processes.txt:202
-=======
 # 007cc9090da14ab6a47865f03d665093
 #: ../source/tutorial/manage-mongodb-processes.txt:200
->>>>>>> 2478a500
 msgid ""
 "After 60 seconds or once the secondary has caught up, the primary will "
 "shut down."
 msgstr ""
 
-<<<<<<< HEAD
-#: ../source/tutorial/manage-mongodb-processes.txt:206
-msgid "Force Replica Set Shutdown"
-msgstr ""
-
-#: ../source/tutorial/manage-mongodb-processes.txt:208
-msgid ""
-"If there is no up-to-date secondary and you want the primary to shut "
-"down, issue the :dbcommand:`shutdown` command with the ``force`` "
-"argument, as in the following :binary:`~bin.mongo` shell operation:"
-msgstr ""
-
-#: ../source/tutorial/manage-mongodb-processes.txt:216
-=======
 # 672525d3566f4bcab5d566a811f7d4a6
 #: ../source/tutorial/manage-mongodb-processes.txt:204
 msgid "Force Replica Set Shutdown"
@@ -574,7 +325,6 @@
 
 # 61b02bbe3e124f47b7ef7e1449e18633
 #: ../source/tutorial/manage-mongodb-processes.txt:214
->>>>>>> 2478a500
 msgid ""
 "To keep checking the secondaries for a specified number of seconds if "
 "none are immediately up-to-date, issue :dbcommand:`shutdown` with the "
@@ -584,23 +334,15 @@
 "will shut down. If no secondaries catch up, it will not shut down."
 msgstr ""
 
-<<<<<<< HEAD
-#: ../source/tutorial/manage-mongodb-processes.txt:223
-=======
 # 7fd49e408091400c9a58e13142e6d56e
 #: ../source/tutorial/manage-mongodb-processes.txt:221
->>>>>>> 2478a500
 msgid ""
 "The following command issues :dbcommand:`shutdown` with ``timeoutSecs`` "
 "set to ``5``:"
 msgstr ""
 
-<<<<<<< HEAD
-#: ../source/tutorial/manage-mongodb-processes.txt:230
-=======
 # 042337d8f4774f52bfc2b9f30b1fd76c
 #: ../source/tutorial/manage-mongodb-processes.txt:228
->>>>>>> 2478a500
 msgid ""
 "Alternately you can use the ``timeoutSecs`` argument with the "
 ":method:`db.shutdownServer()` method:"
@@ -641,24 +383,6 @@
 #~ " see :doc:`/installation`."
 #~ msgstr ""
 
-<<<<<<< HEAD
-# ef3ccc873e22427a9820180ba5c64c38
-#~ msgid ""
-#~ "The following examples assume the "
-#~ "directory containing the :program:`mongod` "
-#~ "process is in your system paths. "
-#~ "The :program:`mongod` process is the "
-#~ "primary database process that runs on"
-#~ " an individual server. :program:`mongos` "
-#~ "provides a coherent MongoDB interface "
-#~ "equivalent to a :program:`mongod` from "
-#~ "the perspective of a client. The "
-#~ ":program:`mongo` binary provides the "
-#~ "administrative shell."
-#~ msgstr ""
-
-=======
->>>>>>> 2478a500
 # 6c598e9efd8f4b1690c92a46bb8646bd
 #~ msgid ""
 #~ "This document  page discusses the "
@@ -683,7 +407,6 @@
 #~ "On all platforms, MongoDB listens for"
 #~ " connections from clients on port "
 #~ "``27017``."
-<<<<<<< HEAD
 #~ msgstr ""
 
 # 6a8fc6b2bf314682ac2092e7f9af4649
@@ -702,45 +425,6 @@
 #~ "documentation <security-operations>`."
 #~ msgstr ""
 
-# 4344f935901b4f4d9f0ef56eff76af3e
-#~ msgid ""
-#~ "To specify a :setting:`~storage.dbPath` for"
-#~ " :program:`mongod` to use as a data"
-#~ " directory, use the :option:`--dbpath "
-#~ "<mongod --dbpath>` option. The following "
-#~ "invocation will start a :program:`mongod` "
-#~ "instance and store data in the "
-#~ "``/srv/mongodb`` path"
-#~ msgstr ""
-
-# 609af0abb18847cc8a11ec0bef1f4dab
-#~ msgid ""
-#~ "Only a single process can listen "
-#~ "for connections on a network interface"
-#~ " at a time. If you run multiple"
-#~ " :program:`mongod` processes on a single"
-#~ " machine, or have other processes "
-#~ "that must use this port, you must"
-#~ " assign each a different port to "
-#~ "listen on for client connections."
-#~ msgstr ""
-
-# 6ce8ca73413f4879ac834b1d39928ed4
-#~ msgid ""
-#~ "To specify a port to :program:`mongod`,"
-#~ " use the :option:`--port <mongod --port>`"
-#~ " option on the command line. The "
-#~ "following command starts :program:`mongod` "
-#~ "listening on port ``12345``:"
-#~ msgstr ""
-
-# 792be4099d9a42e180145ac03d91cab8
-#~ msgid ""
-#~ "The following command starts :program:`mongod`"
-#~ " as a daemon and records log "
-#~ "output to ``/var/log/mongodb.log``."
-#~ msgstr ""
-
 # 99b3d7ab9e8e4d80939c3eb49c683903
 #~ msgid ""
 #~ "For an overview of common configurations"
@@ -759,20 +443,6 @@
 #~ " validity the data files."
 #~ msgstr ""
 
-# 9c1d676534ed4179bb1c0f6dd5bdb531
-#~ msgid ""
-#~ "To ensure a clean shutdown, always "
-#~ "shutdown :program:`mongod` instances using one"
-#~ " of the following methods:"
-#~ msgstr ""
-
-# 9d9564c4bb604f499d4f31d0b0810e8a
-#~ msgid ""
-#~ "Shut down the :program:`mongod` from the"
-#~ " :program:`mongo` shell using the "
-#~ ":method:`db.shutdownServer()` method as follows:"
-#~ msgstr ""
-
 # d6c368acd972498eb9312b85126516cf
 #~ msgid ""
 #~ "Calling the same method from a "
@@ -780,72 +450,8 @@
 #~ "result."
 #~ msgstr ""
 
-# db0af9287f374bd98d235ad8a792415d
-#~ msgid ""
-#~ "From the Linux command line, shut "
-#~ "down the :program:`mongod` using the "
-#~ ":option:`--shutdown <mongod --shutdown>` option "
-#~ "in the following command:"
-#~ msgstr ""
-
-# 3c356e283a2e48debf5ab888f91703be
-#~ msgid ""
-#~ "When running the :program:`mongod` instance"
-#~ " in interactive mode (i.e. without "
-#~ ":option:`--fork <mongod --fork>`), issue "
-#~ "``Control-C`` to perform a clean "
-#~ "shutdown."
-#~ msgstr ""
-
 # 209336dd3f554494a55fa4194ec2030f
 #~ msgid ""
-=======
-#~ msgstr ""
-
-# 6a8fc6b2bf314682ac2092e7f9af4649
-#~ msgid ""
-#~ "If you want :program:`mongod` to store"
-#~ " data files at a path *other "
-#~ "than* ``/data/db`` you can specify a "
-#~ ":setting:`~storage.dbPath`. The :setting:`~storage.dbPath`"
-#~ " must exist before you start "
-#~ ":program:`mongod`. If it does not exist,"
-#~ " create the directory and the "
-#~ "permissions so that :program:`mongod` can "
-#~ "read and write data to this path."
-#~ " For more information on permissions, "
-#~ "see the :ref:`security operations "
-#~ "documentation <security-operations>`."
-#~ msgstr ""
-
-# 99b3d7ab9e8e4d80939c3eb49c683903
-#~ msgid ""
-#~ "For an overview of common configurations"
-#~ " and common configuration deployments. "
-#~ "configurations for common use cases, see"
-#~ " :doc:`/administration/configuration`."
-#~ msgstr ""
-
-# 49d1dc2720c2431aaa8a9b895a8986be
-#~ msgid ""
-#~ "In a clean shutdown a :program:`mongod`"
-#~ " completes all pending operations, flushes"
-#~ " all data to data files, and "
-#~ "closes all data files. Other shutdowns"
-#~ " are *unclean* and can compromise the"
-#~ " validity the data files."
-#~ msgstr ""
-
-# d6c368acd972498eb9312b85126516cf
-#~ msgid ""
-#~ "Calling the same method from a "
-#~ "control script accomplishes the same "
-#~ "result."
-#~ msgstr ""
-
-# 209336dd3f554494a55fa4194ec2030f
-#~ msgid ""
->>>>>>> 2478a500
 #~ "From the Linux command line, shut "
 #~ "down a specific :program:`mongod` instance "
 #~ "using the following command:"
@@ -859,39 +465,3 @@
 #~ ":program:`mongod` instances has the following"
 #~ " steps:"
 #~ msgstr ""
-<<<<<<< HEAD
-
-# f17bfdf2cd1b450489e3d489e94d24b8
-#~ msgid ""
-#~ "If no secondary is within 10 "
-#~ "seconds of the primary, :program:`mongod` "
-#~ "will return a message that it will"
-#~ " not shut down. You can pass "
-#~ "the :dbcommand:`shutdown` command a "
-#~ "``timeoutSecs`` argument to wait for a"
-#~ " secondary to catch up."
-#~ msgstr ""
-
-# 175eb47f15ac46b387db84be2db298e4
-#~ msgid ""
-#~ "If there is no up-to-date "
-#~ "secondary and you want the primary "
-#~ "to shut down, issue the "
-#~ ":dbcommand:`shutdown` command with the "
-#~ "``force`` argument, as in the following"
-#~ " :program:`mongo` shell operation:"
-#~ msgstr ""
-
-#~ msgid ""
-#~ "To run a :program:`mongod` process as"
-#~ " a daemon (i.e. "
-#~ ":setting:`~processManagement.fork`), *and* write its"
-#~ " output to a log file, use the"
-#~ " :option:`--fork <mongod --fork>` and "
-#~ ":option:`--logpath <mongod --logpath>` options. "
-#~ "You must create the log directory; "
-#~ "however, :program:`mongod` will create the "
-#~ "log file if it does not exist."
-#~ msgstr ""
-=======
->>>>>>> 2478a500
