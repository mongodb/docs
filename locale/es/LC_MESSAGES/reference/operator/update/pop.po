# SOME DESCRIPTIVE TITLE.
# Copyright (C) 2011-2014, MongoDB, Inc.
# This file is distributed under the same license as the mongodb-manual
# package.
#
# Translators:
msgid ""
msgstr ""
"Project-Id-Version: MongoDB Manual\n"
"Report-Msgid-Bugs-To: \n"
<<<<<<< HEAD
"POT-Creation-Date: 2019-03-19 11:02-0400\n"
=======
"POT-Creation-Date: 2016-12-08 12:02-0500\n"
>>>>>>> 2478a500
"PO-Revision-Date: 2013-12-16 23:04+0000\n"
"Last-Translator: tychoish <tychoish@gmail.com>\n"
"Language: es\n"
"Language-Team: Spanish (http://www.transifex.com/projects/p/mongodb-"
"manual/language/es/)\n"
"Plural-Forms: nplurals=2; plural=(n != 1)\n"
"MIME-Version: 1.0\n"
"Content-Type: text/plain; charset=utf-8\n"
"Content-Transfer-Encoding: 8bit\n"
"Generated-By: Babel 2.6.0\n"

<<<<<<< HEAD
=======
# b56660ba16e04200950b962215f8deca
>>>>>>> 2478a500
#: ../source/reference/operator/update/pop.txt:3
msgid "$pop"
msgstr ""

<<<<<<< HEAD
=======
# cc087012d70c44bb89432eb7162a9b9e
#: ../source/reference/operator/update/pop.txt
msgid "On this page"
msgstr ""

# a23f86b8a55440d0950193db0eaae40b
>>>>>>> 2478a500
#: ../source/reference/operator/update/pop.txt:14
msgid "Definition"
msgstr ""

<<<<<<< HEAD
=======
# f0b70751e7594233972a8c8733f1b246
>>>>>>> 2478a500
#: ../source/reference/operator/update/pop.txt:18
msgid ""
"The :update:`$pop` operator removes the first or last element of an "
"array. Pass :update:`$pop` a value of ``-1`` to remove the first element "
"of an array and ``1`` to remove the last element in an array."
msgstr ""

<<<<<<< HEAD
=======
# 4995b85ac4ef49f2931f845252d6a9ab
>>>>>>> 2478a500
#: ../source/reference/operator/update/pop.txt:23
msgid "The :update:`$pop` operator has the form:"
msgstr ""

<<<<<<< HEAD
=======
# ea22967f25904f72aae34bc712cd6917
>>>>>>> 2478a500
#: ../source/includes/use-dot-notation.rst:1
msgid ""
"To specify a ``<field>`` in an embedded document or in an array, use "
":ref:`dot notation <document-dot-notation>`."
msgstr ""

<<<<<<< HEAD
=======
# 5544ea7b289849fb81885817127f9d9e
>>>>>>> 2478a500
#: ../source/reference/operator/update/pop.txt:32
msgid "Behavior"
msgstr ""

<<<<<<< HEAD
=======
# bc38ec30652f496fbd1c4fb51df58329
>>>>>>> 2478a500
#: ../source/reference/operator/update/pop.txt:34
msgid "The :update:`$pop` operation fails if the ``<field>`` is not an array."
msgstr ""

<<<<<<< HEAD
=======
# 29eb7338db694645b248582d189ca13d
>>>>>>> 2478a500
#: ../source/reference/operator/update/pop.txt:36
msgid ""
"If the :update:`$pop` operator removes the last item in the ``<field>``, "
"the ``<field>`` will then hold an empty array."
msgstr ""

<<<<<<< HEAD
=======
# 55e0c35e1bf745dc921a24412e1c800a
>>>>>>> 2478a500
#: ../source/reference/operator/update/pop.txt:40
msgid "Examples"
msgstr ""

<<<<<<< HEAD
=======
# 14c4dbe136bc46b589b8d9b8369d5409
>>>>>>> 2478a500
#: ../source/reference/operator/update/pop.txt:43
msgid "Remove the First Item of an Array"
msgstr ""

<<<<<<< HEAD
=======
# d51db7b53d404e989bc262404c19c59a
# 0306b17d2e4342f6a9cfc2bd26fef53c
>>>>>>> 2478a500
#: ../source/reference/operator/update/pop.txt:45
#: ../source/reference/operator/update/pop.txt:68
msgid "Given the following document in a collection ``students``:"
msgstr ""

<<<<<<< HEAD
=======
# da16789778884be08cc7114b0db79929
>>>>>>> 2478a500
#: ../source/reference/operator/update/pop.txt:51
msgid ""
"The following example removes the *first* element (``8``) in the "
"``scores`` array:"
msgstr ""

<<<<<<< HEAD
=======
# 15ea3feedbb3474182671b0e73e8e126
>>>>>>> 2478a500
#: ../source/reference/operator/update/pop.txt:58
msgid ""
"After the operation, the updated document has the first item ``8`` "
"removed from its ``scores`` array:"
msgstr ""

<<<<<<< HEAD
=======
# 3d01c4dd4f504e708b5180c77c0a048a
>>>>>>> 2478a500
#: ../source/reference/operator/update/pop.txt:66
msgid "Remove the Last Item of an Array"
msgstr ""

<<<<<<< HEAD
=======
# 668f1090a17f4888bf6776963d75c8ed
>>>>>>> 2478a500
#: ../source/reference/operator/update/pop.txt:74
msgid ""
"The following example removes the *last* element (``10``) in the "
"``scores`` array by specifying ``1`` in the :update:`$pop` expression:"
msgstr ""

<<<<<<< HEAD
=======
# 52a024d6625042a89ee5843d181884d6
>>>>>>> 2478a500
#: ../source/reference/operator/update/pop.txt:81
msgid ""
"After the operation, the updated document has the last item ``10`` "
"removed from its ``scores`` array:"
msgstr ""

<<<<<<< HEAD
=======
# 4405634fcec34bd8989d0ecc0aa4f2d8
>>>>>>> 2478a500
#: ../source/reference/operator/update/pop.txt:88
msgid ":method:`db.collection.update()`, :method:`db.collection.findAndModify()`"
msgstr ""
<|MERGE_RESOLUTION|>--- conflicted
+++ resolved
@@ -8,11 +8,7 @@
 msgstr ""
 "Project-Id-Version: MongoDB Manual\n"
 "Report-Msgid-Bugs-To: \n"
-<<<<<<< HEAD
-"POT-Creation-Date: 2019-03-19 11:02-0400\n"
-=======
 "POT-Creation-Date: 2016-12-08 12:02-0500\n"
->>>>>>> 2478a500
 "PO-Revision-Date: 2013-12-16 23:04+0000\n"
 "Last-Translator: tychoish <tychoish@gmail.com>\n"
 "Language: es\n"
@@ -24,31 +20,22 @@
 "Content-Transfer-Encoding: 8bit\n"
 "Generated-By: Babel 2.6.0\n"
 
-<<<<<<< HEAD
-=======
 # b56660ba16e04200950b962215f8deca
->>>>>>> 2478a500
 #: ../source/reference/operator/update/pop.txt:3
 msgid "$pop"
 msgstr ""
 
-<<<<<<< HEAD
-=======
 # cc087012d70c44bb89432eb7162a9b9e
 #: ../source/reference/operator/update/pop.txt
 msgid "On this page"
 msgstr ""
 
 # a23f86b8a55440d0950193db0eaae40b
->>>>>>> 2478a500
 #: ../source/reference/operator/update/pop.txt:14
 msgid "Definition"
 msgstr ""
 
-<<<<<<< HEAD
-=======
 # f0b70751e7594233972a8c8733f1b246
->>>>>>> 2478a500
 #: ../source/reference/operator/update/pop.txt:18
 msgid ""
 "The :update:`$pop` operator removes the first or last element of an "
@@ -56,128 +43,86 @@
 "of an array and ``1`` to remove the last element in an array."
 msgstr ""
 
-<<<<<<< HEAD
-=======
 # 4995b85ac4ef49f2931f845252d6a9ab
->>>>>>> 2478a500
 #: ../source/reference/operator/update/pop.txt:23
 msgid "The :update:`$pop` operator has the form:"
 msgstr ""
 
-<<<<<<< HEAD
-=======
 # ea22967f25904f72aae34bc712cd6917
->>>>>>> 2478a500
 #: ../source/includes/use-dot-notation.rst:1
 msgid ""
 "To specify a ``<field>`` in an embedded document or in an array, use "
 ":ref:`dot notation <document-dot-notation>`."
 msgstr ""
 
-<<<<<<< HEAD
-=======
 # 5544ea7b289849fb81885817127f9d9e
->>>>>>> 2478a500
 #: ../source/reference/operator/update/pop.txt:32
 msgid "Behavior"
 msgstr ""
 
-<<<<<<< HEAD
-=======
 # bc38ec30652f496fbd1c4fb51df58329
->>>>>>> 2478a500
 #: ../source/reference/operator/update/pop.txt:34
 msgid "The :update:`$pop` operation fails if the ``<field>`` is not an array."
 msgstr ""
 
-<<<<<<< HEAD
-=======
 # 29eb7338db694645b248582d189ca13d
->>>>>>> 2478a500
 #: ../source/reference/operator/update/pop.txt:36
 msgid ""
 "If the :update:`$pop` operator removes the last item in the ``<field>``, "
 "the ``<field>`` will then hold an empty array."
 msgstr ""
 
-<<<<<<< HEAD
-=======
 # 55e0c35e1bf745dc921a24412e1c800a
->>>>>>> 2478a500
 #: ../source/reference/operator/update/pop.txt:40
 msgid "Examples"
 msgstr ""
 
-<<<<<<< HEAD
-=======
 # 14c4dbe136bc46b589b8d9b8369d5409
->>>>>>> 2478a500
 #: ../source/reference/operator/update/pop.txt:43
 msgid "Remove the First Item of an Array"
 msgstr ""
 
-<<<<<<< HEAD
-=======
 # d51db7b53d404e989bc262404c19c59a
 # 0306b17d2e4342f6a9cfc2bd26fef53c
->>>>>>> 2478a500
 #: ../source/reference/operator/update/pop.txt:45
 #: ../source/reference/operator/update/pop.txt:68
 msgid "Given the following document in a collection ``students``:"
 msgstr ""
 
-<<<<<<< HEAD
-=======
 # da16789778884be08cc7114b0db79929
->>>>>>> 2478a500
 #: ../source/reference/operator/update/pop.txt:51
 msgid ""
 "The following example removes the *first* element (``8``) in the "
 "``scores`` array:"
 msgstr ""
 
-<<<<<<< HEAD
-=======
 # 15ea3feedbb3474182671b0e73e8e126
->>>>>>> 2478a500
 #: ../source/reference/operator/update/pop.txt:58
 msgid ""
 "After the operation, the updated document has the first item ``8`` "
 "removed from its ``scores`` array:"
 msgstr ""
 
-<<<<<<< HEAD
-=======
 # 3d01c4dd4f504e708b5180c77c0a048a
->>>>>>> 2478a500
 #: ../source/reference/operator/update/pop.txt:66
 msgid "Remove the Last Item of an Array"
 msgstr ""
 
-<<<<<<< HEAD
-=======
 # 668f1090a17f4888bf6776963d75c8ed
->>>>>>> 2478a500
 #: ../source/reference/operator/update/pop.txt:74
 msgid ""
 "The following example removes the *last* element (``10``) in the "
 "``scores`` array by specifying ``1`` in the :update:`$pop` expression:"
 msgstr ""
 
-<<<<<<< HEAD
-=======
 # 52a024d6625042a89ee5843d181884d6
->>>>>>> 2478a500
 #: ../source/reference/operator/update/pop.txt:81
 msgid ""
 "After the operation, the updated document has the last item ``10`` "
 "removed from its ``scores`` array:"
 msgstr ""
 
-<<<<<<< HEAD
-=======
 # 4405634fcec34bd8989d0ecc0aa4f2d8
->>>>>>> 2478a500
 #: ../source/reference/operator/update/pop.txt:88
 msgid ":method:`db.collection.update()`, :method:`db.collection.findAndModify()`"
 msgstr ""
