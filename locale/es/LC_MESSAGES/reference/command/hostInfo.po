# SOME DESCRIPTIVE TITLE.
# Copyright (C) 2011-2014, MongoDB, Inc.
# This file is distributed under the same license as the mongodb-manual
# package.
#
# Translators:
msgid ""
msgstr ""
"Project-Id-Version: MongoDB Manual\n"
"Report-Msgid-Bugs-To: \n"
<<<<<<< HEAD
"POT-Creation-Date: 2019-03-19 11:02-0400\n"
=======
"POT-Creation-Date: 2016-12-08 12:02-0500\n"
>>>>>>> 2478a500
"PO-Revision-Date: 2013-12-16 23:22+0000\n"
"Last-Translator: tychoish <tychoish@gmail.com>\n"
"Language: es\n"
"Language-Team: Spanish (http://www.transifex.com/projects/p/mongodb-"
"manual/language/es/)\n"
"Plural-Forms: nplurals=2; plural=(n != 1)\n"
"MIME-Version: 1.0\n"
"Content-Type: text/plain; charset=utf-8\n"
"Content-Transfer-Encoding: 8bit\n"
"Generated-By: Babel 2.6.0\n"

<<<<<<< HEAD
=======
# 9e5428c6a584424e9ca8dd0d4d6c7596
>>>>>>> 2478a500
#: ../source/reference/command/hostInfo.txt:3
msgid "hostInfo"
msgstr ""

<<<<<<< HEAD
#: ../source/reference/command/hostInfo.txt
msgid "Returns"
msgstr ""

#: ../source/reference/command/hostInfo.txt:15
msgid ""
"A document with information about the underlying system that the "
":binary:`~bin.mongod` or :binary:`~bin.mongos` runs on. Some of the "
"returned fields are only included on some platforms."
msgstr ""

=======
# 5fefcc2a20304f7691cb479c3a0c4506
#: ../source/reference/command/hostInfo.txt
msgid "On this page"
msgstr ""

# eabf9ab46da74097a8e9514752deabc3
#: ../source/reference/command/hostInfo.txt:15
msgid ""
"A document with information about the underlying system that the "
":program:`mongod` or :program:`mongos` runs on. Some of the returned "
"fields are only included on some platforms."
msgstr ""

# 57a84da688694482b1f43dfa6bb312e3
>>>>>>> 2478a500
#: ../source/reference/command/hostInfo.txt:20
msgid ""
"You must run the :dbcommand:`hostInfo` command, which takes no arguments,"
" against the ``admin`` database. Consider the following invocations of "
":dbcommand:`hostInfo`:"
msgstr ""

<<<<<<< HEAD
#: ../source/reference/command/hostInfo.txt:29
msgid ""
"In the :binary:`~bin.mongo` shell you can use :method:`db.hostInfo()` as "
"a helper to access :dbcommand:`hostInfo`. The output of "
":dbcommand:`hostInfo` on a Linux system will resemble the following:"
msgstr ""

=======
# f557e7cfb00d4c75b0ad0c3fb4be8a8e
#: ../source/reference/command/hostInfo.txt:29
msgid ""
"In the :program:`mongo` shell you can use :method:`db.hostInfo()` as a "
"helper to access :dbcommand:`hostInfo`. The output of "
":dbcommand:`hostInfo` on a Linux system will resemble the following:"
msgstr ""

# d48f4efc3c194f8f927e90e8cc97fdf1
>>>>>>> 2478a500
#: ../source/reference/command/hostInfo.txt:66
msgid "Output"
msgstr ""

<<<<<<< HEAD
=======
# 85c555fee7d24dfea4f7b6bf4f36462e
>>>>>>> 2478a500
#: ../source/reference/command/hostInfo.txt:70
msgid "The document returned by the :dbcommand:`hostInfo`."
msgstr ""

<<<<<<< HEAD
#: ../source/reference/command/hostInfo.txt:74
msgid ""
"An embedded document providing information about the underlying "
"environment of the system running the :binary:`~bin.mongod` or "
":binary:`~bin.mongos`"
msgstr ""

=======
# d4f48bf3f8ea4e60811d1441faabaa9e
#: ../source/reference/command/hostInfo.txt:74
msgid ""
"An embedded document providing information about the underlying "
"environment of the system running the :program:`mongod` or "
":program:`mongos`"
msgstr ""

# 615fe36de3c54f4d9325cd096d45cef9
>>>>>>> 2478a500
#: ../source/reference/command/hostInfo.txt:79
msgid "A timestamp of the current system time."
msgstr ""

<<<<<<< HEAD
=======
# e77ba7d03b22480fbb12521a6525f5b8
>>>>>>> 2478a500
#: ../source/reference/command/hostInfo.txt:83
msgid ""
"The system name, which should correspond to the output of ``hostname -f``"
" on Linux systems."
msgstr ""

<<<<<<< HEAD
=======
# ed3ec43a62ba46d6a9691403af39a3a2
>>>>>>> 2478a500
#: ../source/reference/command/hostInfo.txt:88
msgid ""
"A number reflecting the architecture of the system. Either ``32`` or "
"``64``."
msgstr ""

<<<<<<< HEAD
=======
# 120303c837a0405a8f9149f8b891ba2d
>>>>>>> 2478a500
#: ../source/reference/command/hostInfo.txt:93
msgid "The total amount of system memory (RAM) in megabytes."
msgstr ""

<<<<<<< HEAD
=======
# 24c678097474467f93bc19360b20d806
>>>>>>> 2478a500
#: ../source/reference/command/hostInfo.txt:97
msgid "The total number of available logical processor cores."
msgstr ""

<<<<<<< HEAD
=======
# 1e3454ca8b4944b799f29aa1759e5541
>>>>>>> 2478a500
#: ../source/reference/command/hostInfo.txt:101
msgid ""
"A string that represents the system architecture. Either ``x86`` or "
"``x86_64``."
msgstr ""

<<<<<<< HEAD
=======
# 55148f320083419eae2b1ac6a40af750
>>>>>>> 2478a500
#: ../source/reference/command/hostInfo.txt:106
msgid ""
"A boolean value. ``false`` if NUMA is interleaved (i.e. disabled), "
"otherwise ``true``."
msgstr ""

<<<<<<< HEAD
#: ../source/reference/command/hostInfo.txt:111
msgid ""
"An embedded document that contains information about the operating system"
" running the :binary:`~bin.mongod` and :binary:`~bin.mongos`."
msgstr ""

=======
# 0c94fa2177754dd2b90554e04f272fae
#: ../source/reference/command/hostInfo.txt:111
msgid ""
"An embedded document that contains information about the operating system"
" running the :program:`mongod` and :program:`mongos`."
msgstr ""

# ebebe37a36b5462ba5cd72d1ad0834db
>>>>>>> 2478a500
#: ../source/reference/command/hostInfo.txt:116
msgid ""
"A string representing the type of operating system, such as ``Linux`` or "
"``Windows``."
msgstr ""

<<<<<<< HEAD
=======
# 0c9c571a64e245bfa777fc26c5e29cb9
>>>>>>> 2478a500
#: ../source/reference/command/hostInfo.txt:121
msgid "If available, returns a display name for the operating system."
msgstr ""

<<<<<<< HEAD
=======
# 64e111b2c4684636b91f3c8c91a1bdac
>>>>>>> 2478a500
#: ../source/reference/command/hostInfo.txt:126
msgid "If available, returns the name of the distribution or operating system."
msgstr ""

<<<<<<< HEAD
=======
# 40b300f21a604f969b560bbfa1103f1a
>>>>>>> 2478a500
#: ../source/reference/command/hostInfo.txt:131
msgid ""
"An embedded document with extra information about the operating system "
"and the underlying hardware. The content of the :data:`~hostInfo.extra` "
"embedded document depends on the operating system."
msgstr ""

<<<<<<< HEAD
=======
# d4069175a2c04f19be47575b34c82875
>>>>>>> 2478a500
#: ../source/reference/command/hostInfo.txt:138
msgid ""
"A string containing a human-readable description of the system's "
"processor."
<<<<<<< HEAD
msgstr ""

#: ../source/reference/command/hostInfo.txt:141
msgid ":data:`~hostInfo.extra.cpuString` only appears on macOS systems."
msgstr ""

=======
msgstr ""

# e543545a7f7645078a3b8a1cb5a029eb
#: ../source/reference/command/hostInfo.txt:141
msgid ":data:`~hostInfo.extra.cpuString` only appears on OS X systems."
msgstr ""

# 801271a1a450445ba89dd9737723d560
>>>>>>> 2478a500
#: ../source/reference/command/hostInfo.txt:145
msgid ""
"A complete string of the operating system version and identification. On "
"Linux and macOS systems, this contains output similar to ``uname -a``."
msgstr ""

<<<<<<< HEAD
=======
# 2cab6e4880bf463e8450b8d630469e6f
>>>>>>> 2478a500
#: ../source/reference/command/hostInfo.txt:151
msgid "The release of the system ``libc``."
msgstr ""

<<<<<<< HEAD
=======
# f4ba2df9529942c4825db2a1d3691e6d
>>>>>>> 2478a500
#: ../source/reference/command/hostInfo.txt:153
msgid ":data:`~hostInfo.extra.libcVersion` only appears on Linux systems."
msgstr ""

<<<<<<< HEAD
=======
# 70a2026cd6cb4ee8b98a1d8982ba0f98
>>>>>>> 2478a500
#: ../source/reference/command/hostInfo.txt:158
msgid "The release of the Linux kernel in current use."
msgstr ""

<<<<<<< HEAD
=======
# edf6f9dba24440e7b8cddda5080c4d23
>>>>>>> 2478a500
#: ../source/reference/command/hostInfo.txt:160
msgid ":data:`~hostInfo.extra.kernelVersion` only appears on Linux systems."
msgstr ""

<<<<<<< HEAD
#: ../source/reference/command/hostInfo.txt:165
msgid ":data:`~hostInfo.extra.alwaysFullSync` only appears on macOS systems."
msgstr ""

#: ../source/reference/command/hostInfo.txt:170
msgid ":data:`~hostInfo.extra.nfsAsync` only appears on macOS systems."
msgstr ""

=======
# 4b5a742b2cd64b02928ebaec5e7a8ac3
#: ../source/reference/command/hostInfo.txt:165
msgid ":data:`~hostInfo.extra.alwaysFullSync` only appears on OS X systems."
msgstr ""

# 85f28d0005354e608e2065d91d581e56
#: ../source/reference/command/hostInfo.txt:170
msgid ":data:`~hostInfo.extra.nfsAsync` only appears on OS X systems."
msgstr ""

# 9ffa8f00fa7146369e5b3c3218e9953b
>>>>>>> 2478a500
#: ../source/reference/command/hostInfo.txt:175
msgid "Reports the clock speed of the system's processor in megahertz."
msgstr ""

<<<<<<< HEAD
=======
# b8d88748023b4a9487b9f35a15fe4474
>>>>>>> 2478a500
#: ../source/reference/command/hostInfo.txt:179
msgid ""
"Reports the processor feature flags. On Linux systems this the same "
"information that ``/proc/cpuinfo`` includes in the ``flags`` fields."
msgstr ""

<<<<<<< HEAD
=======
# 2763d135d1b1469bac671c02e1958bce
>>>>>>> 2478a500
#: ../source/reference/command/hostInfo.txt:185
msgid "Reports the default system page size in bytes."
msgstr ""

<<<<<<< HEAD
=======
# ff52ed652dcd4c04a957d87a2e52c258
>>>>>>> 2478a500
#: ../source/reference/command/hostInfo.txt:189
msgid ""
"Reports the number of physical, non-HyperThreading, cores available on "
"the system."
msgstr ""

<<<<<<< HEAD
#: ../source/reference/command/hostInfo.txt:192
msgid ":data:`~hostInfo.extra.physicalCores` only appears on macOS systems."
msgstr ""

=======
# 763f9f882cf149d5b3e8d9e58ef7a869
#: ../source/reference/command/hostInfo.txt:192
msgid ":data:`~hostInfo.extra.physicalCores` only appears on OS X systems."
msgstr ""

# e3dffc715a514023a6125cd2098fd004
>>>>>>> 2478a500
#: ../source/reference/command/hostInfo.txt:196
msgid ":data:`~hostInfo.extra.numPages` only appears on Linux systems."
msgstr ""

<<<<<<< HEAD
=======
# d6796fabe4844f6b969d1c2fda876f1e
>>>>>>> 2478a500
#: ../source/reference/command/hostInfo.txt:200
msgid ""
"Reports the current system limits on open file handles. See "
":doc:`/reference/ulimit` for more information."
msgstr ""

<<<<<<< HEAD
=======
# bcf1d95496d947e2982ecd6944d2a5b5
>>>>>>> 2478a500
#: ../source/reference/command/hostInfo.txt:203
msgid ":data:`~hostInfo.extra.maxOpenFiles` only appears on Linux systems."
msgstr ""

<<<<<<< HEAD
=======
# 0fcd74d94e584aabbd979f68b0441764
>>>>>>> 2478a500
#: ../source/reference/command/hostInfo.txt:208
msgid ""
"Reports the active I/O scheduler. :data:`~hostInfo.extra.scheduler` only "
"appears on OS X systems."
msgstr ""

<<<<<<< HEAD
# 235aa9ad76fe42f8982621f3fa8d0b78
#~ msgid ""
#~ "A document with information about the"
#~ " underlying system that the "
#~ ":program:`mongod` or :program:`mongos` runs "
#~ "on. Some of the returned fields "
#~ "are only included on some platforms."
#~ msgstr ""

# 2b9e9502a5f24a7989c5c7eba36e2d7c
#~ msgid ""
#~ "In the :program:`mongo` shell you can"
#~ " use :method:`db.hostInfo()` as a helper"
#~ " to access :dbcommand:`hostInfo`. The "
#~ "output of :dbcommand:`hostInfo` on a "
#~ "Linux system will resemble the "
#~ "following:"
#~ msgstr ""

=======
>>>>>>> 2478a500
# 2c746c510b6542ce8db7ab59e4dddf1a
#~ msgid "Consider the following documentation of these fields:"
#~ msgstr ""

# 9921777230bf4153861b38991722c4dc
#~ msgid ""
#~ "A sub-document about the underlying "
#~ "environment of the system running the"
#~ " :program:`mongod` or :program:`mongos`"
#~ msgstr ""

# 30024fee25ea42959addffbf1a0782e8
#~ msgid "A time stamp of the current system time."
#~ msgstr ""

# 5083164c6908468bb3c919105a453b4b
#~ msgid ""
#~ "A sub-document that contains information"
#~ " about the operating system running "
#~ "the :program:`mongod` and :program:`mongos`."
#~ msgstr ""

# 3f2988428d3e4ae99ac5a8afdb270c20
#~ msgid ""
#~ "A sub-document with extra information"
#~ " about the operating system and the"
#~ " underlying hardware. The content of "
#~ "the :data:`~hostInfo.extra` sub-document "
#~ "depends on the operating system."
#~ msgstr ""
<<<<<<< HEAD

# 7d287d75ba4e48e49d8ad42d43124fb5
#~ msgid ""
#~ "A complete string of the operating "
#~ "system version and identification. On "
#~ "Linux and OS X systems, this "
#~ "contains output similar to ``uname -a``."
#~ msgstr ""

# 23cfb35fd4c34b959a104c9408351dcf
#~ msgid ":data:`~hostInfo.extra.alwaysFullSync` only appears on OS X systems."
#~ msgstr ""

# b744521f8f9d44ae9c06594ff9d17817
#~ msgid ":data:`~hostInfo.extra.nfsAsync` only appears on OS X systems."
#~ msgstr ""
=======
>>>>>>> 2478a500
<|MERGE_RESOLUTION|>--- conflicted
+++ resolved
@@ -8,11 +8,7 @@
 msgstr ""
 "Project-Id-Version: MongoDB Manual\n"
 "Report-Msgid-Bugs-To: \n"
-<<<<<<< HEAD
-"POT-Creation-Date: 2019-03-19 11:02-0400\n"
-=======
 "POT-Creation-Date: 2016-12-08 12:02-0500\n"
->>>>>>> 2478a500
 "PO-Revision-Date: 2013-12-16 23:22+0000\n"
 "Last-Translator: tychoish <tychoish@gmail.com>\n"
 "Language: es\n"
@@ -24,27 +20,11 @@
 "Content-Transfer-Encoding: 8bit\n"
 "Generated-By: Babel 2.6.0\n"
 
-<<<<<<< HEAD
-=======
 # 9e5428c6a584424e9ca8dd0d4d6c7596
->>>>>>> 2478a500
 #: ../source/reference/command/hostInfo.txt:3
 msgid "hostInfo"
 msgstr ""
 
-<<<<<<< HEAD
-#: ../source/reference/command/hostInfo.txt
-msgid "Returns"
-msgstr ""
-
-#: ../source/reference/command/hostInfo.txt:15
-msgid ""
-"A document with information about the underlying system that the "
-":binary:`~bin.mongod` or :binary:`~bin.mongos` runs on. Some of the "
-"returned fields are only included on some platforms."
-msgstr ""
-
-=======
 # 5fefcc2a20304f7691cb479c3a0c4506
 #: ../source/reference/command/hostInfo.txt
 msgid "On this page"
@@ -59,7 +39,6 @@
 msgstr ""
 
 # 57a84da688694482b1f43dfa6bb312e3
->>>>>>> 2478a500
 #: ../source/reference/command/hostInfo.txt:20
 msgid ""
 "You must run the :dbcommand:`hostInfo` command, which takes no arguments,"
@@ -67,15 +46,6 @@
 ":dbcommand:`hostInfo`:"
 msgstr ""
 
-<<<<<<< HEAD
-#: ../source/reference/command/hostInfo.txt:29
-msgid ""
-"In the :binary:`~bin.mongo` shell you can use :method:`db.hostInfo()` as "
-"a helper to access :dbcommand:`hostInfo`. The output of "
-":dbcommand:`hostInfo` on a Linux system will resemble the following:"
-msgstr ""
-
-=======
 # f557e7cfb00d4c75b0ad0c3fb4be8a8e
 #: ../source/reference/command/hostInfo.txt:29
 msgid ""
@@ -85,28 +55,15 @@
 msgstr ""
 
 # d48f4efc3c194f8f927e90e8cc97fdf1
->>>>>>> 2478a500
 #: ../source/reference/command/hostInfo.txt:66
 msgid "Output"
 msgstr ""
 
-<<<<<<< HEAD
-=======
 # 85c555fee7d24dfea4f7b6bf4f36462e
->>>>>>> 2478a500
 #: ../source/reference/command/hostInfo.txt:70
 msgid "The document returned by the :dbcommand:`hostInfo`."
 msgstr ""
 
-<<<<<<< HEAD
-#: ../source/reference/command/hostInfo.txt:74
-msgid ""
-"An embedded document providing information about the underlying "
-"environment of the system running the :binary:`~bin.mongod` or "
-":binary:`~bin.mongos`"
-msgstr ""
-
-=======
 # d4f48bf3f8ea4e60811d1441faabaa9e
 #: ../source/reference/command/hostInfo.txt:74
 msgid ""
@@ -116,75 +73,48 @@
 msgstr ""
 
 # 615fe36de3c54f4d9325cd096d45cef9
->>>>>>> 2478a500
 #: ../source/reference/command/hostInfo.txt:79
 msgid "A timestamp of the current system time."
 msgstr ""
 
-<<<<<<< HEAD
-=======
 # e77ba7d03b22480fbb12521a6525f5b8
->>>>>>> 2478a500
 #: ../source/reference/command/hostInfo.txt:83
 msgid ""
 "The system name, which should correspond to the output of ``hostname -f``"
 " on Linux systems."
 msgstr ""
 
-<<<<<<< HEAD
-=======
 # ed3ec43a62ba46d6a9691403af39a3a2
->>>>>>> 2478a500
 #: ../source/reference/command/hostInfo.txt:88
 msgid ""
 "A number reflecting the architecture of the system. Either ``32`` or "
 "``64``."
 msgstr ""
 
-<<<<<<< HEAD
-=======
 # 120303c837a0405a8f9149f8b891ba2d
->>>>>>> 2478a500
 #: ../source/reference/command/hostInfo.txt:93
 msgid "The total amount of system memory (RAM) in megabytes."
 msgstr ""
 
-<<<<<<< HEAD
-=======
 # 24c678097474467f93bc19360b20d806
->>>>>>> 2478a500
 #: ../source/reference/command/hostInfo.txt:97
 msgid "The total number of available logical processor cores."
 msgstr ""
 
-<<<<<<< HEAD
-=======
 # 1e3454ca8b4944b799f29aa1759e5541
->>>>>>> 2478a500
 #: ../source/reference/command/hostInfo.txt:101
 msgid ""
 "A string that represents the system architecture. Either ``x86`` or "
 "``x86_64``."
 msgstr ""
 
-<<<<<<< HEAD
-=======
 # 55148f320083419eae2b1ac6a40af750
->>>>>>> 2478a500
 #: ../source/reference/command/hostInfo.txt:106
 msgid ""
 "A boolean value. ``false`` if NUMA is interleaved (i.e. disabled), "
 "otherwise ``true``."
 msgstr ""
 
-<<<<<<< HEAD
-#: ../source/reference/command/hostInfo.txt:111
-msgid ""
-"An embedded document that contains information about the operating system"
-" running the :binary:`~bin.mongod` and :binary:`~bin.mongos`."
-msgstr ""
-
-=======
 # 0c94fa2177754dd2b90554e04f272fae
 #: ../source/reference/command/hostInfo.txt:111
 msgid ""
@@ -193,33 +123,23 @@
 msgstr ""
 
 # ebebe37a36b5462ba5cd72d1ad0834db
->>>>>>> 2478a500
 #: ../source/reference/command/hostInfo.txt:116
 msgid ""
 "A string representing the type of operating system, such as ``Linux`` or "
 "``Windows``."
 msgstr ""
 
-<<<<<<< HEAD
-=======
 # 0c9c571a64e245bfa777fc26c5e29cb9
->>>>>>> 2478a500
 #: ../source/reference/command/hostInfo.txt:121
 msgid "If available, returns a display name for the operating system."
 msgstr ""
 
-<<<<<<< HEAD
-=======
 # 64e111b2c4684636b91f3c8c91a1bdac
->>>>>>> 2478a500
 #: ../source/reference/command/hostInfo.txt:126
 msgid "If available, returns the name of the distribution or operating system."
 msgstr ""
 
-<<<<<<< HEAD
-=======
 # 40b300f21a604f969b560bbfa1103f1a
->>>>>>> 2478a500
 #: ../source/reference/command/hostInfo.txt:131
 msgid ""
 "An embedded document with extra information about the operating system "
@@ -227,22 +147,11 @@
 "embedded document depends on the operating system."
 msgstr ""
 
-<<<<<<< HEAD
-=======
 # d4069175a2c04f19be47575b34c82875
->>>>>>> 2478a500
 #: ../source/reference/command/hostInfo.txt:138
 msgid ""
 "A string containing a human-readable description of the system's "
 "processor."
-<<<<<<< HEAD
-msgstr ""
-
-#: ../source/reference/command/hostInfo.txt:141
-msgid ":data:`~hostInfo.extra.cpuString` only appears on macOS systems."
-msgstr ""
-
-=======
 msgstr ""
 
 # e543545a7f7645078a3b8a1cb5a029eb
@@ -251,55 +160,32 @@
 msgstr ""
 
 # 801271a1a450445ba89dd9737723d560
->>>>>>> 2478a500
 #: ../source/reference/command/hostInfo.txt:145
 msgid ""
 "A complete string of the operating system version and identification. On "
-"Linux and macOS systems, this contains output similar to ``uname -a``."
-msgstr ""
-
-<<<<<<< HEAD
-=======
+"Linux and OS X systems, this contains output similar to ``uname -a``."
+msgstr ""
+
 # 2cab6e4880bf463e8450b8d630469e6f
->>>>>>> 2478a500
 #: ../source/reference/command/hostInfo.txt:151
 msgid "The release of the system ``libc``."
 msgstr ""
 
-<<<<<<< HEAD
-=======
 # f4ba2df9529942c4825db2a1d3691e6d
->>>>>>> 2478a500
 #: ../source/reference/command/hostInfo.txt:153
 msgid ":data:`~hostInfo.extra.libcVersion` only appears on Linux systems."
 msgstr ""
 
-<<<<<<< HEAD
-=======
 # 70a2026cd6cb4ee8b98a1d8982ba0f98
->>>>>>> 2478a500
 #: ../source/reference/command/hostInfo.txt:158
 msgid "The release of the Linux kernel in current use."
 msgstr ""
 
-<<<<<<< HEAD
-=======
 # edf6f9dba24440e7b8cddda5080c4d23
->>>>>>> 2478a500
 #: ../source/reference/command/hostInfo.txt:160
 msgid ":data:`~hostInfo.extra.kernelVersion` only appears on Linux systems."
 msgstr ""
 
-<<<<<<< HEAD
-#: ../source/reference/command/hostInfo.txt:165
-msgid ":data:`~hostInfo.extra.alwaysFullSync` only appears on macOS systems."
-msgstr ""
-
-#: ../source/reference/command/hostInfo.txt:170
-msgid ":data:`~hostInfo.extra.nfsAsync` only appears on macOS systems."
-msgstr ""
-
-=======
 # 4b5a742b2cd64b02928ebaec5e7a8ac3
 #: ../source/reference/command/hostInfo.txt:165
 msgid ":data:`~hostInfo.extra.alwaysFullSync` only appears on OS X systems."
@@ -311,106 +197,58 @@
 msgstr ""
 
 # 9ffa8f00fa7146369e5b3c3218e9953b
->>>>>>> 2478a500
 #: ../source/reference/command/hostInfo.txt:175
 msgid "Reports the clock speed of the system's processor in megahertz."
 msgstr ""
 
-<<<<<<< HEAD
-=======
 # b8d88748023b4a9487b9f35a15fe4474
->>>>>>> 2478a500
 #: ../source/reference/command/hostInfo.txt:179
 msgid ""
 "Reports the processor feature flags. On Linux systems this the same "
 "information that ``/proc/cpuinfo`` includes in the ``flags`` fields."
 msgstr ""
 
-<<<<<<< HEAD
-=======
 # 2763d135d1b1469bac671c02e1958bce
->>>>>>> 2478a500
 #: ../source/reference/command/hostInfo.txt:185
 msgid "Reports the default system page size in bytes."
 msgstr ""
 
-<<<<<<< HEAD
-=======
 # ff52ed652dcd4c04a957d87a2e52c258
->>>>>>> 2478a500
 #: ../source/reference/command/hostInfo.txt:189
 msgid ""
 "Reports the number of physical, non-HyperThreading, cores available on "
 "the system."
 msgstr ""
 
-<<<<<<< HEAD
-#: ../source/reference/command/hostInfo.txt:192
-msgid ":data:`~hostInfo.extra.physicalCores` only appears on macOS systems."
-msgstr ""
-
-=======
 # 763f9f882cf149d5b3e8d9e58ef7a869
 #: ../source/reference/command/hostInfo.txt:192
 msgid ":data:`~hostInfo.extra.physicalCores` only appears on OS X systems."
 msgstr ""
 
 # e3dffc715a514023a6125cd2098fd004
->>>>>>> 2478a500
 #: ../source/reference/command/hostInfo.txt:196
 msgid ":data:`~hostInfo.extra.numPages` only appears on Linux systems."
 msgstr ""
 
-<<<<<<< HEAD
-=======
 # d6796fabe4844f6b969d1c2fda876f1e
->>>>>>> 2478a500
 #: ../source/reference/command/hostInfo.txt:200
 msgid ""
 "Reports the current system limits on open file handles. See "
 ":doc:`/reference/ulimit` for more information."
 msgstr ""
 
-<<<<<<< HEAD
-=======
 # bcf1d95496d947e2982ecd6944d2a5b5
->>>>>>> 2478a500
 #: ../source/reference/command/hostInfo.txt:203
 msgid ":data:`~hostInfo.extra.maxOpenFiles` only appears on Linux systems."
 msgstr ""
 
-<<<<<<< HEAD
-=======
 # 0fcd74d94e584aabbd979f68b0441764
->>>>>>> 2478a500
 #: ../source/reference/command/hostInfo.txt:208
 msgid ""
 "Reports the active I/O scheduler. :data:`~hostInfo.extra.scheduler` only "
 "appears on OS X systems."
 msgstr ""
 
-<<<<<<< HEAD
-# 235aa9ad76fe42f8982621f3fa8d0b78
-#~ msgid ""
-#~ "A document with information about the"
-#~ " underlying system that the "
-#~ ":program:`mongod` or :program:`mongos` runs "
-#~ "on. Some of the returned fields "
-#~ "are only included on some platforms."
-#~ msgstr ""
-
-# 2b9e9502a5f24a7989c5c7eba36e2d7c
-#~ msgid ""
-#~ "In the :program:`mongo` shell you can"
-#~ " use :method:`db.hostInfo()` as a helper"
-#~ " to access :dbcommand:`hostInfo`. The "
-#~ "output of :dbcommand:`hostInfo` on a "
-#~ "Linux system will resemble the "
-#~ "following:"
-#~ msgstr ""
-
-=======
->>>>>>> 2478a500
 # 2c746c510b6542ce8db7ab59e4dddf1a
 #~ msgid "Consider the following documentation of these fields:"
 #~ msgstr ""
@@ -441,22 +279,3 @@
 #~ "the :data:`~hostInfo.extra` sub-document "
 #~ "depends on the operating system."
 #~ msgstr ""
-<<<<<<< HEAD
-
-# 7d287d75ba4e48e49d8ad42d43124fb5
-#~ msgid ""
-#~ "A complete string of the operating "
-#~ "system version and identification. On "
-#~ "Linux and OS X systems, this "
-#~ "contains output similar to ``uname -a``."
-#~ msgstr ""
-
-# 23cfb35fd4c34b959a104c9408351dcf
-#~ msgid ":data:`~hostInfo.extra.alwaysFullSync` only appears on OS X systems."
-#~ msgstr ""
-
-# b744521f8f9d44ae9c06594ff9d17817
-#~ msgid ":data:`~hostInfo.extra.nfsAsync` only appears on OS X systems."
-#~ msgstr ""
-=======
->>>>>>> 2478a500
