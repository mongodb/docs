# SOME DESCRIPTIVE TITLE.
# Copyright (C) 2011-2014, MongoDB, Inc.
# This file is distributed under the same license as the mongodb-manual
# package.
#
# Translators:
msgid ""
msgstr ""
"Project-Id-Version: MongoDB Manual\n"
"Report-Msgid-Bugs-To: \n"
<<<<<<< HEAD
"POT-Creation-Date: 2019-03-19 11:02-0400\n"
=======
"POT-Creation-Date: 2016-12-08 12:02-0500\n"
>>>>>>> 2478a500
"PO-Revision-Date: 2014-04-08 19:28+0000\n"
"Last-Translator: tychoish <tychoish@gmail.com>\n"
"Language: es\n"
"Language-Team: Spanish (http://www.transifex.com/projects/p/mongodb-"
"manual/language/es/)\n"
"Plural-Forms: nplurals=2; plural=(n != 1)\n"
"MIME-Version: 1.0\n"
"Content-Type: text/plain; charset=utf-8\n"
"Content-Transfer-Encoding: 8bit\n"
"Generated-By: Babel 2.6.0\n"

<<<<<<< HEAD
=======
# 341d0832b63e4439960f826093a35e53
>>>>>>> 2478a500
#: ../source/core/index-compound.txt:7
msgid "Compound Indexes"
msgstr ""

<<<<<<< HEAD
=======
# 5dc424f1473c45dbb0a2b52655d77311
#: ../source/core/index-compound.txt
msgid "On this page"
msgstr ""

# 267da0e0051b4f969e1653a421c4ff8b
>>>>>>> 2478a500
#: ../source/core/index-compound.txt:17
msgid ""
"MongoDB supports *compound indexes*, where a single index structure holds"
" references to multiple fields [#compound-index-field-limit]_ within a "
"collection's documents. The following diagram illustrates an example of a"
" compound index on two fields:"
msgstr ""

<<<<<<< HEAD
#: ../source/core/index-compound.txt:25
msgid ""
"MongoDB imposes a :limit:`limit of 32 fields for any compound index "
"<Number of Indexed Fields in a Compound Index>`."
msgstr ""

=======
# 763a0cc69cbc469097ccc3c89c03355d
#: ../source/core/index-compound.txt:25
msgid ""
"MongoDB imposes a :limit:`limit of 31 fields for any compound index "
"<Number of Indexed Fields in a Compound Index>`."
msgstr ""

# 685bf5ec03bf40ddacc733e205d4b301
>>>>>>> 2478a500
#: ../source/core/index-compound.txt:28
msgid "Compound indexes can support queries that match on multiple fields."
msgstr ""

<<<<<<< HEAD
=======
# 8fd21d4bb3f640a09324662651dbaabd
>>>>>>> 2478a500
#: ../source/core/index-compound.txt:31
msgid "Create a Compound Index"
msgstr ""

<<<<<<< HEAD
=======
# 06b7f64a423344f699db5446b15378a5
>>>>>>> 2478a500
#: ../source/core/index-compound.txt:33
msgid ""
"To create a :ref:`compound index <index-type-compound>` use an operation "
"that resembles the following prototype:"
msgstr ""

<<<<<<< HEAD
=======
# 7824dbee02aa4398a984ee657f11a9f7
>>>>>>> 2478a500
#: ../source/includes/fact-index-specification-field-value.rst:1
msgid ""
"The value of the field in the index specification describes the kind of "
"index for that field. For example, a value of ``1`` specifies an index "
"that orders items in ascending order. A value of ``-1`` specifies an "
"index that orders items in descending order. For additional index types, "
"see :ref:`index types <index-types>`."
msgstr ""

<<<<<<< HEAD
=======
# dcfd79ab8a3047758d5bf9323774098a
>>>>>>> 2478a500
#: ../source/core/index-compound.txt:42
msgid ""
"You may not create compound indexes that have ``hashed`` index type. You "
"will receive an error if you attempt to create a compound index that "
"includes :doc:`a hashed index field </core/index-hashed>`."
msgstr ""

<<<<<<< HEAD
=======
# af91b195ff9744058e34f3256fb446e1
>>>>>>> 2478a500
#: ../source/core/index-compound.txt:47
msgid ""
"Consider a collection named ``products`` that holds documents that "
"resemble the following document:"
msgstr ""

<<<<<<< HEAD
=======
# 677a66352413406f8682dd87939e5ad6
>>>>>>> 2478a500
#: ../source/core/index-compound.txt:61
msgid ""
"The following operation creates an ascending index on the ``item`` and "
"``stock`` fields:"
msgstr ""

<<<<<<< HEAD
=======
# e61e3b7a7a9d423388ec666bf070c059
>>>>>>> 2478a500
#: ../source/core/index-compound.txt:68
msgid ""
"The order of the fields listed in a compound index is important. The "
"index will contain references to documents sorted first by the values of "
"the ``item`` field and, within each value of the ``item`` field, sorted "
"by values of the stock field. See :ref:`index-ascending-and-descending` "
"for more information."
msgstr ""

<<<<<<< HEAD
=======
# 383c4c9ab36d4fdabc954f62523f6846
>>>>>>> 2478a500
#: ../source/core/index-compound.txt:74
msgid ""
"In addition to supporting queries that match on all the index fields, "
"compound indexes can support queries that match on the prefix of the "
"index fields. That is, the index supports queries on the ``item`` field "
"as well as both ``item`` and ``stock`` fields:"
<<<<<<< HEAD
msgstr ""

#: ../source/core/index-compound.txt:84
msgid "For details, see :ref:`compound-index-prefix`."
msgstr ""

=======
msgstr ""

# 3030eeba2bb34613bef4ce6cd1a8e2de
#: ../source/core/index-compound.txt:84
msgid "For details, see :ref:`compound-index-prefix`."
msgstr ""

# 46e34a4b8c0c40cd8fe8315519ad3132
>>>>>>> 2478a500
#: ../source/core/index-compound.txt:90
msgid "Sort Order"
msgstr ""

<<<<<<< HEAD
=======
# 3574c7657ae6412882c9d259b3ad686e
>>>>>>> 2478a500
#: ../source/core/index-compound.txt:92
msgid ""
"Indexes store references to fields in either ascending (``1``) or "
"descending (``-1``) sort order. For single-field indexes, the sort order "
"of keys doesn't matter because MongoDB can traverse the index in either "
"direction. However, for :ref:`compound indexes <index-type-compound>`, "
"sort order can matter in determining whether the index can support a sort"
" operation."
msgstr ""

<<<<<<< HEAD
=======
# 7cd638659129444d8d67ac6e60cb106f
>>>>>>> 2478a500
#: ../source/core/index-compound.txt:99
msgid ""
"Consider a collection ``events`` that contains documents with the fields "
"``username`` and ``date``. Applications can issue queries that return "
"results sorted first by ascending ``username`` values and then by "
"descending (i.e. more recent to last) ``date`` values, such as:"
msgstr ""

<<<<<<< HEAD
=======
# d08549e614504563a8ed4a205f8ad971
>>>>>>> 2478a500
#: ../source/core/index-compound.txt:108
msgid ""
"or queries that return results sorted first by descending ``username`` "
"values and then by ascending ``date`` values, such as:"
msgstr ""

<<<<<<< HEAD
=======
# ae91001251de4383bb2a1aa628011adf
>>>>>>> 2478a500
#: ../source/core/index-compound.txt:115
msgid "The following index can support both these sort operations:"
msgstr ""

<<<<<<< HEAD
=======
# 8c5df15f44a244f995a0cd284f1435e3
>>>>>>> 2478a500
#: ../source/core/index-compound.txt:121
msgid ""
"However, the above index **cannot** support sorting by ascending "
"``username`` values and then by ascending ``date`` values, such as the "
"following:"
msgstr ""

<<<<<<< HEAD
=======
# a395df4f096d4e4ab03e8d3344cb4fdd
>>>>>>> 2478a500
#: ../source/core/index-compound.txt:129
msgid ""
"For more information on sort order and compound indexes, see "
":doc:`/tutorial/sort-results-with-indexes`."
msgstr ""

<<<<<<< HEAD
=======
# 78584ae5701a4c3f9e467d3244d0b4c9
>>>>>>> 2478a500
#: ../source/core/index-compound.txt:135
msgid "Prefixes"
msgstr ""

<<<<<<< HEAD
=======
# 9f44932417d946cca1a72b0f88e19028
>>>>>>> 2478a500
#: ../source/core/index-compound.txt:137
msgid ""
"Index prefixes are the *beginning* subsets of indexed fields. For "
"example, consider the following compound index:"
msgstr ""

<<<<<<< HEAD
=======
# 6eba7f51f94145c3a3391e2bd54767f9
>>>>>>> 2478a500
#: ../source/core/index-compound.txt:144
msgid "The index has the following index prefixes:"
msgstr ""

<<<<<<< HEAD
=======
# befaa772b5834e00b4ba22a6597606da
>>>>>>> 2478a500
#: ../source/core/index-compound.txt:146
msgid "``{ item: 1 }``"
msgstr ""

<<<<<<< HEAD
=======
# f528757c0b8a463184b64979382d1c5b
>>>>>>> 2478a500
#: ../source/core/index-compound.txt:148
msgid "``{ item: 1, location: 1 }``"
msgstr ""

<<<<<<< HEAD
=======
# 1f4586a2b4044d988458d70b275ece3d
>>>>>>> 2478a500
#: ../source/core/index-compound.txt:150
msgid ""
"For a compound index, MongoDB can use the index to support queries on the"
" index prefixes. As such, MongoDB can use the index for queries on the "
"following fields:"
msgstr ""

<<<<<<< HEAD
=======
# d13d2065e1a443edbd5a517775cc2adb
>>>>>>> 2478a500
#: ../source/core/index-compound.txt:154
msgid "the ``item`` field,"
msgstr ""

<<<<<<< HEAD
=======
# e562bb06768b432aabe0c33188dd4d29
>>>>>>> 2478a500
#: ../source/core/index-compound.txt:155
msgid "the ``item`` field *and* the ``location`` field,"
msgstr ""

<<<<<<< HEAD
=======
# ab0e74b62b234b6686fcfe149e368d4c
>>>>>>> 2478a500
#: ../source/core/index-compound.txt:156
msgid "the ``item`` field *and* the ``location`` field *and* the ``stock`` field."
msgstr ""

<<<<<<< HEAD
=======
# b382011ad0984a17bb2073ba0f92223e
>>>>>>> 2478a500
#: ../source/core/index-compound.txt:158
msgid ""
"MongoDB can also use the index to support a query on ``item`` and "
"``stock`` fields since ``item`` field corresponds to a prefix. However, "
"the index would not be as efficient in supporting the query as would be "
"an index on only ``item`` and ``stock``."
msgstr ""

<<<<<<< HEAD
=======
# fbfc67947f474dff9be82227becadd81
>>>>>>> 2478a500
#: ../source/core/index-compound.txt:163
msgid ""
"However, MongoDB cannot use the index to support queries that include the"
" following fields since without the ``item`` field, none of the listed "
"fields correspond to a prefix index:"
msgstr ""

<<<<<<< HEAD
=======
# b2a29d5badad4da1b4876acc8fac9ace
>>>>>>> 2478a500
#: ../source/core/index-compound.txt:167
msgid "the ``location`` field,"
msgstr ""

<<<<<<< HEAD
=======
# 558c96ca352b4f14a705a71c806627f7
>>>>>>> 2478a500
#: ../source/core/index-compound.txt:169
msgid "the ``stock`` field, or"
msgstr ""

<<<<<<< HEAD
=======
# 2569e701a2f341b8ba1715662f5ad720
>>>>>>> 2478a500
#: ../source/core/index-compound.txt:171
msgid "the ``location`` and ``stock`` fields."
msgstr ""

<<<<<<< HEAD
=======
# ddd0cc068d3d43cc9560064f3cfeb37e
>>>>>>> 2478a500
#: ../source/core/index-compound.txt:173
msgid ""
"If you have a collection that has both a compound index and an index on "
"its prefix (e.g. ``{ a: 1, b: 1 }`` and ``{ a: 1 }``), if neither index "
"has a sparse or unique constraint, then you can remove the index on the "
"prefix (e.g. ``{ a: 1 }``). MongoDB will use the compound index in all of"
" the situations that it would have used the prefix index."
msgstr ""

<<<<<<< HEAD
=======
# dabd58e1346346a68ae0357f9b239b03
>>>>>>> 2478a500
#: ../source/core/index-compound.txt:180
msgid "Index Intersection"
msgstr ""

<<<<<<< HEAD
=======
# e7b5a149504c4ac29e498d354ee6faf5
>>>>>>> 2478a500
#: ../source/includes/fact-index-intersection-vs-compound-indexes.rst:1
msgid ""
"Starting in version 2.6, MongoDB can use :doc:`index intersection </core"
"/index-intersection>` to fulfill queries. The choice between creating "
"compound indexes that support your queries or relying on index "
"intersection depends on the specifics of your system. See :ref:`index-"
"intersection-compound-indexes` for more details."
<<<<<<< HEAD
msgstr ""

#: ../source/core/index-compound.txt:185
msgid "Additional Considerations"
msgstr ""

#: ../source/includes/index-tutorials-considerations.rst:1
msgid ""
"If your collection holds a large amount of data, and your application "
"needs to be able to access the data while building the index, consider "
"building the index in the background, as described in :ref:`index-"
"creation-background`."
msgstr ""

#: ../source/includes/note-build-indexes-on-replica-sets.rst:1
msgid ""
"To build or rebuild indexes for a :term:`replica set`, see :ref:`index-"
"building-replica-sets`."
msgstr ""

#: ../source/includes/index-tutorials-considerations.rst:8
msgid ""
"Some drivers may specify indexes, using ``NumberLong(1)`` rather than "
"``1`` as the specification. This does not have any affect on the "
"resulting index."
msgstr ""

# 87a177fd62044ee1afe87c8d14024eb9
#~ msgid ""
#~ "MongoDB imposes a :limit:`limit of 31"
#~ " fields for any compound index "
#~ "<Number of Indexed Fields in a "
#~ "Compound Index>`."
#~ msgstr ""

# 33ca76732ad34f14a017c414e04d84f3
#~ msgid "Example"
#~ msgstr ""

# 0313b11210d741ef9be9fc7da1c04038
#~ msgid ""
#~ "If applications query on the ``item``"
#~ " field as well as query on both"
#~ " the ``item`` field and the ``stock``"
#~ " field, you can specify a single "
#~ "compound index to support both of "
#~ "these queries:"
#~ msgstr ""

# 6b320cb6e6eb45408ed333f6320799fa
#~ msgid ""
#~ "You may not create compound indexes "
#~ "that have ``hashed`` index fields. You"
#~ " will receive an error if you "
#~ "attempt to create a compound index "
#~ "that includes :doc:`a hashed index "
#~ "</core/index-hashed>`."
#~ msgstr ""

# 5a91f8d898b3467c86ee4c22d1d32b6b
#~ msgid ""
#~ "The order of the fields in a "
#~ "compound index is very important. In "
#~ "the previous example, the index will "
#~ "contain references to documents sorted "
#~ "first by the values of the "
#~ "``item`` field and, within each value"
#~ " of the ``item`` field, sorted by "
#~ "values of the ``stock`` field. See "
#~ ":ref:`index-ascending-and-descending` for "
#~ "more information."
#~ msgstr ""

# c243f57a5d9d4ac3a56f441ad5817344
#~ msgid ""
#~ "In addition to supporting queries that"
#~ " match on all the index fields, "
#~ "compound indexes can support queries "
#~ "that match on the prefix of the"
#~ " index fields. For details, see :ref"
#~ ":`compound-index-prefix`."
#~ msgstr ""

# 17592ce8a1474851872b6dbf8f8efb5a
#~ msgid ""
#~ "Compound indexes support queries on any"
#~ " prefix of the index fields. Index"
#~ " prefixes are the beginning subset of"
#~ " indexed fields. For example, given "
#~ "the index ``{ a: 1, b: 1, c:"
#~ " 1 }``, both ``{ a: 1 }`` "
#~ "and ``{ a: 1, b: 1 }`` are"
#~ " prefixes of the index."
#~ msgstr ""

# d34ebcaf948c487e8a09cfa7fdc51280
#~ msgid ""
#~ "If you have a collection that has"
#~ " a compound index on ``{ a: 1,"
#~ " b: 1 }``, as well as an "
#~ "index that consists of the prefix "
#~ "of that index, i.e. ``{ a: 1 "
#~ "}``, assuming none of the index "
#~ "has a sparse or unique constraints, "
#~ "then you can drop the ``{ a: "
#~ "1 }`` index. MongoDB will be able"
#~ " to use the compound index in "
#~ "all of situations that it would "
#~ "have used the ``{ a: 1 }`` "
#~ "index."
#~ msgstr ""

# ef7c8d69a8c0464da19628a927fef246
#~ msgid "For example, given the following index:"
#~ msgstr ""

# 4fd6391c45754496ac4d62effb7cc021
#~ msgid "MongoDB **can** use this index to support queries that include:"
#~ msgstr ""

# 7cd3aac028d44602abfd5c284de5c562
#~ msgid ""
#~ "the ``item`` field *and* the "
#~ "``location`` field *and* the ``stock`` "
#~ "field, or"
#~ msgstr ""

# 28e293043dce47a9a98eb38854086aa3
#~ msgid ""
#~ "only the ``item`` *and* ``stock`` "
#~ "fields; however, this index would be "
#~ "less efficient than an index on "
#~ "only ``item`` and ``stock``."
#~ msgstr ""

# 65e4adf7f25740e19b5c0a81eb2a7b6c
#~ msgid "MongoDB **cannot** use this index to support queries that include:"
#~ msgstr ""

# 144d12d566324c0c95d01f5fd5a0d268
#~ msgid "only the ``location`` field,"
#~ msgstr ""

# 36c121095f18426ea1fc01427894feb6
#~ msgid "only the ``stock`` field, or"
#~ msgstr ""

# 9a4c82817d10453fa5fd6a3fa84f32aa
#~ msgid "only the ``location`` *and* ``stock`` fields."
#~ msgstr ""

# 2be29d138e984f719f340fc3b5799c75
# c8fe8a4b20f9420d96c48e1bd3138be4
#~ msgid "index"
#~ msgstr ""

# 2be29d138e984f719f340fc3b5799c75
#~ msgid "compound"
#~ msgstr ""

# 945f3cec456b489493efd2bada7b7494
#~ msgid "compound index"
#~ msgstr ""

# c8fe8a4b20f9420d96c48e1bd3138be4
#~ msgid "sort order"
=======
msgstr ""

# 949c6d0098a44f7eba988238ce93386d
#: ../source/core/index-compound.txt:185
msgid "Additional Considerations"
msgstr ""

# ad4b5ae6ebdd454a82a4c647f1b65a27
#: ../source/includes/index-tutorials-considerations.rst:1
msgid ""
"If your collection holds a large amount of data, and your application "
"needs to be able to access the data while building the index, consider "
"building the index in the background, as described in :ref:`index-"
"creation-background`."
msgstr ""

# b31bcacd82c54c99973eb635d4a1d44b
#: ../source/includes/note-build-indexes-on-replica-sets.rst:1
msgid ""
"To build or rebuild indexes for a :term:`replica set`, see :ref:`index-"
"building-replica-sets`."
msgstr ""

# 1d7f034d43ad43cb8d7cab7f9d6f66c8
#: ../source/includes/index-tutorials-considerations.rst:8
msgid ""
"Some drivers may specify indexes, using ``NumberLong(1)`` rather than "
"``1`` as the specification. This does not have any affect on the "
"resulting index."
msgstr ""

# 7acb7ac0323e4e7bb7ade52e0979502a
# 00658d97b1264de48a72b9a03769a5e9
#: ../source/core/index-compound.txt:1 ../source/core/index-compound.txt:86
msgid "index"
msgstr ""

# 7acb7ac0323e4e7bb7ade52e0979502a
#: ../source/core/index-compound.txt:1
msgid "compound"
msgstr ""

# d032d28992a64901acce30704bf194fb
#: ../source/core/index-compound.txt:2
msgid "compound index"
msgstr ""

# 00658d97b1264de48a72b9a03769a5e9
#: ../source/core/index-compound.txt:86
msgid "sort order"
msgstr ""

# 33ca76732ad34f14a017c414e04d84f3
#~ msgid "Example"
#~ msgstr ""

# 0313b11210d741ef9be9fc7da1c04038
#~ msgid ""
#~ "If applications query on the ``item``"
#~ " field as well as query on both"
#~ " the ``item`` field and the ``stock``"
#~ " field, you can specify a single "
#~ "compound index to support both of "
#~ "these queries:"
#~ msgstr ""

# 6b320cb6e6eb45408ed333f6320799fa
#~ msgid ""
#~ "You may not create compound indexes "
#~ "that have ``hashed`` index fields. You"
#~ " will receive an error if you "
#~ "attempt to create a compound index "
#~ "that includes :doc:`a hashed index "
#~ "</core/index-hashed>`."
#~ msgstr ""

# 5a91f8d898b3467c86ee4c22d1d32b6b
#~ msgid ""
#~ "The order of the fields in a "
#~ "compound index is very important. In "
#~ "the previous example, the index will "
#~ "contain references to documents sorted "
#~ "first by the values of the "
#~ "``item`` field and, within each value"
#~ " of the ``item`` field, sorted by "
#~ "values of the ``stock`` field. See "
#~ ":ref:`index-ascending-and-descending` for "
#~ "more information."
#~ msgstr ""

# c243f57a5d9d4ac3a56f441ad5817344
#~ msgid ""
#~ "In addition to supporting queries that"
#~ " match on all the index fields, "
#~ "compound indexes can support queries "
#~ "that match on the prefix of the"
#~ " index fields. For details, see :ref"
#~ ":`compound-index-prefix`."
#~ msgstr ""

# 17592ce8a1474851872b6dbf8f8efb5a
#~ msgid ""
#~ "Compound indexes support queries on any"
#~ " prefix of the index fields. Index"
#~ " prefixes are the beginning subset of"
#~ " indexed fields. For example, given "
#~ "the index ``{ a: 1, b: 1, c:"
#~ " 1 }``, both ``{ a: 1 }`` "
#~ "and ``{ a: 1, b: 1 }`` are"
#~ " prefixes of the index."
#~ msgstr ""

# d34ebcaf948c487e8a09cfa7fdc51280
#~ msgid ""
#~ "If you have a collection that has"
#~ " a compound index on ``{ a: 1,"
#~ " b: 1 }``, as well as an "
#~ "index that consists of the prefix "
#~ "of that index, i.e. ``{ a: 1 "
#~ "}``, assuming none of the index "
#~ "has a sparse or unique constraints, "
#~ "then you can drop the ``{ a: "
#~ "1 }`` index. MongoDB will be able"
#~ " to use the compound index in "
#~ "all of situations that it would "
#~ "have used the ``{ a: 1 }`` "
#~ "index."
#~ msgstr ""

# ef7c8d69a8c0464da19628a927fef246
#~ msgid "For example, given the following index:"
#~ msgstr ""

# 4fd6391c45754496ac4d62effb7cc021
#~ msgid "MongoDB **can** use this index to support queries that include:"
#~ msgstr ""

# 7cd3aac028d44602abfd5c284de5c562
#~ msgid ""
#~ "the ``item`` field *and* the "
#~ "``location`` field *and* the ``stock`` "
#~ "field, or"
#~ msgstr ""

# 28e293043dce47a9a98eb38854086aa3
#~ msgid ""
#~ "only the ``item`` *and* ``stock`` "
#~ "fields; however, this index would be "
#~ "less efficient than an index on "
#~ "only ``item`` and ``stock``."
#~ msgstr ""

# 65e4adf7f25740e19b5c0a81eb2a7b6c
#~ msgid "MongoDB **cannot** use this index to support queries that include:"
#~ msgstr ""

# 144d12d566324c0c95d01f5fd5a0d268
#~ msgid "only the ``location`` field,"
#~ msgstr ""

# 36c121095f18426ea1fc01427894feb6
#~ msgid "only the ``stock`` field, or"
#~ msgstr ""

# 9a4c82817d10453fa5fd6a3fa84f32aa
#~ msgid "only the ``location`` *and* ``stock`` fields."
>>>>>>> 2478a500
#~ msgstr ""
<|MERGE_RESOLUTION|>--- conflicted
+++ resolved
@@ -8,11 +8,7 @@
 msgstr ""
 "Project-Id-Version: MongoDB Manual\n"
 "Report-Msgid-Bugs-To: \n"
-<<<<<<< HEAD
-"POT-Creation-Date: 2019-03-19 11:02-0400\n"
-=======
 "POT-Creation-Date: 2016-12-08 12:02-0500\n"
->>>>>>> 2478a500
 "PO-Revision-Date: 2014-04-08 19:28+0000\n"
 "Last-Translator: tychoish <tychoish@gmail.com>\n"
 "Language: es\n"
@@ -24,23 +20,17 @@
 "Content-Transfer-Encoding: 8bit\n"
 "Generated-By: Babel 2.6.0\n"
 
-<<<<<<< HEAD
-=======
 # 341d0832b63e4439960f826093a35e53
->>>>>>> 2478a500
 #: ../source/core/index-compound.txt:7
 msgid "Compound Indexes"
 msgstr ""
 
-<<<<<<< HEAD
-=======
 # 5dc424f1473c45dbb0a2b52655d77311
 #: ../source/core/index-compound.txt
 msgid "On this page"
 msgstr ""
 
 # 267da0e0051b4f969e1653a421c4ff8b
->>>>>>> 2478a500
 #: ../source/core/index-compound.txt:17
 msgid ""
 "MongoDB supports *compound indexes*, where a single index structure holds"
@@ -49,14 +39,6 @@
 " compound index on two fields:"
 msgstr ""
 
-<<<<<<< HEAD
-#: ../source/core/index-compound.txt:25
-msgid ""
-"MongoDB imposes a :limit:`limit of 32 fields for any compound index "
-"<Number of Indexed Fields in a Compound Index>`."
-msgstr ""
-
-=======
 # 763a0cc69cbc469097ccc3c89c03355d
 #: ../source/core/index-compound.txt:25
 msgid ""
@@ -65,33 +47,23 @@
 msgstr ""
 
 # 685bf5ec03bf40ddacc733e205d4b301
->>>>>>> 2478a500
 #: ../source/core/index-compound.txt:28
 msgid "Compound indexes can support queries that match on multiple fields."
 msgstr ""
 
-<<<<<<< HEAD
-=======
 # 8fd21d4bb3f640a09324662651dbaabd
->>>>>>> 2478a500
 #: ../source/core/index-compound.txt:31
 msgid "Create a Compound Index"
 msgstr ""
 
-<<<<<<< HEAD
-=======
 # 06b7f64a423344f699db5446b15378a5
->>>>>>> 2478a500
 #: ../source/core/index-compound.txt:33
 msgid ""
 "To create a :ref:`compound index <index-type-compound>` use an operation "
 "that resembles the following prototype:"
 msgstr ""
 
-<<<<<<< HEAD
-=======
 # 7824dbee02aa4398a984ee657f11a9f7
->>>>>>> 2478a500
 #: ../source/includes/fact-index-specification-field-value.rst:1
 msgid ""
 "The value of the field in the index specification describes the kind of "
@@ -101,10 +73,7 @@
 "see :ref:`index types <index-types>`."
 msgstr ""
 
-<<<<<<< HEAD
-=======
 # dcfd79ab8a3047758d5bf9323774098a
->>>>>>> 2478a500
 #: ../source/core/index-compound.txt:42
 msgid ""
 "You may not create compound indexes that have ``hashed`` index type. You "
@@ -112,30 +81,21 @@
 "includes :doc:`a hashed index field </core/index-hashed>`."
 msgstr ""
 
-<<<<<<< HEAD
-=======
 # af91b195ff9744058e34f3256fb446e1
->>>>>>> 2478a500
 #: ../source/core/index-compound.txt:47
 msgid ""
 "Consider a collection named ``products`` that holds documents that "
 "resemble the following document:"
 msgstr ""
 
-<<<<<<< HEAD
-=======
 # 677a66352413406f8682dd87939e5ad6
->>>>>>> 2478a500
 #: ../source/core/index-compound.txt:61
 msgid ""
 "The following operation creates an ascending index on the ``item`` and "
 "``stock`` fields:"
 msgstr ""
 
-<<<<<<< HEAD
-=======
 # e61e3b7a7a9d423388ec666bf070c059
->>>>>>> 2478a500
 #: ../source/core/index-compound.txt:68
 msgid ""
 "The order of the fields listed in a compound index is important. The "
@@ -145,24 +105,13 @@
 "for more information."
 msgstr ""
 
-<<<<<<< HEAD
-=======
 # 383c4c9ab36d4fdabc954f62523f6846
->>>>>>> 2478a500
 #: ../source/core/index-compound.txt:74
 msgid ""
 "In addition to supporting queries that match on all the index fields, "
 "compound indexes can support queries that match on the prefix of the "
 "index fields. That is, the index supports queries on the ``item`` field "
 "as well as both ``item`` and ``stock`` fields:"
-<<<<<<< HEAD
-msgstr ""
-
-#: ../source/core/index-compound.txt:84
-msgid "For details, see :ref:`compound-index-prefix`."
-msgstr ""
-
-=======
 msgstr ""
 
 # 3030eeba2bb34613bef4ce6cd1a8e2de
@@ -171,15 +120,11 @@
 msgstr ""
 
 # 46e34a4b8c0c40cd8fe8315519ad3132
->>>>>>> 2478a500
 #: ../source/core/index-compound.txt:90
 msgid "Sort Order"
 msgstr ""
 
-<<<<<<< HEAD
-=======
 # 3574c7657ae6412882c9d259b3ad686e
->>>>>>> 2478a500
 #: ../source/core/index-compound.txt:92
 msgid ""
 "Indexes store references to fields in either ascending (``1``) or "
@@ -190,10 +135,7 @@
 " operation."
 msgstr ""
 
-<<<<<<< HEAD
-=======
 # 7cd638659129444d8d67ac6e60cb106f
->>>>>>> 2478a500
 #: ../source/core/index-compound.txt:99
 msgid ""
 "Consider a collection ``events`` that contains documents with the fields "
@@ -202,28 +144,19 @@
 "descending (i.e. more recent to last) ``date`` values, such as:"
 msgstr ""
 
-<<<<<<< HEAD
-=======
 # d08549e614504563a8ed4a205f8ad971
->>>>>>> 2478a500
 #: ../source/core/index-compound.txt:108
 msgid ""
 "or queries that return results sorted first by descending ``username`` "
 "values and then by ascending ``date`` values, such as:"
 msgstr ""
 
-<<<<<<< HEAD
-=======
 # ae91001251de4383bb2a1aa628011adf
->>>>>>> 2478a500
 #: ../source/core/index-compound.txt:115
 msgid "The following index can support both these sort operations:"
 msgstr ""
 
-<<<<<<< HEAD
-=======
 # 8c5df15f44a244f995a0cd284f1435e3
->>>>>>> 2478a500
 #: ../source/core/index-compound.txt:121
 msgid ""
 "However, the above index **cannot** support sorting by ascending "
@@ -231,62 +164,41 @@
 "following:"
 msgstr ""
 
-<<<<<<< HEAD
-=======
 # a395df4f096d4e4ab03e8d3344cb4fdd
->>>>>>> 2478a500
 #: ../source/core/index-compound.txt:129
 msgid ""
 "For more information on sort order and compound indexes, see "
 ":doc:`/tutorial/sort-results-with-indexes`."
 msgstr ""
 
-<<<<<<< HEAD
-=======
 # 78584ae5701a4c3f9e467d3244d0b4c9
->>>>>>> 2478a500
 #: ../source/core/index-compound.txt:135
 msgid "Prefixes"
 msgstr ""
 
-<<<<<<< HEAD
-=======
 # 9f44932417d946cca1a72b0f88e19028
->>>>>>> 2478a500
 #: ../source/core/index-compound.txt:137
 msgid ""
 "Index prefixes are the *beginning* subsets of indexed fields. For "
 "example, consider the following compound index:"
 msgstr ""
 
-<<<<<<< HEAD
-=======
 # 6eba7f51f94145c3a3391e2bd54767f9
->>>>>>> 2478a500
 #: ../source/core/index-compound.txt:144
 msgid "The index has the following index prefixes:"
 msgstr ""
 
-<<<<<<< HEAD
-=======
 # befaa772b5834e00b4ba22a6597606da
->>>>>>> 2478a500
 #: ../source/core/index-compound.txt:146
 msgid "``{ item: 1 }``"
 msgstr ""
 
-<<<<<<< HEAD
-=======
 # f528757c0b8a463184b64979382d1c5b
->>>>>>> 2478a500
 #: ../source/core/index-compound.txt:148
 msgid "``{ item: 1, location: 1 }``"
 msgstr ""
 
-<<<<<<< HEAD
-=======
 # 1f4586a2b4044d988458d70b275ece3d
->>>>>>> 2478a500
 #: ../source/core/index-compound.txt:150
 msgid ""
 "For a compound index, MongoDB can use the index to support queries on the"
@@ -294,34 +206,22 @@
 "following fields:"
 msgstr ""
 
-<<<<<<< HEAD
-=======
 # d13d2065e1a443edbd5a517775cc2adb
->>>>>>> 2478a500
 #: ../source/core/index-compound.txt:154
 msgid "the ``item`` field,"
 msgstr ""
 
-<<<<<<< HEAD
-=======
 # e562bb06768b432aabe0c33188dd4d29
->>>>>>> 2478a500
 #: ../source/core/index-compound.txt:155
 msgid "the ``item`` field *and* the ``location`` field,"
 msgstr ""
 
-<<<<<<< HEAD
-=======
 # ab0e74b62b234b6686fcfe149e368d4c
->>>>>>> 2478a500
 #: ../source/core/index-compound.txt:156
 msgid "the ``item`` field *and* the ``location`` field *and* the ``stock`` field."
 msgstr ""
 
-<<<<<<< HEAD
-=======
 # b382011ad0984a17bb2073ba0f92223e
->>>>>>> 2478a500
 #: ../source/core/index-compound.txt:158
 msgid ""
 "MongoDB can also use the index to support a query on ``item`` and "
@@ -330,10 +230,7 @@
 "an index on only ``item`` and ``stock``."
 msgstr ""
 
-<<<<<<< HEAD
-=======
 # fbfc67947f474dff9be82227becadd81
->>>>>>> 2478a500
 #: ../source/core/index-compound.txt:163
 msgid ""
 "However, MongoDB cannot use the index to support queries that include the"
@@ -341,34 +238,22 @@
 "fields correspond to a prefix index:"
 msgstr ""
 
-<<<<<<< HEAD
-=======
 # b2a29d5badad4da1b4876acc8fac9ace
->>>>>>> 2478a500
 #: ../source/core/index-compound.txt:167
 msgid "the ``location`` field,"
 msgstr ""
 
-<<<<<<< HEAD
-=======
 # 558c96ca352b4f14a705a71c806627f7
->>>>>>> 2478a500
 #: ../source/core/index-compound.txt:169
 msgid "the ``stock`` field, or"
 msgstr ""
 
-<<<<<<< HEAD
-=======
 # 2569e701a2f341b8ba1715662f5ad720
->>>>>>> 2478a500
 #: ../source/core/index-compound.txt:171
 msgid "the ``location`` and ``stock`` fields."
 msgstr ""
 
-<<<<<<< HEAD
-=======
 # ddd0cc068d3d43cc9560064f3cfeb37e
->>>>>>> 2478a500
 #: ../source/core/index-compound.txt:173
 msgid ""
 "If you have a collection that has both a compound index and an index on "
@@ -378,18 +263,12 @@
 " the situations that it would have used the prefix index."
 msgstr ""
 
-<<<<<<< HEAD
-=======
 # dabd58e1346346a68ae0357f9b239b03
->>>>>>> 2478a500
 #: ../source/core/index-compound.txt:180
 msgid "Index Intersection"
 msgstr ""
 
-<<<<<<< HEAD
-=======
 # e7b5a149504c4ac29e498d354ee6faf5
->>>>>>> 2478a500
 #: ../source/includes/fact-index-intersection-vs-compound-indexes.rst:1
 msgid ""
 "Starting in version 2.6, MongoDB can use :doc:`index intersection </core"
@@ -397,13 +276,14 @@
 "compound indexes that support your queries or relying on index "
 "intersection depends on the specifics of your system. See :ref:`index-"
 "intersection-compound-indexes` for more details."
-<<<<<<< HEAD
-msgstr ""
-
+msgstr ""
+
+# 949c6d0098a44f7eba988238ce93386d
 #: ../source/core/index-compound.txt:185
 msgid "Additional Considerations"
 msgstr ""
 
+# ad4b5ae6ebdd454a82a4c647f1b65a27
 #: ../source/includes/index-tutorials-considerations.rst:1
 msgid ""
 "If your collection holds a large amount of data, and your application "
@@ -412,12 +292,14 @@
 "creation-background`."
 msgstr ""
 
+# b31bcacd82c54c99973eb635d4a1d44b
 #: ../source/includes/note-build-indexes-on-replica-sets.rst:1
 msgid ""
 "To build or rebuild indexes for a :term:`replica set`, see :ref:`index-"
 "building-replica-sets`."
 msgstr ""
 
+# 1d7f034d43ad43cb8d7cab7f9d6f66c8
 #: ../source/includes/index-tutorials-considerations.rst:8
 msgid ""
 "Some drivers may specify indexes, using ``NumberLong(1)`` rather than "
@@ -425,13 +307,26 @@
 "resulting index."
 msgstr ""
 
-# 87a177fd62044ee1afe87c8d14024eb9
-#~ msgid ""
-#~ "MongoDB imposes a :limit:`limit of 31"
-#~ " fields for any compound index "
-#~ "<Number of Indexed Fields in a "
-#~ "Compound Index>`."
-#~ msgstr ""
+# 7acb7ac0323e4e7bb7ade52e0979502a
+# 00658d97b1264de48a72b9a03769a5e9
+#: ../source/core/index-compound.txt:1 ../source/core/index-compound.txt:86
+msgid "index"
+msgstr ""
+
+# 7acb7ac0323e4e7bb7ade52e0979502a
+#: ../source/core/index-compound.txt:1
+msgid "compound"
+msgstr ""
+
+# d032d28992a64901acce30704bf194fb
+#: ../source/core/index-compound.txt:2
+msgid "compound index"
+msgstr ""
+
+# 00658d97b1264de48a72b9a03769a5e9
+#: ../source/core/index-compound.txt:86
+msgid "sort order"
+msgstr ""
 
 # 33ca76732ad34f14a017c414e04d84f3
 #~ msgid "Example"
@@ -548,188 +443,3 @@
 # 9a4c82817d10453fa5fd6a3fa84f32aa
 #~ msgid "only the ``location`` *and* ``stock`` fields."
 #~ msgstr ""
-
-# 2be29d138e984f719f340fc3b5799c75
-# c8fe8a4b20f9420d96c48e1bd3138be4
-#~ msgid "index"
-#~ msgstr ""
-
-# 2be29d138e984f719f340fc3b5799c75
-#~ msgid "compound"
-#~ msgstr ""
-
-# 945f3cec456b489493efd2bada7b7494
-#~ msgid "compound index"
-#~ msgstr ""
-
-# c8fe8a4b20f9420d96c48e1bd3138be4
-#~ msgid "sort order"
-=======
-msgstr ""
-
-# 949c6d0098a44f7eba988238ce93386d
-#: ../source/core/index-compound.txt:185
-msgid "Additional Considerations"
-msgstr ""
-
-# ad4b5ae6ebdd454a82a4c647f1b65a27
-#: ../source/includes/index-tutorials-considerations.rst:1
-msgid ""
-"If your collection holds a large amount of data, and your application "
-"needs to be able to access the data while building the index, consider "
-"building the index in the background, as described in :ref:`index-"
-"creation-background`."
-msgstr ""
-
-# b31bcacd82c54c99973eb635d4a1d44b
-#: ../source/includes/note-build-indexes-on-replica-sets.rst:1
-msgid ""
-"To build or rebuild indexes for a :term:`replica set`, see :ref:`index-"
-"building-replica-sets`."
-msgstr ""
-
-# 1d7f034d43ad43cb8d7cab7f9d6f66c8
-#: ../source/includes/index-tutorials-considerations.rst:8
-msgid ""
-"Some drivers may specify indexes, using ``NumberLong(1)`` rather than "
-"``1`` as the specification. This does not have any affect on the "
-"resulting index."
-msgstr ""
-
-# 7acb7ac0323e4e7bb7ade52e0979502a
-# 00658d97b1264de48a72b9a03769a5e9
-#: ../source/core/index-compound.txt:1 ../source/core/index-compound.txt:86
-msgid "index"
-msgstr ""
-
-# 7acb7ac0323e4e7bb7ade52e0979502a
-#: ../source/core/index-compound.txt:1
-msgid "compound"
-msgstr ""
-
-# d032d28992a64901acce30704bf194fb
-#: ../source/core/index-compound.txt:2
-msgid "compound index"
-msgstr ""
-
-# 00658d97b1264de48a72b9a03769a5e9
-#: ../source/core/index-compound.txt:86
-msgid "sort order"
-msgstr ""
-
-# 33ca76732ad34f14a017c414e04d84f3
-#~ msgid "Example"
-#~ msgstr ""
-
-# 0313b11210d741ef9be9fc7da1c04038
-#~ msgid ""
-#~ "If applications query on the ``item``"
-#~ " field as well as query on both"
-#~ " the ``item`` field and the ``stock``"
-#~ " field, you can specify a single "
-#~ "compound index to support both of "
-#~ "these queries:"
-#~ msgstr ""
-
-# 6b320cb6e6eb45408ed333f6320799fa
-#~ msgid ""
-#~ "You may not create compound indexes "
-#~ "that have ``hashed`` index fields. You"
-#~ " will receive an error if you "
-#~ "attempt to create a compound index "
-#~ "that includes :doc:`a hashed index "
-#~ "</core/index-hashed>`."
-#~ msgstr ""
-
-# 5a91f8d898b3467c86ee4c22d1d32b6b
-#~ msgid ""
-#~ "The order of the fields in a "
-#~ "compound index is very important. In "
-#~ "the previous example, the index will "
-#~ "contain references to documents sorted "
-#~ "first by the values of the "
-#~ "``item`` field and, within each value"
-#~ " of the ``item`` field, sorted by "
-#~ "values of the ``stock`` field. See "
-#~ ":ref:`index-ascending-and-descending` for "
-#~ "more information."
-#~ msgstr ""
-
-# c243f57a5d9d4ac3a56f441ad5817344
-#~ msgid ""
-#~ "In addition to supporting queries that"
-#~ " match on all the index fields, "
-#~ "compound indexes can support queries "
-#~ "that match on the prefix of the"
-#~ " index fields. For details, see :ref"
-#~ ":`compound-index-prefix`."
-#~ msgstr ""
-
-# 17592ce8a1474851872b6dbf8f8efb5a
-#~ msgid ""
-#~ "Compound indexes support queries on any"
-#~ " prefix of the index fields. Index"
-#~ " prefixes are the beginning subset of"
-#~ " indexed fields. For example, given "
-#~ "the index ``{ a: 1, b: 1, c:"
-#~ " 1 }``, both ``{ a: 1 }`` "
-#~ "and ``{ a: 1, b: 1 }`` are"
-#~ " prefixes of the index."
-#~ msgstr ""
-
-# d34ebcaf948c487e8a09cfa7fdc51280
-#~ msgid ""
-#~ "If you have a collection that has"
-#~ " a compound index on ``{ a: 1,"
-#~ " b: 1 }``, as well as an "
-#~ "index that consists of the prefix "
-#~ "of that index, i.e. ``{ a: 1 "
-#~ "}``, assuming none of the index "
-#~ "has a sparse or unique constraints, "
-#~ "then you can drop the ``{ a: "
-#~ "1 }`` index. MongoDB will be able"
-#~ " to use the compound index in "
-#~ "all of situations that it would "
-#~ "have used the ``{ a: 1 }`` "
-#~ "index."
-#~ msgstr ""
-
-# ef7c8d69a8c0464da19628a927fef246
-#~ msgid "For example, given the following index:"
-#~ msgstr ""
-
-# 4fd6391c45754496ac4d62effb7cc021
-#~ msgid "MongoDB **can** use this index to support queries that include:"
-#~ msgstr ""
-
-# 7cd3aac028d44602abfd5c284de5c562
-#~ msgid ""
-#~ "the ``item`` field *and* the "
-#~ "``location`` field *and* the ``stock`` "
-#~ "field, or"
-#~ msgstr ""
-
-# 28e293043dce47a9a98eb38854086aa3
-#~ msgid ""
-#~ "only the ``item`` *and* ``stock`` "
-#~ "fields; however, this index would be "
-#~ "less efficient than an index on "
-#~ "only ``item`` and ``stock``."
-#~ msgstr ""
-
-# 65e4adf7f25740e19b5c0a81eb2a7b6c
-#~ msgid "MongoDB **cannot** use this index to support queries that include:"
-#~ msgstr ""
-
-# 144d12d566324c0c95d01f5fd5a0d268
-#~ msgid "only the ``location`` field,"
-#~ msgstr ""
-
-# 36c121095f18426ea1fc01427894feb6
-#~ msgid "only the ``stock`` field, or"
-#~ msgstr ""
-
-# 9a4c82817d10453fa5fd6a3fa84f32aa
-#~ msgid "only the ``location`` *and* ``stock`` fields."
->>>>>>> 2478a500
-#~ msgstr ""
