# SOME DESCRIPTIVE TITLE.
# Copyright (C) 2011-2014, MongoDB, Inc.
# This file is distributed under the same license as the mongodb-manual
# package.
#
# Translators:
msgid ""
msgstr ""
"Project-Id-Version: MongoDB Manual\n"
"Report-Msgid-Bugs-To: \n"
<<<<<<< HEAD
"POT-Creation-Date: 2019-03-19 11:02-0400\n"
=======
"POT-Creation-Date: 2016-12-08 12:02-0500\n"
>>>>>>> 2478a500
"PO-Revision-Date: 2014-04-08 18:36+0000\n"
"Last-Translator: tychoish <tychoish@gmail.com>\n"
"Language: es\n"
"Language-Team: Spanish (http://www.transifex.com/projects/p/mongodb-"
"manual/language/es/)\n"
"Plural-Forms: nplurals=2; plural=(n != 1)\n"
"MIME-Version: 1.0\n"
"Content-Type: text/plain; charset=utf-8\n"
"Content-Transfer-Encoding: 8bit\n"
"Generated-By: Babel 2.6.0\n"

<<<<<<< HEAD
=======
# 9626771479784e928db1e4474184636b
>>>>>>> 2478a500
#: ../source/tutorial/evaluate-operation-performance.txt:3
msgid "Evaluate Performance of Current Operations"
msgstr ""

<<<<<<< HEAD
=======
# c6dbd770d2ca4238bb5b2a35123df42a
#: ../source/tutorial/evaluate-operation-performance.txt
msgid "On this page"
msgstr ""

# 886f42a6bd014ca19854a9fa1a87bf60
>>>>>>> 2478a500
#: ../source/tutorial/evaluate-operation-performance.txt:13
msgid ""
"The following sections describe techniques for evaluating operational "
"performance."
msgstr ""

<<<<<<< HEAD
=======
# 9171fbe8de3a41658547849499021a00
>>>>>>> 2478a500
#: ../source/tutorial/evaluate-operation-performance.txt:17
msgid "Use the Database Profiler to Evaluate Operations Against the Database"
msgstr ""

<<<<<<< HEAD
#: ../source/tutorial/evaluate-operation-performance.txt:19
=======
# c3f6cb209c2f4ca6b26620674eb16d60
#: ../source/tutorial/evaluate-operation-performance.txt:21
>>>>>>> 2478a500
msgid ""
"MongoDB provides a database profiler that shows performance "
"characteristics of each operation against the database. Use the profiler "
"to locate any queries or write operations that are running slow. You can "
"use this information, for example, to determine what indexes to create."
msgstr ""

<<<<<<< HEAD
#: ../source/tutorial/evaluate-operation-performance.txt:24
msgid "For more information, see :ref:`database-profiling`."
msgstr ""

#: ../source/includes/fact-slow-oplog-log-message-footnote.rst:1
msgid ""
"Starting in version 4.0.6, secondary members of a replica set now "
":ref:`log oplog entries <slow-oplog>` that take longer than the slow "
"operation threshold to apply. These slow oplog messages are logged for "
"the secondaries in the :option:`diagnostic log <mongod --logpath>` under "
"the :data:`REPL` component with the text ``applied op: <oplog entry> took"
" <num>ms``. These slow oplog entries depend only on the slow operation "
"threshold. They do not depend on the log levels (either at the system or "
"component level), or the profiling level, or the slow operation sample "
"rate. The profiler does not capture slow oplog entries. For more "
"information, see :ref:`slow-oplog`."
msgstr ""

#: ../source/tutorial/evaluate-operation-performance.txt:29
msgid "Use ``db.currentOp()`` to Evaluate ``mongod`` Operations"
msgstr ""

#: ../source/tutorial/evaluate-operation-performance.txt:31
msgid ""
"The :method:`db.currentOp()` method reports on current operations running"
" on a :binary:`~bin.mongod` instance."
msgstr ""

#: ../source/tutorial/evaluate-operation-performance.txt:35
msgid "Use ``explain`` to Evaluate Query Performance"
msgstr ""

#: ../source/tutorial/evaluate-operation-performance.txt:37
=======
# 0b552ecd8f8d4572b45272a32b8b7090
#: ../source/tutorial/evaluate-operation-performance.txt:28
msgid "For more information, see :ref:`database-profiling`."
msgstr ""

# 41e24d615d6b45d09e5018291aee2a1b
#: ../source/tutorial/evaluate-operation-performance.txt:31
msgid "Use ``db.currentOp()`` to Evaluate ``mongod`` Operations"
msgstr ""

# 3a9bda71169543f382e17975ae40cc54
#: ../source/tutorial/evaluate-operation-performance.txt:33
msgid ""
"The :method:`db.currentOp()` method reports on current operations running"
" on a :program:`mongod` instance."
msgstr ""

# 76bd275770ba4cec8b4f8c18cff1ca61
#: ../source/tutorial/evaluate-operation-performance.txt:37
msgid "Use ``explain`` to Evaluate Query Performance"
msgstr ""

# 53a277de5cfe4b1cb2b7d2ddfa8d132d
#: ../source/tutorial/evaluate-operation-performance.txt:39
>>>>>>> 2478a500
msgid ""
"The :method:`cursor.explain()` and :method:`db.collection.explain()` "
"methods return information on a query execution, such as the index "
"MongoDB selected to fulfill the query and execution statistics. You can "
"run the methods in :ref:`queryPlanner <explain-method-queryPlanner>` "
"mode, :ref:`executionStats <explain-method-executionStats>` mode, or "
":ref:`allPlansExecution <explain-method-allPlansExecution>` mode to "
"control the amount of information returned."
msgstr ""

<<<<<<< HEAD
#: ../source/tutorial/evaluate-operation-performance.txt:54
=======
# bbd54925aff44086b7a08ae437dd6aa1
#: ../source/tutorial/evaluate-operation-performance.txt
msgid "Example"
msgstr ""

# d58d8b8a920847a784319da78f34c93b
#: ../source/tutorial/evaluate-operation-performance.txt:56
>>>>>>> 2478a500
msgid ""
"For more information, see :doc:`/reference/explain-results`, "
":method:`cursor.explain()`, :method:`db.collection.explain()`, and "
":doc:`/tutorial/analyze-query-plan`."
msgstr ""

<<<<<<< HEAD
=======
# 842fd4796f6d4ddda01d29afbd087c40
>>>>>>> 2478a500
#: ../source/includes/extracts/additional-resources-performance-eval.rst:4
msgid "Additional Resources"
msgstr ""

<<<<<<< HEAD
=======
# 5f536a686051421888df9a7d6d834170
>>>>>>> 2478a500
#: ../source/includes/extracts/additional-resources-performance-eval.rst:6
msgid ""
"`MongoDB Performance Evaluation and Tuning Consulting Package "
"<https://www.mongodb.com/products/consulting?jmp=docs#performance_evaluation>`_"
msgstr ""

<<<<<<< HEAD
#: ../source/includes/extracts/additional-resources-performance-eval.rst:7
msgid ""
"`MongoDB Atlas: For a simple way to run, monitor, and maintain cloud-"
"hosted MongoDB deployments "
"<https://www.mongodb.com/cloud/atlas?jmp=docs>`_"
msgstr ""

# 4a8921dc09744935830a49062e695437
#~ msgid ""
#~ "The :method:`db.currentOp()` method reports on"
#~ " current operations running on a "
#~ ":program:`mongod` instance."
#~ msgstr ""

=======
>>>>>>> 2478a500
# 9267e38a862a4c4c8f2704370cb1c848
#~ msgid "Use ``$explain`` to Evaluate Query Performance"
#~ msgstr ""

# 09bf572158924745959f676b8fd5d634
#~ msgid ""
#~ "The :method:`~cursor.explain()` method returns "
#~ "statistics on a query, and reports "
#~ "the index MongoDB selected to fulfill"
#~ " the query, as well as information"
#~ " about the internal operation of the"
#~ " query."
#~ msgstr ""
<<<<<<< HEAD

# 2f2d881caa1b4b99bb6bb6bc5f04396d
#~ msgid "Example"
#~ msgstr ""
=======
>>>>>>> 2478a500
<|MERGE_RESOLUTION|>--- conflicted
+++ resolved
@@ -8,11 +8,7 @@
 msgstr ""
 "Project-Id-Version: MongoDB Manual\n"
 "Report-Msgid-Bugs-To: \n"
-<<<<<<< HEAD
-"POT-Creation-Date: 2019-03-19 11:02-0400\n"
-=======
 "POT-Creation-Date: 2016-12-08 12:02-0500\n"
->>>>>>> 2478a500
 "PO-Revision-Date: 2014-04-08 18:36+0000\n"
 "Last-Translator: tychoish <tychoish@gmail.com>\n"
 "Language: es\n"
@@ -24,43 +20,30 @@
 "Content-Transfer-Encoding: 8bit\n"
 "Generated-By: Babel 2.6.0\n"
 
-<<<<<<< HEAD
-=======
 # 9626771479784e928db1e4474184636b
->>>>>>> 2478a500
 #: ../source/tutorial/evaluate-operation-performance.txt:3
 msgid "Evaluate Performance of Current Operations"
 msgstr ""
 
-<<<<<<< HEAD
-=======
 # c6dbd770d2ca4238bb5b2a35123df42a
 #: ../source/tutorial/evaluate-operation-performance.txt
 msgid "On this page"
 msgstr ""
 
 # 886f42a6bd014ca19854a9fa1a87bf60
->>>>>>> 2478a500
 #: ../source/tutorial/evaluate-operation-performance.txt:13
 msgid ""
 "The following sections describe techniques for evaluating operational "
 "performance."
 msgstr ""
 
-<<<<<<< HEAD
-=======
 # 9171fbe8de3a41658547849499021a00
->>>>>>> 2478a500
 #: ../source/tutorial/evaluate-operation-performance.txt:17
 msgid "Use the Database Profiler to Evaluate Operations Against the Database"
 msgstr ""
 
-<<<<<<< HEAD
-#: ../source/tutorial/evaluate-operation-performance.txt:19
-=======
 # c3f6cb209c2f4ca6b26620674eb16d60
 #: ../source/tutorial/evaluate-operation-performance.txt:21
->>>>>>> 2478a500
 msgid ""
 "MongoDB provides a database profiler that shows performance "
 "characteristics of each operation against the database. Use the profiler "
@@ -68,41 +51,6 @@
 "use this information, for example, to determine what indexes to create."
 msgstr ""
 
-<<<<<<< HEAD
-#: ../source/tutorial/evaluate-operation-performance.txt:24
-msgid "For more information, see :ref:`database-profiling`."
-msgstr ""
-
-#: ../source/includes/fact-slow-oplog-log-message-footnote.rst:1
-msgid ""
-"Starting in version 4.0.6, secondary members of a replica set now "
-":ref:`log oplog entries <slow-oplog>` that take longer than the slow "
-"operation threshold to apply. These slow oplog messages are logged for "
-"the secondaries in the :option:`diagnostic log <mongod --logpath>` under "
-"the :data:`REPL` component with the text ``applied op: <oplog entry> took"
-" <num>ms``. These slow oplog entries depend only on the slow operation "
-"threshold. They do not depend on the log levels (either at the system or "
-"component level), or the profiling level, or the slow operation sample "
-"rate. The profiler does not capture slow oplog entries. For more "
-"information, see :ref:`slow-oplog`."
-msgstr ""
-
-#: ../source/tutorial/evaluate-operation-performance.txt:29
-msgid "Use ``db.currentOp()`` to Evaluate ``mongod`` Operations"
-msgstr ""
-
-#: ../source/tutorial/evaluate-operation-performance.txt:31
-msgid ""
-"The :method:`db.currentOp()` method reports on current operations running"
-" on a :binary:`~bin.mongod` instance."
-msgstr ""
-
-#: ../source/tutorial/evaluate-operation-performance.txt:35
-msgid "Use ``explain`` to Evaluate Query Performance"
-msgstr ""
-
-#: ../source/tutorial/evaluate-operation-performance.txt:37
-=======
 # 0b552ecd8f8d4572b45272a32b8b7090
 #: ../source/tutorial/evaluate-operation-performance.txt:28
 msgid "For more information, see :ref:`database-profiling`."
@@ -127,7 +75,6 @@
 
 # 53a277de5cfe4b1cb2b7d2ddfa8d132d
 #: ../source/tutorial/evaluate-operation-performance.txt:39
->>>>>>> 2478a500
 msgid ""
 "The :method:`cursor.explain()` and :method:`db.collection.explain()` "
 "methods return information on a query execution, such as the index "
@@ -138,9 +85,6 @@
 "control the amount of information returned."
 msgstr ""
 
-<<<<<<< HEAD
-#: ../source/tutorial/evaluate-operation-performance.txt:54
-=======
 # bbd54925aff44086b7a08ae437dd6aa1
 #: ../source/tutorial/evaluate-operation-performance.txt
 msgid "Example"
@@ -148,48 +92,24 @@
 
 # d58d8b8a920847a784319da78f34c93b
 #: ../source/tutorial/evaluate-operation-performance.txt:56
->>>>>>> 2478a500
 msgid ""
 "For more information, see :doc:`/reference/explain-results`, "
 ":method:`cursor.explain()`, :method:`db.collection.explain()`, and "
 ":doc:`/tutorial/analyze-query-plan`."
 msgstr ""
 
-<<<<<<< HEAD
-=======
 # 842fd4796f6d4ddda01d29afbd087c40
->>>>>>> 2478a500
 #: ../source/includes/extracts/additional-resources-performance-eval.rst:4
 msgid "Additional Resources"
 msgstr ""
 
-<<<<<<< HEAD
-=======
 # 5f536a686051421888df9a7d6d834170
->>>>>>> 2478a500
 #: ../source/includes/extracts/additional-resources-performance-eval.rst:6
 msgid ""
 "`MongoDB Performance Evaluation and Tuning Consulting Package "
 "<https://www.mongodb.com/products/consulting?jmp=docs#performance_evaluation>`_"
 msgstr ""
 
-<<<<<<< HEAD
-#: ../source/includes/extracts/additional-resources-performance-eval.rst:7
-msgid ""
-"`MongoDB Atlas: For a simple way to run, monitor, and maintain cloud-"
-"hosted MongoDB deployments "
-"<https://www.mongodb.com/cloud/atlas?jmp=docs>`_"
-msgstr ""
-
-# 4a8921dc09744935830a49062e695437
-#~ msgid ""
-#~ "The :method:`db.currentOp()` method reports on"
-#~ " current operations running on a "
-#~ ":program:`mongod` instance."
-#~ msgstr ""
-
-=======
->>>>>>> 2478a500
 # 9267e38a862a4c4c8f2704370cb1c848
 #~ msgid "Use ``$explain`` to Evaluate Query Performance"
 #~ msgstr ""
@@ -203,10 +123,3 @@
 #~ " about the internal operation of the"
 #~ " query."
 #~ msgstr ""
-<<<<<<< HEAD
-
-# 2f2d881caa1b4b99bb6bb6bc5f04396d
-#~ msgid "Example"
-#~ msgstr ""
-=======
->>>>>>> 2478a500
