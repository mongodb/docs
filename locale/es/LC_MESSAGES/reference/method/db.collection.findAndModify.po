# SOME DESCRIPTIVE TITLE.
# Copyright (C) 2011-2014, MongoDB, Inc.
# This file is distributed under the same license as the mongodb-manual
# package.
#
# Translators:
msgid ""
msgstr ""
"Project-Id-Version: MongoDB Manual\n"
"Report-Msgid-Bugs-To: \n"
<<<<<<< HEAD
"POT-Creation-Date: 2019-03-19 11:02-0400\n"
=======
"POT-Creation-Date: 2016-12-08 12:02-0500\n"
>>>>>>> 2478a500
"PO-Revision-Date: 2014-04-08 19:14+0000\n"
"Last-Translator: tychoish <tychoish@gmail.com>\n"
"Language: es\n"
"Language-Team: Spanish (http://www.transifex.com/projects/p/mongodb-"
"manual/language/es/)\n"
"Plural-Forms: nplurals=2; plural=(n != 1)\n"
"MIME-Version: 1.0\n"
"Content-Type: text/plain; charset=utf-8\n"
"Content-Transfer-Encoding: 8bit\n"
"Generated-By: Babel 2.6.0\n"

<<<<<<< HEAD
=======
# bd02cc2a2c344a47b60278d97ce20326
>>>>>>> 2478a500
#: ../source/reference/method/db.collection.findAndModify.txt:3
msgid "db.collection.findAndModify()"
msgstr ""

<<<<<<< HEAD
=======
# 2b28688fdd414a33a5e0696bea693cb5
#: ../source/reference/method/db.collection.findAndModify.txt
msgid "On this page"
msgstr ""

# 443cb6b03a744b25a2e95c9405102d7b
>>>>>>> 2478a500
#: ../source/reference/method/db.collection.findAndModify.txt:18
msgid "Definition"
msgstr ""

<<<<<<< HEAD
#: ../source/reference/method/db.collection.findAndModify.txt:23
=======
# 4c173c6873614266bf8628234239f3a7
#: ../source/reference/method/db.collection.findAndModify.txt:22
>>>>>>> 2478a500
msgid ""
"Modifies and returns a single document. By default, the returned document"
" does not include the modifications made on the update. To return the "
"document with the modifications made on the update, use the ``new`` "
"option. The :method:`~db.collection.findAndModify()` method is a shell "
"helper around the :dbcommand:`findAndModify` command."
msgstr ""

<<<<<<< HEAD
#: ../source/reference/method/db.collection.findAndModify.txt:30
=======
# 31b87c812664431ebc15d847fdf9db0d
#: ../source/reference/method/db.collection.findAndModify.txt:29
>>>>>>> 2478a500
msgid ""
"The :method:`~db.collection.findAndModify()` method has the following "
"form:"
msgstr ""

<<<<<<< HEAD
#: ../source/reference/method/db.collection.findAndModify.txt:51
=======
# 5f7dbd7a814a4e59a38489ae7c2cd4cd
#: ../source/reference/method/db.collection.findAndModify.txt:47
>>>>>>> 2478a500
msgid ""
"The :method:`db.collection.findAndModify()` method takes a document "
"parameter with the following embedded document fields:"
msgstr ""

<<<<<<< HEAD
#: ../source/includes/apiargs/method-db.collection.findAndModify-param.rst:7
msgid "Parameter"
msgstr ""

#: ../source/includes/apiargs/method-db.collection.findAndModify-param.rst:9
msgid "Type"
msgstr ""

#: ../source/includes/apiargs/method-db.collection.findAndModify-param.rst:11
msgid "Description"
msgstr ""

#: ../source/includes/apiargs/method-db.collection.findAndModify-param.rst:13
msgid "``query``"
msgstr ""

#: ../source/includes/apiargs/method-db.collection.findAndModify-param.rst:15
#: ../source/includes/apiargs/method-db.collection.findAndModify-param.rst:27
#: ../source/includes/apiargs/method-db.collection.findAndModify-param.rst:47
#: ../source/includes/apiargs/method-db.collection.findAndModify-param.rst:68
#: ../source/includes/apiargs/method-db.collection.findAndModify-param.rst:98
#: ../source/includes/apiargs/method-db.collection.findAndModify-param.rst:119
msgid "document"
msgstr ""

#: ../source/includes/apiargs/method-db.collection.findAndModify-param.rst:17
#: ../source/includes/apiargs/method-db.collection.findAndModify-param.rst:149
msgid ""
"Optional. The selection criteria for the modification. The ``query`` "
"field employs the same :ref:`query selectors <query-selectors>` as used "
"in the :method:`db.collection.find()` method. Although the query may "
"match multiple documents, |operation| **will only select one document to "
"modify**."
msgstr ""

#: ../source/includes/apiargs/method-db.collection.findAndModify-param.rst:25
msgid "``sort``"
msgstr ""

#: ../source/includes/apiargs/method-db.collection.findAndModify-param.rst:29
#: ../source/includes/apiargs/method-db.collection.findAndModify-param.rst:159
msgid ""
"Optional. Determines which document the operation modifies if the query "
"selects multiple documents. |operation| modifies the first document in "
"the sort order specified by this argument."
msgstr ""

#: ../source/includes/apiargs/method-db.collection.findAndModify-param.rst:35
msgid "``remove``"
msgstr ""

#: ../source/includes/apiargs/method-db.collection.findAndModify-param.rst:37
#: ../source/includes/apiargs/method-db.collection.findAndModify-param.rst:58
#: ../source/includes/apiargs/method-db.collection.findAndModify-param.rst:78
#: ../source/includes/apiargs/method-db.collection.findAndModify-param.rst:86
msgid "boolean"
msgstr ""

#: ../source/includes/apiargs/method-db.collection.findAndModify-param.rst:39
#: ../source/includes/apiargs/method-db.collection.findAndModify-param.rst:167
=======
# ca657bc8387044aaa969a0d79ced2dd7
#: ../source/reference/method/db.collection.findAndModify.txt:55
msgid "Return Data"
msgstr ""

# 7f782339677d4703ba09bcf6c7ae0feb
#: ../source/reference/method/db.collection.findAndModify.txt:57
msgid ""
"For remove operations, if the query matches a document, "
":method:`~db.collection.findAndModify()` returns the removed document. If"
" the query does not match a document to remove, "
":method:`~db.collection.findAndModify()` returns ``null``."
msgstr ""

# a52acf2e5ffc4baba80c47900e84c309
#: ../source/reference/method/db.collection.findAndModify.txt:62
msgid ""
"For update operations, :method:`~db.collection.findAndModify()` returns "
"one of the following:"
msgstr ""

# fd2dea8e3a754fc4b8e4b20a2ed63f1a
#: ../source/includes/extracts/fact-findandmodify-method-return.rst:1
msgid "If the ``new`` parameter is not set or is ``false``:"
msgstr ""

# 33374ee6062d4aa1955b049c357f83df
#: ../source/includes/extracts/fact-findandmodify-method-return.rst:3
msgid "the pre-modification document if the query matches a document;"
msgstr ""

# e72e7e0ba6774cbaa00efb6e772dcf69
# 61d0e114a3b44d068ca03e2669b91121
#: ../source/includes/extracts/fact-findandmodify-method-return.rst:5
#: ../source/includes/extracts/fact-findandmodify-method-return.rst:13
msgid "otherwise, ``null``."
msgstr ""

# d813fa293dcb41afbfe42a6cc86f0464
#: ../source/includes/extracts/fact-findandmodify-method-return.rst:7
msgid "If ``new`` is ``true``:"
msgstr ""

# 129c8b0bd9174f27a32dc87560c83799
#: ../source/includes/extracts/fact-findandmodify-method-return.rst:9
msgid "the modified document if the query returns a match;"
msgstr ""

# 8f4fac64c1f545468ddcacdd22fbe2db
#: ../source/includes/extracts/fact-findandmodify-method-return.rst:11
msgid ""
"the inserted document if ``upsert: true`` and no document matches the "
"query;"
msgstr ""

# 98248ed9f66c47959a8ef351f3ca93a7
#: ../source/includes/extracts/fact-findandmodify-method-return.rst:17
msgid ""
"In previous versions, if for the update, ``sort`` is specified, and "
"``upsert: true``, and the ``new`` option is not set or ``new: false``, "
":method:`db.collection.findAndModify()` returns an empty document ``{}`` "
"instead of ``null``."
msgstr ""

# 6a0d2addb3c741c1b502de9a1aa48d5a
#: ../source/reference/method/db.collection.findAndModify.txt:68
msgid "Behavior"
msgstr ""

# db996edd9f8f4bbca259513cc747fda2
#: ../source/reference/method/db.collection.findAndModify.txt:73
msgid "Upsert and Unique Index"
msgstr ""

# 35dd9b8c938a43eba95718d03a491b4a
#: ../source/reference/method/db.collection.findAndModify.txt:75
msgid ""
"When :method:`~db.collection.findAndModify()` includes the ``upsert: "
"true`` option **and** the query field(s) is not uniquely indexed, the "
"method could insert a document multiple times in certain circumstances."
msgstr ""

# 3e3d357479a2458998d8497509145534
#: ../source/reference/method/db.collection.findAndModify.txt:79
>>>>>>> 2478a500
msgid ""
"Must specify either the ``remove`` or the ``update`` field. Removes the "
"document specified in the ``query`` field. Set this to ``true`` to remove"
" the selected document . The default is ``false``."
msgstr ""

<<<<<<< HEAD
#: ../source/includes/apiargs/method-db.collection.findAndModify-param.rst:45
msgid "``update``"
msgstr ""

#: ../source/includes/apiargs/method-db.collection.findAndModify-param.rst:49
#: ../source/includes/apiargs/method-db.collection.findAndModify-param.rst:175
msgid ""
"Must specify either the ``remove`` or the ``update`` field. Performs an "
"update of the selected document. The ``update`` field employs the same "
":ref:`update operators <update-operators>` or ``field: value`` "
"specifications to modify the selected document."
msgstr ""

#: ../source/includes/apiargs/method-db.collection.findAndModify-param.rst:56
msgid "``new``"
msgstr ""

#: ../source/includes/apiargs/method-db.collection.findAndModify-param.rst:60
#: ../source/includes/apiargs/method-db.collection.findAndModify-param.rst:184
msgid ""
"Optional. When ``true``, returns the modified document rather than the "
"original. The |operation| method ignores the ``new`` option for "
"``remove`` operations. The default is ``false``."
msgstr ""

#: ../source/includes/apiargs/method-db.collection.findAndModify-param.rst:66
msgid "``fields``"
msgstr ""

#: ../source/includes/apiargs/method-db.collection.findAndModify-param.rst:70
#: ../source/includes/apiargs/method-db.collection.findAndModify-param.rst:192
msgid ""
"Optional. A subset of fields to return. The ``fields`` document specifies"
" an inclusion of a field with ``1``, as in: ``fields: { <field1>: 1, "
"<field2>: 1, ... }``. See :ref:`projection <read-operations-projection>`."
msgstr ""

#: ../source/includes/apiargs/method-db.collection.findAndModify-param.rst:76
msgid "``upsert``"
msgstr ""

#: ../source/includes/extracts/findAndModify-behavior-method.rst:1
msgid "Optional. Used in conjuction with the ``update`` field."
msgstr ""

#: ../source/includes/extracts/findAndModify-behavior-method.rst:3
msgid "When ``true``, :method:`~db.collection.findAndModify()` either:"
msgstr ""

#: ../source/includes/extracts/findAndModify-behavior-method.rst:5
msgid ""
"Creates a new document if no documents match the ``query``. For more "
"details see :ref:`upsert behavior <upsert-behavior>`."
msgstr ""

#: ../source/includes/extracts/findAndModify-behavior-method.rst:8
msgid "Updates a single document that matches the ``query``."
msgstr ""

#: ../source/includes/extracts/findAndModify-behavior-method.rst:10
msgid ""
"To avoid multiple upserts, ensure that the ``query`` fields are "
":ref:`uniquely indexed <index-type-unique>`."
msgstr ""

#: ../source/includes/extracts/findAndModify-behavior-method.rst:13
msgid "Defaults to ``false``."
msgstr ""

#: ../source/includes/apiargs/method-db.collection.findAndModify-param.rst:84
msgid "``bypassDocumentValidation``"
msgstr ""

#: ../source/includes/apiargs/method-db.collection.findAndModify-param.rst:88
#: ../source/includes/apiargs/method-db.collection.findAndModify-param.rst:206
=======
# 1bacbe71c6964b20bc31f122c7f30699
#: ../source/reference/method/db.collection.findAndModify.txt:91
msgid ""
"Then, if these clients' :method:`~db.collection.findAndModify()` methods "
"finish the ``query`` phase before any command starts the ``modify`` "
"phase, **and** there is no unique index on the ``name`` field, the "
"commands may all perform an upsert, creating multiple duplicate "
"documents."
msgstr ""

# 18ad2603635a4e658ec390f9578e6e03
#: ../source/reference/method/db.collection.findAndModify.txt:97
msgid ""
"To prevent the creation of multiple duplicate documents with the same "
"name, create a :ref:`unique index <index-type-unique>` on the ``name`` "
"field. With this unique index in place, the multiple methods will exhibit"
" one of the following behaviors:"
msgstr ""

# 55f73fe9340b4750bf1c3f2f993d463d
#: ../source/reference/method/db.collection.findAndModify.txt:102
msgid ""
"Exactly one :method:`~db.collection.findAndModify()` successfully inserts"
" a new document."
msgstr ""

# 5b23db84817a4be69ede241f9f9a99e2
#: ../source/reference/method/db.collection.findAndModify.txt:105
msgid ""
"Zero or more :method:`~db.collection.findAndModify()` methods update the "
"newly inserted document."
msgstr ""

# 3aa9ae6d054746d8a4464a108a7d5e5b
#: ../source/reference/method/db.collection.findAndModify.txt:108
msgid ""
"Zero or more :method:`~db.collection.findAndModify()` methods fail when "
"they attempt to insert documents with the same name. If the method fails "
"due to the unique index constraint violation on the ``name`` field, you "
"can retry the method. Absent a delete of the document, the retry should "
"not fail."
msgstr ""

# 28d98c113ad94040bbd8ceefddd729c5
#: ../source/reference/method/db.collection.findAndModify.txt:115
msgid "Sharded Collections"
msgstr ""

# a2692c70b5ce4946a92f96ed3dd01af8
#: ../source/reference/method/db.collection.findAndModify.txt:117
msgid ""
"When using :dbcommand:`findAndModify` in a :term:`sharded <sharding>` "
"environment, the ``query`` **must** contain the :term:`shard key` for all"
" operations against the shard cluster for the *sharded* collections."
msgstr ""

# f51e3483689b49d5b85550ca5fd6f10b
#: ../source/reference/method/db.collection.findAndModify.txt:121
>>>>>>> 2478a500
msgid ""
"Optional. Enables :method:`db.collection.findAndModify` to bypass "
"document validation during the operation. This lets you update documents "
"that do not meet the validation requirements."
msgstr ""

<<<<<<< HEAD
#: ../source/includes/apiargs/method-db.collection.findAndModify-param.rst:96
msgid "``writeConcern``"
msgstr ""

#: ../source/includes/apiargs/method-db.collection.findAndModify-param.rst:100
#: ../source/includes/apiargs/method-db.collection.findAndModify-param.rst:216
msgid ""
"Optional. A document expressing the :doc:`write concern </reference"
"/write-concern>`. Omit to use the default write concern."
msgstr ""

#: ../source/includes/extracts/transactions-operations-write-concern.rst:2
msgid ""
"Do not explicitly set the write concern for the operation if run in a "
"transaction. To use write concern with transactions, see :ref"
":`transaction-options`."
msgstr ""

#: ../source/includes/apiargs/method-db.collection.findAndModify-param.rst:109
msgid "``maxTimeMS``"
msgstr ""

#: ../source/includes/apiargs/method-db.collection.findAndModify-param.rst:111
msgid "integer"
msgstr ""

#: ../source/includes/apiargs/method-db.collection.findAndModify-param.rst:113
#: ../source/includes/apiargs/method-db.collection.findAndModify-param.rst:227
msgid ""
"Optional. Specifies a time limit in milliseconds for processing the "
"operation."
msgstr ""

#: ../source/includes/apiargs/method-db.collection.findAndModify-param.rst:117
msgid "``collation``"
msgstr ""

#: ../source/includes/apiargs/method-db.collection.findAndModify-param.rst:121
#: ../source/includes/apiargs/method-db.collection.findAndModify-param.rst:233
msgid "Optional."
msgstr ""

#: ../source/includes/extracts/collation-option.rst:1
msgid "Specifies the :ref:`collation <collation>`  to use for the operation."
msgstr ""

#: ../source/includes/extracts/collation-description.rst:1
msgid ""
":doc:`Collation </reference/collation>` allows users to specify language-"
"specific rules for string comparison, such as rules for lettercase and "
"accent marks."
msgstr ""

#: ../source/includes/extracts/collation-option-specification.rst:2
msgid "The collation option has the following syntax:"
msgstr ""

#: ../source/includes/extracts/collation-option-specification.rst:17
msgid ""
"When specifying collation, the ``locale`` field is mandatory; all other "
"collation fields are optional. For descriptions of the fields, see :ref"
":`collation-document-fields`."
msgstr ""

#: ../source/includes/extracts/collation-option.rst:7
msgid ""
"If the collation is unspecified but the collection has a default "
"collation (see :method:`db.createCollection()`), the operation uses the "
"collation specified for the collection."
msgstr ""

#: ../source/includes/extracts/collation-unspecified.rst:1
msgid ""
"If no collation is specified for the collection or for the operations, "
"MongoDB uses the simple binary comparison used in prior versions for "
"string comparisons."
msgstr ""

#: ../source/includes/extracts/collation-single-per-operation.rst:2
msgid ""
"You cannot specify multiple collations for an operation. For example, you"
" cannot specify different collations per field, or if performing a find "
"with a sort, you cannot use one collation for the find and another for "
"the sort."
msgstr ""

#: ../source/includes/apiargs/method-db.collection.findAndModify-param.rst:127
msgid "``arrayFilters``"
msgstr ""

#: ../source/includes/apiargs/method-db.collection.findAndModify-param.rst:129
msgid "array"
msgstr ""

#: ../source/includes/apiargs/method-db.collection.findAndModify-param.rst:131
#: ../source/includes/apiargs/method-db.collection.findAndModify-param.rst:241
msgid ""
"Optional. An array of filter documents that determines which array "
"elements to modify for an update operation on an array field."
msgstr ""

#: ../source/includes/extracts/arrayFilters-details.rst:2
msgid ""
"In the update document, use the :update:`$[\\<identifier\\>]` filtered "
"positional operator to define an identifier, which you then reference in "
"the array filter documents. You cannot have an array filter document for "
"an identifier if the identifier is not included in the update document."
msgstr ""

#: ../source/includes/extracts/arrayFilters-details.rst:9
msgid ""
"The ``<identifier>`` must begin with a lowercase letter and contain only "
"alphanumeric characters."
msgstr ""

#: ../source/includes/extracts/arrayFilters-details.rst:12
msgid ""
"You can include the same identifier multiple times in the update "
"document; however, for each distinct identifier (``$[identifier]``) in "
"the update document, you must specify **exactly one** corresponding array"
" filter document. That is, you cannot specify multiple array filter "
"documents for the same identifier. For example, if the update statement "
"includes the identifier ``x`` (possibly multiple times), you cannot "
"specify the following for ``arrayFilters`` that includes 2 separate "
"filter documents for ``x``:"
msgstr ""

#: ../source/includes/extracts/arrayFilters-details.rst:28
msgid ""
"However, you can specify compound conditions on the same identifier in a "
"single filter document, such as in the following examples:"
msgstr ""

#: ../source/includes/apiargs/method-db.collection.findAndModify-param.rst:137
#: ../source/includes/apiargs/method-db.collection.findAndModify-param.rst:247
msgid "For examples, see :ref:`findAndModify-arrayFilters`."
msgstr ""

#: ../source/includes/apiargs/method-db.collection.findAndModify-param.rst
msgid "param document query"
msgstr ""

#: ../source/includes/apiargs/method-db.collection.findAndModify-param.rst
msgid "param document sort"
msgstr ""

#: ../source/includes/apiargs/method-db.collection.findAndModify-param.rst
msgid "param boolean remove"
msgstr ""

#: ../source/includes/apiargs/method-db.collection.findAndModify-param.rst
msgid "param document update"
msgstr ""

#: ../source/includes/apiargs/method-db.collection.findAndModify-param.rst
msgid "param boolean new"
msgstr ""

#: ../source/includes/apiargs/method-db.collection.findAndModify-param.rst
msgid "param document fields"
msgstr ""

#: ../source/includes/apiargs/method-db.collection.findAndModify-param.rst
msgid "param boolean upsert"
msgstr ""

#: ../source/includes/apiargs/method-db.collection.findAndModify-param.rst
msgid "param boolean bypassDocumentValidation"
msgstr ""

#: ../source/includes/apiargs/method-db.collection.findAndModify-param.rst
msgid "param document writeConcern"
msgstr ""

#: ../source/includes/apiargs/method-db.collection.findAndModify-param.rst
msgid "param integer maxTimeMS"
msgstr ""

#: ../source/includes/apiargs/method-db.collection.findAndModify-param.rst
msgid "param document collation"
msgstr ""

#: ../source/includes/apiargs/method-db.collection.findAndModify-param.rst
msgid "param array arrayFilters"
msgstr ""

#: ../source/reference/method/db.collection.findAndModify.txt:59
msgid "Return Data"
msgstr ""

#: ../source/reference/method/db.collection.findAndModify.txt:61
msgid ""
"For remove operations, if the query matches a document, "
":method:`~db.collection.findAndModify()` returns the removed document. If"
" the query does not match a document to remove, "
":method:`~db.collection.findAndModify()` returns ``null``."
msgstr ""

#: ../source/reference/method/db.collection.findAndModify.txt:66
msgid ""
"For update operations, :method:`~db.collection.findAndModify()` returns "
"one of the following:"
msgstr ""

#: ../source/includes/extracts/fact-findandmodify-method-return.rst:1
msgid "If the ``new`` parameter is not set or is ``false``:"
msgstr ""

#: ../source/includes/extracts/fact-findandmodify-method-return.rst:3
msgid "the pre-modification document if the query matches a document;"
msgstr ""

#: ../source/includes/extracts/fact-findandmodify-method-return.rst:5
#: ../source/includes/extracts/fact-findandmodify-method-return.rst:13
msgid "otherwise, ``null``."
msgstr ""

#: ../source/includes/extracts/fact-findandmodify-method-return.rst:7
msgid "If ``new`` is ``true``:"
msgstr ""

#: ../source/includes/extracts/fact-findandmodify-method-return.rst:9
msgid "the modified document if the query returns a match;"
msgstr ""

#: ../source/includes/extracts/fact-findandmodify-method-return.rst:11
msgid ""
"the inserted document if ``upsert: true`` and no document matches the "
"query;"
msgstr ""

#: ../source/includes/extracts/fact-findandmodify-method-return.rst:17
msgid ""
"In previous versions, if for the update, ``sort`` is specified, and "
"``upsert: true``, and the ``new`` option is not set or ``new: false``, "
":method:`db.collection.findAndModify()` returns an empty document ``{}`` "
"instead of ``null``."
msgstr ""

#: ../source/reference/method/db.collection.findAndModify.txt:72
msgid "Behavior"
msgstr ""

#: ../source/reference/method/db.collection.findAndModify.txt:77
msgid "Upsert and Unique Index"
msgstr ""

#: ../source/reference/method/db.collection.findAndModify.txt:79
msgid ""
"When :method:`~db.collection.findAndModify()` includes the ``upsert: "
"true`` option **and** the query field(s) is not uniquely indexed, the "
"method could insert a document multiple times in certain circumstances."
msgstr ""

#: ../source/reference/method/db.collection.findAndModify.txt:83
msgid ""
"In the following example, no document with the name ``Andy`` exists, and "
"multiple clients issue the following command:"
msgstr ""

#: ../source/reference/method/db.collection.findAndModify.txt:95
msgid ""
"Then, if these clients' :method:`~db.collection.findAndModify()` methods "
"finish the ``query`` phase before any command starts the ``modify`` "
"phase, **and** there is no unique index on the ``name`` field, the "
"commands may all perform an upsert, creating multiple duplicate "
"documents."
msgstr ""

#: ../source/reference/method/db.collection.findAndModify.txt:101
msgid ""
"To prevent the creation of multiple duplicate documents with the same "
"name, create a :ref:`unique index <index-type-unique>` on the ``name`` "
"field. With this unique index in place, the multiple methods will exhibit"
" one of the following behaviors:"
msgstr ""

#: ../source/reference/method/db.collection.findAndModify.txt:106
msgid ""
"Exactly one :method:`~db.collection.findAndModify()` successfully inserts"
" a new document."
msgstr ""

#: ../source/reference/method/db.collection.findAndModify.txt:109
msgid ""
"Zero or more :method:`~db.collection.findAndModify()` methods update the "
"newly inserted document."
msgstr ""

#: ../source/reference/method/db.collection.findAndModify.txt:112
msgid ""
"Zero or more :method:`~db.collection.findAndModify()` methods fail when "
"they attempt to insert documents with the same name. If the method fails "
"due to the unique index constraint violation on the ``name`` field, you "
"can retry the method. Absent a delete of the document, the retry should "
"not fail."
msgstr ""

#: ../source/reference/method/db.collection.findAndModify.txt:119
msgid "Sharded Collections"
msgstr ""

#: ../source/reference/method/db.collection.findAndModify.txt:121
msgid ""
"When using :dbcommand:`findAndModify` in a :term:`sharded <sharding>` "
"environment, the ``query`` **must** contain the :term:`shard key` for all"
" operations against the sharded cluster for the *sharded* collections."
msgstr ""

#: ../source/reference/method/db.collection.findAndModify.txt:125
msgid ""
":dbcommand:`findAndModify` operations issued against "
":binary:`~bin.mongos` instances for *non-sharded* collections function "
"normally."
msgstr ""

#: ../source/reference/method/db.collection.findAndModify.txt:129
msgid "Document Validation"
msgstr ""

#: ../source/includes/extracts/bypassDocumentValidation-db.collection.findAndModify.rst:1
msgid ""
"The :method:`db.collection.findAndModify()` method adds support for the "
"``bypassDocumentValidation`` option, which lets you bypass :doc:`document"
" validation </core/schema-validation>` when inserting or updating "
"documents in a collection with validation rules."
msgstr ""

#: ../source/reference/method/db.collection.findAndModify.txt:136
msgid "Comparisons with the ``update`` Method"
=======
# a348b7d3930643e7a34567504da7019e
#: ../source/reference/method/db.collection.findAndModify.txt:125
msgid "Document Validation"
msgstr ""

# a1d01ea0e9064d2b80c8dbadab4a661c
#: ../source/includes/extracts/bypassDocumentValidation-db.collection.findAndModify.rst:1
msgid ""
"The :method:`db.collection.findAndModify()` method adds support for the "
"``bypassDocumentValidation`` option, which lets you bypass :ref:`document"
" validation <3.2-rel-notes-document-validation>` when inserting or "
"updating documents in a collection with validation rules."
msgstr ""

# e658969aade74a428928fcc566235568
#: ../source/reference/method/db.collection.findAndModify.txt:132
msgid "Comparisons with the ``update`` Method"
msgstr ""

# 254410c880f642d5a1536cb8b814c2ea
#: ../source/includes/fact-findAndModify-update-comparison.rst:1
msgid ""
"When updating a document, |operation| and the "
":method:`~db.collection.update()` method operate differently:"
msgstr ""

# 2c995e29d5cd406782e7e702099ca428
#: ../source/includes/fact-findAndModify-update-comparison.rst:4
msgid ""
"By default, both operations modify a single document. However, the "
":method:`~db.collection.update()` method with its ``multi`` option can "
"modify more than one document."
msgstr ""

# f4728bf0fc9442378745b065eecb4aed
#: ../source/includes/fact-findAndModify-update-comparison.rst:8
msgid ""
"If multiple documents match the update criteria, for |operation|, you can"
" specify a ``sort`` to provide some measure of control on which document "
"to update."
msgstr ""

# 6bca62a6547344fb8cc53d06ac3b16ab
#: ../source/includes/fact-findAndModify-update-comparison.rst:12
msgid ""
"With the default behavior of the :method:`~db.collection.update()` "
"method, you cannot specify which single document to update when multiple "
"documents match."
msgstr ""

# 9e4b956f4851456a861da49ad12a1561
#: ../source/includes/fact-findAndModify-update-comparison.rst:16
msgid ""
"By default, |operation| returns |return-object|. To obtain the updated "
"document, use the ``new`` option."
msgstr ""

# e1d351f04cb64504aad311d2017e4b9c
#: ../source/includes/fact-findAndModify-update-comparison.rst:19
msgid ""
"The :method:`~db.collection.update()` method returns a "
":method:`WriteResult` object that contains the status of the operation. "
"To return the updated document, use the :method:`~db.collection.find()` "
"method. However, other updates may have modified the document between "
"your update and the document retrieval. Also, if the update modified only"
" a single document but multiple documents matched, you will need to use "
"additional logic to identify the updated document."
msgstr ""

# 57d2c08181984a3abfbec9060afeedee
#: ../source/includes/fact-findAndModify-update-comparison.rst:27
msgid ""
"When modifying a *single* document, both |operation| and the "
":method:`~db.collection.update()` method *atomically* update the "
"document. See :doc:`/core/write-operations-atomicity` for more details "
"about interactions and order of operations of these methods."
msgstr ""

# 8d9027cee8b7434588620811a9e6d949
#: ../source/reference/method/db.collection.findAndModify.txt:140
msgid "Examples"
msgstr ""

# ed957a4e429d4c79bafd7168b7f48dd5
#: ../source/reference/method/db.collection.findAndModify.txt:143
msgid "Update and Return"
msgstr ""

# a34c846a381e413882a0d4095da2f9e2
#: ../source/reference/method/db.collection.findAndModify.txt:145
msgid ""
"The following method updates and returns an existing document in the "
"people collection where the document matches the query criteria:"
msgstr ""

# f37aa8b81f6449958eca128b8e32415a
#: ../source/reference/method/db.collection.findAndModify.txt:156
msgid "This method performs the following actions:"
msgstr ""

# 9024f1cb585c4886acf76bca8698688a
#: ../source/reference/method/db.collection.findAndModify.txt:158
msgid ""
"The ``query`` finds a document in the ``people`` collection where the "
"``name`` field has the value ``Tom``, the ``state`` field has the value "
"``active`` and the ``rating`` field has a value :operator:`greater than "
"<$gt>` 10."
msgstr ""

# 4e74f55fe7624562b987bc0db7b4ec3e
#: ../source/reference/method/db.collection.findAndModify.txt:163
msgid ""
"The ``sort`` orders the results of the query in ascending order. If "
"multiple documents meet the ``query`` condition, the method will select "
"for modification the first document as ordered by this ``sort``."
msgstr ""

# 5242e8bffc5b45558e7898eec38d48cc
#: ../source/reference/method/db.collection.findAndModify.txt:168
msgid ""
"The update :operator:`increments <$inc>` the value of the ``score`` field"
" by 1."
msgstr ""

# 542ea28479c34f038c43f31a1160f0e0
#: ../source/reference/method/db.collection.findAndModify.txt:171
msgid ""
"The method returns the original (i.e. pre-modification) document selected"
" for this update:"
msgstr ""

# eeaf8cf9d9f04b5b8759d9535ef0a09e
#: ../source/reference/method/db.collection.findAndModify.txt:184
msgid ""
"To return the modified document, add the ``new:true`` option to the "
"method."
>>>>>>> 2478a500
msgstr ""

# 7ed370357bab49b393c8bc3ff4cc8441
#: ../source/reference/method/db.collection.findAndModify.txt:187
msgid ""
"If no document matched the ``query`` condition, the method returns "
"``null``."
msgstr ""

# b8423e06840a48f697c66cad08b4d008
#: ../source/reference/method/db.collection.findAndModify.txt:191
msgid "Upsert"
msgstr ""

# c236943482d944f1bf2d8a2856799a2f
#: ../source/reference/method/db.collection.findAndModify.txt:193
msgid ""
<<<<<<< HEAD
"If multiple documents match the update criteria, for |operation|, you can"
" specify a ``sort`` to provide some measure of control on which document "
"to update."
msgstr ""

#: ../source/includes/fact-findAndModify-update-comparison.rst:12
msgid ""
"With the default behavior of the :method:`~db.collection.update()` "
"method, you cannot specify which single document to update when multiple "
"documents match."
=======
"The following method includes the ``upsert: true`` option for the "
"``update`` operation to either update a matching document or, if no "
"matching document exists, create a new document:"
msgstr ""

# 82d4395537ec4597afb35a65ed03b352
#: ../source/reference/method/db.collection.findAndModify.txt:207
msgid "If the method finds a matching document, the method performs an update."
>>>>>>> 2478a500
msgstr ""

# 00ca34978cd34389987be3b123d4da72
#: ../source/reference/method/db.collection.findAndModify.txt:209
msgid ""
<<<<<<< HEAD
"By default, |operation| returns |return-object|. To obtain the updated "
"document, use the ``new`` option."
=======
"If the method does **not** find a matching document, the method creates a"
" new document. Because the method included the ``sort`` option, it "
"returns an empty document ``{ }`` as the original (pre-modification) "
"document:"
>>>>>>> 2478a500
msgstr ""

# 0e9845f5590448659247a823ae5768ae
#: ../source/reference/method/db.collection.findAndModify.txt:218
msgid ""
<<<<<<< HEAD
"The :method:`~db.collection.update()` method returns a "
":method:`WriteResult` object that contains the status of the operation. "
"To return the updated document, use the :method:`~db.collection.find()` "
"method. However, other updates may have modified the document between "
"your update and the document retrieval. Also, if the update modified only"
" a single document but multiple documents matched, you will need to use "
"additional logic to identify the updated document."
=======
"If the method did **not** include a ``sort`` option, the method returns "
"``null``."
>>>>>>> 2478a500
msgstr ""

# f2141927eeb848f18e98f259dd55c5dc
#: ../source/reference/method/db.collection.findAndModify.txt:226
msgid "Return New Document"
msgstr ""

# 606bffa0ae5a4036ba46a7b2f88a0fb2
#: ../source/reference/method/db.collection.findAndModify.txt:228
msgid ""
<<<<<<< HEAD
"When modifying a *single* document, both |operation| and the "
":method:`~db.collection.update()` method *atomically* update the "
"document. See :doc:`/core/write-operations-atomicity` for more details "
"about interactions and order of operations of these methods."
msgstr ""

#: ../source/reference/method/db.collection.findAndModify.txt:144
msgid "Transactions"
msgstr ""

#: ../source/includes/extracts/transactions-supported-operation.rst:2
msgid ""
"|operation| supports :doc:`multi-document transactions "
"</core/transactions>`."
msgstr ""

#: ../source/reference/method/db.collection.findAndModify.txt:148
msgid "If the operation results in an upsert, the collection must already exist."
msgstr ""

#: ../source/includes/extracts/transactions-usage.rst:3
msgid ""
"In most cases, multi-document transaction incurs a greater performance "
"cost over single document writes, and the availability of multi-document "
"transaction should not be a replacement for effective schema design. For "
"many scenarios, the :ref:`denormalized data model (embedded documents and"
" arrays) <data-modeling-embedding>` will continue to be optimal for your "
"data and use cases. That is, for many scenarios, modeling your data "
"appropriately will minimize the need for multi-document transactions."
msgstr ""

#: ../source/reference/method/db.collection.findAndModify.txt:155
msgid "Examples"
msgstr ""

#: ../source/reference/method/db.collection.findAndModify.txt:158
msgid "Update and Return"
msgstr ""

#: ../source/reference/method/db.collection.findAndModify.txt:160
msgid ""
"The following method updates and returns an existing document in the "
"people collection where the document matches the query criteria:"
msgstr ""

#: ../source/reference/method/db.collection.findAndModify.txt:171
msgid "This method performs the following actions:"
msgstr ""

#: ../source/reference/method/db.collection.findAndModify.txt:173
msgid ""
"The ``query`` finds a document in the ``people`` collection where the "
"``name`` field has the value ``Tom``, the ``state`` field has the value "
"``active`` and the ``rating`` field has a value :operator:`greater than "
"<$gt>` 10."
msgstr ""

#: ../source/reference/method/db.collection.findAndModify.txt:178
msgid ""
"The ``sort`` orders the results of the query in ascending order. If "
"multiple documents meet the ``query`` condition, the method will select "
"for modification the first document as ordered by this ``sort``."
msgstr ""

#: ../source/reference/method/db.collection.findAndModify.txt:183
msgid ""
"The update :operator:`increments <$inc>` the value of the ``score`` field"
" by 1."
msgstr ""

#: ../source/reference/method/db.collection.findAndModify.txt:186
msgid ""
"The method returns the original (i.e. pre-modification) document selected"
" for this update:"
msgstr ""

#: ../source/reference/method/db.collection.findAndModify.txt:199
msgid ""
"To return the modified document, add the ``new:true`` option to the "
"method."
msgstr ""

#: ../source/reference/method/db.collection.findAndModify.txt:202
msgid ""
"If no document matched the ``query`` condition, the method returns "
"``null``."
msgstr ""

#: ../source/reference/method/db.collection.findAndModify.txt:206
msgid "Upsert"
=======
"The following method includes both the ``upsert: true`` option and the "
"``new:true`` option. The method either updates a matching document and "
"returns the updated document or, if no matching document exists, inserts "
"a document and returns the newly inserted document in the ``value`` "
"field."
msgstr ""

# 8c970b27e7e3416d9f092a79fcf62b97
#: ../source/reference/method/db.collection.findAndModify.txt:234
msgid ""
"In the following example, no document in the ``people`` collection "
"matches the ``query`` condition:"
msgstr ""

# e5a64c707a1341b5b2b9c8f873f89d7b
#: ../source/reference/method/db.collection.findAndModify.txt:247
msgid "The method returns the newly inserted document:"
msgstr ""

# 4fc66fdfd93340888e093697cce1cec1
#: ../source/reference/method/db.collection.findAndModify.txt:262
msgid "Sort and Remove"
>>>>>>> 2478a500
msgstr ""

# ea4708d306a544c79bf0e9c4e74a3ae1
#: ../source/reference/method/db.collection.findAndModify.txt:264
msgid ""
<<<<<<< HEAD
"The following method includes the ``upsert: true`` option for the "
"``update`` operation to either update a matching document or, if no "
"matching document exists, create a new document:"
msgstr ""

#: ../source/reference/method/db.collection.findAndModify.txt:222
msgid "If the method finds a matching document, the method performs an update."
msgstr ""

#: ../source/reference/method/db.collection.findAndModify.txt:224
msgid ""
"If the method does **not** find a matching document, the method creates a"
" new document. Because the method included the ``sort`` option, it "
"returns an empty document ``{ }`` as the original (pre-modification) "
"document:"
msgstr ""

#: ../source/reference/method/db.collection.findAndModify.txt:233
msgid ""
"If the method did **not** include a ``sort`` option, the method returns "
"``null``."
msgstr ""

#: ../source/reference/method/db.collection.findAndModify.txt:241
msgid "Return New Document"
msgstr ""

#: ../source/reference/method/db.collection.findAndModify.txt:243
msgid ""
"The following method includes both the ``upsert: true`` option and the "
"``new:true`` option. The method either updates a matching document and "
"returns the updated document or, if no matching document exists, inserts "
"a document and returns the newly inserted document in the ``value`` "
"field."
msgstr ""

#: ../source/reference/method/db.collection.findAndModify.txt:249
msgid ""
"In the following example, no document in the ``people`` collection "
"matches the ``query`` condition:"
msgstr ""

#: ../source/reference/method/db.collection.findAndModify.txt:262
msgid "The method returns the newly inserted document:"
msgstr ""

#: ../source/reference/method/db.collection.findAndModify.txt:277
msgid "Sort and Remove"
msgstr ""

#: ../source/reference/method/db.collection.findAndModify.txt:279
msgid ""
"By including a ``sort`` specification on the ``rating`` field, the "
"following example removes from the ``people`` collection a single "
"document with the ``state`` value of ``active`` and the lowest ``rating``"
" among the matching documents:"
msgstr ""

#: ../source/reference/method/db.collection.findAndModify.txt:294
msgid "The method returns the deleted document:"
msgstr ""

#: ../source/reference/method/db.collection.findAndModify.txt:307
msgid "Specify Collation"
msgstr ""

#: ../source/reference/method/db.collection.findAndModify.txt:311
msgid "A collection ``myColl`` has the following documents:"
msgstr ""

#: ../source/reference/method/db.collection.findAndModify.txt:319
msgid "The following operation includes the :ref:`collation <collation>` option:"
msgstr ""

#: ../source/reference/method/db.collection.findAndModify.txt:331
msgid "The operation returns the following document:"
msgstr ""

#: ../source/reference/method/db.collection.findAndModify.txt:340
msgid "Specify ``arrayFilters`` for an Array Update Operations"
msgstr ""

#: ../source/includes/extracts/arrayFilters-blurb.rst:4
msgid ""
"Starting in MongoDB 3.6, when updating an array field, you can specify "
"``arrayFilters`` that determine which array elements to update."
msgstr ""

#: ../source/reference/method/db.collection.findAndModify.txt:345
msgid "Update Elements Match ``arrayFilters`` Criteria"
msgstr ""

#: ../source/reference/method/db.collection.findAndModify.txt:347
msgid "Create a collection ``students`` with the following documents:"
msgstr ""

#: ../source/reference/method/db.collection.findAndModify.txt:359
msgid ""
"To modify all elements that are greater than or equal to ``100`` in the "
"``grades`` array, use the filtered positional operator "
":update:`$[\\<identifier\\>]` with the ``arrayFilters`` option in the "
":method:`db.collection.findAndModify` method:"
msgstr ""

#: ../source/reference/method/db.collection.findAndModify.txt:374
#: ../source/reference/method/db.collection.findAndModify.txt:424
msgid ""
"The operation updates the ``grades`` field for a single document, and "
"after the operation, the collection has the following documents:"
msgstr ""

#: ../source/reference/method/db.collection.findAndModify.txt:385
msgid "Update Specific Elements of an Array of Documents"
msgstr ""

#: ../source/reference/method/db.collection.findAndModify.txt:387
msgid "Create a collection ``students2`` with the following documents:"
msgstr ""

#: ../source/reference/method/db.collection.findAndModify.txt:410
msgid ""
"To modify the value of the ``mean`` field for all elements in the "
"``grades`` array where the grade is greater than or equal to ``85``, use "
"the filtered positional operator :update:`$[\\<identifier\\>]` with the "
"``arrayFilters`` in the :method:`db.collection.findAndModify` method:"
msgstr ""

#: ../source/reference/method/db.collection.findAndModify.txt:448
=======
"By including a ``sort`` specification on the ``rating`` field, the "
"following example removes from the ``people`` collection a single "
"document with the ``state`` value of ``active`` and the lowest ``rating``"
" among the matching documents:"
msgstr ""

# 802896db800a46e79a29a162e71b70f9
#: ../source/reference/method/db.collection.findAndModify.txt:279
msgid "The method returns the deleted document:"
msgstr ""

# aa051e7f299a45479eaab084113b5453
#: ../source/reference/method/db.collection.findAndModify.txt:292
msgid "Specify Collation"
msgstr ""

# 6579b8ebaba9478c82ddd5a660db52da
#: ../source/includes/extracts/collation-description.rst:1
msgid ""
":doc:`Collation </reference/collation>` allows users to specify language-"
"specific rules for string comparison, such as rules for lettercase and "
"accent marks."
msgstr ""

# 72ec2b2e1d1040d4bf26829a8bf46ee9
#: ../source/reference/method/db.collection.findAndModify.txt:296
msgid "A collection ``myColl`` has the following documents:"
msgstr ""

# 2a7fb04b17524dfeacbd1a7ee5347988
#: ../source/reference/method/db.collection.findAndModify.txt:304
msgid "The following operation includes the :ref:`collation <collation>` option:"
msgstr ""

# 12f85f645aad4225b04f47f32eb67597
#: ../source/reference/method/db.collection.findAndModify.txt:316
msgid "The operation returns the following document:"
msgstr ""

# 32eeb6499d02467facd3a954ca17a37a
#: ../source/reference/method/db.collection.findAndModify.txt:322
>>>>>>> 2478a500
msgid ":ref:`perform-findAndModify-linearizable-reads`"
msgstr ""

#~ msgid ""
#~ "Atomically modifies and returns a single"
#~ " document. By default, the returned "
#~ "document does not include the "
#~ "modifications made on the update. To "
#~ "return the document with the "
#~ "modifications made on the update, use"
#~ " the ``new`` option. The "
#~ ":method:`~db.collection.findAndModify()` method is a"
#~ " shell helper around the "
#~ ":dbcommand:`findAndModify` command."
#~ msgstr ""

#~ msgid ""
#~ "If the query finds no document for"
#~ " an ``upsert``, operation, "
#~ ":method:`~db.collection.findAndModify()` performs an "
#~ "insert. If ``new`` is ``false``, **and**"
#~ " the ``sort`` option is **NOT** "
#~ "specified, the method returns ``null``."
#~ msgstr ""

#~ msgid ""
#~ "Previously returned an empty document "
#~ "``{}``. See :ref:`the 2.2 release notes"
#~ " <2.2-findandmodify-returns-null>` for more"
#~ " information."
#~ msgstr ""

#~ msgid ""
#~ "If the query finds no document for"
#~ " an ``upsert``, "
#~ ":method:`~db.collection.findAndModify()` performs an "
#~ "insert. If ``new`` is ``false``, **and**"
#~ " a ``sort`` option, the method "
#~ "returns an empty document ``{}``."
#~ msgstr ""

#~ msgid ""
#~ "When :method:`~db.collection.findAndModify()` includes "
#~ "the ``upsert: true`` option **and** the"
#~ " query field(s) is not uniquely "
#~ "indexed, the method could insert a "
#~ "document multiple times in certain "
#~ "circumstances. For instance, if multiple "
#~ "clients each invoke the method with "
#~ "the same ``query`` condition and these"
#~ " methods complete the ``find`` phase "
#~ "before any of methods perform the "
#~ "``modify`` phase, these methods could "
#~ "insert the same document."
#~ msgstr ""

#~ msgid "Update and Insert"
#~ msgstr ""

#~ msgid ""
#~ "The following method includes the "
#~ "``upsert: true`` option to insert a "
#~ "new document if no document matches "
#~ "the ``query`` condition:"
#~ msgstr ""

#~ msgid ""
#~ "If the method does **not** find a"
#~ " matching document, the method performs "
#~ "an upsert. Because the method included"
#~ " the ``sort`` option, it returns an"
#~ " empty document ``{ }`` as the "
#~ "original (pre-modification) document:"
#~ msgstr ""

#~ msgid "Update, Insert and Return New Document"
#~ msgstr ""

#~ msgid ""
#~ "The following method includes both the"
#~ " ``upsert: true`` option and the "
#~ "``new:true`` option to return the newly"
#~ " inserted document if a document "
#~ "matching the ``query`` is not found:"
#~ msgstr ""

# 9a880764741b45419048bc356c99019e
#~ msgid ""
#~ "The :method:`db.collection.findAndModify()` method "
#~ "takes a document parameter with the "
#~ "following subdocument fields:"
#~ msgstr ""

# fc672f046f6844f9a125488c8ad8595a
#~ msgid ""
#~ "The :method:`~db.collection.findAndModify()` method "
#~ "returns either: the pre-modification "
#~ "document or, if ``new: true`` is "
#~ "set, the modified document."
#~ msgstr ""

# 0d67bfb6f7bd44c6ab6652e8941627db
#~ msgid ""
#~ "If the query finds no document for"
#~ " ``update`` or ``remove`` operations, "
#~ ":method:`~db.collection.findAndModify()` returns ``null``."
#~ msgstr ""

# 6ca3136ff4874c6db43c5a27d1ccac1d
#~ msgid "Behaviors"
#~ msgstr ""

# 822a0c05ba0e477aabe58ff436470525
#~ msgid ""
#~ "Then, if these clients' "
#~ ":method:`~db.collection.findAndModify()` methods finish"
#~ " the ``query`` phase before any "
#~ "command starts the ``modify`` phase, "
#~ "**and** there is no unique index "
#~ "on the ``name`` field, the commands "
#~ "may all perform an upsert. To "
#~ "prevent this condition, create a "
#~ ":ref:`unique index <index-type-unique>` "
#~ "on the ``name`` field. With the "
#~ "unique index in place, the multiple "
#~ "methods would observe one of the "
#~ "following behaviors:"
#~ msgstr ""

# f4f013f9da0e4b8f83ea1692f35bea39
#~ msgid ""
#~ "Exactly one :method:`~db.collection.findAndModify()` "
#~ "would successfully insert a new "
#~ "document."
#~ msgstr ""

# ab0728a7ad574c9eaa70a6e33a988887
#~ msgid ""
#~ "Zero or more "
#~ ":method:`~db.collection.findAndModify()` methods would "
#~ "update the newly inserted document."
#~ msgstr ""

# 88ee88f464c148b5b5335d4c28a2e34c
#~ msgid ""
#~ "Zero or more "
#~ ":method:`~db.collection.findAndModify()` methods would "
#~ "fail when they attempted to insert "
#~ "a duplicate. If the method fails "
#~ "due to a unique index constraint "
#~ "violation, you can retry the method. "
#~ "Absent a delete of the document, "
#~ "the retry should not fail."
#~ msgstr ""

<<<<<<< HEAD
# d8872f3e377f4560beb68c831ba372ad
#~ msgid ""
#~ "When using :dbcommand:`findAndModify` in a "
#~ ":term:`sharded <sharding>` environment, the "
#~ "``query`` **must** contain the :term:`shard"
#~ " key` for all operations against the"
#~ " shard cluster for the *sharded* "
#~ "collections."
#~ msgstr ""

# 1409c463647b498eaf5fd84d29ddbd49
#~ msgid ""
#~ ":dbcommand:`findAndModify` operations issued against"
#~ " :program:`mongos` instances for *non-"
#~ "sharded* collections function normally."
#~ msgstr ""

=======
>>>>>>> 2478a500
# 21ac9a92717d49d29c63cc86fd0ff549
#~ msgid ""
#~ "If no document matched the ``query`` "
#~ "condition, the method returns ``null``:"
#~ msgstr ""

#~ msgid ""
#~ "If the query finds no document for"
#~ " an ``update`` with an ``upsert`` "
#~ "operation, :method:`~db.collection.findAndModify()` "
#~ "creates a new document. If ``new`` "
#~ "is ``false``, **and** the ``sort`` "
#~ "option is **NOT** specified, the method"
#~ " returns ``null``."
#~ msgstr ""

#~ msgid ""
#~ "If the query finds no document for"
#~ " an ``update`` with an ``upsert`` "
#~ "operation, :method:`~db.collection.findAndModify()` "
#~ "creates a new document. If ``new`` "
#~ "is ``false``, **and** a ``sort`` option,"
#~ " the method returns an empty document"
#~ " ``{}``."
#~ msgstr ""

#~ msgid ""
#~ "When :method:`~db.collection.findAndModify()` includes "
#~ "the ``upsert: true`` option **and** the"
#~ " query field(s) is not uniquely "
#~ "indexed, the method could insert a "
#~ "document multiple times in certain "
#~ "circumstances. For instance, if multiple "
#~ "clients each invoke the method with "
#~ "the same ``query`` condition and these"
#~ " methods complete the ``find`` phase "
#~ "before any of methods perform the "
#~ "``modify`` phase, these methods could "
#~ "result in the insertion of the "
#~ "same document."
#~ msgstr ""

#~ msgid ""
#~ "By default, |operation| method returns "
#~ "|return-object|. To obtain the updated "
#~ "document, use the ``new`` option."
#~ msgstr ""

#~ msgid ""
#~ "You cannot specify a :doc:`write concern"
#~ " </core/write-concern>` to |operation| to"
#~ " override the default write concern "
#~ "whereas, starting in MongoDB 2.6, you"
#~ " can specify a write concern to "
#~ "the :method:`~db.collection.update()` method."
#~ msgstr ""

#~ msgid ""
#~ "When modifying a *single* document, both"
#~ " |operation| and the "
#~ ":method:`~db.collection.update()` method *atomically* "
#~ "update the document. See :doc:`/tutorial"
#~ "/isolate-sequence-of-operations` for more"
#~ " details about interactions and order "
#~ "of operations of these methods."
#~ msgstr ""
<|MERGE_RESOLUTION|>--- conflicted
+++ resolved
@@ -8,11 +8,7 @@
 msgstr ""
 "Project-Id-Version: MongoDB Manual\n"
 "Report-Msgid-Bugs-To: \n"
-<<<<<<< HEAD
-"POT-Creation-Date: 2019-03-19 11:02-0400\n"
-=======
 "POT-Creation-Date: 2016-12-08 12:02-0500\n"
->>>>>>> 2478a500
 "PO-Revision-Date: 2014-04-08 19:14+0000\n"
 "Last-Translator: tychoish <tychoish@gmail.com>\n"
 "Language: es\n"
@@ -24,33 +20,23 @@
 "Content-Transfer-Encoding: 8bit\n"
 "Generated-By: Babel 2.6.0\n"
 
-<<<<<<< HEAD
-=======
 # bd02cc2a2c344a47b60278d97ce20326
->>>>>>> 2478a500
 #: ../source/reference/method/db.collection.findAndModify.txt:3
 msgid "db.collection.findAndModify()"
 msgstr ""
 
-<<<<<<< HEAD
-=======
 # 2b28688fdd414a33a5e0696bea693cb5
 #: ../source/reference/method/db.collection.findAndModify.txt
 msgid "On this page"
 msgstr ""
 
 # 443cb6b03a744b25a2e95c9405102d7b
->>>>>>> 2478a500
 #: ../source/reference/method/db.collection.findAndModify.txt:18
 msgid "Definition"
 msgstr ""
 
-<<<<<<< HEAD
-#: ../source/reference/method/db.collection.findAndModify.txt:23
-=======
 # 4c173c6873614266bf8628234239f3a7
 #: ../source/reference/method/db.collection.findAndModify.txt:22
->>>>>>> 2478a500
 msgid ""
 "Modifies and returns a single document. By default, the returned document"
 " does not include the modifications made on the update. To return the "
@@ -59,90 +45,20 @@
 "helper around the :dbcommand:`findAndModify` command."
 msgstr ""
 
-<<<<<<< HEAD
-#: ../source/reference/method/db.collection.findAndModify.txt:30
-=======
 # 31b87c812664431ebc15d847fdf9db0d
 #: ../source/reference/method/db.collection.findAndModify.txt:29
->>>>>>> 2478a500
 msgid ""
 "The :method:`~db.collection.findAndModify()` method has the following "
 "form:"
 msgstr ""
 
-<<<<<<< HEAD
-#: ../source/reference/method/db.collection.findAndModify.txt:51
-=======
 # 5f7dbd7a814a4e59a38489ae7c2cd4cd
 #: ../source/reference/method/db.collection.findAndModify.txt:47
->>>>>>> 2478a500
 msgid ""
 "The :method:`db.collection.findAndModify()` method takes a document "
 "parameter with the following embedded document fields:"
 msgstr ""
 
-<<<<<<< HEAD
-#: ../source/includes/apiargs/method-db.collection.findAndModify-param.rst:7
-msgid "Parameter"
-msgstr ""
-
-#: ../source/includes/apiargs/method-db.collection.findAndModify-param.rst:9
-msgid "Type"
-msgstr ""
-
-#: ../source/includes/apiargs/method-db.collection.findAndModify-param.rst:11
-msgid "Description"
-msgstr ""
-
-#: ../source/includes/apiargs/method-db.collection.findAndModify-param.rst:13
-msgid "``query``"
-msgstr ""
-
-#: ../source/includes/apiargs/method-db.collection.findAndModify-param.rst:15
-#: ../source/includes/apiargs/method-db.collection.findAndModify-param.rst:27
-#: ../source/includes/apiargs/method-db.collection.findAndModify-param.rst:47
-#: ../source/includes/apiargs/method-db.collection.findAndModify-param.rst:68
-#: ../source/includes/apiargs/method-db.collection.findAndModify-param.rst:98
-#: ../source/includes/apiargs/method-db.collection.findAndModify-param.rst:119
-msgid "document"
-msgstr ""
-
-#: ../source/includes/apiargs/method-db.collection.findAndModify-param.rst:17
-#: ../source/includes/apiargs/method-db.collection.findAndModify-param.rst:149
-msgid ""
-"Optional. The selection criteria for the modification. The ``query`` "
-"field employs the same :ref:`query selectors <query-selectors>` as used "
-"in the :method:`db.collection.find()` method. Although the query may "
-"match multiple documents, |operation| **will only select one document to "
-"modify**."
-msgstr ""
-
-#: ../source/includes/apiargs/method-db.collection.findAndModify-param.rst:25
-msgid "``sort``"
-msgstr ""
-
-#: ../source/includes/apiargs/method-db.collection.findAndModify-param.rst:29
-#: ../source/includes/apiargs/method-db.collection.findAndModify-param.rst:159
-msgid ""
-"Optional. Determines which document the operation modifies if the query "
-"selects multiple documents. |operation| modifies the first document in "
-"the sort order specified by this argument."
-msgstr ""
-
-#: ../source/includes/apiargs/method-db.collection.findAndModify-param.rst:35
-msgid "``remove``"
-msgstr ""
-
-#: ../source/includes/apiargs/method-db.collection.findAndModify-param.rst:37
-#: ../source/includes/apiargs/method-db.collection.findAndModify-param.rst:58
-#: ../source/includes/apiargs/method-db.collection.findAndModify-param.rst:78
-#: ../source/includes/apiargs/method-db.collection.findAndModify-param.rst:86
-msgid "boolean"
-msgstr ""
-
-#: ../source/includes/apiargs/method-db.collection.findAndModify-param.rst:39
-#: ../source/includes/apiargs/method-db.collection.findAndModify-param.rst:167
-=======
 # ca657bc8387044aaa969a0d79ced2dd7
 #: ../source/reference/method/db.collection.findAndModify.txt:55
 msgid "Return Data"
@@ -227,90 +143,11 @@
 
 # 3e3d357479a2458998d8497509145534
 #: ../source/reference/method/db.collection.findAndModify.txt:79
->>>>>>> 2478a500
-msgid ""
-"Must specify either the ``remove`` or the ``update`` field. Removes the "
-"document specified in the ``query`` field. Set this to ``true`` to remove"
-" the selected document . The default is ``false``."
-msgstr ""
-
-<<<<<<< HEAD
-#: ../source/includes/apiargs/method-db.collection.findAndModify-param.rst:45
-msgid "``update``"
-msgstr ""
-
-#: ../source/includes/apiargs/method-db.collection.findAndModify-param.rst:49
-#: ../source/includes/apiargs/method-db.collection.findAndModify-param.rst:175
-msgid ""
-"Must specify either the ``remove`` or the ``update`` field. Performs an "
-"update of the selected document. The ``update`` field employs the same "
-":ref:`update operators <update-operators>` or ``field: value`` "
-"specifications to modify the selected document."
-msgstr ""
-
-#: ../source/includes/apiargs/method-db.collection.findAndModify-param.rst:56
-msgid "``new``"
-msgstr ""
-
-#: ../source/includes/apiargs/method-db.collection.findAndModify-param.rst:60
-#: ../source/includes/apiargs/method-db.collection.findAndModify-param.rst:184
-msgid ""
-"Optional. When ``true``, returns the modified document rather than the "
-"original. The |operation| method ignores the ``new`` option for "
-"``remove`` operations. The default is ``false``."
-msgstr ""
-
-#: ../source/includes/apiargs/method-db.collection.findAndModify-param.rst:66
-msgid "``fields``"
-msgstr ""
-
-#: ../source/includes/apiargs/method-db.collection.findAndModify-param.rst:70
-#: ../source/includes/apiargs/method-db.collection.findAndModify-param.rst:192
-msgid ""
-"Optional. A subset of fields to return. The ``fields`` document specifies"
-" an inclusion of a field with ``1``, as in: ``fields: { <field1>: 1, "
-"<field2>: 1, ... }``. See :ref:`projection <read-operations-projection>`."
-msgstr ""
-
-#: ../source/includes/apiargs/method-db.collection.findAndModify-param.rst:76
-msgid "``upsert``"
-msgstr ""
-
-#: ../source/includes/extracts/findAndModify-behavior-method.rst:1
-msgid "Optional. Used in conjuction with the ``update`` field."
-msgstr ""
-
-#: ../source/includes/extracts/findAndModify-behavior-method.rst:3
-msgid "When ``true``, :method:`~db.collection.findAndModify()` either:"
-msgstr ""
-
-#: ../source/includes/extracts/findAndModify-behavior-method.rst:5
-msgid ""
-"Creates a new document if no documents match the ``query``. For more "
-"details see :ref:`upsert behavior <upsert-behavior>`."
-msgstr ""
-
-#: ../source/includes/extracts/findAndModify-behavior-method.rst:8
-msgid "Updates a single document that matches the ``query``."
-msgstr ""
-
-#: ../source/includes/extracts/findAndModify-behavior-method.rst:10
-msgid ""
-"To avoid multiple upserts, ensure that the ``query`` fields are "
-":ref:`uniquely indexed <index-type-unique>`."
-msgstr ""
-
-#: ../source/includes/extracts/findAndModify-behavior-method.rst:13
-msgid "Defaults to ``false``."
-msgstr ""
-
-#: ../source/includes/apiargs/method-db.collection.findAndModify-param.rst:84
-msgid "``bypassDocumentValidation``"
-msgstr ""
-
-#: ../source/includes/apiargs/method-db.collection.findAndModify-param.rst:88
-#: ../source/includes/apiargs/method-db.collection.findAndModify-param.rst:206
-=======
+msgid ""
+"In the following example, no document with the name ``Andy`` exists, and "
+"multiple clients issue the following command:"
+msgstr ""
+
 # 1bacbe71c6964b20bc31f122c7f30699
 #: ../source/reference/method/db.collection.findAndModify.txt:91
 msgid ""
@@ -369,345 +206,11 @@
 
 # f51e3483689b49d5b85550ca5fd6f10b
 #: ../source/reference/method/db.collection.findAndModify.txt:121
->>>>>>> 2478a500
-msgid ""
-"Optional. Enables :method:`db.collection.findAndModify` to bypass "
-"document validation during the operation. This lets you update documents "
-"that do not meet the validation requirements."
-msgstr ""
-
-<<<<<<< HEAD
-#: ../source/includes/apiargs/method-db.collection.findAndModify-param.rst:96
-msgid "``writeConcern``"
-msgstr ""
-
-#: ../source/includes/apiargs/method-db.collection.findAndModify-param.rst:100
-#: ../source/includes/apiargs/method-db.collection.findAndModify-param.rst:216
-msgid ""
-"Optional. A document expressing the :doc:`write concern </reference"
-"/write-concern>`. Omit to use the default write concern."
-msgstr ""
-
-#: ../source/includes/extracts/transactions-operations-write-concern.rst:2
-msgid ""
-"Do not explicitly set the write concern for the operation if run in a "
-"transaction. To use write concern with transactions, see :ref"
-":`transaction-options`."
-msgstr ""
-
-#: ../source/includes/apiargs/method-db.collection.findAndModify-param.rst:109
-msgid "``maxTimeMS``"
-msgstr ""
-
-#: ../source/includes/apiargs/method-db.collection.findAndModify-param.rst:111
-msgid "integer"
-msgstr ""
-
-#: ../source/includes/apiargs/method-db.collection.findAndModify-param.rst:113
-#: ../source/includes/apiargs/method-db.collection.findAndModify-param.rst:227
-msgid ""
-"Optional. Specifies a time limit in milliseconds for processing the "
-"operation."
-msgstr ""
-
-#: ../source/includes/apiargs/method-db.collection.findAndModify-param.rst:117
-msgid "``collation``"
-msgstr ""
-
-#: ../source/includes/apiargs/method-db.collection.findAndModify-param.rst:121
-#: ../source/includes/apiargs/method-db.collection.findAndModify-param.rst:233
-msgid "Optional."
-msgstr ""
-
-#: ../source/includes/extracts/collation-option.rst:1
-msgid "Specifies the :ref:`collation <collation>`  to use for the operation."
-msgstr ""
-
-#: ../source/includes/extracts/collation-description.rst:1
-msgid ""
-":doc:`Collation </reference/collation>` allows users to specify language-"
-"specific rules for string comparison, such as rules for lettercase and "
-"accent marks."
-msgstr ""
-
-#: ../source/includes/extracts/collation-option-specification.rst:2
-msgid "The collation option has the following syntax:"
-msgstr ""
-
-#: ../source/includes/extracts/collation-option-specification.rst:17
-msgid ""
-"When specifying collation, the ``locale`` field is mandatory; all other "
-"collation fields are optional. For descriptions of the fields, see :ref"
-":`collation-document-fields`."
-msgstr ""
-
-#: ../source/includes/extracts/collation-option.rst:7
-msgid ""
-"If the collation is unspecified but the collection has a default "
-"collation (see :method:`db.createCollection()`), the operation uses the "
-"collation specified for the collection."
-msgstr ""
-
-#: ../source/includes/extracts/collation-unspecified.rst:1
-msgid ""
-"If no collation is specified for the collection or for the operations, "
-"MongoDB uses the simple binary comparison used in prior versions for "
-"string comparisons."
-msgstr ""
-
-#: ../source/includes/extracts/collation-single-per-operation.rst:2
-msgid ""
-"You cannot specify multiple collations for an operation. For example, you"
-" cannot specify different collations per field, or if performing a find "
-"with a sort, you cannot use one collation for the find and another for "
-"the sort."
-msgstr ""
-
-#: ../source/includes/apiargs/method-db.collection.findAndModify-param.rst:127
-msgid "``arrayFilters``"
-msgstr ""
-
-#: ../source/includes/apiargs/method-db.collection.findAndModify-param.rst:129
-msgid "array"
-msgstr ""
-
-#: ../source/includes/apiargs/method-db.collection.findAndModify-param.rst:131
-#: ../source/includes/apiargs/method-db.collection.findAndModify-param.rst:241
-msgid ""
-"Optional. An array of filter documents that determines which array "
-"elements to modify for an update operation on an array field."
-msgstr ""
-
-#: ../source/includes/extracts/arrayFilters-details.rst:2
-msgid ""
-"In the update document, use the :update:`$[\\<identifier\\>]` filtered "
-"positional operator to define an identifier, which you then reference in "
-"the array filter documents. You cannot have an array filter document for "
-"an identifier if the identifier is not included in the update document."
-msgstr ""
-
-#: ../source/includes/extracts/arrayFilters-details.rst:9
-msgid ""
-"The ``<identifier>`` must begin with a lowercase letter and contain only "
-"alphanumeric characters."
-msgstr ""
-
-#: ../source/includes/extracts/arrayFilters-details.rst:12
-msgid ""
-"You can include the same identifier multiple times in the update "
-"document; however, for each distinct identifier (``$[identifier]``) in "
-"the update document, you must specify **exactly one** corresponding array"
-" filter document. That is, you cannot specify multiple array filter "
-"documents for the same identifier. For example, if the update statement "
-"includes the identifier ``x`` (possibly multiple times), you cannot "
-"specify the following for ``arrayFilters`` that includes 2 separate "
-"filter documents for ``x``:"
-msgstr ""
-
-#: ../source/includes/extracts/arrayFilters-details.rst:28
-msgid ""
-"However, you can specify compound conditions on the same identifier in a "
-"single filter document, such as in the following examples:"
-msgstr ""
-
-#: ../source/includes/apiargs/method-db.collection.findAndModify-param.rst:137
-#: ../source/includes/apiargs/method-db.collection.findAndModify-param.rst:247
-msgid "For examples, see :ref:`findAndModify-arrayFilters`."
-msgstr ""
-
-#: ../source/includes/apiargs/method-db.collection.findAndModify-param.rst
-msgid "param document query"
-msgstr ""
-
-#: ../source/includes/apiargs/method-db.collection.findAndModify-param.rst
-msgid "param document sort"
-msgstr ""
-
-#: ../source/includes/apiargs/method-db.collection.findAndModify-param.rst
-msgid "param boolean remove"
-msgstr ""
-
-#: ../source/includes/apiargs/method-db.collection.findAndModify-param.rst
-msgid "param document update"
-msgstr ""
-
-#: ../source/includes/apiargs/method-db.collection.findAndModify-param.rst
-msgid "param boolean new"
-msgstr ""
-
-#: ../source/includes/apiargs/method-db.collection.findAndModify-param.rst
-msgid "param document fields"
-msgstr ""
-
-#: ../source/includes/apiargs/method-db.collection.findAndModify-param.rst
-msgid "param boolean upsert"
-msgstr ""
-
-#: ../source/includes/apiargs/method-db.collection.findAndModify-param.rst
-msgid "param boolean bypassDocumentValidation"
-msgstr ""
-
-#: ../source/includes/apiargs/method-db.collection.findAndModify-param.rst
-msgid "param document writeConcern"
-msgstr ""
-
-#: ../source/includes/apiargs/method-db.collection.findAndModify-param.rst
-msgid "param integer maxTimeMS"
-msgstr ""
-
-#: ../source/includes/apiargs/method-db.collection.findAndModify-param.rst
-msgid "param document collation"
-msgstr ""
-
-#: ../source/includes/apiargs/method-db.collection.findAndModify-param.rst
-msgid "param array arrayFilters"
-msgstr ""
-
-#: ../source/reference/method/db.collection.findAndModify.txt:59
-msgid "Return Data"
-msgstr ""
-
-#: ../source/reference/method/db.collection.findAndModify.txt:61
-msgid ""
-"For remove operations, if the query matches a document, "
-":method:`~db.collection.findAndModify()` returns the removed document. If"
-" the query does not match a document to remove, "
-":method:`~db.collection.findAndModify()` returns ``null``."
-msgstr ""
-
-#: ../source/reference/method/db.collection.findAndModify.txt:66
-msgid ""
-"For update operations, :method:`~db.collection.findAndModify()` returns "
-"one of the following:"
-msgstr ""
-
-#: ../source/includes/extracts/fact-findandmodify-method-return.rst:1
-msgid "If the ``new`` parameter is not set or is ``false``:"
-msgstr ""
-
-#: ../source/includes/extracts/fact-findandmodify-method-return.rst:3
-msgid "the pre-modification document if the query matches a document;"
-msgstr ""
-
-#: ../source/includes/extracts/fact-findandmodify-method-return.rst:5
-#: ../source/includes/extracts/fact-findandmodify-method-return.rst:13
-msgid "otherwise, ``null``."
-msgstr ""
-
-#: ../source/includes/extracts/fact-findandmodify-method-return.rst:7
-msgid "If ``new`` is ``true``:"
-msgstr ""
-
-#: ../source/includes/extracts/fact-findandmodify-method-return.rst:9
-msgid "the modified document if the query returns a match;"
-msgstr ""
-
-#: ../source/includes/extracts/fact-findandmodify-method-return.rst:11
-msgid ""
-"the inserted document if ``upsert: true`` and no document matches the "
-"query;"
-msgstr ""
-
-#: ../source/includes/extracts/fact-findandmodify-method-return.rst:17
-msgid ""
-"In previous versions, if for the update, ``sort`` is specified, and "
-"``upsert: true``, and the ``new`` option is not set or ``new: false``, "
-":method:`db.collection.findAndModify()` returns an empty document ``{}`` "
-"instead of ``null``."
-msgstr ""
-
-#: ../source/reference/method/db.collection.findAndModify.txt:72
-msgid "Behavior"
-msgstr ""
-
-#: ../source/reference/method/db.collection.findAndModify.txt:77
-msgid "Upsert and Unique Index"
-msgstr ""
-
-#: ../source/reference/method/db.collection.findAndModify.txt:79
-msgid ""
-"When :method:`~db.collection.findAndModify()` includes the ``upsert: "
-"true`` option **and** the query field(s) is not uniquely indexed, the "
-"method could insert a document multiple times in certain circumstances."
-msgstr ""
-
-#: ../source/reference/method/db.collection.findAndModify.txt:83
-msgid ""
-"In the following example, no document with the name ``Andy`` exists, and "
-"multiple clients issue the following command:"
-msgstr ""
-
-#: ../source/reference/method/db.collection.findAndModify.txt:95
-msgid ""
-"Then, if these clients' :method:`~db.collection.findAndModify()` methods "
-"finish the ``query`` phase before any command starts the ``modify`` "
-"phase, **and** there is no unique index on the ``name`` field, the "
-"commands may all perform an upsert, creating multiple duplicate "
-"documents."
-msgstr ""
-
-#: ../source/reference/method/db.collection.findAndModify.txt:101
-msgid ""
-"To prevent the creation of multiple duplicate documents with the same "
-"name, create a :ref:`unique index <index-type-unique>` on the ``name`` "
-"field. With this unique index in place, the multiple methods will exhibit"
-" one of the following behaviors:"
-msgstr ""
-
-#: ../source/reference/method/db.collection.findAndModify.txt:106
-msgid ""
-"Exactly one :method:`~db.collection.findAndModify()` successfully inserts"
-" a new document."
-msgstr ""
-
-#: ../source/reference/method/db.collection.findAndModify.txt:109
-msgid ""
-"Zero or more :method:`~db.collection.findAndModify()` methods update the "
-"newly inserted document."
-msgstr ""
-
-#: ../source/reference/method/db.collection.findAndModify.txt:112
-msgid ""
-"Zero or more :method:`~db.collection.findAndModify()` methods fail when "
-"they attempt to insert documents with the same name. If the method fails "
-"due to the unique index constraint violation on the ``name`` field, you "
-"can retry the method. Absent a delete of the document, the retry should "
-"not fail."
-msgstr ""
-
-#: ../source/reference/method/db.collection.findAndModify.txt:119
-msgid "Sharded Collections"
-msgstr ""
-
-#: ../source/reference/method/db.collection.findAndModify.txt:121
-msgid ""
-"When using :dbcommand:`findAndModify` in a :term:`sharded <sharding>` "
-"environment, the ``query`` **must** contain the :term:`shard key` for all"
-" operations against the sharded cluster for the *sharded* collections."
-msgstr ""
-
-#: ../source/reference/method/db.collection.findAndModify.txt:125
-msgid ""
-":dbcommand:`findAndModify` operations issued against "
-":binary:`~bin.mongos` instances for *non-sharded* collections function "
-"normally."
-msgstr ""
-
-#: ../source/reference/method/db.collection.findAndModify.txt:129
-msgid "Document Validation"
-msgstr ""
-
-#: ../source/includes/extracts/bypassDocumentValidation-db.collection.findAndModify.rst:1
-msgid ""
-"The :method:`db.collection.findAndModify()` method adds support for the "
-"``bypassDocumentValidation`` option, which lets you bypass :doc:`document"
-" validation </core/schema-validation>` when inserting or updating "
-"documents in a collection with validation rules."
-msgstr ""
-
-#: ../source/reference/method/db.collection.findAndModify.txt:136
-msgid "Comparisons with the ``update`` Method"
-=======
+msgid ""
+":dbcommand:`findAndModify` operations issued against :program:`mongos` "
+"instances for *non-sharded* collections function normally."
+msgstr ""
+
 # a348b7d3930643e7a34567504da7019e
 #: ../source/reference/method/db.collection.findAndModify.txt:125
 msgid "Document Validation"
@@ -844,7 +347,6 @@
 msgid ""
 "To return the modified document, add the ``new:true`` option to the "
 "method."
->>>>>>> 2478a500
 msgstr ""
 
 # 7ed370357bab49b393c8bc3ff4cc8441
@@ -862,18 +364,6 @@
 # c236943482d944f1bf2d8a2856799a2f
 #: ../source/reference/method/db.collection.findAndModify.txt:193
 msgid ""
-<<<<<<< HEAD
-"If multiple documents match the update criteria, for |operation|, you can"
-" specify a ``sort`` to provide some measure of control on which document "
-"to update."
-msgstr ""
-
-#: ../source/includes/fact-findAndModify-update-comparison.rst:12
-msgid ""
-"With the default behavior of the :method:`~db.collection.update()` "
-"method, you cannot specify which single document to update when multiple "
-"documents match."
-=======
 "The following method includes the ``upsert: true`` option for the "
 "``update`` operation to either update a matching document or, if no "
 "matching document exists, create a new document:"
@@ -882,38 +372,22 @@
 # 82d4395537ec4597afb35a65ed03b352
 #: ../source/reference/method/db.collection.findAndModify.txt:207
 msgid "If the method finds a matching document, the method performs an update."
->>>>>>> 2478a500
 msgstr ""
 
 # 00ca34978cd34389987be3b123d4da72
 #: ../source/reference/method/db.collection.findAndModify.txt:209
 msgid ""
-<<<<<<< HEAD
-"By default, |operation| returns |return-object|. To obtain the updated "
-"document, use the ``new`` option."
-=======
 "If the method does **not** find a matching document, the method creates a"
 " new document. Because the method included the ``sort`` option, it "
 "returns an empty document ``{ }`` as the original (pre-modification) "
 "document:"
->>>>>>> 2478a500
 msgstr ""
 
 # 0e9845f5590448659247a823ae5768ae
 #: ../source/reference/method/db.collection.findAndModify.txt:218
 msgid ""
-<<<<<<< HEAD
-"The :method:`~db.collection.update()` method returns a "
-":method:`WriteResult` object that contains the status of the operation. "
-"To return the updated document, use the :method:`~db.collection.find()` "
-"method. However, other updates may have modified the document between "
-"your update and the document retrieval. Also, if the update modified only"
-" a single document but multiple documents matched, you will need to use "
-"additional logic to identify the updated document."
-=======
 "If the method did **not** include a ``sort`` option, the method returns "
 "``null``."
->>>>>>> 2478a500
 msgstr ""
 
 # f2141927eeb848f18e98f259dd55c5dc
@@ -924,98 +398,6 @@
 # 606bffa0ae5a4036ba46a7b2f88a0fb2
 #: ../source/reference/method/db.collection.findAndModify.txt:228
 msgid ""
-<<<<<<< HEAD
-"When modifying a *single* document, both |operation| and the "
-":method:`~db.collection.update()` method *atomically* update the "
-"document. See :doc:`/core/write-operations-atomicity` for more details "
-"about interactions and order of operations of these methods."
-msgstr ""
-
-#: ../source/reference/method/db.collection.findAndModify.txt:144
-msgid "Transactions"
-msgstr ""
-
-#: ../source/includes/extracts/transactions-supported-operation.rst:2
-msgid ""
-"|operation| supports :doc:`multi-document transactions "
-"</core/transactions>`."
-msgstr ""
-
-#: ../source/reference/method/db.collection.findAndModify.txt:148
-msgid "If the operation results in an upsert, the collection must already exist."
-msgstr ""
-
-#: ../source/includes/extracts/transactions-usage.rst:3
-msgid ""
-"In most cases, multi-document transaction incurs a greater performance "
-"cost over single document writes, and the availability of multi-document "
-"transaction should not be a replacement for effective schema design. For "
-"many scenarios, the :ref:`denormalized data model (embedded documents and"
-" arrays) <data-modeling-embedding>` will continue to be optimal for your "
-"data and use cases. That is, for many scenarios, modeling your data "
-"appropriately will minimize the need for multi-document transactions."
-msgstr ""
-
-#: ../source/reference/method/db.collection.findAndModify.txt:155
-msgid "Examples"
-msgstr ""
-
-#: ../source/reference/method/db.collection.findAndModify.txt:158
-msgid "Update and Return"
-msgstr ""
-
-#: ../source/reference/method/db.collection.findAndModify.txt:160
-msgid ""
-"The following method updates and returns an existing document in the "
-"people collection where the document matches the query criteria:"
-msgstr ""
-
-#: ../source/reference/method/db.collection.findAndModify.txt:171
-msgid "This method performs the following actions:"
-msgstr ""
-
-#: ../source/reference/method/db.collection.findAndModify.txt:173
-msgid ""
-"The ``query`` finds a document in the ``people`` collection where the "
-"``name`` field has the value ``Tom``, the ``state`` field has the value "
-"``active`` and the ``rating`` field has a value :operator:`greater than "
-"<$gt>` 10."
-msgstr ""
-
-#: ../source/reference/method/db.collection.findAndModify.txt:178
-msgid ""
-"The ``sort`` orders the results of the query in ascending order. If "
-"multiple documents meet the ``query`` condition, the method will select "
-"for modification the first document as ordered by this ``sort``."
-msgstr ""
-
-#: ../source/reference/method/db.collection.findAndModify.txt:183
-msgid ""
-"The update :operator:`increments <$inc>` the value of the ``score`` field"
-" by 1."
-msgstr ""
-
-#: ../source/reference/method/db.collection.findAndModify.txt:186
-msgid ""
-"The method returns the original (i.e. pre-modification) document selected"
-" for this update:"
-msgstr ""
-
-#: ../source/reference/method/db.collection.findAndModify.txt:199
-msgid ""
-"To return the modified document, add the ``new:true`` option to the "
-"method."
-msgstr ""
-
-#: ../source/reference/method/db.collection.findAndModify.txt:202
-msgid ""
-"If no document matched the ``query`` condition, the method returns "
-"``null``."
-msgstr ""
-
-#: ../source/reference/method/db.collection.findAndModify.txt:206
-msgid "Upsert"
-=======
 "The following method includes both the ``upsert: true`` option and the "
 "``new:true`` option. The method either updates a matching document and "
 "returns the updated document or, if no matching document exists, inserts "
@@ -1038,64 +420,10 @@
 # 4fc66fdfd93340888e093697cce1cec1
 #: ../source/reference/method/db.collection.findAndModify.txt:262
 msgid "Sort and Remove"
->>>>>>> 2478a500
 msgstr ""
 
 # ea4708d306a544c79bf0e9c4e74a3ae1
 #: ../source/reference/method/db.collection.findAndModify.txt:264
-msgid ""
-<<<<<<< HEAD
-"The following method includes the ``upsert: true`` option for the "
-"``update`` operation to either update a matching document or, if no "
-"matching document exists, create a new document:"
-msgstr ""
-
-#: ../source/reference/method/db.collection.findAndModify.txt:222
-msgid "If the method finds a matching document, the method performs an update."
-msgstr ""
-
-#: ../source/reference/method/db.collection.findAndModify.txt:224
-msgid ""
-"If the method does **not** find a matching document, the method creates a"
-" new document. Because the method included the ``sort`` option, it "
-"returns an empty document ``{ }`` as the original (pre-modification) "
-"document:"
-msgstr ""
-
-#: ../source/reference/method/db.collection.findAndModify.txt:233
-msgid ""
-"If the method did **not** include a ``sort`` option, the method returns "
-"``null``."
-msgstr ""
-
-#: ../source/reference/method/db.collection.findAndModify.txt:241
-msgid "Return New Document"
-msgstr ""
-
-#: ../source/reference/method/db.collection.findAndModify.txt:243
-msgid ""
-"The following method includes both the ``upsert: true`` option and the "
-"``new:true`` option. The method either updates a matching document and "
-"returns the updated document or, if no matching document exists, inserts "
-"a document and returns the newly inserted document in the ``value`` "
-"field."
-msgstr ""
-
-#: ../source/reference/method/db.collection.findAndModify.txt:249
-msgid ""
-"In the following example, no document in the ``people`` collection "
-"matches the ``query`` condition:"
-msgstr ""
-
-#: ../source/reference/method/db.collection.findAndModify.txt:262
-msgid "The method returns the newly inserted document:"
-msgstr ""
-
-#: ../source/reference/method/db.collection.findAndModify.txt:277
-msgid "Sort and Remove"
-msgstr ""
-
-#: ../source/reference/method/db.collection.findAndModify.txt:279
 msgid ""
 "By including a ``sort`` specification on the ``rating`` field, the "
 "following example removes from the ``people`` collection a single "
@@ -1103,83 +431,6 @@
 " among the matching documents:"
 msgstr ""
 
-#: ../source/reference/method/db.collection.findAndModify.txt:294
-msgid "The method returns the deleted document:"
-msgstr ""
-
-#: ../source/reference/method/db.collection.findAndModify.txt:307
-msgid "Specify Collation"
-msgstr ""
-
-#: ../source/reference/method/db.collection.findAndModify.txt:311
-msgid "A collection ``myColl`` has the following documents:"
-msgstr ""
-
-#: ../source/reference/method/db.collection.findAndModify.txt:319
-msgid "The following operation includes the :ref:`collation <collation>` option:"
-msgstr ""
-
-#: ../source/reference/method/db.collection.findAndModify.txt:331
-msgid "The operation returns the following document:"
-msgstr ""
-
-#: ../source/reference/method/db.collection.findAndModify.txt:340
-msgid "Specify ``arrayFilters`` for an Array Update Operations"
-msgstr ""
-
-#: ../source/includes/extracts/arrayFilters-blurb.rst:4
-msgid ""
-"Starting in MongoDB 3.6, when updating an array field, you can specify "
-"``arrayFilters`` that determine which array elements to update."
-msgstr ""
-
-#: ../source/reference/method/db.collection.findAndModify.txt:345
-msgid "Update Elements Match ``arrayFilters`` Criteria"
-msgstr ""
-
-#: ../source/reference/method/db.collection.findAndModify.txt:347
-msgid "Create a collection ``students`` with the following documents:"
-msgstr ""
-
-#: ../source/reference/method/db.collection.findAndModify.txt:359
-msgid ""
-"To modify all elements that are greater than or equal to ``100`` in the "
-"``grades`` array, use the filtered positional operator "
-":update:`$[\\<identifier\\>]` with the ``arrayFilters`` option in the "
-":method:`db.collection.findAndModify` method:"
-msgstr ""
-
-#: ../source/reference/method/db.collection.findAndModify.txt:374
-#: ../source/reference/method/db.collection.findAndModify.txt:424
-msgid ""
-"The operation updates the ``grades`` field for a single document, and "
-"after the operation, the collection has the following documents:"
-msgstr ""
-
-#: ../source/reference/method/db.collection.findAndModify.txt:385
-msgid "Update Specific Elements of an Array of Documents"
-msgstr ""
-
-#: ../source/reference/method/db.collection.findAndModify.txt:387
-msgid "Create a collection ``students2`` with the following documents:"
-msgstr ""
-
-#: ../source/reference/method/db.collection.findAndModify.txt:410
-msgid ""
-"To modify the value of the ``mean`` field for all elements in the "
-"``grades`` array where the grade is greater than or equal to ``85``, use "
-"the filtered positional operator :update:`$[\\<identifier\\>]` with the "
-"``arrayFilters`` in the :method:`db.collection.findAndModify` method:"
-msgstr ""
-
-#: ../source/reference/method/db.collection.findAndModify.txt:448
-=======
-"By including a ``sort`` specification on the ``rating`` field, the "
-"following example removes from the ``people`` collection a single "
-"document with the ``state`` value of ``active`` and the lowest ``rating``"
-" among the matching documents:"
-msgstr ""
-
 # 802896db800a46e79a29a162e71b70f9
 #: ../source/reference/method/db.collection.findAndModify.txt:279
 msgid "The method returns the deleted document:"
@@ -1215,7 +466,6 @@
 
 # 32eeb6499d02467facd3a954ca17a37a
 #: ../source/reference/method/db.collection.findAndModify.txt:322
->>>>>>> 2478a500
 msgid ":ref:`perform-findAndModify-linearizable-reads`"
 msgstr ""
 
@@ -1371,26 +621,6 @@
 #~ "the retry should not fail."
 #~ msgstr ""
 
-<<<<<<< HEAD
-# d8872f3e377f4560beb68c831ba372ad
-#~ msgid ""
-#~ "When using :dbcommand:`findAndModify` in a "
-#~ ":term:`sharded <sharding>` environment, the "
-#~ "``query`` **must** contain the :term:`shard"
-#~ " key` for all operations against the"
-#~ " shard cluster for the *sharded* "
-#~ "collections."
-#~ msgstr ""
-
-# 1409c463647b498eaf5fd84d29ddbd49
-#~ msgid ""
-#~ ":dbcommand:`findAndModify` operations issued against"
-#~ " :program:`mongos` instances for *non-"
-#~ "sharded* collections function normally."
-#~ msgstr ""
-
-=======
->>>>>>> 2478a500
 # 21ac9a92717d49d29c63cc86fd0ff549
 #~ msgid ""
 #~ "If no document matched the ``query`` "
