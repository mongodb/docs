<<<<<<< HEAD

.. tabs::

=======
.. tabs::

>>>>>>> 2478a500
   tabs:
   
      - id: standalone
        name: Standalone
        content: |

            The following is a prototype of the :dbcommand:`currentOp`
            output when run on a standalone:

<<<<<<< HEAD
            .. code-block:: javascript

               {
                 "inprog": [
                      {
                        "host" : <string>,
                        "desc" : <string>,
                        "connectionId" : <number>,
                        "client" : <string>,
                        "appName" : <string>,
                        "clientMetadata" : <document>,
                        "active" : <boolean>,
                        "currentOpTime" : <string>,
                        "opid" : <number>,
                        "secs_running" : <NumberLong()>,
                        "microsecs_running" : <number>,
                        "op" : <string>,
                        "ns" : <string>,
                        "command" : <document>,
                        "originatingCommand" : <document>,
                        "planSummary": <string>,
                        "msg": <string>,
                        "progress" : {
                            "done" : <number>,
                            "total" : <number>
                        },
                        "killPending" : <boolean>,
                        "numYields" : <number>,
                        "locks" : {
                            "Global" : <string>,
                            "MMAPV1Journal" : <string>,
                            "Database" : <string>,
                            "Collection" : <string>,
                            "Metadata" : <string>,
                            "oplog" : <string>
                        },
                        "waitingForLock" : <boolean>,
                        "lockStats" : {
                            "Global": {
                               "acquireCount": {
                                  "r": <NumberLong>,
                                  "w": <NumberLong>,
                                  "R": <NumberLong>,
                                  "W": <NumberLong>
                               },
                               "acquireWaitCount": {
                                  "r": <NumberLong>,
                                  "w": <NumberLong>,
                                  "R": <NumberLong>,
                                  "W": <NumberLong>
                               },
                               "timeAcquiringMicros" : {
                                  "r" : NumberLong(0),
                                  "w" : NumberLong(0),
                                  "R" : NumberLong(0),
                                  "W" : NumberLong(0)
                               },
                               "deadlockCount" : {
                                  "r" : NumberLong(0),
                                  "w" : NumberLong(0),
                                  "R" : NumberLong(0),
                                  "W" : NumberLong(0)
                               }
                            },
                            "MMAPV1Journal": {
                               ...
                            },
                            "Database" : {
                               ...
                            },
                            ...
                        }
                      },
                      ...
                  ],
                  "fsyncLock": <boolean>,
                  "info": <string>,
                  "ok": 1
               }

=======
            .. versionchanged:: 4.2

            .. code-block:: javascript

                {
                  "inprog": [
                       {
                         "type" : <string>,
                         "host" : <string>,
                         "desc" : <string>,
                         "connectionId" : <number>,
                         "client" : <string>,
                         "appName" : <string>,
                         "clientMetadata" : <document>,
                         "active" : <boolean>,
                         "currentOpTime" : <string>,
                         "effectiveUsers" : [
                            {
                               "user" : <string>,
                               "db" : <string>
                            }
                         ],
                         "opid" : <number>,
                         "secs_running" : <NumberLong()>,
                         "microsecs_running" : <number>,
                         "op" : <string>,
                         "ns" : <string>,
                         "command" : <document>,
                         "planSummary": <string>,
                         "cursor" : {                              // only for getMore operations
                            "cursorId" : <NumberLong()>,
                            "createdDate" : <ISODate()>,
                            "lastAccessDate" : <ISODate()>,
                            "nDocsReturned" : <NumberLong()>,
                            "nBatchesReturned" : <NumberLong()>,
                            "noCursorTimeout" : <boolean>,
                            "tailable" : <boolean>,
                            "awaitData" : <boolean>,
                            "originatingCommand" : <document>,
                            "planSummary" : <string>,
                            "operationUsingCursorId" : <NumberLong()>
                         },
                         "msg": <string>,
                         "progress" : {
                             "done" : <number>,
                             "total" : <number>
                         },
                         "killPending" : <boolean>,
                         "numYields" : <number>,
                         "locks" : {
                             "Global" : <string>,
                             "Database" : <string>,
                             "Collection" : <string>,
                             "Metadata" : <string>,
                             "oplog" : <string>
                         },
                         "waitingForLock" : <boolean>,
                         "lockStats" : {
                             "Global": {
                                "acquireCount": {
                                   "r": <NumberLong>,
                                   "w": <NumberLong>,
                                   "R": <NumberLong>,
                                   "W": <NumberLong>
                                },
                                "acquireWaitCount": {
                                   "r": <NumberLong>,
                                   "w": <NumberLong>,
                                   "R": <NumberLong>,
                                   "W": <NumberLong>
                                },
                                "timeAcquiringMicros" : {
                                   "r" : NumberLong(0),
                                   "w" : NumberLong(0),
                                   "R" : NumberLong(0),
                                   "W" : NumberLong(0)
                                },
                                "deadlockCount" : {
                                   "r" : NumberLong(0),
                                   "w" : NumberLong(0),
                                   "R" : NumberLong(0),
                                   "W" : NumberLong(0)
                                }
                             },
                             "Database" : {
                                ...
                             },
                             ...
                         }
                       },
                       ...
                   ],
                   "fsyncLock": <boolean>,
                   "info": <string>,
                    "ok": <num>
                }
>>>>>>> 2478a500
      - id: repl
        name: Replica Set (Primary)
        content: |

            The following is a prototype of the :dbcommand:`currentOp`
            output when run on a primary of a replica set:

<<<<<<< HEAD
=======
            .. versionchanged:: 4.2

>>>>>>> 2478a500
            .. code-block:: javascript

               {
                 "inprog": [
                      {
<<<<<<< HEAD
=======
                        "type" : <string>,
>>>>>>> 2478a500
                        "host" : <string>,
                        "desc" : <string>,
                        "connectionId" : <number>,
                        "client" : <string>,
                        "appName" : <string>,
                        "clientMetadata" : <document>,
                        "lsid" : {
                           "id" : <UUID>,
                           "uid" : <BinData>
                        },
                        "transaction" : {
                           "parameters" : {
                              "txnNumber" : <NumberLong()>,
                              "autocommit" : <boolean>,
                              "readConcern" : {
                                 "level" : <string>
                              }
                           },
                           "readTimestamp" : <Timestamp>,
                           "startWallClockTime" : <string>,
                           "timeOpenMicros" : <NumberLong()>,
                           "timeActiveMicros" : <NumberLong()>,
                           "timeInactiveMicros" : <NumberLong()>,
                           "expiryTime" : <string>,
                        },
                        "active" : <boolean>,
                        "currentOpTime" : <string>,
<<<<<<< HEAD
=======
                        "effectiveUsers" : [
                           {
                              "user" : <string>,
                              "db" : <string>
                           }
                        ],
>>>>>>> 2478a500
                        "opid" : <number>,
                        "secs_running" : <NumberLong()>,
                        "microsecs_running" : <number>,
                        "op" : <string>,
                        "ns" : <string>,
                        "command" : <document>,
                        "originatingCommand" : <document>,
                        "planSummary": <string>,
<<<<<<< HEAD
=======
                        "cursor" : {                              // only for getMore operations
                           "cursorId" : <NumberLong()>,
                           "createdDate" : <ISODate()>,
                           "lastAccessDate" : <ISODate()>,
                           "nDocsReturned" : <NumberLong()>,
                           "nBatchesReturned" : <NumberLong()>,
                           "noCursorTimeout" : <boolean>,
                           "tailable" : <boolean>,
                           "awaitData" : <boolean>,
                           "originatingCommand" : <document>,
                           "planSummary" : <string>,
                           "operationUsingCursorId" : <NumberLong()>
                        },
>>>>>>> 2478a500
                        "msg": <string>,
                        "progress" : {
                            "done" : <number>,
                            "total" : <number>
                        },
                        "killPending" : <boolean>,
                        "numYields" : <number>,
                        "locks" : {
                            "Global" : <string>,
<<<<<<< HEAD
                            "MMAPV1Journal" : <string>,
=======
>>>>>>> 2478a500
                            "Database" : <string>,
                            "Collection" : <string>,
                            "Metadata" : <string>,
                            "oplog" : <string>
                        },
                        "waitingForLock" : <boolean>,
                        "lockStats" : {
                            "Global": {
                               "acquireCount": {
                                  "r": <NumberLong>,
                                  "w": <NumberLong>,
                                  "R": <NumberLong>,
                                  "W": <NumberLong>
                               },
                               "acquireWaitCount": {
                                  "r": <NumberLong>,
                                  "w": <NumberLong>,
                                  "R": <NumberLong>,
                                  "W": <NumberLong>
                               },
                               "timeAcquiringMicros" : {
                                  "r" : NumberLong(0),
                                  "w" : NumberLong(0),
                                  "R" : NumberLong(0),
                                  "W" : NumberLong(0)
                               },
                               "deadlockCount" : {
                                  "r" : NumberLong(0),
                                  "w" : NumberLong(0),
                                  "R" : NumberLong(0),
                                  "W" : NumberLong(0)
                               }
                            },
<<<<<<< HEAD
                            "MMAPV1Journal": {
                               ...
                            },
=======
>>>>>>> 2478a500
                            "Database" : {
                               ...
                            },
                            ...
                        }
                      },
                      ...
                  ],
                  "fsyncLock": <boolean>,
                  "info": <string>,
                  "ok": <num>,
                  "operationTime": <timestamp>,
                  "$clusterTime": <document>
               }

      - id: shardedcluster
        name: Sharded Cluster (mongos)
        content: |

            The following is a prototype of the :dbcommand:`currentOp`
            output when run on a :binary:`~bin.mongos` of a sharded
            cluster:

<<<<<<< HEAD
            .. code-block:: javascript

               {
                  "inprog": [
                       {
                         "shard" : <string>,
=======
            .. versionchanged:: 4.2

            .. code-block:: javascript

                {
                  "inprog": [
                       {
                         "shard": <string>,
                         "type" : <string>,
>>>>>>> 2478a500
                         "host" : <string>,
                         "desc" : <string>,
                         "connectionId" : <number>,
                         "client_s" : <string>,
                         "appName" : <string>,
                         "clientMetadata" : <document>,
                         "active" : <boolean>,
<<<<<<< HEAD
                         "currentOpTime": <string>,
                         "opid" : <string>, // "<shard>:<opid>"
=======
                         "currentOpTime" : <string>,
                         "effectiveUsers" : [
                            {
                               "user" : <string>,
                               "db" : <string>
                            }
                         ],
                         "userImpersonators" : [
                            {
                               "user" : <string>,
                               "db" : <string>
                            }
                         ],
                         "opid" : <string>,
>>>>>>> 2478a500
                         "secs_running" : <NumberLong()>,
                         "microsecs_running" : <number>,
                         "op" : <string>,
                         "ns" : <string>,
                         "command" : <document>,
<<<<<<< HEAD
                         "originatingCommand" : <document>,
                         "planSummary": <string>,
=======
                         "planSummary": <string>,
                         "cursor" : {                              // only for getMore operations
                            "cursorId" : <NumberLong()>,
                            "createdDate" : <ISODate()>,
                            "lastAccessDate" : <ISODate()>,
                            "nDocsReturned" : <NumberLong()>,
                            "nBatchesReturned" : <NumberLong()>,
                            "noCursorTimeout" : <boolean>,
                            "tailable" : <boolean>,
                            "awaitData" : <boolean>,
                            "originatingCommand" : <document>,
                            "planSummary" : <string>,
                            "operationUsingCursorId" : <NumberLong()>
                         },
>>>>>>> 2478a500
                         "msg": <string>,
                         "progress" : {
                             "done" : <number>,
                             "total" : <number>
                         },
                         "killPending" : <boolean>,
                         "numYields" : <number>,
                         "locks" : {
                             "Global" : <string>,
                             "Database" : <string>,
                             "Collection" : <string>,
                             "Metadata" : <string>,
                             "oplog" : <string>
                         },
                         "waitingForLock" : <boolean>,
                         "lockStats" : {
                             "Global": {
                                "acquireCount": {
                                   "r": <NumberLong>,
                                   "w": <NumberLong>,
                                   "R": <NumberLong>,
                                   "W": <NumberLong>
                                },
                                "acquireWaitCount": {
                                   "r": <NumberLong>,
                                   "w": <NumberLong>,
                                   "R": <NumberLong>,
                                   "W": <NumberLong>
                                },
                                "timeAcquiringMicros" : {
                                   "r" : NumberLong(0),
                                   "w" : NumberLong(0),
                                   "R" : NumberLong(0),
                                   "W" : NumberLong(0)
                                },
                                "deadlockCount" : {
                                   "r" : NumberLong(0),
                                   "w" : NumberLong(0),
                                   "R" : NumberLong(0),
                                   "W" : NumberLong(0)
                                }
                             },
                             "Database" : {
                                ...
                             },
                             ...
                         }
                       },
                       ...
                   ],
                  "ok": <num>,
                  "operationTime": <timestamp>,
                  "$clusterTime": <document>
                }<|MERGE_RESOLUTION|>--- conflicted
+++ resolved
@@ -1,11 +1,5 @@
-<<<<<<< HEAD
-
 .. tabs::
 
-=======
-.. tabs::
-
->>>>>>> 2478a500
    tabs:
    
       - id: standalone
@@ -15,88 +9,6 @@
             The following is a prototype of the :dbcommand:`currentOp`
             output when run on a standalone:
 
-<<<<<<< HEAD
-            .. code-block:: javascript
-
-               {
-                 "inprog": [
-                      {
-                        "host" : <string>,
-                        "desc" : <string>,
-                        "connectionId" : <number>,
-                        "client" : <string>,
-                        "appName" : <string>,
-                        "clientMetadata" : <document>,
-                        "active" : <boolean>,
-                        "currentOpTime" : <string>,
-                        "opid" : <number>,
-                        "secs_running" : <NumberLong()>,
-                        "microsecs_running" : <number>,
-                        "op" : <string>,
-                        "ns" : <string>,
-                        "command" : <document>,
-                        "originatingCommand" : <document>,
-                        "planSummary": <string>,
-                        "msg": <string>,
-                        "progress" : {
-                            "done" : <number>,
-                            "total" : <number>
-                        },
-                        "killPending" : <boolean>,
-                        "numYields" : <number>,
-                        "locks" : {
-                            "Global" : <string>,
-                            "MMAPV1Journal" : <string>,
-                            "Database" : <string>,
-                            "Collection" : <string>,
-                            "Metadata" : <string>,
-                            "oplog" : <string>
-                        },
-                        "waitingForLock" : <boolean>,
-                        "lockStats" : {
-                            "Global": {
-                               "acquireCount": {
-                                  "r": <NumberLong>,
-                                  "w": <NumberLong>,
-                                  "R": <NumberLong>,
-                                  "W": <NumberLong>
-                               },
-                               "acquireWaitCount": {
-                                  "r": <NumberLong>,
-                                  "w": <NumberLong>,
-                                  "R": <NumberLong>,
-                                  "W": <NumberLong>
-                               },
-                               "timeAcquiringMicros" : {
-                                  "r" : NumberLong(0),
-                                  "w" : NumberLong(0),
-                                  "R" : NumberLong(0),
-                                  "W" : NumberLong(0)
-                               },
-                               "deadlockCount" : {
-                                  "r" : NumberLong(0),
-                                  "w" : NumberLong(0),
-                                  "R" : NumberLong(0),
-                                  "W" : NumberLong(0)
-                               }
-                            },
-                            "MMAPV1Journal": {
-                               ...
-                            },
-                            "Database" : {
-                               ...
-                            },
-                            ...
-                        }
-                      },
-                      ...
-                  ],
-                  "fsyncLock": <boolean>,
-                  "info": <string>,
-                  "ok": 1
-               }
-
-=======
             .. versionchanged:: 4.2
 
             .. code-block:: javascript
@@ -193,7 +105,6 @@
                    "info": <string>,
                     "ok": <num>
                 }
->>>>>>> 2478a500
       - id: repl
         name: Replica Set (Primary)
         content: |
@@ -201,20 +112,14 @@
             The following is a prototype of the :dbcommand:`currentOp`
             output when run on a primary of a replica set:
 
-<<<<<<< HEAD
-=======
             .. versionchanged:: 4.2
 
->>>>>>> 2478a500
             .. code-block:: javascript
 
                {
                  "inprog": [
                       {
-<<<<<<< HEAD
-=======
                         "type" : <string>,
->>>>>>> 2478a500
                         "host" : <string>,
                         "desc" : <string>,
                         "connectionId" : <number>,
@@ -242,15 +147,12 @@
                         },
                         "active" : <boolean>,
                         "currentOpTime" : <string>,
-<<<<<<< HEAD
-=======
                         "effectiveUsers" : [
                            {
                               "user" : <string>,
                               "db" : <string>
                            }
                         ],
->>>>>>> 2478a500
                         "opid" : <number>,
                         "secs_running" : <NumberLong()>,
                         "microsecs_running" : <number>,
@@ -259,8 +161,6 @@
                         "command" : <document>,
                         "originatingCommand" : <document>,
                         "planSummary": <string>,
-<<<<<<< HEAD
-=======
                         "cursor" : {                              // only for getMore operations
                            "cursorId" : <NumberLong()>,
                            "createdDate" : <ISODate()>,
@@ -274,7 +174,6 @@
                            "planSummary" : <string>,
                            "operationUsingCursorId" : <NumberLong()>
                         },
->>>>>>> 2478a500
                         "msg": <string>,
                         "progress" : {
                             "done" : <number>,
@@ -284,10 +183,6 @@
                         "numYields" : <number>,
                         "locks" : {
                             "Global" : <string>,
-<<<<<<< HEAD
-                            "MMAPV1Journal" : <string>,
-=======
->>>>>>> 2478a500
                             "Database" : <string>,
                             "Collection" : <string>,
                             "Metadata" : <string>,
@@ -321,12 +216,6 @@
                                   "W" : NumberLong(0)
                                }
                             },
-<<<<<<< HEAD
-                            "MMAPV1Journal": {
-                               ...
-                            },
-=======
->>>>>>> 2478a500
                             "Database" : {
                                ...
                             },
@@ -350,14 +239,6 @@
             output when run on a :binary:`~bin.mongos` of a sharded
             cluster:
 
-<<<<<<< HEAD
-            .. code-block:: javascript
-
-               {
-                  "inprog": [
-                       {
-                         "shard" : <string>,
-=======
             .. versionchanged:: 4.2
 
             .. code-block:: javascript
@@ -367,7 +248,6 @@
                        {
                          "shard": <string>,
                          "type" : <string>,
->>>>>>> 2478a500
                          "host" : <string>,
                          "desc" : <string>,
                          "connectionId" : <number>,
@@ -375,10 +255,6 @@
                          "appName" : <string>,
                          "clientMetadata" : <document>,
                          "active" : <boolean>,
-<<<<<<< HEAD
-                         "currentOpTime": <string>,
-                         "opid" : <string>, // "<shard>:<opid>"
-=======
                          "currentOpTime" : <string>,
                          "effectiveUsers" : [
                             {
@@ -393,16 +269,11 @@
                             }
                          ],
                          "opid" : <string>,
->>>>>>> 2478a500
                          "secs_running" : <NumberLong()>,
                          "microsecs_running" : <number>,
                          "op" : <string>,
                          "ns" : <string>,
                          "command" : <document>,
-<<<<<<< HEAD
-                         "originatingCommand" : <document>,
-                         "planSummary": <string>,
-=======
                          "planSummary": <string>,
                          "cursor" : {                              // only for getMore operations
                             "cursorId" : <NumberLong()>,
@@ -417,7 +288,6 @@
                             "planSummary" : <string>,
                             "operationUsingCursorId" : <NumberLong()>
                          },
->>>>>>> 2478a500
                          "msg": <string>,
                          "progress" : {
                              "done" : <number>,
