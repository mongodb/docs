--- conflicted
+++ resolved
@@ -8,11 +8,7 @@
 msgstr ""
 "Project-Id-Version: MongoDB Manual\n"
 "Report-Msgid-Bugs-To: \n"
-<<<<<<< HEAD
-"POT-Creation-Date: 2019-03-19 11:02-0400\n"
-=======
 "POT-Creation-Date: 2016-12-08 12:02-0500\n"
->>>>>>> 2478a500
 "PO-Revision-Date: 2014-04-08 19:33+0000\n"
 "Last-Translator: tychoish <tychoish@gmail.com>\n"
 "Language: es\n"
@@ -24,40 +20,11 @@
 "Content-Transfer-Encoding: 8bit\n"
 "Generated-By: Babel 2.6.0\n"
 
-<<<<<<< HEAD
-=======
 # 6895d73b3664447e9846d77b82880acb
->>>>>>> 2478a500
 #: ../source/tutorial/troubleshoot-kerberos.txt:3
 msgid "Troubleshoot Kerberos Authentication"
 msgstr ""
 
-<<<<<<< HEAD
-#: ../source/tutorial/troubleshoot-kerberos.txt:16
-msgid "Kerberos Configuration Debugging Strategies"
-msgstr ""
-
-#: ../source/tutorial/troubleshoot-kerberos.txt:18
-msgid ""
-"If you have difficulty starting or authenticating against "
-":binary:`~bin.mongod` or :binary:`~bin.mongos` with :doc:`Kerberos "
-"</core/kerberos>`:"
-msgstr ""
-
-#: ../source/tutorial/troubleshoot-kerberos.txt:22
-msgid ""
-"Ensure that you are running MongoDB Enterprise, not MongoDB Community "
-"Edition. Kerberos authentication is a MongoDB Enterprise feature and will"
-" not work with MongoDB Community Edition binaries."
-msgstr ""
-
-#: ../source/includes/fact-confirm-enterprise-binaries.rst:1
-msgid ""
-"To verify MongoDB Enterprise binaries, pass the ``--version`` command "
-"line option to the :binary:`~bin.mongod` or :binary:`~bin.mongos`:"
-msgstr ""
-
-=======
 # 16e5532b3c124dc6a2b623e3107ac44a
 #: ../source/tutorial/troubleshoot-kerberos.txt
 msgid "On this page"
@@ -90,7 +57,6 @@
 msgstr ""
 
 # 4cc0319a6e7d41a69adab3257bea190d
->>>>>>> 2478a500
 #: ../source/includes/fact-confirm-enterprise-binaries.rst:8
 msgid ""
 "In the output from this command, look for the string ``modules: "
@@ -98,150 +64,6 @@
 "MongoDB Enterprise."
 msgstr ""
 
-<<<<<<< HEAD
-#: ../source/tutorial/troubleshoot-kerberos.txt:28
-msgid ""
-"Ensure that the canonical system hostname of the :binary:`~bin.mongod` or"
-" :binary:`~bin.mongos` instance is a resolvable, fully qualified domain "
-"name."
-msgstr ""
-
-#: ../source/tutorial/troubleshoot-kerberos.txt:32
-msgid ""
-"On Linux, you can verify the system hostname resolution with the "
-"``hostname -f`` command at the system prompt."
-msgstr ""
-
-#: ../source/tutorial/troubleshoot-kerberos.txt:35
-msgid ""
-"On Linux, ensure that the `primary component of the service principal "
-"name (SPN) <http://web.mit.edu/KERBEROS/krb5-1.5/krb5-1.5.4/doc/krb5-user"
-"/What-is-a-Kerberos-Principal_003f.html>`_ of the SPN is ``mongodb``. If "
-"the primary component of the SPN **is not** ``mongodb``, you must specify"
-" the primary component using :parameter:`--setParameter saslServiceName "
-"<saslServiceName>`."
-msgstr ""
-
-#: ../source/tutorial/troubleshoot-kerberos.txt:44
-msgid ""
-"On Linux, ensure that the `instance component of the service principal "
-"name (SPN) <http://web.mit.edu/KERBEROS/krb5-1.5/krb5-1.5.4/doc/krb5-user"
-"/What-is-a-Kerberos-Principal_003f.html>`_ in the :ref:`keytab file "
-"<keytab-files>` matches the canonical system hostname of the "
-":binary:`~bin.mongod` or :binary:`~bin.mongos` instance. If the "
-":binary:`~bin.mongod` or :binary:`~bin.mongos` instance's system hostname"
-" is not in the keytab file, authentication will fail with a ``GSSAPI "
-"error acquiring credentials.`` error message."
-msgstr ""
-
-#: ../source/tutorial/troubleshoot-kerberos.txt:54
-msgid ""
-"If the hostname of your :binary:`~bin.mongod` or :binary:`~bin.mongos` "
-"instance as returned by ``hostname -f`` is not fully qualified, use "
-":parameter:`--setParameter saslHostName <saslHostName>` to set the "
-"instance's fully qualified domain name when starting your "
-":binary:`~bin.mongod` or :binary:`~bin.mongos`."
-msgstr ""
-
-#: ../source/tutorial/troubleshoot-kerberos.txt:61
-msgid ""
-"Ensure that each host that runs a :binary:`~bin.mongod` or "
-":binary:`~bin.mongos` instance has ``A`` and ``PTR`` DNS records to "
-"provide both forward and reverse DNS lookup. The ``A`` record should map "
-"to the :binary:`~bin.mongod` or :binary:`~bin.mongos`'s FQDN."
-msgstr ""
-
-#: ../source/tutorial/troubleshoot-kerberos.txt:66
-msgid ""
-"Ensure that clocks on the servers hosting your MongoDB instances and "
-"Kerberos infrastructure are within the maximum time skew: 5 minutes by "
-"default. Time differences greater than the maximum time skew prevent "
-"successful authentication."
-msgstr ""
-
-#: ../source/tutorial/troubleshoot-kerberos.txt:72
-msgid "Kerberos Trace Logging on Linux"
-msgstr ""
-
-#: ../source/tutorial/troubleshoot-kerberos.txt:74
-msgid ""
-"MIT Kerberos provides the ``KRB5_TRACE`` environment variable for trace "
-"logging output. If you are having persistent problems with MIT Kerberos "
-"on Linux, you can set ``KRB5_TRACE`` when starting your "
-":binary:`~bin.mongod`, :binary:`~bin.mongos`, or :binary:`~bin.mongo` "
-"instances to produce verbose logging."
-msgstr ""
-
-#: ../source/tutorial/troubleshoot-kerberos.txt:80
-msgid ""
-"For example, the following command starts a standalone "
-":binary:`~bin.mongod` whose keytab file is at the default "
-"``/etc/krb5.keytab`` path and sets ``KRB5_TRACE`` to write to ``/logs"
-"/mongodb-kerberos.log``:"
-msgstr ""
-
-#: ../source/tutorial/troubleshoot-kerberos.txt:93
-msgid "Common Error Messages"
-msgstr ""
-
-#: ../source/tutorial/troubleshoot-kerberos.txt:95
-msgid ""
-"In some situations, MongoDB will return error messages from the GSSAPI "
-"interface if there is a problem with the Kerberos service. Some common "
-"error messages are:"
-msgstr ""
-
-#: ../source/tutorial/troubleshoot-kerberos.txt:105
-msgid "``GSSAPI error in client while negotiating security context.``"
-msgstr ""
-
-#: ../source/tutorial/troubleshoot-kerberos.txt:100
-msgid ""
-"This error occurs on the client and reflects insufficient credentials or "
-"a malicious attempt to authenticate."
-msgstr ""
-
-#: ../source/tutorial/troubleshoot-kerberos.txt:103
-msgid ""
-"If you receive this error, ensure that you are using the correct "
-"credentials and the correct fully qualified domain name when connecting "
-"to the host."
-msgstr ""
-
-#: ../source/tutorial/troubleshoot-kerberos.txt:110
-msgid "``GSSAPI error acquiring credentials.``"
-msgstr ""
-
-#: ../source/tutorial/troubleshoot-kerberos.txt:108
-msgid ""
-"This error occurs during the start of the :binary:`~bin.mongod` or "
-":binary:`~bin.mongos` and reflects improper configuration of the system "
-"hostname or a missing or incorrectly configured keytab file."
-msgstr ""
-
-#: ../source/tutorial/troubleshoot-kerberos.txt:114
-msgid ":doc:`/core/kerberos`"
-msgstr ""
-
-#: ../source/tutorial/troubleshoot-kerberos.txt:116
-msgid ":doc:`/tutorial/control-access-to-mongodb-with-kerberos-authentication`"
-msgstr ""
-
-#: ../source/tutorial/troubleshoot-kerberos.txt:118
-msgid ""
-":doc:`/tutorial/control-access-to-mongodb-windows-with-kerberos-"
-"authentication`"
-msgstr ""
-
-# 01c86a38327849098d04877a5fe6ac7b
-#~ msgid "Troubleshoot Kerberos Authentication on Linux"
-#~ msgstr ""
-
-# 3631d768436544478cefebc8896e1865
-#~ msgid "Kerberos Configuration Checklist"
-#~ msgstr ""
-
-=======
 # dd740e34e4024acc99fa6b319089c18b
 #: ../source/tutorial/troubleshoot-kerberos.txt:29
 msgid ""
@@ -419,7 +241,6 @@
 #~ msgid "Troubleshoot Kerberos Authentication on Linux"
 #~ msgstr ""
 
->>>>>>> 2478a500
 # 6e7476f88b454a4e99f1aea483f4efc5
 #~ msgid ""
 #~ "If you have difficulty starting "
@@ -428,25 +249,6 @@
 #~ "systems, ensure that:"
 #~ msgstr ""
 
-<<<<<<< HEAD
-# 34546c96686740b080c2d033a45795d5
-#~ msgid ""
-#~ "The :program:`mongod` and the "
-#~ ":program:`mongos` binaries are from MongoDB"
-#~ " Enterprise."
-#~ msgstr ""
-
-# ec067c6c8f2545de99e925b341a9af7a
-#~ msgid ""
-#~ "You are not using the :ecosystem:`HTTP"
-#~ " Console </tools/http-interface/#http-console>`."
-#~ " MongoDB Enterprise does not support "
-#~ "Kerberos authentication over the HTTP "
-#~ "Console interface."
-#~ msgstr ""
-
-=======
->>>>>>> 2478a500
 # 4c5ff6bb72ee4d79aa48969ea6a9fd05
 #~ msgid ""
 #~ "Either the service principal name (SPN)"
@@ -460,31 +262,6 @@
 #~ " the keytab file."
 #~ msgstr ""
 
-<<<<<<< HEAD
-# 97b41984fa51483b8a8bf249b09ee4a2
-#~ msgid ""
-#~ "The canonical system hostname of the "
-#~ "system that runs the :program:`mongod` "
-#~ "or :program:`mongos` instance is a "
-#~ "resolvable, fully qualified domain for "
-#~ "this host. You can test the system"
-#~ " hostname resolution with the ``hostname"
-#~ " -f`` command at the system prompt."
-#~ msgstr ""
-
-# bb03d814affb4519bc01dc1add453464
-#~ msgid ""
-#~ "Each host that runs a :program:`mongod`"
-#~ " or :program:`mongos` instance has both "
-#~ "the ``A`` and ``PTR`` DNS records "
-#~ "to provide forward and reverse lookup."
-#~ " The records allow the host to "
-#~ "resolve the components of the Kerberos"
-#~ " infrastructure."
-#~ msgstr ""
-
-=======
->>>>>>> 2478a500
 # 16d3e5c9033a4921a2f5c07f579ac333
 #~ msgid ""
 #~ "Both the Kerberos Key Distribution "
@@ -497,88 +274,9 @@
 #~ "using DNS to resolve hosts."
 #~ msgstr ""
 
-<<<<<<< HEAD
-# 140e25932162414983ec76f0b46c1064
-#~ msgid ""
-#~ "The time synchronization of the systems"
-#~ " running :program:`mongod` or the "
-#~ ":program:`mongos` instances and the Kerberos"
-#~ " infrastructure are within the maximum "
-#~ "time skew (default is 5 minutes) "
-#~ "of each other. Time differences greater"
-#~ " than the maximum time skew will "
-#~ "prevent successful authentication."
-#~ msgstr ""
-
-=======
->>>>>>> 2478a500
 # 29ea8cabd483427eb974a4958afdd22e
 #~ msgid "Debug with More Verbose Logs"
 #~ msgstr ""
 
-<<<<<<< HEAD
-# 6c42e424a18f48b195310bc92d0f4882
-#~ msgid ""
-#~ "If you still encounter problems with "
-#~ "Kerberos on Linux, you can start "
-#~ "both :program:`mongod` and :program:`mongo` "
-#~ "(or another client) with the environment"
-#~ " variable ``KRB5_TRACE`` set to different"
-#~ " files to produce more verbose "
-#~ "logging of the Kerberos process to "
-#~ "help further troubleshooting. For example, "
-#~ "the following starts a standalone "
-#~ ":program:`mongod` with ``KRB5_TRACE`` set:"
-#~ msgstr ""
-
-# 8074b691a8684bc685d2f903d363b240
-#~ msgid ""
-#~ "This error occurs during the start "
-#~ "of the :program:`mongod` or :program:`mongos`"
-#~ " and reflects improper configuration of "
-#~ "the system hostname or a missing "
-#~ "or incorrectly configured keytab file."
-#~ msgstr ""
-
-# 87874b045c3a43089ffb92193e8fc3e2
-#~ msgid ""
-#~ "If you encounter this problem, consider"
-#~ " the items in the :ref:`kerberos-"
-#~ "troubleshooting-checklist`, in particular, "
-#~ "whether the SPN in the :ref:`keytab "
-#~ "file <keytab-files>` matches the SPN "
-#~ "for the :program:`mongod` or :program:`mongos`"
-#~ " instance."
-#~ msgstr ""
-
-# 79bddbcf162b4c9f9ab10c376db2c37f
-#~ msgid "To determine whether the SPNs match:"
-#~ msgstr ""
-
-# 029a731bccc14cc3b7962e1be4bf7cb5
-#~ msgid "Examine the keytab file, with the following command:"
-#~ msgstr ""
-
-# 04e2cbf4f8384f548321f7017613f31f
-#~ msgid "Replace ``<keytab>`` with the path to your keytab file."
-#~ msgstr ""
-
-# b648946bd28441b9bb89327efa222847
-#~ msgid ""
-#~ "Check the configured hostname for your"
-#~ " system, with the following command:"
-#~ msgstr ""
-
-# 3003f646d1794a8cbfe57c6c18bafb0c
-#~ msgid ""
-#~ "Ensure that this name matches the "
-#~ "name in the keytab file, or start"
-#~ " :program:`mongod` or :program:`mongos` with "
-#~ "the :parameter:`--setParameter saslHostName=\\<hostname\\>"
-#~ " <saslHostName>`."
-#~ msgstr ""
-
-=======
->>>>>>> 2478a500
 #~ msgid "To verify MongoDB Enterprise binaries:"
 #~ msgstr ""
