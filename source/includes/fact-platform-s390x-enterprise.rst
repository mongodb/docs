.. topic:: Platform Support EOL Notice

   .. list-table::
      :widths: 20 80
      :class: border-table

<<<<<<< HEAD
      * - RHEL 6 s390x
        - Support removed in MongoDB Enterprise 4.2.15.

      * - SLES 12 s390x
        - Support removed in MongoDB Enterprise 4.2.15.
=======
      * - Ubuntu 18.04 s390x
        - Support removed in MongoDB 4.2.15 Enterprise.
>>>>>>> ef26bbc9

   |

.. list-table::
   :header-rows: 1
   :stub-columns: 1
   :class: compatibility

   * - Platform
     - 4.2 Enterprise
     - 4.0 Enterprise
     - 3.6 Enterprise
     - 3.4 Enterprise

   * - RHEL/CentOS 7
     - |checkmark|
     - 4.0.6+
     - Removed starting in 3.6.17
     - Removed starting in 3.4.15

   * - RHEL/CentOS 6
     - 4.2.4 - 4.2.14
     - |checkmark|
     - Removed starting in 3.6.14
     - Removed starting in 3.4.22

   * - SLES 12
     - Removed starting in 4.2.15
     - 4.0.6+
     - Removed starting in 3.6.17
     - Removed starting in 3.4.14

   * - Ubuntu 18.04
     - 4.2.1 - 4.2.14
     - 4.0.6+
     -
     - 
<|MERGE_RESOLUTION|>--- conflicted
+++ resolved
@@ -4,16 +4,14 @@
       :widths: 20 80
       :class: border-table
 
-<<<<<<< HEAD
       * - RHEL 6 s390x
         - Support removed in MongoDB Enterprise 4.2.15.
 
       * - SLES 12 s390x
         - Support removed in MongoDB Enterprise 4.2.15.
-=======
+
       * - Ubuntu 18.04 s390x
-        - Support removed in MongoDB 4.2.15 Enterprise.
->>>>>>> ef26bbc9
+        - Support removed in MongoDB Enterprise 4.2.15.
 
    |
 
