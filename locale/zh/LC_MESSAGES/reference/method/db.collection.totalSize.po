--- conflicted
+++ resolved
@@ -3,18 +3,10 @@
 msgstr ""
 "Project-Id-Version: mongodb-manual 3.0\n"
 "Report-Msgid-Bugs-To: \n"
-<<<<<<< HEAD
-"POT-Creation-Date: 2014-09-03 15:39-0400\n"
-"PO-Revision-Date: 2014-11-10 21:49+0800\n"
-"Last-Translator: 吕明明 <phptiger86@gmail.com>\n"
-"Language-Team: Chinese (http://www.transifex.com/projects/p/mongodb-manual/"
-"language/zh/) <LL@li.org>\n"
-=======
 "POT-Creation-Date: 2015-08-20 19:13-0400\n"
 "PO-Revision-Date: YEAR-MO-DA HO:MI+ZONE\n"
 "Last-Translator: FULL NAME <EMAIL@ADDRESS>\n"
 "Language-Team: LANGUAGE <LL@li.org>\n"
->>>>>>> 2ec0463a
 "MIME-Version: 1.0\n"
 "Content-Type: text/plain; charset=UTF-8\n"
 "Content-Transfer-Encoding: 8bit\n"
@@ -28,12 +20,6 @@
 
 #: ../source/reference/method/db.collection.totalSize.txt:9
 msgid ""
-<<<<<<< HEAD
-"The total size of the data in the collection plus the size of every indexes "
-"on the collection."
-msgstr "集合中数据的总大小，包括所有索引在内。"
-=======
 "The total size in bytes of the data in the collection plus the size of every"
 " indexes on the collection."
-msgstr ""
->>>>>>> 2ec0463a
+msgstr ""