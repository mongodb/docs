--- conflicted
+++ resolved
@@ -18,20 +18,9 @@
 msgid "Create a ``2d`` Index"
 msgstr "创建一个 ``2d`` 索引"
 
-<<<<<<< HEAD
-#: ../source/tutorial/build-a-2d-index.txt:9
-msgid ""
-"To build a geospatial ``2d`` index, use the :method:.createIndex() "
-"<db.collection.createIndex()>` method and specify ``2d``. Use the following "
-"syntax:"
-msgstr ""
-"需要创建 ``2d`` 索引的话，可以使用 :method:`ensureIndex() <db.collection."
-"ensureIndex()>` 方法并指定为 ``2d`` 。格式如下："
 
-#: ../source/tutorial/build-a-2d-index.txt:19
-=======
 #: ../source/tutorial/build-a-2d-index.txt:25
->>>>>>> 7b6fda55
+
 msgid ""
 "The ``2d`` index uses the following optional index-specification options:"
 msgstr "MongoDB中 ``2d`` 索引可以选择使用如下索引明细选项："
@@ -111,9 +100,7 @@
 msgid ""
 "For information on the internals of geohash values, see :ref:`geospatial-"
 "indexes-geohash`."
-<<<<<<< HEAD
-msgstr "参见 :ref:`geospatial-indexes-geohash` 了解更多geohash值的内在机制。"
-=======
+
 msgstr ""
 
 #: ../source/tutorial/build-a-2d-index.txt:0
@@ -132,4 +119,3 @@
 #~ "<db.collection.createIndex()>` method and specify ``2d``. Use the following "
 #~ "syntax:"
 #~ msgstr ""
->>>>>>> 7b6fda55
