# SOME DESCRIPTIVE TITLE.
# Copyright (C) 2011-2014, MongoDB, Inc.
# This file is distributed under the same license as the mongodb-manual
# package.
#
# Translators:
msgid ""
msgstr ""
"Project-Id-Version: MongoDB Manual\n"
"Report-Msgid-Bugs-To: \n"
<<<<<<< HEAD
"POT-Creation-Date: 2019-03-19 11:02-0400\n"
=======
"POT-Creation-Date: 2016-12-08 12:02-0500\n"
>>>>>>> 2478a500
"PO-Revision-Date: 2013-12-16 23:41+0000\n"
"Last-Translator: tychoish <tychoish@gmail.com>\n"
"Language: es\n"
"Language-Team: Spanish (http://www.transifex.com/projects/p/mongodb-"
"manual/language/es/)\n"
"Plural-Forms: nplurals=2; plural=(n != 1)\n"
"MIME-Version: 1.0\n"
"Content-Type: text/plain; charset=utf-8\n"
"Content-Transfer-Encoding: 8bit\n"
"Generated-By: Babel 2.6.0\n"

<<<<<<< HEAD
=======
# a42ab672d03047c4af4dc7a7ed73cb08
>>>>>>> 2478a500
#: ../source/reference/method/db.collection.getShardDistribution.txt:3
msgid "db.collection.getShardDistribution()"
msgstr ""

<<<<<<< HEAD
=======
# 3910396f93ab4393bf712ae3c4830cd0
#: ../source/reference/method/db.collection.getShardDistribution.txt
msgid "On this page"
msgstr ""

# b2928350980445fbbf6fd1a8b4f645f5
>>>>>>> 2478a500
#: ../source/reference/method/db.collection.getShardDistribution.txt:14
msgid "Definition"
msgstr ""

<<<<<<< HEAD
#: ../source/reference/method/db.collection.getShardDistribution.txt
msgid "Returns"
msgstr ""

=======
# 151a580e453449409a499d84e1f9a5ad
>>>>>>> 2478a500
#: ../source/reference/method/db.collection.getShardDistribution.txt:18
msgid ""
"Prints the data distribution statistics for a :term:`sharded <sharding>` "
"collection. You must call the "
":method:`~db.collection.getShardDistribution()` method on a sharded "
"collection, as in the following example:  .. code-block:: javascript     "
"db.myShardedCollection.getShardDistribution()"
msgstr ""

<<<<<<< HEAD
=======
# 1281c79f22ac4f16bb9bcc9b00225763
>>>>>>> 2478a500
#: ../source/reference/method/db.collection.getShardDistribution.txt:20
msgid ""
"Prints the data distribution statistics for a :term:`sharded <sharding>` "
"collection. You must call the "
":method:`~db.collection.getShardDistribution()` method on a sharded "
"collection, as in the following example:"
msgstr ""

<<<<<<< HEAD
=======
# 0da1c2c22c964316b5d011ee92f91070
>>>>>>> 2478a500
#: ../source/reference/method/db.collection.getShardDistribution.txt:29
msgid ""
"In the following example, the collection has two shards. The output "
"displays both the individual shard distribution information as well the "
"total shard distribution:"
msgstr ""

<<<<<<< HEAD
=======
# ef3a7b0fa82a4938a657d946d2f833f8
>>>>>>> 2478a500
#: ../source/reference/method/db.collection.getShardDistribution.txt:50
msgid ":doc:`/sharding`"
msgstr ""

<<<<<<< HEAD
=======
# 424c417159934c7eab91f30d77bc1cc7
>>>>>>> 2478a500
#: ../source/reference/method/db.collection.getShardDistribution.txt:57
msgid "Output"
msgstr ""

<<<<<<< HEAD
=======
# 345d1d5aebf542cbaaa2b8b48599e904
>>>>>>> 2478a500
#: ../source/reference/method/db.collection.getShardDistribution.txt:59
msgid "The output information displays:"
msgstr ""

<<<<<<< HEAD
=======
# 0fe48adb15884920864167b0b614c74e
>>>>>>> 2478a500
#: ../source/reference/method/db.collection.getShardDistribution.txt:61
msgid "``<shard-x>`` is a string that holds the shard name."
msgstr ""

<<<<<<< HEAD
=======
# a1f8119163a64e51a22225834d9111a7
>>>>>>> 2478a500
#: ../source/reference/method/db.collection.getShardDistribution.txt:63
msgid "``<host-x>`` is a string that holds the host name(s)."
msgstr ""

<<<<<<< HEAD
=======
# 6d100d367d1844028199a1a30e205f65
>>>>>>> 2478a500
#: ../source/reference/method/db.collection.getShardDistribution.txt:65
msgid ""
"``<size-x>`` is a number that includes the size of the data, including "
"the unit of measure (e.g. ``b``, ``Mb``)."
msgstr ""

<<<<<<< HEAD
=======
# 22c4ba0f678440b188dea3687065945e
>>>>>>> 2478a500
#: ../source/reference/method/db.collection.getShardDistribution.txt:68
msgid ""
"``<count-x>`` is a number that reports the number of documents in the "
"shard."
msgstr ""

<<<<<<< HEAD
=======
# d845d8b8a57b4f5fa792de43333d1333
>>>>>>> 2478a500
#: ../source/reference/method/db.collection.getShardDistribution.txt:71
msgid ""
"``<number of chunks-x>`` is a number that reports the number of chunks in"
" the shard."
msgstr ""

<<<<<<< HEAD
=======
# 1fd98899cf724370a28e23a354480f66
>>>>>>> 2478a500
#: ../source/reference/method/db.collection.getShardDistribution.txt:74
msgid ""
"``<size-x>/<number of chunks-x>`` is a calculated value that reflects the"
" estimated data size per chunk for the shard, including the unit of "
"measure (e.g. ``b``, ``Mb``)."
msgstr ""

<<<<<<< HEAD
=======
# 16594eda97b444ea8f3228451079784c
>>>>>>> 2478a500
#: ../source/reference/method/db.collection.getShardDistribution.txt:78
msgid ""
"``<count-x>/<number of chunks-x>`` is a calculated value that reflects "
"the estimated number of documents per chunk for the shard."
msgstr ""

<<<<<<< HEAD
=======
# 378982eb5f884fd3ae8164c4e8cdfe65
>>>>>>> 2478a500
#: ../source/reference/method/db.collection.getShardDistribution.txt:82
msgid ""
"``<stats.size>`` is a value that reports the total size of the data in "
"the sharded collection, including the unit of measure."
msgstr ""

<<<<<<< HEAD
=======
# 06c4e0fe15cd498883164d9561e0c9ad
>>>>>>> 2478a500
#: ../source/reference/method/db.collection.getShardDistribution.txt:85
msgid ""
"``<stats.count>`` is a value that reports the total number of documents "
"in the sharded collection."
msgstr ""

<<<<<<< HEAD
=======
# 9b81570a0b0342c4a691c528472241ef
>>>>>>> 2478a500
#: ../source/reference/method/db.collection.getShardDistribution.txt:88
msgid ""
"``<calc total chunks>`` is a calculated number that reports the number of"
" chunks from all shards, for example:"
msgstr ""

<<<<<<< HEAD
=======
# 2063d73cbef84e4390016f9d038366bf
>>>>>>> 2478a500
#: ../source/reference/method/db.collection.getShardDistribution.txt:95
msgid ""
"``<estDataPercent-x>`` is a calculated value that reflects, for each "
"shard, the data size as the percentage of the collection's total data "
"size, for example:"
msgstr ""

<<<<<<< HEAD
=======
# 61c97dd3b4a3486190d44d931e1d9b1c
>>>>>>> 2478a500
#: ../source/reference/method/db.collection.getShardDistribution.txt:103
msgid ""
"``<estDocPercent-x>`` is a calculated value that reflects, for each "
"shard, the number of documents as the percentage of the total number of "
"documents for the collection, for example:"
msgstr ""

<<<<<<< HEAD
=======
# 9914c9ca9c364d65bf509ce5ca7af642
>>>>>>> 2478a500
#: ../source/reference/method/db.collection.getShardDistribution.txt:112
msgid ""
"``stats.shards[ <shard-x> ].avgObjSize`` is a number that reflects the "
"average object size, including the unit of measure, for the shard."
msgstr ""

<<<<<<< HEAD
=======
# 8dc56c34c39440e4942b54b10e400042
>>>>>>> 2478a500
#: ../source/reference/method/db.collection.getShardDistribution.txt:117
msgid "Example Output"
msgstr ""

<<<<<<< HEAD
=======
# 377c69cc229a409f9805bb77c24a7454
>>>>>>> 2478a500
#: ../source/reference/method/db.collection.getShardDistribution.txt:119
msgid ""
"For example, the following is a sample output for the distribution of a "
"sharded collection:"
msgstr ""
<|MERGE_RESOLUTION|>--- conflicted
+++ resolved
@@ -8,11 +8,7 @@
 msgstr ""
 "Project-Id-Version: MongoDB Manual\n"
 "Report-Msgid-Bugs-To: \n"
-<<<<<<< HEAD
-"POT-Creation-Date: 2019-03-19 11:02-0400\n"
-=======
 "POT-Creation-Date: 2016-12-08 12:02-0500\n"
->>>>>>> 2478a500
 "PO-Revision-Date: 2013-12-16 23:41+0000\n"
 "Last-Translator: tychoish <tychoish@gmail.com>\n"
 "Language: es\n"
@@ -24,35 +20,22 @@
 "Content-Transfer-Encoding: 8bit\n"
 "Generated-By: Babel 2.6.0\n"
 
-<<<<<<< HEAD
-=======
 # a42ab672d03047c4af4dc7a7ed73cb08
->>>>>>> 2478a500
 #: ../source/reference/method/db.collection.getShardDistribution.txt:3
 msgid "db.collection.getShardDistribution()"
 msgstr ""
 
-<<<<<<< HEAD
-=======
 # 3910396f93ab4393bf712ae3c4830cd0
 #: ../source/reference/method/db.collection.getShardDistribution.txt
 msgid "On this page"
 msgstr ""
 
 # b2928350980445fbbf6fd1a8b4f645f5
->>>>>>> 2478a500
 #: ../source/reference/method/db.collection.getShardDistribution.txt:14
 msgid "Definition"
 msgstr ""
 
-<<<<<<< HEAD
-#: ../source/reference/method/db.collection.getShardDistribution.txt
-msgid "Returns"
-msgstr ""
-
-=======
 # 151a580e453449409a499d84e1f9a5ad
->>>>>>> 2478a500
 #: ../source/reference/method/db.collection.getShardDistribution.txt:18
 msgid ""
 "Prints the data distribution statistics for a :term:`sharded <sharding>` "
@@ -62,10 +45,7 @@
 "db.myShardedCollection.getShardDistribution()"
 msgstr ""
 
-<<<<<<< HEAD
-=======
 # 1281c79f22ac4f16bb9bcc9b00225763
->>>>>>> 2478a500
 #: ../source/reference/method/db.collection.getShardDistribution.txt:20
 msgid ""
 "Prints the data distribution statistics for a :term:`sharded <sharding>` "
@@ -74,10 +54,7 @@
 "collection, as in the following example:"
 msgstr ""
 
-<<<<<<< HEAD
-=======
 # 0da1c2c22c964316b5d011ee92f91070
->>>>>>> 2478a500
 #: ../source/reference/method/db.collection.getShardDistribution.txt:29
 msgid ""
 "In the following example, the collection has two shards. The output "
@@ -85,80 +62,53 @@
 "total shard distribution:"
 msgstr ""
 
-<<<<<<< HEAD
-=======
 # ef3a7b0fa82a4938a657d946d2f833f8
->>>>>>> 2478a500
 #: ../source/reference/method/db.collection.getShardDistribution.txt:50
 msgid ":doc:`/sharding`"
 msgstr ""
 
-<<<<<<< HEAD
-=======
 # 424c417159934c7eab91f30d77bc1cc7
->>>>>>> 2478a500
 #: ../source/reference/method/db.collection.getShardDistribution.txt:57
 msgid "Output"
 msgstr ""
 
-<<<<<<< HEAD
-=======
 # 345d1d5aebf542cbaaa2b8b48599e904
->>>>>>> 2478a500
 #: ../source/reference/method/db.collection.getShardDistribution.txt:59
 msgid "The output information displays:"
 msgstr ""
 
-<<<<<<< HEAD
-=======
 # 0fe48adb15884920864167b0b614c74e
->>>>>>> 2478a500
 #: ../source/reference/method/db.collection.getShardDistribution.txt:61
 msgid "``<shard-x>`` is a string that holds the shard name."
 msgstr ""
 
-<<<<<<< HEAD
-=======
 # a1f8119163a64e51a22225834d9111a7
->>>>>>> 2478a500
 #: ../source/reference/method/db.collection.getShardDistribution.txt:63
 msgid "``<host-x>`` is a string that holds the host name(s)."
 msgstr ""
 
-<<<<<<< HEAD
-=======
 # 6d100d367d1844028199a1a30e205f65
->>>>>>> 2478a500
 #: ../source/reference/method/db.collection.getShardDistribution.txt:65
 msgid ""
 "``<size-x>`` is a number that includes the size of the data, including "
 "the unit of measure (e.g. ``b``, ``Mb``)."
 msgstr ""
 
-<<<<<<< HEAD
-=======
 # 22c4ba0f678440b188dea3687065945e
->>>>>>> 2478a500
 #: ../source/reference/method/db.collection.getShardDistribution.txt:68
 msgid ""
 "``<count-x>`` is a number that reports the number of documents in the "
 "shard."
 msgstr ""
 
-<<<<<<< HEAD
-=======
 # d845d8b8a57b4f5fa792de43333d1333
->>>>>>> 2478a500
 #: ../source/reference/method/db.collection.getShardDistribution.txt:71
 msgid ""
 "``<number of chunks-x>`` is a number that reports the number of chunks in"
 " the shard."
 msgstr ""
 
-<<<<<<< HEAD
-=======
 # 1fd98899cf724370a28e23a354480f66
->>>>>>> 2478a500
 #: ../source/reference/method/db.collection.getShardDistribution.txt:74
 msgid ""
 "``<size-x>/<number of chunks-x>`` is a calculated value that reflects the"
@@ -166,50 +116,35 @@
 "measure (e.g. ``b``, ``Mb``)."
 msgstr ""
 
-<<<<<<< HEAD
-=======
 # 16594eda97b444ea8f3228451079784c
->>>>>>> 2478a500
 #: ../source/reference/method/db.collection.getShardDistribution.txt:78
 msgid ""
 "``<count-x>/<number of chunks-x>`` is a calculated value that reflects "
 "the estimated number of documents per chunk for the shard."
 msgstr ""
 
-<<<<<<< HEAD
-=======
 # 378982eb5f884fd3ae8164c4e8cdfe65
->>>>>>> 2478a500
 #: ../source/reference/method/db.collection.getShardDistribution.txt:82
 msgid ""
 "``<stats.size>`` is a value that reports the total size of the data in "
 "the sharded collection, including the unit of measure."
 msgstr ""
 
-<<<<<<< HEAD
-=======
 # 06c4e0fe15cd498883164d9561e0c9ad
->>>>>>> 2478a500
 #: ../source/reference/method/db.collection.getShardDistribution.txt:85
 msgid ""
 "``<stats.count>`` is a value that reports the total number of documents "
 "in the sharded collection."
 msgstr ""
 
-<<<<<<< HEAD
-=======
 # 9b81570a0b0342c4a691c528472241ef
->>>>>>> 2478a500
 #: ../source/reference/method/db.collection.getShardDistribution.txt:88
 msgid ""
 "``<calc total chunks>`` is a calculated number that reports the number of"
 " chunks from all shards, for example:"
 msgstr ""
 
-<<<<<<< HEAD
-=======
 # 2063d73cbef84e4390016f9d038366bf
->>>>>>> 2478a500
 #: ../source/reference/method/db.collection.getShardDistribution.txt:95
 msgid ""
 "``<estDataPercent-x>`` is a calculated value that reflects, for each "
@@ -217,10 +152,7 @@
 "size, for example:"
 msgstr ""
 
-<<<<<<< HEAD
-=======
 # 61c97dd3b4a3486190d44d931e1d9b1c
->>>>>>> 2478a500
 #: ../source/reference/method/db.collection.getShardDistribution.txt:103
 msgid ""
 "``<estDocPercent-x>`` is a calculated value that reflects, for each "
@@ -228,28 +160,19 @@
 "documents for the collection, for example:"
 msgstr ""
 
-<<<<<<< HEAD
-=======
 # 9914c9ca9c364d65bf509ce5ca7af642
->>>>>>> 2478a500
 #: ../source/reference/method/db.collection.getShardDistribution.txt:112
 msgid ""
 "``stats.shards[ <shard-x> ].avgObjSize`` is a number that reflects the "
 "average object size, including the unit of measure, for the shard."
 msgstr ""
 
-<<<<<<< HEAD
-=======
 # 8dc56c34c39440e4942b54b10e400042
->>>>>>> 2478a500
 #: ../source/reference/method/db.collection.getShardDistribution.txt:117
 msgid "Example Output"
 msgstr ""
 
-<<<<<<< HEAD
-=======
 # 377c69cc229a409f9805bb77c24a7454
->>>>>>> 2478a500
 #: ../source/reference/method/db.collection.getShardDistribution.txt:119
 msgid ""
 "For example, the following is a sample output for the distribution of a "
