--- conflicted
+++ resolved
@@ -35,22 +35,8 @@
 "本教程讲述了如何用3个已有 :program:`mongod` 的实例来建立一个由3个节点组成的 :"
 "term:`复制集 <replica set>` 。"
 
-<<<<<<< HEAD
-#: ../source/includes/introduction-deploy-replica-set.rst:5
-msgid ""
-"To deploy a replica set with enabled :doc:`access control "
-"</core/authorization>`, see :doc:`/tutorial/deploy-replica-set-with-auth`. "
-"If you wish to deploy a replica set from a single MongoDB instance, see "
-":doc:`/tutorial/convert-standalone-to-replica-set`. For more information on "
-"replica set deployments, see the :doc:`/replication` and :doc:`/core"
-"/replica-set-architectures` documentation."
-msgstr ""
-"如果希望用一个Mongodb实例来部署复制集请参见  :doc:`/tutorial/convert-"
-"standalone-to-replica-set` 。参见 :doc:`/replication`  和 :doc:`/core/"
-"replica-set-architectures`  以获得更多有关复制集的信息。"
-
-=======
->>>>>>> 7b6fda55
+
+
 #: ../source/includes/introduction-deploy-replica-set.rst:14
 msgid "Overview"
 msgstr "概述"
@@ -303,18 +289,11 @@
 
 #: ../source/tutorial/deploy-replica-set-for-testing.txt:182
 msgid ""
-<<<<<<< HEAD
 "Refer to :doc:`Replica Set Read and Write Semantics </applications/"
 "replication>` for a detailed explanation of read and write semantics in "
 "MongoDB."
 msgstr ""
-"关于Mongodb的语法请参考  :doc:`Replica Set Read and Write Semantics </"
-"applications/replication>` 。"
-=======
-"Refer to :doc:`Replica Set Read and Write Semantics "
-"</applications/replication>` for a detailed explanation of read and write "
-"semantics in MongoDB."
-msgstr ""
+
 
 #: ../source/tutorial/deploy-replica-set-for-testing.txt:0
 msgid "On this page"
@@ -338,4 +317,3 @@
 #~ "replica set deployments, see the :doc:`/replication` and :doc:`/core"
 #~ "/replica-set-architectures` documentation."
 #~ msgstr ""
->>>>>>> 7b6fda55
