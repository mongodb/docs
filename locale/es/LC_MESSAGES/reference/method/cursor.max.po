# SOME DESCRIPTIVE TITLE.
# Copyright (C) 2011-2014, MongoDB, Inc.
# This file is distributed under the same license as the mongodb-manual
# package.
#
# Translators:
msgid ""
msgstr ""
"Project-Id-Version: MongoDB Manual\n"
"Report-Msgid-Bugs-To: \n"
<<<<<<< HEAD
"POT-Creation-Date: 2019-03-19 11:02-0400\n"
=======
"POT-Creation-Date: 2016-12-08 12:02-0500\n"
>>>>>>> 2478a500
"PO-Revision-Date: 2013-12-16 23:40+0000\n"
"Last-Translator: tychoish <tychoish@gmail.com>\n"
"Language: es\n"
"Language-Team: Spanish (http://www.transifex.com/projects/p/mongodb-"
"manual/language/es/)\n"
"Plural-Forms: nplurals=2; plural=(n != 1)\n"
"MIME-Version: 1.0\n"
"Content-Type: text/plain; charset=utf-8\n"
"Content-Transfer-Encoding: 8bit\n"
"Generated-By: Babel 2.6.0\n"

<<<<<<< HEAD
=======
# fcf0399cfabc45d89ff03fb5acd7a7e2
>>>>>>> 2478a500
#: ../source/reference/method/cursor.max.txt:3
msgid "cursor.max()"
msgstr ""

<<<<<<< HEAD
=======
# 685e61788a4849959d60b1aeb311f99b
#: ../source/reference/method/cursor.max.txt
msgid "On this page"
msgstr ""

# 54ad1f38dfe24ba59a3d00351579aae6
>>>>>>> 2478a500
#: ../source/reference/method/cursor.max.txt:14
msgid "Definition"
msgstr ""

<<<<<<< HEAD
=======
# 9ffd30f0c91b401282ec8ff02d3537d2
>>>>>>> 2478a500
#: ../source/reference/method/cursor.max.txt:18
msgid ""
"Specifies the *exclusive* upper bound for a specific index in order to "
"constrain the results of :method:`~db.collection.find()`. "
":method:`~cursor.max()` provides a way to specify an upper bound on "
"compound key indexes."
msgstr ""

<<<<<<< HEAD
=======
# 6bf3ec0672a74dbcb0561046b78bce68
>>>>>>> 2478a500
#: ../source/reference/method/cursor.max.txt:23
msgid "The :method:`~cursor.max()` method has the following parameter:"
msgstr ""

<<<<<<< HEAD
#: ../source/includes/apiargs/method-cursor.max-param.rst:7
msgid "Parameter"
msgstr ""

#: ../source/includes/apiargs/method-cursor.max-param.rst:9
msgid "Type"
msgstr ""

#: ../source/includes/apiargs/method-cursor.max-param.rst:11
msgid "Description"
msgstr ""

#: ../source/includes/apiargs/method-cursor.max-param.rst:13
msgid "``indexBounds``"
msgstr ""

#: ../source/includes/apiargs/method-cursor.max-param.rst:15
msgid "document"
msgstr ""

#: ../source/includes/apiargs/method-cursor.max-param.rst:17
#: ../source/includes/apiargs/method-cursor.max-param.rst:26
msgid "The exclusive upper bound for the index keys."
msgstr ""

#: ../source/includes/apiargs/method-cursor.max-param.rst
msgid "param document indexBounds"
msgstr ""

#: ../source/reference/method/cursor.max.txt:27
msgid "The ``indexBounds`` parameter has the following prototype form:"
msgstr ""

=======
# 11aeb06f216e4c5db61f9fe81dde57ad
#: ../source/reference/method/cursor.max.txt:27
msgid "The ``indexBounds`` parameter has the following prototype form:"
msgstr ""

# 0e608479e6e147efa795df635cac4fe1
>>>>>>> 2478a500
#: ../source/reference/method/cursor.max.txt:33
msgid ""
"The fields correspond to *all* the keys of a particular index *in order*."
" You can explicitly specify the particular index with the "
<<<<<<< HEAD
":method:`~cursor.hint()` method. Otherwise, :binary:`~bin.mongod` selects"
" the index using the fields in the ``indexBounds``; however, if multiple "
=======
":method:`~cursor.hint()` method. Otherwise, :program:`mongod` selects the"
" index using the fields in the ``indexBounds``; however, if multiple "
>>>>>>> 2478a500
"indexes exist on same fields with different sort orders, the selection of"
" the index may be ambiguous."
msgstr ""

<<<<<<< HEAD
=======
# ee1b8632aaf344b0b9fb579fec50d317
>>>>>>> 2478a500
#: ../source/reference/method/cursor.max.txt:40
msgid ":method:`~cursor.min()`."
msgstr ""

<<<<<<< HEAD
#: ../source/reference/method/cursor.max.txt:42
msgid ""
":method:`~cursor.max()` exists primarily to support the "
":binary:`~bin.mongos` (sharding) process, and is a shell wrapper around "
"the query modifier :operator:`$max`."
msgstr ""

=======
# 6d446d7bf29a48f29d835926fce37e2a
#: ../source/reference/method/cursor.max.txt:42
msgid ""
":method:`~cursor.max()` exists primarily to support the :program:`mongos`"
" (sharding) process, and is a shell wrapper around the query modifier "
":operator:`$max`."
msgstr ""

# b59bf9e3e6e54f57ac5f9f51c1df3be7
>>>>>>> 2478a500
#: ../source/includes/extracts/mongo-shell-deprecated-meta-operator-max.rst:6
msgid "Deprecated in the ``mongo`` Shell since v3.2"
msgstr ""

<<<<<<< HEAD
#: ../source/includes/extracts/mongo-shell-deprecated-meta-operator-max.rst:5
msgid ""
"Starting in v3.2, the :operator:`$max` operator is deprecated in the "
":binary:`~bin.mongo` shell. In the :binary:`~bin.mongo` shell, use "
":method:`cursor.max()` instead."
msgstr ""

=======
# bd3b1befcae64307a2d766a6c7dfbebc
#: ../source/includes/extracts/mongo-shell-deprecated-meta-operator-max.rst:5
msgid ""
"Starting in v3.2, the :operator:`$max` operator is deprecated in the "
":program:`mongo` shell. In the :program:`mongo` shell, use "
":method:`cursor.max()` instead."
msgstr ""

# c695d02989e4447c947d6cf2150ad499
>>>>>>> 2478a500
#: ../source/reference/method/cursor.max.txt:49
msgid "Behavior"
msgstr ""

<<<<<<< HEAD
=======
# 35cb187e475943c3bc00a8eb6f6cd7d3
>>>>>>> 2478a500
#: ../source/reference/method/cursor.max.txt:52
msgid "Interaction with Index Selection"
msgstr ""

<<<<<<< HEAD
=======
# ddfb4780b6704f2fbd3b5556042e9c9f
>>>>>>> 2478a500
#: ../source/reference/method/cursor.max.txt:54
msgid ""
"Because :method:`~cursor.max()` requires an index on a field, and forces "
"the query to use this index, you may prefer the :query:`$lt` operator for"
" the query if possible. Consider the following example:"
msgstr ""

<<<<<<< HEAD
=======
# 485d71bc9155478dbcf26823c961debe
>>>>>>> 2478a500
#: ../source/reference/method/cursor.max.txt:63
msgid ""
"The query will use the index on the ``price`` field, even if the index on"
" ``_id`` may be better."
msgstr ""

<<<<<<< HEAD
=======
# 4270223fc84b41e2831b39e72d7e6b54
>>>>>>> 2478a500
#: ../source/reference/method/cursor.max.txt:67
msgid "Index Bounds"
msgstr ""

<<<<<<< HEAD
#: ../source/reference/method/cursor.max.txt:69
msgid ""
"If you use :method:`~cursor.max()` with :method:`~cursor.min()` to "
"specify a range:"
msgstr ""

#: ../source/reference/method/cursor.max.txt:72
msgid ""
"the index bounds specified in :method:`~cursor.min()` and "
":method:`~cursor.max()` must both refer to the keys of the same index."
msgstr ""

#: ../source/reference/method/cursor.max.txt:75
msgid ""
"the bound specified by :method:`~cursor.max()` must be greater than the "
"bound specified by :method:`~cursor.min()`."
msgstr ""

#: ../source/reference/method/cursor.max.txt:81
msgid "``max()`` without ``min()``"
msgstr ""

#: ../source/includes/fact-query-min-max.rst:1
msgid ""
"The :operator:`min` and :operator:`max` operators indicate that the "
"system should avoid normal query planning. Instead they construct an "
"index scan where the index bounds are explicitly specified by the values "
"given in :operator:`min` and :operator:`max`."
msgstr ""

=======
# e09a3d90bafd4bf3b44efc3db29952ac
#: ../source/reference/method/cursor.max.txt:69
msgid ""
"If you use :method:`~cursor.max()` with :method:`~cursor.min()` to "
"specify a range, the index bounds specified in :method:`~cursor.min()` "
"and :method:`~cursor.max()` must both refer to the keys of the same "
"index."
msgstr ""

# cb1a21d8c1974ab4b85b64acdb1e49ea
#: ../source/reference/method/cursor.max.txt:75
msgid "``max()`` without ``min()``"
msgstr ""

# f871bce1dc7e4762ba548608008794d1
#: ../source/includes/fact-query-min-max.rst:1
msgid ""
"The :operator:`min` and :operator:`max` operators indicate that the "
"system should avoid normal query planning. Instead they construct an "
"index scan where the index bounds are explicitly specified by the values "
"given in :operator:`min` and :operator:`max`."
msgstr ""

# a387227b0c6f489a9d613b398f03af01
>>>>>>> 2478a500
#: ../source/includes/fact-query-min-max.rst:8
msgid ""
"If one of the two boundaries is not specified, the query plan will be an "
"index scan that is unbounded on one side. This may degrade performance "
"compared to a query containing neither operator, or one that uses both "
"operators to more tightly constrain the index scan."
msgstr ""

<<<<<<< HEAD
#: ../source/reference/method/cursor.max.txt:86
msgid "Example"
msgstr ""

#: ../source/reference/method/cursor.max.txt:88
=======
# ef9c20711b3e43729b85f99e65af05cd
#: ../source/reference/method/cursor.max.txt:80
msgid "Example"
msgstr ""

# 3a14f4e7c4c8499ea2fa4e2ac7e17d5b
#: ../source/reference/method/cursor.max.txt:82
>>>>>>> 2478a500
msgid ""
"This example assumes a collection named ``products`` that holds the "
"following documents:"
msgstr ""

<<<<<<< HEAD
#: ../source/reference/method/cursor.max.txt:104
msgid "The collection has the following indexes:"
msgstr ""

#: ../source/reference/method/cursor.max.txt:113
=======
# 71b945d3a55a469c98d393550c31b47d
#: ../source/reference/method/cursor.max.txt:98
msgid "The collection has the following indexes:"
msgstr ""

# 3a3640ef688f4671a95967c6a46746fa
#: ../source/reference/method/cursor.max.txt:107
>>>>>>> 2478a500
msgid ""
"Using the ordering of ``{ item: 1, type: 1 }`` index, "
":method:`~cursor.max()` limits the query to the documents that are below "
"the bound of ``item`` equal to ``apple`` and ``type`` equal to "
"``jonagold``:"
msgstr ""

<<<<<<< HEAD
#: ../source/reference/method/cursor.max.txt:122
#: ../source/reference/method/cursor.max.txt:152
msgid "The query returns the following documents:"
msgstr ""

#: ../source/reference/method/cursor.max.txt:130
msgid ""
"If the query did not explicitly specify the index with the "
":method:`~cursor.hint()` method, it is ambiguous as to whether "
":binary:`~bin.mongod` would select the ``{ item: 1, type: 1 }`` index "
"ordering or the ``{ item: 1, type: -1 }`` index ordering."
msgstr ""

#: ../source/reference/method/cursor.max.txt:135
msgid ""
"Using the ordering of the index ``{ price: 1 }``, :method:`~cursor.max()`"
" limits the query to the documents that are below the index key bound of "
"``price`` equal to ``1.99`` and :method:`~cursor.min()` limits the query "
"to the documents that are at or above the index key bound of ``price`` "
"equal to ``1.39``:"
msgstr ""

#: ../source/reference/method/cursor.max.txt:145
msgid ""
"The bound specified by :method:`~cursor.max()` must be greater than the "
"bound specified by :method:`~cursor.min()`."
msgstr ""

# a5fb29a6c44b429f8b10a3395121cb6d
#~ msgid ""
#~ "The fields correspond to *all* the "
#~ "keys of a particular index *in "
#~ "order*. You can explicitly specify the"
#~ " particular index with the "
#~ ":method:`~cursor.hint()` method. Otherwise, "
#~ ":program:`mongod` selects the index using "
#~ "the fields in the ``indexBounds``; "
#~ "however, if multiple indexes exist on"
#~ " same fields with different sort "
#~ "orders, the selection of the index "
#~ "may be ambiguous."
#~ msgstr ""

=======
# 895f861c2dc54b15bf2ef632c0332267
# abebc25f90bd44209a25a9fe07a56d64
#: ../source/reference/method/cursor.max.txt:116
#: ../source/reference/method/cursor.max.txt:139
msgid "The query returns the following documents:"
msgstr ""

# 4e240a1091354fc5a4f8e0114115c1f2
#: ../source/reference/method/cursor.max.txt:124
msgid ""
"If the query did not explicitly specify the index with the "
":method:`~cursor.hint()` method, it is ambiguous as to whether "
":program:`mongod` would select the ``{ item: 1, type: 1 }`` index "
"ordering or the ``{ item: 1, type: -1 }`` index ordering."
msgstr ""

# cd0bf2083eab40a08d8ff7c15110431d
#: ../source/reference/method/cursor.max.txt:129
msgid ""
"Using the ordering of the index ``{ price: 1 }``, :method:`~cursor.max()`"
" limits the query to the documents that are below the index key bound of "
"``price`` equal to ``1.99`` and :method:`~cursor.min()` limits the query "
"to the documents that are at or above the index key bound of ``price`` "
"equal to ``1.39``:"
msgstr ""

>>>>>>> 2478a500
# 91030fa7fcf446b584e8c626e93d1d09
#~ msgid ""
#~ ":method:`~cursor.max()` is a shell wrapper "
#~ "around the query modifier :operator:`$max`."
#~ msgstr ""

# cdceba85f07e45e78606324647a8414c
#~ msgid ""
#~ ":method:`~cursor.max()` exists primarily to "
#~ "support the :program:`mongos` (sharding) "
#~ "process."
#~ msgstr ""
<<<<<<< HEAD

# e4cc2173a8d8459c9a350336410eedd5
#~ msgid ""
#~ "If you use :method:`~cursor.max()` with "
#~ ":method:`~cursor.min()` to specify a range,"
#~ " the index bounds specified in "
#~ ":method:`~cursor.min()` and :method:`~cursor.max()` "
#~ "must both refer to the keys of "
#~ "the same index."
#~ msgstr ""

# d09c0a109afa46fea2c12bb96db77a31
#~ msgid ""
#~ "If the query did not explicitly "
#~ "specify the index with the "
#~ ":method:`~cursor.hint()` method, it is "
#~ "ambiguous as to whether :program:`mongod` "
#~ "would select the ``{ item: 1, "
#~ "type: 1 }`` index ordering or the"
#~ " ``{ item: 1, type: -1 }`` "
#~ "index ordering."
#~ msgstr ""
=======
>>>>>>> 2478a500
<|MERGE_RESOLUTION|>--- conflicted
+++ resolved
@@ -8,11 +8,7 @@
 msgstr ""
 "Project-Id-Version: MongoDB Manual\n"
 "Report-Msgid-Bugs-To: \n"
-<<<<<<< HEAD
-"POT-Creation-Date: 2019-03-19 11:02-0400\n"
-=======
 "POT-Creation-Date: 2016-12-08 12:02-0500\n"
->>>>>>> 2478a500
 "PO-Revision-Date: 2013-12-16 23:40+0000\n"
 "Last-Translator: tychoish <tychoish@gmail.com>\n"
 "Language: es\n"
@@ -24,31 +20,22 @@
 "Content-Transfer-Encoding: 8bit\n"
 "Generated-By: Babel 2.6.0\n"
 
-<<<<<<< HEAD
-=======
 # fcf0399cfabc45d89ff03fb5acd7a7e2
->>>>>>> 2478a500
 #: ../source/reference/method/cursor.max.txt:3
 msgid "cursor.max()"
 msgstr ""
 
-<<<<<<< HEAD
-=======
 # 685e61788a4849959d60b1aeb311f99b
 #: ../source/reference/method/cursor.max.txt
 msgid "On this page"
 msgstr ""
 
 # 54ad1f38dfe24ba59a3d00351579aae6
->>>>>>> 2478a500
 #: ../source/reference/method/cursor.max.txt:14
 msgid "Definition"
 msgstr ""
 
-<<<<<<< HEAD
-=======
 # 9ffd30f0c91b401282ec8ff02d3537d2
->>>>>>> 2478a500
 #: ../source/reference/method/cursor.max.txt:18
 msgid ""
 "Specifies the *exclusive* upper bound for a specific index in order to "
@@ -57,88 +44,32 @@
 "compound key indexes."
 msgstr ""
 
-<<<<<<< HEAD
-=======
 # 6bf3ec0672a74dbcb0561046b78bce68
->>>>>>> 2478a500
 #: ../source/reference/method/cursor.max.txt:23
 msgid "The :method:`~cursor.max()` method has the following parameter:"
 msgstr ""
 
-<<<<<<< HEAD
-#: ../source/includes/apiargs/method-cursor.max-param.rst:7
-msgid "Parameter"
-msgstr ""
-
-#: ../source/includes/apiargs/method-cursor.max-param.rst:9
-msgid "Type"
-msgstr ""
-
-#: ../source/includes/apiargs/method-cursor.max-param.rst:11
-msgid "Description"
-msgstr ""
-
-#: ../source/includes/apiargs/method-cursor.max-param.rst:13
-msgid "``indexBounds``"
-msgstr ""
-
-#: ../source/includes/apiargs/method-cursor.max-param.rst:15
-msgid "document"
-msgstr ""
-
-#: ../source/includes/apiargs/method-cursor.max-param.rst:17
-#: ../source/includes/apiargs/method-cursor.max-param.rst:26
-msgid "The exclusive upper bound for the index keys."
-msgstr ""
-
-#: ../source/includes/apiargs/method-cursor.max-param.rst
-msgid "param document indexBounds"
-msgstr ""
-
-#: ../source/reference/method/cursor.max.txt:27
-msgid "The ``indexBounds`` parameter has the following prototype form:"
-msgstr ""
-
-=======
 # 11aeb06f216e4c5db61f9fe81dde57ad
 #: ../source/reference/method/cursor.max.txt:27
 msgid "The ``indexBounds`` parameter has the following prototype form:"
 msgstr ""
 
 # 0e608479e6e147efa795df635cac4fe1
->>>>>>> 2478a500
 #: ../source/reference/method/cursor.max.txt:33
 msgid ""
 "The fields correspond to *all* the keys of a particular index *in order*."
 " You can explicitly specify the particular index with the "
-<<<<<<< HEAD
-":method:`~cursor.hint()` method. Otherwise, :binary:`~bin.mongod` selects"
-" the index using the fields in the ``indexBounds``; however, if multiple "
-=======
 ":method:`~cursor.hint()` method. Otherwise, :program:`mongod` selects the"
 " index using the fields in the ``indexBounds``; however, if multiple "
->>>>>>> 2478a500
 "indexes exist on same fields with different sort orders, the selection of"
 " the index may be ambiguous."
 msgstr ""
 
-<<<<<<< HEAD
-=======
 # ee1b8632aaf344b0b9fb579fec50d317
->>>>>>> 2478a500
 #: ../source/reference/method/cursor.max.txt:40
 msgid ":method:`~cursor.min()`."
 msgstr ""
 
-<<<<<<< HEAD
-#: ../source/reference/method/cursor.max.txt:42
-msgid ""
-":method:`~cursor.max()` exists primarily to support the "
-":binary:`~bin.mongos` (sharding) process, and is a shell wrapper around "
-"the query modifier :operator:`$max`."
-msgstr ""
-
-=======
 # 6d446d7bf29a48f29d835926fce37e2a
 #: ../source/reference/method/cursor.max.txt:42
 msgid ""
@@ -148,20 +79,10 @@
 msgstr ""
 
 # b59bf9e3e6e54f57ac5f9f51c1df3be7
->>>>>>> 2478a500
 #: ../source/includes/extracts/mongo-shell-deprecated-meta-operator-max.rst:6
 msgid "Deprecated in the ``mongo`` Shell since v3.2"
 msgstr ""
 
-<<<<<<< HEAD
-#: ../source/includes/extracts/mongo-shell-deprecated-meta-operator-max.rst:5
-msgid ""
-"Starting in v3.2, the :operator:`$max` operator is deprecated in the "
-":binary:`~bin.mongo` shell. In the :binary:`~bin.mongo` shell, use "
-":method:`cursor.max()` instead."
-msgstr ""
-
-=======
 # bd3b1befcae64307a2d766a6c7dfbebc
 #: ../source/includes/extracts/mongo-shell-deprecated-meta-operator-max.rst:5
 msgid ""
@@ -171,23 +92,16 @@
 msgstr ""
 
 # c695d02989e4447c947d6cf2150ad499
->>>>>>> 2478a500
 #: ../source/reference/method/cursor.max.txt:49
 msgid "Behavior"
 msgstr ""
 
-<<<<<<< HEAD
-=======
 # 35cb187e475943c3bc00a8eb6f6cd7d3
->>>>>>> 2478a500
 #: ../source/reference/method/cursor.max.txt:52
 msgid "Interaction with Index Selection"
 msgstr ""
 
-<<<<<<< HEAD
-=======
 # ddfb4780b6704f2fbd3b5556042e9c9f
->>>>>>> 2478a500
 #: ../source/reference/method/cursor.max.txt:54
 msgid ""
 "Because :method:`~cursor.max()` requires an index on a field, and forces "
@@ -195,47 +109,33 @@
 " the query if possible. Consider the following example:"
 msgstr ""
 
-<<<<<<< HEAD
-=======
 # 485d71bc9155478dbcf26823c961debe
->>>>>>> 2478a500
 #: ../source/reference/method/cursor.max.txt:63
 msgid ""
 "The query will use the index on the ``price`` field, even if the index on"
 " ``_id`` may be better."
 msgstr ""
 
-<<<<<<< HEAD
-=======
 # 4270223fc84b41e2831b39e72d7e6b54
->>>>>>> 2478a500
 #: ../source/reference/method/cursor.max.txt:67
 msgid "Index Bounds"
 msgstr ""
 
-<<<<<<< HEAD
+# e09a3d90bafd4bf3b44efc3db29952ac
 #: ../source/reference/method/cursor.max.txt:69
 msgid ""
 "If you use :method:`~cursor.max()` with :method:`~cursor.min()` to "
-"specify a range:"
-msgstr ""
-
-#: ../source/reference/method/cursor.max.txt:72
-msgid ""
-"the index bounds specified in :method:`~cursor.min()` and "
-":method:`~cursor.max()` must both refer to the keys of the same index."
-msgstr ""
-
+"specify a range, the index bounds specified in :method:`~cursor.min()` "
+"and :method:`~cursor.max()` must both refer to the keys of the same "
+"index."
+msgstr ""
+
+# cb1a21d8c1974ab4b85b64acdb1e49ea
 #: ../source/reference/method/cursor.max.txt:75
-msgid ""
-"the bound specified by :method:`~cursor.max()` must be greater than the "
-"bound specified by :method:`~cursor.min()`."
-msgstr ""
-
-#: ../source/reference/method/cursor.max.txt:81
 msgid "``max()`` without ``min()``"
 msgstr ""
 
+# f871bce1dc7e4762ba548608008794d1
 #: ../source/includes/fact-query-min-max.rst:1
 msgid ""
 "The :operator:`min` and :operator:`max` operators indicate that the "
@@ -244,32 +144,7 @@
 "given in :operator:`min` and :operator:`max`."
 msgstr ""
 
-=======
-# e09a3d90bafd4bf3b44efc3db29952ac
-#: ../source/reference/method/cursor.max.txt:69
-msgid ""
-"If you use :method:`~cursor.max()` with :method:`~cursor.min()` to "
-"specify a range, the index bounds specified in :method:`~cursor.min()` "
-"and :method:`~cursor.max()` must both refer to the keys of the same "
-"index."
-msgstr ""
-
-# cb1a21d8c1974ab4b85b64acdb1e49ea
-#: ../source/reference/method/cursor.max.txt:75
-msgid "``max()`` without ``min()``"
-msgstr ""
-
-# f871bce1dc7e4762ba548608008794d1
-#: ../source/includes/fact-query-min-max.rst:1
-msgid ""
-"The :operator:`min` and :operator:`max` operators indicate that the "
-"system should avoid normal query planning. Instead they construct an "
-"index scan where the index bounds are explicitly specified by the values "
-"given in :operator:`min` and :operator:`max`."
-msgstr ""
-
 # a387227b0c6f489a9d613b398f03af01
->>>>>>> 2478a500
 #: ../source/includes/fact-query-min-max.rst:8
 msgid ""
 "If one of the two boundaries is not specified, the query plan will be an "
@@ -278,13 +153,6 @@
 "operators to more tightly constrain the index scan."
 msgstr ""
 
-<<<<<<< HEAD
-#: ../source/reference/method/cursor.max.txt:86
-msgid "Example"
-msgstr ""
-
-#: ../source/reference/method/cursor.max.txt:88
-=======
 # ef9c20711b3e43729b85f99e65af05cd
 #: ../source/reference/method/cursor.max.txt:80
 msgid "Example"
@@ -292,19 +160,11 @@
 
 # 3a14f4e7c4c8499ea2fa4e2ac7e17d5b
 #: ../source/reference/method/cursor.max.txt:82
->>>>>>> 2478a500
 msgid ""
 "This example assumes a collection named ``products`` that holds the "
 "following documents:"
 msgstr ""
 
-<<<<<<< HEAD
-#: ../source/reference/method/cursor.max.txt:104
-msgid "The collection has the following indexes:"
-msgstr ""
-
-#: ../source/reference/method/cursor.max.txt:113
-=======
 # 71b945d3a55a469c98d393550c31b47d
 #: ../source/reference/method/cursor.max.txt:98
 msgid "The collection has the following indexes:"
@@ -312,7 +172,6 @@
 
 # 3a3640ef688f4671a95967c6a46746fa
 #: ../source/reference/method/cursor.max.txt:107
->>>>>>> 2478a500
 msgid ""
 "Using the ordering of ``{ item: 1, type: 1 }`` index, "
 ":method:`~cursor.max()` limits the query to the documents that are below "
@@ -320,21 +179,24 @@
 "``jonagold``:"
 msgstr ""
 
-<<<<<<< HEAD
-#: ../source/reference/method/cursor.max.txt:122
-#: ../source/reference/method/cursor.max.txt:152
+# 895f861c2dc54b15bf2ef632c0332267
+# abebc25f90bd44209a25a9fe07a56d64
+#: ../source/reference/method/cursor.max.txt:116
+#: ../source/reference/method/cursor.max.txt:139
 msgid "The query returns the following documents:"
 msgstr ""
 
-#: ../source/reference/method/cursor.max.txt:130
+# 4e240a1091354fc5a4f8e0114115c1f2
+#: ../source/reference/method/cursor.max.txt:124
 msgid ""
 "If the query did not explicitly specify the index with the "
 ":method:`~cursor.hint()` method, it is ambiguous as to whether "
-":binary:`~bin.mongod` would select the ``{ item: 1, type: 1 }`` index "
+":program:`mongod` would select the ``{ item: 1, type: 1 }`` index "
 "ordering or the ``{ item: 1, type: -1 }`` index ordering."
 msgstr ""
 
-#: ../source/reference/method/cursor.max.txt:135
+# cd0bf2083eab40a08d8ff7c15110431d
+#: ../source/reference/method/cursor.max.txt:129
 msgid ""
 "Using the ordering of the index ``{ price: 1 }``, :method:`~cursor.max()`"
 " limits the query to the documents that are below the index key bound of "
@@ -343,55 +205,6 @@
 "equal to ``1.39``:"
 msgstr ""
 
-#: ../source/reference/method/cursor.max.txt:145
-msgid ""
-"The bound specified by :method:`~cursor.max()` must be greater than the "
-"bound specified by :method:`~cursor.min()`."
-msgstr ""
-
-# a5fb29a6c44b429f8b10a3395121cb6d
-#~ msgid ""
-#~ "The fields correspond to *all* the "
-#~ "keys of a particular index *in "
-#~ "order*. You can explicitly specify the"
-#~ " particular index with the "
-#~ ":method:`~cursor.hint()` method. Otherwise, "
-#~ ":program:`mongod` selects the index using "
-#~ "the fields in the ``indexBounds``; "
-#~ "however, if multiple indexes exist on"
-#~ " same fields with different sort "
-#~ "orders, the selection of the index "
-#~ "may be ambiguous."
-#~ msgstr ""
-
-=======
-# 895f861c2dc54b15bf2ef632c0332267
-# abebc25f90bd44209a25a9fe07a56d64
-#: ../source/reference/method/cursor.max.txt:116
-#: ../source/reference/method/cursor.max.txt:139
-msgid "The query returns the following documents:"
-msgstr ""
-
-# 4e240a1091354fc5a4f8e0114115c1f2
-#: ../source/reference/method/cursor.max.txt:124
-msgid ""
-"If the query did not explicitly specify the index with the "
-":method:`~cursor.hint()` method, it is ambiguous as to whether "
-":program:`mongod` would select the ``{ item: 1, type: 1 }`` index "
-"ordering or the ``{ item: 1, type: -1 }`` index ordering."
-msgstr ""
-
-# cd0bf2083eab40a08d8ff7c15110431d
-#: ../source/reference/method/cursor.max.txt:129
-msgid ""
-"Using the ordering of the index ``{ price: 1 }``, :method:`~cursor.max()`"
-" limits the query to the documents that are below the index key bound of "
-"``price`` equal to ``1.99`` and :method:`~cursor.min()` limits the query "
-"to the documents that are at or above the index key bound of ``price`` "
-"equal to ``1.39``:"
-msgstr ""
-
->>>>>>> 2478a500
 # 91030fa7fcf446b584e8c626e93d1d09
 #~ msgid ""
 #~ ":method:`~cursor.max()` is a shell wrapper "
@@ -404,28 +217,3 @@
 #~ "support the :program:`mongos` (sharding) "
 #~ "process."
 #~ msgstr ""
-<<<<<<< HEAD
-
-# e4cc2173a8d8459c9a350336410eedd5
-#~ msgid ""
-#~ "If you use :method:`~cursor.max()` with "
-#~ ":method:`~cursor.min()` to specify a range,"
-#~ " the index bounds specified in "
-#~ ":method:`~cursor.min()` and :method:`~cursor.max()` "
-#~ "must both refer to the keys of "
-#~ "the same index."
-#~ msgstr ""
-
-# d09c0a109afa46fea2c12bb96db77a31
-#~ msgid ""
-#~ "If the query did not explicitly "
-#~ "specify the index with the "
-#~ ":method:`~cursor.hint()` method, it is "
-#~ "ambiguous as to whether :program:`mongod` "
-#~ "would select the ``{ item: 1, "
-#~ "type: 1 }`` index ordering or the"
-#~ " ``{ item: 1, type: -1 }`` "
-#~ "index ordering."
-#~ msgstr ""
-=======
->>>>>>> 2478a500
