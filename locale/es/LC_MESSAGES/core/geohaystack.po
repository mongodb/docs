# SOME DESCRIPTIVE TITLE.
# Copyright (C) 2011-2014, MongoDB, Inc.
# This file is distributed under the same license as the mongodb-manual
# package.
#
# Translators:
msgid ""
msgstr ""
"Project-Id-Version: MongoDB Manual\n"
"Report-Msgid-Bugs-To: \n"
<<<<<<< HEAD
"POT-Creation-Date: 2019-03-19 11:02-0400\n"
=======
"POT-Creation-Date: 2016-12-08 12:02-0500\n"
>>>>>>> 2478a500
"PO-Revision-Date: 2013-12-16 23:51+0000\n"
"Last-Translator: tychoish <tychoish@gmail.com>\n"
"Language: es\n"
"Language-Team: Spanish (http://www.transifex.com/projects/p/mongodb-"
"manual/language/es/)\n"
"Plural-Forms: nplurals=2; plural=(n != 1)\n"
"MIME-Version: 1.0\n"
"Content-Type: text/plain; charset=utf-8\n"
"Content-Transfer-Encoding: 8bit\n"
"Generated-By: Babel 2.6.0\n"

# e630881bebae4a2488e101e35821bae5
#: ../source/core/geohaystack.txt:5
msgid "``geoHaystack`` Indexes"
msgstr ""

<<<<<<< HEAD
=======
# 992e88b47c4646658355d2f35aa4b79c
#: ../source/core/geohaystack.txt
msgid "On this page"
msgstr ""

# 27acc17897cb4248b205d69c1499f2ed
>>>>>>> 2478a500
#: ../source/core/geohaystack.txt:15
msgid ""
"A ``geoHaystack`` index is a special index that is optimized to return "
"results over small areas. ``geoHaystack`` indexes improve performance on "
"queries that use flat geometry."
msgstr ""

<<<<<<< HEAD
=======
# 1e1c899c9b59439ea3def374c30740c2
>>>>>>> 2478a500
#: ../source/core/geohaystack.txt:19
msgid ""
"For queries that use spherical geometry, a **2dsphere index is a better "
"option** than a haystack index. :doc:`2dsphere indexes </core/2dsphere>` "
"allow field reordering; ``geoHaystack`` indexes require the first field "
"to be the location field. Also, ``geoHaystack`` indexes are only usable "
"via commands and so always return all results at once."
msgstr ""

<<<<<<< HEAD
=======
# 195914ed8e4a4129a5651a06ea870231
>>>>>>> 2478a500
#: ../source/core/geohaystack.txt:27
msgid "Behavior"
msgstr ""

<<<<<<< HEAD
=======
# 3b60a655e4934832a2ea76f2b71151c8
>>>>>>> 2478a500
#: ../source/core/geohaystack.txt:29
msgid ""
"``geoHaystack`` indexes create \"buckets\" of documents from the same "
"geographic area in order to improve performance for queries limited to "
"that area. Each bucket in a ``geoHaystack`` index contains all the "
"documents within a specified proximity to a given longitude and latitude."
msgstr ""

<<<<<<< HEAD
=======
# 0fc3de25d2f846948ca4bbd7bcedf161
>>>>>>> 2478a500
#: ../source/core/geohaystack.txt:36
msgid "``sparse`` Property"
msgstr ""

<<<<<<< HEAD
=======
# bfed4a300971482d8123300e1cc18032
>>>>>>> 2478a500
#: ../source/core/geohaystack.txt:38
msgid ""
"``geoHaystack`` indexes are :doc:`sparse </core/index-sparse>` by default"
" and ignore the :doc:`sparse: true </core/index-sparse>` option. If a "
"document lacks a ``geoHaystack`` index field (or the field is ``null`` or"
" an empty array), MongoDB does not add an entry for the document to the "
"``geoHaystack`` index. For inserts, MongoDB inserts the document but does"
" not add to the ``geoHaystack`` index."
msgstr ""

<<<<<<< HEAD
=======
# 74bfb9605b684848a81eb144b014ad7e
>>>>>>> 2478a500
#: ../source/core/geohaystack.txt:45
msgid ""
"``geoHaystack`` indexes include one ``geoHaystack`` index key and one "
"non-geospatial index key; however, only the ``geoHaystack`` index field "
"determines whether the index references a document."
msgstr ""

<<<<<<< HEAD
#: ../source/core/geohaystack.txt:50
msgid "Collation Option"
msgstr ""

#: ../source/core/geohaystack.txt:52
msgid ""
"``geoHaystack`` indexes only support simple binary comparison and do not "
"support the :ref:`collation <collation>`."
msgstr ""

#: ../source/core/geohaystack.txt:55
msgid ""
"To create a ``geoHaystack`` index on a a collection that has a non-simple"
" collation, you must explicitly specify ``{collation: {locale: "
"\"simple\"} }`` when creating the index."
msgstr ""

#: ../source/core/geohaystack.txt:61
msgid "Create ``geoHaystack`` Index"
msgstr ""

#: ../source/core/geohaystack.txt:63
=======
# 30cd10c202cc495fa5f60c3f5371b438
#: ../source/core/geohaystack.txt:50
msgid "Create ``geoHaystack`` Index"
msgstr ""

# c18abed4e1c8440b99e426a6c7b1c48a
#: ../source/core/geohaystack.txt:52
>>>>>>> 2478a500
msgid ""
"To create a ``geoHaystack`` index, see :doc:`/tutorial/build-a"
"-geohaystack-index`. For information and example on querying a haystack "
"index, see :doc:`/tutorial/query-a-geohaystack-index`."
msgstr ""

#~ msgid "Haystack Indexes"
#~ msgstr ""

#~ msgid ""
#~ "A haystack index is a special "
#~ "index that is optimized to return "
#~ "results over small areas. Haystack "
#~ "indexes improve performance on queries "
#~ "that use flat geometry."
#~ msgstr ""

#~ msgid ""
#~ "For queries that use spherical geometry,"
#~ " a **2dsphere index is a better "
#~ "option** than a haystack index. "
#~ ":doc:`2dsphere indexes </core/2dsphere>` allow "
#~ "field reordering; haystack indexes require "
#~ "the first field to be the location"
#~ " field. Also, haystack indexes are "
#~ "only usable via commands and so "
#~ "always return all results at once."
#~ msgstr ""

#~ msgid ""
#~ "Haystack indexes create \"buckets\" of "
#~ "documents from the same geographic area"
#~ " in order to improve performance for"
#~ " queries limited to that area. Each"
#~ " bucket in a haystack index contains"
#~ " all the documents within a specified"
#~ " proximity to a given longitude and"
#~ " latitude."
#~ msgstr ""

#~ msgid ""
#~ "To create a geohaystacks index, see "
#~ ":doc:`/tutorial/build-a-geohaystack-index`. For "
#~ "information and example on querying a"
#~ " haystack index, see :doc:`/tutorial/query-a"
#~ "-geohaystack-index`."
#~ msgstr ""
<|MERGE_RESOLUTION|>--- conflicted
+++ resolved
@@ -8,11 +8,7 @@
 msgstr ""
 "Project-Id-Version: MongoDB Manual\n"
 "Report-Msgid-Bugs-To: \n"
-<<<<<<< HEAD
-"POT-Creation-Date: 2019-03-19 11:02-0400\n"
-=======
 "POT-Creation-Date: 2016-12-08 12:02-0500\n"
->>>>>>> 2478a500
 "PO-Revision-Date: 2013-12-16 23:51+0000\n"
 "Last-Translator: tychoish <tychoish@gmail.com>\n"
 "Language: es\n"
@@ -29,15 +25,12 @@
 msgid "``geoHaystack`` Indexes"
 msgstr ""
 
-<<<<<<< HEAD
-=======
 # 992e88b47c4646658355d2f35aa4b79c
 #: ../source/core/geohaystack.txt
 msgid "On this page"
 msgstr ""
 
 # 27acc17897cb4248b205d69c1499f2ed
->>>>>>> 2478a500
 #: ../source/core/geohaystack.txt:15
 msgid ""
 "A ``geoHaystack`` index is a special index that is optimized to return "
@@ -45,10 +38,7 @@
 "queries that use flat geometry."
 msgstr ""
 
-<<<<<<< HEAD
-=======
 # 1e1c899c9b59439ea3def374c30740c2
->>>>>>> 2478a500
 #: ../source/core/geohaystack.txt:19
 msgid ""
 "For queries that use spherical geometry, a **2dsphere index is a better "
@@ -58,18 +48,12 @@
 "via commands and so always return all results at once."
 msgstr ""
 
-<<<<<<< HEAD
-=======
 # 195914ed8e4a4129a5651a06ea870231
->>>>>>> 2478a500
 #: ../source/core/geohaystack.txt:27
 msgid "Behavior"
 msgstr ""
 
-<<<<<<< HEAD
-=======
 # 3b60a655e4934832a2ea76f2b71151c8
->>>>>>> 2478a500
 #: ../source/core/geohaystack.txt:29
 msgid ""
 "``geoHaystack`` indexes create \"buckets\" of documents from the same "
@@ -78,18 +62,12 @@
 "documents within a specified proximity to a given longitude and latitude."
 msgstr ""
 
-<<<<<<< HEAD
-=======
 # 0fc3de25d2f846948ca4bbd7bcedf161
->>>>>>> 2478a500
 #: ../source/core/geohaystack.txt:36
 msgid "``sparse`` Property"
 msgstr ""
 
-<<<<<<< HEAD
-=======
 # bfed4a300971482d8123300e1cc18032
->>>>>>> 2478a500
 #: ../source/core/geohaystack.txt:38
 msgid ""
 "``geoHaystack`` indexes are :doc:`sparse </core/index-sparse>` by default"
@@ -100,10 +78,7 @@
 " not add to the ``geoHaystack`` index."
 msgstr ""
 
-<<<<<<< HEAD
-=======
 # 74bfb9605b684848a81eb144b014ad7e
->>>>>>> 2478a500
 #: ../source/core/geohaystack.txt:45
 msgid ""
 "``geoHaystack`` indexes include one ``geoHaystack`` index key and one "
@@ -111,30 +86,6 @@
 "determines whether the index references a document."
 msgstr ""
 
-<<<<<<< HEAD
-#: ../source/core/geohaystack.txt:50
-msgid "Collation Option"
-msgstr ""
-
-#: ../source/core/geohaystack.txt:52
-msgid ""
-"``geoHaystack`` indexes only support simple binary comparison and do not "
-"support the :ref:`collation <collation>`."
-msgstr ""
-
-#: ../source/core/geohaystack.txt:55
-msgid ""
-"To create a ``geoHaystack`` index on a a collection that has a non-simple"
-" collation, you must explicitly specify ``{collation: {locale: "
-"\"simple\"} }`` when creating the index."
-msgstr ""
-
-#: ../source/core/geohaystack.txt:61
-msgid "Create ``geoHaystack`` Index"
-msgstr ""
-
-#: ../source/core/geohaystack.txt:63
-=======
 # 30cd10c202cc495fa5f60c3f5371b438
 #: ../source/core/geohaystack.txt:50
 msgid "Create ``geoHaystack`` Index"
@@ -142,7 +93,6 @@
 
 # c18abed4e1c8440b99e426a6c7b1c48a
 #: ../source/core/geohaystack.txt:52
->>>>>>> 2478a500
 msgid ""
 "To create a ``geoHaystack`` index, see :doc:`/tutorial/build-a"
 "-geohaystack-index`. For information and example on querying a haystack "
