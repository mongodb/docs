# SOME DESCRIPTIVE TITLE.
# Copyright (C) 2011-2014, MongoDB, Inc.
# This file is distributed under the same license as the mongodb-manual
# package.
#
# Translators:
msgid ""
msgstr ""
"Project-Id-Version: MongoDB Manual\n"
"Report-Msgid-Bugs-To: \n"
<<<<<<< HEAD
"POT-Creation-Date: 2019-03-19 11:02-0400\n"
=======
"POT-Creation-Date: 2016-12-08 12:02-0500\n"
>>>>>>> 2478a500
"PO-Revision-Date: 2014-04-08 19:40+0000\n"
"Last-Translator: tychoish <tychoish@gmail.com>\n"
"Language: es\n"
"Language-Team: Spanish (http://www.transifex.com/projects/p/mongodb-"
"manual/language/es/)\n"
"Plural-Forms: nplurals=2; plural=(n != 1)\n"
"MIME-Version: 1.0\n"
"Content-Type: text/plain; charset=utf-8\n"
"Content-Transfer-Encoding: 8bit\n"
"Generated-By: Babel 2.6.0\n"

<<<<<<< HEAD
=======
# eebb31db67d64a64b5f11cf4f5a05da3
>>>>>>> 2478a500
#: ../source/reference/method/js-plan-cache.txt:3
msgid "Query Plan Cache Methods"
msgstr ""

<<<<<<< HEAD
=======
# cfa1deb80e4247239487063fdc0eb4da
>>>>>>> 2478a500
#: ../source/reference/method/js-plan-cache.txt:13
msgid ""
"The PlanCache methods are only accessible from a collection's plan cache "
"object. To retrieve the plan cache object, use the "
":method:`db.collection.getPlanCache()` method."
msgstr ""

<<<<<<< HEAD
=======
# 2770a0acfa1441868dff556cdaeb995a
>>>>>>> 2478a500
#: ../source/includes/extracts/methods-toc-explanation.rst:3
msgid ""
"For details on specific methods, including syntax and examples, click on "
"the specific method to go to its reference page."
msgstr ""

<<<<<<< HEAD
=======
# d5d48eb930f84b5ebc44e753edc35fe2
>>>>>>> 2478a500
#: ../source/includes/toc/table-method-plan-cache.rst:2
msgid "Name"
msgstr ""

<<<<<<< HEAD
=======
# 86c1f82e5f1c4a5f921c42cb38119c0d
>>>>>>> 2478a500
#: ../source/includes/toc/table-method-plan-cache.rst:2
msgid "Description"
msgstr ""

<<<<<<< HEAD
=======
# 39a2b5794520458d99e64424cb5a5980
>>>>>>> 2478a500
#: ../source/includes/toc/table-method-plan-cache.rst:4
msgid ":method:`db.collection.getPlanCache()`"
msgstr ""

<<<<<<< HEAD
#: ../source/includes/toc/table-method-plan-cache.rst:4
msgid ""
"Returns an interface to access the query plan cache object and associated"
" PlanCache methods for a collection."
msgstr ""

=======
# 30389577b36148749c843b801ec6fa3c
#: ../source/includes/toc/table-method-plan-cache.rst:4
msgid ""
"Returns an interface to access the query plan cache object and associated"
" PlanCache methods for a collection.\""
msgstr ""

# 57e7fb3aff5a422dbced4bc8dbba073e
>>>>>>> 2478a500
#: ../source/includes/toc/table-method-plan-cache.rst:8
msgid ":method:`PlanCache.clear()`"
msgstr ""

<<<<<<< HEAD
=======
# b63cae250d0a4fc7a9d1ab4c6bb6ff99
>>>>>>> 2478a500
#: ../source/includes/toc/table-method-plan-cache.rst:8
msgid ""
"Clears all the cached query plans for a collection. Accessible through "
"the plan cache object of a specific collection, i.e. "
"``db.collection.getPlanCache().clear()``."
msgstr ""

<<<<<<< HEAD
=======
# 530a95d7bc78412a994194137aa6c65d
>>>>>>> 2478a500
#: ../source/includes/toc/table-method-plan-cache.rst:13
msgid ":method:`PlanCache.clearPlansByQuery()`"
msgstr ""

<<<<<<< HEAD
=======
# b3c41ea0afa24143b8305f61c8d4a055
>>>>>>> 2478a500
#: ../source/includes/toc/table-method-plan-cache.rst:13
msgid ""
"Clears the cached query plans for the specified query shape. Accessible "
"through the plan cache object of a specific collection, i.e. "
"``db.collection.getPlanCache().clearPlansByQuery()``"
msgstr ""

<<<<<<< HEAD
=======
# fcad44ca846b428399b9000b08ac712a
>>>>>>> 2478a500
#: ../source/includes/toc/table-method-plan-cache.rst:18
msgid ":method:`PlanCache.getPlansByQuery()`"
msgstr ""

<<<<<<< HEAD
=======
# a4f60d41dd7042e0bcbc30698cc43604
>>>>>>> 2478a500
#: ../source/includes/toc/table-method-plan-cache.rst:18
msgid ""
"Displays the cached query plans for the specified query shape. Accessible"
" through the plan cache object of a specific collection, i.e. "
"``db.collection.getPlanCache().getPlansByQuery()``."
msgstr ""

<<<<<<< HEAD
=======
# 64a3b0af825a4546a990b8cd0436b942
>>>>>>> 2478a500
#: ../source/includes/toc/table-method-plan-cache.rst:23
msgid ":method:`PlanCache.help()`"
msgstr ""

<<<<<<< HEAD
=======
# a46c4f25e75b4d4da6fde41d44a4b49f
>>>>>>> 2478a500
#: ../source/includes/toc/table-method-plan-cache.rst:23
msgid ""
"Displays the methods available for a collection's query plan cache. "
"Accessible through the plan cache object of a specific collection, i.e. "
"``db.collection.getPlanCache().help()``."
msgstr ""

<<<<<<< HEAD
=======
# 6601bba477e94bffba3a63d1f8d26fdb
>>>>>>> 2478a500
#: ../source/includes/toc/table-method-plan-cache.rst:28
msgid ":method:`PlanCache.listQueryShapes()`"
msgstr ""

<<<<<<< HEAD
#: ../source/includes/toc/table-method-plan-cache.rst:28
msgid ""
"Displays the query shapes for which cached query plans exist. Accessible "
"through the plan cache object of a specific collection, i.e. "
"``db.collection.getPlanCache().listQueryShapes()``."
msgstr ""

# f8adcf5d661b4b3690dedfd1a91cd857
#~ msgid ""
#~ "Returns an interface to access the "
#~ "query plan cache object and associated"
#~ " PlanCache methods for a collection.\""
#~ msgstr ""
=======
# d02e2f53048844e8a14553a2317e260a
#: ../source/includes/toc/table-method-plan-cache.rst:28
msgid ""
"Clears all the cached query plans for a collection. Accessible through "
"the plan cache object of a specific collection, i.e. "
"``db.collection.getPlanCache().clear()``."
msgstr ""
>>>>>>> 2478a500
<|MERGE_RESOLUTION|>--- conflicted
+++ resolved
@@ -8,11 +8,7 @@
 msgstr ""
 "Project-Id-Version: MongoDB Manual\n"
 "Report-Msgid-Bugs-To: \n"
-<<<<<<< HEAD
-"POT-Creation-Date: 2019-03-19 11:02-0400\n"
-=======
 "POT-Creation-Date: 2016-12-08 12:02-0500\n"
->>>>>>> 2478a500
 "PO-Revision-Date: 2014-04-08 19:40+0000\n"
 "Last-Translator: tychoish <tychoish@gmail.com>\n"
 "Language: es\n"
@@ -24,18 +20,12 @@
 "Content-Transfer-Encoding: 8bit\n"
 "Generated-By: Babel 2.6.0\n"
 
-<<<<<<< HEAD
-=======
 # eebb31db67d64a64b5f11cf4f5a05da3
->>>>>>> 2478a500
 #: ../source/reference/method/js-plan-cache.txt:3
 msgid "Query Plan Cache Methods"
 msgstr ""
 
-<<<<<<< HEAD
-=======
 # cfa1deb80e4247239487063fdc0eb4da
->>>>>>> 2478a500
 #: ../source/reference/method/js-plan-cache.txt:13
 msgid ""
 "The PlanCache methods are only accessible from a collection's plan cache "
@@ -43,48 +33,28 @@
 ":method:`db.collection.getPlanCache()` method."
 msgstr ""
 
-<<<<<<< HEAD
-=======
 # 2770a0acfa1441868dff556cdaeb995a
->>>>>>> 2478a500
 #: ../source/includes/extracts/methods-toc-explanation.rst:3
 msgid ""
 "For details on specific methods, including syntax and examples, click on "
 "the specific method to go to its reference page."
 msgstr ""
 
-<<<<<<< HEAD
-=======
 # d5d48eb930f84b5ebc44e753edc35fe2
->>>>>>> 2478a500
 #: ../source/includes/toc/table-method-plan-cache.rst:2
 msgid "Name"
 msgstr ""
 
-<<<<<<< HEAD
-=======
 # 86c1f82e5f1c4a5f921c42cb38119c0d
->>>>>>> 2478a500
 #: ../source/includes/toc/table-method-plan-cache.rst:2
 msgid "Description"
 msgstr ""
 
-<<<<<<< HEAD
-=======
 # 39a2b5794520458d99e64424cb5a5980
->>>>>>> 2478a500
 #: ../source/includes/toc/table-method-plan-cache.rst:4
 msgid ":method:`db.collection.getPlanCache()`"
 msgstr ""
 
-<<<<<<< HEAD
-#: ../source/includes/toc/table-method-plan-cache.rst:4
-msgid ""
-"Returns an interface to access the query plan cache object and associated"
-" PlanCache methods for a collection."
-msgstr ""
-
-=======
 # 30389577b36148749c843b801ec6fa3c
 #: ../source/includes/toc/table-method-plan-cache.rst:4
 msgid ""
@@ -93,53 +63,37 @@
 msgstr ""
 
 # 57e7fb3aff5a422dbced4bc8dbba073e
->>>>>>> 2478a500
 #: ../source/includes/toc/table-method-plan-cache.rst:8
-msgid ":method:`PlanCache.clear()`"
+msgid ":method:`PlanCache.help()`"
 msgstr ""
 
-<<<<<<< HEAD
-=======
 # b63cae250d0a4fc7a9d1ab4c6bb6ff99
->>>>>>> 2478a500
 #: ../source/includes/toc/table-method-plan-cache.rst:8
 msgid ""
-"Clears all the cached query plans for a collection. Accessible through "
-"the plan cache object of a specific collection, i.e. "
-"``db.collection.getPlanCache().clear()``."
+"Displays the methods available for a collection's query plan cache. "
+"Accessible through the plan cache object of a specific collection, i.e. "
+"``db.collection.getPlanCache().help()``."
 msgstr ""
 
-<<<<<<< HEAD
-=======
 # 530a95d7bc78412a994194137aa6c65d
->>>>>>> 2478a500
 #: ../source/includes/toc/table-method-plan-cache.rst:13
-msgid ":method:`PlanCache.clearPlansByQuery()`"
+msgid ":method:`PlanCache.listQueryShapes()`"
 msgstr ""
 
-<<<<<<< HEAD
-=======
 # b3c41ea0afa24143b8305f61c8d4a055
->>>>>>> 2478a500
 #: ../source/includes/toc/table-method-plan-cache.rst:13
 msgid ""
-"Clears the cached query plans for the specified query shape. Accessible "
+"Displays the query shapes for which cached query plans exist. Accessible "
 "through the plan cache object of a specific collection, i.e. "
-"``db.collection.getPlanCache().clearPlansByQuery()``"
+"``db.collection.getPlanCache().listQueryShapes()``."
 msgstr ""
 
-<<<<<<< HEAD
-=======
 # fcad44ca846b428399b9000b08ac712a
->>>>>>> 2478a500
 #: ../source/includes/toc/table-method-plan-cache.rst:18
 msgid ":method:`PlanCache.getPlansByQuery()`"
 msgstr ""
 
-<<<<<<< HEAD
-=======
 # a4f60d41dd7042e0bcbc30698cc43604
->>>>>>> 2478a500
 #: ../source/includes/toc/table-method-plan-cache.rst:18
 msgid ""
 "Displays the cached query plans for the specified query shape. Accessible"
@@ -147,48 +101,24 @@
 "``db.collection.getPlanCache().getPlansByQuery()``."
 msgstr ""
 
-<<<<<<< HEAD
-=======
 # 64a3b0af825a4546a990b8cd0436b942
->>>>>>> 2478a500
 #: ../source/includes/toc/table-method-plan-cache.rst:23
-msgid ":method:`PlanCache.help()`"
+msgid ":method:`PlanCache.clearPlansByQuery()`"
 msgstr ""
 
-<<<<<<< HEAD
-=======
 # a46c4f25e75b4d4da6fde41d44a4b49f
->>>>>>> 2478a500
 #: ../source/includes/toc/table-method-plan-cache.rst:23
 msgid ""
-"Displays the methods available for a collection's query plan cache. "
-"Accessible through the plan cache object of a specific collection, i.e. "
-"``db.collection.getPlanCache().help()``."
+"Clears the cached query plans for the specified query shape. Accessible "
+"through the plan cache object of a specific collection, i.e. "
+"``db.collection.getPlanCache().clearPlansByQuery()``"
 msgstr ""
 
-<<<<<<< HEAD
-=======
 # 6601bba477e94bffba3a63d1f8d26fdb
->>>>>>> 2478a500
 #: ../source/includes/toc/table-method-plan-cache.rst:28
-msgid ":method:`PlanCache.listQueryShapes()`"
+msgid ":method:`PlanCache.clear()`"
 msgstr ""
 
-<<<<<<< HEAD
-#: ../source/includes/toc/table-method-plan-cache.rst:28
-msgid ""
-"Displays the query shapes for which cached query plans exist. Accessible "
-"through the plan cache object of a specific collection, i.e. "
-"``db.collection.getPlanCache().listQueryShapes()``."
-msgstr ""
-
-# f8adcf5d661b4b3690dedfd1a91cd857
-#~ msgid ""
-#~ "Returns an interface to access the "
-#~ "query plan cache object and associated"
-#~ " PlanCache methods for a collection.\""
-#~ msgstr ""
-=======
 # d02e2f53048844e8a14553a2317e260a
 #: ../source/includes/toc/table-method-plan-cache.rst:28
 msgid ""
@@ -196,4 +126,3 @@
 "the plan cache object of a specific collection, i.e. "
 "``db.collection.getPlanCache().clear()``."
 msgstr ""
->>>>>>> 2478a500
