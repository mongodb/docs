# SOME DESCRIPTIVE TITLE.
# Copyright (C) 2011-2014, MongoDB, Inc.
# This file is distributed under the same license as the mongodb-manual
# package.
#
# Translators:
msgid ""
msgstr ""
"Project-Id-Version: MongoDB Manual\n"
"Report-Msgid-Bugs-To: \n"
<<<<<<< HEAD
"POT-Creation-Date: 2019-03-19 11:02-0400\n"
=======
"POT-Creation-Date: 2016-12-08 12:02-0500\n"
>>>>>>> 2478a500
"PO-Revision-Date: 2014-04-08 18:51+0000\n"
"Last-Translator: tychoish <tychoish@gmail.com>\n"
"Language: es\n"
"Language-Team: Spanish (http://www.transifex.com/projects/p/mongodb-"
"manual/language/es/)\n"
"Plural-Forms: nplurals=2; plural=(n != 1)\n"
"MIME-Version: 1.0\n"
"Content-Type: text/plain; charset=utf-8\n"
"Content-Transfer-Encoding: 8bit\n"
"Generated-By: Babel 2.6.0\n"

<<<<<<< HEAD
=======
# 7b1c2fce21094f61b50821cc532ee8f9
>>>>>>> 2478a500
#: ../source/reference/operator/aggregation/redact.txt:3
msgid "$redact (aggregation)"
msgstr ""

<<<<<<< HEAD
#: ../source/reference/operator/aggregation/redact.txt:14
msgid "Definition"
msgstr ""

#: ../source/reference/operator/aggregation/redact.txt:20
msgid ""
"Restricts the contents of the documents based on information stored in "
"the documents themselves."
msgstr ""

#: ../source/reference/operator/aggregation/redact.txt:25
msgid "The :pipeline:`$redact` stage has the following prototype form:"
msgstr ""

#: ../source/reference/operator/aggregation/redact.txt:31
msgid ""
"The argument can be any valid :ref:`expression <aggregation-expressions>`"
" as long as it resolves to `$$DESCEND`_, `$$PRUNE`_, or `$$KEEP`_ system "
"variables. For more information on expressions, see :ref:`aggregation-"
"expressions`."
msgstr ""

=======
# f8c8955d960f40c58050f00d8622e96c
#: ../source/reference/operator/aggregation/redact.txt
msgid "On this page"
msgstr ""

# 8198ec705a704459ab6549f3dbe607f5
#: ../source/reference/operator/aggregation/redact.txt:14
msgid "Definition"
msgstr ""

# b0b140018bd549eab214e6ec75acd6bb
#: ../source/reference/operator/aggregation/redact.txt:20
msgid ""
"Restricts the contents of the documents based on information stored in "
"the documents themselves."
msgstr ""

# c767cc22b6134e6bbaf73142994fcb35
#: ../source/reference/operator/aggregation/redact.txt:25
msgid "The :pipeline:`$redact` stage has the following prototype form:"
msgstr ""

# f3067756085b4d22ac8ebe04269db505
#: ../source/reference/operator/aggregation/redact.txt:31
msgid ""
"The argument can be any valid :ref:`expression <aggregation-expressions>`"
" as long as it resolves to `$$DESCEND`_, `$$PRUNE`_, or `$$KEEP`_ system "
"variables. For more information on expressions, see :ref:`aggregation-"
"expressions`."
msgstr ""

# 5068bcbbda674d2ab8b8fab5f8a3bdf5
>>>>>>> 2478a500
#: ../source/reference/operator/aggregation/redact.txt:40
msgid "System Variable"
msgstr ""

<<<<<<< HEAD
=======
# 27768099beea4e43b6ba56880f0fabc7
>>>>>>> 2478a500
#: ../source/reference/operator/aggregation/redact.txt:42
msgid "Description"
msgstr ""

<<<<<<< HEAD
=======
# e7af69ea94eb4eecb1237a6d7d2dd6c2
>>>>>>> 2478a500
#: ../source/reference/operator/aggregation/redact.txt:44
msgid "_`$$DESCEND`"
msgstr ""

<<<<<<< HEAD
=======
# 36b1d7418f8342a99745f2e8f68a4f8f
>>>>>>> 2478a500
#: ../source/reference/operator/aggregation/redact.txt:46
msgid ""
":pipeline:`$redact` returns the fields at the current document level, "
"excluding embedded documents. To include embedded documents and embedded "
"documents within arrays, apply the :expression:`$cond` expression to the "
"embedded documents to determine access for these embedded documents."
msgstr ""

<<<<<<< HEAD
=======
# c05c5bb162ff46878b9139c1d2e00b5e
>>>>>>> 2478a500
#: ../source/reference/operator/aggregation/redact.txt:52
msgid "_`$$PRUNE`"
msgstr ""

<<<<<<< HEAD
=======
# fd1c0c23425b469cbb1dec97b529f4f4
>>>>>>> 2478a500
#: ../source/reference/operator/aggregation/redact.txt:54
msgid ""
":pipeline:`$redact` excludes all fields at this current document/embedded"
" document level, **without** further inspection of any of the excluded "
"fields. This applies even if the excluded field contains embedded "
"documents that may have different access levels."
msgstr ""

<<<<<<< HEAD
=======
# 9bfacf99c6524c4db136b7151eec632a
>>>>>>> 2478a500
#: ../source/reference/operator/aggregation/redact.txt:60
msgid "_`$$KEEP`"
msgstr ""

<<<<<<< HEAD
=======
# 701a8a832a2740b5ba6a90ecd72195d5
>>>>>>> 2478a500
#: ../source/reference/operator/aggregation/redact.txt:62
msgid ""
":pipeline:`$redact` returns or keeps all fields at this current "
"document/embedded document level, **without** further inspection of the "
"fields at this level. This applies even if the included field contains "
"embedded documents that may have different access levels."
msgstr ""

<<<<<<< HEAD
=======
# 8a954b8fe6364f219c166bd1dac66366
>>>>>>> 2478a500
#: ../source/reference/operator/aggregation/redact.txt:69
msgid "Examples"
msgstr ""

<<<<<<< HEAD
=======
# bee9098320db4bb7b42fdad96ba792a6
>>>>>>> 2478a500
#: ../source/reference/operator/aggregation/redact.txt:71
msgid ""
"The examples in this section use the :method:`db.collection.aggregate()` "
"helper provided in the 2.6 version of the :binary:`~bin.mongo` shell."
msgstr ""

<<<<<<< HEAD
=======
# 521879c05cde479aa9eb0191e029a319
>>>>>>> 2478a500
#: ../source/reference/operator/aggregation/redact.txt:76
msgid "Evaluate Access at Every Document Level"
msgstr ""

<<<<<<< HEAD
=======
# 29b74b67049b4444a30b4d6882b38508
>>>>>>> 2478a500
#: ../source/reference/operator/aggregation/redact.txt:78
msgid ""
"A ``forecasts`` collection contains documents of the following form where"
" the ``tags`` field lists the different access values for that "
"document/embedded document level; i.e. a value of ``[ \"G\", \"STLW\" ]``"
" specifies either ``\"G\"`` or ``\"STLW\"`` can access the data:"
msgstr ""

<<<<<<< HEAD
=======
# d6653526b0b34d4d8c5b62004e919b59
>>>>>>> 2478a500
#: ../source/reference/operator/aggregation/redact.txt:112
msgid ""
"A user has access to view information with either the tag ``\"STLW\"`` or"
" ``\"G\"``. To run a query on all documents with year ``2014`` for this "
"user, include a :pipeline:`$redact` stage as in the following:"
msgstr ""

<<<<<<< HEAD
=======
# 3dc951b827724eab898a9867326c2b16
# 561a2f3c13474dedb27a40a12f60b2d6
>>>>>>> 2478a500
#: ../source/reference/operator/aggregation/redact.txt:133
#: ../source/reference/operator/aggregation/redact.txt:226
msgid "The aggregation operation returns the following \"redacted\" document:"
msgstr ""

<<<<<<< HEAD
=======
# 42b6f254da104db4bacf0f681bb4f8b3
>>>>>>> 2478a500
#: ../source/reference/operator/aggregation/redact.txt:156
msgid ":expression:`$size`, :expression:`$setIntersection`"
msgstr ""

<<<<<<< HEAD
=======
# 6c1aa076c3d1431f9f9346e732944c66
>>>>>>> 2478a500
#: ../source/reference/operator/aggregation/redact.txt:159
msgid "Exclude All Fields at a Given Level"
msgstr ""

<<<<<<< HEAD
=======
# d1a1da3bca724ac1a6faa7258c2b100e
>>>>>>> 2478a500
#: ../source/reference/operator/aggregation/redact.txt:161
msgid "A collection ``accounts`` contains the following document:"
msgstr ""

<<<<<<< HEAD
=======
# dee72b143dc942c88da737a81232fb22
>>>>>>> 2478a500
#: ../source/reference/operator/aggregation/redact.txt:195
msgid ""
"In this example document, the ``level`` field determines the access level"
" required to view the data."
msgstr ""

<<<<<<< HEAD
=======
# 7ea32e5a8d16435fa2852e0a0017551a
>>>>>>> 2478a500
#: ../source/reference/operator/aggregation/redact.txt:198
msgid ""
"To run a query on all documents with status ``A`` and exclude *all* "
"fields contained in a document/embedded document at level ``5``, include "
"a :pipeline:`$redact` stage that specifies the system variable "
"``\"$$PRUNE\"`` in the ``then`` field:"
msgstr ""

<<<<<<< HEAD
=======
# 9a749c6d7dcc4f9c814e724b5d70a220
>>>>>>> 2478a500
#: ../source/reference/operator/aggregation/redact.txt:220
msgid ""
"The :pipeline:`$redact` stage evaluates the ``level`` field to determine "
"access. If the ``level`` field equals ``5``, then exclude all fields at "
"that level, even if the excluded field contains embedded documents that "
"may have different ``level`` values, such as the ``shipping_addr`` field."
msgstr ""

<<<<<<< HEAD
=======
# ad1a65672b9948aea379b6d5e8003a92
>>>>>>> 2478a500
#: ../source/reference/operator/aggregation/redact.txt:237
msgid ""
"The result set shows that the :pipeline:`$redact` stage excluded the "
"field ``cc`` as a whole, including the ``shipping_addr`` field which "
"contained embedded documents that had ``level`` field values equal to "
"``3`` and not ``5``."
msgstr ""

<<<<<<< HEAD
=======
# bb5f917b946a47db9e662b83a4143193
>>>>>>> 2478a500
#: ../source/reference/operator/aggregation/redact.txt:242
msgid ""
":doc:`/tutorial/implement-field-level-redaction` for steps to set up "
"multiple combinations of access for the same data."
msgstr ""

#~ msgid ""
#~ "The :pipeline:`$redact` pipeline operator "
#~ "takes an expression that evaluates to"
#~ " `$$DESCEND`_, `$$PRUNE`_, or `$$KEEP`_."
#~ msgstr ""

#~ msgid ""
#~ "For example, the following :pipeline:`$redact`"
#~ " pipeline uses the :expression:`$cond` "
#~ "expression [#cond-syntax]_:"
#~ msgstr ""

#~ msgid ""
#~ "In the example :expression:`$cond` expression,"
#~ " the ``<boolean-expression>`` uses a "
#~ "field or fields in the document to"
#~ " specify the conditions for either "
#~ "returning or omitting content."
#~ msgstr ""

#~ msgid "Tip"
#~ msgstr ""

#~ msgid ":expression:`$cond`."
#~ msgstr ""

#~ msgid ""
#~ "The :expression:`$cond` expression supports an"
#~ " alternate syntax that accepts an "
#~ "array instead of a document form. "
#~ "See :expression:`$cond` for details."
<<<<<<< HEAD
=======
#~ msgstr ""

#~ msgid ""
#~ ":doc:`/tutorial/implement-redaction-with-"
#~ "multiple-tags` for steps to set up"
#~ " multiple combinations of access for "
#~ "the same data."
#~ msgstr ""

# 88d2c11d02b74703a9baf57beadb3df6
#~ msgid ""
#~ ":pipeline:`$redact` returns the *non-"
#~ "subdocument* fields at the current "
#~ "document/subdocument level. For subdocuments "
#~ "or subdocuments in arrays, apply the "
#~ ":expression:`$cond` expression to the "
#~ "subdocuments to determine access for "
#~ "these subdocuments."
>>>>>>> 2478a500
#~ msgstr ""

# c03cc33b4e074d43838582c13afc8314
#~ msgid ""
<<<<<<< HEAD
#~ ":doc:`/tutorial/implement-redaction-with-"
#~ "multiple-tags` for steps to set up"
#~ " multiple combinations of access for "
#~ "the same data."
#~ msgstr ""

# 88d2c11d02b74703a9baf57beadb3df6
#~ msgid ""
#~ ":pipeline:`$redact` returns the *non-"
#~ "subdocument* fields at the current "
#~ "document/subdocument level. For subdocuments "
#~ "or subdocuments in arrays, apply the "
#~ ":expression:`$cond` expression to the "
#~ "subdocuments to determine access for "
#~ "these subdocuments."
#~ msgstr ""

# c03cc33b4e074d43838582c13afc8314
#~ msgid ""
=======
>>>>>>> 2478a500
#~ ":pipeline:`$redact` excludes all fields at "
#~ "this current document/subdocument level, "
#~ "**without** further inspection of any of"
#~ " the excluded fields. This applies "
#~ "even if the excluded field contains "
#~ "subdocuments that may have different "
#~ "access levels."
#~ msgstr ""

# 5efd9ae29ce14c27a45938736b489f34
#~ msgid ""
#~ ":pipeline:`$redact` returns or keeps all "
#~ "fields at this current document/subdocument"
#~ " level, **without** further inspection of"
#~ " the fields at this level. This "
#~ "applies even if the included field "
#~ "contains subdocuments that may have "
#~ "different access levels."
#~ msgstr ""

<<<<<<< HEAD
# d4dde1bb669945be92e4c6c301f115d3
#~ msgid ""
#~ "The examples in this section use "
#~ "the :method:`db.collection.aggregate()` helper "
#~ "provided in the 2.6 version of the"
#~ " :program:`mongo` shell."
#~ msgstr ""

=======
>>>>>>> 2478a500
# 1dbcb59f134743e7b3b2740df7722364
#~ msgid "Evaluate Access at Every Document/Sub-document Level"
#~ msgstr ""

# 630adc19236c423f84d6b2234bd85439
#~ msgid ""
#~ "A ``forecasts`` collection contains documents"
#~ " of the following form where the "
#~ "``tags`` field lists the different "
#~ "access values for that document/subdocument"
#~ " level; i.e. a value of ``[ "
#~ "\"G\", \"STLW\" ]`` specifies either "
#~ "``\"G\"`` or ``\"STLW\"`` can access the"
#~ " data:"
#~ msgstr ""

# 654c3434f97c47beb1a95bc37258c887
#~ msgid ""
#~ "To run a query on all documents"
#~ " with status ``A`` and exclude *all*"
#~ " fields contained in a document/subdocument"
#~ " at level ``5``, include a "
#~ ":pipeline:`$redact` stage that specifies the"
#~ " system variable ``\"$$PRUNE\"`` in the "
#~ "``then`` field:"
#~ msgstr ""

# fbeb980237ff4df0b9f9a642df6bc61e
#~ msgid ""
#~ "The :pipeline:`$redact` stage evaluates the"
#~ " ``level`` field to determine access. "
#~ "If the ``level`` field equals ``5``, "
#~ "then exclude all fields at that "
#~ "level, even if the excluded field "
#~ "contains subdocuments that may have "
#~ "different ``level`` values, such as the"
#~ " ``shipping_addr`` field."
#~ msgstr ""

# b35e7af87aaf4fd1a5bbe383700ee9e6
#~ msgid ""
#~ "The result set shows that the "
#~ ":pipeline:`$redact` stage excluded the field"
#~ " ``cc`` as a whole, including the "
#~ "``shipping_addr`` field which contained "
#~ "subdocuments that had ``level`` field "
#~ "values equal to ``3`` and not "
#~ "``5``."
#~ msgstr ""
<|MERGE_RESOLUTION|>--- conflicted
+++ resolved
@@ -8,11 +8,7 @@
 msgstr ""
 "Project-Id-Version: MongoDB Manual\n"
 "Report-Msgid-Bugs-To: \n"
-<<<<<<< HEAD
-"POT-Creation-Date: 2019-03-19 11:02-0400\n"
-=======
 "POT-Creation-Date: 2016-12-08 12:02-0500\n"
->>>>>>> 2478a500
 "PO-Revision-Date: 2014-04-08 18:51+0000\n"
 "Last-Translator: tychoish <tychoish@gmail.com>\n"
 "Language: es\n"
@@ -24,29 +20,34 @@
 "Content-Transfer-Encoding: 8bit\n"
 "Generated-By: Babel 2.6.0\n"
 
-<<<<<<< HEAD
-=======
 # 7b1c2fce21094f61b50821cc532ee8f9
->>>>>>> 2478a500
 #: ../source/reference/operator/aggregation/redact.txt:3
 msgid "$redact (aggregation)"
 msgstr ""
 
-<<<<<<< HEAD
+# f8c8955d960f40c58050f00d8622e96c
+#: ../source/reference/operator/aggregation/redact.txt
+msgid "On this page"
+msgstr ""
+
+# 8198ec705a704459ab6549f3dbe607f5
 #: ../source/reference/operator/aggregation/redact.txt:14
 msgid "Definition"
 msgstr ""
 
+# b0b140018bd549eab214e6ec75acd6bb
 #: ../source/reference/operator/aggregation/redact.txt:20
 msgid ""
 "Restricts the contents of the documents based on information stored in "
 "the documents themselves."
 msgstr ""
 
+# c767cc22b6134e6bbaf73142994fcb35
 #: ../source/reference/operator/aggregation/redact.txt:25
 msgid "The :pipeline:`$redact` stage has the following prototype form:"
 msgstr ""
 
+# f3067756085b4d22ac8ebe04269db505
 #: ../source/reference/operator/aggregation/redact.txt:31
 msgid ""
 "The argument can be any valid :ref:`expression <aggregation-expressions>`"
@@ -55,64 +56,22 @@
 "expressions`."
 msgstr ""
 
-=======
-# f8c8955d960f40c58050f00d8622e96c
-#: ../source/reference/operator/aggregation/redact.txt
-msgid "On this page"
-msgstr ""
-
-# 8198ec705a704459ab6549f3dbe607f5
-#: ../source/reference/operator/aggregation/redact.txt:14
-msgid "Definition"
-msgstr ""
-
-# b0b140018bd549eab214e6ec75acd6bb
-#: ../source/reference/operator/aggregation/redact.txt:20
-msgid ""
-"Restricts the contents of the documents based on information stored in "
-"the documents themselves."
-msgstr ""
-
-# c767cc22b6134e6bbaf73142994fcb35
-#: ../source/reference/operator/aggregation/redact.txt:25
-msgid "The :pipeline:`$redact` stage has the following prototype form:"
-msgstr ""
-
-# f3067756085b4d22ac8ebe04269db505
-#: ../source/reference/operator/aggregation/redact.txt:31
-msgid ""
-"The argument can be any valid :ref:`expression <aggregation-expressions>`"
-" as long as it resolves to `$$DESCEND`_, `$$PRUNE`_, or `$$KEEP`_ system "
-"variables. For more information on expressions, see :ref:`aggregation-"
-"expressions`."
-msgstr ""
-
 # 5068bcbbda674d2ab8b8fab5f8a3bdf5
->>>>>>> 2478a500
 #: ../source/reference/operator/aggregation/redact.txt:40
 msgid "System Variable"
 msgstr ""
 
-<<<<<<< HEAD
-=======
 # 27768099beea4e43b6ba56880f0fabc7
->>>>>>> 2478a500
 #: ../source/reference/operator/aggregation/redact.txt:42
 msgid "Description"
 msgstr ""
 
-<<<<<<< HEAD
-=======
 # e7af69ea94eb4eecb1237a6d7d2dd6c2
->>>>>>> 2478a500
 #: ../source/reference/operator/aggregation/redact.txt:44
 msgid "_`$$DESCEND`"
 msgstr ""
 
-<<<<<<< HEAD
-=======
 # 36b1d7418f8342a99745f2e8f68a4f8f
->>>>>>> 2478a500
 #: ../source/reference/operator/aggregation/redact.txt:46
 msgid ""
 ":pipeline:`$redact` returns the fields at the current document level, "
@@ -121,18 +80,12 @@
 "embedded documents to determine access for these embedded documents."
 msgstr ""
 
-<<<<<<< HEAD
-=======
 # c05c5bb162ff46878b9139c1d2e00b5e
->>>>>>> 2478a500
 #: ../source/reference/operator/aggregation/redact.txt:52
 msgid "_`$$PRUNE`"
 msgstr ""
 
-<<<<<<< HEAD
-=======
 # fd1c0c23425b469cbb1dec97b529f4f4
->>>>>>> 2478a500
 #: ../source/reference/operator/aggregation/redact.txt:54
 msgid ""
 ":pipeline:`$redact` excludes all fields at this current document/embedded"
@@ -141,18 +94,12 @@
 "documents that may have different access levels."
 msgstr ""
 
-<<<<<<< HEAD
-=======
 # 9bfacf99c6524c4db136b7151eec632a
->>>>>>> 2478a500
 #: ../source/reference/operator/aggregation/redact.txt:60
 msgid "_`$$KEEP`"
 msgstr ""
 
-<<<<<<< HEAD
-=======
 # 701a8a832a2740b5ba6a90ecd72195d5
->>>>>>> 2478a500
 #: ../source/reference/operator/aggregation/redact.txt:62
 msgid ""
 ":pipeline:`$redact` returns or keeps all fields at this current "
@@ -161,36 +108,24 @@
 "embedded documents that may have different access levels."
 msgstr ""
 
-<<<<<<< HEAD
-=======
 # 8a954b8fe6364f219c166bd1dac66366
->>>>>>> 2478a500
 #: ../source/reference/operator/aggregation/redact.txt:69
 msgid "Examples"
 msgstr ""
 
-<<<<<<< HEAD
-=======
 # bee9098320db4bb7b42fdad96ba792a6
->>>>>>> 2478a500
 #: ../source/reference/operator/aggregation/redact.txt:71
 msgid ""
 "The examples in this section use the :method:`db.collection.aggregate()` "
-"helper provided in the 2.6 version of the :binary:`~bin.mongo` shell."
-msgstr ""
-
-<<<<<<< HEAD
-=======
+"helper provided in the 2.6 version of the :program:`mongo` shell."
+msgstr ""
+
 # 521879c05cde479aa9eb0191e029a319
->>>>>>> 2478a500
 #: ../source/reference/operator/aggregation/redact.txt:76
 msgid "Evaluate Access at Every Document Level"
 msgstr ""
 
-<<<<<<< HEAD
-=======
 # 29b74b67049b4444a30b4d6882b38508
->>>>>>> 2478a500
 #: ../source/reference/operator/aggregation/redact.txt:78
 msgid ""
 "A ``forecasts`` collection contains documents of the following form where"
@@ -199,10 +134,7 @@
 " specifies either ``\"G\"`` or ``\"STLW\"`` can access the data:"
 msgstr ""
 
-<<<<<<< HEAD
-=======
 # d6653526b0b34d4d8c5b62004e919b59
->>>>>>> 2478a500
 #: ../source/reference/operator/aggregation/redact.txt:112
 msgid ""
 "A user has access to view information with either the tag ``\"STLW\"`` or"
@@ -210,54 +142,36 @@
 "user, include a :pipeline:`$redact` stage as in the following:"
 msgstr ""
 
-<<<<<<< HEAD
-=======
 # 3dc951b827724eab898a9867326c2b16
 # 561a2f3c13474dedb27a40a12f60b2d6
->>>>>>> 2478a500
 #: ../source/reference/operator/aggregation/redact.txt:133
 #: ../source/reference/operator/aggregation/redact.txt:226
 msgid "The aggregation operation returns the following \"redacted\" document:"
 msgstr ""
 
-<<<<<<< HEAD
-=======
 # 42b6f254da104db4bacf0f681bb4f8b3
->>>>>>> 2478a500
 #: ../source/reference/operator/aggregation/redact.txt:156
 msgid ":expression:`$size`, :expression:`$setIntersection`"
 msgstr ""
 
-<<<<<<< HEAD
-=======
 # 6c1aa076c3d1431f9f9346e732944c66
->>>>>>> 2478a500
 #: ../source/reference/operator/aggregation/redact.txt:159
 msgid "Exclude All Fields at a Given Level"
 msgstr ""
 
-<<<<<<< HEAD
-=======
 # d1a1da3bca724ac1a6faa7258c2b100e
->>>>>>> 2478a500
 #: ../source/reference/operator/aggregation/redact.txt:161
 msgid "A collection ``accounts`` contains the following document:"
 msgstr ""
 
-<<<<<<< HEAD
-=======
 # dee72b143dc942c88da737a81232fb22
->>>>>>> 2478a500
 #: ../source/reference/operator/aggregation/redact.txt:195
 msgid ""
 "In this example document, the ``level`` field determines the access level"
 " required to view the data."
 msgstr ""
 
-<<<<<<< HEAD
-=======
 # 7ea32e5a8d16435fa2852e0a0017551a
->>>>>>> 2478a500
 #: ../source/reference/operator/aggregation/redact.txt:198
 msgid ""
 "To run a query on all documents with status ``A`` and exclude *all* "
@@ -266,10 +180,7 @@
 "``\"$$PRUNE\"`` in the ``then`` field:"
 msgstr ""
 
-<<<<<<< HEAD
-=======
 # 9a749c6d7dcc4f9c814e724b5d70a220
->>>>>>> 2478a500
 #: ../source/reference/operator/aggregation/redact.txt:220
 msgid ""
 "The :pipeline:`$redact` stage evaluates the ``level`` field to determine "
@@ -278,10 +189,7 @@
 "may have different ``level`` values, such as the ``shipping_addr`` field."
 msgstr ""
 
-<<<<<<< HEAD
-=======
 # ad1a65672b9948aea379b6d5e8003a92
->>>>>>> 2478a500
 #: ../source/reference/operator/aggregation/redact.txt:237
 msgid ""
 "The result set shows that the :pipeline:`$redact` stage excluded the "
@@ -290,10 +198,7 @@
 "``3`` and not ``5``."
 msgstr ""
 
-<<<<<<< HEAD
-=======
 # bb5f917b946a47db9e662b83a4143193
->>>>>>> 2478a500
 #: ../source/reference/operator/aggregation/redact.txt:242
 msgid ""
 ":doc:`/tutorial/implement-field-level-redaction` for steps to set up "
@@ -331,8 +236,6 @@
 #~ " alternate syntax that accepts an "
 #~ "array instead of a document form. "
 #~ "See :expression:`$cond` for details."
-<<<<<<< HEAD
-=======
 #~ msgstr ""
 
 #~ msgid ""
@@ -351,33 +254,10 @@
 #~ ":expression:`$cond` expression to the "
 #~ "subdocuments to determine access for "
 #~ "these subdocuments."
->>>>>>> 2478a500
 #~ msgstr ""
 
 # c03cc33b4e074d43838582c13afc8314
 #~ msgid ""
-<<<<<<< HEAD
-#~ ":doc:`/tutorial/implement-redaction-with-"
-#~ "multiple-tags` for steps to set up"
-#~ " multiple combinations of access for "
-#~ "the same data."
-#~ msgstr ""
-
-# 88d2c11d02b74703a9baf57beadb3df6
-#~ msgid ""
-#~ ":pipeline:`$redact` returns the *non-"
-#~ "subdocument* fields at the current "
-#~ "document/subdocument level. For subdocuments "
-#~ "or subdocuments in arrays, apply the "
-#~ ":expression:`$cond` expression to the "
-#~ "subdocuments to determine access for "
-#~ "these subdocuments."
-#~ msgstr ""
-
-# c03cc33b4e074d43838582c13afc8314
-#~ msgid ""
-=======
->>>>>>> 2478a500
 #~ ":pipeline:`$redact` excludes all fields at "
 #~ "this current document/subdocument level, "
 #~ "**without** further inspection of any of"
@@ -398,17 +278,6 @@
 #~ "different access levels."
 #~ msgstr ""
 
-<<<<<<< HEAD
-# d4dde1bb669945be92e4c6c301f115d3
-#~ msgid ""
-#~ "The examples in this section use "
-#~ "the :method:`db.collection.aggregate()` helper "
-#~ "provided in the 2.6 version of the"
-#~ " :program:`mongo` shell."
-#~ msgstr ""
-
-=======
->>>>>>> 2478a500
 # 1dbcb59f134743e7b3b2740df7722364
 #~ msgid "Evaluate Access at Every Document/Sub-document Level"
 #~ msgstr ""
