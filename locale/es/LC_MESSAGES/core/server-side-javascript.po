--- conflicted
+++ resolved
@@ -8,11 +8,7 @@
 msgstr ""
 "Project-Id-Version: MongoDB Manual\n"
 "Report-Msgid-Bugs-To: \n"
-<<<<<<< HEAD
-"POT-Creation-Date: 2019-03-19 11:02-0400\n"
-=======
 "POT-Creation-Date: 2016-12-08 12:02-0500\n"
->>>>>>> 2478a500
 "PO-Revision-Date: 2014-04-08 19:30+0000\n"
 "Last-Translator: tychoish <tychoish@gmail.com>\n"
 "Language: es\n"
@@ -24,88 +20,74 @@
 "Content-Transfer-Encoding: 8bit\n"
 "Generated-By: Babel 2.6.0\n"
 
-<<<<<<< HEAD
-=======
 # 0d4b94bfec3849b197586b7f8df37035
->>>>>>> 2478a500
 #: ../source/core/server-side-javascript.txt:3
 msgid "Server-side JavaScript"
 msgstr ""
 
-<<<<<<< HEAD
-=======
 # d25b88633ba746a3a3d1487a8e19af32
 #: ../source/core/server-side-javascript.txt
 msgid "On this page"
 msgstr ""
 
 # a7d97970c2404c4daa25f5efdac1f4ca
->>>>>>> 2478a500
 #: ../source/core/server-side-javascript.txt:16
 msgid "Overview"
 msgstr ""
 
-<<<<<<< HEAD
-=======
 # 99058ed86588471d8e7eea57aa350316
->>>>>>> 2478a500
 #: ../source/core/server-side-javascript.txt:18
 msgid ""
 "MongoDB provides the following commands, methods, and operator that "
 "perform server-side execution of JavaScript code:"
 msgstr ""
 
-<<<<<<< HEAD
-#: ../source/core/server-side-javascript.txt:21
-msgid ""
-":dbcommand:`mapReduce` and the corresponding :binary:`~bin.mongo` shell "
-=======
 # 24ffdfb8f58548afa6eae9a644bfd66b
 #: ../source/core/server-side-javascript.txt:21
 msgid ""
 ":dbcommand:`mapReduce` and the corresponding :program:`mongo` shell "
->>>>>>> 2478a500
 "method :method:`db.collection.mapReduce()`. ``mapReduce`` operations "
 "*map*, or associate, values to keys, and for keys with multiple values, "
 "*reduce* the values for each key to a single object. For more "
 "information, see :doc:`/core/map-reduce`."
 msgstr ""
 
-<<<<<<< HEAD
-=======
 # 366e191c92e84077bc8519c17b9fa606
->>>>>>> 2478a500
 #: ../source/core/server-side-javascript.txt:27
 msgid ""
 ":query:`$where` operator that evaluates a JavaScript expression or a "
 "function in order to query for documents."
 msgstr ""
 
-<<<<<<< HEAD
+# 2c6cb29b95ba4ab08b1fdb31dea932d1
 #: ../source/core/server-side-javascript.txt:30
 msgid ""
-"You can also specify a JavaScript file to the :binary:`~bin.mongo` shell "
-"to run on the server. For more information, see :ref:`running-js-scripts-"
-"in-mongo-on-mongod-host`"
-msgstr ""
-
+"You can also specify a JavaScript file to the :program:`mongo` shell to "
+"run on the server. For more information, see :ref:`running-js-scripts-in-"
+"mongo-on-mongod-host`"
+msgstr ""
+
+# ec93ede45c7148d292c09239697f5ec7
 #: ../source/includes/extracts/admonition-js-prevalence-methods.rst:3
 msgid "JavaScript in MongoDB"
 msgstr ""
 
+# a4199ce1252e4957b789411e9949a20a
 #: ../source/includes/extracts/admonition-js-prevalence-methods.rst:5
 msgid ""
 "Although these methods use JavaScript, most interactions with MongoDB do "
-"not use JavaScript but use an :ecosystem:`idiomatic driver </drivers>` in"
-" the language of the interacting application."
-msgstr ""
-
+"not use JavaScript but use an :doc:`idiomatic driver "
+"</applications/drivers>` in the language of the interacting application."
+msgstr ""
+
+# ad00dd3529584a50814907e133dd2794
 #: ../source/core/server-side-javascript.txt:36
 msgid ""
 "You can also disable server-side execution of JavaScript. For details, "
 "see :ref:`disable-server-side-js`."
 msgstr ""
 
+# 66c45b63e10342bc9fd941fcf6697817
 #: ../source/includes/fact-selinux-server-side-js.rst:3
 msgid ""
 "If you are using SELinux, any MongoDB operation that requires :doc"
@@ -114,81 +96,66 @@
 "execution of server-side JavaScript."
 msgstr ""
 
-=======
-# 2c6cb29b95ba4ab08b1fdb31dea932d1
-#: ../source/core/server-side-javascript.txt:30
-msgid ""
-"You can also specify a JavaScript file to the :program:`mongo` shell to "
-"run on the server. For more information, see :ref:`running-js-scripts-in-"
-"mongo-on-mongod-host`"
-msgstr ""
-
-# ec93ede45c7148d292c09239697f5ec7
-#: ../source/includes/extracts/admonition-js-prevalence-methods.rst:3
-msgid "JavaScript in MongoDB"
-msgstr ""
-
-# a4199ce1252e4957b789411e9949a20a
-#: ../source/includes/extracts/admonition-js-prevalence-methods.rst:5
-msgid ""
-"Although these methods use JavaScript, most interactions with MongoDB do "
-"not use JavaScript but use an :doc:`idiomatic driver "
-"</applications/drivers>` in the language of the interacting application."
-msgstr ""
-
-# ad00dd3529584a50814907e133dd2794
-#: ../source/core/server-side-javascript.txt:36
-msgid ""
-"You can also disable server-side execution of JavaScript. For details, "
-"see :ref:`disable-server-side-js`."
-msgstr ""
-
-# 66c45b63e10342bc9fd941fcf6697817
-#: ../source/includes/fact-selinux-server-side-js.rst:3
-msgid ""
-"If you are using SELinux, any MongoDB operation that requires :doc"
-":`server-side JavaScript </core/server-side-javascript>` will result in "
-"segfault errors. :ref:`disable-server-side-js` describes how to disable "
-"execution of server-side JavaScript."
-msgstr ""
-
 # 2f8aec84bdf346eea7ad92befcb49cea
->>>>>>> 2478a500
 #: ../source/core/server-side-javascript.txt:44
 msgid "Running ``.js`` files via a ``mongo`` shell Instance on the Server"
 msgstr ""
 
-<<<<<<< HEAD
+# 33b16576cec24c88ba69da3320655472
 #: ../source/core/server-side-javascript.txt:46
 msgid ""
-"You can specify a JavaScript (``.js``) file to a :binary:`~bin.mongo` "
-"shell instance to execute the file on the server. This is a good "
-"technique for performing batch administrative work. When you run "
-":binary:`~bin.mongo` shell on the server, connecting via the localhost "
-"interface, the connection is fast with low latency."
-msgstr ""
-
-#: ../source/core/server-side-javascript.txt:53
+"You can specify a JavaScript (``.js``) file to a :program:`mongo` shell "
+"instance to execute the file on the server. This is a good technique for "
+"performing batch administrative work. When you run :program:`mongo` shell"
+" on the server, connecting via the localhost interface, the connection is"
+" fast with low latency."
+msgstr ""
+
+# aa5394e4b8cc4f6e833aff81b34cd8f7
+#: ../source/core/server-side-javascript.txt:52
+msgid ""
+"For more information, see :doc:`/tutorial/write-scripts-for-the-mongo-"
+"shell`."
+msgstr ""
+
+# 960facd2a18641fc9a877ed854ef8c9d
+#: ../source/core/server-side-javascript.txt:56
 msgid "Concurrency"
 msgstr ""
 
-#: ../source/core/server-side-javascript.txt:55
+# f427488bc5bd4f9186e89ad95e86efd6
+#: ../source/core/server-side-javascript.txt:60
+msgid ""
+"MongoDB 3.2 uses SpiderMonkey as the JavaScript engine for the "
+":program:`mongo` shell. For information on this change, see :doc"
+":`/release-notes/3.2-javascript`."
+msgstr ""
+
+# f87541d13a404e4caf4c246f96470424
+#: ../source/core/server-side-javascript.txt:64
 msgid ""
 "Refer to the individual method or operator documentation for any "
 "concurrency information. See also the :ref:`concurrency table <faq-"
 "concurrency-operations-locks>`."
 msgstr ""
 
-#: ../source/core/server-side-javascript.txt:62
+# 597e1a09454c4f918c1570548f3d1d31
+#: ../source/core/server-side-javascript.txt:71
 msgid "Disable Server-Side Execution of JavaScript"
 msgstr ""
 
+# c589672a54e04ec5b4047b7f38f1cd12
 #: ../source/includes/fact-disable-javascript-with-noscript.rst:1
 msgid ""
 "You can disable all server-side execution of JavaScript, by passing the "
 ":option:`--noscripting <mongod --noscripting>` option on the command line"
 " or setting :setting:`security.javascriptEnabled` in a configuration "
 "file."
+msgstr ""
+
+# a65951bad2c242e8878a8f696156d75d
+#: ../source/core/server-side-javascript.txt:75
+msgid ":doc:`/tutorial/store-javascript-function-on-server`"
 msgstr ""
 
 #~ msgid ""
@@ -253,10 +220,6 @@
 #~ "application."
 #~ msgstr ""
 
-# fe3ff4409fce4827b0a7c8477bb7adb7
-#~ msgid ":doc:`/tutorial/store-javascript-function-on-server`"
-#~ msgstr ""
-
 # 2f53a22268f14c068e4e05fd889ee8b6
 #~ msgid ""
 #~ "You can run a JavaScript (``.js``) "
@@ -317,187 +280,6 @@
 #~ msgid "``show logs``"
 #~ msgstr ""
 
-=======
-# 33b16576cec24c88ba69da3320655472
-#: ../source/core/server-side-javascript.txt:46
-msgid ""
-"You can specify a JavaScript (``.js``) file to a :program:`mongo` shell "
-"instance to execute the file on the server. This is a good technique for "
-"performing batch administrative work. When you run :program:`mongo` shell"
-" on the server, connecting via the localhost interface, the connection is"
-" fast with low latency."
-msgstr ""
-
-# aa5394e4b8cc4f6e833aff81b34cd8f7
-#: ../source/core/server-side-javascript.txt:52
-msgid ""
-"For more information, see :doc:`/tutorial/write-scripts-for-the-mongo-"
-"shell`."
-msgstr ""
-
-# 960facd2a18641fc9a877ed854ef8c9d
-#: ../source/core/server-side-javascript.txt:56
-msgid "Concurrency"
-msgstr ""
-
-# f427488bc5bd4f9186e89ad95e86efd6
-#: ../source/core/server-side-javascript.txt:60
-msgid ""
-"MongoDB 3.2 uses SpiderMonkey as the JavaScript engine for the "
-":program:`mongo` shell. For information on this change, see :doc"
-":`/release-notes/3.2-javascript`."
-msgstr ""
-
-# f87541d13a404e4caf4c246f96470424
-#: ../source/core/server-side-javascript.txt:64
-msgid ""
-"Refer to the individual method or operator documentation for any "
-"concurrency information. See also the :ref:`concurrency table <faq-"
-"concurrency-operations-locks>`."
-msgstr ""
-
-# 597e1a09454c4f918c1570548f3d1d31
-#: ../source/core/server-side-javascript.txt:71
-msgid "Disable Server-Side Execution of JavaScript"
-msgstr ""
-
-# c589672a54e04ec5b4047b7f38f1cd12
-#: ../source/includes/fact-disable-javascript-with-noscript.rst:1
-msgid ""
-"You can disable all server-side execution of JavaScript, by passing the "
-":option:`--noscripting <mongod --noscripting>` option on the command line"
-" or setting :setting:`security.javascriptEnabled` in a configuration "
-"file."
-msgstr ""
-
-# a65951bad2c242e8878a8f696156d75d
-#: ../source/core/server-side-javascript.txt:75
-msgid ":doc:`/tutorial/store-javascript-function-on-server`"
-msgstr ""
-
-#~ msgid ""
-#~ "You can disable all server-side "
-#~ "execution of JavaScript, by passing the"
-#~ " :option:`--noscripting <mongod --noscripting>` "
-#~ "option on the command line or "
-#~ "setting :setting:`noscripting` in a "
-#~ "configuration file."
-#~ msgstr ""
-
-# 1dc54a10946c464fb92917a2261f0ba6
-#~ msgid ""
-#~ "The V8 JavaScript engine, which became"
-#~ " the default in 2.4, allows multiple"
-#~ " JavaScript operations to execute at "
-#~ "the same time. Prior to 2.4, "
-#~ "MongoDB operations that required the "
-#~ "JavaScript interpreter had to acquire a"
-#~ " lock, and a single :program:`mongod` "
-#~ "could only run a single JavaScript "
-#~ "operation at a time."
-#~ msgstr ""
-
-# 12b3c76c6c5442a0b92731d4a93ad59b
-#~ msgid ""
-#~ "MongoDB supports the execution of "
-#~ "JavaScript code for the following "
-#~ "server-side operations:"
-#~ msgstr ""
-
-# 18557eb719be4e30b898e9a204ca8813
-#~ msgid ""
-#~ ":dbcommand:`mapReduce` and the corresponding "
-#~ ":program:`mongo` shell method "
-#~ ":method:`db.collection.mapReduce()`. See :doc:`/core"
-#~ "/map-reduce` for more information."
-#~ msgstr ""
-
-# 9fce37e5cdc74016bae07b0fb121229a
-#~ msgid ""
-#~ ":dbcommand:`eval` command, and the "
-#~ "corresponding :program:`mongo` shell method "
-#~ ":method:`db.eval()`"
-#~ msgstr ""
-
-# f42bce3f0908488ab4c05dbac1998b9b
-#~ msgid ":query:`$where` operator"
-#~ msgstr ""
-
-# 7895a68a5ada49b5b768aa8d1e53d171
-#~ msgid ":ref:`running-js-scripts-in-mongo-on-mongod-host`"
-#~ msgstr ""
-
-# 74dfda7ae7d94e35a8ed9192580f6e18
-#~ msgid ""
-#~ "Although |javascript-using-operation| "
-#~ "JavaScript, most interactions with MongoDB "
-#~ "do not use JavaScript but use an"
-#~ " :doc:`idiomatic driver </applications/drivers>` "
-#~ "in the language of the interacting "
-#~ "application."
-#~ msgstr ""
-
-# 2f53a22268f14c068e4e05fd889ee8b6
-#~ msgid ""
-#~ "You can run a JavaScript (``.js``) "
-#~ "file using a :program:`mongo` shell "
-#~ "instance on the server. This is a"
-#~ " good technique for performing batch "
-#~ "administrative work. When you run "
-#~ ":program:`mongo` shell on the server, "
-#~ "connecting via the localhost interface, "
-#~ "the connection is fast with low "
-#~ "latency."
-#~ msgstr ""
-
-# 78d9c8c5a8d74b60981cf2a5c4f31b2f
-#~ msgid ""
-#~ "The :ref:`command helpers <command-helpers>`"
-#~ " provided in the :program:`mongo` shell "
-#~ "are not available in JavaScript files"
-#~ " because they are not valid "
-#~ "JavaScript. The following table maps the"
-#~ " most common :program:`mongo` shell helpers"
-#~ " to their JavaScript equivalents."
-#~ msgstr ""
-
-# 9e9b75244a9449108625fc74d34d1ee8
-#~ msgid "Shell Helpers"
-#~ msgstr ""
-
-# ad2cb973551f4559862689258304428b
-#~ msgid "JavaScript Equivalents"
-#~ msgstr ""
-
-# fab72f4173c441cc9b300557ec2c5d03
-#~ msgid "``show dbs``, ``show databases``"
-#~ msgstr ""
-
-# ee64e72f8dc74af49533c92e64a34b4f
-#~ msgid "``use <db>``"
-#~ msgstr ""
-
-# 7ba0f594efd44e14b310a7860fff6264
-#~ msgid "``show collections``"
-#~ msgstr ""
-
-# 046e908d32dd4a0aa558c77a09c44ab5
-#~ msgid "``show users``"
-#~ msgstr ""
-
-# 2477cec6683842ff9c96c3e1c42948ff
-#~ msgid "``show roles``"
-#~ msgstr ""
-
-# b520b9e7479c435b9e996fbea713ba07
-#~ msgid "``show log <logname>``"
-#~ msgstr ""
-
-# 7d53adf7954b45cba5193a4d6685e47d
-#~ msgid "``show logs``"
-#~ msgstr ""
-
->>>>>>> 2478a500
 # 6a705c3fa223422587f6088a2cd95ba8
 #~ msgid "``it``"
 #~ msgstr ""
