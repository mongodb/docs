--- conflicted
+++ resolved
@@ -8,11 +8,7 @@
 msgstr ""
 "Project-Id-Version: MongoDB Manual\n"
 "Report-Msgid-Bugs-To: \n"
-<<<<<<< HEAD
-"POT-Creation-Date: 2019-03-19 11:02-0400\n"
-=======
 "POT-Creation-Date: 2016-12-08 12:02-0500\n"
->>>>>>> 2478a500
 "PO-Revision-Date: 2014-04-08 18:57+0000\n"
 "Last-Translator: tychoish <tychoish@gmail.com>\n"
 "Language: es\n"
@@ -24,15 +20,17 @@
 "Content-Transfer-Encoding: 8bit\n"
 "Generated-By: Babel 2.6.0\n"
 
-<<<<<<< HEAD
-=======
 # 1dcd69a0cc7d41319f2caf6bc455067c
->>>>>>> 2478a500
 #: ../source/reference/command/mapReduce.txt:3
 msgid "mapReduce"
 msgstr ""
 
-<<<<<<< HEAD
+# 9d22ccb726ef4895b154b23933b5d541
+#: ../source/reference/command/mapReduce.txt
+msgid "On this page"
+msgstr ""
+
+# b7d1145b30714b0698e209aaedc364e5
 #: ../source/reference/command/mapReduce.txt:15
 msgid ""
 "The :dbcommand:`mapReduce` command allows you to run :term:`map-reduce` "
@@ -40,210 +38,6 @@
 "command has the following prototype form:"
 msgstr ""
 
-#: ../source/reference/command/mapReduce.txt:41
-msgid ""
-"Pass the name of the collection to the ``mapReduce`` command (i.e. "
-"``<collection>``) to use as the source documents to perform the map-"
-"reduce operation."
-msgstr ""
-
-#: ../source/includes/extracts/views-unsupported-mapReduce.rst:1
-msgid ":doc:`Views </core/views>` do not support map-reduce operations."
-msgstr ""
-
-#: ../source/reference/command/mapReduce.txt:49
-msgid "The command also accepts the following parameters:"
-msgstr ""
-
-#: ../source/includes/apiargs/command-mapReduce-field.rst:7
-msgid "Field"
-msgstr ""
-
-#: ../source/includes/apiargs/command-mapReduce-field.rst:9
-msgid "Type"
-msgstr ""
-
-#: ../source/includes/apiargs/command-mapReduce-field.rst:11
-msgid "Description"
-msgstr ""
-
-#: ../source/includes/apiargs/command-mapReduce-field.rst:13
-msgid "``mapReduce``"
-msgstr ""
-
-#: ../source/includes/apiargs/command-mapReduce-field.rst:15
-msgid "collection"
-msgstr ""
-
-#: ../source/includes/apiargs/command-mapReduce-field.rst:17
-#: ../source/includes/apiargs/command-mapReduce-field.rst:204
-msgid ""
-"The name of the collection on which you want to perform map-reduce. This "
-"collection will be filtered using ``query`` before being processed by the"
-" ``map`` function."
-msgstr ""
-
-#: ../source/includes/apiargs/command-mapReduce-field.rst:23
-msgid "``map``"
-msgstr ""
-
-#: ../source/includes/apiargs/command-mapReduce-field.rst:25
-#: ../source/includes/apiargs/command-mapReduce-field.rst:36
-#: ../source/includes/apiargs/command-mapReduce-field.rst:91
-msgid "function"
-msgstr ""
-
-#: ../source/includes/apiargs/command-mapReduce-field.rst:27
-#: ../source/includes/apiargs/command-mapReduce-field.rst:212
-msgid ""
-"A JavaScript function that associates or \"maps\" a ``value`` with a "
-"``key`` and emits the ``key`` and value ``pair``."
-msgstr ""
-
-#: ../source/includes/apiargs/command-mapReduce-field.rst:30
-#: ../source/includes/apiargs/command-mapReduce-field.rst:215
-msgid "See :ref:`mapReduce-map-cmd` for more information."
-msgstr ""
-
-#: ../source/includes/apiargs/command-mapReduce-field.rst:34
-#: ../source/includes/parameters-map-reduce.rst:49
-msgid "``reduce``"
-msgstr ""
-
-#: ../source/includes/apiargs/command-mapReduce-field.rst:38
-#: ../source/includes/apiargs/command-mapReduce-field.rst:221
-msgid ""
-"A JavaScript function that \"reduces\" to a single object all the "
-"``values`` associated with a particular ``key``."
-msgstr ""
-
-#: ../source/includes/apiargs/command-mapReduce-field.rst:41
-#: ../source/includes/apiargs/command-mapReduce-field.rst:224
-msgid "See :ref:`mapReduce-reduce-cmd` for more information."
-msgstr ""
-
-#: ../source/includes/apiargs/command-mapReduce-field.rst:45
-msgid "``out``"
-msgstr ""
-
-#: ../source/includes/apiargs/command-mapReduce-field.rst:47
-msgid "string or document"
-msgstr ""
-
-#: ../source/includes/apiargs/command-mapReduce-field.rst:49
-#: ../source/includes/apiargs/command-mapReduce-field.rst:230
-msgid ""
-"Specifies where to output the result of the map-reduce operation. You can"
-" either output to a collection or return the result inline. On a "
-":term:`primary` member of a replica set you can output either to a "
-"collection or inline, but on a :term:`secondary`, only inline output is "
-"possible."
-msgstr ""
-
-#: ../source/includes/apiargs/command-mapReduce-field.rst:55
-#: ../source/includes/apiargs/command-mapReduce-field.rst:236
-msgid "See :ref:`mapReduce-out-cmd` for more information."
-msgstr ""
-
-#: ../source/includes/apiargs/command-mapReduce-field.rst:59
-msgid "``query``"
-msgstr ""
-
-#: ../source/includes/apiargs/command-mapReduce-field.rst:61
-#: ../source/includes/apiargs/command-mapReduce-field.rst:71
-#: ../source/includes/apiargs/command-mapReduce-field.rst:101
-#: ../source/includes/apiargs/command-mapReduce-field.rst:181
-#: ../source/includes/apiargs/command-mapReduce-field.rst:191
-msgid "document"
-msgstr ""
-
-#: ../source/includes/apiargs/command-mapReduce-field.rst:63
-#: ../source/includes/apiargs/command-mapReduce-field.rst:242
-msgid ""
-"Optional. Specifies the selection criteria using :doc:`query operators "
-"</reference/operator>` for determining the documents input to the ``map``"
-" function."
-msgstr ""
-
-#: ../source/includes/apiargs/command-mapReduce-field.rst:69
-msgid "``sort``"
-msgstr ""
-
-#: ../source/includes/apiargs/command-mapReduce-field.rst:73
-#: ../source/includes/apiargs/command-mapReduce-field.rst:250
-msgid ""
-"Optional. Sorts the *input* documents. This option is useful for "
-"optimization. For example, specify the sort key to be the same as the "
-"emit key so that there are fewer reduce operations. The sort key must be "
-"in an existing index for this collection."
-msgstr ""
-
-#: ../source/includes/apiargs/command-mapReduce-field.rst:80
-msgid "``limit``"
-msgstr ""
-
-#: ../source/includes/apiargs/command-mapReduce-field.rst:82
-msgid "number"
-msgstr ""
-
-#: ../source/includes/apiargs/command-mapReduce-field.rst:84
-#: ../source/includes/apiargs/command-mapReduce-field.rst:259
-msgid ""
-"Optional. Specifies a maximum number of documents for the input into the "
-"``map`` function."
-msgstr ""
-
-#: ../source/includes/apiargs/command-mapReduce-field.rst:89
-msgid "``finalize``"
-msgstr ""
-
-#: ../source/includes/apiargs/command-mapReduce-field.rst:93
-#: ../source/includes/apiargs/command-mapReduce-field.rst:266
-msgid "Optional. Follows the ``reduce`` method and modifies the output."
-msgstr ""
-
-#: ../source/includes/apiargs/command-mapReduce-field.rst:95
-#: ../source/includes/apiargs/command-mapReduce-field.rst:268
-msgid "See :ref:`mapReduce-finalize-cmd` for more information."
-msgstr ""
-
-#: ../source/includes/apiargs/command-mapReduce-field.rst:99
-msgid "``scope``"
-msgstr ""
-
-#: ../source/includes/apiargs/command-mapReduce-field.rst:103
-#: ../source/includes/apiargs/command-mapReduce-field.rst:274
-msgid ""
-"Optional. Specifies global variables that are accessible in the ``map``, "
-"``reduce`` and ``finalize`` functions."
-msgstr ""
-
-#: ../source/includes/apiargs/command-mapReduce-field.rst:108
-msgid "``jsMode``"
-msgstr ""
-
-#: ../source/includes/apiargs/command-mapReduce-field.rst:110
-#: ../source/includes/apiargs/command-mapReduce-field.rst:145
-#: ../source/includes/apiargs/command-mapReduce-field.rst:157
-msgid "boolean"
-msgstr ""
-
-#: ../source/includes/apiargs/command-mapReduce-field.rst:112
-#: ../source/includes/apiargs/command-mapReduce-field.rst:281
-=======
-# 9d22ccb726ef4895b154b23933b5d541
-#: ../source/reference/command/mapReduce.txt
-msgid "On this page"
-msgstr ""
-
-# b7d1145b30714b0698e209aaedc364e5
-#: ../source/reference/command/mapReduce.txt:15
-msgid ""
-"The :dbcommand:`mapReduce` command allows you to run :term:`map-reduce` "
-"aggregation operations over a collection. The :dbcommand:`mapReduce` "
-"command has the following prototype form:"
-msgstr ""
-
 # 29011fa9aefe4fe8a187dd79a57414fc
 #: ../source/reference/command/mapReduce.txt:40
 msgid ""
@@ -312,360 +106,68 @@
 
 # 4ca517caccc74536b428b2c6e67fb828
 #: ../source/includes/parameters-map-reduce.rst:24
->>>>>>> 2478a500
-msgid ""
-"Optional. Specifies whether to convert intermediate data into BSON format"
-" between the execution of the ``map`` and ``reduce`` functions."
-msgstr ""
-
-<<<<<<< HEAD
-#: ../source/includes/apiargs/command-mapReduce-field.rst:116
-#: ../source/includes/apiargs/command-mapReduce-field.rst:151
-#: ../source/includes/apiargs/command-mapReduce-field.rst:285
-#: ../source/includes/apiargs/command-mapReduce-field.rst:318
-msgid "Defaults to ``false``."
-msgstr ""
-
-#: ../source/includes/apiargs/command-mapReduce-field.rst:118
-#: ../source/includes/apiargs/command-mapReduce-field.rst:287
-msgid "If ``false``:"
-msgstr ""
-
-#: ../source/includes/apiargs/command-mapReduce-field.rst:120
-#: ../source/includes/apiargs/command-mapReduce-field.rst:289
-msgid ""
-"Internally, MongoDB converts the JavaScript objects emitted by the "
-"``map`` function to BSON objects. These BSON objects are then converted "
-"back to JavaScript objects when calling the ``reduce`` function."
-msgstr ""
-
-#: ../source/includes/apiargs/command-mapReduce-field.rst:126
-#: ../source/includes/apiargs/command-mapReduce-field.rst:295
-msgid ""
-"The map-reduce operation places the intermediate BSON objects in "
-"temporary, on-disk storage. This allows the map-reduce operation to "
-"execute over arbitrarily large data sets."
-msgstr ""
-
-#: ../source/includes/apiargs/command-mapReduce-field.rst:130
-#: ../source/includes/apiargs/command-mapReduce-field.rst:299
-msgid "If ``true``:"
-msgstr ""
-
-#: ../source/includes/apiargs/command-mapReduce-field.rst:132
-#: ../source/includes/apiargs/command-mapReduce-field.rst:301
-msgid ""
-"Internally, the JavaScript objects emitted during ``map`` function remain"
-" as JavaScript objects. There is no need to convert the objects for the "
-"``reduce`` function, which can result in faster execution."
-msgstr ""
-
-#: ../source/includes/apiargs/command-mapReduce-field.rst:137
-#: ../source/includes/apiargs/command-mapReduce-field.rst:306
-msgid ""
-"You can only use ``jsMode`` for result sets with fewer than 500,000 "
-"distinct ``key`` arguments to the mapper's ``emit()`` function."
-msgstr ""
-
-#: ../source/includes/apiargs/command-mapReduce-field.rst:143
-msgid "``verbose``"
-msgstr ""
-
-#: ../source/includes/apiargs/command-mapReduce-field.rst:147
-#: ../source/includes/apiargs/command-mapReduce-field.rst:314
-msgid ""
-"Optional. Specifies whether to include the ``timing`` information in the "
-"result information. Set ``verbose`` to ``true`` to include the ``timing``"
-" information."
-msgstr ""
-
-#: ../source/includes/apiargs/command-mapReduce-field.rst:155
-msgid "``bypassDocumentValidation``"
-msgstr ""
-
-#: ../source/includes/apiargs/command-mapReduce-field.rst:159
-#: ../source/includes/apiargs/command-mapReduce-field.rst:324
-msgid ""
-"Optional. Enables :dbcommand:`mapReduce` to bypass document validation "
-"during the operation. This lets you insert documents that do not meet the"
-" validation requirements."
-msgstr ""
-
-#: ../source/includes/apiargs/command-mapReduce-field.rst:168
-#: ../source/includes/apiargs/command-mapReduce-field.rst:333
-msgid ""
-"If the :ref:`output option <mapreduce-out-cmd>` is set to ``inline``, no "
-":doc:`document validation </core/schema-validation/>` occurs. If the "
-"output goes to a collection, :dbcommand:`mapReduce` observes any "
-"validation rules which the collection has and does not insert any invalid"
-" documents unless the ``bypassDocumentValidation`` parameter is set to "
-"true."
-msgstr ""
-
-#: ../source/includes/apiargs/command-mapReduce-field.rst:179
-msgid "``collation``"
-msgstr ""
-
-#: ../source/includes/apiargs/command-mapReduce-field.rst:183
-#: ../source/includes/apiargs/command-mapReduce-field.rst:346
-msgid "Optional."
-msgstr ""
-
-#: ../source/includes/extracts/collation-option.rst:1
-msgid "Specifies the :ref:`collation <collation>`  to use for the operation."
-msgstr ""
-
-#: ../source/includes/extracts/collation-description.rst:1
-msgid ""
-":doc:`Collation </reference/collation>` allows users to specify language-"
-"specific rules for string comparison, such as rules for lettercase and "
-"accent marks."
-msgstr ""
-
-#: ../source/includes/extracts/collation-option-specification.rst:2
-msgid "The collation option has the following syntax:"
-msgstr ""
-
-#: ../source/includes/extracts/collation-option-specification.rst:17
-msgid ""
-"When specifying collation, the ``locale`` field is mandatory; all other "
-"collation fields are optional. For descriptions of the fields, see :ref"
-":`collation-document-fields`."
-msgstr ""
-
-#: ../source/includes/extracts/collation-option.rst:7
-msgid ""
-"If the collation is unspecified but the collection has a default "
-"collation (see :method:`db.createCollection()`), the operation uses the "
-"collation specified for the collection."
-msgstr ""
-
-#: ../source/includes/extracts/collation-unspecified.rst:1
-msgid ""
-"If no collation is specified for the collection or for the operations, "
-"MongoDB uses the simple binary comparison used in prior versions for "
-"string comparisons."
-msgstr ""
-
-#: ../source/includes/extracts/collation-single-per-operation.rst:2
-msgid ""
-"You cannot specify multiple collations for an operation. For example, you"
-" cannot specify different collations per field, or if performing a find "
-"with a sort, you cannot use one collation for the find and another for "
-"the sort."
-msgstr ""
-
-#: ../source/includes/apiargs/command-mapReduce-field.rst:189
-msgid "``writeConcern``"
-msgstr ""
-
-#: ../source/includes/apiargs/command-mapReduce-field.rst:193
-#: ../source/includes/apiargs/command-mapReduce-field.rst:354
-msgid ""
-"Optional. A document that expresses the :doc:`write concern </reference"
-"/write-concern>` to use when outputing to a collection. Omit to use the "
-"default write concern."
-msgstr ""
-
-#: ../source/includes/apiargs/command-mapReduce-field.rst
-msgid "field collection mapReduce"
-msgstr ""
-
-#: ../source/includes/apiargs/command-mapReduce-field.rst
-msgid "field function map"
-msgstr ""
-
-#: ../source/includes/apiargs/command-mapReduce-field.rst
-msgid "field function reduce"
-msgstr ""
-
-#: ../source/includes/apiargs/command-mapReduce-field.rst
-msgid "field string or document out"
-msgstr ""
-
-#: ../source/includes/apiargs/command-mapReduce-field.rst
-msgid "field document query"
-msgstr ""
-
-#: ../source/includes/apiargs/command-mapReduce-field.rst
-msgid "field document sort"
-msgstr ""
-
-#: ../source/includes/apiargs/command-mapReduce-field.rst
-msgid "field number limit"
-msgstr ""
-
-#: ../source/includes/apiargs/command-mapReduce-field.rst
-msgid "field function finalize"
-msgstr ""
-
-#: ../source/includes/apiargs/command-mapReduce-field.rst
-msgid "field document scope"
-msgstr ""
-
-#: ../source/includes/apiargs/command-mapReduce-field.rst
-msgid "field boolean jsMode"
-msgstr ""
-
-#: ../source/includes/apiargs/command-mapReduce-field.rst
-msgid "field boolean verbose"
-msgstr ""
-
-#: ../source/includes/apiargs/command-mapReduce-field.rst
-msgid "field boolean bypassDocumentValidation"
-msgstr ""
-
-#: ../source/includes/apiargs/command-mapReduce-field.rst
-msgid "field document collation"
-msgstr ""
-
-#: ../source/includes/apiargs/command-mapReduce-field.rst
-msgid "field document writeConcern"
-msgstr ""
-
-#: ../source/reference/command/mapReduce.txt:53
-msgid "The following is a prototype usage of the :dbcommand:`mapReduce` command:"
-msgstr ""
-
-#: ../source/includes/extracts/admonition-js-prevalence-mapReduce.rst:3
-msgid "JavaScript in MongoDB"
-msgstr ""
-
-#: ../source/includes/extracts/admonition-js-prevalence-mapReduce.rst:5
-msgid ""
-"Although :dbcommand:`mapReduce` uses JavaScript, most interactions with "
-"MongoDB do not use JavaScript but use an :ecosystem:`idiomatic driver "
-"</drivers>` in the language of the interacting application."
-msgstr ""
-
-#: ../source/includes/parameters-map-reduce.rst:4
-msgid "Requirements for the ``map`` Function"
-msgstr ""
-
-#: ../source/includes/parameters-map-reduce.rst:6
-msgid ""
-"The ``map`` function is responsible for transforming each input document "
-"into zero or more documents. It can access the variables defined in the "
-"``scope`` parameter, and has the following prototype:"
-msgstr ""
-
-#: ../source/includes/parameters-map-reduce.rst:17
-msgid "The ``map`` function has the following requirements:"
-msgstr ""
-
-#: ../source/includes/parameters-map-reduce.rst:19
-msgid ""
-"In the ``map`` function, reference the current document as ``this`` "
-"within the function."
-msgstr ""
-
-#: ../source/includes/parameters-map-reduce.rst:22
-msgid "The ``map`` function should *not* access the database for any reason."
-msgstr ""
-
-#: ../source/includes/parameters-map-reduce.rst:24
 msgid ""
 "The ``map`` function should be pure, or have *no* impact outside of the "
 "function (i.e. side effects.)"
 msgstr ""
 
+# 629064574f4e4ab786acba04371ce25e
 #: ../source/includes/parameters-map-reduce.rst:27
 msgid ""
 "A single emit can only hold half of MongoDB's :ref:`maximum BSON document"
 " size <limit-bson-document-size>`."
 msgstr ""
 
+# 4836531696ba4498908359da2c4c46f8
 #: ../source/includes/parameters-map-reduce.rst:30
 msgid ""
 "The ``map`` function may optionally call ``emit(key,value)`` any number "
 "of times to create an output document associating ``key`` with ``value``."
 msgstr ""
 
+# 253d14934ee947268e2ea108d1c5f0d1
 #: ../source/includes/parameters-map-reduce.rst:33
 msgid ""
 "The following ``map`` function will call ``emit(key,value)`` either 0 or "
 "1 times depending on the value of the input document's ``status`` field:"
 msgstr ""
 
-#: ../source/includes/parameters-map-reduce.rst:44
-msgid ""
-=======
-# 629064574f4e4ab786acba04371ce25e
-#: ../source/includes/parameters-map-reduce.rst:27
-msgid ""
-"A single emit can only hold half of MongoDB's :ref:`maximum BSON document"
-" size <limit-bson-document-size>`."
-msgstr ""
-
-# 4836531696ba4498908359da2c4c46f8
-#: ../source/includes/parameters-map-reduce.rst:30
-msgid ""
-"The ``map`` function may optionally call ``emit(key,value)`` any number "
-"of times to create an output document associating ``key`` with ``value``."
-msgstr ""
-
-# 253d14934ee947268e2ea108d1c5f0d1
-#: ../source/includes/parameters-map-reduce.rst:33
-msgid ""
-"The following ``map`` function will call ``emit(key,value)`` either 0 or "
-"1 times depending on the value of the input document's ``status`` field:"
-msgstr ""
-
 # 98cbe898ab3a49db8e457f23b1dd048c
 #: ../source/includes/parameters-map-reduce.rst:44
 msgid ""
->>>>>>> 2478a500
 "The following ``map`` function may call ``emit(key,value)`` multiple "
 "times depending on the number of elements in the input document's "
 "``items`` field:"
 msgstr ""
 
-<<<<<<< HEAD
-=======
 # 3001b12f973d421d85738f292cb1bfb2
->>>>>>> 2478a500
 #: ../source/includes/parameters-map-reduce.rst:4
 msgid "Requirements for the ``reduce`` Function"
 msgstr ""
 
-<<<<<<< HEAD
-=======
 # ab1a9f9c613740f4a229d21a7899b7e1
->>>>>>> 2478a500
 #: ../source/includes/parameters-map-reduce.rst:6
 msgid "The ``reduce`` function has the following prototype:"
 msgstr ""
 
-<<<<<<< HEAD
-=======
 # 5b78fca91a7547b5a5b295bd802a4688
->>>>>>> 2478a500
 #: ../source/includes/parameters-map-reduce.rst:15
 msgid "The ``reduce`` function exhibits the following behaviors:"
 msgstr ""
 
-<<<<<<< HEAD
-=======
 # a00337fabe144426ac1e39b0fcec2e7c
->>>>>>> 2478a500
 #: ../source/includes/parameters-map-reduce.rst:17
 msgid ""
 "The ``reduce`` function should *not* access the database, even to perform"
 " read operations."
 msgstr ""
 
-<<<<<<< HEAD
-=======
 # 0e2586e04e1b4433a92c6512a005f233
->>>>>>> 2478a500
 #: ../source/includes/parameters-map-reduce.rst:20
 msgid "The ``reduce`` function should *not* affect the outside system."
 msgstr ""
 
-<<<<<<< HEAD
-=======
 # b344bedfc18949b08bc1750a696d8e29
->>>>>>> 2478a500
 #: ../source/includes/parameters-map-reduce.rst:23
 msgid ""
 "MongoDB will **not** call the ``reduce`` function for a key that has only"
@@ -673,10 +175,7 @@
 "the ``value`` objects that are \"mapped\" to the ``key``."
 msgstr ""
 
-<<<<<<< HEAD
-=======
 # 9720835ce6d94cfcbd2b820c4f9e076d
->>>>>>> 2478a500
 #: ../source/includes/parameters-map-reduce.rst:28
 msgid ""
 "MongoDB can invoke the ``reduce`` function more than once for the same "
@@ -685,20 +184,14 @@
 "function invocation for that key."
 msgstr ""
 
-<<<<<<< HEAD
-=======
 # 077bbc65052b46f6aa5f899a875edaa3
->>>>>>> 2478a500
 #: ../source/includes/parameters-map-reduce.rst:33
 msgid ""
 "The ``reduce`` function can access the variables defined in the ``scope``"
 " parameter."
 msgstr ""
 
-<<<<<<< HEAD
-=======
 # 99f9362baefb4bc69c8146eab24b53c8
->>>>>>> 2478a500
 #: ../source/includes/parameters-map-reduce.rst:36
 msgid ""
 "The inputs to ``reduce`` must not be larger than half of MongoDB's "
@@ -707,89 +200,40 @@
 "joined together in subsequent ``reduce`` steps."
 msgstr ""
 
-<<<<<<< HEAD
-=======
 # bd3e231aa397459189f294dcf85d4401
->>>>>>> 2478a500
 #: ../source/includes/parameters-map-reduce.rst:41
 msgid ""
 "Because it is possible to invoke the ``reduce`` function more than once "
 "for the same key, the following properties need to be true:"
 msgstr ""
 
-<<<<<<< HEAD
-=======
 # 0cd437069e864305a70eca2caf8eea38
->>>>>>> 2478a500
 #: ../source/includes/parameters-map-reduce.rst:45
 msgid ""
 "the *type* of the return object must be **identical** to the type of the "
 "``value`` emitted by the ``map`` function."
 msgstr ""
 
-<<<<<<< HEAD
-=======
 # 0dc824f4e9c943d994a6ef4aa2f00ba2
->>>>>>> 2478a500
 #: ../source/includes/parameters-map-reduce.rst:49
 msgid ""
 "the ``reduce`` function must be *associative*. The following statement "
 "must be true:"
 msgstr ""
 
-<<<<<<< HEAD
-=======
 # 15714fda34b044708ffb119a4382b6e5
->>>>>>> 2478a500
 #: ../source/includes/parameters-map-reduce.rst:56
 msgid ""
 "the ``reduce`` function must be *idempotent*. Ensure that the following "
 "statement is true:"
 msgstr ""
 
-<<<<<<< HEAD
-=======
 # 9aa1d4a283904abd898b45907834f6fb
->>>>>>> 2478a500
 #: ../source/includes/parameters-map-reduce.rst:63
 msgid ""
 "the ``reduce`` function should be *commutative*: that is, the order of "
 "the elements in the ``valuesArray`` should not affect the output of the "
 "``reduce`` function, so that the following statement is true:"
-<<<<<<< HEAD
-msgstr ""
-
-#: ../source/includes/parameters-map-reduce.rst:4
-msgid "Requirements for the ``finalize`` Function"
-msgstr ""
-
-#: ../source/includes/parameters-map-reduce.rst:6
-msgid "The ``finalize`` function has the following prototype:"
-msgstr ""
-
-#: ../source/includes/parameters-map-reduce.rst:15
-msgid ""
-"The ``finalize`` function receives as its arguments a ``key`` value and "
-"the ``reducedValue`` from the ``reduce`` function. Be aware that:"
-msgstr ""
-
-#: ../source/includes/parameters-map-reduce.rst:19
-msgid "The ``finalize`` function should *not* access the database for any reason."
-msgstr ""
-
-#: ../source/includes/parameters-map-reduce.rst:22
-msgid ""
-"The ``finalize`` function should be pure, or have *no* impact outside of "
-"the function (i.e. side effects.)"
-msgstr ""
-
-#: ../source/includes/parameters-map-reduce.rst:25
-msgid ""
-"The ``finalize`` function can access the variables defined in the "
-"``scope`` parameter."
-msgstr ""
-
-=======
 msgstr ""
 
 # 5193f5013c524db39625f255d33ffc5e
@@ -829,49 +273,33 @@
 msgstr ""
 
 # 7624772771f3488abd5bbc0a2fce557e
->>>>>>> 2478a500
 #: ../source/includes/parameters-map-reduce.rst:4
 msgid "``out`` Options"
 msgstr ""
 
-<<<<<<< HEAD
-=======
 # 76021a42a4514ae5a61121b47006ae00
->>>>>>> 2478a500
 #: ../source/includes/parameters-map-reduce.rst:6
 msgid "You can specify the following options for the ``out`` parameter:"
 msgstr ""
 
-<<<<<<< HEAD
-=======
 # 8a60297db0554a60803872bc377516ac
->>>>>>> 2478a500
 #: ../source/includes/parameters-map-reduce.rst:9
 msgid "Output to a Collection"
 msgstr ""
 
-<<<<<<< HEAD
-=======
 # c066a3b3324545fcaaf56b3e20cca106
->>>>>>> 2478a500
 #: ../source/includes/parameters-map-reduce.rst:11
 msgid ""
 "This option outputs to a new collection, and is not available on "
 "secondary members of replica sets."
 msgstr ""
 
-<<<<<<< HEAD
-=======
 # 06bbad74c8b24178905285638aa1e190
->>>>>>> 2478a500
 #: ../source/includes/parameters-map-reduce.rst:19
 msgid "Output to a Collection with an Action"
 msgstr ""
 
-<<<<<<< HEAD
-=======
 # 68ebb79a94704d7fb7a9b43e7e4eef1d
->>>>>>> 2478a500
 #: ../source/includes/parameters-map-reduce.rst:21
 msgid ""
 "This option is only available when passing a collection that already "
@@ -879,54 +307,36 @@
 "sets."
 msgstr ""
 
-<<<<<<< HEAD
-=======
 # 4c434b03f79f45bda45e1361a76dc790
->>>>>>> 2478a500
 #: ../source/includes/parameters-map-reduce.rst:32
 msgid ""
 "When you output to a collection with an action, the ``out`` has the "
 "following parameters:"
 msgstr ""
 
-<<<<<<< HEAD
-=======
 # 568699a83ea540ac8fc043a5f040a441
->>>>>>> 2478a500
 #: ../source/includes/parameters-map-reduce.rst:35
 msgid "``<action>``: Specify one of the following actions:"
 msgstr ""
 
-<<<<<<< HEAD
-=======
 # 80f3e6fc579f410bb4aa693188277ac7
->>>>>>> 2478a500
 #: ../source/includes/parameters-map-reduce.rst:37
 msgid "``replace``"
 msgstr ""
 
-<<<<<<< HEAD
-=======
 # b8afdba0f86a4521ac3a06f1298f5c5f
->>>>>>> 2478a500
 #: ../source/includes/parameters-map-reduce.rst:39
 msgid ""
 "Replace the contents of the ``<collectionName>`` if the collection with "
 "the ``<collectionName>`` exists."
 msgstr ""
 
-<<<<<<< HEAD
-=======
 # def0268aeaec4166a3b7984f9634e4df
->>>>>>> 2478a500
 #: ../source/includes/parameters-map-reduce.rst:42
 msgid "``merge``"
 msgstr ""
 
-<<<<<<< HEAD
-=======
 # 1db48d4c35914ef7a72e624c225239da
->>>>>>> 2478a500
 #: ../source/includes/parameters-map-reduce.rst:44
 msgid ""
 "Merge the new result with the existing result if the output collection "
@@ -934,15 +344,12 @@
 "result, *overwrite* that existing document."
 msgstr ""
 
-<<<<<<< HEAD
-=======
 # 45572dd01eff4ba5907990b2d0828ef5
 #: ../source/includes/parameters-map-reduce.rst:49
 msgid "``reduce``"
 msgstr ""
 
 # 402d63e8e9e04a908647021e19b1757c
->>>>>>> 2478a500
 #: ../source/includes/parameters-map-reduce.rst:51
 msgid ""
 "Merge the new result with the existing result if the output collection "
@@ -951,18 +358,12 @@
 "documents and overwrite the existing document with the result."
 msgstr ""
 
-<<<<<<< HEAD
-=======
 # ecfb2c2c82764160a14d3dc37d7a3694
->>>>>>> 2478a500
 #: ../source/includes/parameters-map-reduce.rst:57
 msgid "``db``:"
 msgstr ""
 
-<<<<<<< HEAD
-=======
 # c6ff3ad729d34fdfbddd1a4b12dca813
->>>>>>> 2478a500
 #: ../source/includes/parameters-map-reduce.rst:59
 msgid ""
 "Optional. The name of the database that you want the map-reduce operation"
@@ -970,15 +371,12 @@
 "input collection."
 msgstr ""
 
-<<<<<<< HEAD
-=======
 # 9b3327f5fdcd4e0c9ff96cc9e79d1b84
->>>>>>> 2478a500
 #: ../source/includes/parameters-map-reduce.rst:63
 msgid "``sharded``:"
 msgstr ""
 
-<<<<<<< HEAD
+# 53452c4fb1b64982bbdf78fd62b98fda
 #: ../source/includes/parameters-map-reduce.rst:65
 msgid ""
 "Optional. If ``true`` *and* you have enabled sharding on output database,"
@@ -986,26 +384,6 @@
 "``_id`` field as the shard key."
 msgstr ""
 
-#: ../source/includes/parameters-map-reduce.rst:69
-msgid ""
-"If ``true`` and ``collectionName`` is an existing unsharded collection, "
-"map-reduce fails."
-msgstr ""
-
-#: ../source/includes/parameters-map-reduce.rst:72
-msgid "``nonAtomic``:"
-msgstr ""
-
-#: ../source/includes/parameters-map-reduce.rst:74
-=======
-# 53452c4fb1b64982bbdf78fd62b98fda
-#: ../source/includes/parameters-map-reduce.rst:65
-msgid ""
-"Optional. If ``true`` *and* you have enabled sharding on output database,"
-" the map-reduce operation will shard the output collection using the "
-"``_id`` field as the shard key."
-msgstr ""
-
 # 1379cd0ebe6044b59b1335f6e068bbe4
 #: ../source/includes/parameters-map-reduce.rst:69
 msgid "``nonAtomic``:"
@@ -1013,43 +391,25 @@
 
 # 1d728aa02fcc4b64b6fd8ef05c905a97
 #: ../source/includes/parameters-map-reduce.rst:71
->>>>>>> 2478a500
 msgid ""
 "Optional. Specify output operation as non-atomic. This applies **only** "
 "to the ``merge`` and ``reduce`` output modes, which may take minutes to "
 "execute."
 msgstr ""
 
-<<<<<<< HEAD
-#: ../source/includes/parameters-map-reduce.rst:78
-=======
 # adb4f68e54fd491181b8a4a23f593681
 #: ../source/includes/parameters-map-reduce.rst:75
->>>>>>> 2478a500
 msgid ""
 "By default ``nonAtomic`` is ``false``, and the map-reduce operation locks"
 " the database during post-processing."
 msgstr ""
 
-<<<<<<< HEAD
-#: ../source/includes/parameters-map-reduce.rst:81
-=======
 # bc4e82b5f3e14cae80057eb26e8f41c2
 #: ../source/includes/parameters-map-reduce.rst:78
->>>>>>> 2478a500
 msgid ""
 "If ``nonAtomic`` is ``true``, the post-processing step prevents MongoDB "
 "from locking the database: during this time, other clients will be able "
 "to read intermediate states of the output collection."
-<<<<<<< HEAD
-msgstr ""
-
-#: ../source/includes/parameters-map-reduce.rst:86
-msgid "Output Inline"
-msgstr ""
-
-#: ../source/includes/parameters-map-reduce.rst:88
-=======
 msgstr ""
 
 # 2861184f3f2a4bef8d069e1027224a28
@@ -1059,31 +419,19 @@
 
 # 1aec762d7716419cbb83616d77ca142c
 #: ../source/includes/parameters-map-reduce.rst:85
->>>>>>> 2478a500
 msgid ""
 "Perform the map-reduce operation in memory and return the result. This "
 "option is the only available option for ``out`` on secondary members of "
 "replica sets."
 msgstr ""
 
-<<<<<<< HEAD
-#: ../source/includes/parameters-map-reduce.rst:96
-=======
 # 66dac5194fea4b42a6f6abcb2bc3828a
 #: ../source/includes/parameters-map-reduce.rst:93
->>>>>>> 2478a500
 msgid ""
 "The result must fit within the :ref:`maximum size of a BSON document "
 "<limit-bson-document-size>`."
 msgstr ""
 
-<<<<<<< HEAD
-#: ../source/reference/command/mapReduce.txt:98
-msgid "Required Access"
-msgstr ""
-
-#: ../source/reference/command/mapReduce.txt:100
-=======
 # ffe784449c1248a8872ad6c3e3d044d8
 #: ../source/reference/command/mapReduce.txt:97
 msgid "Required Access"
@@ -1091,20 +439,12 @@
 
 # 805c984ec1854ea497b1c2cb8afacf7c
 #: ../source/reference/command/mapReduce.txt:99
->>>>>>> 2478a500
 msgid ""
 "If your MongoDB deployment enforces authentication, the user executing "
 "the :dbcommand:`mapReduce` command must possess the following privilege "
 "actions:"
 msgstr ""
 
-<<<<<<< HEAD
-#: ../source/reference/command/mapReduce.txt:104
-msgid "Map-reduce with ``{out : inline}`` output option: - :authaction:`find`"
-msgstr ""
-
-#: ../source/reference/command/mapReduce.txt:107
-=======
 # 282acfd917dd48d58ea90c902ca21fce
 #: ../source/reference/command/mapReduce.txt:103
 msgid "Map-reduce with ``{out : inline}`` output option: - :authaction:`find`"
@@ -1112,50 +452,27 @@
 
 # 1f03b6645468491b8ae4469efc736606
 #: ../source/reference/command/mapReduce.txt:106
->>>>>>> 2478a500
 msgid ""
 "Map-reduce with the ``replace`` action when :ref:`outputting to a "
 "collection <mapreduce-out-mtd>`: - :authaction:`find`, - "
 ":authaction:`insert`, - :authaction:`replace`"
 msgstr ""
 
-<<<<<<< HEAD
-#: ../source/reference/command/mapReduce.txt:113
-=======
 # a915ebee2f1a4b87adc5772941dd4f9e
 #: ../source/reference/command/mapReduce.txt:112
->>>>>>> 2478a500
 msgid ""
 "Map-reduce with the ``merge`` or ``reduce`` actions when :ref:`outputting"
 " to a collection <mapreduce-out-mtd>`: - :authaction:`find`, - "
 ":authaction:`insert`, - :authaction:`update`"
 msgstr ""
 
-<<<<<<< HEAD
-#: ../source/reference/command/mapReduce.txt:119
-=======
 # f511a00da0fd43eb8aa8904ab07e7f79
 #: ../source/reference/command/mapReduce.txt:118
->>>>>>> 2478a500
 msgid ""
 "The :authrole:`readWrite` built-in role provides the necessary "
 "permissions to perform map-reduce aggregation."
 msgstr ""
 
-<<<<<<< HEAD
-#: ../source/reference/command/mapReduce.txt:123
-msgid "Map-Reduce Examples"
-msgstr ""
-
-#: ../source/reference/command/mapReduce.txt:125
-msgid ""
-"In the :binary:`~bin.mongo` shell, the "
-":method:`db.collection.mapReduce()` method is a wrapper around the "
-":dbcommand:`mapReduce` command. The following examples use the "
-":method:`db.collection.mapReduce()` method:"
-msgstr ""
-
-=======
 # 056d07e74faa4a20bd6f69ae2db85134
 #: ../source/reference/command/mapReduce.txt:122
 msgid "Map-Reduce Examples"
@@ -1170,25 +487,18 @@
 msgstr ""
 
 # b25437db760a4fe5b27a26e9c6f6f7f4
->>>>>>> 2478a500
 #: ../source/includes/examples-map-reduce.rst:3
 msgid ""
 "Consider the following map-reduce operations on a collection ``orders`` "
 "that contains documents of the following prototype:"
 msgstr ""
 
-<<<<<<< HEAD
-=======
 # e3a4ac4eb6ac4c599909e7a9187ed659
->>>>>>> 2478a500
 #: ../source/includes/examples-map-reduce.rst:21
 msgid "Return the Total Price Per Customer"
 msgstr ""
 
-<<<<<<< HEAD
-=======
 # e18e86c8223b457380797922a91b6f66
->>>>>>> 2478a500
 #: ../source/includes/examples-map-reduce.rst:25
 msgid ""
 "Perform the map-reduce operation on the ``orders`` collection to group by"
@@ -1196,21 +506,15 @@
 "``cust_id``:"
 msgstr ""
 
-<<<<<<< HEAD
-=======
 # 40048b456951423ea7be0f6b595c1c48
 # 3636d514e1004258840ae28c382898ae
->>>>>>> 2478a500
 #: ../source/includes/examples-map-reduce.rst:31
 #: ../source/includes/examples-map-reduce.rst:93
 msgid "Define the map function to process each input document:"
 msgstr ""
 
-<<<<<<< HEAD
-=======
 # e893e7103b2c42ac890c8eb59f80dd8d
 # ccf09cf4f35e492ba90d208b756b40ed
->>>>>>> 2478a500
 #: ../source/includes/examples-map-reduce.rst:33
 #: ../source/includes/examples-map-reduce.rst:95
 msgid ""
@@ -1218,48 +522,33 @@
 "operation is processing."
 msgstr ""
 
-<<<<<<< HEAD
-=======
 # 4595afc67f47442b93a5cb0adb242de9
->>>>>>> 2478a500
 #: ../source/includes/examples-map-reduce.rst:36
 msgid ""
 "The function maps the ``price`` to the ``cust_id`` for each document and "
 "emits the ``cust_id`` and ``price`` pair."
 msgstr ""
 
-<<<<<<< HEAD
-=======
 # c39e61ea10df4224bb3b4f2fbb442043
->>>>>>> 2478a500
 #: ../source/includes/examples-map-reduce.rst:47
 msgid ""
 "Define the corresponding reduce function with two arguments ``keyCustId``"
 " and ``valuesPrices``:"
 msgstr ""
 
-<<<<<<< HEAD
-=======
 # a489eb11386e4f328ba8e65a249fede5
->>>>>>> 2478a500
 #: ../source/includes/examples-map-reduce.rst:50
 msgid ""
 "The ``valuesPrices`` is an array whose elements are the ``price`` values "
 "emitted by the map function and grouped by ``keyCustId``."
 msgstr ""
 
-<<<<<<< HEAD
-=======
 # 3a0d2d718a4c4d138083bbc626b319bd
->>>>>>> 2478a500
 #: ../source/includes/examples-map-reduce.rst:53
 msgid "The function reduces the ``valuesPrice`` array to the sum of its elements."
 msgstr ""
 
-<<<<<<< HEAD
-=======
 # 79ff0e1a2f404168b607294743494c71
->>>>>>> 2478a500
 #: ../source/includes/examples-map-reduce.rst:62
 msgid ""
 "Perform the map-reduce on all documents in the ``orders`` collection "
@@ -1267,10 +556,7 @@
 "reduce function."
 msgstr ""
 
-<<<<<<< HEAD
-=======
 # 6e7632f4e65446ab9a75823ef077c874
->>>>>>> 2478a500
 #: ../source/includes/examples-map-reduce.rst:74
 msgid ""
 "This operation outputs the results to a collection named "
@@ -1279,18 +565,12 @@
 "map-reduce operation:"
 msgstr ""
 
-<<<<<<< HEAD
-=======
 # ec2f40bb2d3a4d07a019f803c1e0c475
->>>>>>> 2478a500
 #: ../source/includes/examples-map-reduce.rst:82
 msgid "Calculate Order and Total Quantity with Average Quantity Per Item"
 msgstr ""
 
-<<<<<<< HEAD
-=======
 # a0f98dac47874901a19e9cfa690d117e
->>>>>>> 2478a500
 #: ../source/includes/examples-map-reduce.rst:86
 msgid ""
 "In this example, you will perform a map-reduce operation on the "
@@ -1301,10 +581,7 @@
 "quantity per order for each ``sku`` value:"
 msgstr ""
 
-<<<<<<< HEAD
-=======
 # 02eef39a7782471298bb847157237d93
->>>>>>> 2478a500
 #: ../source/includes/examples-map-reduce.rst:98
 msgid ""
 "For each item, the function associates the ``sku`` with a new object "
@@ -1312,20 +589,14 @@
 "the order and emits the ``sku`` and ``value`` pair."
 msgstr ""
 
-<<<<<<< HEAD
-=======
 # 0d579ea60f6444dfac0d26dd2058aa76
->>>>>>> 2478a500
 #: ../source/includes/examples-map-reduce.rst:115
 msgid ""
 "Define the corresponding reduce function with two arguments ``keySKU`` "
 "and ``countObjVals``:"
 msgstr ""
 
-<<<<<<< HEAD
-=======
 # 28421a67615d44ea93403c9e4ffe0ca0
->>>>>>> 2478a500
 #: ../source/includes/examples-map-reduce.rst:118
 msgid ""
 "``countObjVals`` is an array whose elements are the objects mapped to the"
@@ -1333,20 +604,14 @@
 "function."
 msgstr ""
 
-<<<<<<< HEAD
-=======
 # d4323fdf6b264202bcead1be36acefc7
->>>>>>> 2478a500
 #: ../source/includes/examples-map-reduce.rst:122
 msgid ""
 "The function reduces the ``countObjVals`` array to a single object "
 "``reducedValue`` that contains the ``count`` and the ``qty`` fields."
 msgstr ""
 
-<<<<<<< HEAD
-=======
 # a62ec9009ed247bdb1e1a21309a368d0
->>>>>>> 2478a500
 #: ../source/includes/examples-map-reduce.rst:126
 msgid ""
 "In ``reducedVal``, the ``count`` field contains the sum of the ``count`` "
@@ -1354,10 +619,7 @@
 " the sum of the ``qty`` fields from the individual array elements."
 msgstr ""
 
-<<<<<<< HEAD
-=======
 # fd34ddc12c164d3c989238b9b0608b2c
->>>>>>> 2478a500
 #: ../source/includes/examples-map-reduce.rst:144
 msgid ""
 "Define a finalize function with two arguments ``key`` and ``reducedVal``."
@@ -1365,10 +627,7 @@
 "named ``avg`` and returns the modified object:"
 msgstr ""
 
-<<<<<<< HEAD
-=======
 # 4df2fbc3752e4f048beeb00d648ea7a7
->>>>>>> 2478a500
 #: ../source/includes/examples-map-reduce.rst:159
 msgid ""
 "Perform the map-reduce operation on the ``orders`` collection using the "
@@ -1376,10 +635,7 @@
 "functions."
 msgstr ""
 
-<<<<<<< HEAD
-=======
 # 7a23f5c2b95740c3af3824fe35ca6c98
->>>>>>> 2478a500
 #: ../source/includes/examples-map-reduce.rst:176
 msgid ""
 "This operation uses the ``query`` field to select only those documents "
@@ -1390,32 +646,13 @@
 "operation."
 msgstr ""
 
-<<<<<<< HEAD
-#: ../source/reference/command/mapReduce.txt:132
-=======
 # ab91288e0a084d1c9f16be613f109470
 #: ../source/reference/command/mapReduce.txt:131
->>>>>>> 2478a500
 msgid ""
 "For more information and examples, see the :doc:`Map-Reduce </core/map-"
 "reduce>` page and :doc:`/tutorial/perform-incremental-map-reduce`."
 msgstr ""
 
-<<<<<<< HEAD
-#: ../source/reference/command/mapReduce.txt:139
-msgid "Output"
-msgstr ""
-
-#: ../source/includes/extracts/bypassDocumentValidation-mapReduce.rst:1
-msgid ""
-"The :dbcommand:`mapReduce` command adds support for the "
-"``bypassDocumentValidation`` option, which lets you bypass :doc:`document"
-" validation </core/schema-validation>` when inserting or updating "
-"documents in a collection with validation rules."
-msgstr ""
-
-#: ../source/reference/command/mapReduce.txt:143
-=======
 # bc3ad41858294742b4bfe1b12113eddf
 #: ../source/reference/command/mapReduce.txt:138
 msgid "Output"
@@ -1432,32 +669,20 @@
 
 # 35366a7f53c9425cbde7dfb12caaa7b3
 #: ../source/reference/command/mapReduce.txt:142
->>>>>>> 2478a500
 msgid ""
 "If you set the :ref:`out <mapReduce-out-cmd>` parameter to write the "
 "results to a collection, the :dbcommand:`mapReduce` command returns a "
 "document in the following form:"
 msgstr ""
 
-<<<<<<< HEAD
-#: ../source/reference/command/mapReduce.txt:161
-=======
 # 898e7ecba23f4e92a46b6144139fe794
 #: ../source/reference/command/mapReduce.txt:160
->>>>>>> 2478a500
 msgid ""
 "If you set the :ref:`out <mapReduce-out-cmd>` parameter to output the "
 "results inline, the :dbcommand:`mapReduce` command returns a document in "
 "the following form:"
 msgstr ""
 
-<<<<<<< HEAD
-#: ../source/reference/command/mapReduce.txt:187
-msgid "For output sent to a collection, this value is either:"
-msgstr ""
-
-#: ../source/reference/command/mapReduce.txt:189
-=======
 # 6fc9b0aa8d154eea9804bf0426c32fd6
 #: ../source/reference/command/mapReduce.txt:186
 msgid "For output sent to a collection, this value is either:"
@@ -1465,41 +690,25 @@
 
 # 3def7b49e36647c9bb4143d3153b6906
 #: ../source/reference/command/mapReduce.txt:188
->>>>>>> 2478a500
 msgid ""
 "a string for the collection name if :ref:`out <mapReduce-out-cmd>` did "
 "not specify the database name, or"
 msgstr ""
 
-<<<<<<< HEAD
-#: ../source/reference/command/mapReduce.txt:192
-=======
 # d05dbce8731e4fa4a42452f176201d99
 #: ../source/reference/command/mapReduce.txt:191
->>>>>>> 2478a500
 msgid ""
 "a document with both ``db`` and ``collection`` fields if :ref:`out "
 "<mapReduce-out-cmd>` specified both a database and collection name."
 msgstr ""
 
-<<<<<<< HEAD
-#: ../source/reference/command/mapReduce.txt:197
-=======
 # 1db49db829ae46fba9286dfdb5e6bd5f
 #: ../source/reference/command/mapReduce.txt:196
->>>>>>> 2478a500
 msgid ""
 "For output written inline, an array of resulting documents. Each "
 "resulting document contains two fields:"
 msgstr ""
 
-<<<<<<< HEAD
-#: ../source/reference/command/mapReduce.txt:200
-msgid "``_id`` field contains the ``key`` value,"
-msgstr ""
-
-#: ../source/reference/command/mapReduce.txt:202
-=======
 # 89422e827bee4fb9b0e001daa100d983
 #: ../source/reference/command/mapReduce.txt:199
 msgid "``_id`` field contains the ``key`` value,"
@@ -1507,23 +716,11 @@
 
 # 7623004d665b4614ac6343c5ab4ed096
 #: ../source/reference/command/mapReduce.txt:201
->>>>>>> 2478a500
 msgid ""
 "``value`` field contains the reduced or finalized value for the "
 "associated ``key``."
 msgstr ""
 
-<<<<<<< HEAD
-#: ../source/reference/command/mapReduce.txt:207
-msgid "The command execution time in milliseconds."
-msgstr ""
-
-#: ../source/reference/command/mapReduce.txt:211
-msgid "Various count statistics from the :dbcommand:`mapReduce` command."
-msgstr ""
-
-#: ../source/reference/command/mapReduce.txt:215
-=======
 # 19acf40b503a44f983613d2d1bf19e7c
 #: ../source/reference/command/mapReduce.txt:206
 msgid "The command execution time in milliseconds."
@@ -1536,41 +733,25 @@
 
 # 3d7cfb8bd9fd48528b8655af4cf38fd6
 #: ../source/reference/command/mapReduce.txt:214
->>>>>>> 2478a500
-msgid ""
-"The number of input documents, which is the number of times the "
-":dbcommand:`mapReduce` command called the ``map`` function."
-msgstr ""
-
-<<<<<<< HEAD
-#: ../source/reference/command/mapReduce.txt:220
-=======
+msgid ""
+"The number of documents the :dbcommand:`mapReduce` command called the "
+"``map`` function."
+msgstr ""
+
 # 49fd2bef75814a14a857502c0782a8c8
 #: ../source/reference/command/mapReduce.txt:219
->>>>>>> 2478a500
 msgid ""
 "The number of times the :dbcommand:`mapReduce` command called the "
 "``emit`` function."
 msgstr ""
 
-<<<<<<< HEAD
-#: ../source/reference/command/mapReduce.txt:225
-=======
 # f69715ec84f2415d92f0a064feb7f71e
 #: ../source/reference/command/mapReduce.txt:224
->>>>>>> 2478a500
 msgid ""
 "The number of times the :dbcommand:`mapReduce` command called the "
 "``reduce`` function."
 msgstr ""
 
-<<<<<<< HEAD
-#: ../source/reference/command/mapReduce.txt:230
-msgid "The number of output values produced."
-msgstr ""
-
-#: ../source/reference/command/mapReduce.txt:234
-=======
 # 17f100ad5c694a1cad6a6bccd3e37b84
 #: ../source/reference/command/mapReduce.txt:229
 msgid "The number of output values produced."
@@ -1578,31 +759,11 @@
 
 # ed731443c16d4b25ba91281e14642883
 #: ../source/reference/command/mapReduce.txt:233
->>>>>>> 2478a500
 msgid ""
 "A value of ``1`` indicates the :dbcommand:`mapReduce` command ran "
 "successfully. A value of ``0`` indicates an error."
 msgstr ""
 
-<<<<<<< HEAD
-#: ../source/reference/command/mapReduce.txt:238
-msgid "Additional Information"
-msgstr ""
-
-#: ../source/reference/command/mapReduce.txt:240
-msgid ":doc:`/tutorial/troubleshoot-map-function`"
-msgstr ""
-
-#: ../source/reference/command/mapReduce.txt:242
-msgid ":doc:`/tutorial/troubleshoot-reduce-function`"
-msgstr ""
-
-#: ../source/reference/command/mapReduce.txt:244
-msgid ":method:`db.collection.mapReduce()`"
-msgstr ""
-
-#: ../source/reference/command/mapReduce.txt:246
-=======
 # 9f9d45c97d4a4651a06838434432b55a
 #: ../source/reference/command/mapReduce.txt:237
 msgid "Additional Information"
@@ -1625,7 +786,6 @@
 
 # 4e2822c635ac4690b0accdd6c55a3068
 #: ../source/reference/command/mapReduce.txt:245
->>>>>>> 2478a500
 msgid ":doc:`/aggregation`"
 msgstr ""
 
@@ -1784,27 +944,6 @@
 #~ " post-processing."
 #~ msgstr ""
 
-<<<<<<< HEAD
-# 89d3913ee62d46efa7075fed7aec0791
-#~ msgid ""
-#~ "In the :program:`mongo` shell, the "
-#~ ":method:`db.collection.mapReduce()` method is a "
-#~ "wrapper around the :dbcommand:`mapReduce` "
-#~ "command. The following examples use the"
-#~ " :method:`db.collection.mapReduce()` method:"
-#~ msgstr ""
-
 # 3f628c646f2549d4a59f7cfb9adcea28
 #~ msgid ":doc:`/core/aggregation`"
 #~ msgstr ""
-
-#~ msgid ""
-#~ "The number of documents the "
-#~ ":dbcommand:`mapReduce` command called the "
-#~ "``map`` function."
-#~ msgstr ""
-=======
-# 3f628c646f2549d4a59f7cfb9adcea28
-#~ msgid ":doc:`/core/aggregation`"
-#~ msgstr ""
->>>>>>> 2478a500
