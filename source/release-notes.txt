--- conflicted
+++ resolved
@@ -9,7 +9,6 @@
 
 To see changes in MongoDB releases, see the following release notes.
 
-<<<<<<< HEAD
 Upcoming Rapid Release
 ~~~~~~~~~~~~~~~~~~~~~~
 
@@ -25,12 +24,8 @@
 
    /release-notes/6.1
 
-Upcoming Stable Release
-~~~~~~~~~~~~~~~~~~~~~~~
-=======
 Current Stable Release
 ~~~~~~~~~~~~~~~~~~~~~~
->>>>>>> f2478459
 
 (*6.0-series*)
 
