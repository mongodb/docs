# SOME DESCRIPTIVE TITLE.
# Copyright (C) 2011-2014, MongoDB, Inc.
# This file is distributed under the same license as the mongodb-manual
# package.
#
# Translators:
msgid ""
msgstr ""
"Project-Id-Version: MongoDB Manual\n"
"Report-Msgid-Bugs-To: \n"
<<<<<<< HEAD
"POT-Creation-Date: 2019-03-19 11:02-0400\n"
=======
"POT-Creation-Date: 2016-12-08 12:02-0500\n"
>>>>>>> 2478a500
"PO-Revision-Date: 2013-12-16 22:39+0000\n"
"Last-Translator: tychoish <tychoish@gmail.com>\n"
"Language: es\n"
"Language-Team: Spanish (http://www.transifex.com/projects/p/mongodb-"
"manual/language/es/)\n"
"Plural-Forms: nplurals=2; plural=(n != 1)\n"
"MIME-Version: 1.0\n"
"Content-Type: text/plain; charset=utf-8\n"
"Content-Transfer-Encoding: 8bit\n"
"Generated-By: Babel 2.6.0\n"

<<<<<<< HEAD
=======
# df8c6b9f35564e95bcc2080561ceaa4b
>>>>>>> 2478a500
#: ../source/tutorial/troubleshoot-reduce-function.txt:3
msgid "Troubleshoot the Reduce Function"
msgstr ""

<<<<<<< HEAD
#: ../source/tutorial/troubleshoot-reduce-function.txt:13
msgid ""
"The ``reduce`` function is a JavaScript function that “reduces” to a "
"single object all the values associated with a particular key during a "
":doc:`map-reduce </core/map-reduce>` operation. The ``reduce`` function "
"must meet various requirements. This tutorial helps verify that the "
"``reduce`` function meets the following criteria:"
msgstr ""

#: ../source/tutorial/troubleshoot-reduce-function.txt:19
=======
# e5f09f9483d54db191504c7967faf8db
#: ../source/tutorial/troubleshoot-reduce-function.txt
msgid "On this page"
msgstr ""

# ea4d2d9417804e218a120ebf89ee0edb
#: ../source/tutorial/troubleshoot-reduce-function.txt:13
>>>>>>> 2478a500
msgid ""
"The ``reduce`` function is a JavaScript function that “reduces” to a "
"single object all the values associated with a particular key during a "
":doc:`map-reduce </core/map-reduce>` operation. The ``reduce`` function "
"must meet various requirements. This tutorial helps verify that the "
"``reduce`` function meets the following criteria:"
msgstr ""

# db9e6ddda7714188b5fceff2b2730046
#: ../source/tutorial/troubleshoot-reduce-function.txt:19
msgid ""
"The ``reduce`` function must return an object whose *type* must be "
"**identical** to the type of the ``value`` emitted by the ``map`` "
"function."
msgstr ""

<<<<<<< HEAD
=======
# a50ea7528fd043eeb59f9fe98323ad25
>>>>>>> 2478a500
#: ../source/tutorial/troubleshoot-reduce-function.txt:23
msgid ""
"The order of the elements in the ``valuesArray`` should not affect the "
"output of the ``reduce`` function."
msgstr ""

<<<<<<< HEAD
=======
# be55b72b402a4871a3fee3385b07e22c
>>>>>>> 2478a500
#: ../source/tutorial/troubleshoot-reduce-function.txt:26
msgid "The ``reduce`` function must be *idempotent*."
msgstr ""

<<<<<<< HEAD
=======
# 16a64ce355e84fe2b98ee7a0f5f1bc50
>>>>>>> 2478a500
#: ../source/tutorial/troubleshoot-reduce-function.txt:28
msgid ""
"For a list of all the requirements for the ``reduce`` function, see "
":dbcommand:`mapReduce`, or the :binary:`~bin.mongo` shell helper method "
":method:`db.collection.mapReduce()`."
msgstr ""

<<<<<<< HEAD
=======
# 43d981ca26ae47cdb9e3947051f66402
>>>>>>> 2478a500
#: ../source/tutorial/troubleshoot-reduce-function.txt:33
msgid "Confirm Output Type"
msgstr ""

<<<<<<< HEAD
=======
# 4b826d616394472b9ab4a768b751001f
>>>>>>> 2478a500
#: ../source/tutorial/troubleshoot-reduce-function.txt:35
msgid ""
"You can test that the ``reduce`` function returns a value that is the "
"same type as the value emitted from the ``map`` function."
msgstr ""

<<<<<<< HEAD
=======
# 7d31f1b80eae489cb935622d2e69727e
>>>>>>> 2478a500
#: ../source/tutorial/troubleshoot-reduce-function.txt:38
msgid ""
"Define a ``reduceFunction1`` function that takes the arguments "
"``keyCustId`` and ``valuesPrices``. ``valuesPrices`` is an array of "
"integers:"
msgstr ""

<<<<<<< HEAD
=======
# ccd90271bce944d799f048951fb3f9fb
>>>>>>> 2478a500
#: ../source/tutorial/troubleshoot-reduce-function.txt:48
msgid "Define a sample array of integers:"
msgstr ""

<<<<<<< HEAD
=======
# 7dab8d3c549849649f03454eddad58e4
>>>>>>> 2478a500
#: ../source/tutorial/troubleshoot-reduce-function.txt:54
msgid "Invoke the ``reduceFunction1`` with ``myTestValues``:"
msgstr ""

<<<<<<< HEAD
=======
# 1045bbed6e27437fb2e578a5a1e54924
>>>>>>> 2478a500
#: ../source/tutorial/troubleshoot-reduce-function.txt:60
msgid "Verify the ``reduceFunction1`` returned an integer:"
msgstr ""

<<<<<<< HEAD
=======
# 5acd6c49e7824154b48d1f8fa4ed76b5
# c8b60719c374413ba671a033f334686f
# f944d2ba280d40c1bdfb717168e860f4
>>>>>>> 2478a500
#: ../source/tutorial/troubleshoot-reduce-function.txt:66
#: ../source/tutorial/troubleshoot-reduce-function.txt:130
#: ../source/tutorial/troubleshoot-reduce-function.txt:171
msgid ""
"Define a ``reduceFunction2`` function that takes the arguments ``keySKU``"
" and ``valuesCountObjects``. ``valuesCountObjects`` is an array of "
"documents that contain two fields ``count`` and ``qty``:"
msgstr ""

<<<<<<< HEAD
=======
# 344d6daa9db343f3b2f4deda20920db9
>>>>>>> 2478a500
#: ../source/tutorial/troubleshoot-reduce-function.txt:83
msgid "Define a sample array of documents:"
msgstr ""

<<<<<<< HEAD
=======
# 29cc5439a1d9418cb9cd6b38544bf3bb
>>>>>>> 2478a500
#: ../source/tutorial/troubleshoot-reduce-function.txt:93
msgid "Invoke the ``reduceFunction2`` with ``myTestObjects``:"
msgstr ""

<<<<<<< HEAD
=======
# ec4edd7a79bc4abdae4e4516886cc81d
>>>>>>> 2478a500
#: ../source/tutorial/troubleshoot-reduce-function.txt:99
msgid ""
"Verify the ``reduceFunction2`` returned a document with exactly the "
"``count`` and the ``qty`` field:"
msgstr ""

<<<<<<< HEAD
=======
# 55157ae6cdd14278801e4031e6deb702
>>>>>>> 2478a500
#: ../source/tutorial/troubleshoot-reduce-function.txt:107
msgid "Ensure Insensitivity to the Order of Mapped Values"
msgstr ""

<<<<<<< HEAD
=======
# e0bf1d7e508f4ad1aa02b80db20d863a
>>>>>>> 2478a500
#: ../source/tutorial/troubleshoot-reduce-function.txt:109
msgid ""
"The ``reduce`` function takes a ``key`` and a ``values`` array as its "
"argument. You can test that the result of the ``reduce`` function does "
"not depend on the order of the elements in the ``values`` array."
msgstr ""

<<<<<<< HEAD
=======
# 20c960c8ee194c8faf369c407c324774
>>>>>>> 2478a500
#: ../source/tutorial/troubleshoot-reduce-function.txt:113
msgid ""
"Define a sample ``values1`` array and a sample ``values2`` array that "
"only differ in the order of the array elements:"
msgstr ""

<<<<<<< HEAD
=======
# a9a5ebc097be4f76ade0cdd9a5b94f32
>>>>>>> 2478a500
#: ../source/tutorial/troubleshoot-reduce-function.txt:147
msgid ""
"Invoke the ``reduceFunction2`` first with ``values1`` and then with "
"``values2``:"
msgstr ""

<<<<<<< HEAD
=======
# 0d4f51d1e01447e597d121189b7a5478
# b0b6c81954af4190a43511162cd8f6db
>>>>>>> 2478a500
#: ../source/tutorial/troubleshoot-reduce-function.txt:155
#: ../source/tutorial/troubleshoot-reduce-function.txt:224
msgid "Verify the ``reduceFunction2`` returned the same result:"
msgstr ""

<<<<<<< HEAD
=======
# 220c1f027e68486790a65210746375e6
>>>>>>> 2478a500
#: ../source/tutorial/troubleshoot-reduce-function.txt:162
msgid "Ensure Reduce Function Idempotence"
msgstr ""

<<<<<<< HEAD
=======
# 29fc893cb1d0493884c7c32fcb0b1584
>>>>>>> 2478a500
#: ../source/tutorial/troubleshoot-reduce-function.txt:164
msgid ""
"Because the map-reduce operation may call a ``reduce`` multiple times for"
" the same key, and won't call a ``reduce`` for single instances of a key "
"in the working set, the ``reduce`` function must return a value of the "
"same type as the value emitted from the ``map`` function. You can test "
"that the ``reduce`` function process \"reduced\" values without affecting"
" the *final* value."
msgstr ""

<<<<<<< HEAD
=======
# 8204b129505a4658adfe24b8c8e01fb9
>>>>>>> 2478a500
#: ../source/tutorial/troubleshoot-reduce-function.txt:188
msgid "Define a sample key:"
msgstr ""

<<<<<<< HEAD
=======
# 8d942c13998445fab3960272a6824500
>>>>>>> 2478a500
#: ../source/tutorial/troubleshoot-reduce-function.txt:194
msgid ""
"Define a sample ``valuesIdempotent`` array that contains an element that "
"is a call to the ``reduceFunction2`` function:"
msgstr ""

<<<<<<< HEAD
=======
# 633a455fdad242b59a3037b9e3acbb4e
>>>>>>> 2478a500
#: ../source/tutorial/troubleshoot-reduce-function.txt:205
msgid ""
"Define a sample ``values1`` array that combines the values passed to "
"``reduceFunction2``:"
msgstr ""

<<<<<<< HEAD
=======
# 319bc2307380499aaf9dc9b2c2746970
>>>>>>> 2478a500
#: ../source/tutorial/troubleshoot-reduce-function.txt:216
msgid ""
"Invoke the ``reduceFunction2`` first with ``myKey`` and "
"``valuesIdempotent`` and then with ``myKey`` and ``values1``:"
msgstr ""
<<<<<<< HEAD

# 89aa62c90732489ba6e3e0834b476395
#~ msgid ""
#~ "For a list of all the requirements"
#~ " for the ``reduce`` function, see "
#~ ":dbcommand:`mapReduce`, or the :program:`mongo` "
#~ "shell helper method "
#~ ":method:`db.collection.mapReduce()`."
#~ msgstr ""
=======
>>>>>>> 2478a500
<|MERGE_RESOLUTION|>--- conflicted
+++ resolved
@@ -8,11 +8,7 @@
 msgstr ""
 "Project-Id-Version: MongoDB Manual\n"
 "Report-Msgid-Bugs-To: \n"
-<<<<<<< HEAD
-"POT-Creation-Date: 2019-03-19 11:02-0400\n"
-=======
 "POT-Creation-Date: 2016-12-08 12:02-0500\n"
->>>>>>> 2478a500
 "PO-Revision-Date: 2013-12-16 22:39+0000\n"
 "Last-Translator: tychoish <tychoish@gmail.com>\n"
 "Language: es\n"
@@ -24,15 +20,17 @@
 "Content-Transfer-Encoding: 8bit\n"
 "Generated-By: Babel 2.6.0\n"
 
-<<<<<<< HEAD
-=======
 # df8c6b9f35564e95bcc2080561ceaa4b
->>>>>>> 2478a500
 #: ../source/tutorial/troubleshoot-reduce-function.txt:3
 msgid "Troubleshoot the Reduce Function"
 msgstr ""
 
-<<<<<<< HEAD
+# e5f09f9483d54db191504c7967faf8db
+#: ../source/tutorial/troubleshoot-reduce-function.txt
+msgid "On this page"
+msgstr ""
+
+# ea4d2d9417804e218a120ebf89ee0edb
 #: ../source/tutorial/troubleshoot-reduce-function.txt:13
 msgid ""
 "The ``reduce`` function is a JavaScript function that “reduces” to a "
@@ -42,24 +40,6 @@
 "``reduce`` function meets the following criteria:"
 msgstr ""
 
-#: ../source/tutorial/troubleshoot-reduce-function.txt:19
-=======
-# e5f09f9483d54db191504c7967faf8db
-#: ../source/tutorial/troubleshoot-reduce-function.txt
-msgid "On this page"
-msgstr ""
-
-# ea4d2d9417804e218a120ebf89ee0edb
-#: ../source/tutorial/troubleshoot-reduce-function.txt:13
->>>>>>> 2478a500
-msgid ""
-"The ``reduce`` function is a JavaScript function that “reduces” to a "
-"single object all the values associated with a particular key during a "
-":doc:`map-reduce </core/map-reduce>` operation. The ``reduce`` function "
-"must meet various requirements. This tutorial helps verify that the "
-"``reduce`` function meets the following criteria:"
-msgstr ""
-
 # db9e6ddda7714188b5fceff2b2730046
 #: ../source/tutorial/troubleshoot-reduce-function.txt:19
 msgid ""
@@ -68,57 +48,39 @@
 "function."
 msgstr ""
 
-<<<<<<< HEAD
-=======
 # a50ea7528fd043eeb59f9fe98323ad25
->>>>>>> 2478a500
 #: ../source/tutorial/troubleshoot-reduce-function.txt:23
 msgid ""
 "The order of the elements in the ``valuesArray`` should not affect the "
 "output of the ``reduce`` function."
 msgstr ""
 
-<<<<<<< HEAD
-=======
 # be55b72b402a4871a3fee3385b07e22c
->>>>>>> 2478a500
 #: ../source/tutorial/troubleshoot-reduce-function.txt:26
 msgid "The ``reduce`` function must be *idempotent*."
 msgstr ""
 
-<<<<<<< HEAD
-=======
 # 16a64ce355e84fe2b98ee7a0f5f1bc50
->>>>>>> 2478a500
 #: ../source/tutorial/troubleshoot-reduce-function.txt:28
 msgid ""
 "For a list of all the requirements for the ``reduce`` function, see "
-":dbcommand:`mapReduce`, or the :binary:`~bin.mongo` shell helper method "
+":dbcommand:`mapReduce`, or the :program:`mongo` shell helper method "
 ":method:`db.collection.mapReduce()`."
 msgstr ""
 
-<<<<<<< HEAD
-=======
 # 43d981ca26ae47cdb9e3947051f66402
->>>>>>> 2478a500
 #: ../source/tutorial/troubleshoot-reduce-function.txt:33
 msgid "Confirm Output Type"
 msgstr ""
 
-<<<<<<< HEAD
-=======
 # 4b826d616394472b9ab4a768b751001f
->>>>>>> 2478a500
 #: ../source/tutorial/troubleshoot-reduce-function.txt:35
 msgid ""
 "You can test that the ``reduce`` function returns a value that is the "
 "same type as the value emitted from the ``map`` function."
 msgstr ""
 
-<<<<<<< HEAD
-=======
 # 7d31f1b80eae489cb935622d2e69727e
->>>>>>> 2478a500
 #: ../source/tutorial/troubleshoot-reduce-function.txt:38
 msgid ""
 "Define a ``reduceFunction1`` function that takes the arguments "
@@ -126,36 +88,24 @@
 "integers:"
 msgstr ""
 
-<<<<<<< HEAD
-=======
 # ccd90271bce944d799f048951fb3f9fb
->>>>>>> 2478a500
 #: ../source/tutorial/troubleshoot-reduce-function.txt:48
 msgid "Define a sample array of integers:"
 msgstr ""
 
-<<<<<<< HEAD
-=======
 # 7dab8d3c549849649f03454eddad58e4
->>>>>>> 2478a500
 #: ../source/tutorial/troubleshoot-reduce-function.txt:54
 msgid "Invoke the ``reduceFunction1`` with ``myTestValues``:"
 msgstr ""
 
-<<<<<<< HEAD
-=======
 # 1045bbed6e27437fb2e578a5a1e54924
->>>>>>> 2478a500
 #: ../source/tutorial/troubleshoot-reduce-function.txt:60
 msgid "Verify the ``reduceFunction1`` returned an integer:"
 msgstr ""
 
-<<<<<<< HEAD
-=======
 # 5acd6c49e7824154b48d1f8fa4ed76b5
 # c8b60719c374413ba671a033f334686f
 # f944d2ba280d40c1bdfb717168e860f4
->>>>>>> 2478a500
 #: ../source/tutorial/troubleshoot-reduce-function.txt:66
 #: ../source/tutorial/troubleshoot-reduce-function.txt:130
 #: ../source/tutorial/troubleshoot-reduce-function.txt:171
@@ -165,44 +115,29 @@
 "documents that contain two fields ``count`` and ``qty``:"
 msgstr ""
 
-<<<<<<< HEAD
-=======
 # 344d6daa9db343f3b2f4deda20920db9
->>>>>>> 2478a500
 #: ../source/tutorial/troubleshoot-reduce-function.txt:83
 msgid "Define a sample array of documents:"
 msgstr ""
 
-<<<<<<< HEAD
-=======
 # 29cc5439a1d9418cb9cd6b38544bf3bb
->>>>>>> 2478a500
 #: ../source/tutorial/troubleshoot-reduce-function.txt:93
 msgid "Invoke the ``reduceFunction2`` with ``myTestObjects``:"
 msgstr ""
 
-<<<<<<< HEAD
-=======
 # ec4edd7a79bc4abdae4e4516886cc81d
->>>>>>> 2478a500
 #: ../source/tutorial/troubleshoot-reduce-function.txt:99
 msgid ""
 "Verify the ``reduceFunction2`` returned a document with exactly the "
 "``count`` and the ``qty`` field:"
 msgstr ""
 
-<<<<<<< HEAD
-=======
 # 55157ae6cdd14278801e4031e6deb702
->>>>>>> 2478a500
 #: ../source/tutorial/troubleshoot-reduce-function.txt:107
 msgid "Ensure Insensitivity to the Order of Mapped Values"
 msgstr ""
 
-<<<<<<< HEAD
-=======
 # e0bf1d7e508f4ad1aa02b80db20d863a
->>>>>>> 2478a500
 #: ../source/tutorial/troubleshoot-reduce-function.txt:109
 msgid ""
 "The ``reduce`` function takes a ``key`` and a ``values`` array as its "
@@ -210,48 +145,33 @@
 "not depend on the order of the elements in the ``values`` array."
 msgstr ""
 
-<<<<<<< HEAD
-=======
 # 20c960c8ee194c8faf369c407c324774
->>>>>>> 2478a500
 #: ../source/tutorial/troubleshoot-reduce-function.txt:113
 msgid ""
 "Define a sample ``values1`` array and a sample ``values2`` array that "
 "only differ in the order of the array elements:"
 msgstr ""
 
-<<<<<<< HEAD
-=======
 # a9a5ebc097be4f76ade0cdd9a5b94f32
->>>>>>> 2478a500
 #: ../source/tutorial/troubleshoot-reduce-function.txt:147
 msgid ""
 "Invoke the ``reduceFunction2`` first with ``values1`` and then with "
 "``values2``:"
 msgstr ""
 
-<<<<<<< HEAD
-=======
 # 0d4f51d1e01447e597d121189b7a5478
 # b0b6c81954af4190a43511162cd8f6db
->>>>>>> 2478a500
 #: ../source/tutorial/troubleshoot-reduce-function.txt:155
 #: ../source/tutorial/troubleshoot-reduce-function.txt:224
 msgid "Verify the ``reduceFunction2`` returned the same result:"
 msgstr ""
 
-<<<<<<< HEAD
-=======
 # 220c1f027e68486790a65210746375e6
->>>>>>> 2478a500
 #: ../source/tutorial/troubleshoot-reduce-function.txt:162
 msgid "Ensure Reduce Function Idempotence"
 msgstr ""
 
-<<<<<<< HEAD
-=======
 # 29fc893cb1d0493884c7c32fcb0b1584
->>>>>>> 2478a500
 #: ../source/tutorial/troubleshoot-reduce-function.txt:164
 msgid ""
 "Because the map-reduce operation may call a ``reduce`` multiple times for"
@@ -262,52 +182,28 @@
 " the *final* value."
 msgstr ""
 
-<<<<<<< HEAD
-=======
 # 8204b129505a4658adfe24b8c8e01fb9
->>>>>>> 2478a500
 #: ../source/tutorial/troubleshoot-reduce-function.txt:188
 msgid "Define a sample key:"
 msgstr ""
 
-<<<<<<< HEAD
-=======
 # 8d942c13998445fab3960272a6824500
->>>>>>> 2478a500
 #: ../source/tutorial/troubleshoot-reduce-function.txt:194
 msgid ""
 "Define a sample ``valuesIdempotent`` array that contains an element that "
 "is a call to the ``reduceFunction2`` function:"
 msgstr ""
 
-<<<<<<< HEAD
-=======
 # 633a455fdad242b59a3037b9e3acbb4e
->>>>>>> 2478a500
 #: ../source/tutorial/troubleshoot-reduce-function.txt:205
 msgid ""
 "Define a sample ``values1`` array that combines the values passed to "
 "``reduceFunction2``:"
 msgstr ""
 
-<<<<<<< HEAD
-=======
 # 319bc2307380499aaf9dc9b2c2746970
->>>>>>> 2478a500
 #: ../source/tutorial/troubleshoot-reduce-function.txt:216
 msgid ""
 "Invoke the ``reduceFunction2`` first with ``myKey`` and "
 "``valuesIdempotent`` and then with ``myKey`` and ``values1``:"
 msgstr ""
-<<<<<<< HEAD
-
-# 89aa62c90732489ba6e3e0834b476395
-#~ msgid ""
-#~ "For a list of all the requirements"
-#~ " for the ``reduce`` function, see "
-#~ ":dbcommand:`mapReduce`, or the :program:`mongo` "
-#~ "shell helper method "
-#~ ":method:`db.collection.mapReduce()`."
-#~ msgstr ""
-=======
->>>>>>> 2478a500
