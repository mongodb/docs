#
msgid ""
msgstr ""
"Project-Id-Version: mongodb-manual 3.0\n"
"Report-Msgid-Bugs-To: \n"
"POT-Creation-Date: 2015-08-20 19:13-0400\n"
"PO-Revision-Date: YEAR-MO-DA HO:MI+ZONE\n"
"Last-Translator: FULL NAME <EMAIL@ADDRESS>\n"
"Language-Team: LANGUAGE <LL@li.org>\n"
"MIME-Version: 1.0\n"
"Content-Type: text/plain; charset=UTF-8\n"
"Content-Transfer-Encoding: 8bit\n"

#: ../source/reference/system-users-collection.txt:3
msgid "``system.users`` Collection"
msgstr "system.users集合"

#: ../source/reference/system-users-collection.txt:15
msgid ""
"The ``system.users`` collection in the ``admin`` database stores user "
":ref:`authentication <authentication>` and :ref:`authorization "
"<authorization>` information. To manage data in this collection, MongoDB "
"provides :ref:`user management commands <user-management-commands>`."
<<<<<<< HEAD
msgstr "管理员数据库中的system.users集合存储用户认证的相关信息。"
        "为了操作此集合中的数据，MongoDB提供了用户管理命令。"
#: ../source/reference/system-users-collection.txt:19
=======
msgstr ""

#: ../source/reference/system-users-collection.txt:25
>>>>>>> 7b6fda55
msgid "``system.users`` Schema"
msgstr "system.users模式"

#: ../source/reference/system-users-collection.txt:27
msgid ""
"The documents in the ``system.users`` collection have the following schema:"
msgstr "system.users集合中的文档具有以下模式："

#: ../source/reference/system-users-collection.txt:44
msgid "Each ``system.users`` document has the following fields:"
msgstr "每个system.users文档拥有以下字段："

#: ../source/reference/system-users-collection.txt:48
msgid ""
"The :data:`~admin.system.users.user` field is a string that identifies the "
"user. A user exists in the context of a single logical database but can have"
" access to other databases through roles specified in the "
":data:`~admin.system.users.roles` array."
<<<<<<< HEAD
msgstr "admin.system.users.user字段是一个字符串，它可以验证用户身份。"
      "一个用户可以存在于一个独立的逻辑数据库中，但可以在admin.system.users.user数组中设置身份"
      "以此来访问其他数据库。"
#: ../source/reference/system-users-collection.txt:49
=======
msgstr ""

#: ../source/reference/system-users-collection.txt:55
>>>>>>> 7b6fda55
msgid ""
"The :data:`~admin.system.users.db` field specifies the database associated "
"with the user. The user's privileges are not necessarily limited to this "
"database. The user can have privileges in additional databases through the "
":data:`~admin.system.users.roles` array."
<<<<<<< HEAD
msgstr "admin.system.users.db字段设定附属于用户的数据库。"
        "用户权限则没有必要局限于此数据库。"
        "通过设置admin.system.users.db数组用户可以拥有其他数据库的相关权限。"
#: ../source/reference/system-users-collection.txt:56
=======
msgstr ""

#: ../source/reference/system-users-collection.txt:62
>>>>>>> 7b6fda55
msgid ""
"The :data:`~admin.system.users.credentials` field contains the user's "
"authentication information. For users with externally stored authentication "
"credentials, such as users that use :doc:`Kerberos </tutorial/control-"
"access-to-mongodb-with-kerberos-authentication>` or x.509 certificates for "
"authentication, the ``system.users`` document for that user does not contain"
" the :data:`~admin.system.users.credentials` field."
<<<<<<< HEAD
msgstr "admin.system.users.credentials字段包含了用户的认证信息。对那些拥有其他"
      "认证信息，例如有的用户使用Kerberos或者x.509证书认证，针对此类用户，"
      "system.users文档并不包含admin.system.users.credentials字段。"
#: ../source/reference/system-users-collection.txt:66
=======
msgstr ""

#: ../source/reference/system-users-collection.txt:72
>>>>>>> 7b6fda55
msgid ""
"The :data:`~admin.system.users.roles` array contains role documents that "
"specify the roles granted to the user. The array contains both :ref:`built-"
"in roles <built-in-roles>` and :ref:`user-defined role <user-defined-"
"roles>`."
<<<<<<< HEAD
msgstr "admin.system.users.roles包含了身份文档，它可以用来为用户指定身份。"
        "此数组包含了系统自带的身份以及用户自定义身份。"
#: ../source/reference/system-users-collection.txt:71
=======
msgstr ""

#: ../source/reference/system-users-collection.txt:77
>>>>>>> 7b6fda55
msgid "A role document has the following syntax:"
msgstr "每个身份文档具有以下的句法："

#: ../source/reference/system-users-collection.txt:83
msgid "A role document has the following fields:"
msgstr "每个身份文档拥有以下字段："

#: ../source/reference/system-users-collection.txt:87
msgid ""
"The name of a role. A role can be a :ref:`built-in role <built-in-roles>` "
"provided by MongoDB or a :ref:`custom user-defined role <user-defined-"
"roles>`."
msgstr "身份命名。每个身份可以是MongoDB系统提供的身份，也可以是用户自定义的身份。"

#: ../source/reference/system-users-collection.txt:93
msgid "The name of the database where role is defined."
msgstr "数据库的名字和其身份同时定义。"

#: ../source/reference/system-users-collection.txt:95
msgid ""
"When specifying a role using the :ref:`role management <role-management-"
"commands>` or :ref:`user management <user-management-commands>` commands, "
"you can specify the role name alone (e.g. ``\"readWrite\"``) if the role "
"that exists on the database on which the command is run."
<<<<<<< HEAD
msgstr "当利用身份管理命令或者用户管理命令来制定身份的时候，如果这个身份"
      "存在于此命令运行的数据库上，你就可以单独指定此身份名，例如：readWrite。"
#: ../source/reference/system-users-collection.txt:97
=======
msgstr ""

#: ../source/reference/system-users-collection.txt:103
>>>>>>> 7b6fda55
msgid ""
"The :data:`~admin.system.users.customData` field contains optional custom "
"information about the user."
msgstr "admin.system.users.customData字段包含了一些关于用户的可选的设置信息。"

#: ../source/reference/system-users-collection.txt:107
msgid "Example"
msgstr "例如"

#: ../source/reference/system-users-collection.txt:111
msgid "Consider the following document in the ``system.users`` collection:"
msgstr "考虑以下在system.users集合里的文档："

#: ../source/reference/system-users-collection.txt:135
msgid ""
"The document shows that a user ``Kari`` is associated with the ``home`` "
"database. ``Kari`` has the :authrole:`read` role in the ``home`` database, "
"the :authrole:`readWrite` role in the ``test`` database, and the ``appUser``"
" role in the ``myApp`` database."
<<<<<<< HEAD
msgstr "此文档显示用户Kari拥有home数据库。Kari对此数据库拥有read身份，对test数据库拥有readWrite身份"
        "以及myApp数据库的appUser身份。"
=======
msgstr ""

#: ../source/reference/system-users-collection.txt:0
msgid "On this page"
msgstr ""
>>>>>>> 7b6fda55
<|MERGE_RESOLUTION|>--- conflicted
+++ resolved
@@ -21,15 +21,11 @@
 ":ref:`authentication <authentication>` and :ref:`authorization "
 "<authorization>` information. To manage data in this collection, MongoDB "
 "provides :ref:`user management commands <user-management-commands>`."
-<<<<<<< HEAD
-msgstr "管理员数据库中的system.users集合存储用户认证的相关信息。"
-        "为了操作此集合中的数据，MongoDB提供了用户管理命令。"
-#: ../source/reference/system-users-collection.txt:19
-=======
+
 msgstr ""
 
 #: ../source/reference/system-users-collection.txt:25
->>>>>>> 7b6fda55
+
 msgid "``system.users`` Schema"
 msgstr "system.users模式"
 
@@ -48,31 +44,21 @@
 "user. A user exists in the context of a single logical database but can have"
 " access to other databases through roles specified in the "
 ":data:`~admin.system.users.roles` array."
-<<<<<<< HEAD
-msgstr "admin.system.users.user字段是一个字符串，它可以验证用户身份。"
-      "一个用户可以存在于一个独立的逻辑数据库中，但可以在admin.system.users.user数组中设置身份"
-      "以此来访问其他数据库。"
-#: ../source/reference/system-users-collection.txt:49
-=======
+
 msgstr ""
 
 #: ../source/reference/system-users-collection.txt:55
->>>>>>> 7b6fda55
+
 msgid ""
 "The :data:`~admin.system.users.db` field specifies the database associated "
 "with the user. The user's privileges are not necessarily limited to this "
 "database. The user can have privileges in additional databases through the "
 ":data:`~admin.system.users.roles` array."
-<<<<<<< HEAD
-msgstr "admin.system.users.db字段设定附属于用户的数据库。"
-        "用户权限则没有必要局限于此数据库。"
-        "通过设置admin.system.users.db数组用户可以拥有其他数据库的相关权限。"
-#: ../source/reference/system-users-collection.txt:56
-=======
+
 msgstr ""
 
 #: ../source/reference/system-users-collection.txt:62
->>>>>>> 7b6fda55
+
 msgid ""
 "The :data:`~admin.system.users.credentials` field contains the user's "
 "authentication information. For users with externally stored authentication "
@@ -80,30 +66,21 @@
 "access-to-mongodb-with-kerberos-authentication>` or x.509 certificates for "
 "authentication, the ``system.users`` document for that user does not contain"
 " the :data:`~admin.system.users.credentials` field."
-<<<<<<< HEAD
-msgstr "admin.system.users.credentials字段包含了用户的认证信息。对那些拥有其他"
-      "认证信息，例如有的用户使用Kerberos或者x.509证书认证，针对此类用户，"
-      "system.users文档并不包含admin.system.users.credentials字段。"
-#: ../source/reference/system-users-collection.txt:66
-=======
+
 msgstr ""
 
 #: ../source/reference/system-users-collection.txt:72
->>>>>>> 7b6fda55
+
 msgid ""
 "The :data:`~admin.system.users.roles` array contains role documents that "
 "specify the roles granted to the user. The array contains both :ref:`built-"
 "in roles <built-in-roles>` and :ref:`user-defined role <user-defined-"
 "roles>`."
-<<<<<<< HEAD
-msgstr "admin.system.users.roles包含了身份文档，它可以用来为用户指定身份。"
-        "此数组包含了系统自带的身份以及用户自定义身份。"
-#: ../source/reference/system-users-collection.txt:71
-=======
+
 msgstr ""
 
 #: ../source/reference/system-users-collection.txt:77
->>>>>>> 7b6fda55
+
 msgid "A role document has the following syntax:"
 msgstr "每个身份文档具有以下的句法："
 
@@ -128,15 +105,11 @@
 "commands>` or :ref:`user management <user-management-commands>` commands, "
 "you can specify the role name alone (e.g. ``\"readWrite\"``) if the role "
 "that exists on the database on which the command is run."
-<<<<<<< HEAD
-msgstr "当利用身份管理命令或者用户管理命令来制定身份的时候，如果这个身份"
-      "存在于此命令运行的数据库上，你就可以单独指定此身份名，例如：readWrite。"
-#: ../source/reference/system-users-collection.txt:97
-=======
+
 msgstr ""
 
 #: ../source/reference/system-users-collection.txt:103
->>>>>>> 7b6fda55
+
 msgid ""
 "The :data:`~admin.system.users.customData` field contains optional custom "
 "information about the user."
@@ -156,13 +129,9 @@
 "database. ``Kari`` has the :authrole:`read` role in the ``home`` database, "
 "the :authrole:`readWrite` role in the ``test`` database, and the ``appUser``"
 " role in the ``myApp`` database."
-<<<<<<< HEAD
-msgstr "此文档显示用户Kari拥有home数据库。Kari对此数据库拥有read身份，对test数据库拥有readWrite身份"
-        "以及myApp数据库的appUser身份。"
-=======
+
 msgstr ""
 
 #: ../source/reference/system-users-collection.txt:0
 msgid "On this page"
 msgstr ""
->>>>>>> 7b6fda55
