--- conflicted
+++ resolved
@@ -8,11 +8,7 @@
 msgstr ""
 "Project-Id-Version: MongoDB Manual\n"
 "Report-Msgid-Bugs-To: \n"
-<<<<<<< HEAD
-"POT-Creation-Date: 2019-03-19 11:02-0400\n"
-=======
 "POT-Creation-Date: 2016-12-08 12:02-0500\n"
->>>>>>> 2478a500
 "PO-Revision-Date: 2013-12-16 23:49+0000\n"
 "Last-Translator: tychoish <tychoish@gmail.com>\n"
 "Language: es\n"
@@ -24,23 +20,17 @@
 "Content-Transfer-Encoding: 8bit\n"
 "Generated-By: Babel 2.6.0\n"
 
-<<<<<<< HEAD
-=======
 # d028a4500cf044e493316524b456be24
->>>>>>> 2478a500
 #: ../source/core/index-unique.txt:6
 msgid "Unique Indexes"
 msgstr ""
 
-<<<<<<< HEAD
-=======
 # 39ae29b6a2954a669de4669a92e88006
 #: ../source/core/index-unique.txt
 msgid "On this page"
 msgstr ""
 
 # 74028d05aa564a6b82df92e04a1b06eb
->>>>>>> 2478a500
 #: ../source/core/index-unique.txt:16
 msgid ""
 "A unique index ensures that the indexed fields do not store duplicate "
@@ -49,30 +39,16 @@
 "field during the creation of a collection."
 msgstr ""
 
-<<<<<<< HEAD
-=======
 # 3f826918c6a946ae8ffff7ad55c3ec98
->>>>>>> 2478a500
 #: ../source/core/index-unique.txt:22
 msgid "Create a Unique Index"
 msgstr ""
 
-<<<<<<< HEAD
-=======
 # b4e06778223744dc97f8f5981fbb9f34
->>>>>>> 2478a500
 #: ../source/core/index-unique.txt:24
 msgid ""
 "To create a unique index, use the :method:`db.collection.createIndex()` "
 "method with the ``unique`` option set to ``true``."
-<<<<<<< HEAD
-msgstr ""
-
-#: ../source/core/index-unique.txt:35
-msgid "Unique Index on a Single Field"
-msgstr ""
-
-=======
 msgstr ""
 
 # 97d93a9f21b84600a9e615ecb6556089
@@ -81,21 +57,10 @@
 msgstr ""
 
 # 9b3505b0aff64591986e3809ae0549eb
->>>>>>> 2478a500
 #: ../source/core/index-unique.txt:37
 msgid ""
 "For example, to create a unique index on the ``user_id`` field of the "
 "``members`` collection, use the following operation in the "
-<<<<<<< HEAD
-":binary:`~bin.mongo` shell:"
-msgstr ""
-
-#: ../source/core/index-unique.txt:48
-msgid "Unique Compound Index"
-msgstr ""
-
-#: ../source/core/index-unique.txt:50
-=======
 ":program:`mongo` shell:"
 msgstr ""
 
@@ -106,7 +71,6 @@
 
 # 11735b679d004a83ae94ca980460be27
 #: ../source/core/index-unique.txt:48
->>>>>>> 2478a500
 msgid ""
 "You can also enforce a unique constraint on :ref:`compound indexes "
 "<index-type-compound>`. If you use the unique constraint on a "
@@ -114,16 +78,6 @@
 "uniqueness on the *combination* of the index key values."
 msgstr ""
 
-<<<<<<< HEAD
-#: ../source/core/index-unique.txt:55
-msgid ""
-"For example, to create a unique index on ``groupNumber``, ``lastname``, "
-"and ``firstname`` fields of the ``members`` collection, use the following"
-" operation in the :binary:`~bin.mongo` shell:"
-msgstr ""
-
-#: ../source/core/index-unique.txt:63
-=======
 # e2522d2f224547378f35807713bc3d52
 #: ../source/core/index-unique.txt:53
 msgid ""
@@ -134,123 +88,11 @@
 
 # a3f9668d30914fbcb5248ccd2d177c3d
 #: ../source/core/index-unique.txt:61
->>>>>>> 2478a500
 msgid ""
 "The created index enforces uniqueness for the *combination* of "
 "``groupNumber``, ``lastname``, and ``firstname`` values."
 msgstr ""
 
-<<<<<<< HEAD
-#: ../source/core/index-unique.txt:66
-msgid "For another example, consider a collection with the following document:"
-msgstr ""
-
-#: ../source/core/index-unique.txt:72
-msgid ""
-"Create a unique compound :doc:`multikey </core/index-multikey>` index on "
-"``a.loc`` and ``a.qty``:"
-msgstr ""
-
-#: ../source/core/index-unique.txt:79
-msgid ""
-"The unique index permits the insertion of the following documents into "
-"the collection since the index enforces uniqueness for the *combination* "
-"of ``a.loc`` and ``a.qty`` values:"
-msgstr ""
-
-#: ../source/core/index-unique.txt:88
-msgid ":ref:`unique-separate-documents` and :ref:`unique-index-and-missing-field`"
-msgstr ""
-
-#: ../source/core/index-unique.txt:91
-msgid "Behavior"
-msgstr ""
-
-#: ../source/core/index-unique.txt:94
-msgid "Restrictions"
-msgstr ""
-
-#: ../source/core/index-unique.txt:96
-msgid ""
-"MongoDB cannot create a :ref:`unique index <index-type-unique>` on the "
-"specified index field(s) if the collection already contains data that "
-"would violate the unique constraint for the index."
-msgstr ""
-
-#: ../source/core/index-unique.txt:100
-msgid ""
-"You may not specify a unique constraint on a :ref:`hashed index <index-"
-"type-hashed>`."
-msgstr ""
-
-#: ../source/core/index-unique.txt:104
-msgid "Building Unique Index on Replica Sets and Sharded Clusters"
-msgstr ""
-
-#: ../source/core/index-unique.txt:106
-msgid ""
-"For replica sets and sharded clusters, using a :doc:`rolling procedure "
-"</tutorial/build-indexes-on-replica-sets>` to create a unique index "
-"requires that you stop all writes to the collection during the procedure."
-" If you cannot stop all writes to the collection during the procedure, do"
-" not use the rolling procedure. Instead, build your unique index on the "
-"collection by:"
-msgstr ""
-
-#: ../source/core/index-unique.txt:113
-msgid ""
-"issuing :method:`db.collection.createIndex()` on the primary for a "
-"replica set, or"
-msgstr ""
-
-#: ../source/core/index-unique.txt:116
-msgid ""
-"issuing :method:`db.collection.createIndex()` on the "
-":binary:`~bin.mongos` for a sharded cluster."
-msgstr ""
-
-#: ../source/core/index-unique.txt:122
-msgid "Unique Constraint Across Separate Documents"
-msgstr ""
-
-#: ../source/core/index-unique.txt:124
-msgid ""
-"The unique constraint applies to separate documents in the collection. "
-"That is, the unique index prevents *separate* documents from having the "
-"same value for the indexed key."
-msgstr ""
-
-#: ../source/core/index-unique.txt:128
-msgid ""
-"Because the constraint applies to separate documents, for a unique "
-":doc:`multikey </core/index-multikey>` index, a document may have array "
-"elements that result in repeating index key values as long as the index "
-"key values for that document do not duplicate those of another document. "
-"In this case, the repeated index entry is inserted into the index only "
-"once."
-msgstr ""
-
-#: ../source/core/index-unique.txt:135
-msgid "For example, consider a collection with the following documents:"
-msgstr ""
-
-#: ../source/core/index-unique.txt:143
-msgid "Create a unique compound multikey index on ``a.loc`` and ``a.qty``:"
-msgstr ""
-
-#: ../source/core/index-unique.txt:149
-msgid ""
-"The unique index permits the insertion of the following document into the"
-" collection if no other document in the collection has an index key value"
-" of ``{ \"a.loc\": \"B\", \"a.qty\": null }``."
-msgstr ""
-
-#: ../source/core/index-unique.txt:160
-msgid "Unique Index and Missing Field"
-msgstr ""
-
-#: ../source/core/index-unique.txt:162
-=======
 # 2c9f5bbcc7a44b9dac7b14f4409ecbe0
 #: ../source/core/index-unique.txt:65
 msgid "Behavior"
@@ -313,7 +155,6 @@
 
 # 9662ed97fbc64d878ff27bd19979a25a
 #: ../source/core/index-unique.txt:107
->>>>>>> 2478a500
 msgid ""
 "If a document does not have a value for the indexed field in a unique "
 "index, the index will store a null value for this document. Because of "
@@ -323,13 +164,6 @@
 "fail with a duplicate key error."
 msgstr ""
 
-<<<<<<< HEAD
-#: ../source/core/index-unique.txt:169
-msgid "For example, a collection has a unique index on ``x``:"
-msgstr ""
-
-#: ../source/core/index-unique.txt:175
-=======
 # 4ac7bc3f517b4d62b38aa632de795236
 #: ../source/core/index-unique.txt:114
 msgid "For example, a collection has a unique index on ``x``:"
@@ -337,36 +171,39 @@
 
 # 33487cd9f3ea488ca85af7a4941e8a6b
 #: ../source/core/index-unique.txt:120
->>>>>>> 2478a500
 msgid ""
 "The unique index allows the insertion of a document without the field "
 "``x`` if the collection does not already contain a document missing the "
 "field ``x``:"
-<<<<<<< HEAD
-msgstr ""
-
-#: ../source/core/index-unique.txt:183
+msgstr ""
+
+# c4f622826de043f48675cf69e40c6609
+#: ../source/core/index-unique.txt:128
 msgid ""
 "However, the unique index errors on the insertion of a document without "
 "the field ``x`` if the collection already contains a document missing the"
 " field ``x``:"
 msgstr ""
 
-#: ../source/core/index-unique.txt:191
+# 1db4b06a3233422f8fa2030c42c81551
+#: ../source/core/index-unique.txt:136
 msgid ""
 "The operation fails to insert the document because of the violation of "
 "the unique constraint on the value of the field ``x``:"
 msgstr ""
 
-#: ../source/core/index-unique.txt:204
+# 6f22a56d34e04e968a155dfd8c0c0e94
+#: ../source/core/index-unique.txt:149
 msgid ":ref:`unique-partial-indexes`"
 msgstr ""
 
-#: ../source/core/index-unique.txt:209
+# b14fb929b794429ab32d8f150316a625
+#: ../source/core/index-unique.txt:154
 msgid "Unique Partial Indexes"
 msgstr ""
 
-#: ../source/core/index-unique.txt:213
+# f88b14a38e3f491c85bed36ff366d155
+#: ../source/core/index-unique.txt:158
 msgid ""
 "Partial indexes only index the documents in a collection that meet a "
 "specified filter expression. If you specify both the "
@@ -375,7 +212,8 @@
 "the filter expression."
 msgstr ""
 
-#: ../source/core/index-unique.txt:219
+# 06356762362147138d996d3745657d1c
+#: ../source/core/index-unique.txt:164
 msgid ""
 "A partial index with a unique constraint does not prevent the insertion "
 "of documents that do not meet the unique constraint if the documents do "
@@ -383,126 +221,6 @@
 "with-unique-constraints`."
 msgstr ""
 
-#: ../source/core/index-unique.txt:226
-msgid "Sharded Clusters and Unique Indexes"
-msgstr ""
-
-#: ../source/core/index-unique.txt:228
-msgid ""
-"You cannot specify a unique constraint on a :ref:`hashed index <index-"
-"type-hashed>`."
-msgstr ""
-
-#: ../source/core/index-unique.txt:231
-msgid ""
-"For a ranged sharded collection, only the following indexes can be "
-":doc:`unique </core/index-unique>`:"
-msgstr ""
-
-#: ../source/core/index-unique.txt:234
-msgid "the index on the shard key"
-msgstr ""
-
-#: ../source/core/index-unique.txt:236
-msgid ""
-"a :term:`compound index` where the shard key is a :ref:`prefix <compound-"
-"index-prefix>`"
-msgstr ""
-
-#: ../source/core/index-unique.txt:239
-msgid ""
-"the default ``_id`` index; **however**, the ``_id`` index only enforces "
-"the uniqueness constraint per shard **if** the ``_id`` field is **not** "
-"the shard key or the prefix of the shard key."
-msgstr ""
-
-#: ../source/core/index-unique.txt:243
-msgid "Uniqueness and the ``_id`` Index"
-msgstr ""
-
-#: ../source/core/index-unique.txt:246
-msgid ""
-"If the ``_id`` field is not the shard key or the prefix of the shard key,"
-" ``_id`` index only enforces the uniqueness constraint per shard and "
-"**not** across shards."
-msgstr ""
-
-#: ../source/core/index-unique.txt:250
-msgid ""
-"For example, consider a sharded collection (with shard key ``{x: 1}``) "
-"that spans two shards A and B. Because the ``_id`` key is not part of the"
-" shard key, the collection could have a document with ``_id`` value ``1``"
-" in shard A and another document with ``_id`` value ``1`` in shard B."
-msgstr ""
-
-#: ../source/core/index-unique.txt:256
-msgid ""
-"If the ``_id`` field is not the shard key nor the prefix of the shard "
-"key, MongoDB expects applications to enforce the uniqueness of the "
-"``_id`` values across the shards."
-msgstr ""
-
-#: ../source/core/index-unique.txt:260
-msgid "The unique index constraints mean that:"
-msgstr ""
-
-#: ../source/core/index-unique.txt:262
-msgid ""
-"For a to-be-sharded collection, you cannot shard the collection if the "
-"collection has other unique indexes."
-msgstr ""
-
-#: ../source/core/index-unique.txt:265
-msgid ""
-"For an already-sharded collection, you cannot create unique indexes on "
-"other fields."
-=======
-msgstr ""
-
-# c4f622826de043f48675cf69e40c6609
-#: ../source/core/index-unique.txt:128
-msgid ""
-"However, the unique index errors on the insertion of a document without "
-"the field ``x`` if the collection already contains a document missing the"
-" field ``x``:"
-msgstr ""
-
-# 1db4b06a3233422f8fa2030c42c81551
-#: ../source/core/index-unique.txt:136
-msgid ""
-"The operation fails to insert the document because of the violation of "
-"the unique constraint on the value of the field ``x``:"
-msgstr ""
-
-# 6f22a56d34e04e968a155dfd8c0c0e94
-#: ../source/core/index-unique.txt:149
-msgid ":ref:`unique-partial-indexes`"
-msgstr ""
-
-# b14fb929b794429ab32d8f150316a625
-#: ../source/core/index-unique.txt:154
-msgid "Unique Partial Indexes"
-msgstr ""
-
-# f88b14a38e3f491c85bed36ff366d155
-#: ../source/core/index-unique.txt:158
-msgid ""
-"Partial indexes only index the documents in a collection that meet a "
-"specified filter expression. If you specify both the "
-"``partialFilterExpression`` and a :ref:`unique constraint <index-type-"
-"unique>`, the unique constraint only applies to the documents that meet "
-"the filter expression."
-msgstr ""
-
-# 06356762362147138d996d3745657d1c
-#: ../source/core/index-unique.txt:164
-msgid ""
-"A partial index with a unique constraint does not prevent the insertion "
-"of documents that do not meet the unique constraint if the documents do "
-"not meet the filter criteria. For an example, see :ref:`partial-index-"
-"with-unique-constraints`."
-msgstr ""
-
 # 63285851201c41299ded24aaac955c64
 # f809c0dc1cfc4161bd8a80d53ad5314b
 #: ../source/core/index-unique.txt:1 ../source/core/index-unique.txt:31
@@ -513,7 +231,6 @@
 # f809c0dc1cfc4161bd8a80d53ad5314b
 #: ../source/core/index-unique.txt:1 ../source/core/index-unique.txt:31
 msgid "unique"
->>>>>>> 2478a500
 msgstr ""
 
 #~ msgid ""
@@ -550,17 +267,6 @@
 #~ "avoid the error."
 #~ msgstr ""
 
-<<<<<<< HEAD
-# 3495a69ef7894d9f934f99e63ea37a98
-#~ msgid "index"
-#~ msgstr ""
-
-# 3495a69ef7894d9f934f99e63ea37a98
-#~ msgid "unique"
-#~ msgstr ""
-
-=======
->>>>>>> 2478a500
 #~ msgid ""
 #~ "A unique index causes MongoDB to "
 #~ "reject all documents that contain a "
@@ -578,35 +284,5 @@
 #~ " shell:"
 #~ msgstr ""
 
-<<<<<<< HEAD
-#~ msgid ""
-#~ "The unique constraint applies to "
-#~ "separate documents in the collection. "
-#~ "That is, the unique index prevents "
-#~ "*separate* documents from having the "
-#~ "same value for the indexed key, "
-#~ "but the index does not prevent a"
-#~ " document from having multiple elements "
-#~ "or embedded documents in an indexed "
-#~ "array from having the same value. "
-#~ "In the case of a single document"
-#~ " with repeating values, the repeated "
-#~ "value is inserted into the index "
-#~ "only once."
-#~ msgstr ""
-
-#~ msgid "For example, a collection has a unique index on ``a.b``:"
-#~ msgstr ""
-
-#~ msgid ""
-#~ "The unique index permits the insertion"
-#~ " of the following document into the"
-#~ " collection if no other document in"
-#~ " the collection has the ``a.b`` value"
-#~ " of ``5``:"
-#~ msgstr ""
-
-=======
->>>>>>> 2478a500
 #~ msgid ":doc:`/tutorial/create-a-unique-index`"
 #~ msgstr ""
