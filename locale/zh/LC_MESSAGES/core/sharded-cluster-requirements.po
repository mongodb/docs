--- conflicted
+++ resolved
@@ -1,29 +1,8 @@
-<<<<<<< HEAD
-# SOME DESCRIPTIVE TITLE.
-# Copyright (C) 2011-2014, MongoDB, Inc.
-# This file is distributed under the same license as the mongodb-manual package.
-#
-# Translators:
-=======
 # 
->>>>>>> 2ec0463a
 msgid ""
 msgstr ""
 "Project-Id-Version: mongodb-manual 3.0\n"
 "Report-Msgid-Bugs-To: \n"
-<<<<<<< HEAD
-"POT-Creation-Date: 2014-04-08 13:03-0400\n"
-"PO-Revision-Date: 2014-09-29 16:50+0800\n"
-"Last-Translator: xiaobeibei <xiaobeibei@baidu.com>\n"
-"Language-Team: Chinese (http://www.transifex.com/projects/p/mongodb-manual/"
-"language/zh/)\n"
-"MIME-Version: 1.0\n"
-"Content-Type: text/plain; charset=UTF-8\n"
-"Content-Transfer-Encoding: 8bit\n"
-"Language: zh\n"
-"Plural-Forms: nplurals=1; plural=0;\n"
-"X-Generator: Poedit 1.5.4\n"
-=======
 "POT-Creation-Date: 2015-08-20 19:13-0400\n"
 "PO-Revision-Date: YEAR-MO-DA HO:MI+ZONE\n"
 "Last-Translator: FULL NAME <EMAIL@ADDRESS>\n"
@@ -31,7 +10,6 @@
 "MIME-Version: 1.0\n"
 "Content-Type: text/plain; charset=UTF-8\n"
 "Content-Transfer-Encoding: 8bit\n"
->>>>>>> 2ec0463a
 
 #: ../source/core/sharded-cluster-requirements.txt:6
 msgid "Sharded Cluster Requirements"
@@ -93,12 +71,8 @@
 #: ../source/core/sharded-cluster-requirements.txt:40
 msgid ""
 "As a result, if you think you will need to partition your database in the "
-<<<<<<< HEAD
-"future, **do not** wait until your system is overcapacity to enable sharding."
-=======
 "future, **do not** wait until your system is over capacity to enable "
 "sharding."
->>>>>>> 2ec0463a
 msgstr ""
 "因此,如果你觉得你的数据库在未来需要分片, **不要等到** 系统负载超限之后才开始"
 "操作."
