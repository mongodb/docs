#
msgid ""
msgstr ""
"Project-Id-Version: mongodb-manual 3.0\n"
"Report-Msgid-Bugs-To: \n"
"POT-Creation-Date: 2015-08-20 19:13-0400\n"
"PO-Revision-Date: YEAR-MO-DA HO:MI+ZONE\n"
"Last-Translator: FULL NAME <EMAIL@ADDRESS>\n"
"Language-Team: LANGUAGE <LL@li.org>\n"
"MIME-Version: 1.0\n"
"Content-Type: text/plain; charset=UTF-8\n"
"Content-Transfer-Encoding: 8bit\n"
"Plural-Forms: nplurals=1; plural=0;\n"
"X-Generator: Weblate 2.5-dev\n"

<<<<<<< HEAD
#: ../source/tutorial/install-mongodb-on-ubuntu.txt:3
msgid "Install MongoDB on Ubuntu"
msgstr "在 Ubuntu 中安装 MongoDB "

#: ../source/tutorial/install-mongodb-on-ubuntu.txt:8
=======
#: ../source/tutorial/install-mongodb-on-ubuntu.txt:14
>>>>>>> 7b6fda55
msgid "Overview"
msgstr "概述"

<<<<<<< HEAD
#: ../source/tutorial/install-mongodb-on-ubuntu.txt:10
msgid ""
"Use this tutorial to install MongoDB on LTS Ubuntu Linux systems from "
"``.deb`` packages. While Ubuntu includes its own MongoDB packages, the "
"official MongoDB packages are generally more up-to-date."
msgstr ""
"按此说明可以在 Ubuntu Linux 系统中安装MongoDB。说明中使用 ``.deb`` 格式的安装"
"包安装。虽然 Ubuntu 操作系统中已经包含了他的 MongoDB 软件包，但一般来说官方的"
"MongoDB软件包是最近的。"

#: ../source/tutorial/install-mongodb-on-ubuntu.txt:14
=======
#: ../source/tutorial/install-mongodb-on-ubuntu.txt:20
>>>>>>> 7b6fda55
msgid "Platform Support"
msgstr ""

#: ../source/includes/fact-ubuntu-lts-support.rst:1
#: ../source/includes/fact-ubuntu-lts-support.rst:1
msgid ""
"MongoDB only provides packages for 64-bit long-term support Ubuntu releases."
" Currently, this means 12.04 LTS (Precise Pangolin) and 14.04 LTS (Trusty "
"Tahr). While the packages may work with other Ubuntu releases, this is not a"
" supported configuration."
msgstr ""
"如果您使用一个比较旧的没有 Upstart （所有比 9.10 \"Karmic\" 更早的版本）的 "
"Ubuntu 系统。请按 :doc:`install-mongodb-on-debian` 中的指导操作。"

#: ../source/tutorial/install-mongodb-on-ubuntu.txt:25
msgid "Packages"
msgstr "软件包"

#: ../source/includes/list-mongodb-org-packages.rst:1
msgid ""
"MongoDB provides officially supported packages in their own repository. This"
" repository contains the following packages:"
msgstr ""
"MongoDB 提供的官方支持的软件包是在自己的软件库中编译的。软件库通过下列软件包"
"提供 MongoDB 相关软件。"

#: ../source/includes/list-mongodb-org-packages.rst:7
msgid "``mongodb-org``"
msgstr "``mongodb-org``"

<<<<<<< HEAD
#: ../source/includes/list-mongodb-org-packages.rst:9
msgid ""
"This package is a ``metapackage`` that will automatically install the four "
"component packages listed below."
msgstr ""
"这个包是一个 ``元包`` （ ``metapackage`` ），它会自动安装下列4个软件包。"

#: ../source/includes/list-mongodb-org-packages.rst:12
=======
#: ../source/includes/list-mongodb-org-packages.rst:11
>>>>>>> 7b6fda55
msgid "``mongodb-org-server``"
msgstr "``mongodb-org-server``"

<<<<<<< HEAD
#: ../source/includes/list-mongodb-org-packages.rst:14
msgid ""
"This package contains the :program:`mongod` daemon and associated "
"configuration and init scripts."
msgstr ""
"这个软件包中包含 :program:`mongod` 守护进程和相关的配置以及初始化脚本。"

#: ../source/includes/list-mongodb-org-packages.rst:17
=======
#: ../source/includes/list-mongodb-org-packages.rst:15
>>>>>>> 7b6fda55
msgid "``mongodb-org-mongos``"
msgstr "``mongodb-org-mongos``"

<<<<<<< HEAD
#: ../source/includes/list-mongodb-org-packages.rst:19
msgid "This package contains the :program:`mongos` daemon."
msgstr "这个包中包含 :program:`mongos` 守护进程。"

#: ../source/includes/list-mongodb-org-packages.rst:21
msgid "``mongodb-org-shell``"
msgstr "``mongodb-org-shell``"

#: ../source/includes/list-mongodb-org-packages.rst:23
msgid "This package contains the :program:`mongo` shell."
msgstr "这个包中包含 :program:`mongo` 命令行工具。"

#: ../source/includes/list-mongodb-org-packages.rst:25
msgid "``mongodb-org-tools``"
msgstr "``mongodb-org-tools``"
=======
#: ../source/includes/list-mongodb-org-packages.rst:18
msgid "``mongodb-org-shell``"
msgstr ""

#: ../source/includes/list-mongodb-org-packages.rst:21
msgid "``mongodb-org-tools``"
msgstr ""

#: ../source/includes/fact-installation-directories.rst:1
msgid ""
"The MongoDB instance stores its data files in |mongod-datadir| and its log "
"files in ``/var/log/mongodb`` by default, and runs using the |mongod-user| "
"user account. You can specify alternate log and data file directories in "
"``/etc/mongod.conf``. See :setting:`systemLog.path` and "
":setting:`storage.dbPath` for additional information."
msgstr ""

#: ../source/includes/fact-installation-directories.rst:8
msgid ""
"If you change the user that runs the MongoDB process, you **must** modify "
"the access control rights to the |mongod-datadir| and ``/var/log/mongodb`` "
"directories to give this user access to these directories."
msgstr ""
>>>>>>> 7b6fda55

#: ../source/includes/fact-uninstall.rst:1
msgid ""
"To completely remove MongoDB from a system, you must remove the MongoDB "
"applications themselves, the configuration files, and any directories "
"containing data and logs. The following section guides you through the "
"necessary steps."
msgstr ""

#: ../source/includes/fact-uninstall.rst:6
msgid ""
"This process will *completely* remove MongoDB, its configuration, and *all* "
"databases. This process is not reversible, so ensure that all of your "
"configuration and data is backed up before proceeding."
msgstr ""

#: ../source/tutorial/install-mongodb-on-ubuntu.txt:3
msgid "Install MongoDB Community Edition on Ubuntu"
msgstr ""
"这个包中包含下列 MongoDB 工具： :program:`mongoimport` :program:`bsondump`, :"
"program:`mongodump`, :program:`mongoexport`, :program:`mongofiles`, :program:"
"`mongoimport`, :program:`mongooplog`, :program:`mongoperf`, :program:"
"`mongorestore`, :program:`mongostat`, and :program:`mongotop` 。"

<<<<<<< HEAD
#: ../source/includes/list-mongodb-org-packages.rst:34
msgid "Control Scripts"
msgstr "控制脚本"
=======
#: ../source/tutorial/install-mongodb-on-ubuntu.txt:0
msgid "On this page"
msgstr ""
>>>>>>> 7b6fda55

#: ../source/tutorial/install-mongodb-on-ubuntu.txt:16
msgid ""
"Use this tutorial to install MongoDB Community Edition on LTS Ubuntu Linux "
"systems from ``.deb`` packages. While Ubuntu includes its own MongoDB "
"packages, the official MongoDB Community Edition packages are generally more"
" up-to-date."
msgstr ""
" ``mongodb-org`` 软件包中包含各种控制脚本（ :term:`control scripts <control "
"script>` ），包扩初始化脚本  |init-script-path| 。"

#: ../source/includes/list-mongodb-org-packages.rst:8
msgid ""
"A ``metapackage`` that will automatically install the four component "
"packages listed below."
msgstr ""
"安装包会使用 ``/etc/mongod.conf`` 配置文件和控制脚本来配置 MongoDB 。参见 :"
"doc:`/reference/configuration-options` 中的配置文件说明。"

#: ../source/includes/list-mongodb-org-packages.rst:12
msgid ""
"Contains the :program:`mongod` daemon and associated configuration and init "
"scripts."
msgstr ""
"在 |release| 版本中，没有对 :program:`mongos` 的控制脚本。 :program:`mongos` "
"进程只有在分片 （ :doc:`sharding </core/sharding>` ）时才使用。您可以使用 "
"``mongod`` 的初始化脚本自改写自己的 :program:`mongos` 控制脚本。"

<<<<<<< HEAD
#: ../source/tutorial/install-mongodb-on-ubuntu.txt:26
msgid "Considerations"
msgstr "注意事项"
=======
#: ../source/includes/list-mongodb-org-packages.rst:16
msgid "Contains the :program:`mongos` daemon."
msgstr ""
>>>>>>> 7b6fda55

#: ../source/includes/list-mongodb-org-packages.rst:19
msgid "Contains the :program:`mongo` shell."
msgstr ""
"您不能在使用这个软件包的同时，使用 Ubuntu 提供的  ``mongodb``, ``mongodb-"
"server``, 或 ``mongodb-clients`` 软件包。"

#: ../source/includes/list-mongodb-org-packages.rst:22
msgid ""
"Contains the following MongoDB tools: :program:`mongoimport` "
":program:`bsondump`, :program:`mongodump`, :program:`mongoexport`, "
":program:`mongofiles`, :program:`mongooplog`, :program:`mongoperf`, "
":program:`mongorestore`, :program:`mongostat`, and :program:`mongotop`."
msgstr ""

#: ../source/tutorial/install-mongodb-on-ubuntu.txt:29
msgid ""
"These packages conflict with the  ``mongodb``, ``mongodb-server``, and "
"``mongodb-clients`` packages provided by Ubuntu."
msgstr ""
"Ubuntu 软件包管理工具为了保证软件包的一致性和可靠性需要用 GPG 密钥检验软件"
"包。使用下列命令导入 MongoDB 的 GPG 密钥 （ `MongoDB public GPG Key <http://"
"docs.mongodb.org/10gen-gpg-key.asc>`）_："

#: ../source/includes/fact-installation-bind-ip-default-in-config.rst:1
msgid ""
"The default ``/etc/mongod.conf`` configuration file supplied by the packages"
" have :setting:`~net.bind_ip` set to ``127.0.0.1`` by default. Modify this "
"setting as needed for your environment before initializing a :term:`replica "
"set`."
msgstr ""
"旧版本的 MongoDB 软件包使用不同的命名规则。请参见 :v2.4:`2.4 版的文档了解更多"
"信息 </tutorial/install-mongodb-on-ubuntu>` 。"

<<<<<<< HEAD
#: ../source/tutorial/install-mongodb-on-ubuntu.txt:43
msgid "Run MongoDB"
msgstr "运行mongodb"
=======
#: ../source/tutorial/install-mongodb-on-ubuntu.txt:35
msgid "Init Scripts"
msgstr ""
>>>>>>> 7b6fda55

#: ../source/includes/fact-mongodb-org-package-init-scripts.rst:1
msgid ""
"The ``mongodb-org`` package includes various :term:`init scripts <init "
"script>`, including the init script |init-script-path|. You can use these "
"scripts to stop, start, and restart daemon processes."
msgstr ""

#: ../source/includes/fact-mongodb-org-package-init-scripts.rst:5
msgid ""
"The package configures MongoDB using the ``/etc/mongod.conf`` file in "
"conjunction with the init scripts. See the :doc:`Configuration File "
"</reference/configuration-options>` reference for documentation of settings "
"available in the configuration file."
msgstr ""
"通过检查 ``/var/log/mongodb/mongod.log`` 文件来确定 :program:`mongod` 进程是"
"否已经成功启动。"

#: ../source/includes/fact-mongodb-org-package-init-scripts.rst:10
msgid ""
"As of version |release|, there are no init scripts for :program:`mongos`. "
"The :program:`mongos` process is used only in :doc:`sharding "
"</core/sharding>`. You can use the ``mongod`` init script to derive your own"
" :program:`mongos` init script for use in such environments. See the "
":program:`mongos` reference for configuration details."
msgstr ""

#: ../source/tutorial/install-mongodb-on-ubuntu.txt:41
msgid "Install MongoDB Community Edition"
msgstr ""

#: ../source/includes/extracts/install-past-mongodb-org-ubuntu.rst:3
msgid ""
<<<<<<< HEAD
"This process will *completely* remove MongoDB, its configuration, and *all* "
"databases. This process is not reversible, so ensure that all of your "
"configuration and data is backed up before proceeding."
msgstr ""
"开始使用 MongoDB,参见 :doc:`/tutorial/getting-started` 。也可以在部署 "
"MongoDB 生产环境前参考 :doc:`/administration/production-notes` 这篇文档。"
=======
"To install a version of MongoDB prior to 3.2, please refer to that version's"
" documentation. For example, see version :v3.0:`3.0 </tutorial/install-"
"mongodb-on-ubuntu/>`."
msgstr ""

#: ../source/tutorial/install-mongodb-on-ubuntu.txt:50
msgid "Run MongoDB Community Edition"
msgstr ""

#: ../source/tutorial/install-mongodb-on-ubuntu.txt:60
msgid "Uninstall MongoDB Community Edition"
msgstr ""

#~ msgid "Install MongoDB on Ubuntu"
#~ msgstr ""

#~ msgid ""
#~ "Use this tutorial to install MongoDB on LTS Ubuntu Linux systems from "
#~ "``.deb`` packages. While Ubuntu includes its own MongoDB packages, the "
#~ "official MongoDB packages are generally more up-to-date."
#~ msgstr ""

#~ msgid ""
#~ "This package is a ``metapackage`` that will automatically install the four "
#~ "component packages listed below."
#~ msgstr ""

#~ msgid ""
#~ "This package contains the :program:`mongod` daemon and associated "
#~ "configuration and init scripts."
#~ msgstr ""

#~ msgid "This package contains the :program:`mongos` daemon."
#~ msgstr ""

#~ msgid "This package contains the :program:`mongo` shell."
#~ msgstr ""

#~ msgid ""
#~ "This package contains the following MongoDB tools: :program:`mongoimport` "
#~ ":program:`bsondump`, :program:`mongodump`, :program:`mongoexport`, "
#~ ":program:`mongofiles`, :program:`mongooplog`, :program:`mongoperf`, "
#~ ":program:`mongorestore`, :program:`mongostat`, and :program:`mongotop`."
#~ msgstr ""

#~ msgid "Control Scripts"
#~ msgstr ""

#~ msgid ""
#~ "The ``mongodb-org`` package includes various :term:`control scripts <control"
#~ " script>`, including the init script |init-script-path|. These scripts are "
#~ "used to stop, start, and restart daemon processes."
#~ msgstr ""

#~ msgid ""
#~ "The package configures MongoDB using the ``/etc/mongod.conf`` file in "
#~ "conjunction with the control scripts. See the :doc:`Configuration File "
#~ "</reference/configuration-options>` reference for documentation of settings "
#~ "available in the configuration file."
#~ msgstr ""

#~ msgid ""
#~ "As of version |release|, there are no control scripts for :program:`mongos`."
#~ " The :program:`mongos` process is used only in :doc:`sharding "
#~ "</core/sharding>`. You can use the ``mongod`` init script to derive your own"
#~ " :program:`mongos` control script for use in such environments. See the "
#~ ":program:`mongos` reference for configuration details."
#~ msgstr ""

#~ msgid "Considerations"
#~ msgstr ""

#~ msgid ""
#~ "You cannot install these packages concurrently with the ``mongodb``, "
#~ "``mongodb-server``, or ``mongodb-clients`` packages provided by Ubuntu."
#~ msgstr ""

#~ msgid ""
#~ "The default ``/etc/mongod.conf`` configuration file supplied by the 3.0 "
#~ "series packages has :setting:`~net.bind_ip` set to ``127.0.0.1`` by default."
#~ " Modify this setting as needed for your environment before initializing a "
#~ ":term:`replica set`."
#~ msgstr ""

#~ msgid ""
#~ "The package structure and names have changed as of version 2.6. For "
#~ "instructions on installation of an older release, please refer to the "
#~ "documentation for the appropriate version."
#~ msgstr ""

#~ msgid "Install MongoDB"
#~ msgstr ""

#~ msgid "Run MongoDB"
#~ msgstr ""

#~ msgid "Uninstall MongoDB"
#~ msgstr ""
>>>>>>> 7b6fda55
<|MERGE_RESOLUTION|>--- conflicted
+++ resolved
@@ -13,33 +13,15 @@
 "Plural-Forms: nplurals=1; plural=0;\n"
 "X-Generator: Weblate 2.5-dev\n"
 
-<<<<<<< HEAD
-#: ../source/tutorial/install-mongodb-on-ubuntu.txt:3
-msgid "Install MongoDB on Ubuntu"
-msgstr "在 Ubuntu 中安装 MongoDB "
-
-#: ../source/tutorial/install-mongodb-on-ubuntu.txt:8
-=======
+
 #: ../source/tutorial/install-mongodb-on-ubuntu.txt:14
->>>>>>> 7b6fda55
+
 msgid "Overview"
 msgstr "概述"
 
-<<<<<<< HEAD
-#: ../source/tutorial/install-mongodb-on-ubuntu.txt:10
-msgid ""
-"Use this tutorial to install MongoDB on LTS Ubuntu Linux systems from "
-"``.deb`` packages. While Ubuntu includes its own MongoDB packages, the "
-"official MongoDB packages are generally more up-to-date."
-msgstr ""
-"按此说明可以在 Ubuntu Linux 系统中安装MongoDB。说明中使用 ``.deb`` 格式的安装"
-"包安装。虽然 Ubuntu 操作系统中已经包含了他的 MongoDB 软件包，但一般来说官方的"
-"MongoDB软件包是最近的。"
-
-#: ../source/tutorial/install-mongodb-on-ubuntu.txt:14
-=======
+
 #: ../source/tutorial/install-mongodb-on-ubuntu.txt:20
->>>>>>> 7b6fda55
+
 msgid "Platform Support"
 msgstr ""
 
@@ -70,53 +52,19 @@
 msgid "``mongodb-org``"
 msgstr "``mongodb-org``"
 
-<<<<<<< HEAD
-#: ../source/includes/list-mongodb-org-packages.rst:9
-msgid ""
-"This package is a ``metapackage`` that will automatically install the four "
-"component packages listed below."
-msgstr ""
-"这个包是一个 ``元包`` （ ``metapackage`` ），它会自动安装下列4个软件包。"
-
-#: ../source/includes/list-mongodb-org-packages.rst:12
-=======
+
 #: ../source/includes/list-mongodb-org-packages.rst:11
->>>>>>> 7b6fda55
+
 msgid "``mongodb-org-server``"
 msgstr "``mongodb-org-server``"
 
-<<<<<<< HEAD
-#: ../source/includes/list-mongodb-org-packages.rst:14
-msgid ""
-"This package contains the :program:`mongod` daemon and associated "
-"configuration and init scripts."
-msgstr ""
-"这个软件包中包含 :program:`mongod` 守护进程和相关的配置以及初始化脚本。"
-
-#: ../source/includes/list-mongodb-org-packages.rst:17
-=======
+
 #: ../source/includes/list-mongodb-org-packages.rst:15
->>>>>>> 7b6fda55
+
 msgid "``mongodb-org-mongos``"
 msgstr "``mongodb-org-mongos``"
 
-<<<<<<< HEAD
-#: ../source/includes/list-mongodb-org-packages.rst:19
-msgid "This package contains the :program:`mongos` daemon."
-msgstr "这个包中包含 :program:`mongos` 守护进程。"
-
-#: ../source/includes/list-mongodb-org-packages.rst:21
-msgid "``mongodb-org-shell``"
-msgstr "``mongodb-org-shell``"
-
-#: ../source/includes/list-mongodb-org-packages.rst:23
-msgid "This package contains the :program:`mongo` shell."
-msgstr "这个包中包含 :program:`mongo` 命令行工具。"
-
-#: ../source/includes/list-mongodb-org-packages.rst:25
-msgid "``mongodb-org-tools``"
-msgstr "``mongodb-org-tools``"
-=======
+
 #: ../source/includes/list-mongodb-org-packages.rst:18
 msgid "``mongodb-org-shell``"
 msgstr ""
@@ -140,7 +88,7 @@
 "the access control rights to the |mongod-datadir| and ``/var/log/mongodb`` "
 "directories to give this user access to these directories."
 msgstr ""
->>>>>>> 7b6fda55
+
 
 #: ../source/includes/fact-uninstall.rst:1
 msgid ""
@@ -149,31 +97,27 @@
 "containing data and logs. The following section guides you through the "
 "necessary steps."
 msgstr ""
-
-#: ../source/includes/fact-uninstall.rst:6
-msgid ""
-"This process will *completely* remove MongoDB, its configuration, and *all* "
-"databases. This process is not reversible, so ensure that all of your "
-"configuration and data is backed up before proceeding."
-msgstr ""
-
-#: ../source/tutorial/install-mongodb-on-ubuntu.txt:3
-msgid "Install MongoDB Community Edition on Ubuntu"
-msgstr ""
 "这个包中包含下列 MongoDB 工具： :program:`mongoimport` :program:`bsondump`, :"
 "program:`mongodump`, :program:`mongoexport`, :program:`mongofiles`, :program:"
 "`mongoimport`, :program:`mongooplog`, :program:`mongoperf`, :program:"
 "`mongorestore`, :program:`mongostat`, and :program:`mongotop` 。"
 
-<<<<<<< HEAD
-#: ../source/includes/list-mongodb-org-packages.rst:34
-msgid "Control Scripts"
-msgstr "控制脚本"
-=======
+
+#: ../source/includes/fact-uninstall.rst:6
+msgid ""
+"This process will *completely* remove MongoDB, its configuration, and *all* "
+"databases. This process is not reversible, so ensure that all of your "
+"configuration and data is backed up before proceeding."
+msgstr ""
+
+
+#: ../source/tutorial/install-mongodb-on-ubuntu.txt:3
+msgid "Install MongoDB Community Edition on Ubuntu"
+msgstr ""
+
 #: ../source/tutorial/install-mongodb-on-ubuntu.txt:0
 msgid "On this page"
 msgstr ""
->>>>>>> 7b6fda55
 
 #: ../source/tutorial/install-mongodb-on-ubuntu.txt:16
 msgid ""
@@ -202,15 +146,11 @@
 "进程只有在分片 （ :doc:`sharding </core/sharding>` ）时才使用。您可以使用 "
 "``mongod`` 的初始化脚本自改写自己的 :program:`mongos` 控制脚本。"
 
-<<<<<<< HEAD
-#: ../source/tutorial/install-mongodb-on-ubuntu.txt:26
-msgid "Considerations"
-msgstr "注意事项"
-=======
+
 #: ../source/includes/list-mongodb-org-packages.rst:16
 msgid "Contains the :program:`mongos` daemon."
 msgstr ""
->>>>>>> 7b6fda55
+
 
 #: ../source/includes/list-mongodb-org-packages.rst:19
 msgid "Contains the :program:`mongo` shell."
@@ -245,15 +185,11 @@
 "旧版本的 MongoDB 软件包使用不同的命名规则。请参见 :v2.4:`2.4 版的文档了解更多"
 "信息 </tutorial/install-mongodb-on-ubuntu>` 。"
 
-<<<<<<< HEAD
-#: ../source/tutorial/install-mongodb-on-ubuntu.txt:43
-msgid "Run MongoDB"
-msgstr "运行mongodb"
-=======
+
 #: ../source/tutorial/install-mongodb-on-ubuntu.txt:35
 msgid "Init Scripts"
 msgstr ""
->>>>>>> 7b6fda55
+
 
 #: ../source/includes/fact-mongodb-org-package-init-scripts.rst:1
 msgid ""
@@ -287,14 +223,7 @@
 
 #: ../source/includes/extracts/install-past-mongodb-org-ubuntu.rst:3
 msgid ""
-<<<<<<< HEAD
-"This process will *completely* remove MongoDB, its configuration, and *all* "
-"databases. This process is not reversible, so ensure that all of your "
-"configuration and data is backed up before proceeding."
-msgstr ""
-"开始使用 MongoDB,参见 :doc:`/tutorial/getting-started` 。也可以在部署 "
-"MongoDB 生产环境前参考 :doc:`/administration/production-notes` 这篇文档。"
-=======
+
 "To install a version of MongoDB prior to 3.2, please refer to that version's"
 " documentation. For example, see version :v3.0:`3.0 </tutorial/install-"
 "mongodb-on-ubuntu/>`."
@@ -393,4 +322,3 @@
 
 #~ msgid "Uninstall MongoDB"
 #~ msgstr ""
->>>>>>> 7b6fda55
