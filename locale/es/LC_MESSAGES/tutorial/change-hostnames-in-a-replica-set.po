--- conflicted
+++ resolved
@@ -8,11 +8,7 @@
 msgstr ""
 "Project-Id-Version: MongoDB Manual\n"
 "Report-Msgid-Bugs-To: \n"
-<<<<<<< HEAD
-"POT-Creation-Date: 2019-03-19 11:02-0400\n"
-=======
 "POT-Creation-Date: 2016-12-08 12:02-0500\n"
->>>>>>> 2478a500
 "PO-Revision-Date: 2013-12-16 22:43+0000\n"
 "Last-Translator: tychoish <tychoish@gmail.com>\n"
 "Language: es\n"
@@ -24,23 +20,17 @@
 "Content-Transfer-Encoding: 8bit\n"
 "Generated-By: Babel 2.6.0\n"
 
-<<<<<<< HEAD
-=======
 # f94e31519cf14714838444de68a44a43
->>>>>>> 2478a500
 #: ../source/tutorial/change-hostnames-in-a-replica-set.txt:3
 msgid "Change Hostnames in a Replica Set"
 msgstr ""
 
-<<<<<<< HEAD
-=======
 # 2ba989c0c33248cebef914981d81c8fc
 #: ../source/tutorial/change-hostnames-in-a-replica-set.txt
 msgid "On this page"
 msgstr ""
 
 # 89ba0d76f7b6481a93c309c68ce7b8c2
->>>>>>> 2478a500
 #: ../source/tutorial/change-hostnames-in-a-replica-set.txt:13
 msgid ""
 "For most :term:`replica sets <replica set>`, the hostnames in the "
@@ -48,10 +38,7 @@
 "needs change, you might need to migrate some or all host names."
 msgstr ""
 
-<<<<<<< HEAD
-=======
 # b366d7616f36424c89e4fde24eee068b
->>>>>>> 2478a500
 #: ../source/tutorial/change-hostnames-in-a-replica-set.txt:18
 msgid ""
 "Always use resolvable hostnames for the value of the "
@@ -59,21 +46,6 @@
 " confusion and complexity."
 msgstr ""
 
-<<<<<<< HEAD
-#: ../source/includes/tip-hostnames.rst:3
-msgid ""
-"When possible, use a logical DNS hostname instead of an ip address, "
-"particularly when configuring replica set members or sharded cluster "
-"members. The use of logical DNS hostnames avoids configuration changes "
-"due to ip address changes."
-msgstr ""
-
-#: ../source/tutorial/change-hostnames-in-a-replica-set.txt:25
-msgid "Overview"
-msgstr ""
-
-#: ../source/tutorial/change-hostnames-in-a-replica-set.txt:27
-=======
 # 76aeb284f3b74e1fb1f86a6763ffb1ee
 #: ../source/tutorial/change-hostnames-in-a-replica-set.txt:23
 msgid "Overview"
@@ -81,19 +53,14 @@
 
 # 7709abfaabfd4a2693edfe0cefdace5d
 #: ../source/tutorial/change-hostnames-in-a-replica-set.txt:25
->>>>>>> 2478a500
 msgid ""
 "This document provides two separate procedures for changing the hostnames"
 " in the :rsconf:`members[n].host` field. Use either of the following "
 "approaches:"
 msgstr ""
 
-<<<<<<< HEAD
-#: ../source/tutorial/change-hostnames-in-a-replica-set.txt:31
-=======
 # 4cd0853aa3ba4c70a650942789d29365
 #: ../source/tutorial/change-hostnames-in-a-replica-set.txt:29
->>>>>>> 2478a500
 msgid ""
 ":ref:`Change hostnames without disrupting availability <replica-set-"
 "change-hostname-no-downtime>`. This approach ensures your applications "
@@ -102,12 +69,8 @@
 "layer."
 msgstr ""
 
-<<<<<<< HEAD
-#: ../source/tutorial/change-hostnames-in-a-replica-set.txt:37
-=======
 # 593f4b93f2464b51af380e89cbcd1a49
 #: ../source/tutorial/change-hostnames-in-a-replica-set.txt:35
->>>>>>> 2478a500
 msgid ""
 "If you use the first procedure, you must configure your applications to "
 "connect to the replica set at both the old and new locations, which often"
@@ -116,81 +79,22 @@
 "applications is beyond the scope of this document."
 msgstr ""
 
-<<<<<<< HEAD
-#: ../source/tutorial/change-hostnames-in-a-replica-set.txt:43
-=======
 # 09dc3d4e8cd6429da55bd86d32c3b741
 #: ../source/tutorial/change-hostnames-in-a-replica-set.txt:41
->>>>>>> 2478a500
 msgid ""
 ":ref:`Stop all members running on the old hostnames at once <replica-set-"
 "change-hostname-downtime>`. This approach has a shorter maintenance "
 "window, but the replica set will be unavailable during the operation."
 msgstr ""
 
-<<<<<<< HEAD
-#: ../source/tutorial/change-hostnames-in-a-replica-set.txt:50
-=======
 # d21632f663f74f0283d4974666063688
 #: ../source/tutorial/change-hostnames-in-a-replica-set.txt:46
->>>>>>> 2478a500
 msgid ""
 ":ref:`Replica Set Reconfiguration Process <replica-set-reconfiguration-"
 "usage>`, :doc:`/tutorial/deploy-replica-set`, and :doc:`/tutorial/expand-"
 "replica-set`."
 msgstr ""
 
-<<<<<<< HEAD
-#: ../source/tutorial/change-hostnames-in-a-replica-set.txt:58
-msgid "Assumptions"
-msgstr ""
-
-#: ../source/tutorial/change-hostnames-in-a-replica-set.txt:60
-msgid "Given a :term:`replica set` with three members:"
-msgstr ""
-
-#: ../source/tutorial/change-hostnames-in-a-replica-set.txt:62
-msgid "``database0.example.com:27017`` (the :term:`primary`)"
-msgstr ""
-
-#: ../source/tutorial/change-hostnames-in-a-replica-set.txt:64
-msgid "``database1.example.com:27017``"
-msgstr ""
-
-#: ../source/tutorial/change-hostnames-in-a-replica-set.txt:66
-msgid "``database2.example.com:27017``"
-msgstr ""
-
-#: ../source/tutorial/change-hostnames-in-a-replica-set.txt:68
-msgid "And with the following :method:`rs.conf()` output:"
-msgstr ""
-
-#: ../source/tutorial/change-hostnames-in-a-replica-set.txt:91
-msgid "The following procedures change the members' hostnames as follows:"
-msgstr ""
-
-#: ../source/tutorial/change-hostnames-in-a-replica-set.txt:93
-msgid "``mongodb0.example.net:27017`` (the primary)"
-msgstr ""
-
-#: ../source/tutorial/change-hostnames-in-a-replica-set.txt:95
-msgid "``mongodb1.example.net:27017``"
-msgstr ""
-
-#: ../source/tutorial/change-hostnames-in-a-replica-set.txt:97
-msgid "``mongodb2.example.net:27017``"
-msgstr ""
-
-#: ../source/tutorial/change-hostnames-in-a-replica-set.txt:99
-msgid "Use the most appropriate procedure for your deployment."
-msgstr ""
-
-#: ../source/tutorial/change-hostnames-in-a-replica-set.txt:104
-msgid "Change Hostnames while Maintaining Replica Set Availability"
-msgstr ""
-
-#: ../source/tutorial/change-hostnames-in-a-replica-set.txt:106
-=======
 # 77b9be679a774aa0b6534310161733bd
 #: ../source/tutorial/change-hostnames-in-a-replica-set.txt:54
 msgid "Assumptions"
@@ -253,41 +157,18 @@
 
 # 24ff82fbfb1f4f62a936590f91c07d75
 #: ../source/tutorial/change-hostnames-in-a-replica-set.txt:102
->>>>>>> 2478a500
 msgid ""
 "This procedure uses the above :ref:`assumptions <procedure-assumption-"
 "change-hostnames-replica-set>`."
 msgstr ""
 
-<<<<<<< HEAD
-#: ../source/tutorial/change-hostnames-in-a-replica-set.txt:108
-=======
 # 8381e212c96a464488adf4c22427d629
 #: ../source/tutorial/change-hostnames-in-a-replica-set.txt:104
->>>>>>> 2478a500
 msgid ""
 "For each :term:`secondary` in the replica set, perform the following "
 "sequence of operations:"
 msgstr ""
 
-<<<<<<< HEAD
-#: ../source/tutorial/change-hostnames-in-a-replica-set.txt:111
-msgid "Stop the secondary."
-msgstr ""
-
-#: ../source/tutorial/change-hostnames-in-a-replica-set.txt:113
-msgid "Restart the secondary at the new location."
-msgstr ""
-
-#: ../source/tutorial/change-hostnames-in-a-replica-set.txt:115
-msgid ""
-"Open a :binary:`~bin.mongo` shell connected to the replica set's primary."
-" In our example, the primary runs on port ``27017`` so you would issue "
-"the following command:"
-msgstr ""
-
-#: ../source/tutorial/change-hostnames-in-a-replica-set.txt:123
-=======
 # 68a88239143e47b7a70c156b2d977a60
 #: ../source/tutorial/change-hostnames-in-a-replica-set.txt:107
 msgid "Stop the secondary."
@@ -308,54 +189,34 @@
 
 # 02a691c74460412f94ff5075730178cc
 #: ../source/tutorial/change-hostnames-in-a-replica-set.txt:119
->>>>>>> 2478a500
 msgid ""
 "Use :method:`rs.reconfig()` to update the :doc:`replica set configuration"
 " document </reference/replica-configuration>` with the new hostname."
 msgstr ""
 
-<<<<<<< HEAD
-#: ../source/tutorial/change-hostnames-in-a-replica-set.txt:127
-=======
 # b52c4bd349a24709b5c871cbf389f3e6
 #: ../source/tutorial/change-hostnames-in-a-replica-set.txt:123
->>>>>>> 2478a500
 msgid ""
 "For example, the following sequence of commands updates the hostname for "
 "the secondary at the array index ``1`` of the ``members`` array (i.e. "
 "``members[1]``) in the replica set configuration document:"
 msgstr ""
 
-<<<<<<< HEAD
-#: ../source/tutorial/change-hostnames-in-a-replica-set.txt:138
-=======
 # a6a7471a8a234872acc808b470b2d162
 #: ../source/tutorial/change-hostnames-in-a-replica-set.txt:134
->>>>>>> 2478a500
 msgid ""
 "For more information on updating the configuration document, see :ref"
 ":`replica-set-reconfiguration-usage`."
 msgstr ""
 
-<<<<<<< HEAD
-#: ../source/tutorial/change-hostnames-in-a-replica-set.txt:141
-=======
 # 80dea2a5824e4f919595b58d50f5accb
 #: ../source/tutorial/change-hostnames-in-a-replica-set.txt:137
->>>>>>> 2478a500
 msgid ""
 "Make sure your client applications are able to access the set at the new "
 "location and that the secondary has a chance to catch up with the other "
 "members of the set."
 msgstr ""
 
-<<<<<<< HEAD
-#: ../source/tutorial/change-hostnames-in-a-replica-set.txt:145
-msgid "Repeat the above steps for each non-primary member of the set."
-msgstr ""
-
-#: ../source/tutorial/change-hostnames-in-a-replica-set.txt:147
-=======
 # f77f30b790d24fe29d5a69eead8ecbae
 #: ../source/tutorial/change-hostnames-in-a-replica-set.txt:141
 msgid "Repeat the above steps for each non-primary member of the set."
@@ -363,29 +224,11 @@
 
 # a4604097173b4eba839be9e19babce86
 #: ../source/tutorial/change-hostnames-in-a-replica-set.txt:143
->>>>>>> 2478a500
-msgid ""
-"Open a :binary:`~bin.mongo` shell connected to the primary and step down "
-"the primary using the :method:`rs.stepDown()` method:"
-msgstr ""
-
-<<<<<<< HEAD
-#: ../source/tutorial/change-hostnames-in-a-replica-set.txt:154
-msgid "The replica set elects another member to the become primary."
-msgstr ""
-
-#: ../source/tutorial/change-hostnames-in-a-replica-set.txt:156
-msgid "When the step down succeeds, shut down the old primary."
-msgstr ""
-
-#: ../source/tutorial/change-hostnames-in-a-replica-set.txt:158
-msgid ""
-"Start the :binary:`~bin.mongod` instance that will become the new primary"
-" in the new location."
-msgstr ""
-
-#: ../source/tutorial/change-hostnames-in-a-replica-set.txt:161
-=======
+msgid ""
+"Open a :program:`mongo` shell connected to the primary and step down the "
+"primary using the :method:`rs.stepDown()` method:"
+msgstr ""
+
 # ab9375fb62e0461a97b360d17fcc5ca2
 #: ../source/tutorial/change-hostnames-in-a-replica-set.txt:150
 msgid "The replica set elects another member to the become primary."
@@ -405,7 +248,6 @@
 
 # dbbbd2f3e0724c89982d30799c5f59c5
 #: ../source/tutorial/change-hostnames-in-a-replica-set.txt:157
->>>>>>> 2478a500
 msgid ""
 "Connect to the current primary, which was just elected, and update the "
 ":doc:`replica set configuration document </reference/replica-"
@@ -413,25 +255,13 @@
 "primary."
 msgstr ""
 
-<<<<<<< HEAD
-#: ../source/tutorial/change-hostnames-in-a-replica-set.txt:166
-=======
 # 407a96a0b41c4a44b117cecc0c8ac034
 #: ../source/tutorial/change-hostnames-in-a-replica-set.txt:162
->>>>>>> 2478a500
 msgid ""
 "For example, if the old primary was at position ``0`` and the new "
 "primary's hostname is ``mongodb0.example.net:27017``, you would run:"
 msgstr ""
 
-<<<<<<< HEAD
-#: ../source/tutorial/change-hostnames-in-a-replica-set.txt:175
-msgid "Open a :binary:`~bin.mongo` shell connected to the new primary."
-msgstr ""
-
-#: ../source/tutorial/change-hostnames-in-a-replica-set.txt:177
-#: ../source/tutorial/change-hostnames-in-a-replica-set.txt:337
-=======
 # dbf2da702ea242adb3139b3d7bfbfda7
 #: ../source/tutorial/change-hostnames-in-a-replica-set.txt:171
 msgid "Open a :program:`mongo` shell connected to the new primary."
@@ -441,24 +271,11 @@
 # 39400cfff6054b829b13c24c562874ec
 #: ../source/tutorial/change-hostnames-in-a-replica-set.txt:173
 #: ../source/tutorial/change-hostnames-in-a-replica-set.txt:270
->>>>>>> 2478a500
 msgid ""
 "To confirm the new configuration, call :method:`rs.conf()` in the "
-":binary:`~bin.mongo` shell."
-msgstr ""
-
-<<<<<<< HEAD
-#: ../source/tutorial/change-hostnames-in-a-replica-set.txt:180
-#: ../source/tutorial/change-hostnames-in-a-replica-set.txt:340
-msgid "Your output should resemble:"
-msgstr ""
-
-#: ../source/tutorial/change-hostnames-in-a-replica-set.txt:206
-msgid "Change All Hostnames at the Same Time"
-msgstr ""
-
-#: ../source/tutorial/change-hostnames-in-a-replica-set.txt:208
-=======
+":program:`mongo` shell."
+msgstr ""
+
 # c446145ef9d94c8482e3be7f81af3027
 # 75ea97f995f649d99b60e8768d48dd31
 #: ../source/tutorial/change-hostnames-in-a-replica-set.txt:176
@@ -473,66 +290,11 @@
 
 # c80d1dcfd78f414092f5e389b423c410
 #: ../source/tutorial/change-hostnames-in-a-replica-set.txt:204
->>>>>>> 2478a500
 msgid ""
 "This procedure uses the above :ref:`assumptions  <procedure-assumption-"
 "change-hostnames-replica-set>`."
 msgstr ""
 
-<<<<<<< HEAD
-#: ../source/tutorial/change-hostnames-in-a-replica-set.txt:213
-msgid "Prerequisites"
-msgstr ""
-
-#: ../source/tutorial/change-hostnames-in-a-replica-set.txt:215
-msgid ""
-"The following procedure reads and updates the ``system.replset`` "
-"collection in the ``local`` database."
-msgstr ""
-
-#: ../source/tutorial/change-hostnames-in-a-replica-set.txt:218
-msgid ""
-"If your deployment enforces :doc:`access control </core/authorization>`, "
-"the user performing the procedure must have :authaction:`find` and "
-":authaction:`update` privilege actions on the ``system.replset`` "
-"collection."
-msgstr ""
-
-#: ../source/tutorial/change-hostnames-in-a-replica-set.txt:223
-msgid "To create a role that provides the necessary privileges:"
-msgstr ""
-
-#: ../source/tutorial/change-hostnames-in-a-replica-set.txt:225
-msgid ""
-"Log in as a user with privileges to manage users and roles, such as a "
-"user with :authrole:`userAdminAnyDatabase` role. The following procedure "
-"uses the ``myUserAdmin`` created in :doc:`/tutorial/enable-"
-"authentication`."
-msgstr ""
-
-#: ../source/tutorial/change-hostnames-in-a-replica-set.txt:234
-msgid ""
-"Create a user role that provides the necessary privileges on the "
-"``system.replset`` collection in the ``local`` database:"
-msgstr ""
-
-#: ../source/tutorial/change-hostnames-in-a-replica-set.txt:247
-msgid ""
-"Grant the role to the user who will be performing the rename procedure. "
-"For example, the following assumes an existing user "
-"``\"userPerformingRename\"`` in the ``admin`` database."
-msgstr ""
-
-#: ../source/tutorial/change-hostnames-in-a-replica-set.txt:257
-msgid "Procedure"
-msgstr ""
-
-#: ../source/tutorial/change-hostnames-in-a-replica-set.txt:259
-msgid "Stop all members in the :term:`replica set`."
-msgstr ""
-
-#: ../source/tutorial/change-hostnames-in-a-replica-set.txt:261
-=======
 # 416fa7b108354eee9acd320bb981d005
 #: ../source/tutorial/change-hostnames-in-a-replica-set.txt:206
 msgid "Stop all members in the :term:`replica set`."
@@ -540,7 +302,6 @@
 
 # a5614912d35d4754bc25f84084bbbcf8
 #: ../source/tutorial/change-hostnames-in-a-replica-set.txt:208
->>>>>>> 2478a500
 msgid ""
 "Restart each member *on a different port* and *without* using the "
 ":option:`--replSet <mongod --replSet>` run-time option. Changing the port"
@@ -550,42 +311,23 @@
 " that resembles the following:"
 msgstr ""
 
-<<<<<<< HEAD
-#: ../source/includes/warning-bind-ip-security-considerations.rst:3
-msgid ""
-"Before binding to a non-localhost (e.g. publicly accessible) IP address, "
-"ensure you have secured your cluster from unauthorized access. For a "
-"complete list of security recommendations, see :doc:`/administration"
-"/security-checklist`. At minimum, consider :ref:`enabling authentication "
-"<checklist-auth>` and :doc:`hardening network infrastructure </core"
-"/security-network>`."
-msgstr ""
-
-#: ../source/tutorial/change-hostnames-in-a-replica-set.txt:276
-=======
 # 0f1bfba2d5c548c1a51ac40dcff4811e
 #: ../source/tutorial/change-hostnames-in-a-replica-set.txt:219
->>>>>>> 2478a500
 msgid ""
 "For each member of the replica set, perform the following sequence of "
 "operations:"
 msgstr ""
 
-<<<<<<< HEAD
-#: ../source/tutorial/change-hostnames-in-a-replica-set.txt:279
-msgid ""
-"Open a :binary:`~bin.mongo` shell connected to the :binary:`~bin.mongod` "
-"running on the new, temporary port. For example, for a member running on "
-"a temporary port of ``37017``, you would issue this command:"
-msgstr ""
-
-#: ../source/tutorial/change-hostnames-in-a-replica-set.txt:288
-msgid ""
-"If running with access control, connect as a user with appropriate "
-"privileges. See :ref:`repl-set-change-hostname-prereq`."
-msgstr ""
-
-#: ../source/tutorial/change-hostnames-in-a-replica-set.txt:296
+# bedf81a4f8ea4f24ae4938dba23b1c76
+#: ../source/tutorial/change-hostnames-in-a-replica-set.txt:222
+msgid ""
+"Open a :program:`mongo` shell connected to the :program:`mongod` running "
+"on the new, temporary port. For example, for a member running on a "
+"temporary port of ``37017``, you would issue this command:"
+msgstr ""
+
+# 6f38faa0fd7d44f5b5f8f44e7045177e
+#: ../source/tutorial/change-hostnames-in-a-replica-set.txt:231
 msgid ""
 "Edit the replica set configuration manually. The replica set "
 "configuration is the only document in the ``system.replset`` collection "
@@ -595,42 +337,6 @@
 "three-member set:"
 msgstr ""
 
-#: ../source/tutorial/change-hostnames-in-a-replica-set.txt:317
-msgid "Stop the :binary:`~bin.mongod` process on the member."
-msgstr ""
-
-#: ../source/tutorial/change-hostnames-in-a-replica-set.txt:319
-msgid ""
-"After re-configuring all members of the set, start each "
-":binary:`~bin.mongod` instance in the normal way: use the usual port "
-"number and use the :option:`--replSet <mongod --replSet>` option. For "
-"example:"
-msgstr ""
-
-#: ../source/tutorial/change-hostnames-in-a-replica-set.txt:330
-msgid ""
-"Connect to one of the :binary:`~bin.mongod` instances using the "
-":binary:`~bin.mongo` shell. For example:"
-=======
-# bedf81a4f8ea4f24ae4938dba23b1c76
-#: ../source/tutorial/change-hostnames-in-a-replica-set.txt:222
-msgid ""
-"Open a :program:`mongo` shell connected to the :program:`mongod` running "
-"on the new, temporary port. For example, for a member running on a "
-"temporary port of ``37017``, you would issue this command:"
-msgstr ""
-
-# 6f38faa0fd7d44f5b5f8f44e7045177e
-#: ../source/tutorial/change-hostnames-in-a-replica-set.txt:231
-msgid ""
-"Edit the replica set configuration manually. The replica set "
-"configuration is the only document in the ``system.replset`` collection "
-"in the ``local`` database. Edit the replica set configuration with the "
-"new hostnames and correct ports for all the members of the replica set. "
-"Consider the following sequence of commands to change the hostnames in a "
-"three-member set:"
-msgstr ""
-
 # d34971836be14b008798a0b54c27f1b1
 #: ../source/tutorial/change-hostnames-in-a-replica-set.txt:252
 msgid "Stop the :program:`mongod` process on the member."
@@ -649,7 +355,6 @@
 msgid ""
 "Connect to one of the :program:`mongod` instances using the "
 ":program:`mongo` shell. For example:"
->>>>>>> 2478a500
 msgstr ""
 
 # 86b07f9051294dce80c9010690413126
@@ -679,73 +384,3 @@
 #~ "field. Use either of the following "
 #~ "approaches:"
 #~ msgstr ""
-<<<<<<< HEAD
-
-# 7f0c3e8b79eb44a5a957a2b3e9ddd8e1
-#~ msgid ""
-#~ "Open a :program:`mongo` shell connected "
-#~ "to the replica set's primary. In "
-#~ "our example, the primary runs on "
-#~ "port ``27017`` so you would issue "
-#~ "the following command:"
-#~ msgstr ""
-
-# 12e7dcb4fda9432c93b3586a93c92c36
-#~ msgid ""
-#~ "Open a :program:`mongo` shell connected "
-#~ "to the primary and step down the"
-#~ " primary using the :method:`rs.stepDown()` "
-#~ "method:"
-#~ msgstr ""
-
-# 51723ecb46c74e68bde7c45ce5480d18
-#~ msgid ""
-#~ "Start the :program:`mongod` instance that "
-#~ "will become the new primary in the"
-#~ " new location."
-#~ msgstr ""
-
-# ad40cd8c518e4c8e9bb2e57511bdfcd5
-#~ msgid "Open a :program:`mongo` shell connected to the new primary."
-#~ msgstr ""
-
-# 3e221690f69349a08758a4ac11823754
-# 9019660ac1a142998f26523038ccc941
-#~ msgid ""
-#~ "To confirm the new configuration, call"
-#~ " :method:`rs.conf()` in the :program:`mongo` "
-#~ "shell."
-#~ msgstr ""
-
-# dec21bdcc7b74fb19508dbc7447cee59
-#~ msgid ""
-#~ "Open a :program:`mongo` shell connected "
-#~ "to the :program:`mongod` running on the"
-#~ " new, temporary port. For example, "
-#~ "for a member running on a "
-#~ "temporary port of ``37017``, you would"
-#~ " issue this command:"
-#~ msgstr ""
-
-# 6c9b941405d74a3882041e8d474d9977
-#~ msgid "Stop the :program:`mongod` process on the member."
-#~ msgstr ""
-
-# a5e80bc254c64631a9dd7f654f024e46
-#~ msgid ""
-#~ "After re-configuring all members of "
-#~ "the set, start each :program:`mongod` "
-#~ "instance in the normal way: use "
-#~ "the usual port number and use the"
-#~ " :option:`--replSet <mongod --replSet>` option."
-#~ " For example:"
-#~ msgstr ""
-
-# c1c1100c105b43a8a016102e00751a8b
-#~ msgid ""
-#~ "Connect to one of the :program:`mongod`"
-#~ " instances using the :program:`mongo` "
-#~ "shell. For example:"
-#~ msgstr ""
-=======
->>>>>>> 2478a500
