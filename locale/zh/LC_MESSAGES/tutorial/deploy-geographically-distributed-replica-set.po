--- conflicted
+++ resolved
@@ -17,22 +17,8 @@
 msgid "Deploy a Geographically Redundant Replica Set"
 msgstr "异地分布式复制集的部署"
 
-<<<<<<< HEAD
-#: ../source/tutorial/deploy-geographically-distributed-replica-set.txt:8
-msgid "Overview"
-msgstr "概述"
-
-#: ../source/tutorial/deploy-geographically-distributed-replica-set.txt:10
-msgid ""
-"This tutorial outlines the process for deploying a :term:`replica set` with "
-"members in multiple locations. The tutorial addresses three-member sets, "
-"four-member sets, and sets with more than four members."
-msgstr ""
-"本文讲述了如何将 :term:`复制集 <replica set>` 部署在多个数据中心。本文涉及了"
-"由三个节点，四个节点和更多节点组成的复制集。"
-
-=======
->>>>>>> 7b6fda55
+
+
 #: ../source/tutorial/deploy-geographically-distributed-replica-set.txt:14
 msgid "Overview"
 msgstr ""
@@ -44,87 +30,10 @@
 msgid "Considerations"
 msgstr "注意事项"
 
-<<<<<<< HEAD
-#: ../source/tutorial/deploy-geographically-distributed-replica-set.txt:22
-msgid ""
-"While :term:`replica sets <replica set>` provide basic protection against "
-"single-instance failure, replica sets whose members are all located in a "
-"single facility are susceptible to errors in that facility. Power outages, "
-"network interruptions, and natural disasters are all issues that can affect "
-"replica sets whose members are colocated. To protect against these classes "
-"of failures, deploy a replica set with one or more members in a "
-"geographically distinct facility or data center to provide redundancy."
-msgstr ""
-" :term:`复制集 <replica set>` 能够有效的保护数据，并防止单点故障，但是若复制"
-"集成员均在一个数据中心中，那么将可能面临机房或是其他故障的危险。断电，网络故"
-"障和非人为灾害等都将会对数据造成威胁。为了尽量减少与降低这些威胁，我们可以将"
-"复制集节点部署与多个数据中心中。"
-
-#: ../source/tutorial/deploy-geographically-distributed-replica-set.txt:32
-msgid "Prerequisites"
-msgstr "预备知识"
-
-#: ../source/tutorial/deploy-geographically-distributed-replica-set.txt:34
-msgid ""
-"In general, the requirements for any geographically redundant replica set "
-"are as follows:"
-msgstr "大体来说，异地分布式复制集需要做得有："
-
-#: ../source/tutorial/deploy-geographically-distributed-replica-set.txt:37
-msgid ""
-"Ensure that a majority of the :ref:`voting members <replica-set-non-voting-"
-"members>` are within a primary facility, \"Site A\". This includes :doc:"
-"`priority 0 members </core/replica-set-priority-0-member>` and :doc:"
-"`arbiters </core/replica-set-arbiter>`. Deploy other members in secondary "
-"facilities, \"Site B\", \"Site C\", etc., to provide additional copies of "
-"the data. See :ref:`determine-geographic-distribution` for more information "
-"on the voting requirements for geographically redundant replica sets."
-msgstr ""
-"确保在主数据中心中有多数 :ref:`参与投票的节点 <replica-set-non-voting-"
-"members>`  ，\"Site A\" 。其中也包含了 :doc:`priority 0 members </core/"
-"replica-set-priority-0-member>`  和 :doc:`arbiters </core/replica-set-"
-"arbiter>` 。将其他节点部署与其他的数据中心中。关于异地分布式复制集的投票需求"
-"请参考 :ref:`determine-geographic-distribution` 。"
-
-#: ../source/tutorial/deploy-geographically-distributed-replica-set.txt:46
-msgid ""
-"If you deploy a replica set with an even number of members, deploy an :doc:"
-"`arbiter </core/replica-set-arbiter>` on Site A. The arbiter must be on site "
-"A to keep the majority there."
-msgstr ""
-"如果我们的复制集在Site A中是偶数个节点，那么请再在其中部署一个 :doc:`arbiter "
-"</core/replica-set-arbiter>` 以保证多数节点在主数中心中。"
-
-#: ../source/tutorial/deploy-geographically-distributed-replica-set.txt:50
-msgid ""
-"For instance, for a three-member replica set you need two instances in a "
-"Site A, and one member in a secondary facility, Site B. Site A should be the "
-"same facility or very close to your primary application infrastructure (i.e. "
-"application servers, caching layer, users, etc.)"
-msgstr ""
-"对于拥有三个节点的复制集来说，我们需要保证两个节点部署在Site A中，另一个则在"
-"Site B中。Site A 应该是与我们应用程序最近的数据中心（或处于同一个数据中心）。"
-
-#: ../source/tutorial/deploy-geographically-distributed-replica-set.txt:56
-msgid ""
-"A four-member replica set should have at least two members in Site A, with "
-"the remaining members in one or more secondary sites, as well as a single :"
-"term:`arbiter` in Site A."
-msgstr ""
-"拥有四个节点的复制集需要有至少2个节点在SiteA中，且需要一个 :term:`arbiter` 也"
-"在Site A中，其他的节点在别的数据中心中。"
-
-#: ../source/tutorial/deploy-geographically-distributed-replica-set.txt:60
-msgid ""
-"For all configurations in this tutorial, deploy each replica set member on a "
-"separate system. Although you may deploy more than one replica set member on "
-"a single system, doing so reduces the redundancy and capacity of the replica "
-"set. Such deployments are typically for testing purposes and beyond the "
-"scope of this tutorial."
-=======
+
 #: ../source/tutorial/deploy-geographically-distributed-replica-set.txt:46
 msgid "Prerequisites"
->>>>>>> 7b6fda55
+
 msgstr ""
 "本文中所有的配置中得每个节点均位于独立的机器上的。虽然我们也可以将复制集中的"
 "多个节点部署在同一个机器上，但是这样将降低复制集的冗余能力与性能。那样的架构"
@@ -143,13 +52,8 @@
 msgid "Procedures"
 msgstr "流程"
 
-<<<<<<< HEAD
-#: ../source/tutorial/deploy-geographically-distributed-replica-set.txt:74
-msgid "General Considerations"
-msgstr "大体的注意事项"
-
-=======
->>>>>>> 7b6fda55
+
+
 #: ../source/includes/considerations-deploying-replica-set.rst:2
 msgid "Architecture"
 msgstr "架构"
@@ -165,17 +69,8 @@
 "口  ``27017`` 。通过 :setting:`bind_ip` 来配置我们需要接受连接的地址。"
 
 #: ../source/includes/considerations-deploying-replica-set.rst:9
-<<<<<<< HEAD
-msgid ""
-"For a geographically distributed replica sets, ensure that the majority of "
-"the set's :program:`mongod` instances reside in the primary site."
-msgstr ""
-"在异地分布式复制集中，确保在主数据中心中有多数复制集的 :program:`mongod` 实"
-"例。"
-
-#: ../source/includes/considerations-deploying-replica-set.rst:13
-=======
->>>>>>> 7b6fda55
+
+
 msgid "See :doc:`/core/replica-set-architectures` for more information."
 msgstr "参见  :doc:`/core/replica-set-architectures`  以获得更多信息。"
 
@@ -251,11 +146,7 @@
 msgid "Deploy a Geographically Redundant Three-Member Replica Set"
 msgstr "部署一个由三个节点组成的异地分布式复制集"
 
-<<<<<<< HEAD
-#: ../source/tutorial/deploy-geographically-distributed-replica-set.txt:90
-msgid "Deploy a Geographically Redundant Four-Member Replica Set"
-msgstr "部署一个由四个节点组成的异地分布复制集。"
-=======
+
 #: ../source/tutorial/deploy-geographically-distributed-replica-set.txt:43
 msgid "Never deploy more than seven voting members."
 msgstr ""
@@ -263,43 +154,33 @@
 #: ../source/tutorial/deploy-geographically-distributed-replica-set.txt:0
 msgid "On this page"
 msgstr ""
->>>>>>> 7b6fda55
+
 
 #: ../source/tutorial/deploy-geographically-distributed-replica-set.txt:16
 msgid ""
-<<<<<<< HEAD
-"A geographically redundant four-member deployment has two additional "
-"considerations:"
-msgstr "由四个节点组成的异地分布复制集有以下两个需要注意的："
-=======
 "This tutorial outlines the process for deploying a :term:`replica set` with "
 ":doc:`members in multiple locations </core/replica-set-architecture-"
 "geographically-distributed>`. The tutorial addresses three-member replica "
 "sets and five-member replica sets. If you have an even number of replica set"
 " members, add an arbiter to deploy an odd number replica set."
 msgstr ""
->>>>>>> 7b6fda55
+"一个节点（如``mongodb4.example.net``） 必须是一个 :term:`arbiter`。这个节点可"
+"以在服务的任何机器上运行，或者在其他的MongoDB机器上运行。"
 
 #: ../source/tutorial/deploy-geographically-distributed-replica-set.txt:23
 msgid ""
+
 "For more information on distributed replica sets, see :doc:`/core/replica-"
 "set-architecture-geographically-distributed`. See also :doc:`/core/replica-"
 "set-architectures` and see :doc:`/replication`."
 msgstr ""
-"一个节点（如``mongodb4.example.net``） 必须是一个 :term:`arbiter`。这个节点可"
-"以在服务的任何机器上运行，或者在其他的MongoDB机器上运行。"
-
-<<<<<<< HEAD
-#: ../source/tutorial/deploy-geographically-distributed-replica-set.txt:99
-msgid ""
-"You must decide how to distribute your systems. There are three possible "
-"architectures for the four-member replica set:"
-msgstr "我们需要决定如何分配节点。下列有3种架构类型："
-=======
+
+
 #: ../source/tutorial/deploy-geographically-distributed-replica-set.txt:33
 msgid "Distribution of the Members"
 msgstr ""
->>>>>>> 7b6fda55
+"3个节点在Site A中，一个 :ref:`优先级为0的节点 <replica-set-secondary-only-"
+"members>`  在Site B中，与此同时Site A中还要有个投票节点。"
 
 #: ../source/tutorial/deploy-geographically-distributed-replica-set.txt:35
 msgid ""
@@ -308,40 +189,26 @@
 "center, the remaining replica set members can form a majority or at minimum,"
 " provide a copy of your data."
 msgstr ""
-"3个节点在Site A中，一个 :ref:`优先级为0的节点 <replica-set-secondary-only-"
-"members>`  在Site B中，与此同时Site A中还要有个投票节点。"
+"两个节点在Site A，两个 :ref:`优先级为0的节点 <replica-set-secondary-only-"
+"members>` 在Site B ，同时一个投票节点在Site A。"
 
 #: ../source/tutorial/deploy-geographically-distributed-replica-set.txt:41
 msgid "Voting Members"
 msgstr ""
-"两个节点在Site A，两个 :ref:`优先级为0的节点 <replica-set-secondary-only-"
-"members>` 在Site B ，同时一个投票节点在Site A。"
+"两个节点在Site A，一个优先级为0的节点在Site B，一个优先级为0的节点在Site C，"
+"同时一个投票节点在Site A。"
 
 #: ../source/tutorial/deploy-geographically-distributed-replica-set.txt:48
 msgid ""
+
 "For all configurations in this tutorial, deploy each replica set member on a"
 " separate system. Although you may deploy more than one replica set member "
 "on a single system, doing so reduces the redundancy and capacity of the "
 "replica set. Such deployments are typically for testing purposes."
 msgstr ""
-"两个节点在Site A，一个优先级为0的节点在Site B，一个优先级为0的节点在Site C，"
-"同时一个投票节点在Site A。"
 
 #: ../source/tutorial/deploy-geographically-distributed-replica-set.txt:66
 msgid ""
-<<<<<<< HEAD
-"In most cases, the first architecture is preferable because it is the least "
-"complex."
-msgstr "在大多数情况下，由于第一种架构的易用性，我们更推荐第一种架构。"
-
-#: ../source/tutorial/deploy-geographically-distributed-replica-set.txt:116
-msgid "To deploy a geographically redundant four-member set:"
-msgstr "部署一个由四个节点组成的异地分布复制集："
-
-#: ../source/tutorial/deploy-geographically-distributed-replica-set.txt:121
-msgid "Deploy a Geographically Redundant Set with More than Four Members"
-msgstr "部署一个由多余四个节点组成的异地分布复制集。"
-=======
 "For a geographically redundant three-member replica set deployment, you must"
 " decide how to distribute your system. Some possible distributions for the "
 "three members are:"
@@ -351,76 +218,58 @@
 msgid "Across Three Data Centers: One members to each site."
 msgstr ""
 
+
 #: ../source/tutorial/deploy-geographically-distributed-replica-set.txt:72
 msgid ""
 "Across Two Data Centers: Two members to Site A and one member to Site B. If "
 "one of the members of the replica set is an arbiter, distribute the arbiter "
 "to Site A with a data-bearing member."
 msgstr ""
->>>>>>> 7b6fda55
+"上述是异地分布复制集部署的详细步骤需求。由更多节点组成的复制集也是同样的步"
+"骤。但是有以下需要额外考虑的："
+
 
 #: ../source/tutorial/deploy-geographically-distributed-replica-set.txt:79
 msgid "Deploy a Geographically Redundant Five-Member Replica Set"
 msgstr ""
-"上述是异地分布复制集部署的详细步骤需求。由更多节点组成的复制集也是同样的步"
-"骤。但是有以下需要额外考虑的："
-
-<<<<<<< HEAD
-#: ../source/tutorial/deploy-geographically-distributed-replica-set.txt:127
-msgid "Never deploy more than seven voting members."
-msgstr "最多只能有七个参与投票的节点。"
-=======
+
+
 #: ../source/tutorial/deploy-geographically-distributed-replica-set.txt:81
 msgid ""
 "For a geographically redundant five-member replica set deployment, you must "
 "decide how to distribute your system. Some possible distributions for the "
 "five members are:"
-msgstr ""
->>>>>>> 7b6fda55
-
-#: ../source/tutorial/deploy-geographically-distributed-replica-set.txt:85
-msgid ""
-"Across Three Data Centers: Two members in Site A, two members in Site B, one"
-" member in Site C."
 msgstr ""
 "如果复制集有偶数个节点，参考 :ref:`the procedure for a four-member set "
 "<replica-set-deploy-distributed-four-member>` 。通过配置 :term:`arbiter` 来确"
 "保 \"Site A\" 中有多数个节点。举个栗子，如果复制集有6个节点，至少部署3个节点"
 "在Site A，"
 
-#: ../source/tutorial/deploy-geographically-distributed-replica-set.txt:88
-msgid ""
-<<<<<<< HEAD
-"If you have an odd number of members, use :ref:`the procedure for a three-"
-"member set <replica-set-deploy-distributed-three-member>`. Ensure that a "
-"single facility, \"Site A\" always has a majority of the members of the set. "
-"For example, if a set has five members, deploy three members within Site A "
-"and two members in other facilities."
-=======
-"Across Four Data Centers: Two members in one site, and one member in the "
-"other three sites."
-msgstr ""
-
-#: ../source/tutorial/deploy-geographically-distributed-replica-set.txt:91
-msgid "Across Five Data Centers: One members in each site."
->>>>>>> 7b6fda55
+#: ../source/tutorial/deploy-geographically-distributed-replica-set.txt:85
+msgid ""
+
+"Across Three Data Centers: Two members in Site A, two members in Site B, one"
+" member in Site C."
+
 msgstr ""
 "如果复制集有奇数个节点，可以参考 :ref:`the procedure for a three-member set "
 "<replica-set-deploy-distributed-three-member>` 。确保 \"Site A\" 中有多数个节"
 "点。举个栗子，如果有5个节点，将3个节点部署在Site A，剩下的2个节点部署在其他数"
 "据中心。"
 
+#: ../source/tutorial/deploy-geographically-distributed-replica-set.txt:88
+msgid ""
+
+"Across Four Data Centers: Two members in one site, and one member in the "
+"other three sites."
+msgstr ""
+
+#: ../source/tutorial/deploy-geographically-distributed-replica-set.txt:91
+msgid "Across Five Data Centers: One members in each site."
+msgstr ""
+
 #: ../source/tutorial/deploy-geographically-distributed-replica-set.txt:93
 msgid ""
-<<<<<<< HEAD
-"If you have a majority of the members of the set *outside* of Site A and the "
-"network partitions to prevent communication between sites, the current "
-"primary in Site A will step down, even if none of the members outside of "
-"Site A are eligible to become primary."
-msgstr ""
-"如果我们在Site A之外有读书阁节点，且各个数据中心之间的网络不通，那么现在位于"
-"Site A中的主节点会降职，即使其他数据中心中的节点没有变为主节点。"
-=======
 "Across Two Data Centers: Three members in Site A and two members in Site B."
 msgstr ""
 
@@ -575,4 +424,3 @@
 #~ "primary in Site A will step down, even if none of the members outside of "
 #~ "Site A are eligible to become primary."
 #~ msgstr ""
->>>>>>> 7b6fda55
