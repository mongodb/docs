--- conflicted
+++ resolved
@@ -8,11 +8,7 @@
 msgstr ""
 "Project-Id-Version: MongoDB Manual\n"
 "Report-Msgid-Bugs-To: \n"
-<<<<<<< HEAD
-"POT-Creation-Date: 2019-03-19 11:02-0400\n"
-=======
 "POT-Creation-Date: 2016-12-08 12:02-0500\n"
->>>>>>> 2478a500
 "PO-Revision-Date: 2013-12-16 22:49+0000\n"
 "Last-Translator: tychoish <tychoish@gmail.com>\n"
 "Language: es\n"
@@ -24,18 +20,12 @@
 "Content-Transfer-Encoding: 8bit\n"
 "Generated-By: Babel 2.6.0\n"
 
-<<<<<<< HEAD
-=======
 # e823dd4420cf4b37ac986a4082ea380d
->>>>>>> 2478a500
 #: ../source/tutorial/store-javascript-function-on-server.txt:3
 msgid "Store a JavaScript Function on the Server"
 msgstr ""
 
-<<<<<<< HEAD
-=======
 # 97e2d57bf79c4b9abe00f1620ea21e8f
->>>>>>> 2478a500
 #: ../source/tutorial/store-javascript-function-on-server.txt:15
 msgid ""
 "Do not store application logic in the database. There are performance "
@@ -44,48 +34,33 @@
 "application itself."
 msgstr ""
 
-<<<<<<< HEAD
-=======
 # 332ab312440842239a3d07865a88914c
->>>>>>> 2478a500
 #: ../source/tutorial/store-javascript-function-on-server.txt:20
 msgid ""
 "There is a special system collection named ``system.js`` that can store "
 "JavaScript functions for reuse."
 msgstr ""
 
-<<<<<<< HEAD
-=======
 # 0dffde85cb0042f385fa47d43b4581e0
->>>>>>> 2478a500
 #: ../source/tutorial/store-javascript-function-on-server.txt:23
 msgid ""
 "To store a function, you can use the :method:`db.collection.save()`, as "
 "in the following examples:"
 msgstr ""
 
-<<<<<<< HEAD
-=======
 # 10c678c17a8f4f1086dc318a05325da3
->>>>>>> 2478a500
 #: ../source/tutorial/store-javascript-function-on-server.txt:42
 msgid ""
 "The ``_id`` field holds the name of the function and is unique per "
 "database."
 msgstr ""
 
-<<<<<<< HEAD
-=======
 # fbbd1d61df4b49c2b5cc5761b66b4fe9
->>>>>>> 2478a500
 #: ../source/tutorial/store-javascript-function-on-server.txt:45
 msgid "The ``value`` field holds the function definition."
 msgstr ""
 
-<<<<<<< HEAD
-=======
 # 62c04492038d4616a9f1c2baa2a0155e
->>>>>>> 2478a500
 #: ../source/tutorial/store-javascript-function-on-server.txt:47
 msgid ""
 "Once you save a function in the ``system.js`` collection, you can use the"
@@ -93,28 +68,6 @@
 ":dbcommand:`mapReduce` command or :method:`db.collection.mapReduce()`."
 msgstr ""
 
-<<<<<<< HEAD
-#~ msgid "We do **not** recommend using server-side stored functions if possible."
-#~ msgstr ""
-
-#~ msgid ""
-#~ "See "
-#~ "`<http://github.com/mongodb/mongo/tree/master/jstests/storefunc.js>`_"
-#~ " for a full example."
-#~ msgstr ""
-
-# 84685065f3304ccd97c0383942150cd6
-#~ msgid ""
-#~ "To store a function, you can use"
-#~ " the :method:`db.collection.save()`, as in "
-#~ "the following example:"
-#~ msgstr ""
-
-# 9c0b35ce3b644f6d9f52d3a630978968
-#~ msgid "The ``value`` field holds the function definition"
-#~ msgstr ""
-
-=======
 # f136ad72d18e40a6ba5adbfb033260f7
 #: ../source/tutorial/store-javascript-function-on-server.txt:52
 msgid ""
@@ -144,7 +97,6 @@
 #~ msgid "The ``value`` field holds the function definition"
 #~ msgstr ""
 
->>>>>>> 2478a500
 # fa4d6cfc816c41b89b5e8cdc455c6a0e
 #~ msgid ""
 #~ "Once you save a function in the"
@@ -166,21 +118,7 @@
 #~ "the function using :method:`db.eval()` method:"
 #~ msgstr ""
 
-# 430d444a87d94bfbb6b69ebd78fafda0
 #~ msgid ""
-<<<<<<< HEAD
-#~ "In the :program:`mongo` shell, you can"
-#~ " use :method:`db.loadServerScripts()` to load "
-#~ "all the scripts saved in the "
-#~ "``system.js`` collection for the current "
-#~ "database. Once loaded, you can invoke"
-#~ " the functions directly in the shell,"
-#~ " as in the following example:"
-#~ msgstr ""
-
-#~ msgid ""
-=======
->>>>>>> 2478a500
 #~ "See "
 #~ "`<http://github.com/mongodb/mongo/tree/master/jstests/core/storefunc.js>`_"
 #~ " for a full example."
