--- conflicted
+++ resolved
@@ -51,15 +51,9 @@
 "将其转化为复制集,只有这样,以后的迁移过程才能变得简单,并且可以避免宕机."
 "集群中存在单机节点,在迁移时会有宕机时间."
 
-<<<<<<< HEAD
-#: ../source/tutorial/migrate-sharded-cluster-to-new-hardware.txt:23
-msgid "To migrate a cluster to new hardware, perform the following tasks."
-msgstr "要迁移集群到新的硬件系统,需要做如下的工作:"
-
-#: ../source/tutorial/migrate-sharded-cluster-to-new-hardware.txt:28
-=======
+
 #: ../source/tutorial/migrate-sharded-cluster-to-new-hardware.txt:39
->>>>>>> 7b6fda55
+
 msgid "Disable the Balancer"
 msgstr "禁用均衡"
 
@@ -99,148 +93,15 @@
 msgid "Migrate Each Config Server Separately"
 msgstr "单独迁移每台配置服务器"
 
-<<<<<<< HEAD
-#: ../source/tutorial/migrate-sharded-cluster-to-new-hardware.txt:53
-msgid ""
-"Migrate each :ref:`config server <sharding-config-server>` by starting with "
-"the *last* config server listed in the :setting:`~sharding.configDB` string."
-" Proceed in reverse order of the :setting:`~sharding.configDB` string. "
-"Migrate and restart a config server before proceeding to the next. Do not "
-"rename a config server during this process."
-msgstr ""
-"从配置在 :setting:`~sharding.configDB` 中的配置服务器最后一台开始,迁移每一台 "
-":ref:`config server <sharding-config-server>`,在迁移下一台配置服务器之前,启动已经"
-"迁移完成的配置服务器.在这个过程中,不要重命名配置服务器."
-
-#: ../source/includes/fact-rename-config-servers-requires-cluster-restart.rst:1
-msgid ""
-"If the name or address that a sharded cluster uses to connect to a config "
-"server changes, you must restart **every** :program:`mongod` and "
-":program:`mongos` instance in the sharded cluster. Avoid downtime by using "
-"CNAMEs to identify config servers within the MongoDB deployment."
-msgstr ""
-"如果集群中一台配置服务器的域名发生改变,必须重启集群中 **所有的** :program:`mongod` 与 "
-":program:`mongos`,可以使用 CNAMEs 避免宕机时间."
-
-
-#: ../source/tutorial/migrate-sharded-cluster-to-new-hardware.txt:64
-msgid ""
-"See :doc:`/tutorial/migrate-config-servers-with-different-hostnames` for "
-"more information."
-msgstr ""
-"参见 :doc:`/tutorial/migrate-config-servers-with-different-hostnames` 获得更多信息."
-
-#: ../source/tutorial/migrate-sharded-cluster-to-new-hardware.txt:68
-msgid ""
-"Start with the *last* config server listed in :setting:`~sharding.configDB`."
-msgstr ""
-"从 :setting:`~sharding.configDB` 中最后一个配置服务器开始."
-
-#: ../source/tutorial/migrate-config-servers-with-same-hostname.txt:3
-msgid "Shut down the config server."
-msgstr "关闭配置服务器"
-
-#: ../source/tutorial/migrate-config-servers-with-same-hostname.txt:5
-msgid "This renders all config data for the sharded cluster \"read only.\""
-msgstr "这使得所有配置服务器变为只读."
-
-#: ../source/tutorial/migrate-config-servers-with-same-hostname.txt:7
-msgid ""
-"Change the DNS entry that points to the system that provided the old config "
-"server, so that the *same* hostname points to the new system. How you do "
-"this depends on how you organize your DNS and hostname resolution services."
-msgstr ""
-"更改DNS条目使得之前指向旧的配置服务器的域名在 *不改变* 的前提下指向新的配置服"
-"务器,具体如何做取决于你怎样组织你的DNS与域名解析服务."
-
-#: ../source/tutorial/migrate-config-servers-with-same-hostname.txt:13
-msgid ""
-"Copy the contents of :setting:`~storage.dbPath` from the old config server "
-"to the new config server."
-msgstr ""
-"从旧的配置服务器上将 :setting:`~storage.dbPath` 拷贝到新的配置服务器上."
-
-#: ../source/tutorial/migrate-config-servers-with-same-hostname.txt:16
-msgid ""
-"For example, to copy the contents of :setting:`~storage.dbPath` to a machine"
-" named ``mongodb.config2.example.net``, you might issue a command similar to"
-" the following:"
-msgstr ""
-"比如,为了将 :setting:`~storage.dbPath` 拷贝到名为 ``mongodb.config2.example."
-"net`` 的机器上,你需要使用像这样的命令:"
-
-#: ../source/tutorial/migrate-config-servers-with-same-hostname.txt:24
-msgid ""
-"Start the config server instance on the new system. The default invocation "
-"is:"
-msgstr "启动新系统的配置服务器,默认的指令为:"
-
-#: ../source/tutorial/migrate-sharded-cluster-to-new-hardware.txt:77
-=======
+
 #: ../source/tutorial/migrate-sharded-cluster-to-new-hardware.txt:80
->>>>>>> 7b6fda55
+
 msgid "Restart the ``mongos`` Instances"
 msgstr "重启 ``mongos``"
 
-<<<<<<< HEAD
-#: ../source/tutorial/migrate-sharded-cluster-to-new-hardware.txt:79
-msgid ""
-"If the :setting:`~sharding.configDB` string will change as part of the "
-"migration, you must shut down *all* :program:`mongos` instances before "
-"changing the :setting:`~sharding.configDB` string. This avoids errors in the"
-" sharded cluster over :setting:`~sharding.configDB` string conflicts."
-msgstr ""
-"如果在迁移中 :setting:`~sharding.configDB` 发生了改变,"
-"为了避免 :setting:`~sharding.configDB` 字符串发生冲突,"
-"需要关掉 *所有的* :program:`mongos` 再修改字符串. "
-
-#: ../source/tutorial/migrate-sharded-cluster-to-new-hardware.txt:84
-msgid ""
-"If the :setting:`~sharding.configDB` string will remain the same, you can "
-"migrate the :program:`mongos` instances sequentially or all at once."
-msgstr ""
-"如果 :setting:`~sharding.configDB` 保持不变,你可以"
-"一个一个地迁移 :program:`mongos` 也可以一次迁移所有."
-
-#: ../source/tutorial/migrate-sharded-cluster-to-new-hardware.txt:87
-msgid ""
-"Shut down the :program:`mongos` instances using the :dbcommand:`shutdown` "
-"command. If the :setting:`~sharding.configDB` string is changing, shut down "
-"*all* :program:`mongos` instances."
-msgstr ""
-"使用 :dbcommand:`shutdown` 关闭 :program:`mongos` ,如果"
-"改变了 setting:`~sharding.configDB` ,需要关闭 *所有的* "
-":program:`mongos`."
-
-#: ../source/tutorial/migrate-sharded-cluster-to-new-hardware.txt:91
-msgid ""
-"If the hostname has changed for any of the config servers, update the "
-":setting:`~sharding.configDB` string for each :program:`mongos` instance. "
-"The :program:`mongos` instances must all use the same "
-":setting:`~sharding.configDB` string. The strings must list identical host "
-"names in identical order."
-msgstr ""
-"如果配置服务器的域名发生了变化,必须修改所有 :program:`mongos` 的 "
-":setting:`~sharding.configDB` 配置,所有:program:`mongos` 必须使用"
-"顺序与域名完全相同的配置服务器配置."
-
-#: ../../../internal padding after
-#: build/master/source/includes/tip-hostnames.rst:0
-msgid "Tip"
-msgstr "注意事项"
-
-#: ../source/tutorial/migrate-sharded-cluster-to-new-hardware.txt:98
-msgid ""
-"Restart the :program:`mongos` instances being sure to use the updated "
-":setting:`~sharding.configDB` string if hostnames have changed."
-msgstr ""
-"如果配置服务器域名发生变化,重启 :program:`mongos` 时要确保使用了更新之后的 "
-":setting:`~sharding.configDB`."
-
-#: ../source/tutorial/migrate-sharded-cluster-to-new-hardware.txt:101
-=======
+
 #: ../source/tutorial/migrate-sharded-cluster-to-new-hardware.txt:96
->>>>>>> 7b6fda55
+
 msgid "For more information, see :ref:`sharding-setup-start-mongos`."
 msgstr "参见 :ref:`sharding-setup-start-mongos` 获得更多信息."
 
@@ -431,9 +292,7 @@
 
 #: ../source/tutorial/migrate-sharded-cluster-to-new-hardware.txt:222
 msgid "For more information, see :ref:`sharding-balancing-enable`."
-<<<<<<< HEAD
-msgstr "参见 :ref:`sharding-balancing-enable` 获得更多信息."
-=======
+
 msgstr ""
 
 #: ../source/tutorial/migrate-sharded-cluster-to-new-hardware.txt:0
@@ -591,4 +450,3 @@
 #~ "Restart the :program:`mongos` instances being sure to use the updated "
 #~ ":setting:`~sharding.configDB` string if hostnames have changed."
 #~ msgstr ""
->>>>>>> 7b6fda55
