--- conflicted
+++ resolved
@@ -8,11 +8,7 @@
 msgstr ""
 "Project-Id-Version: MongoDB Manual\n"
 "Report-Msgid-Bugs-To: \n"
-<<<<<<< HEAD
-"POT-Creation-Date: 2019-03-19 11:02-0400\n"
-=======
 "POT-Creation-Date: 2016-12-08 12:02-0500\n"
->>>>>>> 2478a500
 "PO-Revision-Date: 2014-04-08 18:36+0000\n"
 "Last-Translator: tychoish <tychoish@gmail.com>\n"
 "Language: es\n"
@@ -24,23 +20,11 @@
 "Content-Transfer-Encoding: 8bit\n"
 "Generated-By: Babel 2.6.0\n"
 
-<<<<<<< HEAD
-=======
 # 71222243cd0c451e8c79ba8935336db5
->>>>>>> 2478a500
 #: ../source/tutorial/deploy-replica-set.txt:3
 msgid "Deploy a Replica Set"
 msgstr ""
 
-<<<<<<< HEAD
-#: ../source/includes/introduction-deploy-replica-set.rst:1
-msgid ""
-"This tutorial describes how to create a three-member :term:`replica set` "
-"from three existing :binary:`~bin.mongod` instances running with "
-":doc:`access control </core/authorization>` disabled."
-msgstr ""
-
-=======
 # f576571d2f8a4d23814e61a172d62ae3
 #: ../source/tutorial/deploy-replica-set.txt
 msgid "On this page"
@@ -55,7 +39,6 @@
 msgstr ""
 
 # 55f3d11592014010b68151ea5614d375
->>>>>>> 2478a500
 #: ../source/includes/introduction-deploy-replica-set.rst:5
 msgid ""
 "To deploy a replica set with enabled :doc:`access control "
@@ -66,15 +49,12 @@
 "/replica-set-architectures` documentation."
 msgstr ""
 
-<<<<<<< HEAD
-=======
 # 1fa1963f2e084bb8a3d9937d0e32bd4b
->>>>>>> 2478a500
 #: ../source/includes/introduction-deploy-replica-set.rst:14
 msgid "Overview"
 msgstr ""
 
-<<<<<<< HEAD
+# 0b300c38ed0c46bb94135e4ef4b39ea3
 #: ../source/includes/introduction-deploy-replica-set.rst:16
 msgid ""
 "Three member :term:`replica sets <replica set>` provide enough redundancy"
@@ -86,19 +66,6 @@
 "Replication overview </replication>`."
 msgstr ""
 
-=======
-# 0b300c38ed0c46bb94135e4ef4b39ea3
-#: ../source/includes/introduction-deploy-replica-set.rst:16
-msgid ""
-"Three member :term:`replica sets <replica set>` provide enough redundancy"
-" to survive most network partitions and other system failures. These sets"
-" also have sufficient capacity for many distributed read operations. "
-"Replica sets should always have an odd number of members. This ensures "
-"that :doc:`elections </core/replica-set-elections>` will proceed "
-"smoothly. For more about designing replica sets, see :doc:`the "
-"Replication overview </replication>`."
-msgstr ""
-
 # f032991430e04b598e7e3206829fb85e
 #: ../source/includes/introduction-deploy-replica-set.rst:25
 msgid ""
@@ -108,35 +75,10 @@
 msgstr ""
 
 # 683307a93ecd472696c0c8caa696d1ce
->>>>>>> 2478a500
 #: ../source/tutorial/deploy-replica-set.txt:16
 msgid "Requirements"
 msgstr ""
 
-<<<<<<< HEAD
-#: ../source/tutorial/deploy-replica-set.txt:18
-msgid ""
-"For production deployments, you should maintain as much separation "
-"between members as possible by hosting the :binary:`~bin.mongod` "
-"instances on separate machines. When using virtual machines for "
-"production deployments, you should place each :binary:`~bin.mongod` "
-"instance on a separate host server serviced by redundant power circuits "
-"and redundant network paths."
-msgstr ""
-
-#: ../source/tutorial/deploy-replica-set.txt:25
-msgid ""
-"Before you can deploy a replica set, you must install MongoDB on each "
-"system that will be part of your :term:`replica set`. If you have not "
-"already installed MongoDB, see the :ref:`installation tutorials "
-"<tutorial-installation>`."
-msgstr ""
-
-#: ../source/tutorial/deploy-replica-set.txt:32
-msgid "Considerations When Deploying a Replica Set"
-msgstr ""
-
-=======
 # 19efaab8fbca4ae2839768b5b0869f88
 #: ../source/tutorial/deploy-replica-set.txt:18
 msgid ""
@@ -173,116 +115,10 @@
 msgstr ""
 
 # bca5d2a5c9af42dbbd9a273427b441dc
->>>>>>> 2478a500
 #: ../source/includes/considerations-deploying-replica-set.rst:2
 msgid "Architecture"
 msgstr ""
 
-<<<<<<< HEAD
-#: ../source/includes/considerations-deploying-replica-set.rst:4
-msgid ""
-"In production, deploy each member of the replica set to its own machine "
-"and if possible bind to the standard MongoDB port of ``27017``."
-msgstr ""
-
-#: ../source/includes/considerations-deploying-replica-set.rst:7
-msgid "See :doc:`/core/replica-set-architectures` for more information."
-msgstr ""
-
-#: ../source/includes/considerations-deploying-replica-set.rst:10
-msgid "Hostnames"
-msgstr ""
-
-#: ../source/includes/tip-hostnames.rst:3
-msgid ""
-"When possible, use a logical DNS hostname instead of an ip address, "
-"particularly when configuring replica set members or sharded cluster "
-"members. The use of logical DNS hostnames avoids configuration changes "
-"due to ip address changes."
-msgstr ""
-
-#: ../source/includes/considerations-deploying-replica-set.rst:15
-msgid "IP Binding"
-msgstr ""
-
-#: ../source/includes/considerations-deploying-replica-set.rst:17
-msgid ""
-"Use the :setting:`bind_ip` option to ensure that MongoDB listens for "
-"connections from applications on configured addresses."
-msgstr ""
-
-#: ../source/includes/fact-default-bind-ip.rst:1
-msgid ""
-"Starting in MongoDB 3.6, MongoDB binaries, :binary:`~bin.mongod` and "
-":binary:`~bin.mongos`, bind to localhost by default. If the "
-":setting:`net.ipv6` configuration file setting or the ``--ipv6`` command "
-"line option is set for the binary, the binary additionally binds to the "
-"localhost IPv6 address."
-msgstr ""
-
-#: ../source/includes/fact-default-bind-ip.rst:7
-msgid ""
-"Previously, starting from MongoDB 2.6, only the binaries from the "
-"official MongoDB RPM (Red Hat, CentOS, Fedora Linux, and derivatives) and"
-" DEB (Debian, Ubuntu, and derivatives) packages bind to localhost by "
-"default."
-msgstr ""
-
-#: ../source/includes/fact-default-bind-ip.rst:12
-msgid ""
-"When bound only to the localhost, these MongoDB 3.6 binaries can only "
-"accept connections from clients (including the :binary:`~bin.mongo` "
-"shell, other members in your deployment for replica sets and sharded "
-"clusters) that are running on the same machine. Remote clients cannot "
-"connect to the binaries bound only to localhost."
-msgstr ""
-
-#: ../source/includes/fact-default-bind-ip.rst:18
-msgid ""
-"To override and bind to other ip addresses, you can use the "
-":setting:`net.bindIp` configuration file setting or the ``--bind_ip`` "
-"command-line option to specify a list of hostnames or ip addresses."
-msgstr ""
-
-#: ../source/includes/warning-bind-ip-security-considerations.rst:3
-msgid ""
-"Before binding to a non-localhost (e.g. publicly accessible) IP address, "
-"ensure you have secured your cluster from unauthorized access. For a "
-"complete list of security recommendations, see :doc:`/administration"
-"/security-checklist`. At minimum, consider :ref:`enabling authentication "
-"<checklist-auth>` and :doc:`hardening network infrastructure </core"
-"/security-network>`."
-msgstr ""
-
-#: ../source/includes/fact-default-bind-ip.rst:25
-msgid ""
-"For example, the following :binary:`~bin.mongod` instance binds to both "
-"the localhost and the hostname ``My-Example-Associated-Hostname``, which "
-"is associated with the ip address ``198.51.100.1``:"
-msgstr ""
-
-#: ../source/includes/fact-default-bind-ip.rst:33
-msgid ""
-"In order to connect to this instance, remote clients must specify the "
-"hostname  or its associated ip address ``198.51.100.1``:"
-msgstr ""
-
-#: ../source/includes/considerations-deploying-replica-set.rst:25
-msgid "Connectivity"
-msgstr ""
-
-#: ../source/includes/considerations-deploying-replica-set.rst:27
-msgid ""
-"Ensure that network traffic can pass securely between all members of the "
-"set and all clients in the network ."
-msgstr ""
-
-#: ../source/includes/considerations-deploying-replica-set.rst:30
-msgid "Consider the following:"
-msgstr ""
-
-#: ../source/includes/considerations-deploying-replica-set.rst:32
-=======
 # d7557fbbb5fa485cb9380c99847feaba
 #: ../source/includes/considerations-deploying-replica-set.rst:4
 msgid ""
@@ -312,34 +148,19 @@
 
 # 6f4e3ce4092343a7a5e1ee467336f68a
 #: ../source/includes/considerations-deploying-replica-set.rst:18
->>>>>>> 2478a500
 msgid ""
 "Establish a virtual private network. Ensure that your network topology "
 "routes all traffic between members within a single site over the local "
 "area network."
 msgstr ""
 
-<<<<<<< HEAD
-#: ../source/includes/considerations-deploying-replica-set.rst:36
-=======
 # 41c1d0a3afff4ba6956e523a354d67e8
 #: ../source/includes/considerations-deploying-replica-set.rst:22
->>>>>>> 2478a500
 msgid ""
 "Configure access control to prevent connections from unknown clients to "
 "the replica set."
 msgstr ""
 
-<<<<<<< HEAD
-#: ../source/includes/considerations-deploying-replica-set.rst:39
-msgid ""
-"Configure networking and firewall rules so that incoming and outgoing "
-"packets are permitted only on the default MongoDB port and only from "
-"within your deployment. See the IP Binding considerations."
-msgstr ""
-
-#: ../source/includes/considerations-deploying-replica-set.rst:43
-=======
 # 04fc7203dba349ceb0321e3890da4bee
 #: ../source/includes/considerations-deploying-replica-set.rst:25
 msgid ""
@@ -350,34 +171,13 @@
 
 # c5bcfc7ef0574750b2d081d7111157bd
 #: ../source/includes/considerations-deploying-replica-set.rst:29
->>>>>>> 2478a500
-msgid ""
-"Ensure that each member of a replica set is accessible by way of "
+msgid ""
+"Finally ensure that each member of a replica set is accessible by way of "
 "resolvable DNS or hostnames. You should either configure your DNS names "
 "appropriately or set up your systems' ``/etc/hosts`` file to reflect this"
 " configuration."
 msgstr ""
 
-<<<<<<< HEAD
-#: ../source/includes/considerations-deploying-replica-set.rst:48
-msgid ""
-"Each member must be able to connect to every other member. For "
-"instructions on how to check your connection, see :ref:`replica-set-"
-"troubleshooting-check-connection`."
-msgstr ""
-
-#: ../source/includes/considerations-deploying-replica-set.rst:53
-msgid "Configuration"
-msgstr ""
-
-#: ../source/includes/considerations-deploying-replica-set.rst:55
-msgid ""
-"Create the directory where MongoDB stores data files before deploying "
-"MongoDB."
-msgstr ""
-
-#: ../source/includes/considerations-deploying-replica-set.rst:58
-=======
 # cf891d9db7f143ea84cc17c8d4f907a6
 #: ../source/includes/considerations-deploying-replica-set.rst:35
 msgid "Configuration"
@@ -394,247 +194,11 @@
 
 # ae5882a8b07c467a85c91185720d5766
 #: ../source/includes/considerations-deploying-replica-set.rst:42
->>>>>>> 2478a500
-msgid ""
-"Specify the :binary:`~bin.mongod` configuration in a :doc:`configuration "
-"file </reference/configuration-options>` stored in ``/etc/mongod.conf`` "
-"or a related location."
-msgstr ""
-
-#: ../source/includes/considerations-deploying-replica-set.rst:62
-msgid ""
-"For more information about configuration options, see :doc:`/reference"
-"/configuration-options`."
-msgstr ""
-
-<<<<<<< HEAD
-#: ../source/tutorial/deploy-replica-set.txt:37
-msgid "Procedure"
-msgstr ""
-
-#: ../source/tutorial/deploy-replica-set.txt:39
-msgid ""
-"The following procedure outlines the steps to deploy a replica set when "
-"access control is disabled."
-msgstr ""
-
-#: ../source/includes/steps/deploy-replica-set.rst:8
-msgid "Start each member of the replica set with the appropriate options."
-msgstr ""
-
-#: ../source/includes/steps/deploy-replica-set.rst:11
-#: ../source/includes/steps/deploy-replica-set.rst:91
-msgid ""
-"For each member, start a :binary:`~bin.mongod` instance with the "
-"following settings:"
-msgstr ""
-
-#: ../source/includes/steps/deploy-replica-set.rst:14
-#: ../source/includes/steps/deploy-replica-set.rst:94
-msgid "Set :setting:`replication.replSetName` option to the replica set name,"
-msgstr ""
-
-#: ../source/includes/fact-unique-replica-set-names.rst:1
-msgid ""
-"If your application connects to more than one replica set, each set "
-"should have a distinct name. Some drivers group replica set connections "
-"by replica set name."
-msgstr ""
-
-#: ../source/includes/steps/deploy-replica-set.rst:18
-#: ../source/includes/steps/deploy-replica-set.rst:98
-msgid ""
-"Set :setting:`net.bindIp` option to the hostname/ip or a comma-delimited "
-"list of hostnames/ips, and"
-msgstr ""
-
-#: ../source/includes/steps/deploy-replica-set.rst:21
-#: ../source/includes/steps/deploy-replica-set.rst:101
-msgid "Set any other settings as appropriate for your deployment."
-msgstr ""
-
-#: ../source/includes/steps/deploy-replica-set.rst:23
-#: ../source/includes/steps/deploy-replica-set.rst:103
-msgid ""
-"In this tutorial, the three :binary:`~bin.mongod` instances are "
-"associated with the following hosts:"
-msgstr ""
-
-#: ../source/includes/steps/deploy-replica-set.rst:29
-#: ../source/includes/steps/deploy-replica-set.rst:109
-msgid "Replica Set Member"
-msgstr ""
-
-#: ../source/includes/steps/deploy-replica-set.rst:30
-#: ../source/includes/steps/deploy-replica-set.rst:110
-msgid "Hostname"
-msgstr ""
-
-#: ../source/includes/steps/deploy-replica-set.rst:32
-#: ../source/includes/steps/deploy-replica-set.rst:112
-msgid "Member 0"
-msgstr ""
-
-#: ../source/includes/steps/deploy-replica-set.rst:33
-#: ../source/includes/steps/deploy-replica-set.rst:113
-msgid "``mongodb0.example.net``"
-msgstr ""
-
-#: ../source/includes/steps/deploy-replica-set.rst:35
-#: ../source/includes/steps/deploy-replica-set.rst:115
-msgid "Member 1"
-msgstr ""
-
-#: ../source/includes/steps/deploy-replica-set.rst:36
-#: ../source/includes/steps/deploy-replica-set.rst:116
-msgid "``mongodb1.example.net``"
-msgstr ""
-
-#: ../source/includes/steps/deploy-replica-set.rst:38
-#: ../source/includes/steps/deploy-replica-set.rst:118
-msgid "Member 2"
-msgstr ""
-
-#: ../source/includes/steps/deploy-replica-set.rst:39
-#: ../source/includes/steps/deploy-replica-set.rst:119
-msgid "``mongodb2.example.net``"
-msgstr ""
-
-#: ../source/includes/steps/deploy-replica-set.rst:41
-#: ../source/includes/steps/deploy-replica-set.rst:121
-msgid ""
-"The following example specifies the replica set name and the ip binding "
-"through the :option:`--replSet <mongod --replSet>` and :option:`--bind_ip"
-" <mongod --bind_ip>` command-line options:"
-msgstr ""
-
-#: ../source/includes/steps/deploy-replica-set.rst:51
-#: ../source/includes/steps/deploy-replica-set.rst:131
-msgid ""
-"For ``<hostname(s)|ip address(es)>``, specify the hostname(s) and/or ip "
-"address(es) for your :binary:`~bin.mongod` instance that remote clients "
-"(including the other members of the replica set) can use to connect to "
-"the instance."
-msgstr ""
-
-#: ../source/includes/steps/deploy-replica-set.rst:56
-#: ../source/includes/steps/deploy-replica-set.rst:136
-msgid ""
-"Alternatively, you can also specify the :setting:`replica set name "
-"<replication.replSetName>` and the :setting:`ip addresses <net.bindIp>` "
-"in a :doc:`configuration file </reference/configuration-options>`:"
-msgstr ""
-
-#: ../source/includes/steps/deploy-replica-set.rst:68
-#: ../source/includes/steps/deploy-replica-set.rst:148
-msgid ""
-"To start :binary:`~bin.mongod` with a configuration file, specify the "
-"configuration file's path with the :option:`--config <mongod --config>` "
-"option:"
-msgstr ""
-
-#: ../source/includes/steps/deploy-replica-set.rst:76
-#: ../source/includes/steps/deploy-replica-set.rst:156
-msgid ""
-"In production deployments, you can configure a :term:`init script` to "
-"manage this process. Init scripts are beyond the scope of this document."
-msgstr ""
-
-#: ../source/includes/steps/deploy-replica-set.rst:88
-msgid "Step 1: Start each member of the replica set with the appropriate options."
-msgstr ""
-
-#: ../source/includes/steps/deploy-replica-set.rst:168
-msgid "Connect a :binary:`~bin.mongo` shell to one of the ``mongod`` instances."
-msgstr ""
-
-#: ../source/includes/steps/deploy-replica-set.rst:171
-#: ../source/includes/steps/deploy-replica-set.rst:197
-msgid ""
-"From the same machine where one of the :binary:`~bin.mongod` is running "
-"(in this tutorial, ``mongodb0.example.net``), start the "
-":binary:`~bin.mongo` shell. To connect to the :binary:`~bin.mongod` "
-"listening to localhost on the default port of ``27017``, simply issue:"
-msgstr ""
-
-#: ../source/includes/steps/deploy-replica-set.rst:183
-#: ../source/includes/steps/deploy-replica-set.rst:209
-msgid ""
-"Depending on your path, you may need to specify the path to the "
-":binary:`~bin.mongo` binary."
-msgstr ""
-
-#: ../source/includes/steps/deploy-replica-set.rst:194
-msgid ""
-"Step 2: Connect a :binary:`~bin.mongo` shell to one of the ``mongod`` "
-"instances."
-msgstr ""
-
-#: ../source/includes/steps/deploy-replica-set.rst:220
-msgid "Initiate the replica set."
-msgstr ""
-
-#: ../source/includes/steps/deploy-replica-set.rst:223
-#: ../source/includes/steps/deploy-replica-set.rst:259
-msgid ""
-"From the :binary:`~bin.mongo` shell, run :method:`rs.initiate()` on "
-"replica set member 0."
-msgstr ""
-
-#: ../source/includes/fact-rs-initiate-once-only.rst:1
-msgid ""
-"Run :method:`rs.initiate()` on *just one and only one* "
-":binary:`~bin.mongod` instance for the replica set."
-msgstr ""
-
-#: ../source/includes/steps/deploy-replica-set.rst:245
-#: ../source/includes/steps/deploy-replica-set.rst:281
-msgid ""
-"MongoDB initiates a replica set, using the default replica set "
-"configuration."
-msgstr ""
-
-#: ../source/includes/steps/deploy-replica-set.rst:256
-msgid "Step 3: Initiate the replica set."
-msgstr ""
-
-#: ../source/includes/steps/deploy-replica-set.rst:292
-msgid "View the replica set configuration."
-msgstr ""
-
-#: ../source/includes/steps/deploy-replica-set.rst:294
-#: ../source/includes/steps/deploy-replica-set.rst:381
-msgid ""
-"Use :method:`rs.conf()` to display the :doc:`replica set configuration "
-"object </reference/replica-configuration>`:"
-msgstr ""
-
-#: ../source/includes/steps/deploy-replica-set.rst:303
-#: ../source/includes/steps/deploy-replica-set.rst:390
-msgid "The replica set configuration object resembles the following:"
-msgstr ""
-
-#: ../source/includes/steps/deploy-replica-set.rst:379
-msgid "Step 4: View the replica set configuration."
-msgstr ""
-
-#: ../source/includes/steps/deploy-replica-set.rst:466
-msgid "Ensure that the replica set has a primary."
-msgstr ""
-
-#: ../source/includes/steps/deploy-replica-set.rst:468
-#: ../source/includes/steps/deploy-replica-set.rst:480
-msgid "Use :method:`rs.status()` to identify the primary in the replica set."
-msgstr ""
-
-#: ../source/includes/steps/deploy-replica-set.rst:478
-msgid "Step 5: Ensure that the replica set has a primary."
-msgstr ""
-
-#: ../source/tutorial/deploy-replica-set.txt:44
-msgid ":ref:`deploy-repl-set-with-auth`"
-msgstr ""
-=======
+msgid ""
+"For more information about the run time options used above and other "
+"configuration options, see :doc:`/reference/configuration-options`."
+msgstr ""
+
 # 527052568afb4a87adebaa38ba49a096
 #: ../source/tutorial/deploy-replica-set.txt:43
 msgid "Procedure"
@@ -833,233 +397,6 @@
 # 1771c661f1cf4ed09091210376b2bc7e
 #~ msgid "Check the status of the replica set."
 #~ msgstr ""
->>>>>>> 2478a500
-
-# 2e85b3ae38e1455184efaa2c205187f7
-#~ msgid ""
-#~ "This tutorial describes how to create"
-#~ " a three-member :term:`replica set` "
-#~ "from three existing :program:`mongod` "
-#~ "instances."
-#~ msgstr ""
-
-# d66c25fb73cd4b7b981f1303c2c7e18b
-#~ msgid ""
-#~ "If you wish to deploy a replica"
-#~ " set from a single MongoDB instance,"
-#~ " see :doc:`/tutorial/convert-standalone-to-"
-#~ "replica-set`. For more information on "
-#~ "replica set deployments, see the "
-#~ ":doc:`/replication` and :doc:`/core/replica-set-"
-#~ "architectures` documentation."
-#~ msgstr ""
-
-# 484e0892624d47489ed93c015d169dc4
-#~ msgid ""
-#~ "Three member :term:`replica sets <replica "
-#~ "set>` provide enough redundancy to "
-#~ "survive most network partitions and "
-#~ "other system failures. These sets also"
-#~ " have sufficient capacity for many "
-#~ "distributed read operations. Replica sets "
-#~ "should always have an odd number "
-#~ "of members. This ensures that "
-#~ ":doc:`elections </core/replica-set-elections>` "
-#~ "will proceed smoothly. For more about"
-#~ " designing replica sets, see :doc:`the "
-#~ "Replication overview </core/replication-"
-#~ "introduction>`."
-#~ msgstr ""
-
-# f981e5540f5a43b090bb0c9528787c1e
-#~ msgid ""
-#~ "The basic procedure is to start "
-#~ "the :program:`mongod` instances that will "
-#~ "become members of the replica set, "
-#~ "configure the replica set itself, and"
-#~ " then add the :program:`mongod` instances"
-#~ " to it."
-#~ msgstr ""
-
-# 5377548abbb44a6090fe32b59cd35059
-#~ msgid ""
-#~ "For production deployments, you should "
-#~ "maintain as much separation between "
-#~ "members as possible by hosting the "
-#~ ":program:`mongod` instances on separate "
-#~ "machines. When using virtual machines "
-#~ "for production deployments, you should "
-#~ "place each :program:`mongod` instance on "
-#~ "a separate host server serviced by "
-#~ "redundant power circuits and redundant "
-#~ "network paths."
-#~ msgstr ""
-
-# 0e0ff3cdf3af476d8844a94b53e4d9c8
-#~ msgid ""
-#~ "Before creating your replica set, you"
-#~ " should verify that your network "
-#~ "configuration allows all possible connections"
-#~ " between each member. For a "
-#~ "successful replica set deployment, every "
-#~ "member must be able to connect to"
-#~ " every other member. For instructions "
-#~ "on how to check your connection, "
-#~ "see :ref:`replica-set-troubleshooting-"
-#~ "check-connection`."
-#~ msgstr ""
-
-# ca0f6c5d847f47e6a26dc7882d1eb02a
-#~ msgid ""
-#~ "In a production, deploy each member "
-#~ "of the replica set to its own "
-#~ "machine and if possible bind to "
-#~ "the standard MongoDB port of ``27017``."
-#~ " Use the :setting:`bind_ip` option to "
-#~ "ensure that MongoDB listens for "
-#~ "connections from applications on configured"
-#~ " addresses."
-#~ msgstr ""
-
-# 677f8bb70cd04fa49f4cbde38af8c76c
-#~ msgid ""
-#~ "For a geographically distributed replica "
-#~ "sets, ensure that the majority of "
-#~ "the set's :program:`mongod` instances reside"
-#~ " in the primary site."
-#~ msgstr ""
-
-# 59fba7a4714c4867b9ac6542db78e637
-#~ msgid ""
-#~ "Ensure that network traffic can pass "
-#~ "between all members of the set and"
-#~ " all clients in the network securely"
-#~ " and efficiently. Consider the following:"
-#~ msgstr ""
-
-# 05af44b5113f4ee68fc6aadecd583f95
-#~ msgid ""
-#~ "Configure networking and firewall rules "
-#~ "so that incoming and outgoing packets"
-#~ " are permitted only on the default"
-#~ " MongoDB port and only from within"
-#~ " your deployment."
-#~ msgstr ""
-
-# 46cab997c8d2451e98e07eb083510ad6
-#~ msgid ""
-#~ "Finally ensure that each member of "
-#~ "a replica set is accessible by way"
-#~ " of resolvable DNS or hostnames. You"
-#~ " should either configure your DNS "
-#~ "names appropriately or set up your "
-#~ "systems' ``/etc/hosts`` file to reflect "
-#~ "this configuration."
-#~ msgstr ""
-
-# e9208bef987f46bb8735a46aa5d5ff49
-#~ msgid ""
-#~ "Specify the run time configuration on"
-#~ " each system in a :doc:`configuration "
-#~ "file </reference/configuration-options>` stored "
-#~ "in ``/etc/mongodb.conf`` or a related "
-#~ "location. Create the directory where "
-#~ "MongoDB stores data files before "
-#~ "deploying MongoDB."
-#~ msgstr ""
-
-# 9c6e74d5da234a1ea488ff4b16de72a9
-#~ msgid ""
-#~ "For more information about the run "
-#~ "time options used above and other "
-#~ "configuration options, see :doc:`/reference"
-#~ "/configuration-options`."
-#~ msgstr ""
-
-# af395d8005674adaa5a6f5e6726a2415
-#~ msgid ""
-#~ "For each member, start a "
-#~ ":program:`mongod` and specify the replica "
-#~ "set name through the :setting:`replSet` "
-#~ "option. Specify any other parameters "
-#~ "specific to your deployment. For "
-#~ "replication-specific parameters, see :ref"
-#~ ":`cli-mongod-replica-set` required by "
-#~ "your deployment."
-#~ msgstr ""
-
-# 9cf02a03fdd3483baad406b23c28da1f
-#~ msgid ""
-#~ "The following example specifies the "
-#~ "replica set name through the "
-#~ ":option:`--replSet` command-line option:"
-#~ msgstr ""
-
-# bd62474a86f6465f95c453bc61f99d08
-#~ msgid "The following example specifies the name through a configuration file:"
-#~ msgstr ""
-
-# 6267b23305db4d23b18eab86ceda81d6
-#~ msgid ""
-#~ "In production deployments, you can "
-#~ "configure a :term:`control script` to "
-#~ "manage this process. Control scripts are"
-#~ " beyond the scope of this document."
-#~ msgstr ""
-
-# 5bb5484e994d4fdb90033318ca2908eb
-#~ msgid ""
-#~ "Open a :program:`mongo` shell and "
-#~ "connect to one of the replica set"
-#~ " members."
-#~ msgstr ""
-
-# f323714f9c924891ba314437c89cff9c
-#~ msgid ""
-#~ "For example, to connect to a "
-#~ ":program:`mongod` running on localhost on "
-#~ "the default port of ``27017``, simply"
-#~ " issue:"
-#~ msgstr ""
-
-# 25ffff1cf03a449d9978bf1486699296
-#~ msgid "Use :method:`rs.initiate()`:"
-#~ msgstr ""
-
-# e10452e982e34db18e9881963395c40c
-#~ msgid ""
-#~ "MongoDB initiates a set that consists"
-#~ " of the current member and that "
-#~ "uses the default replica set "
-#~ "configuration."
-#~ msgstr ""
-
-# c12384a69a7a42f59cc3a814c386fd1a
-#~ msgid "Verify the initial replica set configuration."
-#~ msgstr ""
-
-# 5c4a792d8f534aaa93a4d40f315f6cb1
-#~ msgid "Add the remaining members to the replica set."
-#~ msgstr ""
-
-# 8b8ae9ea95054bcaa09af26338e39933
-#~ msgid "Add the remaining members with the :method:`rs.add()` method."
-#~ msgstr ""
-
-# 6733e18ced484c37aaa59f87fa507114
-#~ msgid "The following example adds two members:"
-#~ msgstr ""
-
-# f816568d45994fd981c130e005f49c3f
-#~ msgid ""
-#~ "When complete, you have a fully "
-#~ "functional replica set. The new replica"
-#~ " set will elect a :term:`primary`."
-#~ msgstr ""
-
-# 1771c661f1cf4ed09091210376b2bc7e
-#~ msgid "Check the status of the replica set."
-#~ msgstr ""
 
 # 965471c06cf342f1a86a9ad7cf8e1049
 #~ msgid "Use the :method:`rs.status()` operation:"
