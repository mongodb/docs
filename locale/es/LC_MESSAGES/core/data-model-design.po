--- conflicted
+++ resolved
@@ -8,11 +8,7 @@
 msgstr ""
 "Project-Id-Version: MongoDB Manual\n"
 "Report-Msgid-Bugs-To: \n"
-<<<<<<< HEAD
-"POT-Creation-Date: 2019-03-19 11:02-0400\n"
-=======
 "POT-Creation-Date: 2016-12-08 12:02-0500\n"
->>>>>>> 2478a500
 "PO-Revision-Date: 2013-12-16 23:46+0000\n"
 "Last-Translator: tychoish <tychoish@gmail.com>\n"
 "Language: es\n"
@@ -24,23 +20,17 @@
 "Content-Transfer-Encoding: 8bit\n"
 "Generated-By: Babel 2.6.0\n"
 
-<<<<<<< HEAD
-=======
 # 6b958b646fa147ad80a094f11a5d0751
->>>>>>> 2478a500
 #: ../source/core/data-model-design.txt:5
 msgid "Data Model Design"
 msgstr ""
 
-<<<<<<< HEAD
-=======
 # 15d60d203e974b2ca7330fd10fdc8a5d
 #: ../source/core/data-model-design.txt
 msgid "On this page"
 msgstr ""
 
 # 5c94e0c6694c4e6ba212efeccb0579f2
->>>>>>> 2478a500
 #: ../source/core/data-model-design.txt:15
 msgid ""
 "Effective data models support your application needs. The key "
@@ -49,18 +39,12 @@
 "modeling-referencing>`."
 msgstr ""
 
-<<<<<<< HEAD
-=======
 # 6c8671e7f5f040c2acd9c4cb7f5fd29d
->>>>>>> 2478a500
 #: ../source/core/data-model-design.txt:23
 msgid "Embedded Data Models"
 msgstr ""
 
-<<<<<<< HEAD
-=======
 # 6e363213b54e44a09d43e23abaf40a80
->>>>>>> 2478a500
 #: ../source/core/data-model-design.txt:25
 msgid ""
 "With MongoDB, you may embed related data in a single structure or "
@@ -69,10 +53,7 @@
 "diagram:"
 msgstr ""
 
-<<<<<<< HEAD
-=======
 # 324d7ced7031435f8c944848b05f1eb8
->>>>>>> 2478a500
 #: ../source/core/data-model-design.txt:32
 msgid ""
 "Embedded data models allow applications to store related pieces of "
@@ -80,28 +61,19 @@
 "need to issue fewer queries and updates to complete common operations."
 msgstr ""
 
-<<<<<<< HEAD
-=======
 # c3bdbf3a82434a648958b5d327904e13
->>>>>>> 2478a500
 #: ../source/core/data-model-design.txt:36
 msgid "In general, use embedded data models when:"
 msgstr ""
 
-<<<<<<< HEAD
-=======
 # cbc79503b043438bb2653c2464ec6836
->>>>>>> 2478a500
 #: ../source/core/data-model-design.txt:38
 msgid ""
 "you have \"contains\" relationships between entities. See :ref:`data-"
 "modeling-example-one-to-one`."
 msgstr ""
 
-<<<<<<< HEAD
-=======
 # decd8717565b4452ba166fc5c77cdb19
->>>>>>> 2478a500
 #: ../source/core/data-model-design.txt:41
 msgid ""
 "you have one-to-many relationships between entities. In these "
@@ -110,10 +82,7 @@
 ":`data-modeling-example-one-to-many`."
 msgstr ""
 
-<<<<<<< HEAD
-=======
 # 87768a23583f42cfa68c479a5e20a8aa
->>>>>>> 2478a500
 #: ../source/core/data-model-design.txt:46
 msgid ""
 "In general, embedding provides better performance for read operations, as"
@@ -122,56 +91,6 @@
 "related data in a single atomic write operation."
 msgstr ""
 
-<<<<<<< HEAD
-#: ../source/core/data-model-design.txt:51
-msgid ""
-"To access data within embedded documents, use :term:`dot notation` to "
-"\"reach into\" the embedded documents. See :ref:`query for data in arrays"
-" <read-operations-arrays>` and :ref:`query data in embedded documents "
-"<read-operations-embedded-documents>` for more examples on accessing data"
-" in arrays and embedded documents."
-msgstr ""
-
-#: ../source/core/data-model-design.txt:58
-msgid "Embedded Data Model and Document Size Limit"
-msgstr ""
-
-#: ../source/core/data-model-design.txt:60
-msgid ""
-"Documents in MongoDB must be smaller than the :limit:`maximum BSON "
-"document size <BSON Document Size>`."
-msgstr ""
-
-#: ../source/core/data-model-design.txt:63
-msgid "For bulk binary data, consider :doc:`GridFS </core/gridfs>`."
-msgstr ""
-
-#: ../source/core/data-model-design.txt:67
-msgid "Embedded Data Model and Deprecated MMAPv1"
-msgstr ""
-
-#: ../source/core/data-model-design.txt:69
-msgid ""
-"Embedding related data in documents may lead to situations where "
-"documents grow after creation. With the deprecated MMAPv1 storage engine,"
-" document growth can impact write performance and lead to data "
-"fragmentation."
-msgstr ""
-
-#: ../source/core/data-model-design.txt:74
-msgid ""
-"Starting in version 3.0.0, MongoDB uses :ref:`power-of-2-allocation` as "
-"the default allocation strategy for MMAPv1 in order to account for "
-"document growth, minimizing the likelihood of data fragmentation. See "
-":ref:`power-of-2-allocation` for details."
-msgstr ""
-
-#: ../source/core/data-model-design.txt:82
-msgid "Normalized Data Models"
-msgstr ""
-
-#: ../source/core/data-model-design.txt:84
-=======
 # bd8eb72f59404e798fe80ee6b141a0f5
 #: ../source/core/data-model-design.txt:51
 msgid ""
@@ -208,19 +127,11 @@
 
 # e068c287a39d4e17807b997345476636
 #: ../source/core/data-model-design.txt:75
->>>>>>> 2478a500
 msgid ""
 "Normalized data models describe relationships using :doc:`references "
 "</reference/database-references>` between documents."
 msgstr ""
 
-<<<<<<< HEAD
-#: ../source/core/data-model-design.txt:89
-msgid "In general, use normalized data models:"
-msgstr ""
-
-#: ../source/core/data-model-design.txt:91
-=======
 # 438e3baf62d84db4b4a9973552b82f17
 #: ../source/core/data-model-design.txt:80
 msgid "In general, use normalized data models:"
@@ -228,23 +139,24 @@
 
 # 3fc09321b23e47daaa39bdcc106d684b
 #: ../source/core/data-model-design.txt:82
->>>>>>> 2478a500
 msgid ""
 "when embedding would result in duplication of data but would not provide "
 "sufficient read performance advantages to outweigh the implications of "
 "the duplication."
 msgstr ""
 
-<<<<<<< HEAD
-#: ../source/core/data-model-design.txt:95
+# 61c8a3d915a44ea393414a144815ba2f
+#: ../source/core/data-model-design.txt:86
 msgid "to represent more complex many-to-many relationships."
 msgstr ""
 
-#: ../source/core/data-model-design.txt:97
+# ee5d29961b244ce2b2be4adbcc3cfb55
+#: ../source/core/data-model-design.txt:88
 msgid "to model large hierarchical data sets."
 msgstr ""
 
-#: ../source/core/data-model-design.txt:99
+# 81a5d40d7e6f469ca638524239f29157
+#: ../source/core/data-model-design.txt:90
 msgid ""
 "References provides more flexibility than embedding. However, client-side"
 " applications must issue follow-up queries to resolve the references. In "
@@ -252,67 +164,35 @@
 "server."
 msgstr ""
 
-#: ../source/core/data-model-design.txt:104
-msgid ""
-=======
-# 61c8a3d915a44ea393414a144815ba2f
-#: ../source/core/data-model-design.txt:86
-msgid "to represent more complex many-to-many relationships."
-msgstr ""
-
-# ee5d29961b244ce2b2be4adbcc3cfb55
-#: ../source/core/data-model-design.txt:88
-msgid "to model large hierarchical data sets."
-msgstr ""
-
-# 81a5d40d7e6f469ca638524239f29157
-#: ../source/core/data-model-design.txt:90
-msgid ""
-"References provides more flexibility than embedding. However, client-side"
-" applications must issue follow-up queries to resolve the references. In "
-"other words, normalized data models can require more round trips to the "
-"server."
-msgstr ""
-
 # 622516c4cbd54433a2af7b00f6515b04
 #: ../source/core/data-model-design.txt:95
 msgid ""
->>>>>>> 2478a500
 "See :ref:`data-modeling-publisher-and-books` for an example of "
 "referencing. For examples of various tree models using references, see "
 ":doc:`/applications/data-models-tree-structures`."
 msgstr ""
 
-<<<<<<< HEAD
-=======
 # 507d2a5632134f5da2e676013bffdc63
->>>>>>> 2478a500
 #: ../source/includes/extracts/additional-resources-data-model-design.rst:4
 msgid "Additional Resources"
 msgstr ""
 
-<<<<<<< HEAD
-=======
 # 29629d5e787445c2acbda49cee7f72d0
->>>>>>> 2478a500
 #: ../source/includes/extracts/additional-resources-data-model-design.rst:6
 msgid ""
 "`Thinking in Documents Part 1 (Blog Post) "
 "<https://www.mongodb.com/blog/post/thinking-documents-part-1?jmp=docs>`_"
 msgstr ""
 
-<<<<<<< HEAD
-=======
 # 7dd5f4d9f60240788caa49682a76c565
->>>>>>> 2478a500
 #: ../source/includes/extracts/additional-resources-data-model-design.rst:7
 msgid ""
 "`Thinking in Documents (Presentation) "
 "<http://www.mongodb.com/presentations/webinar-back-basics-1-thinking-"
 "documents?jmp=docs>`_"
-<<<<<<< HEAD
-msgstr ""
-
+msgstr ""
+
+# 6ae39aff73494635b8ad3cd458c87ab0
 #: ../source/includes/extracts/additional-resources-data-model-design.rst:8
 msgid ""
 "`Schema Design for Time Series Data (Presentation) "
@@ -320,19 +200,7 @@
 "mongodb?jmp=docs>`_"
 msgstr ""
 
-=======
-msgstr ""
-
-# 6ae39aff73494635b8ad3cd458c87ab0
-#: ../source/includes/extracts/additional-resources-data-model-design.rst:8
-msgid ""
-"`Schema Design for Time Series Data (Presentation) "
-"<http://www.mongodb.com/presentations/webinar-time-series-data-"
-"mongodb?jmp=docs>`_"
-msgstr ""
-
 # 27eb00c581524b09be5f31e89de93802
->>>>>>> 2478a500
 #: ../source/includes/extracts/additional-resources-data-model-design.rst:9
 msgid ""
 "`Socialite, the Open Source Status Feed - Storing a Social Graph "
@@ -340,10 +208,7 @@
 "source-status-feed-part-2-managing-social-graph?jmp=docs>`_"
 msgstr ""
 
-<<<<<<< HEAD
-=======
 # c52ac00c795341b583e87cc3fe1d3991
->>>>>>> 2478a500
 #: ../source/includes/extracts/additional-resources-data-model-design.rst:10
 msgid ""
 "`MongoDB Rapid Start Consultation Services "
