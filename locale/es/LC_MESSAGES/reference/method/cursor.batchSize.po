# SOME DESCRIPTIVE TITLE.
# Copyright (C) 2011-2014, MongoDB, Inc.
# This file is distributed under the same license as the mongodb-manual
# package.
#
# Translators:
msgid ""
msgstr ""
"Project-Id-Version: MongoDB Manual\n"
"Report-Msgid-Bugs-To: \n"
<<<<<<< HEAD
"POT-Creation-Date: 2019-03-19 11:02-0400\n"
=======
"POT-Creation-Date: 2016-12-08 12:02-0500\n"
>>>>>>> 2478a500
"PO-Revision-Date: 2013-12-16 23:44+0000\n"
"Last-Translator: tychoish <tychoish@gmail.com>\n"
"Language: es\n"
"Language-Team: Spanish (http://www.transifex.com/projects/p/mongodb-"
"manual/language/es/)\n"
"Plural-Forms: nplurals=2; plural=(n != 1)\n"
"MIME-Version: 1.0\n"
"Content-Type: text/plain; charset=utf-8\n"
"Content-Transfer-Encoding: 8bit\n"
"Generated-By: Babel 2.6.0\n"

<<<<<<< HEAD
=======
# cf30a5453f56498b8c4082c4c9f13475
>>>>>>> 2478a500
#: ../source/reference/method/cursor.batchSize.txt:3
msgid "cursor.batchSize()"
msgstr ""

<<<<<<< HEAD
=======
# 036d6daa0852439f88654288d133dc89
#: ../source/reference/method/cursor.batchSize.txt
msgid "On this page"
msgstr ""

# 2dd79d10bbe74099844615ac6e06ef0a
>>>>>>> 2478a500
#: ../source/reference/method/cursor.batchSize.txt:14
msgid "Definition"
msgstr ""

<<<<<<< HEAD
=======
# 26d5cd0c03b14ffa98ebb5b14568cae2
>>>>>>> 2478a500
#: ../source/reference/method/cursor.batchSize.txt:18
msgid ""
"Specifies the number of documents to return in each batch of the response"
" from the MongoDB instance. In most cases, modifying the batch size will "
<<<<<<< HEAD
"not affect the user or the application, as the :binary:`~bin.mongo` shell"
" and most :ecosystem:`drivers </drivers>` return results as if MongoDB "
"returned a single batch."
msgstr ""

#: ../source/reference/method/cursor.batchSize.txt:26
msgid "The :method:`~cursor.batchSize()` method takes the following parameter:"
msgstr ""

#: ../source/includes/apiargs/method-cursor.batchSize-param.rst:7
msgid "Parameter"
msgstr ""

#: ../source/includes/apiargs/method-cursor.batchSize-param.rst:9
msgid "Type"
msgstr ""

#: ../source/includes/apiargs/method-cursor.batchSize-param.rst:11
msgid "Description"
msgstr ""

#: ../source/includes/apiargs/method-cursor.batchSize-param.rst:13
msgid "``size``"
msgstr ""

#: ../source/includes/apiargs/method-cursor.batchSize-param.rst:15
msgid "integer"
msgstr ""

#: ../source/includes/apiargs/method-cursor.batchSize-param.rst:17
#: ../source/includes/apiargs/method-cursor.batchSize-param.rst:27
msgid ""
"The number of documents to return per batch. Do **not** use a batch size "
"of ``1``."
msgstr ""

#: ../source/includes/apiargs/method-cursor.batchSize-param.rst
msgid "param integer size"
msgstr ""

=======
"not affect the user or the application, as the :program:`mongo` shell and"
" most :doc:`drivers </applications/drivers>` return results as if MongoDB"
" returned a single batch."
msgstr ""

# 0ad32d65e94c46f6bea083a27e9d3cd2
#: ../source/reference/method/cursor.batchSize.txt:26
msgid "The :method:`~cursor.batchSize()` method takes the following parameter:"
msgstr ""

# 3c8302176b06464f85e3f664828f5ad8
>>>>>>> 2478a500
#: ../source/reference/method/cursor.batchSize.txt:33
msgid ""
"Specifying ``1`` or a negative number is analogous to using the "
":method:`~cursor.limit()` method."
msgstr ""

<<<<<<< HEAD
=======
# 4c929595553346899bb476d2965260b5
>>>>>>> 2478a500
#: ../source/reference/method/cursor.batchSize.txt:37
msgid "Example"
msgstr ""

<<<<<<< HEAD
=======
# 0d2d2bf0ee9b4fa6a4dab54302c5c98d
>>>>>>> 2478a500
#: ../source/reference/method/cursor.batchSize.txt:39
msgid ""
"The following example sets the batch size for the results of a query "
"(i.e. :method:`~db.collection.find()`) to ``10``. The "
":method:`~cursor.batchSize()` method does not change the output in the "
<<<<<<< HEAD
":binary:`~bin.mongo` shell, which, by default, iterates over the first 20"
" documents."
msgstr ""

# 0e427eb533304e4c8fb689aef9aea3eb
#~ msgid ""
#~ "Specifies the number of documents to "
#~ "return in each batch of the "
#~ "response from the MongoDB instance. In"
#~ " most cases, modifying the batch size"
#~ " will not affect the user or "
#~ "the application, as the :program:`mongo` "
#~ "shell and most :doc:`drivers "
#~ "</applications/drivers>` return results as if"
#~ " MongoDB returned a single batch."
#~ msgstr ""

# b7bc5354555042fdbcf9b9d726083358
#~ msgid ""
#~ "The following example sets the batch "
#~ "size for the results of a query"
#~ " (i.e. :method:`~db.collection.find()`) to "
#~ "``10``. The :method:`~cursor.batchSize()` method "
#~ "does not change the output in the"
#~ " :program:`mongo` shell, which, by default,"
#~ " iterates over the first 20 "
#~ "documents."
#~ msgstr ""
=======
":program:`mongo` shell, which, by default, iterates over the first 20 "
"documents."
msgstr ""
>>>>>>> 2478a500
<|MERGE_RESOLUTION|>--- conflicted
+++ resolved
@@ -8,11 +8,7 @@
 msgstr ""
 "Project-Id-Version: MongoDB Manual\n"
 "Report-Msgid-Bugs-To: \n"
-<<<<<<< HEAD
-"POT-Creation-Date: 2019-03-19 11:02-0400\n"
-=======
 "POT-Creation-Date: 2016-12-08 12:02-0500\n"
->>>>>>> 2478a500
 "PO-Revision-Date: 2013-12-16 23:44+0000\n"
 "Last-Translator: tychoish <tychoish@gmail.com>\n"
 "Language: es\n"
@@ -24,77 +20,26 @@
 "Content-Transfer-Encoding: 8bit\n"
 "Generated-By: Babel 2.6.0\n"
 
-<<<<<<< HEAD
-=======
 # cf30a5453f56498b8c4082c4c9f13475
->>>>>>> 2478a500
 #: ../source/reference/method/cursor.batchSize.txt:3
 msgid "cursor.batchSize()"
 msgstr ""
 
-<<<<<<< HEAD
-=======
 # 036d6daa0852439f88654288d133dc89
 #: ../source/reference/method/cursor.batchSize.txt
 msgid "On this page"
 msgstr ""
 
 # 2dd79d10bbe74099844615ac6e06ef0a
->>>>>>> 2478a500
 #: ../source/reference/method/cursor.batchSize.txt:14
 msgid "Definition"
 msgstr ""
 
-<<<<<<< HEAD
-=======
 # 26d5cd0c03b14ffa98ebb5b14568cae2
->>>>>>> 2478a500
 #: ../source/reference/method/cursor.batchSize.txt:18
 msgid ""
 "Specifies the number of documents to return in each batch of the response"
 " from the MongoDB instance. In most cases, modifying the batch size will "
-<<<<<<< HEAD
-"not affect the user or the application, as the :binary:`~bin.mongo` shell"
-" and most :ecosystem:`drivers </drivers>` return results as if MongoDB "
-"returned a single batch."
-msgstr ""
-
-#: ../source/reference/method/cursor.batchSize.txt:26
-msgid "The :method:`~cursor.batchSize()` method takes the following parameter:"
-msgstr ""
-
-#: ../source/includes/apiargs/method-cursor.batchSize-param.rst:7
-msgid "Parameter"
-msgstr ""
-
-#: ../source/includes/apiargs/method-cursor.batchSize-param.rst:9
-msgid "Type"
-msgstr ""
-
-#: ../source/includes/apiargs/method-cursor.batchSize-param.rst:11
-msgid "Description"
-msgstr ""
-
-#: ../source/includes/apiargs/method-cursor.batchSize-param.rst:13
-msgid "``size``"
-msgstr ""
-
-#: ../source/includes/apiargs/method-cursor.batchSize-param.rst:15
-msgid "integer"
-msgstr ""
-
-#: ../source/includes/apiargs/method-cursor.batchSize-param.rst:17
-#: ../source/includes/apiargs/method-cursor.batchSize-param.rst:27
-msgid ""
-"The number of documents to return per batch. Do **not** use a batch size "
-"of ``1``."
-msgstr ""
-
-#: ../source/includes/apiargs/method-cursor.batchSize-param.rst
-msgid "param integer size"
-msgstr ""
-
-=======
 "not affect the user or the application, as the :program:`mongo` shell and"
 " most :doc:`drivers </applications/drivers>` return results as if MongoDB"
 " returned a single batch."
@@ -106,61 +51,23 @@
 msgstr ""
 
 # 3c8302176b06464f85e3f664828f5ad8
->>>>>>> 2478a500
 #: ../source/reference/method/cursor.batchSize.txt:33
 msgid ""
 "Specifying ``1`` or a negative number is analogous to using the "
 ":method:`~cursor.limit()` method."
 msgstr ""
 
-<<<<<<< HEAD
-=======
 # 4c929595553346899bb476d2965260b5
->>>>>>> 2478a500
 #: ../source/reference/method/cursor.batchSize.txt:37
 msgid "Example"
 msgstr ""
 
-<<<<<<< HEAD
-=======
 # 0d2d2bf0ee9b4fa6a4dab54302c5c98d
->>>>>>> 2478a500
 #: ../source/reference/method/cursor.batchSize.txt:39
 msgid ""
 "The following example sets the batch size for the results of a query "
 "(i.e. :method:`~db.collection.find()`) to ``10``. The "
 ":method:`~cursor.batchSize()` method does not change the output in the "
-<<<<<<< HEAD
-":binary:`~bin.mongo` shell, which, by default, iterates over the first 20"
-" documents."
-msgstr ""
-
-# 0e427eb533304e4c8fb689aef9aea3eb
-#~ msgid ""
-#~ "Specifies the number of documents to "
-#~ "return in each batch of the "
-#~ "response from the MongoDB instance. In"
-#~ " most cases, modifying the batch size"
-#~ " will not affect the user or "
-#~ "the application, as the :program:`mongo` "
-#~ "shell and most :doc:`drivers "
-#~ "</applications/drivers>` return results as if"
-#~ " MongoDB returned a single batch."
-#~ msgstr ""
-
-# b7bc5354555042fdbcf9b9d726083358
-#~ msgid ""
-#~ "The following example sets the batch "
-#~ "size for the results of a query"
-#~ " (i.e. :method:`~db.collection.find()`) to "
-#~ "``10``. The :method:`~cursor.batchSize()` method "
-#~ "does not change the output in the"
-#~ " :program:`mongo` shell, which, by default,"
-#~ " iterates over the first 20 "
-#~ "documents."
-#~ msgstr ""
-=======
 ":program:`mongo` shell, which, by default, iterates over the first 20 "
 "documents."
 msgstr ""
->>>>>>> 2478a500
