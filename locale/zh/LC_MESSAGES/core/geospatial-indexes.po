<<<<<<< HEAD
# SOME DESCRIPTIVE TITLE.
# Copyright (C) 2011-2014, MongoDB, Inc.
# This file is distributed under the same license as the mongodb-manual package.
#
# Translators:
=======
# 
>>>>>>> 2ec0463a
msgid ""
msgstr ""
"Project-Id-Version: mongodb-manual 3.0\n"
"Report-Msgid-Bugs-To: \n"
<<<<<<< HEAD
"POT-Creation-Date: 2014-04-08 13:03-0400\n"
"PO-Revision-Date: 2014-10-18 15:34+0800\n"
"Last-Translator: YEXINGZHE54 <ispe54@gmail.com>\n"
"Language-Team: Chinese (http://www.transifex.com/projects/p/mongodb-manual/"
"language/zh/)\n"
"MIME-Version: 1.0\n"
"Content-Type: text/plain; charset=UTF-8\n"
"Content-Transfer-Encoding: 8bit\n"
"Language: zh\n"
"Plural-Forms: nplurals=1; plural=0;\n"
"X-Generator: Poedit 1.6.9\n"
=======
"POT-Creation-Date: 2015-08-20 19:13-0400\n"
"PO-Revision-Date: YEAR-MO-DA HO:MI+ZONE\n"
"Last-Translator: FULL NAME <EMAIL@ADDRESS>\n"
"Language-Team: LANGUAGE <LL@li.org>\n"
"MIME-Version: 1.0\n"
"Content-Type: text/plain; charset=UTF-8\n"
"Content-Transfer-Encoding: 8bit\n"
>>>>>>> 2ec0463a

#: ../source/core/geospatial-indexes.txt:3
msgid "``2d`` Index Internals"
msgstr "``2d`` 索引原理"

#: ../source/core/geospatial-indexes.txt:7
msgid ""
"This document provides a more in-depth explanation of the internals of "
"MongoDB's ``2d`` geospatial indexes. This material is not necessary for "
"normal operations or application development but may be useful for "
"troubleshooting and for further understanding."
msgstr ""
"这篇文档对MongoDB的 ``2d`` 地理索引提供了更深层次的内在机制解释。这份材料对于"
"普通操作或者应用开发并不是必要的，但是对于故障排除或者想要更多了解的用户也许"
"有用。"

#: ../source/core/geospatial-indexes.txt:15
msgid "Calculation of Geohash Values for ``2d`` Indexes"
msgstr "为 ``2d`` 索引计算Geohash值"

#: ../source/core/geospatial-indexes.txt:17
msgid ""
"When you create a geospatial index on :term:`legacy coordinate pairs <legacy "
"coordinate pairs>`, MongoDB computes :term:`geohash` values for the "
"coordinate pairs within the specified :ref:`location range <geospatial-"
"indexes-range>` and then indexes the geohash values."
msgstr ""
"当您基于 :term:`普通坐标 <legacy coordinate pairs>` 创建索引，MongoDB会在给"
"定 :ref:`位置范围 <geospatial-indexes-range>` 内的为坐标计算 :term:`geohash` "
"并索引该geohash值。"

#: ../source/core/geospatial-indexes.txt:22
msgid ""
"To calculate a geohash value, recursively divide a two-dimensional map into "
"quadrants. Then assign each quadrant a two-bit value. For example, a two-bit "
"representation of four quadrants would be:"
msgstr ""
"为了计算geohash， 需要迭代地把一个二维区域划分为四个象限。然后，给每个象限赋"
"予一个2-bit值。例如，四个象限的2-bit值如下："

#: ../source/core/geospatial-indexes.txt:32
msgid ""
"These two-bit values (``00``, ``01``, ``10``, and ``11``) represent each of "
"the quadrants and all points within each quadrant. For a geohash with two "
"bits of resolution, all points in the bottom left quadrant would have a "
"geohash of ``00``. The top left quadrant would have the geohash of ``01``. "
"The bottom right and top right would have a geohash of ``10`` and ``11``, "
"respectively."
msgstr ""
"这些2-bit值 (``00``, ``01``, ``10``,  ``11``) 分别代表了一个象限和在这个象限"
"内的所有点。求解时，所有在左下角象限的点将会拥有geohash ``00``. 左上角象限的"
"点的geohash会是 ``01`` .依此类推，右下角和右上角的geohash分别是 ``10`` 和 "
"``11`` 。"

#: ../source/core/geospatial-indexes.txt:39
msgid ""
"To provide additional precision, continue dividing each quadrant into sub-"
"quadrants. Each sub-quadrant would have the geohash value of the containing "
"quadrant concatenated with the value of the sub-quadrant. The geohash for "
"the upper-right quadrant is ``11``, and the geohash for the sub-quadrants "
"would be (clockwise from the top left): ``1101``, ``1111``, ``1110``, and "
"``1100``, respectively."
msgstr ""
"为了能更精确的索引，继续把每个象限划分为子象限。 每个子象限也一样会有"
"geohash， 由父象限的geohash和子象限的geohash拼接在一起。右上角象限的geohash"
"是 ``11`` ，所以它的子象限的geohash将是(从左上开始，顺时针方向)   "
"``1101`` ,  ``1111`` , ``1110`` , 和 ``1100`` 。"

#: ../source/core/geospatial-indexes.txt:56
msgid "Multi-location Documents for ``2d`` Indexes"
msgstr "多个位置数据的文档的 ``2d`` 索引"

#: ../source/core/geospatial-indexes.txt:58
msgid "Support for multiple locations in a document."
msgstr "支持在文档中存储多个位置"

#: ../source/core/geospatial-indexes.txt:61
msgid ""
"While ``2d`` geospatial indexes do not support more than one set of "
"coordinates in a document, you can use a :ref:`multi-key index <index-type-"
"multi-key>` to index multiple coordinate pairs in a single document. In the "
"simplest example you may have a field (e.g. ``locs``) that holds an array of "
"coordinates, as in the following example:"
msgstr ""
"由于 ``2d`` 地理索引不支持在一篇文档中存储多个坐标集合， 您可以使用 :ref:`多"
"键索引 <index-type-multi-key>` 来索引在一篇文档中的多个坐标。举个最简单的例"
"子， 您可能有某个键(例如 ``locs`` )存储这坐标数组， 如下："

#: ../source/core/geospatial-indexes.txt:76
msgid ""
"The values of the array may be either arrays, as in ``[ 55.5, 42.3 ]``, or "
"embedded documents, as in ``{ lng : 55.5 , lat : 42.3 }``."
msgstr "数组中的元素坐标， 可以是数组形式， 如 "

#: ../source/core/geospatial-indexes.txt:79
msgid ""
"You could then create a geospatial index on the ``locs`` field, as in the "
"following:"
msgstr "您可以在 ``locs`` 键上创建一个地理索引如下："

#: ../source/core/geospatial-indexes.txt:86
msgid ""
<<<<<<< HEAD
"You may also model the location data as a field inside of a sub-document. In "
"this case, the document would contain a field (e.g. ``addresses``) that "
"holds an array of documents where each document has a field (e.g. ``loc:``) "
"that holds location coordinates. For example:"
=======
"You may also model the location data as a field inside of an embedded "
"document. In this case, the document would contain a field (e.g. "
"``addresses``) that holds an array of documents where each document has a "
"field (e.g. ``loc:``) that holds location coordinates. For example:"
>>>>>>> 2ec0463a
msgstr ""
"也许，您把位置数据建模为子文档中的一个键。在这种情况下，文档中应该有一个键(例"
"如 ``addresses`` ) 存储了子文档数组， 其中每篇子文档都有一个键(例如 ``loc:"
"`` )存储着位置坐标。如下："

#: ../source/core/geospatial-indexes.txt:107
msgid ""
"You could then create the geospatial index on the ``addresses.loc`` field as "
"in the following example:"
msgstr "那么， 您可以在 ``addresses.loc`` 键上创建地理索引，如下："

#: ../source/core/geospatial-indexes.txt:114
msgid ""
"To include the location field with the distance field in multi-location "
"document queries, specify ``includeLocs: true`` in the :dbcommand:`geoNear` "
"command."
msgstr ""
"在 :dbcommand:`geoNear` 命令中，如果希望查询多位置文档时让距离数据和(生成该距"
"离的)位置数据一起返回，请指定 ``includeLocs: true`` 选项。"<|MERGE_RESOLUTION|>--- conflicted
+++ resolved
@@ -1,29 +1,8 @@
-<<<<<<< HEAD
-# SOME DESCRIPTIVE TITLE.
-# Copyright (C) 2011-2014, MongoDB, Inc.
-# This file is distributed under the same license as the mongodb-manual package.
-#
-# Translators:
-=======
 # 
->>>>>>> 2ec0463a
 msgid ""
 msgstr ""
 "Project-Id-Version: mongodb-manual 3.0\n"
 "Report-Msgid-Bugs-To: \n"
-<<<<<<< HEAD
-"POT-Creation-Date: 2014-04-08 13:03-0400\n"
-"PO-Revision-Date: 2014-10-18 15:34+0800\n"
-"Last-Translator: YEXINGZHE54 <ispe54@gmail.com>\n"
-"Language-Team: Chinese (http://www.transifex.com/projects/p/mongodb-manual/"
-"language/zh/)\n"
-"MIME-Version: 1.0\n"
-"Content-Type: text/plain; charset=UTF-8\n"
-"Content-Transfer-Encoding: 8bit\n"
-"Language: zh\n"
-"Plural-Forms: nplurals=1; plural=0;\n"
-"X-Generator: Poedit 1.6.9\n"
-=======
 "POT-Creation-Date: 2015-08-20 19:13-0400\n"
 "PO-Revision-Date: YEAR-MO-DA HO:MI+ZONE\n"
 "Last-Translator: FULL NAME <EMAIL@ADDRESS>\n"
@@ -31,7 +10,6 @@
 "MIME-Version: 1.0\n"
 "Content-Type: text/plain; charset=UTF-8\n"
 "Content-Transfer-Encoding: 8bit\n"
->>>>>>> 2ec0463a
 
 #: ../source/core/geospatial-indexes.txt:3
 msgid "``2d`` Index Internals"
@@ -134,17 +112,10 @@
 
 #: ../source/core/geospatial-indexes.txt:86
 msgid ""
-<<<<<<< HEAD
-"You may also model the location data as a field inside of a sub-document. In "
-"this case, the document would contain a field (e.g. ``addresses``) that "
-"holds an array of documents where each document has a field (e.g. ``loc:``) "
-"that holds location coordinates. For example:"
-=======
 "You may also model the location data as a field inside of an embedded "
 "document. In this case, the document would contain a field (e.g. "
 "``addresses``) that holds an array of documents where each document has a "
 "field (e.g. ``loc:``) that holds location coordinates. For example:"
->>>>>>> 2ec0463a
 msgstr ""
 "也许，您把位置数据建模为子文档中的一个键。在这种情况下，文档中应该有一个键(例"
 "如 ``addresses`` ) 存储了子文档数组， 其中每篇子文档都有一个键(例如 ``loc:"
