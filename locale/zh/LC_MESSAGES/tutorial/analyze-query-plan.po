--- conflicted
+++ resolved
@@ -3,13 +3,8 @@
 msgstr ""
 "Project-Id-Version: mongodb-manual 3.0\n"
 "Report-Msgid-Bugs-To: \n"
-<<<<<<< HEAD
-"POT-Creation-Date: 2014-09-03 15:39-0400\n"
-"PO-Revision-Date: 2014-12-05 12:40+0800\n"
-=======
 "POT-Creation-Date: 2015-08-20 19:13-0400\n"
 "PO-Revision-Date: YEAR-MO-DA HO:MI+ZONE\n"
->>>>>>> 2ec0463a
 "Last-Translator: FULL NAME <EMAIL@ADDRESS>\n"
 "Language-Team: LANGUAGE <LL@li.org>\n"
 "MIME-Version: 1.0\n"
@@ -23,15 +18,6 @@
 
 #: ../source/tutorial/analyze-query-plan.txt:7
 msgid ""
-<<<<<<< HEAD
-"The :method:`~cursor.explain()` cursor method allows you to inspect the "
-"operation of the query system. This method is useful for analyzing the "
-"efficiency of queries, and for determining how the query uses the index. "
-"The :method:`~cursor.explain()` method tests the query operation, and *not* "
-"the timing of query performance. Because :method:`~cursor.explain()` "
-"attempts multiple query plans, it does not reflect an accurate timing of "
-"query performance."
-=======
 "The :method:`cursor.explain(\"executionStats\") <cursor.explain()>` and the "
 ":method:`db.collection.explain(\"executionStats\") "
 "<db.collection.explain()>` methods provide statistics about the performance "
@@ -44,7 +30,6 @@
 ":method:`db.collection.explain()` provides information on the execution of "
 "other operations, such as :method:`db.collection.update()`. See "
 ":method:`db.collection.explain()` for details."
->>>>>>> 2ec0463a
 msgstr ""
 " :method:`~cursor.explain()` 游标方法允许你检测查询系统的操作。这个方法对于分"
 "析查询效率和决定如何使用查询索引是非常有用的。 :method:`~cursor.explain()` 方"
@@ -71,15 +56,6 @@
 "想要使用 :method:`~cursor.explain()` 方法，可以在 :method:`~db.collection."
 "find()` 返回的游标上来调用这个方法。"
 
-<<<<<<< HEAD
-#: ../source/tutorial/analyze-query-plan.txt:0
-msgid "Example"
-msgstr "示例"
-
-#: ../source/tutorial/analyze-query-plan.txt:28
-msgid "Consider the results:"
-msgstr "思考这个结果："
-=======
 #: ../source/tutorial/analyze-query-plan.txt:45
 #: ../source/tutorial/analyze-query-plan.txt:198
 msgid "The query returns the following documents:"
@@ -94,7 +70,6 @@
 #: ../source/tutorial/analyze-query-plan.txt:62
 msgid ":method:`~cursor.explain()` returns the following results:"
 msgstr ""
->>>>>>> 2ec0463a
 
 #: ../source/tutorial/analyze-query-plan.txt:90
 msgid ""
@@ -108,29 +83,16 @@
 #: ../source/tutorial/analyze-query-plan.txt:94
 #: ../source/tutorial/analyze-query-plan.txt:166
 msgid ""
-<<<<<<< HEAD
-"This query returned 5 documents, as indicated by the :data:`~explain.n` "
-"field."
-msgstr "这个查询返回了5个文档，和 :data:`~explain.n` 字段所显示的一样。"
-=======
 ":data:`executionStats.nReturned <explain.executionStats.nReturned>` displays"
 " ``3`` to indicate that the query matches and returns three documents."
 msgstr ""
->>>>>>> 2ec0463a
 
 #: ../source/tutorial/analyze-query-plan.txt:98
 msgid ""
-<<<<<<< HEAD
-"To return these 5 documents, the query scanned 5 documents from the index, "
-"as indicated by the :data:`~explain.nscanned` field, and then read 5 full "
-"documents from the collection, as indicated by the :data:`~explain."
-"nscannedObjects` field."
-=======
 ":data:`executionStats.totalDocsExamined "
 "<explain.executionStats.totalDocsExamined>` display ``10`` to indicate that "
 "MongoDB had to scan ten documents (i.e. all documents in the collection) to "
 "find the three matching documents."
->>>>>>> 2ec0463a
 msgstr ""
 "为了返回这5个文档，正如 :data:`~explain.nscanned` 字段显示的那样，查询在索引"
 "中扫描了5个文档，然后如 :data:`~explain.nscannedObjects` 字段所显示的那样，在"
@@ -165,15 +127,6 @@
 
 #: ../source/tutorial/analyze-query-plan.txt:162
 msgid ""
-<<<<<<< HEAD
-"Without the index, the query would have scanned the whole collection to "
-"return the 5 documents."
-msgstr "如果没有索引，这个查询想要返回这5个文档的话，则会读取了整个集合。"
-
-#: ../source/tutorial/analyze-query-plan.txt:65
-msgid "See :ref:`explain-results` method for full details on the output."
-msgstr "查看 :ref:`explain-results` 方法来获取全部关于输出的细节。"
-=======
 ":data:`queryPlanner.winningPlan.inputStage.stage "
 "<explain.queryPlanner.winningPlan.inputStage>` displays ``IXSCAN`` to "
 "indicate index use."
@@ -185,7 +138,6 @@
 "<explain.executionStats.totalKeysExamined>` display ``3`` to indicate that "
 "MongoDB scanned three index entries."
 msgstr ""
->>>>>>> 2ec0463a
 
 #: ../source/tutorial/analyze-query-plan.txt:174
 msgid ""
@@ -228,11 +180,6 @@
 
 #: ../source/tutorial/analyze-query-plan.txt:209
 msgid ""
-<<<<<<< HEAD
-"These return the statistics regarding the execution of the query using the "
-"respective index."
-msgstr "这些返回使用各自索引的查询的执行统计。"
-=======
 "For example, add the following two compound indexes. The first index orders "
 "by ``quantity`` field first, and then the ``type`` field. The second index "
 "orders by ``type`` first, and then the ``quantity`` field."
@@ -241,7 +188,6 @@
 #: ../source/tutorial/analyze-query-plan.txt:218
 msgid "Evaluate the effect of the first index on the query:"
 msgstr ""
->>>>>>> 2ec0463a
 
 #: ../source/tutorial/analyze-query-plan.txt:226
 #: ../source/tutorial/analyze-query-plan.txt:274
@@ -250,26 +196,15 @@
 
 #: ../source/tutorial/analyze-query-plan.txt:260
 msgid ""
-<<<<<<< HEAD
-"If you run :method:`explain() <cursor.explain()>` without including :method:"
-"`hint() <cursor.hint()>`, the query optimizer reevaluates the query and runs "
-"against multiple indexes before returning the query statistics."
-=======
 "MongoDB scanned ``5`` index keys (:data:`executionStats.totalKeysExamined "
 "<explain.executionStats.totalKeysExamined>`) to return ``2`` matching "
 "documents (:data:`executionStats.nReturned "
 "<explain.executionStats.nReturned>`)."
->>>>>>> 2ec0463a
 msgstr ""
 "如果你使用不包含 :method:`hint() <cursor.hint()>` 的 :method:`explain() "
 "<cursor.explain()>` 方法，查询优化器在返回查询统计之前会重新评估这个查询并且"
 "再次执行多重索引。"
 
-<<<<<<< HEAD
-#: ../source/tutorial/analyze-query-plan.txt:91
-msgid "For more detail on the explain output, see :ref:`explain-results`."
-msgstr "想要获取更多关于解释输出的详情，请参见 :ref:`explain-results`。"
-=======
 #: ../source/tutorial/analyze-query-plan.txt:266
 msgid "Evaluate the effect of the second index on the query:"
 msgstr ""
@@ -303,5 +238,4 @@
 msgid ""
 "`MongoDB Performance Evaluation and Tuning Consulting Package "
 "<https://www.mongodb.com/products/consulting?jmp=docs#performance_evaluation>`_"
-msgstr ""
->>>>>>> 2ec0463a
+msgstr ""