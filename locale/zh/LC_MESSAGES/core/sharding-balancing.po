<<<<<<< HEAD
# SOME DESCRIPTIVE TITLE.
# Copyright (C) 2011-2014, MongoDB, Inc.
# This file is distributed under the same license as the mongodb-manual package.
#
# Translators:
=======
# 
>>>>>>> 2ec0463a
msgid ""
msgstr ""
"Project-Id-Version: mongodb-manual 3.0\n"
"Report-Msgid-Bugs-To: \n"
<<<<<<< HEAD
"POT-Creation-Date: 2014-04-08 13:03-0400\n"
"PO-Revision-Date: 2014-09-29 17:22+0800\n"
"Last-Translator: xiaobeibei <xiaobeibei@baidu.com>\n"
"Language-Team: Chinese (http://www.transifex.com/projects/p/mongodb-manual/"
"language/zh/)\n"
"MIME-Version: 1.0\n"
"Content-Type: text/plain; charset=UTF-8\n"
"Content-Transfer-Encoding: 8bit\n"
"Language: zh\n"
"Plural-Forms: nplurals=1; plural=0;\n"
"X-Generator: Poedit 1.5.4\n"
=======
"POT-Creation-Date: 2015-08-20 19:13-0400\n"
"PO-Revision-Date: YEAR-MO-DA HO:MI+ZONE\n"
"Last-Translator: FULL NAME <EMAIL@ADDRESS>\n"
"Language-Team: LANGUAGE <LL@li.org>\n"
"MIME-Version: 1.0\n"
"Content-Type: text/plain; charset=UTF-8\n"
"Content-Transfer-Encoding: 8bit\n"
>>>>>>> 2ec0463a

#: ../source/core/sharding-balancing.txt:6
msgid "Sharded Collection Balancing"
msgstr "开启分片集合的均衡"

#: ../source/core/sharding-balancing.txt:10
msgid ""
"Balancing is the process MongoDB uses to distribute data of a sharded "
"collection evenly across a :term:`sharded cluster`. When a :term:`shard` has"
" too many of a sharded collection's :term:`chunks <chunk>` compared to other"
" shards, MongoDB automatically balances the chunks across the shards. The "
"balancing procedure for :term:`sharded clusters <sharded cluster>` is "
"entirely transparent to the user and application layer."
msgstr ""

#: ../source/core/sharding-balancing.txt:23
msgid "Cluster Balancer"
msgstr "集群均衡器"

#: ../source/core/sharding-balancing.txt:25
msgid ""
"The :term:`balancer` process is responsible for redistributing the chunks of "
"a sharded collection evenly among the shards for every sharded collection. "
"By default, the balancer process is always enabled."
msgstr ""
" :term:`balancer` 过程负责对开启了分片的集合进行数据块的再分配以保证数据块在"
"不同分片的平衡.均衡器默认总是开启的."

#: ../source/core/sharding-balancing.txt:29
msgid ""
"Any :program:`mongos` instance in the cluster can start a balancing round. "
"When a balancer process is active, the responsible :program:`mongos` "
"acquires a \"lock\" by modifying a document in the ``lock`` collection in "
"the :ref:`config-database`."
msgstr ""
"集群中任意一个 :program:`mongos` 都可以开始一个均衡过程.当一个均衡过程处于活"
"动状态时,开始这个过程的 :program:`mongos` 会通过修改 :ref:`config-database` "
"中的 ``lock`` 集合获得一个 \"lock\" ."

#: ../source/core/sharding-balancing.txt:36
msgid ""
"Before MongoDB version 2.0, large differences in timekeeping (i.e. clock "
"skew) between :program:`mongos` instances could lead to failed distributed "
"locks. This carries the possibility of data loss, particularly with skews "
"larger than 5 minutes. Always use the network time protocol (NTP) by running "
"``ntpd`` on your servers to minimize clock skew."
msgstr ""
"在MongoDB 版本 2.0之前, :program:`mongos` 之间计时偏差较大(比如,时钟偏移)或导"
"致分布锁获取失败.这可能会导致数据丢失,在偏移超过五分钟的时候情况更为严重.为了"
"将时钟偏差减小到最小,需要在服务器上运行 ``ntpd`` 以使用网络时间协议进行时间校"
"准. "

#: ../source/core/sharding-balancing.txt:44
msgid ""
<<<<<<< HEAD
"To address uneven chunk distribution for a sharded collection, the balancer :"
"doc:`migrates chunks </core/sharding-chunk-migration>` from shards with more "
"chunks to shards with a fewer number of chunks. The balancer migrates the "
"chunks, one at a time, until there is an even dispersion of chunks for the "
"collection across the shards."
=======
"To address uneven chunk distribution for a sharded collection, the balancer "
":doc:`migrates chunks </core/sharding-chunk-migration>` from shards with "
"more chunks to shards with a fewer number of chunks. The balancer migrates "
"the chunks, one at a time, until there is an even distribution of chunks for"
" the collection across the shards. For details about chunk migration, see "
":ref:`chunk-migration-procedure`."
msgstr ""

#: ../source/includes/fact-archiveMovedChunks.rst:3
msgid ""
"Chunk migrations can have an impact on disk space. Starting in MongoDB 2.6, "
"the source shard automatically archives the migrated documents by default. "
"For details, see :ref:`moveChunk-directory`."
>>>>>>> 2ec0463a
msgstr ""
"为了解决分片集合数据块不均衡的问题,均衡器会从数据块较多的分片 :doc:`migrates "
"chunks </core/sharding-chunk-migration>` 到数据块较少的分片,均衡器一次迁移一"
"个数据块,直到不同分片之间的数据块数目变得均衡."

#: ../source/core/sharding-balancing.txt:53
msgid ""
"Chunk migrations carry some overhead in terms of bandwidth and workload, "
"both of which can impact database performance. The :term:`balancer` attempts "
"to minimize the impact by:"
msgstr ""
"由于占用带宽以及系统负载,数据块的迁移带来的开销会影响数据库的性能, :term:"
"`balancer` 尽可能减少带来的性能影响."

#: ../source/core/sharding-balancing.txt:57
msgid ""
"Moving only one chunk at a time. See also :ref:`chunk-migration-queuing`."
msgstr "每次只迁移一个数据块,参见 :ref:`chunk-migration-queuing` ."

#: ../source/core/sharding-balancing.txt:60
msgid ""
"Starting a balancing round **only** when the difference in the number of "
"chunks between the shard with the greatest number of chunks for a sharded "
"collection and the shard with the lowest number of chunks for that "
"collection reaches the :ref:`migration threshold <sharding-migration-"
"thresholds>`."
msgstr ""
" **只有** 在集群中数据块数量最大的分片与数据块数量最小的分片之间数量差达到 :"
"ref:`migration threshold <sharding-migration-thresholds>` 时,才会开始一个均衡"
"过程."

#: ../source/core/sharding-balancing.txt:66
msgid ""
"You may disable the balancer temporarily for maintenance. See :ref:`sharding-"
"balancing-disable-temporally` for details."
msgstr ""
"你可以暂时停掉均衡器以进行运维,参见 :ref:`sharding-balancing-disable-"
"temporally` 以获取更多细节"

#: ../source/core/sharding-balancing.txt:69
msgid ""
"You can also limit the window during which the balancer runs to prevent it "
"from impacting production traffic. See :ref:`Schedule the Balancing Window "
"<sharding-schedule-balancing-window>` for details."
msgstr ""
"你也可以限制均衡进行的时间窗口来防止在生产环境中造成性能问题,参见 :ref:"
"`Schedule the Balancing Window <sharding-schedule-balancing-window>` 以获取更"
"多细节."

#: ../source/core/sharding-balancing.txt:75
msgid ""
"The specification of the balancing window is relative to the local time zone "
"of all individual :program:`mongos` instances in the cluster."
msgstr "指定的均衡时间窗口依赖于每个 :program:`mongos` 的本地时间."

#: ../source/core/sharding-balancing.txt:79
msgid ":doc:`/tutorial/manage-sharded-cluster-balancer`."
msgstr "文档 :doc:`/tutorial/manage-sharded-cluster-balancer`."

#: ../source/core/sharding-balancing.txt:84
msgid "Migration Thresholds"
msgstr "迁移阈值"

#: ../source/core/sharding-balancing.txt:86
msgid ""
"To minimize the impact of balancing on the cluster, the :term:`balancer` "
"will not begin balancing until the distribution of chunks for a sharded "
"collection has reached certain thresholds. The thresholds apply to the "
"difference in number of :term:`chunks <chunk>` between the shard with the "
"most chunks for the collection and the shard with the fewest chunks for that "
"collection. The balancer has the following thresholds:"
msgstr ""
"为了使均衡对集群性能的影响减小到最低,在不同分片之间的数据块数量差异达到阈值"
"时, :term:`balancer` 不会开始工作,阈值是指集群中 :term:`chunks <chunk>` 最多"
"的分片与数据块最少的分片之间数据块数量的差,均衡器有以下阈值:"

#: ../source/core/sharding-balancing.txt:94
msgid ""
"The following thresholds appear first in 2.2. Prior to this release, a "
"balancing round would only start if the shard with the most chunks had 8 "
"more chunks than the shard with the least number of chunks."
msgstr ""
"以下的阈值在版本2.2首次出现,在此之前,只有在集群中不同分片之间数据块的数量差达"
"到8个时,均衡才会开始."

#: ../source/core/sharding-balancing.txt:101
msgid "Number of Chunks"
msgstr "数据块的数量"

#: ../source/core/sharding-balancing.txt:101
msgid "Migration Threshold"
msgstr "迁移阈值"

#: ../source/core/sharding-balancing.txt:103
msgid "Fewer than 20"
msgstr "少于20个"

#: ../source/core/sharding-balancing.txt:103
msgid "2"
msgstr "2"

#: ../source/core/sharding-balancing.txt:104
msgid "20-79"
msgstr ""

#: ../source/core/sharding-balancing.txt:104
msgid "4"
msgstr "4"

<<<<<<< HEAD
# 054b7f48acee4d1fab8abcead5ff3074
#: ../source/core/sharding-balancing.txt:102
msgid "8"
msgstr "8"
=======
#: ../source/core/sharding-balancing.txt:105
msgid "80 and greater"
msgstr ""
>>>>>>> 2ec0463a

#: ../source/core/sharding-balancing.txt:105
msgid "8"
msgstr ""

#: ../source/core/sharding-balancing.txt:108
msgid ""
"Once a balancing round starts, the balancer will not stop until, for the "
"collection, the difference between the number of chunks on any two shards "
"for that collection is *less than two* or a chunk migration fails."
msgstr ""
"一旦一个均衡过程开始,除非集群中,这个集合在不同分片的数据块数目差 *少于2个* 或"
"者数据块迁移失败,均衡过程不会停止. "

#: ../source/core/sharding-balancing.txt:116
msgid "Shard Size"
msgstr "分片数据量大小"

#: ../source/core/sharding-balancing.txt:118
msgid ""
"By default, MongoDB will attempt to fill all available disk space with data "
"on every shard as the data set grows. To ensure that the cluster always has "
"the capacity to handle data growth, monitor disk usage as well as other "
"performance metrics."
msgstr ""
"默认情况下,随着数据文件的增长,MongoDB会使用每个分片上所有的可用磁盘空间.为了"
"保证MongoDB能够持续容纳数据增长,要监控磁盘使用率以及其他性能指标."

#: ../source/core/sharding-balancing.txt:123
msgid ""
"When adding a shard, you may set a \"maximum size\" for that shard. This "
"prevents the :term:`balancer` from migrating chunks to the shard when the "
"value of :data:`~serverStatus.mem.mapped` exceeds the \"maximum size\". Use "
"the ``maxSize`` parameter of the :dbcommand:`addShard` command to set the "
"\"maximum size\" for the shard."
msgstr ""
"添加一个分片时,可以为此分片设置 \"maximum size\" 在 :data:`~serverStatus.mem."
"mapped` 超过\"maximum size\" 时,不会再有数据块被迁移过来.这个参数在执行 :"
"dbcommand:`addShard` 命令时指定."

#: ../source/core/sharding-balancing.txt:129
msgid ""
":ref:`sharded-cluster-config-max-shard-size` and :doc:`/administration/"
"monitoring`."
msgstr ""
":ref:`sharded-cluster-config-max-shard-size` and :doc:`/administration/"
"monitoring`."

#: ../source/core/sharding-balancing.txt:1
#: ../source/core/sharding-balancing.txt:18
msgid "balancing"
msgstr "均衡过程"

#: ../source/core/sharding-balancing.txt:18
msgid "internals"
<<<<<<< HEAD
msgstr "内部过程"

#: ../source/core/sharding-balancing.txt:10
msgid ""
"Balancing is the process MongoDB uses to distribute data of a sharded "
"collection evenly across a :term:`sharded cluster`. When a :term:`shard` has "
"too many of a sharded collection's :term:`chunks <chunk>` compared to other "
"shards, MongoDB automatically balances the chunks across the shards. The "
"balancing procedure for :term:`sharded clusters <sharded cluster>` is "
"entirely transparent to the user and application layer."
msgstr ""
"均衡是 :term:`sharded cluster` 中MongoDB在不同分片之间平衡数据的过程.当一个 :"
"term:`shard` 存储的 :term:`数据块 <chunk>` 数目明显多于其他分片时,MongoDB会自"
"动进行数据均衡. :term:`集群 <sharded cluster>` 中的数据迁移的过程对用户以及应"
"用是完全透明的."

#: ../source/core/sharding-balancing.txt:101
msgid "20-79"
msgstr "20到79"

#: ../source/core/sharding-balancing.txt:102
msgid "Greater than 80"
msgstr "80及以上"
=======
msgstr ""
>>>>>>> 2ec0463a
<|MERGE_RESOLUTION|>--- conflicted
+++ resolved
@@ -1,29 +1,8 @@
-<<<<<<< HEAD
-# SOME DESCRIPTIVE TITLE.
-# Copyright (C) 2011-2014, MongoDB, Inc.
-# This file is distributed under the same license as the mongodb-manual package.
-#
-# Translators:
-=======
 # 
->>>>>>> 2ec0463a
 msgid ""
 msgstr ""
 "Project-Id-Version: mongodb-manual 3.0\n"
 "Report-Msgid-Bugs-To: \n"
-<<<<<<< HEAD
-"POT-Creation-Date: 2014-04-08 13:03-0400\n"
-"PO-Revision-Date: 2014-09-29 17:22+0800\n"
-"Last-Translator: xiaobeibei <xiaobeibei@baidu.com>\n"
-"Language-Team: Chinese (http://www.transifex.com/projects/p/mongodb-manual/"
-"language/zh/)\n"
-"MIME-Version: 1.0\n"
-"Content-Type: text/plain; charset=UTF-8\n"
-"Content-Transfer-Encoding: 8bit\n"
-"Language: zh\n"
-"Plural-Forms: nplurals=1; plural=0;\n"
-"X-Generator: Poedit 1.5.4\n"
-=======
 "POT-Creation-Date: 2015-08-20 19:13-0400\n"
 "PO-Revision-Date: YEAR-MO-DA HO:MI+ZONE\n"
 "Last-Translator: FULL NAME <EMAIL@ADDRESS>\n"
@@ -31,7 +10,6 @@
 "MIME-Version: 1.0\n"
 "Content-Type: text/plain; charset=UTF-8\n"
 "Content-Transfer-Encoding: 8bit\n"
->>>>>>> 2ec0463a
 
 #: ../source/core/sharding-balancing.txt:6
 msgid "Sharded Collection Balancing"
@@ -86,13 +64,6 @@
 
 #: ../source/core/sharding-balancing.txt:44
 msgid ""
-<<<<<<< HEAD
-"To address uneven chunk distribution for a sharded collection, the balancer :"
-"doc:`migrates chunks </core/sharding-chunk-migration>` from shards with more "
-"chunks to shards with a fewer number of chunks. The balancer migrates the "
-"chunks, one at a time, until there is an even dispersion of chunks for the "
-"collection across the shards."
-=======
 "To address uneven chunk distribution for a sharded collection, the balancer "
 ":doc:`migrates chunks </core/sharding-chunk-migration>` from shards with "
 "more chunks to shards with a fewer number of chunks. The balancer migrates "
@@ -106,7 +77,6 @@
 "Chunk migrations can have an impact on disk space. Starting in MongoDB 2.6, "
 "the source shard automatically archives the migrated documents by default. "
 "For details, see :ref:`moveChunk-directory`."
->>>>>>> 2ec0463a
 msgstr ""
 "为了解决分片集合数据块不均衡的问题,均衡器会从数据块较多的分片 :doc:`migrates "
 "chunks </core/sharding-chunk-migration>` 到数据块较少的分片,均衡器一次迁移一"
@@ -216,16 +186,9 @@
 msgid "4"
 msgstr "4"
 
-<<<<<<< HEAD
-# 054b7f48acee4d1fab8abcead5ff3074
-#: ../source/core/sharding-balancing.txt:102
-msgid "8"
-msgstr "8"
-=======
 #: ../source/core/sharding-balancing.txt:105
 msgid "80 and greater"
 msgstr ""
->>>>>>> 2ec0463a
 
 #: ../source/core/sharding-balancing.txt:105
 msgid "8"
@@ -281,30 +244,4 @@
 
 #: ../source/core/sharding-balancing.txt:18
 msgid "internals"
-<<<<<<< HEAD
-msgstr "内部过程"
-
-#: ../source/core/sharding-balancing.txt:10
-msgid ""
-"Balancing is the process MongoDB uses to distribute data of a sharded "
-"collection evenly across a :term:`sharded cluster`. When a :term:`shard` has "
-"too many of a sharded collection's :term:`chunks <chunk>` compared to other "
-"shards, MongoDB automatically balances the chunks across the shards. The "
-"balancing procedure for :term:`sharded clusters <sharded cluster>` is "
-"entirely transparent to the user and application layer."
-msgstr ""
-"均衡是 :term:`sharded cluster` 中MongoDB在不同分片之间平衡数据的过程.当一个 :"
-"term:`shard` 存储的 :term:`数据块 <chunk>` 数目明显多于其他分片时,MongoDB会自"
-"动进行数据均衡. :term:`集群 <sharded cluster>` 中的数据迁移的过程对用户以及应"
-"用是完全透明的."
-
-#: ../source/core/sharding-balancing.txt:101
-msgid "20-79"
-msgstr "20到79"
-
-#: ../source/core/sharding-balancing.txt:102
-msgid "Greater than 80"
-msgstr "80及以上"
-=======
-msgstr ""
->>>>>>> 2ec0463a
+msgstr ""