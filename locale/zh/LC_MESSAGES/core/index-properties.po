#
msgid ""
msgstr ""
"Project-Id-Version: mongodb-manual 3.0\n"
"Report-Msgid-Bugs-To: \n"
"POT-Creation-Date: 2015-08-20 19:13-0400\n"
"PO-Revision-Date: YEAR-MO-DA HO:MI+ZONE\n"
"Last-Translator: FULL NAME <EMAIL@ADDRESS>\n"
"Language-Team: LANGUAGE <LL@li.org>\n"
"MIME-Version: 1.0\n"
"Content-Type: text/plain; charset=UTF-8\n"
"Content-Transfer-Encoding: 8bit\n"

#: ../source/core/index-properties.txt:3
msgid "Index Properties"
msgstr "索引属性"

<<<<<<< HEAD
#: ../source/core/index-properties.txt:7
msgid ""
"In addition to the numerous :doc:`index types </core/index-types>` MongoDB "
"supports, indexes can also have various properties. The following documents "
"detail the index properties that you can select when building an index."
msgstr ""
"MongoDB除了支持各式各样的  :doc:`索引类型 </core/index-types>` 外，索引还可以"
"有多种属性。以下文章详细介绍了当您创建一个索引时可以选择的索引属性。"

=======
>>>>>>> 7b6fda55
#: ../source/includes/toc/dfn-list-indexes-concepts-properties.rst:5
msgid ":doc:`/core/index-ttl`"
msgstr ""

#: ../source/includes/toc/dfn-list-indexes-concepts-properties.rst:4
msgid ""
"The TTL index is used for TTL collections, which expire data after a period "
"of time."
msgstr "TTL索引是用于TTL集合的，这种集合中的数据每过一段时间就会过期。"

#: ../source/includes/toc/dfn-list-indexes-concepts-properties.rst:9
msgid ":doc:`/core/index-unique`"
msgstr ""

#: ../source/includes/toc/dfn-list-indexes-concepts-properties.rst:8
msgid ""
"A unique index causes MongoDB to reject all documents that contain a "
"duplicate value for the indexed field."
msgstr "唯一索引可以让MongoDB拒绝保存那些被索引键的值已经重复的文档。"

#: ../source/includes/toc/dfn-list-indexes-concepts-properties.rst:16
msgid ":doc:`/core/index-sparse`"
msgstr ""

#: ../source/includes/toc/dfn-list-indexes-concepts-properties.rst:16
msgid ""
"A sparse index does not index documents that do not have the indexed field."
<<<<<<< HEAD
msgstr "稀疏索引不会索引那些不包含该索引键的文档。"
=======
msgstr ""

#: ../source/core/index-properties.txt:13
msgid ""
"In addition to the numerous :ref:`index types <index-types>` MongoDB "
"supports, indexes can also have various properties. The following documents "
"detail the index properties that you can select when building an index."
msgstr ""

#: ../source/includes/toc/dfn-list-indexes-concepts-properties.rst:13
msgid ":doc:`/core/index-partial`"
msgstr ""

#: ../source/includes/toc/dfn-list-indexes-concepts-properties.rst:12
msgid ""
"A partial index indexes only documents that meet specified filter criteria."
msgstr ""

#~ msgid ""
#~ "In addition to the numerous :doc:`index types </core/index-types>` MongoDB "
#~ "supports, indexes can also have various properties. The following documents "
#~ "detail the index properties that you can select when building an index."
#~ msgstr ""
>>>>>>> 7b6fda55
<|MERGE_RESOLUTION|>--- conflicted
+++ resolved
@@ -15,18 +15,8 @@
 msgid "Index Properties"
 msgstr "索引属性"
 
-<<<<<<< HEAD
-#: ../source/core/index-properties.txt:7
-msgid ""
-"In addition to the numerous :doc:`index types </core/index-types>` MongoDB "
-"supports, indexes can also have various properties. The following documents "
-"detail the index properties that you can select when building an index."
-msgstr ""
-"MongoDB除了支持各式各样的  :doc:`索引类型 </core/index-types>` 外，索引还可以"
-"有多种属性。以下文章详细介绍了当您创建一个索引时可以选择的索引属性。"
 
-=======
->>>>>>> 7b6fda55
+
 #: ../source/includes/toc/dfn-list-indexes-concepts-properties.rst:5
 msgid ":doc:`/core/index-ttl`"
 msgstr ""
@@ -54,9 +44,7 @@
 #: ../source/includes/toc/dfn-list-indexes-concepts-properties.rst:16
 msgid ""
 "A sparse index does not index documents that do not have the indexed field."
-<<<<<<< HEAD
-msgstr "稀疏索引不会索引那些不包含该索引键的文档。"
-=======
+
 msgstr ""
 
 #: ../source/core/index-properties.txt:13
@@ -80,4 +68,3 @@
 #~ "supports, indexes can also have various properties. The following documents "
 #~ "detail the index properties that you can select when building an index."
 #~ msgstr ""
->>>>>>> 7b6fda55
