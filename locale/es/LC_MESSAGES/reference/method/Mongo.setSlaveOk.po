--- conflicted
+++ resolved
@@ -8,11 +8,7 @@
 msgstr ""
 "Project-Id-Version: MongoDB Manual\n"
 "Report-Msgid-Bugs-To: \n"
-<<<<<<< HEAD
-"POT-Creation-Date: 2019-03-19 11:02-0400\n"
-=======
 "POT-Creation-Date: 2016-12-08 12:02-0500\n"
->>>>>>> 2478a500
 "PO-Revision-Date: 2013-12-16 23:28+0000\n"
 "Last-Translator: tychoish <tychoish@gmail.com>\n"
 "Language: es\n"
@@ -24,23 +20,11 @@
 "Content-Transfer-Encoding: 8bit\n"
 "Generated-By: Babel 2.6.0\n"
 
-<<<<<<< HEAD
-=======
 # ed01371ef81346cdb3ef3a591d40ef93
->>>>>>> 2478a500
 #: ../source/reference/method/Mongo.setSlaveOk.txt:3
 msgid "Mongo.setSlaveOk()"
 msgstr ""
 
-<<<<<<< HEAD
-#: ../source/reference/method/Mongo.setSlaveOk.txt:15
-msgid ""
-"For the current session, this command permits read operations from "
-":term:`secondary` instances. Practically, use this method in the "
-"following form:"
-msgstr ""
-
-=======
 # 11bdf4dffc904396a8f93e3c95acb303
 #: ../source/reference/method/Mongo.setSlaveOk.txt:15
 msgid ""
@@ -50,7 +34,6 @@
 msgstr ""
 
 # 0122addeff1842809bc49b04500406f6
->>>>>>> 2478a500
 #: ../source/reference/method/Mongo.setSlaveOk.txt:23
 msgid ""
 "Indicates that \":term:`eventually consistent <eventual consistency>`\" "
@@ -58,41 +41,14 @@
 " provides the same functionality as :method:`rs.slaveOk()`."
 msgstr ""
 
-<<<<<<< HEAD
-=======
 # b2d551cc007c49188fcc7c51875e50dc
->>>>>>> 2478a500
 #: ../source/reference/method/Mongo.setSlaveOk.txt:28
 msgid ""
 "See the :method:`~cursor.readPref()` method for more fine-grained control"
 " over :doc:`read preference </core/read-preference>` in the "
-<<<<<<< HEAD
-":binary:`~bin.mongo` shell."
-=======
 ":program:`mongo` shell."
->>>>>>> 2478a500
 msgstr ""
 
 # dcdc6a38da804f39b5bd5638d2e74c0c
 #~ msgid "mongo.setSlaveOk()"
 #~ msgstr ""
-<<<<<<< HEAD
-
-# 9e6065e73621498c9f9029c60bf4e898
-#~ msgid ""
-#~ "For the current session, this command"
-#~ " permits read operations from non-"
-#~ "master (i.e. :term:`slave` or "
-#~ ":term:`secondary`) instances. Practically, use "
-#~ "this method in the following form:"
-#~ msgstr ""
-
-# d16e55c5f70d4262a461452154fbbd49
-#~ msgid ""
-#~ "See the :method:`~cursor.readPref()` method "
-#~ "for more fine-grained control over "
-#~ ":doc:`read preference </core/read-preference>` "
-#~ "in the :program:`mongo` shell."
-#~ msgstr ""
-=======
->>>>>>> 2478a500
