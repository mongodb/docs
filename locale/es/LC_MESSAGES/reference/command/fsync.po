# SOME DESCRIPTIVE TITLE.
# Copyright (C) 2011-2014, MongoDB, Inc.
# This file is distributed under the same license as the mongodb-manual
# package.
#
# Translators:
msgid ""
msgstr ""
"Project-Id-Version: MongoDB Manual\n"
"Report-Msgid-Bugs-To: \n"
<<<<<<< HEAD
"POT-Creation-Date: 2019-03-19 11:02-0400\n"
=======
"POT-Creation-Date: 2016-12-08 12:02-0500\n"
>>>>>>> 2478a500
"PO-Revision-Date: 2014-04-08 19:07+0000\n"
"Last-Translator: tychoish <tychoish@gmail.com>\n"
"Language: es\n"
"Language-Team: Spanish (http://www.transifex.com/projects/p/mongodb-"
"manual/language/es/)\n"
"Plural-Forms: nplurals=2; plural=(n != 1)\n"
"MIME-Version: 1.0\n"
"Content-Type: text/plain; charset=utf-8\n"
"Content-Transfer-Encoding: 8bit\n"
"Generated-By: Babel 2.6.0\n"

<<<<<<< HEAD
=======
# d4088e6306294c9eafb19455193b46a1
>>>>>>> 2478a500
#: ../source/reference/command/fsync.txt:3
msgid "fsync"
msgstr ""

<<<<<<< HEAD
#: ../source/reference/command/fsync.txt:18
msgid "Definition"
msgstr ""

#: ../source/reference/command/fsync.txt:22
msgid ""
"Forces the :binary:`~bin.mongod` process to flush all pending writes from"
" the storage layer to disk and locks the *entire* :binary:`~bin.mongod` "
"instance to prevent additional writes until the user releases the lock "
"with a corresponding :dbcommand:`fsyncUnlock`. Optionally, you can use "
":dbcommand:`fsync` to lock the :binary:`~bin.mongod` instance and block "
"write operations for the purpose of capturing backups."
msgstr ""

#: ../source/reference/command/fsync.txt:30
=======
# fbc227ad652a48648987102d05b19d29
#: ../source/reference/command/fsync.txt
msgid "On this page"
msgstr ""

# 6b94145c0aa64eac8c405fe9af3c742f
#: ../source/reference/command/fsync.txt:14
msgid "Definition"
msgstr ""

# 108c2866f6c840c0b634732634ec788e
#: ../source/reference/command/fsync.txt:18
msgid ""
"Forces the :program:`mongod` process to flush all pending writes from the"
" storage layer to disk. Optionally, you can use :dbcommand:`fsync` to "
"lock the :program:`mongod` instance and block write operations for the "
"purpose of capturing backups."
msgstr ""

# 367a32952483498eb9d283c9f70188e4
#: ../source/reference/command/fsync.txt:23
>>>>>>> 2478a500
msgid ""
"As applications write data, MongoDB records the data in the storage layer"
" and then writes the data to disk within the "
":setting:`~storage.syncPeriodSecs` interval, which is 60 seconds by "
"default. Run :dbcommand:`fsync` when you want to flush writes to disk "
"ahead of that interval."
msgstr ""

<<<<<<< HEAD
#: ../source/reference/command/fsync.txt:36
msgid "The :dbcommand:`fsync` command has the following syntax:"
msgstr ""

#: ../source/reference/command/fsync.txt:42
msgid "The :dbcommand:`fsync` command has the following fields:"
msgstr ""

#: ../source/includes/apiargs/dbcommand-fsync-field.rst:7
msgid "Field"
msgstr ""

#: ../source/includes/apiargs/dbcommand-fsync-field.rst:9
msgid "Type"
msgstr ""

#: ../source/includes/apiargs/dbcommand-fsync-field.rst:11
msgid "Description"
msgstr ""

#: ../source/includes/apiargs/dbcommand-fsync-field.rst:13
msgid "``fsync``"
msgstr ""

#: ../source/includes/apiargs/dbcommand-fsync-field.rst:15
msgid "integer"
msgstr ""

#: ../source/includes/apiargs/dbcommand-fsync-field.rst:17
#: ../source/includes/apiargs/dbcommand-fsync-field.rst:45
msgid "Enter \"1\" to apply :dbcommand:`fsync`."
msgstr ""

#: ../source/includes/apiargs/dbcommand-fsync-field.rst:21
msgid "``async``"
msgstr ""

#: ../source/includes/apiargs/dbcommand-fsync-field.rst:23
#: ../source/includes/apiargs/dbcommand-fsync-field.rst:32
msgid "boolean"
msgstr ""

#: ../source/includes/apiargs/dbcommand-fsync-field.rst:25
#: ../source/includes/apiargs/dbcommand-fsync-field.rst:51
msgid ""
"Optional. Runs :dbcommand:`fsync` asynchronously. By default, the "
":dbcommand:`fsync` operation is synchronous."
msgstr ""

#: ../source/includes/apiargs/dbcommand-fsync-field.rst:30
msgid "``lock``"
msgstr ""

#: ../source/includes/apiargs/dbcommand-fsync-field.rst:34
#: ../source/includes/apiargs/dbcommand-fsync-field.rst:58
msgid ""
"Optional. Takes a lock on the :binary:`~bin.mongod` instance and blocks "
"all write operations. Each :dbcommand:`fsync` with ``lock`` operation "
"takes a lock."
msgstr ""

#: ../source/includes/apiargs/dbcommand-fsync-field.rst
msgid "field integer fsync"
msgstr ""

#: ../source/includes/apiargs/dbcommand-fsync-field.rst
msgid "field boolean async"
msgstr ""

#: ../source/includes/apiargs/dbcommand-fsync-field.rst
msgid "field boolean lock"
msgstr ""

#: ../source/reference/command/fsync.txt:46
msgid ""
"To run the :dbcommand:`fsync` command, use the "
":method:`db.adminCommand()` method:"
msgstr ""

#: ../source/reference/command/fsync.txt:54
msgid "Considerations"
msgstr ""

#: ../source/includes/extracts/wt-fsync-lock-compatibility-command.rst:2
msgid ""
":dbcommand:`fsync` command with the ``lock`` option ensures that the data"
" files are safe to copy using low-level backup utilities such as ``cp``, "
"``scp``, or ``tar``. A :binary:`~bin.mongod` started using the copied "
"files contains user-written data that is indistinguishable from the user-"
"written data on the locked :binary:`~bin.mongod`."
msgstr ""

#: ../source/includes/extracts/wt-fsync-lock-compatibility-command.rst:8
msgid ""
"The data files of a locked :binary:`~bin.mongod` may change due to "
"operations such as :ref:`journaling syncs <journal-process>` or "
":ref:`WiredTiger snapshots <storage-wiredtiger-checkpoints>`.  While this"
" has no affect on the logical data (e.g. data accessed by clients), some "
"backup utilities may detect these changes and emit warnings or fail with "
"errors. For more information on MongoDB- recommended backup utilities and"
" procedures, see :doc:`/core/backups/`."
msgstr ""

#: ../source/reference/command/fsync.txt:59
msgid "Impact on Larger Deployments"
msgstr ""

#: ../source/reference/command/fsync.txt:61
msgid ""
"An :dbcommand:`fsync` lock is only possible on *individual* "
":binary:`~bin.mongod` instances of a sharded cluster, not on the entire "
"cluster. To back up an entire sharded cluster, please see "
":doc:`/administration/backup-sharded-clusters` for more information."
msgstr ""

#: ../source/reference/command/fsync.txt:68
msgid "Alternatives with Journaling"
msgstr ""

#: ../source/reference/command/fsync.txt:70
msgid ""
"If your :binary:`~bin.mongod` has :term:`journaling <journal>` enabled, "
"please use :ref:`file system or volume/block level snapshot tool <backup-"
"with-journaling>` to create a backup of the data set and the journal "
"together as a single unit."
msgstr ""

#: ../source/reference/command/fsync.txt:76
msgid "``fsync`` with ``lock: true``"
msgstr ""

#: ../source/reference/command/fsync.txt:80
msgid ""
"The ``{ fsync: 1, lock: true }`` command now returns a ``lockCount`` in "
"the return document."
msgstr ""

#: ../source/reference/command/fsync.txt:83
msgid ""
"After ``{ fsync: 1, lock: true }`` runs on a :binary:`~bin.mongod`, all "
"write operations will block. The :binary:`~bin.mongo` shell provides a "
"helper method :method:`db.fsyncLock()`."
msgstr ""

#: ../source/reference/command/fsync.txt:90
msgid ""
"The ``{ fsync: 1, lock: true }`` operation maintain a lock count. Each "
"``{ fsync: 1, lock: true }`` operation increments the lock count."
msgstr ""

#: ../source/reference/command/fsync.txt:94
msgid ""
"To unlock a :binary:`~bin.mongod` instance for writes, the lock count "
"must be zero. That is, for a given number of ``{ fsync: 1, lock: true }``"
" operation, you must issue a corresponding number of unlock operations in"
" order to unlock the instance for writes. To unlock, see "
":method:`db.fsyncUnlock()`."
msgstr ""

#: ../source/reference/command/fsync.txt:101
msgid "Examples"
msgstr ""

#: ../source/reference/command/fsync.txt:104
msgid "Run Asynchronously"
msgstr ""

#: ../source/reference/command/fsync.txt:106
msgid ""
"The :dbcommand:`fsync` operation is synchronous by default. To run "
":dbcommand:`fsync` asynchronously, use the ``async`` field set to "
"``true``:"
msgstr ""

#: ../source/reference/command/fsync.txt:114
msgid ""
"The operation returns immediately. To view the status of the "
":dbcommand:`fsync` operation, check the output of "
":method:`db.currentOp()`."
msgstr ""

#: ../source/reference/command/fsync.txt:119
msgid "Lock ``mongod`` Instance"
msgstr ""

#: ../source/reference/command/fsync.txt:125
msgid ""
"The primary use of :dbcommand:`fsync` is to lock the "
":binary:`~bin.mongod` instance in order to back up the files within "
":binary:`~bin.mongod`\\ 's :setting:`~storage.dbPath`. The operation "
"flushes all data to the storage layer and blocks all write operations "
"until you unlock the :binary:`~bin.mongod` instance."
msgstr ""

#: ../source/reference/command/fsync.txt:130
msgid "To lock the database, use the ``lock`` field set to ``true``:"
msgstr ""

#: ../source/reference/command/fsync.txt:136
msgid ""
"The operation returns a document that includes the status of the "
"operation and the ``lockCount``:"
msgstr ""

#: ../source/reference/command/fsync.txt:148
msgid ""
"You may continue to perform read operations on a :binary:`~bin.mongod` "
"instance that has a :dbcommand:`fsync` lock. However, after the first "
"write operation all subsequent read operations wait until you unlock the "
":binary:`~bin.mongod` instance."
msgstr ""

#: ../source/reference/command/fsync.txt:154
msgid "The ``{ fsync: 1, lock: true }`` operation maintain a lock count."
msgstr ""

#: ../source/reference/command/fsync.txt:156
msgid ""
"To unlock a :binary:`~bin.mongod` instance for writes, the lock count "
"must be zero. That is, for a given number of ``{ fsync: 1, lock: true }``"
" operation, you must issue a corresponding number of unlock operations in"
" order to unlock the instance for writes."
msgstr ""

#: ../source/reference/command/fsync.txt:162
msgid "Unlock ``mongod`` Instance"
msgstr ""

#: ../source/reference/command/fsync.txt:164
msgid "To unlock the :binary:`~bin.mongod`, use :method:`db.fsyncUnlock()`:"
msgstr ""

#: ../source/reference/command/fsync.txt:170
msgid ""
"Repeat the :method:`db.fsyncUnlock()` to reduce the lock count to zero to"
" unlock the instance for writes."
msgstr ""

#: ../source/reference/command/fsync.txt:174
msgid "Check Lock Status"
msgstr ""

#: ../source/reference/command/fsync.txt:176
msgid ""
"To check the state of the fsync lock, use :method:`db.currentOp()`. Use "
"the following JavaScript function in the shell to test if "
":binary:`~bin.mongod` instance is currently locked:"
msgstr ""

#: ../source/reference/command/fsync.txt:190
msgid ""
"After loading this function into your :binary:`~bin.mongo` shell session "
"call it, with the following syntax:"
msgstr ""

#: ../source/reference/command/fsync.txt:197
=======
# e200a199dd234aef85c33a9fcf5cac72
#: ../source/reference/command/fsync.txt:28
msgid "The :dbcommand:`fsync` command has the following syntax:"
msgstr ""

# 071c1de895f5422e87f85dabda354674
#: ../source/reference/command/fsync.txt:34
msgid "The :dbcommand:`fsync` command has the following fields:"
msgstr ""

# d5b2ea189cc14be68bf5ec26d7c295a6
#: ../source/reference/command/fsync.txt:39
msgid "Considerations"
msgstr ""

# 0c3eff60a0954d7785706e067f1b3bf0
#: ../source/reference/command/fsync.txt:42
msgid "Wired Tiger Compatibility"
msgstr ""

# 0ec7748569b24563ad71d576c40e8551
# bd4fc8cf726b42d8968a5c958314e94c
#: ../source/includes/extracts/wt-fsync-lock-compatibility-command.rst:3
msgid ""
":dbcommand:`fsync` command with the ``lock`` option can ensure that the "
"data files do not change for MongoDB instances using either the MMAPv1 or"
" the WiredTiger storage engines, thus providing consistency for the "
"purposes of creating backups."
msgstr ""

# 66052e9f7ba04102a2c03c48a3522463
# 68df5f0a2f864663803074d6d48e8030
#: ../source/includes/extracts/wt-fsync-lock-compatibility-command.rst:8
msgid ""
"In previous MongoDB versions, :dbcommand:`fsync` command with the "
"``lock`` option *cannot* guarantee a consistent set of files for low-"
"level backups (e.g. via file copy ``cp``, ``scp``, ``tar``) for "
"WiredTiger."
msgstr ""

# 734f3415dfae44cd870cda2562006a78
#: ../source/reference/command/fsync.txt:47
msgid "Impact on Larger Deployments"
msgstr ""

# 0628cc4a22ad46f09ccb9a7bded6a055
#: ../source/reference/command/fsync.txt:49
msgid ""
"An :dbcommand:`fsync` lock is only possible on *individual* "
":program:`mongod` instances of a sharded cluster, not on the entire "
"cluster. To back up an entire sharded cluster, please see "
":doc:`/administration/backup-sharded-clusters` for more information."
msgstr ""

# 3956595fbc0e4512a5a843e55adedbdf
#: ../source/reference/command/fsync.txt:56
msgid "Alternatives with Journaling"
msgstr ""

# 71fec146d77b41ac849da07357506473
#: ../source/reference/command/fsync.txt:58
msgid ""
"If your :program:`mongod` has :term:`journaling <journal>` enabled, "
"consider using :ref:`another method <backup-with-journaling>` to create a"
" backup of the data set."
msgstr ""

# 4315f58c00a34209ad8b48b440ad9ce4
#: ../source/reference/command/fsync.txt:63
msgid "Impact on Read Operations"
msgstr ""

# 5d89b787145f4731a6f068f09df0003f
#: ../source/reference/command/fsync.txt:65
msgid ""
"After :dbcommand:`fsync` with the ``lock`` option runs on a "
":program:`mongod`, all write operations will block until a subsequent "
"unlock. Read operations *may* also block. As a result, :dbcommand:`fsync`"
" with lock is not a reliable mechanism for making a :program:`mongod` "
"instance operate in a read-only mode."
msgstr ""

# 5ce7a56010e848838a310e2667d16ed5
#: ../source/reference/command/fsync.txt:73
msgid ""
"Blocked read operations prevent verification of authentication. Such "
"reads are necessary to establish new connections to a :program:`mongod` "
"that enforces authorization checks."
msgstr ""

# 1fa2365673fb46858cdf2b87a9cf199a
#: ../source/reference/command/fsync.txt:79
msgid ""
"When calling :dbcommand:`fsync` with the ``lock`` option, ensure that the"
" connection remains open to allow a subsequent call to "
":method:`db.fsyncUnlock()`."
msgstr ""

# eeaeb8c89d1945468a859ce064481c89
#: ../source/reference/command/fsync.txt:83
msgid "Closing the connection may make it difficult to release the lock."
msgstr ""

# 2cb1ea783ff644d0947c4eea44d663ca
#: ../source/reference/command/fsync.txt:86
msgid "Examples"
msgstr ""

# 928d8bc565b64aa7b8405dcb2ae4f620
#: ../source/reference/command/fsync.txt:89
msgid "Run Asynchronously"
msgstr ""

# 7bbafd59be464908a38a317714510b2a
#: ../source/reference/command/fsync.txt:91
msgid ""
"The :dbcommand:`fsync` operation is synchronous by default. To run "
":dbcommand:`fsync` asynchronously, use the ``async`` field set to "
"``true``:"
msgstr ""

# fe569c500f8d484fb85e5d63ab701045
#: ../source/reference/command/fsync.txt:99
msgid ""
"The operation returns immediately. To view the status of the "
":dbcommand:`fsync` operation, check the output of "
":method:`db.currentOp()`."
msgstr ""

# 2ec93780993d4e7da06cc5a1dd79ab68
#: ../source/reference/command/fsync.txt:104
msgid "Lock ``mongod`` Instance"
msgstr ""

# cbc5aa9df8ef4b20bc63f81d0d764e4a
#: ../source/reference/command/fsync.txt:110
msgid ""
"The primary use of :dbcommand:`fsync` is to lock the :program:`mongod` "
"instance in order to back up the files within :program:`mongod`\\ 's "
":setting:`~storage.dbPath`. The operation flushes all data to the storage"
" layer and blocks all write operations until you unlock the "
":program:`mongod` instance."
msgstr ""

# 195cf4f821c34a189a4b899c694ac710
#: ../source/reference/command/fsync.txt:115
msgid "To lock the database, use the ``lock`` field set to ``true``:"
msgstr ""

# 374185118fd74a7fb2db5183266f3ae2
#: ../source/reference/command/fsync.txt:121
msgid ""
"You may continue to perform read operations on a :program:`mongod` "
"instance that has a :dbcommand:`fsync` lock. However, after the first "
"write operation all subsequent read operations wait until you unlock the "
":program:`mongod` instance."
msgstr ""

# b0c811e929b6481180e7af414ef44dc7
#: ../source/reference/command/fsync.txt:126
msgid "Unlock ``mongod`` Instance"
msgstr ""

# 923fe28b71cf4a73af798cea746d2c58
#: ../source/reference/command/fsync.txt:128
msgid "To unlock the :program:`mongod`, use :method:`db.fsyncUnlock()`:"
msgstr ""

# 55bb134987e547998aa5e042a1b90604
#: ../source/reference/command/fsync.txt:136
msgid "Check Lock Status"
msgstr ""

# 20c654b0d72e4eac936e0b48a7ee4219
#: ../source/reference/command/fsync.txt:138
msgid ""
"To check the state of the fsync lock, use :method:`db.currentOp()`. Use "
"the following JavaScript function in the shell to test if "
":program:`mongod` instance is currently locked:"
msgstr ""

# eb15068039de42109bec6f2d9262532c
#: ../source/reference/command/fsync.txt:152
msgid ""
"After loading this function into your :program:`mongo` shell session call"
" it, with the following syntax:"
msgstr ""

# d708441427424eaaba0937f29f78499d
#: ../source/reference/command/fsync.txt:159
>>>>>>> 2478a500
msgid ""
"This function will return ``true`` if the :binary:`~bin.mongod` instance "
"is currently locked and ``false`` if the :binary:`~bin.mongod` is not "
"locked."
msgstr ""

#~ msgid ""
#~ "The database cannot be locked with "
#~ ":method:`db.fsyncLock()` while profiling is "
#~ "enabled.  You must disable profiling "
#~ "before locking the database with "
#~ ":method:`db.fsyncLock()`.  Disable profiling using"
#~ " :method:`db.setProfilingLevel()` as follows in"
#~ " the :program:`mongo` shell:"
#~ msgstr ""

#~ msgid ""
#~ "This function will return ``true`` if"
#~ " the :program:`mongod` instance is "
#~ "currently locked and ``false`` if the"
#~ " :program:`mongod` is not locked. To "
#~ "unlock the :program:`mongod`, make a "
#~ "request for an unlock using the "
#~ "following operation:"
#~ msgstr ""

#~ msgid ""
#~ "To unlock the :program:`mongod` instance, "
#~ "use :method:`db.fsyncUnlock()`:"
#~ msgstr ""

<<<<<<< HEAD
# b8a0c2df7d8242b0908ef05522f23f5b
#~ msgid ""
#~ "Forces the :program:`mongod` process to "
#~ "flush all pending writes from the "
#~ "storage layer to disk. Optionally, you"
#~ " can use :dbcommand:`fsync` to lock "
#~ "the :program:`mongod` instance and block "
#~ "write operations for the purpose of "
#~ "capturing backups."
#~ msgstr ""

=======
>>>>>>> 2478a500
# 732e5705385d45faaa1fbb75b1eb3e93
#~ msgid "Behavior"
#~ msgstr ""

# 93a51f8084814ef886c49bd66a09054a
#~ msgid ""
#~ "An :dbcommand:`fsync` lock is only "
#~ "possible on *individual* :program:`mongod` "
#~ "instances of a sharded cluster, not "
#~ "on the entire cluster. To backup "
#~ "an entire sharded cluster, please see"
#~ " :doc:`/administration/backup-sharded-clusters` "
#~ "for more information."
#~ msgstr ""

# 8865119ac4d24d17a4b5466a67a111de
#~ msgid ""
#~ "If your :program:`mongod` has "
#~ ":term:`journaling <journal>` enabled, consider "
#~ "using :ref:`another method <backup-with-"
#~ "journaling>` to create a back up "
#~ "of the data set."
#~ msgstr ""

# dc88706fbbb54c0fb9f004bfa5f2d5e8
#~ msgid ""
#~ "After :dbcommand:`fsync`, with lock, runs "
#~ "on a :program:`mongod`, all write "
#~ "operations will block until a subsequent"
#~ " unlock. Read operations *may* also "
#~ "block. As a result, :dbcommand:`fsync`, "
#~ "with lock, is not a reliable "
#~ "mechanism for making a :program:`mongod` "
#~ "instance operate in a read-only "
#~ "mode."
#~ msgstr ""

# 4d7e4688ea004fdc82e7f0b63fef4ed9
#~ msgid ""
#~ "The :dbcommand:`fsync` operation is "
#~ "synchronous by default To run "
#~ ":dbcommand:`fsync` asynchronously, use the "
#~ "``async`` field set to ``true``:"
#~ msgstr ""

# 2627c6cb278547998d98e5dd2b0a7261
#~ msgid ""
#~ "The primary use of :dbcommand:`fsync` is"
#~ " to lock the :program:`mongod` instance "
#~ "in order to back up the files "
#~ "withing :program:`mongod`\\ 's "
#~ ":setting:`~storage.dbPath`. The operation flushes"
#~ " all data to the storage layer "
#~ "and blocks all write operations until"
#~ " you unlock the :program:`mongod` instance."
#~ msgstr ""

<<<<<<< HEAD
# c7f5a631059848618312147b9c58bcf2
#~ msgid ""
#~ "You may continue to perform read "
#~ "operations on a :program:`mongod` instance "
#~ "that has a :dbcommand:`fsync` lock. "
#~ "However, after the first write operation"
#~ " all subsequent read operations wait "
#~ "until you unlock the :program:`mongod` "
#~ "instance."
#~ msgstr ""

# fbe2cfc0f1a44829bddb33abfc04f6bc
#~ msgid ""
#~ "To check the state of the fsync"
#~ " lock, use :method:`db.currentOp()`. Use "
#~ "the following JavaScript function in the"
#~ " shell to test if :program:`mongod` "
#~ "instance is currently locked:"
#~ msgstr ""

# 5006ce5ec537480ea96027bdfe9970ca
#~ msgid ""
#~ "After loading this function into your"
#~ " :program:`mongo` shell session call it,"
#~ " with the following syntax:"
#~ msgstr ""

#~ msgid ""
#~ "Blocked read operations prevent verification"
#~ " of authentication. Such reads are "
#~ "necessary to establish new connections "
#~ "to a :program:`mongod` that enforces "
#~ "authorization checks."
#~ msgstr ""

=======
>>>>>>> 2478a500
#~ msgid ""
#~ "When calling :dbcommand:`fsync` with lock, "
#~ "ensure that the connection remains open"
#~ " to allow a subsequent call to "
#~ ":method:`db.fsyncUnlock()`."
#~ msgstr ""
<<<<<<< HEAD

#~ msgid "Closing the connection may make it difficult to release the lock."
#~ msgstr ""

#~ msgid "To unlock the :program:`mongod`, use :method:`db.fsyncUnlock()`:"
#~ msgstr ""

#~ msgid ""
#~ "This function will return ``true`` if"
#~ " the :program:`mongod` instance is "
#~ "currently locked and ``false`` if the"
#~ " :program:`mongod` is not locked."
#~ msgstr ""
=======
>>>>>>> 2478a500
<|MERGE_RESOLUTION|>--- conflicted
+++ resolved
@@ -8,11 +8,7 @@
 msgstr ""
 "Project-Id-Version: MongoDB Manual\n"
 "Report-Msgid-Bugs-To: \n"
-<<<<<<< HEAD
-"POT-Creation-Date: 2019-03-19 11:02-0400\n"
-=======
 "POT-Creation-Date: 2016-12-08 12:02-0500\n"
->>>>>>> 2478a500
 "PO-Revision-Date: 2014-04-08 19:07+0000\n"
 "Last-Translator: tychoish <tychoish@gmail.com>\n"
 "Language: es\n"
@@ -24,31 +20,11 @@
 "Content-Transfer-Encoding: 8bit\n"
 "Generated-By: Babel 2.6.0\n"
 
-<<<<<<< HEAD
-=======
 # d4088e6306294c9eafb19455193b46a1
->>>>>>> 2478a500
 #: ../source/reference/command/fsync.txt:3
 msgid "fsync"
 msgstr ""
 
-<<<<<<< HEAD
-#: ../source/reference/command/fsync.txt:18
-msgid "Definition"
-msgstr ""
-
-#: ../source/reference/command/fsync.txt:22
-msgid ""
-"Forces the :binary:`~bin.mongod` process to flush all pending writes from"
-" the storage layer to disk and locks the *entire* :binary:`~bin.mongod` "
-"instance to prevent additional writes until the user releases the lock "
-"with a corresponding :dbcommand:`fsyncUnlock`. Optionally, you can use "
-":dbcommand:`fsync` to lock the :binary:`~bin.mongod` instance and block "
-"write operations for the purpose of capturing backups."
-msgstr ""
-
-#: ../source/reference/command/fsync.txt:30
-=======
 # fbc227ad652a48648987102d05b19d29
 #: ../source/reference/command/fsync.txt
 msgid "On this page"
@@ -70,7 +46,6 @@
 
 # 367a32952483498eb9d283c9f70188e4
 #: ../source/reference/command/fsync.txt:23
->>>>>>> 2478a500
 msgid ""
 "As applications write data, MongoDB records the data in the storage layer"
 " and then writes the data to disk within the "
@@ -79,264 +54,6 @@
 "ahead of that interval."
 msgstr ""
 
-<<<<<<< HEAD
-#: ../source/reference/command/fsync.txt:36
-msgid "The :dbcommand:`fsync` command has the following syntax:"
-msgstr ""
-
-#: ../source/reference/command/fsync.txt:42
-msgid "The :dbcommand:`fsync` command has the following fields:"
-msgstr ""
-
-#: ../source/includes/apiargs/dbcommand-fsync-field.rst:7
-msgid "Field"
-msgstr ""
-
-#: ../source/includes/apiargs/dbcommand-fsync-field.rst:9
-msgid "Type"
-msgstr ""
-
-#: ../source/includes/apiargs/dbcommand-fsync-field.rst:11
-msgid "Description"
-msgstr ""
-
-#: ../source/includes/apiargs/dbcommand-fsync-field.rst:13
-msgid "``fsync``"
-msgstr ""
-
-#: ../source/includes/apiargs/dbcommand-fsync-field.rst:15
-msgid "integer"
-msgstr ""
-
-#: ../source/includes/apiargs/dbcommand-fsync-field.rst:17
-#: ../source/includes/apiargs/dbcommand-fsync-field.rst:45
-msgid "Enter \"1\" to apply :dbcommand:`fsync`."
-msgstr ""
-
-#: ../source/includes/apiargs/dbcommand-fsync-field.rst:21
-msgid "``async``"
-msgstr ""
-
-#: ../source/includes/apiargs/dbcommand-fsync-field.rst:23
-#: ../source/includes/apiargs/dbcommand-fsync-field.rst:32
-msgid "boolean"
-msgstr ""
-
-#: ../source/includes/apiargs/dbcommand-fsync-field.rst:25
-#: ../source/includes/apiargs/dbcommand-fsync-field.rst:51
-msgid ""
-"Optional. Runs :dbcommand:`fsync` asynchronously. By default, the "
-":dbcommand:`fsync` operation is synchronous."
-msgstr ""
-
-#: ../source/includes/apiargs/dbcommand-fsync-field.rst:30
-msgid "``lock``"
-msgstr ""
-
-#: ../source/includes/apiargs/dbcommand-fsync-field.rst:34
-#: ../source/includes/apiargs/dbcommand-fsync-field.rst:58
-msgid ""
-"Optional. Takes a lock on the :binary:`~bin.mongod` instance and blocks "
-"all write operations. Each :dbcommand:`fsync` with ``lock`` operation "
-"takes a lock."
-msgstr ""
-
-#: ../source/includes/apiargs/dbcommand-fsync-field.rst
-msgid "field integer fsync"
-msgstr ""
-
-#: ../source/includes/apiargs/dbcommand-fsync-field.rst
-msgid "field boolean async"
-msgstr ""
-
-#: ../source/includes/apiargs/dbcommand-fsync-field.rst
-msgid "field boolean lock"
-msgstr ""
-
-#: ../source/reference/command/fsync.txt:46
-msgid ""
-"To run the :dbcommand:`fsync` command, use the "
-":method:`db.adminCommand()` method:"
-msgstr ""
-
-#: ../source/reference/command/fsync.txt:54
-msgid "Considerations"
-msgstr ""
-
-#: ../source/includes/extracts/wt-fsync-lock-compatibility-command.rst:2
-msgid ""
-":dbcommand:`fsync` command with the ``lock`` option ensures that the data"
-" files are safe to copy using low-level backup utilities such as ``cp``, "
-"``scp``, or ``tar``. A :binary:`~bin.mongod` started using the copied "
-"files contains user-written data that is indistinguishable from the user-"
-"written data on the locked :binary:`~bin.mongod`."
-msgstr ""
-
-#: ../source/includes/extracts/wt-fsync-lock-compatibility-command.rst:8
-msgid ""
-"The data files of a locked :binary:`~bin.mongod` may change due to "
-"operations such as :ref:`journaling syncs <journal-process>` or "
-":ref:`WiredTiger snapshots <storage-wiredtiger-checkpoints>`.  While this"
-" has no affect on the logical data (e.g. data accessed by clients), some "
-"backup utilities may detect these changes and emit warnings or fail with "
-"errors. For more information on MongoDB- recommended backup utilities and"
-" procedures, see :doc:`/core/backups/`."
-msgstr ""
-
-#: ../source/reference/command/fsync.txt:59
-msgid "Impact on Larger Deployments"
-msgstr ""
-
-#: ../source/reference/command/fsync.txt:61
-msgid ""
-"An :dbcommand:`fsync` lock is only possible on *individual* "
-":binary:`~bin.mongod` instances of a sharded cluster, not on the entire "
-"cluster. To back up an entire sharded cluster, please see "
-":doc:`/administration/backup-sharded-clusters` for more information."
-msgstr ""
-
-#: ../source/reference/command/fsync.txt:68
-msgid "Alternatives with Journaling"
-msgstr ""
-
-#: ../source/reference/command/fsync.txt:70
-msgid ""
-"If your :binary:`~bin.mongod` has :term:`journaling <journal>` enabled, "
-"please use :ref:`file system or volume/block level snapshot tool <backup-"
-"with-journaling>` to create a backup of the data set and the journal "
-"together as a single unit."
-msgstr ""
-
-#: ../source/reference/command/fsync.txt:76
-msgid "``fsync`` with ``lock: true``"
-msgstr ""
-
-#: ../source/reference/command/fsync.txt:80
-msgid ""
-"The ``{ fsync: 1, lock: true }`` command now returns a ``lockCount`` in "
-"the return document."
-msgstr ""
-
-#: ../source/reference/command/fsync.txt:83
-msgid ""
-"After ``{ fsync: 1, lock: true }`` runs on a :binary:`~bin.mongod`, all "
-"write operations will block. The :binary:`~bin.mongo` shell provides a "
-"helper method :method:`db.fsyncLock()`."
-msgstr ""
-
-#: ../source/reference/command/fsync.txt:90
-msgid ""
-"The ``{ fsync: 1, lock: true }`` operation maintain a lock count. Each "
-"``{ fsync: 1, lock: true }`` operation increments the lock count."
-msgstr ""
-
-#: ../source/reference/command/fsync.txt:94
-msgid ""
-"To unlock a :binary:`~bin.mongod` instance for writes, the lock count "
-"must be zero. That is, for a given number of ``{ fsync: 1, lock: true }``"
-" operation, you must issue a corresponding number of unlock operations in"
-" order to unlock the instance for writes. To unlock, see "
-":method:`db.fsyncUnlock()`."
-msgstr ""
-
-#: ../source/reference/command/fsync.txt:101
-msgid "Examples"
-msgstr ""
-
-#: ../source/reference/command/fsync.txt:104
-msgid "Run Asynchronously"
-msgstr ""
-
-#: ../source/reference/command/fsync.txt:106
-msgid ""
-"The :dbcommand:`fsync` operation is synchronous by default. To run "
-":dbcommand:`fsync` asynchronously, use the ``async`` field set to "
-"``true``:"
-msgstr ""
-
-#: ../source/reference/command/fsync.txt:114
-msgid ""
-"The operation returns immediately. To view the status of the "
-":dbcommand:`fsync` operation, check the output of "
-":method:`db.currentOp()`."
-msgstr ""
-
-#: ../source/reference/command/fsync.txt:119
-msgid "Lock ``mongod`` Instance"
-msgstr ""
-
-#: ../source/reference/command/fsync.txt:125
-msgid ""
-"The primary use of :dbcommand:`fsync` is to lock the "
-":binary:`~bin.mongod` instance in order to back up the files within "
-":binary:`~bin.mongod`\\ 's :setting:`~storage.dbPath`. The operation "
-"flushes all data to the storage layer and blocks all write operations "
-"until you unlock the :binary:`~bin.mongod` instance."
-msgstr ""
-
-#: ../source/reference/command/fsync.txt:130
-msgid "To lock the database, use the ``lock`` field set to ``true``:"
-msgstr ""
-
-#: ../source/reference/command/fsync.txt:136
-msgid ""
-"The operation returns a document that includes the status of the "
-"operation and the ``lockCount``:"
-msgstr ""
-
-#: ../source/reference/command/fsync.txt:148
-msgid ""
-"You may continue to perform read operations on a :binary:`~bin.mongod` "
-"instance that has a :dbcommand:`fsync` lock. However, after the first "
-"write operation all subsequent read operations wait until you unlock the "
-":binary:`~bin.mongod` instance."
-msgstr ""
-
-#: ../source/reference/command/fsync.txt:154
-msgid "The ``{ fsync: 1, lock: true }`` operation maintain a lock count."
-msgstr ""
-
-#: ../source/reference/command/fsync.txt:156
-msgid ""
-"To unlock a :binary:`~bin.mongod` instance for writes, the lock count "
-"must be zero. That is, for a given number of ``{ fsync: 1, lock: true }``"
-" operation, you must issue a corresponding number of unlock operations in"
-" order to unlock the instance for writes."
-msgstr ""
-
-#: ../source/reference/command/fsync.txt:162
-msgid "Unlock ``mongod`` Instance"
-msgstr ""
-
-#: ../source/reference/command/fsync.txt:164
-msgid "To unlock the :binary:`~bin.mongod`, use :method:`db.fsyncUnlock()`:"
-msgstr ""
-
-#: ../source/reference/command/fsync.txt:170
-msgid ""
-"Repeat the :method:`db.fsyncUnlock()` to reduce the lock count to zero to"
-" unlock the instance for writes."
-msgstr ""
-
-#: ../source/reference/command/fsync.txt:174
-msgid "Check Lock Status"
-msgstr ""
-
-#: ../source/reference/command/fsync.txt:176
-msgid ""
-"To check the state of the fsync lock, use :method:`db.currentOp()`. Use "
-"the following JavaScript function in the shell to test if "
-":binary:`~bin.mongod` instance is currently locked:"
-msgstr ""
-
-#: ../source/reference/command/fsync.txt:190
-msgid ""
-"After loading this function into your :binary:`~bin.mongo` shell session "
-"call it, with the following syntax:"
-msgstr ""
-
-#: ../source/reference/command/fsync.txt:197
-=======
 # e200a199dd234aef85c33a9fcf5cac72
 #: ../source/reference/command/fsync.txt:28
 msgid "The :dbcommand:`fsync` command has the following syntax:"
@@ -527,11 +244,9 @@
 
 # d708441427424eaaba0937f29f78499d
 #: ../source/reference/command/fsync.txt:159
->>>>>>> 2478a500
-msgid ""
-"This function will return ``true`` if the :binary:`~bin.mongod` instance "
-"is currently locked and ``false`` if the :binary:`~bin.mongod` is not "
-"locked."
+msgid ""
+"This function will return ``true`` if the :program:`mongod` instance is "
+"currently locked and ``false`` if the :program:`mongod` is not locked."
 msgstr ""
 
 #~ msgid ""
@@ -559,20 +274,6 @@
 #~ "use :method:`db.fsyncUnlock()`:"
 #~ msgstr ""
 
-<<<<<<< HEAD
-# b8a0c2df7d8242b0908ef05522f23f5b
-#~ msgid ""
-#~ "Forces the :program:`mongod` process to "
-#~ "flush all pending writes from the "
-#~ "storage layer to disk. Optionally, you"
-#~ " can use :dbcommand:`fsync` to lock "
-#~ "the :program:`mongod` instance and block "
-#~ "write operations for the purpose of "
-#~ "capturing backups."
-#~ msgstr ""
-
-=======
->>>>>>> 2478a500
 # 732e5705385d45faaa1fbb75b1eb3e93
 #~ msgid "Behavior"
 #~ msgstr ""
@@ -630,63 +331,9 @@
 #~ " you unlock the :program:`mongod` instance."
 #~ msgstr ""
 
-<<<<<<< HEAD
-# c7f5a631059848618312147b9c58bcf2
-#~ msgid ""
-#~ "You may continue to perform read "
-#~ "operations on a :program:`mongod` instance "
-#~ "that has a :dbcommand:`fsync` lock. "
-#~ "However, after the first write operation"
-#~ " all subsequent read operations wait "
-#~ "until you unlock the :program:`mongod` "
-#~ "instance."
-#~ msgstr ""
-
-# fbe2cfc0f1a44829bddb33abfc04f6bc
-#~ msgid ""
-#~ "To check the state of the fsync"
-#~ " lock, use :method:`db.currentOp()`. Use "
-#~ "the following JavaScript function in the"
-#~ " shell to test if :program:`mongod` "
-#~ "instance is currently locked:"
-#~ msgstr ""
-
-# 5006ce5ec537480ea96027bdfe9970ca
-#~ msgid ""
-#~ "After loading this function into your"
-#~ " :program:`mongo` shell session call it,"
-#~ " with the following syntax:"
-#~ msgstr ""
-
-#~ msgid ""
-#~ "Blocked read operations prevent verification"
-#~ " of authentication. Such reads are "
-#~ "necessary to establish new connections "
-#~ "to a :program:`mongod` that enforces "
-#~ "authorization checks."
-#~ msgstr ""
-
-=======
->>>>>>> 2478a500
 #~ msgid ""
 #~ "When calling :dbcommand:`fsync` with lock, "
 #~ "ensure that the connection remains open"
 #~ " to allow a subsequent call to "
 #~ ":method:`db.fsyncUnlock()`."
 #~ msgstr ""
-<<<<<<< HEAD
-
-#~ msgid "Closing the connection may make it difficult to release the lock."
-#~ msgstr ""
-
-#~ msgid "To unlock the :program:`mongod`, use :method:`db.fsyncUnlock()`:"
-#~ msgstr ""
-
-#~ msgid ""
-#~ "This function will return ``true`` if"
-#~ " the :program:`mongod` instance is "
-#~ "currently locked and ``false`` if the"
-#~ " :program:`mongod` is not locked."
-#~ msgstr ""
-=======
->>>>>>> 2478a500
