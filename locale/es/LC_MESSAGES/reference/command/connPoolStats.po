# SOME DESCRIPTIVE TITLE.
# Copyright (C) 2011-2014, MongoDB, Inc.
# This file is distributed under the same license as the mongodb-manual
# package.
#
# Translators:
msgid ""
msgstr ""
"Project-Id-Version: MongoDB Manual\n"
"Report-Msgid-Bugs-To: \n"
<<<<<<< HEAD
"POT-Creation-Date: 2019-03-19 11:02-0400\n"
=======
"POT-Creation-Date: 2016-12-08 12:02-0500\n"
>>>>>>> 2478a500
"PO-Revision-Date: 2013-12-16 23:15+0000\n"
"Last-Translator: tychoish <tychoish@gmail.com>\n"
"Language: es\n"
"Language-Team: Spanish (http://www.transifex.com/projects/p/mongodb-"
"manual/language/es/)\n"
"Plural-Forms: nplurals=2; plural=(n != 1)\n"
"MIME-Version: 1.0\n"
"Content-Type: text/plain; charset=utf-8\n"
"Content-Transfer-Encoding: 8bit\n"
"Generated-By: Babel 2.6.0\n"

<<<<<<< HEAD
=======
# bfb5b1b93c074200b900f18360811385
>>>>>>> 2478a500
#: ../source/reference/command/connPoolStats.txt:3
msgid "connPoolStats"
msgstr ""

<<<<<<< HEAD
=======
# c83e01ae36614493b896fd36c1a92034
#: ../source/reference/command/connPoolStats.txt
msgid "On this page"
msgstr ""

# beacab4b4657456a9ed39969d8b77025
>>>>>>> 2478a500
#: ../source/reference/command/connPoolStats.txt:14
msgid "Definition"
msgstr ""

<<<<<<< HEAD
#: ../source/reference/command/connPoolStats.txt:18
msgid ""
"The command :dbcommand:`connPoolStats` returns information regarding the "
"open outgoing connections from the current database instance to other "
"members of the :term:`sharded cluster` or :term:`replica set`."
msgstr ""

#: ../source/includes/fact-dbcommand.rst:1
msgid ""
"To run |command|, use the :method:`db.runCommand( { \\<command\\> } ) "
"<db.runCommand()>` method."
msgstr ""

#: ../source/includes/note-conn-pool-stats.rst:3
msgid ""
":dbcommand:`connPoolStats` only returns meaningful results for "
":binary:`~bin.mongos` instances and for :binary:`~bin.mongod` instances "
"in sharded clusters."
msgstr ""

#: ../source/reference/command/connPoolStats.txt:29
msgid "The command takes the following form:"
msgstr ""

#: ../source/reference/command/connPoolStats.txt:35
msgid ""
"The value of the argument (i.e. ``1`` ) does not affect the output of the"
" command."
msgstr ""

#: ../source/reference/command/connPoolStats.txt:39
msgid "Behavior"
msgstr ""

#: ../source/reference/command/connPoolStats.txt:41
msgid ":dbcommand:`connPoolStats` includes aggregated statistics in its output:"
msgstr ""

#: ../source/reference/command/connPoolStats.txt:44
msgid ""
"The :data:`~connPoolStats.hosts` field displays the information "
"aggregated by host."
msgstr ""

#: ../source/reference/command/connPoolStats.txt:47
msgid ""
"The :data:`~connPoolStats.pools` field displays the information "
"aggregated by pool."
msgstr ""

#: ../source/reference/command/connPoolStats.txt:52
msgid ""
"To avoid interference with any running operations, "
":dbcommand:`connPoolStats` does not take any locks. As such, the counts "
"may change slightly as :dbcommand:`connPoolStats` gathers information, "
"resulting in slight differences between the :data:`~connPoolStats.hosts` "
"and :data:`~connPoolStats.pools` connection counts."
msgstr ""

#: ../source/reference/command/connPoolStats.txt:60
msgid "Example"
msgstr ""

#: ../source/reference/command/connPoolStats.txt:62
msgid ""
"The following operation uses the :method:`db.runCommand()` method to run "
"the :dbcommand:`connPoolStats` command on a :binary:`~bin.mongos` of a "
"sharded cluster. The sharded cluster has 2 shards, each a single-member "
"replica set, and a config server replica set. The :binary:`~bin.mongos` "
"runs on a 4-core machine."
msgstr ""

#: ../source/reference/command/connPoolStats.txt:72
msgid "The command returns the output of the following form:"
msgstr ""

#: ../source/reference/command/connPoolStats.txt:76
msgid ""
"The :dbcommand:`connPoolStats` output varies depending on the deployment "
"and the member against which you run :dbcommand:`connPoolStats` among "
"other factors."
msgstr ""

#: ../source/reference/command/connPoolStats.txt:307
msgid "Output"
msgstr ""

#: ../source/reference/command/connPoolStats.txt:311
msgid ""
"Reports the total number of available outgoing connections from the "
"current :binary:`~bin.mongod`/:binary:`~bin.mongos` instance to other "
"members of the :term:`sharded cluster` or :term:`replica set`."
msgstr ""

#: ../source/reference/command/connPoolStats.txt:317
msgid ""
"Reports the total number of outgoing connections ever created by the "
"current :binary:`~bin.mongod`/:binary:`~bin.mongos` instance to other "
"members of the :term:`sharded cluster` or :term:`replica set`."
msgstr ""

#: ../source/reference/command/connPoolStats.txt:323
msgid ""
"Reports the total number of outgoing connections from the current "
":binary:`~bin.mongod`/:binary:`~bin.mongos` instance to other members of "
"the :term:`sharded cluster` or :term:`replica set` that are currently in "
"use."
msgstr ""

#: ../source/reference/command/connPoolStats.txt:329
msgid ""
"Reports the total number of outgoing connections from the current "
":binary:`~bin.mongod`/:binary:`~bin.mongos` instance to other members of "
"the :term:`sharded cluster` or :term:`replica set` that are currently "
"being refreshed."
msgstr ""

#: ../source/reference/command/connPoolStats.txt:336
msgid ""
"Reports the number of active and stored outgoing **synchronous** "
"connections from the current :binary:`~bin.mongod`/:binary:`~bin.mongos` "
"instance to other members of the :term:`sharded cluster` or "
":term:`replica set`."
msgstr ""

#: ../source/reference/command/connPoolStats.txt:340
#: ../source/reference/command/connPoolStats.txt:351
msgid ""
"These connections are a part of a pool that is a subset of the data "
"reported by :data:`~connPoolStats.totalAvailable`, "
":data:`~connPoolStats.totalCreated`, and "
":data:`~connPoolStats.totalInUse`."
msgstr ""

#: ../source/reference/command/connPoolStats.txt:346
msgid ""
"Reports the number of active and stored outgoing **scoped synchronous** "
"connections from the current :binary:`~bin.mongod`/:binary:`~bin.mongos` "
"instance to other members of the :term:`sharded cluster` or "
":term:`replica set`."
msgstr ""

#: ../source/reference/command/connPoolStats.txt:357
msgid ""
"Reports on connection statistics (in use/available/created/refreshing) "
"grouped by the connection pools. A :binary:`~bin.mongod` or "
":binary:`~bin.mongos` has two distinct families of outgoing connection "
"pools:"
msgstr ""

#: ../source/reference/command/connPoolStats.txt:362
msgid "DBClient-based pools (the \"write path\") and"
msgstr ""

#: ../source/reference/command/connPoolStats.txt:364
msgid "NetworkInterfaceTL-based pools (the \"read path\")."
msgstr ""

#: ../source/reference/command/connPoolStats.txt:366
msgid ""
"For each pool, the command returns a document that resembles the "
"following:"
msgstr ""

#: ../source/reference/command/connPoolStats.txt:383
msgid ""
"If there are no connections (in use/available/created/refreshing) for a "
"particular pool, the :dbcommand:`connPoolStats` does not return "
"statistics for that pool."
msgstr ""

#: ../source/reference/command/connPoolStats.txt:389
msgid ""
"Displays connection statics related to TaskExecutor pools. Typically, "
"there will be one TaskExecutorPool per core, e.g. "
":data:`~connPoolStats.pools.NetworkInterfaceTL-TaskExecutorPool-0` ... "
":data:`~connPoolStats.pools.NetworkInterfaceTL-TaskExecutorPool-7` for an"
" 8-core processor."
msgstr ""

#: ../source/reference/command/connPoolStats.txt:395
msgid ":parameter:`taskExecutorPoolSize`"
msgstr ""

#: ../source/reference/command/connPoolStats.txt:399
msgid "*Available if the command is run on a member of a sharded cluster.*"
msgstr ""

#: ../source/reference/command/connPoolStats.txt:401
msgid ""
"Displays the pool statistics for the connections between the current "
":binary:`~bin.mongod`/:binary:`~bin.mongos` instance and other members of"
" the sharded cluster."
msgstr ""

#: ../source/reference/command/connPoolStats.txt:407
msgid "*Available if the command is run on a member of a replica set.*"
msgstr ""

#: ../source/reference/command/connPoolStats.txt:409
msgid ""
"Displays the pool statistics for the connections between the current "
":binary:`~bin.mongod` instance and the other members of the replica set."
msgstr ""

#: ../source/reference/command/connPoolStats.txt:415
msgid "Displays the DBClient-based pool statistics."
msgstr ""

#: ../source/reference/command/connPoolStats.txt:419
msgid ""
"Reports on connection statistics (in use/available/created/refreshing) "
"grouped by the hosts."
msgstr ""

#: ../source/reference/command/connPoolStats.txt:422
msgid ""
"Contains :term:`documents<document>` that represent a report of "
"connections between the current "
":binary:`~bin.mongod`/:binary:`~bin.mongos` instance and each member of "
"the :term:`sharded cluster` or :term:`replica set`."
msgstr ""

#: ../source/reference/command/connPoolStats.txt:428
msgid ""
"Reports the total number of connections available for connecting to the "
"``[host]``."
msgstr ""

#: ../source/reference/command/connPoolStats.txt:433
msgid "Reports the number of connections to the ``[host]``  ever created."
msgstr ""

#: ../source/reference/command/connPoolStats.txt:437
msgid ""
"Reports the number of connections to the ``[host]`` that are currently in"
" use."
msgstr ""

#: ../source/reference/command/connPoolStats.txt:442
msgid ""
"Contains :term:`documents <document>` that represent a report of "
"information related to each replica set connected to the current "
":binary:`~bin.mongod`/:binary:`~bin.mongos`."
msgstr ""

#: ../source/reference/command/connPoolStats.txt:448
msgid ""
"Reports on each :term:`replica set` connected to the current "
":binary:`~bin.mongod`/:binary:`~bin.mongos`."
msgstr ""

#: ../source/reference/command/connPoolStats.txt:453
msgid ""
"Holds an array of :term:`documents<document>` that reports on each member"
" in the :term:`replica set`."
msgstr ""

#: ../source/reference/command/connPoolStats.txt:456
msgid ""
"These values derive from the :doc:`replica set status "
"</reference/command/replSetGetStatus>` values."
msgstr ""

#: ../source/reference/command/connPoolStats.txt:461
msgid ""
"Reports the address for the member in the :term:`replica set` in "
"``[hostname]:[port]`` format."
msgstr ""

#: ../source/reference/command/connPoolStats.txt:466
msgid "Reports ``false`` when:"
msgstr ""

#: ../source/reference/command/connPoolStats.txt:468
msgid ""
"the current :binary:`~bin.mongos` or :binary:`~bin.mongod` cannot connect"
" to instance."
msgstr ""

#: ../source/reference/command/connPoolStats.txt:471
msgid ""
"the current :binary:`~bin.mongos` or :binary:`~bin.mongod` received a "
"connection exception or error."
msgstr ""

#: ../source/reference/command/connPoolStats.txt:474
msgid "This field is for internal use."
msgstr ""

#: ../source/reference/command/connPoolStats.txt:478
msgid ""
"Reports ``true`` if this "
":data:`~connPoolStats.replicaSets.[replicaSet].host` is the "
":term:`primary` member of the :term:`replica set`."
msgstr ""

#: ../source/reference/command/connPoolStats.txt:484
msgid ""
"Reports ``true`` if this "
":data:`~connPoolStats.replicaSets.[replicaSet].host` is a :term:`hidden "
"member` of the :term:`replica set`."
msgstr ""

#: ../source/reference/command/connPoolStats.txt:490
=======
# 9323fa05b921454c8b9eee05ddf12b7c
#: ../source/reference/command/connPoolStats.txt:18
msgid ""
"The command :dbcommand:`connPoolStats` returns information regarding the "
"open outgoing connections from the current database instance to other "
"members of the :term:`sharded cluster` or :term:`replica set`."
msgstr ""

# f8f643d5a6d84524b210c4b978b042bb
#: ../source/includes/fact-dbcommand.rst:1
msgid ""
"To run |command|, use the :method:`db.runCommand( { \\<command\\> } ) "
"<db.runCommand()>` method."
msgstr ""

# 80cb780f3c734a31be3d5f03008d598e
#: ../source/includes/note-conn-pool-stats.rst:3
msgid ""
":dbcommand:`connPoolStats` only returns meaningful results for "
":program:`mongos` instances and for :program:`mongod` instances in "
"sharded clusters."
msgstr ""

# e2cf2283b9c8430da29e7daf4d78d1be
#: ../source/reference/command/connPoolStats.txt:29
msgid "The command takes the following form:"
msgstr ""

# 4ad3d35316df452b8c653cee62b5cc2b
#: ../source/reference/command/connPoolStats.txt:35
msgid ""
"The value of the argument (i.e. ``1`` ) does not affect the output of the"
" command."
msgstr ""

# 62702da7cd6049a38d6d5af3e67edc84
#: ../source/reference/command/connPoolStats.txt:39
msgid "Behavior"
msgstr ""

# d037dc33ea3844ce817aabdf29790a13
#: ../source/reference/command/connPoolStats.txt:41
msgid ""
"A :program:`mongod` or :program:`mongos` has a number of connection pools"
" used for outgoing connections to members in a :term:`sharded cluster` or"
" :term:`replica set`. :dbcommand:`connPoolStats` returns aggregated "
"statistics related to all of the outgoing connection pools used by the "
":program:`mongod` or :program:`mongo` running the command."
msgstr ""

# 4701d66e1e5f4d1598d1195b50db0245
#: ../source/reference/command/connPoolStats.txt:49
msgid "Example"
msgstr ""

# 742c496d52aa4d2f82ccc29be8df2927
#: ../source/reference/command/connPoolStats.txt:51
msgid ""
"The following operation uses the :method:`db.runCommand()` method to run "
"the :dbcommand:`connPoolStats` command."
msgstr ""

# dfcc98d2fd244078aeb4f78f8e2a4378
# aaffd13e3d624aa1951241cf5911f010
#: ../source/reference/command/connPoolStats.txt:59
#: ../source/reference/command/connPoolStats.txt:180
msgid "Output"
msgstr ""

# df0b3fec07aa49b3ab257b12cc3d85d3
#: ../source/reference/command/connPoolStats.txt:61
msgid ""
"The following output is a sample of what :dbcommand:`connPoolStats` "
"returns. It represents a :term:`sharded cluster` with 3 single-member "
":term:`replica set` shards and a config server replica set."
msgstr ""

# f71bdcfe084149118b0285ac079ad4e3
#: ../source/reference/command/connPoolStats.txt:66
msgid ""
"This example does not represent all possible output data from the "
":dbcommand:`connPoolStats` command."
msgstr ""

# f5e5364f13f744639312aeb6d946a3e6
#: ../source/reference/command/connPoolStats.txt:184
msgid ""
"Reports the total number of available outgoing connections from the "
"current :program:`mongod`/:program:`mongos` instance to other members of "
"the :term:`sharded cluster` or :term:`replica set`."
msgstr ""

# 028d5a65255c465080c5825ce2290b54
#: ../source/reference/command/connPoolStats.txt:190
msgid ""
"Reports the total number of outgoing connections ever created by the "
"current :program:`mongod`/:program:`mongos` instance to other members of "
"the :term:`sharded cluster` or :term:`replica set`."
msgstr ""

# bcdc7685735943d2b4826600a32f1597
#: ../source/reference/command/connPoolStats.txt:196
msgid ""
"Reports the total number of outgoing connections from the current "
":program:`mongod`/:program:`mongos` instance to other members of the "
":term:`sharded cluster` or :term:`replica set` that are currently in use."
msgstr ""

# ce68ab12071141b191ba68cfe29f33f5
#: ../source/reference/command/connPoolStats.txt:202
msgid ""
"Reports the number of active and stored outgoing **synchronous** "
"connections from the current :program:`mongod`/:program:`mongos` instance"
" to other members of the :term:`sharded cluster` or :term:`replica set`."
msgstr ""

# 926eb564401b4169bdb7c7b7be72a07d
# 1a14cbd1f2b949a7bd98e6337b95e340
#: ../source/reference/command/connPoolStats.txt:206
#: ../source/reference/command/connPoolStats.txt:217
msgid ""
"These connections are a part of a pool that is a subset of the data "
"reported by :data:`~connPoolStats.totalAvailable`, "
":data:`~connPoolStats.totalCreated`, and "
":data:`~connPoolStats.totalInUse`."
msgstr ""

# f18f1986804544fbb98f7d952e520c3b
#: ../source/reference/command/connPoolStats.txt:212
msgid ""
"Reports the number of active and stored outgoing **scoped synchronous** "
"connections from the current :program:`mongod`/:program:`mongos` instance"
" to other members of the :term:`sharded cluster` or :term:`replica set`."
msgstr ""

# cd65db51bbba456cb1ab22333066225a
#: ../source/reference/command/connPoolStats.txt:223
msgid ""
"Contains :term:`documents<document>` that represent a report of "
"connections between the current :program:`mongod`/:program:`mongos` "
"instance and each member of the :term:`sharded cluster` or :term:`replica"
" set`."
msgstr ""

# 718ebe37f03147099216ca93fecaac36
#: ../source/reference/command/connPoolStats.txt:229
msgid ""
"Reports the total number of connections available for connecting to the "
"``[host]``."
msgstr ""

# 87b42344b2094683a5d47ad778dc15dc
#: ../source/reference/command/connPoolStats.txt:234
msgid "Reports the number of connections to the ``[host]``  ever created."
msgstr ""

# 79a41dde9dfb46f9bf39c184aa2b7e5b
#: ../source/reference/command/connPoolStats.txt:238
msgid ""
"Reports the number of connections to the ``[host]`` that are currently in"
" use."
msgstr ""

# c04a86ae60cf47a9999c71c14c5bcfc0
#: ../source/reference/command/connPoolStats.txt:243
msgid ""
"Contains :term:`documents <document>` that represent a report of "
"information related to each replica set connected to the current "
":program:`mongod`/:program:`mongos`."
msgstr ""

# 5614ab8f67d04c198011623a1920636a
#: ../source/reference/command/connPoolStats.txt:249
msgid ""
"Reports on each :term:`replica set` connected to the current "
":program:`mongod`/:program:`mongos`."
msgstr ""

# 2db1036aec3844d48bd960e2497439a1
#: ../source/reference/command/connPoolStats.txt:254
msgid ""
"Holds an array of :term:`documents<document>` that reports on each member"
" in the :term:`replica set`."
msgstr ""

# 797abac257d9486296c29a48eb42b6f5
#: ../source/reference/command/connPoolStats.txt:257
msgid ""
"These values derive from the :doc:`replica set status "
"</reference/command/replSetGetStatus>` values."
msgstr ""

# 2ace3db279e245979d4bb332fdbf2897
#: ../source/reference/command/connPoolStats.txt:262
msgid ""
"Reports the address for the member in the :term:`replica set` in "
"``[hostname]:[port]`` format."
msgstr ""

# efb89ab9c5f34614a2caa5718cc5bdcc
#: ../source/reference/command/connPoolStats.txt:267
msgid "Reports ``false`` when:"
msgstr ""

# 41811b5d603e414da6e1033b0b7be75e
#: ../source/reference/command/connPoolStats.txt:269
msgid ""
"the current :program:`mongos` or :program:`mongod` cannot connect to "
"instance."
msgstr ""

# 2d6a12e1a20f4a37985f43f23e5ac260
#: ../source/reference/command/connPoolStats.txt:272
msgid ""
"the current :program:`mongos` or :program:`mongod` received a connection "
"exception or error."
msgstr ""

# 89b05ac046d9427ba20268f18bf582c8
#: ../source/reference/command/connPoolStats.txt:275
msgid "This field is for internal use."
msgstr ""

# 9a60c111b61b4614bab7602d46e385fb
#: ../source/reference/command/connPoolStats.txt:279
msgid ""
"Reports ``true`` if this "
":data:`~connPoolStats.replicaSets.[replicaSet].host` is the "
":term:`primary` member of the :term:`replica set`."
msgstr ""

# 834d00181f9d464ca45f61fcc63a0f98
#: ../source/reference/command/connPoolStats.txt:285
msgid ""
"Reports ``true`` if this "
":data:`~connPoolStats.replicaSets.[replicaSet].host` is a :term:`hidden "
"member` of the :term:`replica set`."
msgstr ""

# a431eef89a06412494ab89fa1bbcdb34
#: ../source/reference/command/connPoolStats.txt:291
>>>>>>> 2478a500
msgid ""
"Reports ``true`` if this "
":data:`~connPoolStats.replicaSets.[replicaSet].host` is a "
":term:`secondary` member of the :term:`replica set`."
msgstr ""

<<<<<<< HEAD
#: ../source/reference/command/connPoolStats.txt:496
msgid ""
"Reports the ping time in milliseconds from the :binary:`~bin.mongos` or "
":binary:`~bin.mongod` to this "
":data:`~connPoolStats.replicaSets.[replicaSet].host`."
msgstr ""

#: ../source/reference/command/connPoolStats.txt:502
=======
# fc5c2cc51ecf4bd39d7f5b07923c0ba5
#: ../source/reference/command/connPoolStats.txt:297
msgid ""
"Reports the ping time in milliseconds from the :program:`mongos` or "
":program:`mongod` to this "
":data:`~connPoolStats.replicaSets.[replicaSet].host`."
msgstr ""

# f3cfe82aaffa43b2b73ede581f2e0666
#: ../source/reference/command/connPoolStats.txt:303
>>>>>>> 2478a500
msgid ""
"Reports the :rsconf:`members[n].tags`, if this member of the set has tags"
" configured."
msgstr ""

<<<<<<< HEAD
#: ../source/reference/command/connPoolStats.txt:505
msgid ""
"See also :ref:`command-response` for details on the ``ok`` status field, "
"the ``operationTime`` field and the ``$clusterTime`` field."
msgstr ""

# 4618fc0b9d7d4f8f910c6d43407b2aba
# 1285ed71530840418bf99a494c9c6ff0
#~ msgid ""
#~ ":dbcommand:`connPoolStats` only returns meaningful"
#~ " results for :program:`mongos` instances "
#~ "and for :program:`mongod` instances in "
#~ "sharded clusters."
#~ msgstr ""

=======
>>>>>>> 2478a500
# 1d4bffe156114958b1f32aee18aea1d4
#~ msgid ""
#~ "The command :dbcommand:`connPoolStats` returns "
#~ "information regarding the number of open"
#~ " connections to the current database "
#~ "instance, including client connections and "
#~ "server-to-server connections for "
#~ "replication and clustering. The command "
#~ "takes the following form:"
#~ msgstr ""

# d674d29952b442f58b2e138574b074b5
#~ msgid ""
#~ "The sub-documents of the "
#~ ":data:`~connPoolStats.hosts` :term:`document` report "
#~ "connections between the :program:`mongos` or"
#~ " :program:`mongod` instance and each "
#~ "component :program:`mongod` of the "
#~ ":term:`sharded cluster`."
#~ msgstr ""

# 7f67e22061114c34be55965da0e233e4
#~ msgid ""
#~ ":data:`~connPoolStats.hosts.[host].available` reports the"
#~ " total number of connections that the"
#~ " :program:`mongos` or :program:`mongod` could "
#~ "use to connect to this "
#~ ":program:`mongod`."
#~ msgstr ""

# 59b969fcf1c44ba4b70397a5d9bb0a24
#~ msgid ""
#~ ":data:`~connPoolStats.hosts.[host].created` reports the"
#~ " number of connections that this "
#~ ":program:`mongos` or :program:`mongod` has "
#~ "ever created for this host."
#~ msgstr ""

# 9189547612284dec919dd036b2b52df7
#~ msgid ""
#~ ":data:`~connPoolStats.replicaSets` is a "
#~ ":term:`document` that contains :term:`replica "
#~ "set` information for the :term:`sharded "
#~ "cluster`."
#~ msgstr ""

# 3066b6f6a4a048298601dfbf37d1b1ec
#~ msgid ""
#~ "The :data:`~connPoolStats.replicaSets.shard` "
#~ ":term:`document` reports on each :term:`shard`"
#~ " within the :term:`sharded cluster`"
#~ msgstr ""

# ebe053aa1a184da596e109766633370e
#~ msgid ""
#~ "The :data:`~connPoolStats.replicaSets.[shard].host` field"
#~ " holds an array of :term:`document` "
#~ "that reports on each host within "
#~ "the :term:`shard` in the :term:`replica "
#~ "set`."
#~ msgstr ""

# 82867f48ef1445f0bce90995985039e6
#~ msgid ""
#~ ":data:`~connPoolStats.replicaSets.[shard].host[n].addr` reports"
#~ " the address for the host in "
#~ "the :term:`sharded cluster` in the "
#~ "format of \"``[hostname]:[port]``\"."
#~ msgstr ""

# df6ca9be8446425e84d9e44a2b22ef49
#~ msgid ""
#~ ":data:`~connPoolStats.replicaSets.[shard].host[n].ok` reports"
#~ " ``false`` when:"
#~ msgstr ""

# 0a7bce82eb344b718ddfbad2362dedb1
#~ msgid "the :program:`mongos` or :program:`mongod` cannot connect to instance."
#~ msgstr ""

# 3179db1365684671bd296a3b8716a258
#~ msgid ""
#~ "the :program:`mongos` or :program:`mongod` "
#~ "received a connection exception or "
#~ "error."
#~ msgstr ""

# c936356f2a2049f694a41d37ad801bcf
#~ msgid ""
#~ ":data:`~connPoolStats.replicaSets.[shard].host[n].ismaster` "
#~ "reports ``true`` if this "
#~ ":data:`~connPoolStats.replicaSets.[shard].host` is the "
#~ ":term:`primary` member of the :term:`replica"
#~ " set`."
#~ msgstr ""

# 52188dc1f15c49aca0982c3c71b00016
#~ msgid ""
#~ ":data:`~connPoolStats.replicaSets.[shard].host[n].hidden` "
#~ "reports ``true`` if this "
#~ ":data:`~connPoolStats.replicaSets.[shard].host` is a "
#~ ":term:`hidden member` of the :term:`replica"
#~ " set`."
#~ msgstr ""

# 7f31938bb299446e8bfb19c6c28eaa9e
#~ msgid ""
#~ ":data:`~connPoolStats.replicaSets.[shard].host[n].secondary` "
#~ "reports ``true`` if this "
#~ ":data:`~connPoolStats.replicaSets.[shard].host` is a "
#~ ":term:`secondary` member of the :term:`replica"
#~ " set`."
#~ msgstr ""

# ab4b52aec52a4cd49b72e5dcd50e92f8
#~ msgid ""
#~ ":data:`~connPoolStats.replicaSets.[shard].host[n].pingTimeMillis` "
#~ "reports the ping time in milliseconds"
#~ " from the :program:`mongos` or "
#~ ":program:`mongod` to this "
#~ ":data:`~connPoolStats.replicaSets.[shard].host`."
#~ msgstr ""

# 9c8ac8d324c7484186eb8bf89c734e5b
#~ msgid ""
#~ ":data:`~connPoolStats.replicaSets.[shard].host[n].tags` reports"
#~ " the :data:`~local.system.replset.members[n].tags`, if"
#~ " this member of the set has "
#~ "tags configured."
#~ msgstr ""

# b30d2e699adf4727ae45905989b4fdd5
#~ msgid ""
#~ ":data:`~connPoolStats.replicaSets.[shard].master` reports "
#~ "the ordinal identifier of the host "
#~ "in the :data:`~connPoolStats.replicaSets.[shard].host` "
#~ "array that is the :term:`primary` of "
#~ "the :term:`replica set`."
#~ msgstr ""

# 8a1081e5283b470abd58ad3777467215
#~ msgid ""
#~ ":data:`~connPoolStats.replicaSets.[shard].nextSlave` reports "
#~ "the :term:`secondary` member that the "
#~ ":program:`mongos` will use to service "
#~ "the next request for this :term:`replica"
#~ " set`."
#~ msgstr ""

# 4f286cc1779b4a858499a0412515b57e
#~ msgid ""
#~ ":data:`~connPoolStats.createdByType` :term:`document` "
#~ "reports the number of each type of"
#~ " connection that :program:`mongos` or "
#~ ":program:`mongod` has created in all "
#~ "connection pools."
#~ msgstr ""

# 7f61806f10e24c5989ecec8b76637dde
#~ msgid ""
#~ ":program:`mongos` connect to :program:`mongod` "
#~ "instances using one of three types "
#~ "of connections. The following sub-"
#~ "document reports the total number of "
#~ "connections by type."
#~ msgstr ""

# 0392589f469141a09bef1a5291f74cf3
#~ msgid ""
#~ ":data:`~connPoolStats.createdByType.master` reports the"
#~ " total number of connections to the"
#~ " :term:`primary` member in each "
#~ ":term:`cluster`."
#~ msgstr ""

# b0afce58d0ff410a95cc4866f87a9221
#~ msgid ""
#~ ":data:`~connPoolStats.createdByType.set` reports the "
#~ "total number of connections to a "
#~ ":term:`replica set` member."
#~ msgstr ""

# 1b5014fc419d4c06b7ee9b8f74130715
#~ msgid ""
#~ ":data:`~connPoolStats.createdByType.sync` reports the "
#~ "total number of :term:`config database` "
#~ "connections."
#~ msgstr ""

# 7f7374f7ab9e46ce9be05fabcaf0299d
#~ msgid ""
#~ ":data:`~connPoolStats.totalAvailable` reports the "
#~ "running total of connections from the"
#~ " :program:`mongos` or :program:`mongod` to "
#~ "all :program:`mongod` instances in the "
#~ ":term:`sharded cluster` available for use."
#~ msgstr ""

# a31d976fb8954f4ba3e7b0f0d5d6962e
#~ msgid ""
#~ ":data:`~connPoolStats.totalCreated` reports the "
#~ "total number of connections ever created"
#~ " from the :program:`mongos` or "
#~ ":program:`mongod` to all :program:`mongod` "
#~ "instances in the :term:`sharded cluster`."
#~ msgstr ""

# 04f7a4730e3d4d4e9fd689f5f64c0ba5
#~ msgid ""
#~ ":data:`~connPoolStats.numDBClientConnection` reports the"
#~ " total number of connections from the"
#~ " :program:`mongos` or :program:`mongod` to "
#~ "all of the :program:`mongod` instances "
#~ "in the :term:`sharded cluster`."
#~ msgstr ""

# a2bf82d383c7479bbb0253ddbe311325
#~ msgid ""
#~ ":data:`~connPoolStats.numAScopedConnection` reports the"
#~ " number of exception safe connections "
#~ "created from :program:`mongos` or "
#~ ":program:`mongod` to all :program:`mongod` in"
#~ " the :term:`sharded cluster`. The "
#~ ":program:`mongos` or :program:`mongod` releases "
#~ "these connections after receiving a "
#~ "socket exception from the :program:`mongod`."
#~ msgstr ""
<|MERGE_RESOLUTION|>--- conflicted
+++ resolved
@@ -8,11 +8,7 @@
 msgstr ""
 "Project-Id-Version: MongoDB Manual\n"
 "Report-Msgid-Bugs-To: \n"
-<<<<<<< HEAD
-"POT-Creation-Date: 2019-03-19 11:02-0400\n"
-=======
 "POT-Creation-Date: 2016-12-08 12:02-0500\n"
->>>>>>> 2478a500
 "PO-Revision-Date: 2013-12-16 23:15+0000\n"
 "Last-Translator: tychoish <tychoish@gmail.com>\n"
 "Language: es\n"
@@ -24,334 +20,21 @@
 "Content-Transfer-Encoding: 8bit\n"
 "Generated-By: Babel 2.6.0\n"
 
-<<<<<<< HEAD
-=======
 # bfb5b1b93c074200b900f18360811385
->>>>>>> 2478a500
 #: ../source/reference/command/connPoolStats.txt:3
 msgid "connPoolStats"
 msgstr ""
 
-<<<<<<< HEAD
-=======
 # c83e01ae36614493b896fd36c1a92034
 #: ../source/reference/command/connPoolStats.txt
 msgid "On this page"
 msgstr ""
 
 # beacab4b4657456a9ed39969d8b77025
->>>>>>> 2478a500
 #: ../source/reference/command/connPoolStats.txt:14
 msgid "Definition"
 msgstr ""
 
-<<<<<<< HEAD
-#: ../source/reference/command/connPoolStats.txt:18
-msgid ""
-"The command :dbcommand:`connPoolStats` returns information regarding the "
-"open outgoing connections from the current database instance to other "
-"members of the :term:`sharded cluster` or :term:`replica set`."
-msgstr ""
-
-#: ../source/includes/fact-dbcommand.rst:1
-msgid ""
-"To run |command|, use the :method:`db.runCommand( { \\<command\\> } ) "
-"<db.runCommand()>` method."
-msgstr ""
-
-#: ../source/includes/note-conn-pool-stats.rst:3
-msgid ""
-":dbcommand:`connPoolStats` only returns meaningful results for "
-":binary:`~bin.mongos` instances and for :binary:`~bin.mongod` instances "
-"in sharded clusters."
-msgstr ""
-
-#: ../source/reference/command/connPoolStats.txt:29
-msgid "The command takes the following form:"
-msgstr ""
-
-#: ../source/reference/command/connPoolStats.txt:35
-msgid ""
-"The value of the argument (i.e. ``1`` ) does not affect the output of the"
-" command."
-msgstr ""
-
-#: ../source/reference/command/connPoolStats.txt:39
-msgid "Behavior"
-msgstr ""
-
-#: ../source/reference/command/connPoolStats.txt:41
-msgid ":dbcommand:`connPoolStats` includes aggregated statistics in its output:"
-msgstr ""
-
-#: ../source/reference/command/connPoolStats.txt:44
-msgid ""
-"The :data:`~connPoolStats.hosts` field displays the information "
-"aggregated by host."
-msgstr ""
-
-#: ../source/reference/command/connPoolStats.txt:47
-msgid ""
-"The :data:`~connPoolStats.pools` field displays the information "
-"aggregated by pool."
-msgstr ""
-
-#: ../source/reference/command/connPoolStats.txt:52
-msgid ""
-"To avoid interference with any running operations, "
-":dbcommand:`connPoolStats` does not take any locks. As such, the counts "
-"may change slightly as :dbcommand:`connPoolStats` gathers information, "
-"resulting in slight differences between the :data:`~connPoolStats.hosts` "
-"and :data:`~connPoolStats.pools` connection counts."
-msgstr ""
-
-#: ../source/reference/command/connPoolStats.txt:60
-msgid "Example"
-msgstr ""
-
-#: ../source/reference/command/connPoolStats.txt:62
-msgid ""
-"The following operation uses the :method:`db.runCommand()` method to run "
-"the :dbcommand:`connPoolStats` command on a :binary:`~bin.mongos` of a "
-"sharded cluster. The sharded cluster has 2 shards, each a single-member "
-"replica set, and a config server replica set. The :binary:`~bin.mongos` "
-"runs on a 4-core machine."
-msgstr ""
-
-#: ../source/reference/command/connPoolStats.txt:72
-msgid "The command returns the output of the following form:"
-msgstr ""
-
-#: ../source/reference/command/connPoolStats.txt:76
-msgid ""
-"The :dbcommand:`connPoolStats` output varies depending on the deployment "
-"and the member against which you run :dbcommand:`connPoolStats` among "
-"other factors."
-msgstr ""
-
-#: ../source/reference/command/connPoolStats.txt:307
-msgid "Output"
-msgstr ""
-
-#: ../source/reference/command/connPoolStats.txt:311
-msgid ""
-"Reports the total number of available outgoing connections from the "
-"current :binary:`~bin.mongod`/:binary:`~bin.mongos` instance to other "
-"members of the :term:`sharded cluster` or :term:`replica set`."
-msgstr ""
-
-#: ../source/reference/command/connPoolStats.txt:317
-msgid ""
-"Reports the total number of outgoing connections ever created by the "
-"current :binary:`~bin.mongod`/:binary:`~bin.mongos` instance to other "
-"members of the :term:`sharded cluster` or :term:`replica set`."
-msgstr ""
-
-#: ../source/reference/command/connPoolStats.txt:323
-msgid ""
-"Reports the total number of outgoing connections from the current "
-":binary:`~bin.mongod`/:binary:`~bin.mongos` instance to other members of "
-"the :term:`sharded cluster` or :term:`replica set` that are currently in "
-"use."
-msgstr ""
-
-#: ../source/reference/command/connPoolStats.txt:329
-msgid ""
-"Reports the total number of outgoing connections from the current "
-":binary:`~bin.mongod`/:binary:`~bin.mongos` instance to other members of "
-"the :term:`sharded cluster` or :term:`replica set` that are currently "
-"being refreshed."
-msgstr ""
-
-#: ../source/reference/command/connPoolStats.txt:336
-msgid ""
-"Reports the number of active and stored outgoing **synchronous** "
-"connections from the current :binary:`~bin.mongod`/:binary:`~bin.mongos` "
-"instance to other members of the :term:`sharded cluster` or "
-":term:`replica set`."
-msgstr ""
-
-#: ../source/reference/command/connPoolStats.txt:340
-#: ../source/reference/command/connPoolStats.txt:351
-msgid ""
-"These connections are a part of a pool that is a subset of the data "
-"reported by :data:`~connPoolStats.totalAvailable`, "
-":data:`~connPoolStats.totalCreated`, and "
-":data:`~connPoolStats.totalInUse`."
-msgstr ""
-
-#: ../source/reference/command/connPoolStats.txt:346
-msgid ""
-"Reports the number of active and stored outgoing **scoped synchronous** "
-"connections from the current :binary:`~bin.mongod`/:binary:`~bin.mongos` "
-"instance to other members of the :term:`sharded cluster` or "
-":term:`replica set`."
-msgstr ""
-
-#: ../source/reference/command/connPoolStats.txt:357
-msgid ""
-"Reports on connection statistics (in use/available/created/refreshing) "
-"grouped by the connection pools. A :binary:`~bin.mongod` or "
-":binary:`~bin.mongos` has two distinct families of outgoing connection "
-"pools:"
-msgstr ""
-
-#: ../source/reference/command/connPoolStats.txt:362
-msgid "DBClient-based pools (the \"write path\") and"
-msgstr ""
-
-#: ../source/reference/command/connPoolStats.txt:364
-msgid "NetworkInterfaceTL-based pools (the \"read path\")."
-msgstr ""
-
-#: ../source/reference/command/connPoolStats.txt:366
-msgid ""
-"For each pool, the command returns a document that resembles the "
-"following:"
-msgstr ""
-
-#: ../source/reference/command/connPoolStats.txt:383
-msgid ""
-"If there are no connections (in use/available/created/refreshing) for a "
-"particular pool, the :dbcommand:`connPoolStats` does not return "
-"statistics for that pool."
-msgstr ""
-
-#: ../source/reference/command/connPoolStats.txt:389
-msgid ""
-"Displays connection statics related to TaskExecutor pools. Typically, "
-"there will be one TaskExecutorPool per core, e.g. "
-":data:`~connPoolStats.pools.NetworkInterfaceTL-TaskExecutorPool-0` ... "
-":data:`~connPoolStats.pools.NetworkInterfaceTL-TaskExecutorPool-7` for an"
-" 8-core processor."
-msgstr ""
-
-#: ../source/reference/command/connPoolStats.txt:395
-msgid ":parameter:`taskExecutorPoolSize`"
-msgstr ""
-
-#: ../source/reference/command/connPoolStats.txt:399
-msgid "*Available if the command is run on a member of a sharded cluster.*"
-msgstr ""
-
-#: ../source/reference/command/connPoolStats.txt:401
-msgid ""
-"Displays the pool statistics for the connections between the current "
-":binary:`~bin.mongod`/:binary:`~bin.mongos` instance and other members of"
-" the sharded cluster."
-msgstr ""
-
-#: ../source/reference/command/connPoolStats.txt:407
-msgid "*Available if the command is run on a member of a replica set.*"
-msgstr ""
-
-#: ../source/reference/command/connPoolStats.txt:409
-msgid ""
-"Displays the pool statistics for the connections between the current "
-":binary:`~bin.mongod` instance and the other members of the replica set."
-msgstr ""
-
-#: ../source/reference/command/connPoolStats.txt:415
-msgid "Displays the DBClient-based pool statistics."
-msgstr ""
-
-#: ../source/reference/command/connPoolStats.txt:419
-msgid ""
-"Reports on connection statistics (in use/available/created/refreshing) "
-"grouped by the hosts."
-msgstr ""
-
-#: ../source/reference/command/connPoolStats.txt:422
-msgid ""
-"Contains :term:`documents<document>` that represent a report of "
-"connections between the current "
-":binary:`~bin.mongod`/:binary:`~bin.mongos` instance and each member of "
-"the :term:`sharded cluster` or :term:`replica set`."
-msgstr ""
-
-#: ../source/reference/command/connPoolStats.txt:428
-msgid ""
-"Reports the total number of connections available for connecting to the "
-"``[host]``."
-msgstr ""
-
-#: ../source/reference/command/connPoolStats.txt:433
-msgid "Reports the number of connections to the ``[host]``  ever created."
-msgstr ""
-
-#: ../source/reference/command/connPoolStats.txt:437
-msgid ""
-"Reports the number of connections to the ``[host]`` that are currently in"
-" use."
-msgstr ""
-
-#: ../source/reference/command/connPoolStats.txt:442
-msgid ""
-"Contains :term:`documents <document>` that represent a report of "
-"information related to each replica set connected to the current "
-":binary:`~bin.mongod`/:binary:`~bin.mongos`."
-msgstr ""
-
-#: ../source/reference/command/connPoolStats.txt:448
-msgid ""
-"Reports on each :term:`replica set` connected to the current "
-":binary:`~bin.mongod`/:binary:`~bin.mongos`."
-msgstr ""
-
-#: ../source/reference/command/connPoolStats.txt:453
-msgid ""
-"Holds an array of :term:`documents<document>` that reports on each member"
-" in the :term:`replica set`."
-msgstr ""
-
-#: ../source/reference/command/connPoolStats.txt:456
-msgid ""
-"These values derive from the :doc:`replica set status "
-"</reference/command/replSetGetStatus>` values."
-msgstr ""
-
-#: ../source/reference/command/connPoolStats.txt:461
-msgid ""
-"Reports the address for the member in the :term:`replica set` in "
-"``[hostname]:[port]`` format."
-msgstr ""
-
-#: ../source/reference/command/connPoolStats.txt:466
-msgid "Reports ``false`` when:"
-msgstr ""
-
-#: ../source/reference/command/connPoolStats.txt:468
-msgid ""
-"the current :binary:`~bin.mongos` or :binary:`~bin.mongod` cannot connect"
-" to instance."
-msgstr ""
-
-#: ../source/reference/command/connPoolStats.txt:471
-msgid ""
-"the current :binary:`~bin.mongos` or :binary:`~bin.mongod` received a "
-"connection exception or error."
-msgstr ""
-
-#: ../source/reference/command/connPoolStats.txt:474
-msgid "This field is for internal use."
-msgstr ""
-
-#: ../source/reference/command/connPoolStats.txt:478
-msgid ""
-"Reports ``true`` if this "
-":data:`~connPoolStats.replicaSets.[replicaSet].host` is the "
-":term:`primary` member of the :term:`replica set`."
-msgstr ""
-
-#: ../source/reference/command/connPoolStats.txt:484
-msgid ""
-"Reports ``true`` if this "
-":data:`~connPoolStats.replicaSets.[replicaSet].host` is a :term:`hidden "
-"member` of the :term:`replica set`."
-msgstr ""
-
-#: ../source/reference/command/connPoolStats.txt:490
-=======
 # 9323fa05b921454c8b9eee05ddf12b7c
 #: ../source/reference/command/connPoolStats.txt:18
 msgid ""
@@ -593,23 +276,12 @@
 
 # a431eef89a06412494ab89fa1bbcdb34
 #: ../source/reference/command/connPoolStats.txt:291
->>>>>>> 2478a500
 msgid ""
 "Reports ``true`` if this "
 ":data:`~connPoolStats.replicaSets.[replicaSet].host` is a "
 ":term:`secondary` member of the :term:`replica set`."
 msgstr ""
 
-<<<<<<< HEAD
-#: ../source/reference/command/connPoolStats.txt:496
-msgid ""
-"Reports the ping time in milliseconds from the :binary:`~bin.mongos` or "
-":binary:`~bin.mongod` to this "
-":data:`~connPoolStats.replicaSets.[replicaSet].host`."
-msgstr ""
-
-#: ../source/reference/command/connPoolStats.txt:502
-=======
 # fc5c2cc51ecf4bd39d7f5b07923c0ba5
 #: ../source/reference/command/connPoolStats.txt:297
 msgid ""
@@ -620,30 +292,11 @@
 
 # f3cfe82aaffa43b2b73ede581f2e0666
 #: ../source/reference/command/connPoolStats.txt:303
->>>>>>> 2478a500
 msgid ""
 "Reports the :rsconf:`members[n].tags`, if this member of the set has tags"
 " configured."
 msgstr ""
 
-<<<<<<< HEAD
-#: ../source/reference/command/connPoolStats.txt:505
-msgid ""
-"See also :ref:`command-response` for details on the ``ok`` status field, "
-"the ``operationTime`` field and the ``$clusterTime`` field."
-msgstr ""
-
-# 4618fc0b9d7d4f8f910c6d43407b2aba
-# 1285ed71530840418bf99a494c9c6ff0
-#~ msgid ""
-#~ ":dbcommand:`connPoolStats` only returns meaningful"
-#~ " results for :program:`mongos` instances "
-#~ "and for :program:`mongod` instances in "
-#~ "sharded clusters."
-#~ msgstr ""
-
-=======
->>>>>>> 2478a500
 # 1d4bffe156114958b1f32aee18aea1d4
 #~ msgid ""
 #~ "The command :dbcommand:`connPoolStats` returns "
