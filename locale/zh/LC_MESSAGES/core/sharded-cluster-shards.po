--- conflicted
+++ resolved
@@ -87,19 +87,12 @@
 
 #: ../source/core/sharded-cluster-shards.txt:57
 msgid ""
-<<<<<<< HEAD
 "Use the :method:`sh.status()` method in the :program:`mongo` shell to see an "
 "overview of the cluster. This reports includes which shard is primary for "
 "the database and the :term:`chunk` distribution across the shards. See :"
 "method:`sh.status()` method for more details."
-=======
-"Use the :method:`sh.status()` method in the :program:`mongo` shell to see an"
-" overview of the cluster. This reports includes which shard is primary for "
-"the database and the :term:`chunk` distribution across the shards. See "
-":method:`sh.status()` method for more details."
 msgstr ""
 
 #: ../source/core/sharded-cluster-shards.txt:0
 msgid "On this page"
->>>>>>> 7b6fda55
 msgstr ""