--- conflicted
+++ resolved
@@ -8,11 +8,7 @@
 msgstr ""
 "Project-Id-Version: MongoDB Manual\n"
 "Report-Msgid-Bugs-To: \n"
-<<<<<<< HEAD
-"POT-Creation-Date: 2019-03-19 11:02-0400\n"
-=======
 "POT-Creation-Date: 2016-12-08 12:02-0500\n"
->>>>>>> 2478a500
 "PO-Revision-Date: 2014-04-08 18:52+0000\n"
 "Last-Translator: tychoish <tychoish@gmail.com>\n"
 "Language: es\n"
@@ -24,17 +20,11 @@
 "Content-Transfer-Encoding: 8bit\n"
 "Generated-By: Babel 2.6.0\n"
 
-<<<<<<< HEAD
-=======
 # 290c1b966f3f4c3ab67a07849907382e
->>>>>>> 2478a500
 #: ../source/reference/operator/update/sort.txt:3
 msgid "$sort"
 msgstr ""
 
-<<<<<<< HEAD
-#: ../source/reference/operator/update/sort.txt:15
-=======
 # 172de684f5a74c8c9b61053801727ace
 #: ../source/reference/operator/update/sort.txt
 msgid "On this page"
@@ -42,18 +32,13 @@
 
 # 862c1d23d6ca4e36886a3a396b6f4a47
 #: ../source/reference/operator/update/sort.txt:17
->>>>>>> 2478a500
 msgid ""
 "The :update:`$sort` modifier orders the elements of an array during a "
 ":update:`$push` operation."
 msgstr ""
 
-<<<<<<< HEAD
-#: ../source/reference/operator/update/sort.txt:18
-=======
 # 5e6cf7e700a34f64862d8b0142b14349
 #: ../source/reference/operator/update/sort.txt:20
->>>>>>> 2478a500
 msgid ""
 "To use the :update:`$sort` modifier, it **must** appear with the "
 ":update:`$each` modifier. You can pass an empty array ``[]`` to the "
@@ -61,13 +46,6 @@
 "an effect."
 msgstr ""
 
-<<<<<<< HEAD
-#: ../source/reference/operator/update/sort.txt:35
-msgid "For ``<sort specification>``:"
-msgstr ""
-
-#: ../source/reference/operator/update/sort.txt:37
-=======
 # c6b7e1bcbe0047f2ab5707bee7a52198
 #: ../source/reference/operator/update/sort.txt:37
 msgid "For ``<sort specification>``:"
@@ -75,59 +53,37 @@
 
 # 6cb2c90e01f0498b8c9753ea011793f6
 #: ../source/reference/operator/update/sort.txt:39
->>>>>>> 2478a500
 msgid ""
 "To sort array elements that are not documents, or if the array elements "
 "are documents, to sort by the whole documents, specify ``1`` for "
 "ascending or ``-1`` for descending."
 msgstr ""
 
-<<<<<<< HEAD
-#: ../source/reference/operator/update/sort.txt:41
-=======
 # 80483ced6a684a8182e52761a0f0b1df
 #: ../source/reference/operator/update/sort.txt:43
->>>>>>> 2478a500
 msgid ""
 "If the array elements are documents, to sort by a field in the documents,"
 " specify a sort document with the field and the direction, i.e. ``{ "
 "field: 1 }`` or ``{ field: -1 }``. Do **not** reference the containing "
 "array field in the sort specification (e.g. ``{ \"arrayField.field\": 1 "
 "}`` is incorrect)."
-<<<<<<< HEAD
-msgstr ""
-
-#: ../source/reference/operator/update/sort.txt:48
+msgstr ""
+
+# 083d0c9821104c0792d2e2781f4da55d
+#: ../source/reference/operator/update/sort.txt:50
 msgid "Behavior"
 msgstr ""
 
-#: ../source/reference/operator/update/sort.txt:50
+# 6e2f12ca53264bc0b9c3dd46acc110f3
+#: ../source/reference/operator/update/sort.txt:54
 msgid ""
 "The :update:`$sort` modifier can sort array elements that are not "
 "documents. In previous versions, the :update:`$sort` modifier required "
 "the array elements be documents."
 msgstr ""
 
-#: ../source/reference/operator/update/sort.txt:54
-=======
-msgstr ""
-
-# 083d0c9821104c0792d2e2781f4da55d
-#: ../source/reference/operator/update/sort.txt:50
-msgid "Behavior"
-msgstr ""
-
-# 6e2f12ca53264bc0b9c3dd46acc110f3
-#: ../source/reference/operator/update/sort.txt:54
-msgid ""
-"The :update:`$sort` modifier can sort array elements that are not "
-"documents. In previous versions, the :update:`$sort` modifier required "
-"the array elements be documents."
-msgstr ""
-
 # 46ac4c28f282401e8c1decb49b30594a
 #: ../source/reference/operator/update/sort.txt:58
->>>>>>> 2478a500
 msgid ""
 "If the array elements are documents, the modifier can sort by either the "
 "whole document or by a specific field in the documents. In previous "
@@ -135,12 +91,8 @@
 "in the documents."
 msgstr ""
 
-<<<<<<< HEAD
-#: ../source/reference/operator/update/sort.txt:59
-=======
 # 4d52c6370fd34d95bb5c8bb9f7895659
 #: ../source/reference/operator/update/sort.txt:63
->>>>>>> 2478a500
 msgid ""
 "Trying to use the :update:`$sort` modifier without the :update:`$each` "
 "modifier results in an error. The :update:`$sort` no longer requires the "
@@ -148,23 +100,6 @@
 ":update:`$push`, see :ref:`push-modifiers`."
 msgstr ""
 
-<<<<<<< HEAD
-#: ../source/reference/operator/update/sort.txt:65
-msgid "Examples"
-msgstr ""
-
-#: ../source/reference/operator/update/sort.txt:70
-msgid "Sort Array of Documents by a Field in the Documents"
-msgstr ""
-
-#: ../source/reference/operator/update/sort.txt:72
-#: ../source/reference/operator/update/sort.txt:125
-#: ../source/reference/operator/update/sort.txt:151
-msgid "A collection ``students`` contains the following document:"
-msgstr ""
-
-#: ../source/reference/operator/update/sort.txt:84
-=======
 # 0f7c0ec403d14b2cb9fe8fa5294d3758
 #: ../source/reference/operator/update/sort.txt:69
 msgid "Examples"
@@ -186,43 +121,27 @@
 
 # d80ba85dcc2d4d36acfc5e4a468a66e7
 #: ../source/reference/operator/update/sort.txt:88
->>>>>>> 2478a500
 msgid ""
 "The following update appends additional documents to the ``quizzes`` "
 "array and then sorts all the elements of the array by the ascending "
 "``score`` field:"
 msgstr ""
 
-<<<<<<< HEAD
-#: ../source/reference/operator/update/sort.txt:102
-=======
 # 8854e441b9114a459d54886b52353005
 #: ../source/reference/operator/update/sort.txt:106
->>>>>>> 2478a500
 msgid ""
 "The sort document refers directly to the field in the documents and does "
 "not reference the containing array field ``quizzes``; i.e. ``{ score: 1 "
 "}`` and **not** ``{ \"quizzes.score\": 1}``"
 msgstr ""
 
-<<<<<<< HEAD
-#: ../source/reference/operator/update/sort.txt:106
-=======
 # 87f4e8efa5324f6ba4497b1d170a7bad
 #: ../source/reference/operator/update/sort.txt:110
->>>>>>> 2478a500
 msgid ""
 "After the update, the array elements are in order of ascending ``score`` "
 "field.:"
 msgstr ""
 
-<<<<<<< HEAD
-#: ../source/reference/operator/update/sort.txt:123
-msgid "Sort Array Elements That Are Not Documents"
-msgstr ""
-
-#: ../source/reference/operator/update/sort.txt:131
-=======
 # fa78ed7896e04a148a3a67c604a75a26
 #: ../source/reference/operator/update/sort.txt:127
 msgid "Sort Array Elements That Are Not Documents"
@@ -230,30 +149,18 @@
 
 # 0a261fa4f95843babd73a5c2aeb91eb4
 #: ../source/reference/operator/update/sort.txt:135
->>>>>>> 2478a500
 msgid ""
 "The following operation adds two more elements to the ``scores`` array "
 "and sorts the elements:"
 msgstr ""
 
-<<<<<<< HEAD
-#: ../source/reference/operator/update/sort.txt:141
-=======
 # 4f79821681904d4d9f03db7b46167b84
 #: ../source/reference/operator/update/sort.txt:145
->>>>>>> 2478a500
 msgid ""
 "The updated document has the elements of the ``scores`` array in "
 "ascending order:"
 msgstr ""
 
-<<<<<<< HEAD
-#: ../source/reference/operator/update/sort.txt:149
-msgid "Update Array Using Sort Only"
-msgstr ""
-
-#: ../source/reference/operator/update/sort.txt:157
-=======
 # 8d26292498ad46da936790fdfcce193e
 #: ../source/reference/operator/update/sort.txt:153
 msgid "Update Array Using Sort Only"
@@ -261,95 +168,64 @@
 
 # b57d2bca098044f9b255b31eccdd6d16
 #: ../source/reference/operator/update/sort.txt:161
->>>>>>> 2478a500
 msgid ""
 "To update the ``tests`` field to sort its elements in descending order, "
 "specify the ``{ $sort: -1 }`` and specify an empty array ``[]`` for the "
 ":update:`$each` modifier, as in the following:"
 msgstr ""
 
-<<<<<<< HEAD
-#: ../source/reference/operator/update/sort.txt:168
-=======
 # 9f3f1b0e3b1541ba9d443b80f38c7ea7
 #: ../source/reference/operator/update/sort.txt:172
->>>>>>> 2478a500
 msgid ""
 "The result of the operation is to update the ``scores`` field to sort its"
 " elements in descending order:"
 msgstr ""
 
-<<<<<<< HEAD
-#: ../source/reference/operator/update/sort.txt:176
-msgid "Use ``$sort`` with Other ``$push`` Modifiers"
-msgstr ""
-
-=======
 # 0ca79f39face467f93fca0ef46a95dfd
 #: ../source/reference/operator/update/sort.txt:180
 msgid "Use ``$sort`` with Other ``$push`` Modifiers"
 msgstr ""
 
 # 7e65bbf550d24cf9b7b7cec0336e6d83
->>>>>>> 2478a500
 #: ../source/includes/example-push-with-multiple-modifiers.rst:1
 msgid "A collection ``students`` has the following document:"
 msgstr ""
 
-<<<<<<< HEAD
-=======
 # e052c47bf2674bcdb45dfa224964a0bf
->>>>>>> 2478a500
 #: ../source/includes/example-push-with-multiple-modifiers.rst:15
 msgid "The following :update:`$push` operation uses:"
 msgstr ""
 
-<<<<<<< HEAD
-=======
 # 965241baeb514d86935e15902d7bb37f
->>>>>>> 2478a500
 #: ../source/includes/example-push-with-multiple-modifiers.rst:17
 msgid ""
 "the :update:`$each` modifier to add multiple documents to the ``quizzes``"
 " array,"
 msgstr ""
 
-<<<<<<< HEAD
-=======
 # b9ae7961952a4346a05f3450049c4bdb
->>>>>>> 2478a500
 #: ../source/includes/example-push-with-multiple-modifiers.rst:20
 msgid ""
 "the :update:`$sort` modifier to sort all the elements of the modified "
 "``quizzes`` array by the ``score`` field in descending order, and"
 msgstr ""
 
-<<<<<<< HEAD
-=======
 # ca2fdc8549d540438ebfe0eec3a97d52
->>>>>>> 2478a500
 #: ../source/includes/example-push-with-multiple-modifiers.rst:24
 msgid ""
 "the :update:`$slice` modifier to keep only the **first** three sorted "
 "elements of the ``quizzes`` array."
 msgstr ""
 
-<<<<<<< HEAD
-=======
 # e50b8e9bfc594efbb794daaa56e27fa0
->>>>>>> 2478a500
 #: ../source/includes/example-push-with-multiple-modifiers.rst:42
 msgid ""
 "The result of the operation is keep only the three highest scoring "
 "quizzes:"
 msgstr ""
 
-<<<<<<< HEAD
-#: ../source/reference/operator/update/sort.txt:180
-=======
 # b0265eaab56041deb4d7b979057f7036
 #: ../source/reference/operator/update/sort.txt:184
->>>>>>> 2478a500
 msgid ""
 "The order of the modifiers is immaterial to the order in which the "
 "modifiers are processed. See :ref:`push-modifiers` for details."
