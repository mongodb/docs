# SOME DESCRIPTIVE TITLE.
# Copyright (C) 2011-2014, MongoDB, Inc.
# This file is distributed under the same license as the mongodb-manual
# package.
#
# Translators:
msgid ""
msgstr ""
"Project-Id-Version: MongoDB Manual\n"
"Report-Msgid-Bugs-To: \n"
<<<<<<< HEAD
"POT-Creation-Date: 2019-03-19 11:02-0400\n"
=======
"POT-Creation-Date: 2016-12-08 12:02-0500\n"
>>>>>>> 2478a500
"PO-Revision-Date: 2014-04-08 19:09+0000\n"
"Last-Translator: tychoish <tychoish@gmail.com>\n"
"Language: es\n"
"Language-Team: Spanish (http://www.transifex.com/projects/p/mongodb-"
"manual/language/es/)\n"
"Plural-Forms: nplurals=2; plural=(n != 1)\n"
"MIME-Version: 1.0\n"
"Content-Type: text/plain; charset=utf-8\n"
"Content-Transfer-Encoding: 8bit\n"
"Generated-By: Babel 2.6.0\n"

<<<<<<< HEAD
=======
# ff388b9794f14b51bb186ebc1403306c
>>>>>>> 2478a500
#: ../source/reference/program/mongod.exe.txt:3
msgid "``mongod.exe``"
msgstr ""

<<<<<<< HEAD
=======
# 2eedfff4b8014fe9ba8740c3677e7eb6
#: ../source/reference/program/mongod.exe.txt
msgid "On this page"
msgstr ""

# 86a60b7435034172b2aad1f7a5503d30
>>>>>>> 2478a500
#: ../source/reference/program/mongod.exe.txt:14
msgid "Synopsis"
msgstr ""

<<<<<<< HEAD
#: ../source/reference/program/mongod.exe.txt:16
msgid ""
":binary:`~bin.mongod.exe` is the build of the MongoDB daemon (i.e. "
":binary:`~bin.mongod`) for the Windows platform. "
":binary:`~bin.mongod.exe` has all of the features of "
":binary:`~bin.mongod` on Unix-like platforms and is completely compatible"
" with the other builds of :binary:`~bin.mongod`. In addition, "
":binary:`~bin.mongod.exe` provides several options for interacting with "
"the Windows platform itself."
msgstr ""

#: ../source/reference/program/mongod.exe.txt:24
msgid ""
"This document *only* references options that are unique to "
":binary:`~bin.mongod.exe`. All :binary:`~bin.mongod` options are "
"available. See the :doc:`/reference/program/mongod` and the "
":doc:`/reference/configuration-options` documents for more information "
"regarding :binary:`~bin.mongod.exe`."
msgstr ""

#: ../source/reference/program/mongod.exe.txt:30
msgid ""
"To install and use :binary:`~bin.mongod.exe`, read the :doc:`/tutorial"
"/install-mongodb-on-windows` document."
msgstr ""

=======
# c67cdb3e20a94416a10a18397432565e
#: ../source/reference/program/mongod.exe.txt:16
msgid ""
":program:`mongod.exe` is the build of the MongoDB daemon (i.e. "
":program:`mongod`) for the Windows platform. :program:`mongod.exe` has "
"all of the features of :program:`mongod` on Unix-like platforms and is "
"completely compatible with the other builds of :program:`mongod`. In "
"addition, :program:`mongod.exe` provides several options for interacting "
"with the Windows platform itself."
msgstr ""

# 08fde1a779f547daa78514aac1dc48a8
#: ../source/reference/program/mongod.exe.txt:24
msgid ""
"This document *only* references options that are unique to "
":program:`mongod.exe`. All :program:`mongod` options are available. See "
"the :doc:`/reference/program/mongod` and the :doc:`/reference"
"/configuration-options` documents for more information regarding "
":program:`mongod.exe`."
msgstr ""

# 42d1bb5b2ec34a8e86c88d8324a6935f
#: ../source/reference/program/mongod.exe.txt:30
msgid ""
"To install and use :program:`mongod.exe`, read the :doc:`/tutorial"
"/install-mongodb-on-windows` document."
msgstr ""

# da269e5658734baa944ea8e0cbec4cdb
>>>>>>> 2478a500
#: ../source/reference/program/mongod.exe.txt:34
msgid "Options"
msgstr ""

<<<<<<< HEAD
=======
# f0ff266faed04c07beea6d18f9d4d231
>>>>>>> 2478a500
#: ../source/includes/option/option-mongod.exe-install.rst:3
msgid "Installs :program:`mongod.exe` as a Windows Service and exits."
msgstr ""

<<<<<<< HEAD
=======
# 809843c05d5d4bad818b9a09dc39ecc5
>>>>>>> 2478a500
#: ../source/includes/option/option-mongod.exe-install.rst:5
msgid ""
"If needed, you can install services for multiple instances of "
":program:`mongod.exe`. Install each service with a unique "
":option:`--serviceName` and :option:`--serviceDisplayName`. Use multiple "
"instances only when sufficient system resources exist and your system "
"design requires it."
msgstr ""

<<<<<<< HEAD
=======
# 46186aff58ba4b9c8b4084f690eb77e4
>>>>>>> 2478a500
#: ../source/includes/option/option-mongod.exe-remove.rst:3
msgid ""
"Removes the :program:`mongod.exe` Windows Service. If "
":program:`mongod.exe` is running, this operation will stop and then "
"remove the service."
msgstr ""

<<<<<<< HEAD
=======
# eefeea66778644668bf91838cca3249c
>>>>>>> 2478a500
#: ../source/includes/option/option-mongod.exe-remove.rst:6
msgid ""
":option:`--remove` requires the :option:`--serviceName` if you configured"
" a non-default :option:`--serviceName` during the :option:`--install` "
"operation."
msgstr ""

<<<<<<< HEAD
=======
# 438d774b6a3b4004b5230214a4c3d3a0
>>>>>>> 2478a500
#: ../source/includes/option/option-mongod.exe-reinstall.rst:3
msgid ""
"Removes :program:`mongod.exe` and reinstalls :program:`mongod.exe` as a "
"Windows Service."
msgstr ""

<<<<<<< HEAD
=======
# d0e4a2ca122d438888ab642503fdb79b
# 6b8ccb3c71c34554b6a44056212319b7
>>>>>>> 2478a500
#: ../source/includes/option/option-mongod.exe-serviceDisplayName.rst:3
#: ../source/includes/option/option-mongod.exe-serviceName.rst:3
msgid "*Default*: MongoDB"
msgstr ""

<<<<<<< HEAD
=======
# 152b57260dfe4dcd9464fc8d436841ea
>>>>>>> 2478a500
#: ../source/includes/option/option-mongod.exe-serviceName.rst:5
msgid ""
"Sets the service name of :program:`mongod.exe` when running as a Windows "
"Service. Use this name with the ``net start <name>`` and ``net stop "
"<name>`` operations."
msgstr ""

<<<<<<< HEAD
=======
# 5be431e716c946fdbf395ca2e549bc5d
>>>>>>> 2478a500
#: ../source/includes/option/option-mongod.exe-serviceName.rst:9
msgid ""
"You must use :option:`--serviceName` in conjunction with either the "
":option:`--install` or :option:`--remove` option."
msgstr ""

<<<<<<< HEAD
=======
# e2457d7a3cca462da074fa49579ba46e
>>>>>>> 2478a500
#: ../source/includes/option/option-mongod.exe-serviceDisplayName.rst:5
msgid ""
"Sets the name listed for MongoDB on the Services administrative "
"application."
<<<<<<< HEAD
msgstr ""

#: ../source/includes/option/option-mongod.exe-serviceDescription.rst:3
msgid "*Default*: MongoDB Server"
msgstr ""

=======
msgstr ""

# 46d6f03756134b489f0292dabf140e46
#: ../source/includes/option/option-mongod.exe-serviceDescription.rst:3
msgid "*Default*: MongoDB Server"
msgstr ""

# 9d9272cc58a047809b56a8b7d4156142
>>>>>>> 2478a500
#: ../source/includes/option/option-mongod.exe-serviceDescription.rst:5
msgid "Sets the :program:`mongod.exe` service description."
msgstr ""

<<<<<<< HEAD
=======
# 5cffc5c1570b40cfbacdd9b08ab4b173
>>>>>>> 2478a500
#: ../source/includes/option/option-mongod.exe-serviceDescription.rst:7
msgid ""
"You must use :option:`--serviceDescription` in conjunction with the "
":option:`--install` option."
msgstr ""

<<<<<<< HEAD
=======
# 1c288417a7844ed596d48779c1654450
>>>>>>> 2478a500
#: ../source/includes/option/option-mongod.exe-serviceDescription.rst:10
msgid ""
"For descriptions that contain spaces, you must enclose the description in"
" quotes."
msgstr ""

<<<<<<< HEAD
=======
# 0667ebe4b290402fbbdd097465f65112
>>>>>>> 2478a500
#: ../source/includes/option/option-mongod.exe-serviceUser.rst:3
msgid ""
"Runs the :program:`mongod.exe` service in the context of a certain user. "
"This user must have \"Log on as a service\" privileges."
msgstr ""

<<<<<<< HEAD
=======
# 670425269acc4f1bb00647a89a9d74df
>>>>>>> 2478a500
#: ../source/includes/option/option-mongod.exe-serviceUser.rst:6
msgid ""
"You must use :option:`--serviceUser` in conjunction with the "
":option:`--install` option."
msgstr ""

<<<<<<< HEAD
=======
# cbc4babdffdf4ee5884415deba3aa585
>>>>>>> 2478a500
#: ../source/includes/option/option-mongod.exe-servicePassword.rst:3
msgid ""
"Sets the password for ``<user>`` for :program:`mongod.exe` when running "
"with the :option:`--serviceUser` option."
msgstr ""

<<<<<<< HEAD
=======
# fb59f0ee8dcd4159801f3913fd43b869
>>>>>>> 2478a500
#: ../source/includes/option/option-mongod.exe-servicePassword.rst:6
msgid ""
"You must use :option:`--servicePassword` in conjunction with the "
":option:`--install` option."
msgstr ""

#~ msgid "*Default*: Mongo DB"
#~ msgstr ""

#~ msgid "*Default*: Mongo DB Server"
#~ msgstr ""

<<<<<<< HEAD
# ea092177232340f7af5269acf9ae045e
#~ msgid ""
#~ ":program:`mongod.exe` is the build of "
#~ "the MongoDB daemon (i.e. :program:`mongod`)"
#~ " for the Windows platform. "
#~ ":program:`mongod.exe` has all of the "
#~ "features of :program:`mongod` on Unix-"
#~ "like platforms and is completely "
#~ "compatible with the other builds of "
#~ ":program:`mongod`. In addition, "
#~ ":program:`mongod.exe` provides several options "
#~ "for interacting with the Windows "
#~ "platform itself."
#~ msgstr ""

# 2d79f862f1c84f51a0a6e03e64768506
#~ msgid ""
#~ "This document *only* references options "
#~ "that are unique to :program:`mongod.exe`. "
#~ "All :program:`mongod` options are available."
#~ " See the :doc:`/reference/program/mongod` and "
#~ "the :doc:`/reference/configuration-options` "
#~ "documents for more information regarding "
#~ ":program:`mongod.exe`."
#~ msgstr ""

# e6003d0586f04927abd76b648ea8484f
#~ msgid ""
#~ "To install and use :program:`mongod.exe`, "
#~ "read the :doc:`/tutorial/install-mongodb-"
#~ "on-windows` document."
#~ msgstr ""

=======
>>>>>>> 2478a500
# a7a14beef8bb4cb88835064b9749ba20
#~ msgid ""
#~ "Set the service name of "
#~ ":program:`mongod.exe` when running as a "
#~ "Windows Service. Use this name with "
#~ "the ``net start <name>`` and ``net "
#~ "stop <name>`` operations."
#~ msgstr ""
<<<<<<< HEAD

# 89133034b5ea490c88d1b37b6b5613f8
#~ msgid ""
#~ "You must use :option:`--serviceName` in "
#~ "conjunction with either the "
#~ ":option:`--install` or :option:`--remove` install"
#~ " option."
#~ msgstr ""
=======
>>>>>>> 2478a500
<|MERGE_RESOLUTION|>--- conflicted
+++ resolved
@@ -8,11 +8,7 @@
 msgstr ""
 "Project-Id-Version: MongoDB Manual\n"
 "Report-Msgid-Bugs-To: \n"
-<<<<<<< HEAD
-"POT-Creation-Date: 2019-03-19 11:02-0400\n"
-=======
 "POT-Creation-Date: 2016-12-08 12:02-0500\n"
->>>>>>> 2478a500
 "PO-Revision-Date: 2014-04-08 19:09+0000\n"
 "Last-Translator: tychoish <tychoish@gmail.com>\n"
 "Language: es\n"
@@ -24,55 +20,21 @@
 "Content-Transfer-Encoding: 8bit\n"
 "Generated-By: Babel 2.6.0\n"
 
-<<<<<<< HEAD
-=======
 # ff388b9794f14b51bb186ebc1403306c
->>>>>>> 2478a500
 #: ../source/reference/program/mongod.exe.txt:3
 msgid "``mongod.exe``"
 msgstr ""
 
-<<<<<<< HEAD
-=======
 # 2eedfff4b8014fe9ba8740c3677e7eb6
 #: ../source/reference/program/mongod.exe.txt
 msgid "On this page"
 msgstr ""
 
 # 86a60b7435034172b2aad1f7a5503d30
->>>>>>> 2478a500
 #: ../source/reference/program/mongod.exe.txt:14
 msgid "Synopsis"
 msgstr ""
 
-<<<<<<< HEAD
-#: ../source/reference/program/mongod.exe.txt:16
-msgid ""
-":binary:`~bin.mongod.exe` is the build of the MongoDB daemon (i.e. "
-":binary:`~bin.mongod`) for the Windows platform. "
-":binary:`~bin.mongod.exe` has all of the features of "
-":binary:`~bin.mongod` on Unix-like platforms and is completely compatible"
-" with the other builds of :binary:`~bin.mongod`. In addition, "
-":binary:`~bin.mongod.exe` provides several options for interacting with "
-"the Windows platform itself."
-msgstr ""
-
-#: ../source/reference/program/mongod.exe.txt:24
-msgid ""
-"This document *only* references options that are unique to "
-":binary:`~bin.mongod.exe`. All :binary:`~bin.mongod` options are "
-"available. See the :doc:`/reference/program/mongod` and the "
-":doc:`/reference/configuration-options` documents for more information "
-"regarding :binary:`~bin.mongod.exe`."
-msgstr ""
-
-#: ../source/reference/program/mongod.exe.txt:30
-msgid ""
-"To install and use :binary:`~bin.mongod.exe`, read the :doc:`/tutorial"
-"/install-mongodb-on-windows` document."
-msgstr ""
-
-=======
 # c67cdb3e20a94416a10a18397432565e
 #: ../source/reference/program/mongod.exe.txt:16
 msgid ""
@@ -102,23 +64,16 @@
 msgstr ""
 
 # da269e5658734baa944ea8e0cbec4cdb
->>>>>>> 2478a500
 #: ../source/reference/program/mongod.exe.txt:34
 msgid "Options"
 msgstr ""
 
-<<<<<<< HEAD
-=======
 # f0ff266faed04c07beea6d18f9d4d231
->>>>>>> 2478a500
 #: ../source/includes/option/option-mongod.exe-install.rst:3
 msgid "Installs :program:`mongod.exe` as a Windows Service and exits."
 msgstr ""
 
-<<<<<<< HEAD
-=======
 # 809843c05d5d4bad818b9a09dc39ecc5
->>>>>>> 2478a500
 #: ../source/includes/option/option-mongod.exe-install.rst:5
 msgid ""
 "If needed, you can install services for multiple instances of "
@@ -128,10 +83,7 @@
 "design requires it."
 msgstr ""
 
-<<<<<<< HEAD
-=======
 # 46186aff58ba4b9c8b4084f690eb77e4
->>>>>>> 2478a500
 #: ../source/includes/option/option-mongod.exe-remove.rst:3
 msgid ""
 "Removes the :program:`mongod.exe` Windows Service. If "
@@ -139,10 +91,7 @@
 "remove the service."
 msgstr ""
 
-<<<<<<< HEAD
-=======
 # eefeea66778644668bf91838cca3249c
->>>>>>> 2478a500
 #: ../source/includes/option/option-mongod.exe-remove.rst:6
 msgid ""
 ":option:`--remove` requires the :option:`--serviceName` if you configured"
@@ -150,30 +99,21 @@
 "operation."
 msgstr ""
 
-<<<<<<< HEAD
-=======
 # 438d774b6a3b4004b5230214a4c3d3a0
->>>>>>> 2478a500
 #: ../source/includes/option/option-mongod.exe-reinstall.rst:3
 msgid ""
 "Removes :program:`mongod.exe` and reinstalls :program:`mongod.exe` as a "
 "Windows Service."
 msgstr ""
 
-<<<<<<< HEAD
-=======
 # d0e4a2ca122d438888ab642503fdb79b
 # 6b8ccb3c71c34554b6a44056212319b7
->>>>>>> 2478a500
 #: ../source/includes/option/option-mongod.exe-serviceDisplayName.rst:3
 #: ../source/includes/option/option-mongod.exe-serviceName.rst:3
 msgid "*Default*: MongoDB"
 msgstr ""
 
-<<<<<<< HEAD
-=======
 # 152b57260dfe4dcd9464fc8d436841ea
->>>>>>> 2478a500
 #: ../source/includes/option/option-mongod.exe-serviceName.rst:5
 msgid ""
 "Sets the service name of :program:`mongod.exe` when running as a Windows "
@@ -181,32 +121,18 @@
 "<name>`` operations."
 msgstr ""
 
-<<<<<<< HEAD
-=======
 # 5be431e716c946fdbf395ca2e549bc5d
->>>>>>> 2478a500
 #: ../source/includes/option/option-mongod.exe-serviceName.rst:9
 msgid ""
 "You must use :option:`--serviceName` in conjunction with either the "
-":option:`--install` or :option:`--remove` option."
-msgstr ""
-
-<<<<<<< HEAD
-=======
+":option:`--install` or :option:`--remove` install option."
+msgstr ""
+
 # e2457d7a3cca462da074fa49579ba46e
->>>>>>> 2478a500
 #: ../source/includes/option/option-mongod.exe-serviceDisplayName.rst:5
 msgid ""
 "Sets the name listed for MongoDB on the Services administrative "
 "application."
-<<<<<<< HEAD
-msgstr ""
-
-#: ../source/includes/option/option-mongod.exe-serviceDescription.rst:3
-msgid "*Default*: MongoDB Server"
-msgstr ""
-
-=======
 msgstr ""
 
 # 46d6f03756134b489f0292dabf140e46
@@ -215,65 +141,46 @@
 msgstr ""
 
 # 9d9272cc58a047809b56a8b7d4156142
->>>>>>> 2478a500
 #: ../source/includes/option/option-mongod.exe-serviceDescription.rst:5
 msgid "Sets the :program:`mongod.exe` service description."
 msgstr ""
 
-<<<<<<< HEAD
-=======
 # 5cffc5c1570b40cfbacdd9b08ab4b173
->>>>>>> 2478a500
 #: ../source/includes/option/option-mongod.exe-serviceDescription.rst:7
 msgid ""
 "You must use :option:`--serviceDescription` in conjunction with the "
 ":option:`--install` option."
 msgstr ""
 
-<<<<<<< HEAD
-=======
 # 1c288417a7844ed596d48779c1654450
->>>>>>> 2478a500
 #: ../source/includes/option/option-mongod.exe-serviceDescription.rst:10
 msgid ""
 "For descriptions that contain spaces, you must enclose the description in"
 " quotes."
 msgstr ""
 
-<<<<<<< HEAD
-=======
 # 0667ebe4b290402fbbdd097465f65112
->>>>>>> 2478a500
 #: ../source/includes/option/option-mongod.exe-serviceUser.rst:3
 msgid ""
 "Runs the :program:`mongod.exe` service in the context of a certain user. "
 "This user must have \"Log on as a service\" privileges."
 msgstr ""
 
-<<<<<<< HEAD
-=======
 # 670425269acc4f1bb00647a89a9d74df
->>>>>>> 2478a500
 #: ../source/includes/option/option-mongod.exe-serviceUser.rst:6
 msgid ""
 "You must use :option:`--serviceUser` in conjunction with the "
 ":option:`--install` option."
 msgstr ""
 
-<<<<<<< HEAD
-=======
 # cbc4babdffdf4ee5884415deba3aa585
->>>>>>> 2478a500
 #: ../source/includes/option/option-mongod.exe-servicePassword.rst:3
 msgid ""
 "Sets the password for ``<user>`` for :program:`mongod.exe` when running "
 "with the :option:`--serviceUser` option."
 msgstr ""
 
-<<<<<<< HEAD
-=======
 # fb59f0ee8dcd4159801f3913fd43b869
->>>>>>> 2478a500
 #: ../source/includes/option/option-mongod.exe-servicePassword.rst:6
 msgid ""
 "You must use :option:`--servicePassword` in conjunction with the "
@@ -286,42 +193,6 @@
 #~ msgid "*Default*: Mongo DB Server"
 #~ msgstr ""
 
-<<<<<<< HEAD
-# ea092177232340f7af5269acf9ae045e
-#~ msgid ""
-#~ ":program:`mongod.exe` is the build of "
-#~ "the MongoDB daemon (i.e. :program:`mongod`)"
-#~ " for the Windows platform. "
-#~ ":program:`mongod.exe` has all of the "
-#~ "features of :program:`mongod` on Unix-"
-#~ "like platforms and is completely "
-#~ "compatible with the other builds of "
-#~ ":program:`mongod`. In addition, "
-#~ ":program:`mongod.exe` provides several options "
-#~ "for interacting with the Windows "
-#~ "platform itself."
-#~ msgstr ""
-
-# 2d79f862f1c84f51a0a6e03e64768506
-#~ msgid ""
-#~ "This document *only* references options "
-#~ "that are unique to :program:`mongod.exe`. "
-#~ "All :program:`mongod` options are available."
-#~ " See the :doc:`/reference/program/mongod` and "
-#~ "the :doc:`/reference/configuration-options` "
-#~ "documents for more information regarding "
-#~ ":program:`mongod.exe`."
-#~ msgstr ""
-
-# e6003d0586f04927abd76b648ea8484f
-#~ msgid ""
-#~ "To install and use :program:`mongod.exe`, "
-#~ "read the :doc:`/tutorial/install-mongodb-"
-#~ "on-windows` document."
-#~ msgstr ""
-
-=======
->>>>>>> 2478a500
 # a7a14beef8bb4cb88835064b9749ba20
 #~ msgid ""
 #~ "Set the service name of "
@@ -330,14 +201,3 @@
 #~ "the ``net start <name>`` and ``net "
 #~ "stop <name>`` operations."
 #~ msgstr ""
-<<<<<<< HEAD
-
-# 89133034b5ea490c88d1b37b6b5613f8
-#~ msgid ""
-#~ "You must use :option:`--serviceName` in "
-#~ "conjunction with either the "
-#~ ":option:`--install` or :option:`--remove` install"
-#~ " option."
-#~ msgstr ""
-=======
->>>>>>> 2478a500
