#
msgid ""
msgstr ""
"Project-Id-Version: mongodb-manual 3.0\n"
"Report-Msgid-Bugs-To: \n"
"POT-Creation-Date: 2015-08-20 19:13-0400\n"
"PO-Revision-Date: YEAR-MO-DA HO:MI+ZONE\n"
"Last-Translator: FULL NAME <EMAIL@ADDRESS>\n"
"Language-Team: LANGUAGE <LL@li.org>\n"
"MIME-Version: 1.0\n"
"Content-Type: text/plain; charset=UTF-8\n"
"Content-Transfer-Encoding: 8bit\n"

#: ../source/core/index-ttl.txt:7
msgid "TTL Indexes"
msgstr "TTL索引"

#: ../source/core/index-ttl.txt:17
msgid ""
"TTL indexes are special single-field indexes that MongoDB can use to "
"automatically remove documents from a collection after a certain amount of "
"time. Data expiration is useful for certain types of information like "
"machine generated event data, logs, and session information that only need "
"to persist in a database for a finite amount of time."
msgstr ""
"TTL索引是一种特殊索引，通过这种索引MongoDB会过一段时间后自动移除集合中的文"
"档。这对于某些类型的信息来说是一个很理想的特性，例如机器生成的事件数据，日"
"志，会话信息等，这些数据都只需要在数据库中保存有限时间。"

#: ../source/core/index-ttl.txt:23
msgid ""
"To create a TTL index, use the :method:`db.collection.createIndex()` method "
"with the ``expireAfterSeconds`` option on a field whose value is either a "
":ref:`date <document-bson-type-date>` or an array that contains :ref:`date "
"values <document-bson-type-date>`."
msgstr ""

#: ../source/core/index-ttl.txt:28
msgid ""
"For example, to create a TTL index on the ``lastModifiedDate`` field of the "
"``eventlog`` collection, use the following operation in the :program:`mongo`"
" shell:"
msgstr ""

#: ../source/core/index-ttl.txt:37
msgid "Behavior"
msgstr ""

#: ../source/core/index-ttl.txt:40
msgid "Expiration of Data"
msgstr ""

#: ../source/core/index-ttl.txt:42
msgid ""
"TTL indexes expire documents after the specified number of seconds has "
"passed since the indexed field value; i.e. the expiration threshold is the "
"indexed field value plus the specified number of seconds."
msgstr ""

#: ../source/core/index-ttl.txt:46
msgid ""
"If the field is an array, and there are multiple date values in the index, "
"MongoDB uses *lowest* (i.e. earliest) date value in the array to calculate "
"the expiration threshold."
msgstr ""
"如果这个键存储的是一个数组，且在索引中有多个日期类型的数据(和一篇文档关联)，"
"那么当其中 *最低* (比如，最早)过期阈值得到匹配时，这篇文档就会过期失效了。"

#: ../source/core/index-ttl.txt:50
msgid ""
"If the indexed field in a document is not a :term:`date <bson types>` or an "
"array that holds a date value(s), the document will not expire."
msgstr ""

#: ../source/core/index-ttl.txt:53
msgid ""
"If a document does not contain the indexed field, the document will not "
"expire."
msgstr ""

#: ../source/core/index-ttl.txt:57
msgid "Delete Operations"
msgstr ""

#: ../source/core/index-ttl.txt:59
msgid ""
"A background thread in :program:`mongod` reads the values in the index and "
"removes expired :term:`documents <document>` from the collection."
msgstr ""

#: ../source/core/index-ttl.txt:67
msgid "Timing of the Delete Operation"
msgstr ""

#: ../source/core/index-ttl.txt:69
msgid ""
"When you build a TTL index in the :ref:`background <index-creation-"
"background>`, the TTL thread can begin deleting documents while the index is"
" building. If you build a TTL index in the foreground, MongoDB begins "
"removing expired documents as soon as the index finishes building."
msgstr ""

#: ../source/includes/fact-ttl-collection-background-timing.rst:1
msgid ""
"The TTL index does not guarantee that expired data will be deleted "
"immediately upon expiration. There may be a delay between the time a "
"document expires and the time that MongoDB removes the document from the "
"database."
msgstr ""
"TTL索引不能保证过期数据会被立刻删除。在文档过期和MongoDB从数据库中删除文档之"
"间，可能会有延迟。"

#: ../source/includes/fact-ttl-collection-background-timing.rst:6
msgid ""
"The background task that removes expired documents runs *every 60 seconds*. "
"As a result, documents may remain in a collection during the period between "
"the expiration of the document and the running of the background task."
msgstr ""
"删除过期数据的后台任务 *每隔60秒* 运行一次。所以，在文档过期 *之后* 和 后台任"
"务运行或者结束 *之前* ，文档会依然存在于集合中。"

#: ../source/includes/fact-ttl-collection-background-timing.rst:11
msgid ""
"Because the duration of the removal operation depends on the workload of "
"your :program:`mongod` instance, expired data may exist for some time "
"*beyond* the 60 second period between runs of the background task."
msgstr ""
"删除操作的持续实际取决于您的 :program:`mongod` 实例的负载。因此，在两次后台任"
"务运行的间隔间，过期数据可能会继续留在数据库中 *超过* 60秒。"

#: ../source/core/index-ttl.txt:78
msgid "Replica Sets"
msgstr ""

#: ../source/core/index-ttl.txt:86
msgid "Support for Queries"
msgstr ""

#: ../source/core/index-ttl.txt:88
msgid "A TTL index supports queries in the same way non-TTL indexes do."
msgstr ""

#: ../source/core/index-ttl.txt:101
msgid "Restrictions"
msgstr ""

#: ../source/core/index-ttl.txt:103
msgid ""
"TTL indexes are a single-field indexes. :ref:`Compound indexes <index-type-"
"compound>` do not support TTL and ignores the ``expireAfterSeconds`` option."
msgstr ""

#: ../source/core/index-ttl.txt:107
msgid "The ``_id`` field does not support TTL indexes."
msgstr ""

#: ../source/core/index-ttl.txt:109
msgid ""
"You cannot create a TTL index on a :doc:`capped collection </core/capped-"
"collections>` because MongoDB cannot remove documents from a capped "
"collection."
msgstr ""

#: ../source/core/index-ttl.txt:113
msgid ""
"You cannot use :method:`~db.collection.createIndex()` to change the value of"
" ``expireAfterSeconds`` of an existing index. Instead use the "
":dbcommand:`collMod` database command in conjunction with the "
":collflag:`index` collection flag. Otherwise, to change the value of the "
"option of an existing index, you must drop the index first and recreate."
msgstr ""

#: ../source/core/index-ttl.txt:120
msgid ""
"If a non-TTL single-field index already exists for a field, you cannot "
"create a TTL index on the same field since you cannot create indexes that "
"have the same key specification and differ only by the options. To change a "
"non-TTL single-field index to a TTL index, you must drop the index first and"
" recreate with the ``expireAfterSeconds`` option."
msgstr ""
"在其他方面，TTL索引是普通索引，并且如果可以的话，MongoDB会使用这些索引来匹配"
"任意查询。"

<<<<<<< HEAD
#: ../source/core/index-ttl.txt:123
msgid "Additional Information"
msgstr "附加信息"

#: ../source/core/index-ttl.txt:125
msgid "For examples, see :doc:`/tutorial/expire-data`."
msgstr ""

=======
>>>>>>> 7b6fda55
#: ../source/core/index-ttl.txt:1
msgid "index"
msgstr "索引"

#: ../source/core/index-ttl.txt:1 ../source/core/index-ttl.txt:2
msgid "TTL index"
<<<<<<< HEAD
msgstr "TTL索引"
=======
msgstr ""

#: ../source/core/index-ttl.txt:0
msgid "On this page"
msgstr ""

#: ../source/core/index-ttl.txt:62
msgid ""
"When the TTL thread is active, you will see delete operations in the output "
"of :method:`db.currentOp()` or in the data collected by the :ref:`database "
"profiler <database-profiler>`."
msgstr ""

#: ../source/core/index-ttl.txt:80
msgid ""
"On :term:`replica set <replica set>` members, the TTL background thread "
"*only* deletes documents when a member is in state :term:`primary`. The TTL "
"background thread is idle when a member is in state :term:`secondary`. "
":term:`Secondary` members replicate deletion operations from the primary."
msgstr ""

#: ../source/core/index-ttl.txt:91
msgid "Record Allocation on MMAPv1"
msgstr ""

#: ../source/core/index-ttl.txt:93
msgid ""
"With the MMAPv1 storage engine, a collection with a TTL index has "
":collflag:`usePowerOf2Sizes` automatically enabled. You cannot modify this "
"setting for the collection. As a result of enabling "
":collflag:`usePowerOf2Sizes`, MongoDB must allocate more disk space relative"
" to data size. This approach helps mitigate the possibility of storage "
"fragmentation caused by frequent delete operations and leads to more "
"predictable storage use patterns."
msgstr ""

#~ msgid ""
#~ "When the TTL thread is active, you will see :doc:`delete </core/write-"
#~ "operations>` operations in the output of :method:`db.currentOp()` or in the "
#~ "data collected by the :ref:`database profiler <database-profiler>`."
#~ msgstr ""

#~ msgid ""
#~ "On :term:`replica sets <replica set>`, the TTL background thread *only* "
#~ "deletes documents on the :term:`primary`. However, the TTL background thread"
#~ " does run on secondaries. :term:`Secondary` members replicate deletion "
#~ "operations from the primary."
#~ msgstr ""

#~ msgid "Record Allocation"
#~ msgstr ""

#~ msgid ""
#~ "A collection with a TTL index has :collflag:`usePowerOf2Sizes` enabled, and "
#~ "you cannot modify this setting for the collection. As a result of enabling "
#~ ":collflag:`usePowerOf2Sizes`, MongoDB must allocate more disk space relative"
#~ " to data size. This approach helps mitigate the possibility of storage "
#~ "fragmentation caused by frequent delete operations and leads to more "
#~ "predictable storage use patterns."
#~ msgstr ""

#~ msgid "Additional Information"
#~ msgstr ""

#~ msgid "For examples, see :doc:`/tutorial/expire-data`."
#~ msgstr ""
>>>>>>> 7b6fda55
<|MERGE_RESOLUTION|>--- conflicted
+++ resolved
@@ -181,26 +181,15 @@
 "在其他方面，TTL索引是普通索引，并且如果可以的话，MongoDB会使用这些索引来匹配"
 "任意查询。"
 
-<<<<<<< HEAD
-#: ../source/core/index-ttl.txt:123
-msgid "Additional Information"
-msgstr "附加信息"
-
-#: ../source/core/index-ttl.txt:125
-msgid "For examples, see :doc:`/tutorial/expire-data`."
-msgstr ""
-
-=======
->>>>>>> 7b6fda55
+
+
 #: ../source/core/index-ttl.txt:1
 msgid "index"
 msgstr "索引"
 
 #: ../source/core/index-ttl.txt:1 ../source/core/index-ttl.txt:2
 msgid "TTL index"
-<<<<<<< HEAD
-msgstr "TTL索引"
-=======
+
 msgstr ""
 
 #: ../source/core/index-ttl.txt:0
@@ -267,4 +256,3 @@
 
 #~ msgid "For examples, see :doc:`/tutorial/expire-data`."
 #~ msgstr ""
->>>>>>> 7b6fda55
