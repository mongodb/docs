--- conflicted
+++ resolved
@@ -8,11 +8,7 @@
 msgstr ""
 "Project-Id-Version: MongoDB Manual\n"
 "Report-Msgid-Bugs-To: \n"
-<<<<<<< HEAD
-"POT-Creation-Date: 2019-03-19 11:02-0400\n"
-=======
 "POT-Creation-Date: 2016-12-08 12:02-0500\n"
->>>>>>> 2478a500
 "PO-Revision-Date: 2013-12-16 22:47+0000\n"
 "Last-Translator: tychoish <tychoish@gmail.com>\n"
 "Language: es\n"
@@ -24,21 +20,11 @@
 "Content-Transfer-Encoding: 8bit\n"
 "Generated-By: Babel 2.6.0\n"
 
-<<<<<<< HEAD
-=======
 # dead5a72f61e4ff09e5300a6a41cfe0e
->>>>>>> 2478a500
 #: ../source/tutorial/calculate-distances-using-spherical-geometry-with-2d-geospatial-indexes.txt:3
 msgid "Calculate Distance Using Spherical Geometry"
 msgstr ""
 
-<<<<<<< HEAD
-#: ../source/includes/extracts/geospatial-queries-longitude-values.rst:2
-msgid "For spherical queries, use the ``2dsphere`` index result."
-msgstr ""
-
-#: ../source/includes/extracts/geospatial-queries-longitude-values.rst:4
-=======
 # f89c62b06179459fbc33ea21dc56a894
 #: ../source/tutorial/calculate-distances-using-spherical-geometry-with-2d-geospatial-indexes.txt
 msgid "On this page"
@@ -46,62 +32,18 @@
 
 # 04b1f76f74374ff38fab3cf8b12d8ddc
 #: ../source/tutorial/calculate-distances-using-spherical-geometry-with-2d-geospatial-indexes.txt:13
->>>>>>> 2478a500
-msgid ""
-"The use of ``2d`` index for spherical queries may lead to incorrect "
-"results, such as the use of the ``2d`` index for spherical queries that "
-"wrap around the poles."
-msgstr ""
-
-<<<<<<< HEAD
-=======
-# 8f17643985f84c27a3fa8d29766c39e8
->>>>>>> 2478a500
-#: ../source/tutorial/calculate-distances-using-spherical-geometry-with-2d-geospatial-indexes.txt:17
-msgid ""
-"The ``2d`` index supports queries that calculate distances on a Euclidean"
-" plane (flat surface). The index also supports the following query "
-"operators and command that calculate distances using spherical geometry:"
-<<<<<<< HEAD
-msgstr ""
-
-#: ../source/tutorial/calculate-distances-using-spherical-geometry-with-2d-geospatial-indexes.txt:22
 msgid ""
 "While basic queries using spherical distance are supported by the ``2d`` "
 "index, consider moving to a ``2dsphere`` index if your data is primarily "
 "longitude and latitude."
 msgstr ""
 
-#: ../source/tutorial/calculate-distances-using-spherical-geometry-with-2d-geospatial-indexes.txt:27
-msgid ":query:`$nearSphere`"
-msgstr ""
-
-#: ../source/tutorial/calculate-distances-using-spherical-geometry-with-2d-geospatial-indexes.txt:29
-msgid ":query:`$centerSphere`"
-msgstr ""
-
-#: ../source/tutorial/calculate-distances-using-spherical-geometry-with-2d-geospatial-indexes.txt:31
-msgid ":query:`$near`"
-msgstr ""
-
-#: ../source/tutorial/calculate-distances-using-spherical-geometry-with-2d-geospatial-indexes.txt:33
-msgid ":pipeline:`$geoNear` pipeline stage with the ``spherical: true`` option"
-msgstr ""
-
-#: ../source/tutorial/calculate-distances-using-spherical-geometry-with-2d-geospatial-indexes.txt:35
+# 8f17643985f84c27a3fa8d29766c39e8
+#: ../source/tutorial/calculate-distances-using-spherical-geometry-with-2d-geospatial-indexes.txt:17
 msgid ""
-":dbcommand:`geoNear` command (Deprecated in MongoDB 4.0) with the "
-"``spherical: true`` option."
-msgstr ""
-
-#: ../source/tutorial/calculate-distances-using-spherical-geometry-with-2d-geospatial-indexes.txt:38
-msgid ""
-"The aforementioned operations use radians for distance. Other spherical "
-"query operators do not, such as :query:`$geoWithin`."
-msgstr ""
-
-#: ../source/tutorial/calculate-distances-using-spherical-geometry-with-2d-geospatial-indexes.txt:41
-=======
+"The ``2d`` index supports queries that calculate distances on a Euclidean"
+" plane (flat surface). The index also supports the following query "
+"operators and command that calculate distances using spherical geometry:"
 msgstr ""
 
 # 6c7fe97b44dc432193cb41cf900b5df0
@@ -131,20 +73,12 @@
 
 # afcdc98a12ef4ff6bd464ede03298fbd
 #: ../source/tutorial/calculate-distances-using-spherical-geometry-with-2d-geospatial-indexes.txt:33
->>>>>>> 2478a500
 msgid ""
 "For spherical query operators to function properly, you must convert "
 "distances to radians, and convert from radians to the distances units "
 "used by your application."
 msgstr ""
 
-<<<<<<< HEAD
-#: ../source/tutorial/calculate-distances-using-spherical-geometry-with-2d-geospatial-indexes.txt:45
-msgid "To convert:"
-msgstr ""
-
-#: ../source/tutorial/calculate-distances-using-spherical-geometry-with-2d-geospatial-indexes.txt:47
-=======
 # 60c20ec57ea642e2a58839a7cbc41779
 #: ../source/tutorial/calculate-distances-using-spherical-geometry-with-2d-geospatial-indexes.txt:37
 msgid "To convert:"
@@ -152,148 +86,34 @@
 
 # 06835d1281d34a8292611040756e83a6
 #: ../source/tutorial/calculate-distances-using-spherical-geometry-with-2d-geospatial-indexes.txt:39
->>>>>>> 2478a500
 msgid ""
 "*distance to radians*: divide the distance by the radius of the sphere "
 "(e.g. the Earth) in the same units as the distance measurement."
 msgstr ""
 
-<<<<<<< HEAD
-#: ../source/tutorial/calculate-distances-using-spherical-geometry-with-2d-geospatial-indexes.txt:51
-=======
 # f3195f673b944a70810ea99879d1c1ad
 #: ../source/tutorial/calculate-distances-using-spherical-geometry-with-2d-geospatial-indexes.txt:43
->>>>>>> 2478a500
 msgid ""
 "*radians to distance*: multiply the radian measure by the radius of the "
 "sphere (e.g. the Earth) in the units system that you want to convert the "
 "distance to."
 msgstr ""
 
-<<<<<<< HEAD
-#: ../source/tutorial/calculate-distances-using-spherical-geometry-with-2d-geospatial-indexes.txt:55
-=======
 # f16f4eb3e24a42438c047a394a0ba45d
 #: ../source/tutorial/calculate-distances-using-spherical-geometry-with-2d-geospatial-indexes.txt:47
->>>>>>> 2478a500
 msgid ""
 "The equatorial radius of the Earth is approximately ``3,963.2`` miles or "
 "``6,378.1`` kilometers."
 msgstr ""
 
-<<<<<<< HEAD
-#: ../source/tutorial/calculate-distances-using-spherical-geometry-with-2d-geospatial-indexes.txt:58
-=======
 # 0c86175c546c47d58543eb21e2eac7c0
 #: ../source/tutorial/calculate-distances-using-spherical-geometry-with-2d-geospatial-indexes.txt:50
->>>>>>> 2478a500
 msgid ""
 "The following query would return documents from the ``places`` collection"
 " within the circle described by the center ``[ -74, 40.74 ]`` with a "
 "radius of ``100`` miles:"
 msgstr ""
 
-<<<<<<< HEAD
-#: ../source/includes/extracts/geospatial-long-lat-values.rst:1
-msgid ""
-"If specifying latitude and longitude coordinates, list the **longitude** "
-"first and then **latitude**:"
-msgstr ""
-
-#: ../source/includes/extracts/geospatial-valid-long-lat-values.rst:1
-msgid "Valid longitude values are between ``-180`` and ``180``, both inclusive."
-msgstr ""
-
-#: ../source/includes/extracts/geospatial-valid-long-lat-values.rst:4
-msgid "Valid latitude values are between ``-90`` and ``90`` (both inclusive)."
-msgstr ""
-
-# 8364710e14bb4924ab1e174b7bda1fc0
-#~ msgid ":dbcommand:`geoNear` command with the ``{ spherical: true }`` option."
-#~ msgstr ""
-
-# 24e6d4541ee14644a7bf3241f20dab15
-#~ msgid "These three queries use radians for distance. Other query types do not."
-#~ msgstr ""
-
-# 18aa50448bfe4ee9bc4d87fa47e6c966
-#~ msgid ""
-#~ "The radius of the Earth is "
-#~ "approximately ``3,959`` miles or ``6,371`` "
-#~ "kilometers."
-#~ msgstr ""
-
-# a9a5f8c5da1e444e951894c692f22f11
-#~ msgid ""
-#~ "You may also use the "
-#~ "``distanceMultiplier`` option to the "
-#~ ":dbcommand:`geoNear` to convert radians in "
-#~ "the :program:`mongod` process, rather than "
-#~ "in your application code. See "
-#~ ":ref:`distance multiplier <geospatial-indexes-"
-#~ "distance-multiplier>`."
-#~ msgstr ""
-
-# 702436e93f2749cd81309da7dd950821
-#~ msgid ""
-#~ "The following spherical query, returns "
-#~ "all documents in the collection "
-#~ "``places`` within ``100`` miles from the"
-#~ " point ``[ -74, 40.74 ]``."
-#~ msgstr ""
-
-# 5c082a21f3724ccbaa7cabce77f28a6f
-#~ msgid "The output of the above command would be:"
-#~ msgstr ""
-
-# 2dfff4a00a4140128c8bea7e1dba7353
-#~ msgid ""
-#~ "Spherical queries that wrap around the"
-#~ " poles or at the transition from "
-#~ "``-180`` to ``180`` longitude raise an"
-#~ " error."
-#~ msgstr ""
-
-# 59f0bbe749e0418fa45e4f0800ba0956
-#~ msgid ""
-#~ "While the default Earth-like bounds "
-#~ "for geospatial indexes are between "
-#~ "``-180`` inclusive, and ``180``, valid "
-#~ "values for latitude are between ``-90``"
-#~ " and ``90``."
-#~ msgstr ""
-
-# 1049e1af3eaa481f8500a7a9721d7ecd
-#~ msgid "Distance Multiplier"
-#~ msgstr ""
-
-# 1dcdaf0718c24137ae90d617dd9bd284
-#~ msgid ""
-#~ "The ``distanceMultiplier`` option of the "
-#~ ":dbcommand:`geoNear` command returns distances "
-#~ "only after multiplying the results by"
-#~ " an assigned value. This allows "
-#~ "MongoDB to return converted values, and"
-#~ " removes the requirement to convert "
-#~ "units in application logic."
-#~ msgstr ""
-
-# 7c1b677e78164131afd5d382ede264d8
-#~ msgid ""
-#~ "Using ``distanceMultiplier`` in spherical "
-#~ "queries provides results from the "
-#~ ":dbcommand:`geoNear` command that do not "
-#~ "need radian-to-distance conversion. The"
-#~ " following example uses ``distanceMultiplier``"
-#~ " in the :dbcommand:`geoNear` command with"
-#~ " a :doc:`spherical </tutorial/calculate-"
-#~ "distances-using-spherical-geometry-with-"
-#~ "2d-geospatial-indexes>` example:"
-#~ msgstr ""
-
-# c6ac10483a2444d2985bad065c00efb9
-#~ msgid "The output of the above operation would resemble the following:"
-=======
 # 924c5bc2cf514bf0a0ad6b544548d5e2
 #: ../source/tutorial/calculate-distances-using-spherical-geometry-with-2d-geospatial-indexes.txt:59
 msgid ""
@@ -364,5 +184,4 @@
 #~ "The radius of the Earth is "
 #~ "approximately ``3,959`` miles or ``6,371`` "
 #~ "kilometers."
->>>>>>> 2478a500
 #~ msgstr ""
