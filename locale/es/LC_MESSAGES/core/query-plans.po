# SOME DESCRIPTIVE TITLE.
# Copyright (C) 2011-2014, MongoDB, Inc.
# This file is distributed under the same license as the mongodb-manual
# package.
#
# Translators:
msgid ""
msgstr ""
"Project-Id-Version: MongoDB Manual\n"
"Report-Msgid-Bugs-To: \n"
<<<<<<< HEAD
"POT-Creation-Date: 2019-03-19 11:02-0400\n"
=======
"POT-Creation-Date: 2016-12-08 12:02-0500\n"
>>>>>>> 2478a500
"PO-Revision-Date: 2014-04-08 19:30+0000\n"
"Last-Translator: tychoish <tychoish@gmail.com>\n"
"Language: es\n"
"Language-Team: Spanish (http://www.transifex.com/projects/p/mongodb-"
"manual/language/es/)\n"
"Plural-Forms: nplurals=2; plural=(n != 1)\n"
"MIME-Version: 1.0\n"
"Content-Type: text/plain; charset=utf-8\n"
"Content-Transfer-Encoding: 8bit\n"
"Generated-By: Babel 2.6.0\n"

<<<<<<< HEAD
=======
# ee275317b35f41d0bd222d1ab630063d
>>>>>>> 2478a500
#: ../source/core/query-plans.txt:7
msgid "Query Plans"
msgstr ""

<<<<<<< HEAD
#: ../source/core/query-plans.txt:19
msgid ""
"The MongoDB query optimizer processes queries and chooses the most "
"efficient query plan for a query given the available indexes. The query "
"system then uses this query plan each time the query runs."
msgstr ""

#: ../source/includes/fact-query-optimizer-cache-behavior.rst:1
msgid ""
"The query optimizer only caches the plans for those query shapes that can"
" have more than one viable plan."
msgstr ""

#: ../source/core/query-plans.txt:25
msgid ""
"For each query, the query planner searches the query plan cache for an "
"entry that fits the :term:`query shape`. If there are no matching "
"entries, the query planner generates candidate plans for evaluation over "
"a trial period. The query planner chooses a winning plan, creates a cache"
" entry containing the winning plan, and uses it to generate the result "
"documents."
msgstr ""

#: ../source/core/query-plans.txt:31
msgid ""
"If a matching entry exists, the query planner generates a plan based on "
"that entry and evaluates its performance through a ``replanning`` "
"mechanism. This mechanism makes a ``pass/fail`` decision based on the "
"plan performance and either keeps or evicts the cache entry. On eviction,"
" the query planner selects a new plan using the normal planning process "
"and caches it. The query planner executes the plan and returns the result"
" documents for the query."
msgstr ""

#: ../source/core/query-plans.txt:38
msgid "The following diagram illustrates the query planner logic:"
msgstr ""

#: ../source/core/query-plans.txt:42
msgid ""
"See :ref:`query-plans-plan-cache-flushes` for additional scenarios that "
"trigger changes to the plan cache."
msgstr ""

#: ../source/core/query-plans.txt:45
msgid ""
"You can use the :method:`db.collection.explain()` or the "
":method:`cursor.explain()` method to view statistics about the query plan"
" for a given query. This information can help as you develop "
":doc:`indexing strategies </applications/indexes>`."
msgstr ""

#: ../source/includes/fact-explain-collection-method.rst:1
msgid ""
":method:`db.collection.explain()` provides information on the execution "
"of other operations, such as :method:`db.collection.update()`. See "
":method:`db.collection.explain()` for details."
msgstr ""

#: ../source/core/query-plans.txt:54
msgid ""
":method:`~db.collection.explain()` operations no longer read from or "
"write to the query planner cache."
msgstr ""

#: ../source/core/query-plans.txt:62
msgid "Plan Cache Flushes"
msgstr ""

#: ../source/core/query-plans.txt:64
msgid "Catalog operations like index or collection drops flush the plan cache."
msgstr ""

#: ../source/core/query-plans.txt:66
msgid ""
"The plan cache does not persist if a :binary:`~bin.mongod` restarts or "
"shuts down."
msgstr ""

#: ../source/core/query-plans.txt:70
msgid ""
"MongoDB provides :doc:`/reference/method/js-plan-cache` to view and "
"modify the cached query plans. The :method:`PlanCache.clear()` method "
"flushes the entire plan cache. Users can also clear particular plan cache"
" entries using :method:`PlanCache.clearPlansByQuery()`."
msgstr ""

#: ../source/core/query-plans.txt:78
msgid "Index Filters"
msgstr ""

#: ../source/core/query-plans.txt:82
msgid ""
"Index filters determine which indexes the optimizer evaluates for a "
":term:`query shape`. A query shape consists of a combination of query, "
"sort, and projection specifications. If an index filter exists for a "
"given query shape, the optimizer only considers those indexes specified "
"in the filter."
msgstr ""

#: ../source/core/query-plans.txt:88
msgid ""
"When an index filter exists for the query shape, MongoDB ignores the "
":method:`~cursor.hint()`. To see whether MongoDB applied an index filter "
"for a query shape, check the :data:`~explain.queryPlanner.indexFilterSet`"
" field of either the :method:`db.collection.explain()` or the "
":method:`cursor.explain()` method."
msgstr ""

#: ../source/core/query-plans.txt:94
msgid ""
"Index filters only affects which indexes the optimizer evaluates; the "
"optimizer may still select the collection scan as the winning plan for a "
"given query shape."
msgstr ""

#: ../source/core/query-plans.txt:98
msgid ""
"Index filters exist for the duration of the server process and do not "
"persist after shutdown. MongoDB also provides a command to manually "
"remove filters."
msgstr ""

#: ../source/core/query-plans.txt:102
msgid ""
"Because index filters overrides the expected behavior of the optimizer as"
" well as the :method:`~cursor.hint()` method, use index filters "
"sparingly."
msgstr ""

#: ../source/core/query-plans.txt:106
msgid ""
"See :dbcommand:`planCacheListFilters`, "
":dbcommand:`planCacheClearFilters`, and :dbcommand:`planCacheSetFilter`."
msgstr ""

# 8f7e4aa84cb54772b2f4120190fdd954
#~ msgid ""
#~ "The query optimizer occasionally reevaluates"
#~ " query plans as the content of "
#~ "the collection changes to ensure optimal"
#~ " query plans. You can also specify"
#~ " which indexes the optimizer evaluates "
#~ "with :ref:`index-filters`."
#~ msgstr ""

# 3c251dd675294d84a502481ebe497a4f
#~ msgid ""
#~ "You can use the :method:`~cursor.explain()`"
#~ " method to view statistics about the"
#~ " query plan for a given query. "
#~ "This information can help as you "
#~ "develop :doc:`indexing strategies "
#~ "</applications/indexes>`."
#~ msgstr ""

# 7e22b9c8a7fc4a4995aec6168b307492
#~ msgid "Query Optimization"
#~ msgstr ""

# 96b3c578f96346d7ba8f3fc93b61e903
#~ msgid "To create a new query plan, the query optimizer:"
#~ msgstr ""

# e796a12fa09e4a2bba551f1cf6f9b720
#~ msgid "runs the query against several candidate indexes in parallel."
#~ msgstr ""

# ca27a0976c2342c088be72b9b87ce2ab
#~ msgid "records the matches in a common results buffer or buffers."
#~ msgstr ""

# 8c26b51e1fe94bbfa4eee11f59e80575
#~ msgid ""
#~ "If the candidate plans include only "
#~ ":term:`ordered query plans <ordered query "
#~ "plan>`, there is a single common "
#~ "results buffer."
#~ msgstr ""

# 23ea994a6d6e4b0db8c900e368a539e1
#~ msgid ""
#~ "If the candidate plans include only "
#~ ":term:`unordered query plans <unordered query"
#~ " plan>`, there is a single common "
#~ "results buffer."
#~ msgstr ""

# 93b50d5150884f19a8fa95c6fd2760df
#~ msgid ""
#~ "If the candidate plans include *both*"
#~ " :term:`ordered query plans <ordered query"
#~ " plan>` and :term:`unordered query plans"
#~ " <unordered query plan>`, there are "
#~ "two common results buffers, one for "
#~ "the ordered plans and the other "
#~ "for the unordered plans."
#~ msgstr ""

# a73565f375d54904a3a335cdbeb1daef
#~ msgid ""
#~ "If an index returns a result "
#~ "already returned by another index, the"
#~ " optimizer skips the duplicate match. "
#~ "In the case of the two buffers,"
#~ " both buffers are de-duped."
#~ msgstr ""

# 29bb610ad4ed46b9ab03513470fb932a
#~ msgid ""
#~ "stops the testing of candidate plans "
#~ "and selects an index when one of"
#~ " the following events occur:"
#~ msgstr ""

# 389cc1cc944f483bb015dd2bc9626fed
#~ msgid ""
#~ "An :term:`unordered query plan` has "
#~ "returned all the matching results; *or*"
#~ msgstr ""

# 826381c62da64f5a9319466b0ab791ff
#~ msgid ""
#~ "An :term:`ordered query plan` has "
#~ "returned all the matching results; *or*"
#~ msgstr ""

# d41f6f69d4a14c41a8a978a7b4cf44f8
#~ msgid ""
#~ "An :term:`ordered query plan` has "
#~ "returned a threshold number of matching"
#~ " results:"
#~ msgstr ""

# 750df124adde4c6b8160e0feff809bdc
#~ msgid ""
#~ "Version 2.0: Threshold is the query "
#~ "batch size. The default batch size "
#~ "is 101."
#~ msgstr ""

# 9a8b2bd1a2d742a0a3201bce5db66e03
#~ msgid "Version 2.2: Threshold is 101."
#~ msgstr ""

# 67425bd03684411b8b71aa3a6331225f
#~ msgid ""
#~ "The selected index becomes the index "
#~ "specified in the query plan; future "
#~ "iterations of this query or queries "
#~ "with the same query pattern will "
#~ "use this index. Query pattern refers "
#~ "to query select conditions that differ"
#~ " only in the values, as in the"
#~ " following two queries with the same"
#~ " query pattern:"
#~ msgstr ""

# bce88e06504e4c3f9575928a61c2288e
#~ msgid "Query Plan Revision"
#~ msgstr ""

# b508caf27c494269b664fd5def0be95c
#~ msgid ""
#~ "As collections change over time, the "
#~ "query optimizer deletes the query plan"
#~ " and re-evaluates after any of "
#~ "the following events:"
#~ msgstr ""

# 3d6b58fbfe4a42f5b48ca5caf272b590
#~ msgid "The collection receives 1,000 write operations."
#~ msgstr ""

# a2029da58aea43738ca5b548b00bf56c
#~ msgid "The :dbcommand:`reIndex` rebuilds the index."
#~ msgstr ""

# 3b2c342b50c44a16abd0f16dec4da2c5
#~ msgid "You add or drop an index."
#~ msgstr ""

# a34a3486147e457caa407c0885ba51b5
#~ msgid "The :program:`mongod` process restarts."
#~ msgstr ""

# e92c55d7356e456899c7afbe51df9264
#~ msgid "Cached Query Plan Interface"
#~ msgstr ""

# 446765fab63844a88242f27347b9957f
#~ msgid ""
#~ "MongoDB provides :doc:`/reference/method/js-plan-"
#~ "cache` to view and modify the "
#~ "cached query plans."
#~ msgstr ""

# a143e51faccc49e09ceb2aa4af6a807f
#~ msgid ""
#~ "When an index filter exists for "
#~ "the query shape, MongoDB ignores the "
#~ ":method:`~cursor.hint()`. To see whether "
#~ "MongoDB applied an index filter for "
#~ "a query, check the :data:`explain.filterSet`"
#~ " field of the :method:`~cursor.explain()` "
#~ "output."
#~ msgstr ""

# 9263a62ec99e413e82815c0c690fbbdb
#~ msgid "query optimizer"
=======
# afca9d3f961f4366a0fa512e9ecfa4c0
#: ../source/core/query-plans.txt
msgid "On this page"
msgstr ""

# b00b5ffde6184b88b4390803ad49bed7
#: ../source/core/query-plans.txt:19
msgid ""
"The MongoDB query optimizer processes queries and chooses the most "
"efficient query plan for a query given the available indexes. The query "
"system then uses this query plan each time the query runs."
msgstr ""

# 4893d8dd97b9449ea77e59e96061176f
#: ../source/includes/fact-query-optimizer-cache-behavior.rst:1
msgid ""
"The query optimizer only caches the plans for those query shapes that can"
" have more than one viable plan."
msgstr ""

# 04cf450cfb6f4e088bb407d88d9ae23a
#: ../source/core/query-plans.txt:25
msgid ""
"For each query, the query planner searches the query plan cache for an "
"entry that fits the :term:`query shape`. If there are no matching "
"entries, the query planner generates candidate plans for evaluation over "
"a trial period. The query planner chooses a winning plan, creates a cache"
" entry containing the winning plan, and uses it to generate the result "
"documents."
msgstr ""

# a6dfd265ac7347f5bb2d21deb3f879e2
#: ../source/core/query-plans.txt:31
msgid ""
"If a matching entry exists, the query planner generates a plan based on "
"that entry and evaluates its performance through a ``replanning`` "
"mechanism. This mechanism makes a ``pass/fail`` decision based on the "
"plan performance and either keeps or evicts the cache entry. On eviction,"
" the query planner selects a new plan using the normal planning process "
"and caches it. The query planner executes the plan and returns the result"
" documents for the query."
msgstr ""

# 04327c3b76c04a2aa7b7565feb09f97b
#: ../source/core/query-plans.txt:38
msgid "The following diagram illustrates the query planner logic:"
msgstr ""

# f87dba3dddc0469388ee1cb216a58c8f
#: ../source/core/query-plans.txt:42
msgid ""
"See :ref:`query-plans-plan-cache-flushes` for additional scenarios that "
"trigger changes to the plan cache."
msgstr ""

# f0ed05c9cc724f9ea5ba2d3cf64f2494
#: ../source/core/query-plans.txt:45
msgid ""
"You can use the :method:`db.collection.explain()` or the "
":method:`cursor.explain()` method to view statistics about the query plan"
" for a given query. This information can help as you develop "
":doc:`indexing strategies </applications/indexes>`."
msgstr ""

# 0b74f344f4094c49b3fefb5048312684
#: ../source/includes/fact-explain-collection-method.rst:1
msgid ""
":method:`db.collection.explain()` provides information on the execution "
"of other operations, such as :method:`db.collection.update()`. See "
":method:`db.collection.explain()` for details."
msgstr ""

# 35b9c56fccaf4f8f95625045738584f2
#: ../source/core/query-plans.txt:54
msgid ""
":method:`~db.collection.explain()` operations no longer read from or "
"write to the query planner cache."
msgstr ""

# de71cbd25ac142a5bc66c69a8e09acb7
#: ../source/core/query-plans.txt:62
msgid "Plan Cache Flushes"
msgstr ""

# 5789689e396b445d83c7cd4f1654b3cc
#: ../source/core/query-plans.txt:64
msgid "Catalog operations like index or collection drops flush the plan cache."
msgstr ""

# 33461046da34441281f9f4f7894ef24c
#: ../source/core/query-plans.txt:66
msgid ""
"The plan cache does not persist if a :program:`mongod` restarts or shuts "
"down."
msgstr ""

# bdba9f27906d40b69d82ffe42fcae956
#: ../source/core/query-plans.txt:70
msgid ""
"MongoDB provides :doc:`/reference/method/js-plan-cache` to view and "
"modify the cached query plans. The :method:`PlanCache.clear()` method "
"flushes the entire plan cache. Users can also clear particular plan cache"
" entries using :method:`PlanCache.clearPlansByQuery()`."
msgstr ""

# dd05c068f2414ebab79d5a0f2107d7f5
#: ../source/core/query-plans.txt:78
msgid "Index Filters"
msgstr ""

# 31226e0d7f0b400e841b705afc535fb1
#: ../source/core/query-plans.txt:82
msgid ""
"Index filters determine which indexes the optimizer evaluates for a "
":term:`query shape`. A query shape consists of a combination of query, "
"sort, and projection specifications. If an index filter exists for a "
"given query shape, the optimizer only considers those indexes specified "
"in the filter."
msgstr ""

# 3389de77c1b2495ab26b47443e7a42dd
#: ../source/core/query-plans.txt:88
msgid ""
"When an index filter exists for the query shape, MongoDB ignores the "
":method:`~cursor.hint()`. To see whether MongoDB applied an index filter "
"for a query shape, check the :data:`~explain.queryPlanner.indexFilterSet`"
" field of either the :method:`db.collection.explain()` or the "
":method:`cursor.explain()` method."
msgstr ""

# 96595b9e63794f869b8382ba4ac94f51
#: ../source/core/query-plans.txt:94
msgid ""
"Index filters only affects which indexes the optimizer evaluates; the "
"optimizer may still select the collection scan as the winning plan for a "
"given query shape."
msgstr ""

# 9474fc3c9d9442439dde7c72e5771e3a
#: ../source/core/query-plans.txt:98
msgid ""
"Index filters exist for the duration of the server process and do not "
"persist after shutdown. MongoDB also provides a command to manually "
"remove filters."
msgstr ""

# c0eec5faf61145e78c5e5db22d97d504
#: ../source/core/query-plans.txt:102
msgid ""
"Because index filters overrides the expected behavior of the optimizer as"
" well as the :method:`~cursor.hint()` method, use index filters "
"sparingly."
msgstr ""

# 3a014c1f94b14f0a988bf34a4f9d796e
#: ../source/core/query-plans.txt:106
msgid ""
"See :dbcommand:`planCacheListFilters`, "
":dbcommand:`planCacheClearFilters`, and :dbcommand:`planCacheSetFilter`."
msgstr ""

# cceb569a99fd42dcba8021ee5747feca
#: ../source/core/query-plans.txt:1
msgid "query optimizer"
msgstr ""

# 8f7e4aa84cb54772b2f4120190fdd954
#~ msgid ""
#~ "The query optimizer occasionally reevaluates"
#~ " query plans as the content of "
#~ "the collection changes to ensure optimal"
#~ " query plans. You can also specify"
#~ " which indexes the optimizer evaluates "
#~ "with :ref:`index-filters`."
#~ msgstr ""

# 3c251dd675294d84a502481ebe497a4f
#~ msgid ""
#~ "You can use the :method:`~cursor.explain()`"
#~ " method to view statistics about the"
#~ " query plan for a given query. "
#~ "This information can help as you "
#~ "develop :doc:`indexing strategies "
#~ "</applications/indexes>`."
#~ msgstr ""

# 7e22b9c8a7fc4a4995aec6168b307492
#~ msgid "Query Optimization"
#~ msgstr ""

# 96b3c578f96346d7ba8f3fc93b61e903
#~ msgid "To create a new query plan, the query optimizer:"
#~ msgstr ""

# e796a12fa09e4a2bba551f1cf6f9b720
#~ msgid "runs the query against several candidate indexes in parallel."
#~ msgstr ""

# ca27a0976c2342c088be72b9b87ce2ab
#~ msgid "records the matches in a common results buffer or buffers."
#~ msgstr ""

# 8c26b51e1fe94bbfa4eee11f59e80575
#~ msgid ""
#~ "If the candidate plans include only "
#~ ":term:`ordered query plans <ordered query "
#~ "plan>`, there is a single common "
#~ "results buffer."
#~ msgstr ""

# 23ea994a6d6e4b0db8c900e368a539e1
#~ msgid ""
#~ "If the candidate plans include only "
#~ ":term:`unordered query plans <unordered query"
#~ " plan>`, there is a single common "
#~ "results buffer."
#~ msgstr ""

# 93b50d5150884f19a8fa95c6fd2760df
#~ msgid ""
#~ "If the candidate plans include *both*"
#~ " :term:`ordered query plans <ordered query"
#~ " plan>` and :term:`unordered query plans"
#~ " <unordered query plan>`, there are "
#~ "two common results buffers, one for "
#~ "the ordered plans and the other "
#~ "for the unordered plans."
#~ msgstr ""

# a73565f375d54904a3a335cdbeb1daef
#~ msgid ""
#~ "If an index returns a result "
#~ "already returned by another index, the"
#~ " optimizer skips the duplicate match. "
#~ "In the case of the two buffers,"
#~ " both buffers are de-duped."
#~ msgstr ""

# 29bb610ad4ed46b9ab03513470fb932a
#~ msgid ""
#~ "stops the testing of candidate plans "
#~ "and selects an index when one of"
#~ " the following events occur:"
#~ msgstr ""

# 389cc1cc944f483bb015dd2bc9626fed
#~ msgid ""
#~ "An :term:`unordered query plan` has "
#~ "returned all the matching results; *or*"
#~ msgstr ""

# 826381c62da64f5a9319466b0ab791ff
#~ msgid ""
#~ "An :term:`ordered query plan` has "
#~ "returned all the matching results; *or*"
#~ msgstr ""

# d41f6f69d4a14c41a8a978a7b4cf44f8
#~ msgid ""
#~ "An :term:`ordered query plan` has "
#~ "returned a threshold number of matching"
#~ " results:"
#~ msgstr ""

# 750df124adde4c6b8160e0feff809bdc
#~ msgid ""
#~ "Version 2.0: Threshold is the query "
#~ "batch size. The default batch size "
#~ "is 101."
#~ msgstr ""

# 9a8b2bd1a2d742a0a3201bce5db66e03
#~ msgid "Version 2.2: Threshold is 101."
#~ msgstr ""

# 67425bd03684411b8b71aa3a6331225f
#~ msgid ""
#~ "The selected index becomes the index "
#~ "specified in the query plan; future "
#~ "iterations of this query or queries "
#~ "with the same query pattern will "
#~ "use this index. Query pattern refers "
#~ "to query select conditions that differ"
#~ " only in the values, as in the"
#~ " following two queries with the same"
#~ " query pattern:"
#~ msgstr ""

# bce88e06504e4c3f9575928a61c2288e
#~ msgid "Query Plan Revision"
#~ msgstr ""

# b508caf27c494269b664fd5def0be95c
#~ msgid ""
#~ "As collections change over time, the "
#~ "query optimizer deletes the query plan"
#~ " and re-evaluates after any of "
#~ "the following events:"
#~ msgstr ""

# 3d6b58fbfe4a42f5b48ca5caf272b590
#~ msgid "The collection receives 1,000 write operations."
#~ msgstr ""

# a2029da58aea43738ca5b548b00bf56c
#~ msgid "The :dbcommand:`reIndex` rebuilds the index."
#~ msgstr ""

# 3b2c342b50c44a16abd0f16dec4da2c5
#~ msgid "You add or drop an index."
#~ msgstr ""

# a34a3486147e457caa407c0885ba51b5
#~ msgid "The :program:`mongod` process restarts."
#~ msgstr ""

# e92c55d7356e456899c7afbe51df9264
#~ msgid "Cached Query Plan Interface"
#~ msgstr ""

# 446765fab63844a88242f27347b9957f
#~ msgid ""
#~ "MongoDB provides :doc:`/reference/method/js-plan-"
#~ "cache` to view and modify the "
#~ "cached query plans."
#~ msgstr ""

# a143e51faccc49e09ceb2aa4af6a807f
#~ msgid ""
#~ "When an index filter exists for "
#~ "the query shape, MongoDB ignores the "
#~ ":method:`~cursor.hint()`. To see whether "
#~ "MongoDB applied an index filter for "
#~ "a query, check the :data:`explain.filterSet`"
#~ " field of the :method:`~cursor.explain()` "
#~ "output."
>>>>>>> 2478a500
#~ msgstr ""
<|MERGE_RESOLUTION|>--- conflicted
+++ resolved
@@ -8,11 +8,7 @@
 msgstr ""
 "Project-Id-Version: MongoDB Manual\n"
 "Report-Msgid-Bugs-To: \n"
-<<<<<<< HEAD
-"POT-Creation-Date: 2019-03-19 11:02-0400\n"
-=======
 "POT-Creation-Date: 2016-12-08 12:02-0500\n"
->>>>>>> 2478a500
 "PO-Revision-Date: 2014-04-08 19:30+0000\n"
 "Last-Translator: tychoish <tychoish@gmail.com>\n"
 "Language: es\n"
@@ -24,15 +20,17 @@
 "Content-Transfer-Encoding: 8bit\n"
 "Generated-By: Babel 2.6.0\n"
 
-<<<<<<< HEAD
-=======
 # ee275317b35f41d0bd222d1ab630063d
->>>>>>> 2478a500
 #: ../source/core/query-plans.txt:7
 msgid "Query Plans"
 msgstr ""
 
-<<<<<<< HEAD
+# afca9d3f961f4366a0fa512e9ecfa4c0
+#: ../source/core/query-plans.txt
+msgid "On this page"
+msgstr ""
+
+# b00b5ffde6184b88b4390803ad49bed7
 #: ../source/core/query-plans.txt:19
 msgid ""
 "The MongoDB query optimizer processes queries and chooses the most "
@@ -40,12 +38,14 @@
 "system then uses this query plan each time the query runs."
 msgstr ""
 
+# 4893d8dd97b9449ea77e59e96061176f
 #: ../source/includes/fact-query-optimizer-cache-behavior.rst:1
 msgid ""
 "The query optimizer only caches the plans for those query shapes that can"
 " have more than one viable plan."
 msgstr ""
 
+# 04cf450cfb6f4e088bb407d88d9ae23a
 #: ../source/core/query-plans.txt:25
 msgid ""
 "For each query, the query planner searches the query plan cache for an "
@@ -56,6 +56,7 @@
 "documents."
 msgstr ""
 
+# a6dfd265ac7347f5bb2d21deb3f879e2
 #: ../source/core/query-plans.txt:31
 msgid ""
 "If a matching entry exists, the query planner generates a plan based on "
@@ -67,16 +68,19 @@
 " documents for the query."
 msgstr ""
 
+# 04327c3b76c04a2aa7b7565feb09f97b
 #: ../source/core/query-plans.txt:38
 msgid "The following diagram illustrates the query planner logic:"
 msgstr ""
 
+# f87dba3dddc0469388ee1cb216a58c8f
 #: ../source/core/query-plans.txt:42
 msgid ""
 "See :ref:`query-plans-plan-cache-flushes` for additional scenarios that "
 "trigger changes to the plan cache."
 msgstr ""
 
+# f0ed05c9cc724f9ea5ba2d3cf64f2494
 #: ../source/core/query-plans.txt:45
 msgid ""
 "You can use the :method:`db.collection.explain()` or the "
@@ -85,6 +89,7 @@
 ":doc:`indexing strategies </applications/indexes>`."
 msgstr ""
 
+# 0b74f344f4094c49b3fefb5048312684
 #: ../source/includes/fact-explain-collection-method.rst:1
 msgid ""
 ":method:`db.collection.explain()` provides information on the execution "
@@ -92,26 +97,31 @@
 ":method:`db.collection.explain()` for details."
 msgstr ""
 
+# 35b9c56fccaf4f8f95625045738584f2
 #: ../source/core/query-plans.txt:54
 msgid ""
 ":method:`~db.collection.explain()` operations no longer read from or "
 "write to the query planner cache."
 msgstr ""
 
+# de71cbd25ac142a5bc66c69a8e09acb7
 #: ../source/core/query-plans.txt:62
 msgid "Plan Cache Flushes"
 msgstr ""
 
+# 5789689e396b445d83c7cd4f1654b3cc
 #: ../source/core/query-plans.txt:64
 msgid "Catalog operations like index or collection drops flush the plan cache."
 msgstr ""
 
+# 33461046da34441281f9f4f7894ef24c
 #: ../source/core/query-plans.txt:66
 msgid ""
-"The plan cache does not persist if a :binary:`~bin.mongod` restarts or "
-"shuts down."
-msgstr ""
-
+"The plan cache does not persist if a :program:`mongod` restarts or shuts "
+"down."
+msgstr ""
+
+# bdba9f27906d40b69d82ffe42fcae956
 #: ../source/core/query-plans.txt:70
 msgid ""
 "MongoDB provides :doc:`/reference/method/js-plan-cache` to view and "
@@ -120,10 +130,12 @@
 " entries using :method:`PlanCache.clearPlansByQuery()`."
 msgstr ""
 
+# dd05c068f2414ebab79d5a0f2107d7f5
 #: ../source/core/query-plans.txt:78
 msgid "Index Filters"
 msgstr ""
 
+# 31226e0d7f0b400e841b705afc535fb1
 #: ../source/core/query-plans.txt:82
 msgid ""
 "Index filters determine which indexes the optimizer evaluates for a "
@@ -133,6 +145,7 @@
 "in the filter."
 msgstr ""
 
+# 3389de77c1b2495ab26b47443e7a42dd
 #: ../source/core/query-plans.txt:88
 msgid ""
 "When an index filter exists for the query shape, MongoDB ignores the "
@@ -142,6 +155,7 @@
 ":method:`cursor.explain()` method."
 msgstr ""
 
+# 96595b9e63794f869b8382ba4ac94f51
 #: ../source/core/query-plans.txt:94
 msgid ""
 "Index filters only affects which indexes the optimizer evaluates; the "
@@ -149,6 +163,7 @@
 "given query shape."
 msgstr ""
 
+# 9474fc3c9d9442439dde7c72e5771e3a
 #: ../source/core/query-plans.txt:98
 msgid ""
 "Index filters exist for the duration of the server process and do not "
@@ -156,6 +171,7 @@
 "remove filters."
 msgstr ""
 
+# c0eec5faf61145e78c5e5db22d97d504
 #: ../source/core/query-plans.txt:102
 msgid ""
 "Because index filters overrides the expected behavior of the optimizer as"
@@ -163,10 +179,16 @@
 "sparingly."
 msgstr ""
 
+# 3a014c1f94b14f0a988bf34a4f9d796e
 #: ../source/core/query-plans.txt:106
 msgid ""
 "See :dbcommand:`planCacheListFilters`, "
 ":dbcommand:`planCacheClearFilters`, and :dbcommand:`planCacheSetFilter`."
+msgstr ""
+
+# cceb569a99fd42dcba8021ee5747feca
+#: ../source/core/query-plans.txt:1
+msgid "query optimizer"
 msgstr ""
 
 # 8f7e4aa84cb54772b2f4120190fdd954
@@ -340,345 +362,3 @@
 #~ " field of the :method:`~cursor.explain()` "
 #~ "output."
 #~ msgstr ""
-
-# 9263a62ec99e413e82815c0c690fbbdb
-#~ msgid "query optimizer"
-=======
-# afca9d3f961f4366a0fa512e9ecfa4c0
-#: ../source/core/query-plans.txt
-msgid "On this page"
-msgstr ""
-
-# b00b5ffde6184b88b4390803ad49bed7
-#: ../source/core/query-plans.txt:19
-msgid ""
-"The MongoDB query optimizer processes queries and chooses the most "
-"efficient query plan for a query given the available indexes. The query "
-"system then uses this query plan each time the query runs."
-msgstr ""
-
-# 4893d8dd97b9449ea77e59e96061176f
-#: ../source/includes/fact-query-optimizer-cache-behavior.rst:1
-msgid ""
-"The query optimizer only caches the plans for those query shapes that can"
-" have more than one viable plan."
-msgstr ""
-
-# 04cf450cfb6f4e088bb407d88d9ae23a
-#: ../source/core/query-plans.txt:25
-msgid ""
-"For each query, the query planner searches the query plan cache for an "
-"entry that fits the :term:`query shape`. If there are no matching "
-"entries, the query planner generates candidate plans for evaluation over "
-"a trial period. The query planner chooses a winning plan, creates a cache"
-" entry containing the winning plan, and uses it to generate the result "
-"documents."
-msgstr ""
-
-# a6dfd265ac7347f5bb2d21deb3f879e2
-#: ../source/core/query-plans.txt:31
-msgid ""
-"If a matching entry exists, the query planner generates a plan based on "
-"that entry and evaluates its performance through a ``replanning`` "
-"mechanism. This mechanism makes a ``pass/fail`` decision based on the "
-"plan performance and either keeps or evicts the cache entry. On eviction,"
-" the query planner selects a new plan using the normal planning process "
-"and caches it. The query planner executes the plan and returns the result"
-" documents for the query."
-msgstr ""
-
-# 04327c3b76c04a2aa7b7565feb09f97b
-#: ../source/core/query-plans.txt:38
-msgid "The following diagram illustrates the query planner logic:"
-msgstr ""
-
-# f87dba3dddc0469388ee1cb216a58c8f
-#: ../source/core/query-plans.txt:42
-msgid ""
-"See :ref:`query-plans-plan-cache-flushes` for additional scenarios that "
-"trigger changes to the plan cache."
-msgstr ""
-
-# f0ed05c9cc724f9ea5ba2d3cf64f2494
-#: ../source/core/query-plans.txt:45
-msgid ""
-"You can use the :method:`db.collection.explain()` or the "
-":method:`cursor.explain()` method to view statistics about the query plan"
-" for a given query. This information can help as you develop "
-":doc:`indexing strategies </applications/indexes>`."
-msgstr ""
-
-# 0b74f344f4094c49b3fefb5048312684
-#: ../source/includes/fact-explain-collection-method.rst:1
-msgid ""
-":method:`db.collection.explain()` provides information on the execution "
-"of other operations, such as :method:`db.collection.update()`. See "
-":method:`db.collection.explain()` for details."
-msgstr ""
-
-# 35b9c56fccaf4f8f95625045738584f2
-#: ../source/core/query-plans.txt:54
-msgid ""
-":method:`~db.collection.explain()` operations no longer read from or "
-"write to the query planner cache."
-msgstr ""
-
-# de71cbd25ac142a5bc66c69a8e09acb7
-#: ../source/core/query-plans.txt:62
-msgid "Plan Cache Flushes"
-msgstr ""
-
-# 5789689e396b445d83c7cd4f1654b3cc
-#: ../source/core/query-plans.txt:64
-msgid "Catalog operations like index or collection drops flush the plan cache."
-msgstr ""
-
-# 33461046da34441281f9f4f7894ef24c
-#: ../source/core/query-plans.txt:66
-msgid ""
-"The plan cache does not persist if a :program:`mongod` restarts or shuts "
-"down."
-msgstr ""
-
-# bdba9f27906d40b69d82ffe42fcae956
-#: ../source/core/query-plans.txt:70
-msgid ""
-"MongoDB provides :doc:`/reference/method/js-plan-cache` to view and "
-"modify the cached query plans. The :method:`PlanCache.clear()` method "
-"flushes the entire plan cache. Users can also clear particular plan cache"
-" entries using :method:`PlanCache.clearPlansByQuery()`."
-msgstr ""
-
-# dd05c068f2414ebab79d5a0f2107d7f5
-#: ../source/core/query-plans.txt:78
-msgid "Index Filters"
-msgstr ""
-
-# 31226e0d7f0b400e841b705afc535fb1
-#: ../source/core/query-plans.txt:82
-msgid ""
-"Index filters determine which indexes the optimizer evaluates for a "
-":term:`query shape`. A query shape consists of a combination of query, "
-"sort, and projection specifications. If an index filter exists for a "
-"given query shape, the optimizer only considers those indexes specified "
-"in the filter."
-msgstr ""
-
-# 3389de77c1b2495ab26b47443e7a42dd
-#: ../source/core/query-plans.txt:88
-msgid ""
-"When an index filter exists for the query shape, MongoDB ignores the "
-":method:`~cursor.hint()`. To see whether MongoDB applied an index filter "
-"for a query shape, check the :data:`~explain.queryPlanner.indexFilterSet`"
-" field of either the :method:`db.collection.explain()` or the "
-":method:`cursor.explain()` method."
-msgstr ""
-
-# 96595b9e63794f869b8382ba4ac94f51
-#: ../source/core/query-plans.txt:94
-msgid ""
-"Index filters only affects which indexes the optimizer evaluates; the "
-"optimizer may still select the collection scan as the winning plan for a "
-"given query shape."
-msgstr ""
-
-# 9474fc3c9d9442439dde7c72e5771e3a
-#: ../source/core/query-plans.txt:98
-msgid ""
-"Index filters exist for the duration of the server process and do not "
-"persist after shutdown. MongoDB also provides a command to manually "
-"remove filters."
-msgstr ""
-
-# c0eec5faf61145e78c5e5db22d97d504
-#: ../source/core/query-plans.txt:102
-msgid ""
-"Because index filters overrides the expected behavior of the optimizer as"
-" well as the :method:`~cursor.hint()` method, use index filters "
-"sparingly."
-msgstr ""
-
-# 3a014c1f94b14f0a988bf34a4f9d796e
-#: ../source/core/query-plans.txt:106
-msgid ""
-"See :dbcommand:`planCacheListFilters`, "
-":dbcommand:`planCacheClearFilters`, and :dbcommand:`planCacheSetFilter`."
-msgstr ""
-
-# cceb569a99fd42dcba8021ee5747feca
-#: ../source/core/query-plans.txt:1
-msgid "query optimizer"
-msgstr ""
-
-# 8f7e4aa84cb54772b2f4120190fdd954
-#~ msgid ""
-#~ "The query optimizer occasionally reevaluates"
-#~ " query plans as the content of "
-#~ "the collection changes to ensure optimal"
-#~ " query plans. You can also specify"
-#~ " which indexes the optimizer evaluates "
-#~ "with :ref:`index-filters`."
-#~ msgstr ""
-
-# 3c251dd675294d84a502481ebe497a4f
-#~ msgid ""
-#~ "You can use the :method:`~cursor.explain()`"
-#~ " method to view statistics about the"
-#~ " query plan for a given query. "
-#~ "This information can help as you "
-#~ "develop :doc:`indexing strategies "
-#~ "</applications/indexes>`."
-#~ msgstr ""
-
-# 7e22b9c8a7fc4a4995aec6168b307492
-#~ msgid "Query Optimization"
-#~ msgstr ""
-
-# 96b3c578f96346d7ba8f3fc93b61e903
-#~ msgid "To create a new query plan, the query optimizer:"
-#~ msgstr ""
-
-# e796a12fa09e4a2bba551f1cf6f9b720
-#~ msgid "runs the query against several candidate indexes in parallel."
-#~ msgstr ""
-
-# ca27a0976c2342c088be72b9b87ce2ab
-#~ msgid "records the matches in a common results buffer or buffers."
-#~ msgstr ""
-
-# 8c26b51e1fe94bbfa4eee11f59e80575
-#~ msgid ""
-#~ "If the candidate plans include only "
-#~ ":term:`ordered query plans <ordered query "
-#~ "plan>`, there is a single common "
-#~ "results buffer."
-#~ msgstr ""
-
-# 23ea994a6d6e4b0db8c900e368a539e1
-#~ msgid ""
-#~ "If the candidate plans include only "
-#~ ":term:`unordered query plans <unordered query"
-#~ " plan>`, there is a single common "
-#~ "results buffer."
-#~ msgstr ""
-
-# 93b50d5150884f19a8fa95c6fd2760df
-#~ msgid ""
-#~ "If the candidate plans include *both*"
-#~ " :term:`ordered query plans <ordered query"
-#~ " plan>` and :term:`unordered query plans"
-#~ " <unordered query plan>`, there are "
-#~ "two common results buffers, one for "
-#~ "the ordered plans and the other "
-#~ "for the unordered plans."
-#~ msgstr ""
-
-# a73565f375d54904a3a335cdbeb1daef
-#~ msgid ""
-#~ "If an index returns a result "
-#~ "already returned by another index, the"
-#~ " optimizer skips the duplicate match. "
-#~ "In the case of the two buffers,"
-#~ " both buffers are de-duped."
-#~ msgstr ""
-
-# 29bb610ad4ed46b9ab03513470fb932a
-#~ msgid ""
-#~ "stops the testing of candidate plans "
-#~ "and selects an index when one of"
-#~ " the following events occur:"
-#~ msgstr ""
-
-# 389cc1cc944f483bb015dd2bc9626fed
-#~ msgid ""
-#~ "An :term:`unordered query plan` has "
-#~ "returned all the matching results; *or*"
-#~ msgstr ""
-
-# 826381c62da64f5a9319466b0ab791ff
-#~ msgid ""
-#~ "An :term:`ordered query plan` has "
-#~ "returned all the matching results; *or*"
-#~ msgstr ""
-
-# d41f6f69d4a14c41a8a978a7b4cf44f8
-#~ msgid ""
-#~ "An :term:`ordered query plan` has "
-#~ "returned a threshold number of matching"
-#~ " results:"
-#~ msgstr ""
-
-# 750df124adde4c6b8160e0feff809bdc
-#~ msgid ""
-#~ "Version 2.0: Threshold is the query "
-#~ "batch size. The default batch size "
-#~ "is 101."
-#~ msgstr ""
-
-# 9a8b2bd1a2d742a0a3201bce5db66e03
-#~ msgid "Version 2.2: Threshold is 101."
-#~ msgstr ""
-
-# 67425bd03684411b8b71aa3a6331225f
-#~ msgid ""
-#~ "The selected index becomes the index "
-#~ "specified in the query plan; future "
-#~ "iterations of this query or queries "
-#~ "with the same query pattern will "
-#~ "use this index. Query pattern refers "
-#~ "to query select conditions that differ"
-#~ " only in the values, as in the"
-#~ " following two queries with the same"
-#~ " query pattern:"
-#~ msgstr ""
-
-# bce88e06504e4c3f9575928a61c2288e
-#~ msgid "Query Plan Revision"
-#~ msgstr ""
-
-# b508caf27c494269b664fd5def0be95c
-#~ msgid ""
-#~ "As collections change over time, the "
-#~ "query optimizer deletes the query plan"
-#~ " and re-evaluates after any of "
-#~ "the following events:"
-#~ msgstr ""
-
-# 3d6b58fbfe4a42f5b48ca5caf272b590
-#~ msgid "The collection receives 1,000 write operations."
-#~ msgstr ""
-
-# a2029da58aea43738ca5b548b00bf56c
-#~ msgid "The :dbcommand:`reIndex` rebuilds the index."
-#~ msgstr ""
-
-# 3b2c342b50c44a16abd0f16dec4da2c5
-#~ msgid "You add or drop an index."
-#~ msgstr ""
-
-# a34a3486147e457caa407c0885ba51b5
-#~ msgid "The :program:`mongod` process restarts."
-#~ msgstr ""
-
-# e92c55d7356e456899c7afbe51df9264
-#~ msgid "Cached Query Plan Interface"
-#~ msgstr ""
-
-# 446765fab63844a88242f27347b9957f
-#~ msgid ""
-#~ "MongoDB provides :doc:`/reference/method/js-plan-"
-#~ "cache` to view and modify the "
-#~ "cached query plans."
-#~ msgstr ""
-
-# a143e51faccc49e09ceb2aa4af6a807f
-#~ msgid ""
-#~ "When an index filter exists for "
-#~ "the query shape, MongoDB ignores the "
-#~ ":method:`~cursor.hint()`. To see whether "
-#~ "MongoDB applied an index filter for "
-#~ "a query, check the :data:`explain.filterSet`"
-#~ " field of the :method:`~cursor.explain()` "
-#~ "output."
->>>>>>> 2478a500
-#~ msgstr ""
