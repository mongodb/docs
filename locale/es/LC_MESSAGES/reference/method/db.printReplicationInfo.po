# SOME DESCRIPTIVE TITLE.
# Copyright (C) 2011-2014, MongoDB, Inc.
# This file is distributed under the same license as the mongodb-manual
# package.
#
# Translators:
msgid ""
msgstr ""
"Project-Id-Version: MongoDB Manual\n"
"Report-Msgid-Bugs-To: \n"
<<<<<<< HEAD
"POT-Creation-Date: 2019-03-19 11:02-0400\n"
=======
"POT-Creation-Date: 2016-12-08 12:02-0500\n"
>>>>>>> 2478a500
"PO-Revision-Date: 2013-12-16 23:35+0000\n"
"Last-Translator: tychoish <tychoish@gmail.com>\n"
"Language: es\n"
"Language-Team: Spanish (http://www.transifex.com/projects/p/mongodb-"
"manual/language/es/)\n"
"Plural-Forms: nplurals=2; plural=(n != 1)\n"
"MIME-Version: 1.0\n"
"Content-Type: text/plain; charset=utf-8\n"
"Content-Transfer-Encoding: 8bit\n"
"Generated-By: Babel 2.6.0\n"

<<<<<<< HEAD
=======
# 1e8eb621ca4a4ff8a6268d95a554f4cd
>>>>>>> 2478a500
#: ../source/reference/method/db.printReplicationInfo.txt:3
msgid "db.printReplicationInfo()"
msgstr ""

<<<<<<< HEAD
#: ../source/reference/method/db.printReplicationInfo.txt:14
msgid "Definition"
msgstr ""

=======
# 4f822f8daf97499c96ad76182243755e
#: ../source/reference/method/db.printReplicationInfo.txt
msgid "On this page"
msgstr ""

# 3ec7ba35b7bd4b34a073c029ce14a676
#: ../source/reference/method/db.printReplicationInfo.txt:14
msgid "Definition"
msgstr ""

# c974eb1acf1a426daf904c4faf1eb86f
>>>>>>> 2478a500
#: ../source/reference/method/db.printReplicationInfo.txt:18
msgid ""
"Prints a formatted report of the replica set member's :term:`oplog`. The "
"displayed report formats the data returned by "
<<<<<<< HEAD
":method:`db.getReplicationInfo()`."
msgstr ""

=======
":method:`db.getReplicationInfo()`. [#run-on-slave]_"
msgstr ""

# a2c0efb8570f4ae2a21f8188eaf6c6b8
>>>>>>> 2478a500
#: ../source/reference/method/db.printReplicationInfo.txt:22
msgid ""
"The output of :method:`db.printReplicationInfo()` is identical to that of"
" :method:`rs.printReplicationInfo()`."
msgstr ""

<<<<<<< HEAD
#: ../source/includes/note-method-does-not-return-json.rst:3
msgid ""
"The |method| in the :binary:`~bin.mongo` shell does **not** return "
=======
# 3d04d77b04a5481f84fdd2114fdc6342
#: ../source/includes/note-method-does-not-return-json.rst:3
msgid ""
"The |method| in the :program:`mongo` shell does **not** return "
>>>>>>> 2478a500
":term:`JSON`. Use |method| for manual inspection, and |method-"
"alternative| in scripts."
msgstr ""

# a240e69062bb40f098e4bad87f6bd53f
#: ../source/includes/output-printReplicationInfo.rst:2
msgid "Output Example"
msgstr ""

# 0764f226fa72436f80805f488f2a2e95
#: ../source/includes/output-printReplicationInfo.rst:4
msgid ""
"The following example is a sample output from the |method| method run on "
"the primary:"
msgstr ""

# d4347223aae14f9e82361b2ab0fe81d5
#: ../source/includes/output-printReplicationInfo.rst:16
msgid "Output Fields"
msgstr ""

# 57d36039abba48cda35d3bdeb60953f5
#: ../source/includes/output-printReplicationInfo.rst:18
msgid ""
"|method| formats and prints the data returned by "
":method:`db.getReplicationInfo()`:"
msgstr ""

# 50ea1d904ea7416ea41abd43d0fbc7b2
#: ../source/includes/output-printReplicationInfo.rst:22
msgid "configured oplog size"
msgstr ""

# 3bc97f40114a4898ae9a6eae2882b5c7
#: ../source/includes/output-printReplicationInfo.rst:22
msgid "Displays the :data:`db.getReplicationInfo.logSizeMB` value."
msgstr ""

# 9a87e159aa934d549391f4e7afffe0cd
#: ../source/includes/output-printReplicationInfo.rst:26
msgid "log length start to end"
msgstr ""

# 5f9d57277cb946b6960185bc50f85fab
#: ../source/includes/output-printReplicationInfo.rst:25
msgid ""
"Displays the :data:`db.getReplicationInfo.timeDiff` and "
":data:`db.getReplicationInfo.timeDiffHours` values."
msgstr ""

# 57a702c65c58439496cc92d55c272ef5
#: ../source/includes/output-printReplicationInfo.rst:29
msgid "oplog first event time"
msgstr ""

# d1e461a0f812487ca5a8c0f5283b09e2
#: ../source/includes/output-printReplicationInfo.rst:29
msgid "Displays the :data:`db.getReplicationInfo.tFirst`."
msgstr ""

# a489313f471b49f0bea1f4c30e616697
#: ../source/includes/output-printReplicationInfo.rst:32
msgid "oplog last event time"
msgstr ""

# 8227679925b640a58b1e02c8e04d1c55
#: ../source/includes/output-printReplicationInfo.rst:32
msgid "Displays the :data:`db.getReplicationInfo.tLast`."
msgstr ""

# 3b4a30ed7f2948ea80623b05c45cb7fc
#: ../source/includes/output-printReplicationInfo.rst:35
msgid "now"
msgstr ""

# b1e4a1a78f2e45c18406dd5b4369139d
#: ../source/includes/output-printReplicationInfo.rst:35
msgid "Displays the :data:`db.getReplicationInfo.now`."
msgstr ""

# 6d41a34104d64dd58711d123abf97d4f
#: ../source/includes/output-printReplicationInfo.rst:37
msgid "See :method:`db.getReplicationInfo()` for description of the data."
msgstr ""

# 1bbd213797074d919c9e85258a29aa6a
#: ../source/reference/method/db.printReplicationInfo.txt:33
msgid ""
"If run on a slave of a :doc:`master-slave replication </core/master-"
"slave>`, the method calls :method:`db.printSlaveReplicationInfo()`. See "
":method:`db.printSlaveReplicationInfo()` for details."
msgstr ""

#~ msgid ""
#~ "Provides a formatted report of the "
#~ "status of a :term:`replica set` from "
#~ "the perspective of the :term:`primary` "
#~ "set member. See the "
#~ ":doc:`/reference/command/replSetGetStatus` for more "
#~ "information regarding the contents of "
#~ "this output."
#~ msgstr ""

#~ msgid ""
#~ "Prints a formatted report of the "
#~ "status of a :term:`replica set` from "
#~ "the perspective of the :term:`primary` "
#~ "set member if run on the primary."
#~ " [#run-on-secondary]_ The displayed "
#~ "report formats the data returned by "
#~ ":method:`db.getReplicationInfo()`."
#~ msgstr ""

#~ msgid ""
<<<<<<< HEAD
#~ "Provides a formatted report of the "
#~ "status of a :term:`replica set` from "
#~ "the perspective of the :term:`primary` "
#~ "set member. See the "
#~ ":doc:`/reference/command/replSetGetStatus` for more "
#~ "information regarding the contents of "
#~ "this output."
#~ msgstr ""

# a63e2574d26546fb8aa4d385ad89bc49
#~ msgid ""
#~ "The |method| in the :program:`mongo` "
#~ "shell does **not** return :term:`JSON`. "
#~ "Use |method| for manual inspection, and"
#~ " |method-alternative| in scripts."
#~ msgstr ""

#~ msgid ""
#~ "Prints a formatted report of the "
#~ "status of a :term:`replica set` from "
#~ "the perspective of the :term:`primary` "
#~ "set member if run on the primary."
#~ " [#run-on-secondary]_ The displayed "
#~ "report formats the data returned by "
#~ ":method:`db.getReplicationInfo()`."
#~ msgstr ""

#~ msgid ""
=======
>>>>>>> 2478a500
#~ "If run on a secondary, the method"
#~ " calls :method:`db.printSlaveReplicationInfo()`. See"
#~ " :method:`db.printSlaveReplicationInfo()` for details."
#~ msgstr ""
<|MERGE_RESOLUTION|>--- conflicted
+++ resolved
@@ -8,11 +8,7 @@
 msgstr ""
 "Project-Id-Version: MongoDB Manual\n"
 "Report-Msgid-Bugs-To: \n"
-<<<<<<< HEAD
-"POT-Creation-Date: 2019-03-19 11:02-0400\n"
-=======
 "POT-Creation-Date: 2016-12-08 12:02-0500\n"
->>>>>>> 2478a500
 "PO-Revision-Date: 2013-12-16 23:35+0000\n"
 "Last-Translator: tychoish <tychoish@gmail.com>\n"
 "Language: es\n"
@@ -24,20 +20,11 @@
 "Content-Transfer-Encoding: 8bit\n"
 "Generated-By: Babel 2.6.0\n"
 
-<<<<<<< HEAD
-=======
 # 1e8eb621ca4a4ff8a6268d95a554f4cd
->>>>>>> 2478a500
 #: ../source/reference/method/db.printReplicationInfo.txt:3
 msgid "db.printReplicationInfo()"
 msgstr ""
 
-<<<<<<< HEAD
-#: ../source/reference/method/db.printReplicationInfo.txt:14
-msgid "Definition"
-msgstr ""
-
-=======
 # 4f822f8daf97499c96ad76182243755e
 #: ../source/reference/method/db.printReplicationInfo.txt
 msgid "On this page"
@@ -49,37 +36,24 @@
 msgstr ""
 
 # c974eb1acf1a426daf904c4faf1eb86f
->>>>>>> 2478a500
 #: ../source/reference/method/db.printReplicationInfo.txt:18
 msgid ""
 "Prints a formatted report of the replica set member's :term:`oplog`. The "
 "displayed report formats the data returned by "
-<<<<<<< HEAD
-":method:`db.getReplicationInfo()`."
-msgstr ""
-
-=======
 ":method:`db.getReplicationInfo()`. [#run-on-slave]_"
 msgstr ""
 
 # a2c0efb8570f4ae2a21f8188eaf6c6b8
->>>>>>> 2478a500
 #: ../source/reference/method/db.printReplicationInfo.txt:22
 msgid ""
 "The output of :method:`db.printReplicationInfo()` is identical to that of"
 " :method:`rs.printReplicationInfo()`."
 msgstr ""
 
-<<<<<<< HEAD
-#: ../source/includes/note-method-does-not-return-json.rst:3
-msgid ""
-"The |method| in the :binary:`~bin.mongo` shell does **not** return "
-=======
 # 3d04d77b04a5481f84fdd2114fdc6342
 #: ../source/includes/note-method-does-not-return-json.rst:3
 msgid ""
 "The |method| in the :program:`mongo` shell does **not** return "
->>>>>>> 2478a500
 ":term:`JSON`. Use |method| for manual inspection, and |method-"
 "alternative| in scripts."
 msgstr ""
@@ -194,37 +168,6 @@
 #~ msgstr ""
 
 #~ msgid ""
-<<<<<<< HEAD
-#~ "Provides a formatted report of the "
-#~ "status of a :term:`replica set` from "
-#~ "the perspective of the :term:`primary` "
-#~ "set member. See the "
-#~ ":doc:`/reference/command/replSetGetStatus` for more "
-#~ "information regarding the contents of "
-#~ "this output."
-#~ msgstr ""
-
-# a63e2574d26546fb8aa4d385ad89bc49
-#~ msgid ""
-#~ "The |method| in the :program:`mongo` "
-#~ "shell does **not** return :term:`JSON`. "
-#~ "Use |method| for manual inspection, and"
-#~ " |method-alternative| in scripts."
-#~ msgstr ""
-
-#~ msgid ""
-#~ "Prints a formatted report of the "
-#~ "status of a :term:`replica set` from "
-#~ "the perspective of the :term:`primary` "
-#~ "set member if run on the primary."
-#~ " [#run-on-secondary]_ The displayed "
-#~ "report formats the data returned by "
-#~ ":method:`db.getReplicationInfo()`."
-#~ msgstr ""
-
-#~ msgid ""
-=======
->>>>>>> 2478a500
 #~ "If run on a secondary, the method"
 #~ " calls :method:`db.printSlaveReplicationInfo()`. See"
 #~ " :method:`db.printSlaveReplicationInfo()` for details."
