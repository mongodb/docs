#
msgid ""
msgstr ""
"Project-Id-Version: mongodb-manual 3.0\n"
"Report-Msgid-Bugs-To: \n"
<<<<<<< HEAD
"POT-Creation-Date: 2014-09-03 15:39-0400\n"
"PO-Revision-Date: 2015-12-30 10:17+0000\n"
"Last-Translator: Weblate Admin <admin@example.com>\n"
"Language-Team: Chinese <http://example.com/projects/mongodb/expand-replica-"
"set/zh/>\n"
"Language: zh\n"
=======
"POT-Creation-Date: 2015-08-20 19:13-0400\n"
"PO-Revision-Date: YEAR-MO-DA HO:MI+ZONE\n"
"Last-Translator: FULL NAME <EMAIL@ADDRESS>\n"
"Language-Team: LANGUAGE <LL@li.org>\n"
>>>>>>> 2ec0463a
"MIME-Version: 1.0\n"
"Content-Type: text/plain; charset=UTF-8\n"
"Content-Transfer-Encoding: 8bit\n"
"Plural-Forms: nplurals=1; plural=0;\n"
"X-Generator: Weblate 2.5-dev\n"

#: ../source/tutorial/expand-replica-set.txt:3
msgid "Add Members to a Replica Set"
msgstr "为复制集新增节点"

#: ../source/tutorial/expand-replica-set.txt:8
msgid "Overview"
msgstr "概述"

#: ../source/tutorial/expand-replica-set.txt:10
msgid ""
"This tutorial explains how to add an additional member to an existing :term:"
"`replica set`. For background on replication deployment patterns, see the :"
"doc:`/core/replica-set-architectures` document."
msgstr "本文描述了如何为已有的 :term:`replica set` 新增节点。有关复制集部署的"

#: ../source/tutorial/expand-replica-set.txt:15
msgid "Maximum Voting Members"
msgstr "最多可参与投票的节点数"

#: ../source/tutorial/expand-replica-set.txt:17
msgid ""
"A replica set can have a maximum of seven :ref:`voting members <replica-set-"
"election-internals>`. To add a member to a replica set that already has "
"seven votes, you must either add the member as a :ref:`non-voting member "
"<replica-set-non-voting-members>` or remove a vote from an :data:`existing "
"member <replSetGetConfig.members[n].votes>`."
msgstr ""
"一个复制集最多可以拥有7个 :ref:`参与投票的节点 <replica-set-election-"
"internals>` 。如果要为已经拥有7个参与投票节点的复制集新增节点，我们需要将新增"
"的节点设置为  :ref:`不参与投票的节点 <replica-set-non-voting-members>` 或者"
"将 :data:`已有的投票节点 <local.system.replset.members[n].votes>` 的票数清"
"除。"

#: ../source/tutorial/expand-replica-set.txt:25
msgid "Control Scripts"
msgstr "控制脚本"

#: ../source/tutorial/expand-replica-set.txt:27
msgid ""
"In production deployments you can configure a :term:`control script` to "
"manage member processes."
msgstr "在生产环节中，我们可以修改 :term:`control script` 来管理节点。"

#: ../source/tutorial/expand-replica-set.txt:31
msgid "Existing Members"
msgstr "已有节点"

#: ../source/tutorial/expand-replica-set.txt:33
msgid ""
"You can use these procedures to add new members to an existing set. You can "
"also use the same procedure to \"re-add\" a removed member. If the removed "
"member's data is still relatively recent, it can recover and catch up easily."
msgstr ""
"我们可以使用这些命令来为现有复制集新增节点。我们还可以使用命令  \"re-add\"  "
"来添加一个已经被移除了的节点。如果这个被移除的节点中的数据较新，它能很快恢复"
"并赶上主节点的数据。"

#: ../source/tutorial/expand-replica-set.txt:39
msgid "Data Files"
msgstr "数据文件"

#: ../source/tutorial/expand-replica-set.txt:41
msgid ""
"If you have a backup or snapshot of an existing member, you can move the "
"data files (e.g.  the :setting:`~storage.dbPath` directory) to a new system "
"and use them to quickly initiate a new member. The files must be:"
msgstr ""
"如果我们有已有节点的备份或者快照，我们可以可以将数据文件(  :setting:"
"`~storage.dbPath` 文件夹中) 复制到新的机器并使用它们快速的建立一个新的节点。"
"这些数据文件必须是："

#: ../source/tutorial/expand-replica-set.txt:45
msgid ""
"A valid copy of the data files from a member of the same replica set. See :"
"doc:`/tutorial/backup-with-filesystem-snapshots` document for more "
"information."
msgstr ""
"同个复制集中可用节点的数据备份。参见 :doc:`/tutorial/backup-with-filesystem-"
"snapshots` 以获得更多信息。"

#: ../source/tutorial/expand-replica-set.txt:49
msgid ""
"Always use filesystem snapshots to create a copy of a member of the existing "
"replica set. **Do not** use :program:`mongodump` and :program:`mongorestore` "
"to seed a new replica set member."
msgstr ""
"推荐使用文件快照的方式而不是来 :program:`mongodump`  和  :program:"
"`mongorestore` 来为复制集新成员做数据备份。"

#: ../source/tutorial/expand-replica-set.txt:54
msgid ""
"More recent than the oldest operation in the :term:`primary's <primary>` :"
"term:`oplog`. The new member must be able to become current by applying "
"operations from the primary's oplog."
msgstr ""
" :term:`primary's <primary>` 的 :term:`oplog` 比老的操作记录要更新，所以新节"
"点必须通过应用主节点的oplog来让数据变得最新。"

#: ../source/tutorial/expand-replica-set.txt:59
msgid "Requirements"
msgstr "需求"

#: ../source/tutorial/expand-replica-set.txt:61
msgid "An active replica set."
msgstr "一个可用的复制集。"

#: ../source/tutorial/expand-replica-set.txt:63
msgid ""
"A new MongoDB system capable of supporting your data set, accessible by the "
"active replica set through the network."
msgstr "一个拥有数据集的MongoDB节点，且可以与现有复制集通讯。"

#: ../source/tutorial/expand-replica-set.txt:66
msgid ""
"Otherwise, use the MongoDB :ref:`installation tutorial <tutorials-"
"installation>` and the :doc:`/tutorial/deploy-replica-set` tutorials."
msgstr ""
"否则，请参考 :ref:`installation tutorial <tutorials-installation>`  和 :doc:"
"`/tutorial/deploy-replica-set` 。"

#: ../source/tutorial/expand-replica-set.txt:71
msgid "Procedures"
msgstr "步骤"

#: ../source/tutorial/expand-replica-set.txt:74
msgid "Prepare the Data Directory"
msgstr "准备数据目录"

#: ../source/tutorial/expand-replica-set.txt:76
msgid ""
"Before adding a new member to an existing :term:`replica set`, prepare the "
"new member's :term:`data directory <dbpath>` using one of the following "
"strategies:"
msgstr ""
"在我们为现有的 :term:`replica set` 新增节点的时候，我门需要先通过下列的某一个"
"策略来准备好新节点的 :term:`data directory <dbpath>` ："

#: ../source/tutorial/expand-replica-set.txt:80
msgid ""
"Make sure the new member's data directory *does not* contain data. The new "
"member will copy the data from an existing member."
msgstr "请确认新节点的数据目录 *没有* 数据。新节点将会从已有节点中复制数据。"

#: ../source/tutorial/expand-replica-set.txt:83
msgid ""
"If the new member is in a :term:`recovering` state, it must exit and become "
"a :term:`secondary` before MongoDB can copy all data as part of the "
"replication process. This process takes time but does not require "
"administrator intervention."
msgstr ""
"如果新节点在 :term:`recovering` 状态，不必担心，在MongoDB复制完毕所有的数据之"
"前，它将都会是该状态，如果复制完毕，则会变为 :term:`secondary` 。"

#: ../source/tutorial/expand-replica-set.txt:88
msgid ""
"Manually copy the data directory from an existing member. The new member "
"becomes a secondary member and will catch up to the current state of the "
"replica set. Copying the data over may shorten the amount of time for the "
"new member to become current."
msgstr ""
"从已有的节点上手动的复制数据。新节点会成为从节点并赶上复制集的最新的数据集状"
"态。这样复制数据可以减少新节点从初始化到可用所需的时间。"

#: ../source/tutorial/expand-replica-set.txt:93
msgid ""
"Ensure that you can copy the data directory to the new member and begin "
"replication within the :ref:`window allowed by the oplog <replica-set-oplog-"
"sizing>`. Otherwise, the new instance will have to perform an initial sync, "
"which completely resynchronizes the data, as described in :doc:`/tutorial/"
"resync-replica-set-member`."
msgstr ""
"确保我们从新节点上复制来的数据是在 :ref:`window allowed by the oplog "
"<replica-set-oplog-sizing>`之内的。不然的话，新的节点还是需要全新的初始化复"
"制，将会从其他节点上复制所有的数据， 如 :doc:`/tutorial/resync-replica-set-"
"member` 所介绍的一样。"

#: ../source/tutorial/expand-replica-set.txt:99
msgid ""
"Use :method:`rs.printReplicationInfo()` to check the current state of "
"replica set members with regards to the oplog."
msgstr "使用 :method:`rs.printReplicationInfo()` 来确认复制集的oplog状态。"

#: ../source/tutorial/expand-replica-set.txt:102
msgid ""
"For background on replication deployment patterns, see the :doc:`/core/"
"replica-set-architectures` document."
msgstr "关于复制集架构的信息，请按考 :doc:`/core/replica-set-architectures` 。"

#: ../source/tutorial/expand-replica-set.txt:108
msgid "Add a Member to an Existing Replica Set"
msgstr "为现有复制集新增节点"

#: ../source/tutorial/expand-replica-set.txt:110
msgid ""
"Start the new :program:`mongod` instance. Specify the data directory and the "
"replica set name. The following example specifies the ``/srv/mongodb/db0`` "
"data directory and the ``rs0`` replica set:"
msgstr ""
"启动新的 :program:`mongod` 实例。指定数据目录和复制集名。下列例子指了 ``/srv/"
"mongodb/db0`` 为数据目录，复制集名为 ``rs0`` 的复制集："

#: ../source/tutorial/expand-replica-set.txt:118
msgid ""
"Take note of the host name and port information for the new :program:"
"`mongod` instance."
msgstr "记下新 :program:`mongod` 实例的主机名和端口信息。"

#: ../source/tutorial/expand-replica-set.txt:121
msgid ""
"For more information on configuration options, see the :program:`mongod` "
"manual page."
msgstr "有关配置参数的更多信息，请参见 :program:`mongod` 手册页面。"

#: ../source/tutorial/expand-replica-set.txt:0
msgid "Optional"
msgstr "配选"

#: ../source/tutorial/expand-replica-set.txt:126
msgid ""
<<<<<<< HEAD
"You can specify the data directory and replica set in the ``mongo.conf`` :"
"doc:`configuration file </reference/configuration-options>`, and start the :"
"program:`mongod` with the following command:"
=======
"You can specify the data directory and replica set in the ``mongod.conf`` "
":doc:`configuration file </reference/configuration-options>`, and start the "
":program:`mongod` with the following command:"
>>>>>>> 2ec0463a
msgstr ""
"我们可以在  :doc:`配置文件  </reference/configuration-options>`  ``mongo."
"conf``  中指定数据目录和复制集名，并可以通过如下命令来启动 :program:"
"`mongod` 。"

#: ../source/tutorial/expand-replica-set.txt:135
msgid "Connect to the replica set's primary."
msgstr "连接到复制集的主节点。"

#: ../source/tutorial/expand-replica-set.txt:137
msgid ""
"You can only add members while connected to the primary. If you do not know "
"which member is the primary, log into any member of the replica set and "
"issue the :method:`db.isMaster()` command."
msgstr ""
"我们可以在连接到主节点的时候仅新增一个节点。如果我们不知道哪个节点是主节点，"
"我们可以登陆到每个节点并执行  :method:`db.isMaster()` 命令。"

#: ../source/tutorial/expand-replica-set.txt:141
msgid ""
"Use :method:`rs.add()` to add the new member to the replica set. For "
"example, to add a member at host ``mongodb3.example.net``, issue the "
"following command:"
msgstr ""
"使用 :method:`rs.add()` 命令来为复制集新增节点。举个例子，下列命令可以为复制"
"集新增一个主机名为 ``mongodb3.example.net`` 的节点。"

#: ../source/tutorial/expand-replica-set.txt:149
msgid "You can include the port number, depending on your setup:"
msgstr "我们也可以指定端口："

#: ../source/tutorial/expand-replica-set.txt:155
msgid ""
"Verify that the member is now part of the replica set. Call the :method:`rs."
"conf()` method, which displays the :doc:`replica set configuration </"
"reference/replica-configuration>`:"
msgstr ""
"检验节点是不是已经是复制集的一员了。使用 :method:`rs.conf()` 命令来显示 :doc:"
"`replica set configuration </reference/replica-configuration>`："

#: ../source/tutorial/expand-replica-set.txt:163
msgid ""
"To view replica set status, issue the :method:`rs.status()` method. For a "
"description of the status fields, see :doc:`/reference/command/"
"replSetGetStatus`."
msgstr ""
"我们可以使用 :method:`rs.status()` 来查看复制集的状态。关于复制集状态的具体信"
"息请参见 :doc:`/reference/command/replSetGetStatus`。"

#: ../source/tutorial/expand-replica-set.txt:170
msgid "Configure and Add a Member"
msgstr "配置并新增一个节点"

#: ../source/tutorial/expand-replica-set.txt:172
msgid ""
"You can add a member to a replica set by passing to the :method:`rs.add()` "
"method a :data:`~replSetGetConfig.members` document. The document must be in"
" the form of a :data:`replSetGetConfig.members` document. These documents "
"define a replica set member in the same form as the :ref:`replica set "
"configuration document <replica-set-configuration-document>`."
msgstr ""
"我们可以通过 :method:`rs.add()`  来将 :data:`~local.system.replset.members` "
"配置文档新增进复制集中。配置文档必须是 :data:`local.system.replset.members` "
"的模式。这些配置文档使用 :ref:`replica set configuration document <replica-"
"set-configuration-document>` 的方式来定义了复制集节点。"

#: ../source/tutorial/expand-replica-set.txt:179
msgid ""
<<<<<<< HEAD
"Specify a value for the ``_id`` field of the :data:`~local.system.replset."
"members` document.  MongoDB does not automatically populate the ``_id`` "
"field in this case. Finally, the :data:`~local.system.replset.members` "
"document must declare the ``host`` value. All other fields are optional."
=======
"Specify a value for the ``_id`` field of the "
":data:`~replSetGetConfig.members` document.  MongoDB does not automatically "
"populate the ``_id`` field in this case. Finally, the "
":data:`~replSetGetConfig.members` document must declare the ``host`` value. "
"All other fields are optional."
>>>>>>> 2ec0463a
msgstr ""
"指定 :data:`~local.system.replset.members` 的  ``_id``  。Mongodb不会自动填"
"入 ``_id`` 字段。最后， :data:`~local.system.replset.members` 配置文档必须指"
"定 ``host``  的值。其他的字段都是选填的。"

#: ../source/tutorial/expand-replica-set.txt:0
msgid "Example"
msgstr "例子"

#: ../source/tutorial/expand-replica-set.txt:187
msgid "To add a member with the following configuration:"
msgstr "添加一个有如下参数的节点："

#: ../source/tutorial/expand-replica-set.txt:189
msgid "an ``_id`` of ``1``."
msgstr " ``_id`` 为 ``1`` 。"

#: ../source/tutorial/expand-replica-set.txt:191
msgid ""
<<<<<<< HEAD
"a :data:`hostname and port number <local.system.replset.members[n].host>` of "
=======
"a :data:`hostname and port number <replSetGetConfig.members[n].host>` of "
>>>>>>> 2ec0463a
"``mongodb3.example.net:27017``."
msgstr ""
" :data:`hostname and port number <local.system.replset.members[n].host>`  为 "
"``mongodb3.example.net:27017`` 。"

#: ../source/tutorial/expand-replica-set.txt:195
msgid ""
"a :data:`priority <replSetGetConfig.members[n].priority>` value within the "
"replica set of ``0``."
msgstr ""
" :data:`priority <local.system.replset.members[n].priority>`  为 ``0`` 。"

#: ../source/tutorial/expand-replica-set.txt:198
msgid ""
<<<<<<< HEAD
"a configuration as :data:`hidden <local.system.replset.members[n].hidden>`,"
msgstr " :data:`hidden <local.system.replset.members[n].hidden>` 的配置。"
=======
"a configuration as :data:`hidden <replSetGetConfig.members[n].hidden>`,"
msgstr ""
>>>>>>> 2ec0463a

#: ../source/tutorial/expand-replica-set.txt:201
msgid "Issue the following:"
msgstr "命令如下："<|MERGE_RESOLUTION|>--- conflicted
+++ resolved
@@ -3,19 +3,10 @@
 msgstr ""
 "Project-Id-Version: mongodb-manual 3.0\n"
 "Report-Msgid-Bugs-To: \n"
-<<<<<<< HEAD
-"POT-Creation-Date: 2014-09-03 15:39-0400\n"
-"PO-Revision-Date: 2015-12-30 10:17+0000\n"
-"Last-Translator: Weblate Admin <admin@example.com>\n"
-"Language-Team: Chinese <http://example.com/projects/mongodb/expand-replica-"
-"set/zh/>\n"
-"Language: zh\n"
-=======
 "POT-Creation-Date: 2015-08-20 19:13-0400\n"
 "PO-Revision-Date: YEAR-MO-DA HO:MI+ZONE\n"
 "Last-Translator: FULL NAME <EMAIL@ADDRESS>\n"
 "Language-Team: LANGUAGE <LL@li.org>\n"
->>>>>>> 2ec0463a
 "MIME-Version: 1.0\n"
 "Content-Type: text/plain; charset=UTF-8\n"
 "Content-Transfer-Encoding: 8bit\n"
@@ -241,15 +232,9 @@
 
 #: ../source/tutorial/expand-replica-set.txt:126
 msgid ""
-<<<<<<< HEAD
-"You can specify the data directory and replica set in the ``mongo.conf`` :"
-"doc:`configuration file </reference/configuration-options>`, and start the :"
-"program:`mongod` with the following command:"
-=======
 "You can specify the data directory and replica set in the ``mongod.conf`` "
 ":doc:`configuration file </reference/configuration-options>`, and start the "
 ":program:`mongod` with the following command:"
->>>>>>> 2ec0463a
 msgstr ""
 "我们可以在  :doc:`配置文件  </reference/configuration-options>`  ``mongo."
 "conf``  中指定数据目录和复制集名，并可以通过如下命令来启动 :program:"
@@ -318,18 +303,11 @@
 
 #: ../source/tutorial/expand-replica-set.txt:179
 msgid ""
-<<<<<<< HEAD
-"Specify a value for the ``_id`` field of the :data:`~local.system.replset."
-"members` document.  MongoDB does not automatically populate the ``_id`` "
-"field in this case. Finally, the :data:`~local.system.replset.members` "
-"document must declare the ``host`` value. All other fields are optional."
-=======
 "Specify a value for the ``_id`` field of the "
 ":data:`~replSetGetConfig.members` document.  MongoDB does not automatically "
 "populate the ``_id`` field in this case. Finally, the "
 ":data:`~replSetGetConfig.members` document must declare the ``host`` value. "
 "All other fields are optional."
->>>>>>> 2ec0463a
 msgstr ""
 "指定 :data:`~local.system.replset.members` 的  ``_id``  。Mongodb不会自动填"
 "入 ``_id`` 字段。最后， :data:`~local.system.replset.members` 配置文档必须指"
@@ -349,11 +327,7 @@
 
 #: ../source/tutorial/expand-replica-set.txt:191
 msgid ""
-<<<<<<< HEAD
-"a :data:`hostname and port number <local.system.replset.members[n].host>` of "
-=======
 "a :data:`hostname and port number <replSetGetConfig.members[n].host>` of "
->>>>>>> 2ec0463a
 "``mongodb3.example.net:27017``."
 msgstr ""
 " :data:`hostname and port number <local.system.replset.members[n].host>`  为 "
@@ -368,13 +342,8 @@
 
 #: ../source/tutorial/expand-replica-set.txt:198
 msgid ""
-<<<<<<< HEAD
-"a configuration as :data:`hidden <local.system.replset.members[n].hidden>`,"
-msgstr " :data:`hidden <local.system.replset.members[n].hidden>` 的配置。"
-=======
 "a configuration as :data:`hidden <replSetGetConfig.members[n].hidden>`,"
 msgstr ""
->>>>>>> 2ec0463a
 
 #: ../source/tutorial/expand-replica-set.txt:201
 msgid "Issue the following:"
