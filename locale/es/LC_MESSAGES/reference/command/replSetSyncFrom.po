--- conflicted
+++ resolved
@@ -8,11 +8,7 @@
 msgstr ""
 "Project-Id-Version: MongoDB Manual\n"
 "Report-Msgid-Bugs-To: \n"
-<<<<<<< HEAD
-"POT-Creation-Date: 2019-03-19 11:02-0400\n"
-=======
 "POT-Creation-Date: 2016-12-08 12:02-0500\n"
->>>>>>> 2478a500
 "PO-Revision-Date: 2013-12-16 23:16+0000\n"
 "Last-Translator: tychoish <tychoish@gmail.com>\n"
 "Language: es\n"
@@ -24,101 +20,11 @@
 "Content-Transfer-Encoding: 8bit\n"
 "Generated-By: Babel 2.6.0\n"
 
-<<<<<<< HEAD
-=======
 # 9a29022415ac47149240a1cd0b2148d5
->>>>>>> 2478a500
 #: ../source/reference/command/replSetSyncFrom.txt:3
 msgid "replSetSyncFrom"
 msgstr ""
 
-<<<<<<< HEAD
-#: ../source/includes/apiargs/command-replSetSyncFrom-field.rst:11
-#: ../source/reference/command/replSetSyncFrom.txt:14
-msgid "Description"
-msgstr ""
-
-#: ../source/reference/command/replSetSyncFrom.txt:18
-msgid ""
-"Temporarily overrides the default sync target for the current "
-":binary:`~bin.mongod`. This operation is useful for testing different "
-"patterns and in situations where a set member is not replicating from the"
-" desired host."
-msgstr ""
-
-#: ../source/includes/fact-voting-node-sync-incompatibility.rst:1
-msgid ""
-"MongoDB 3.2 replica set members with :rsconf:`1 vote <members[n].votes>` "
-"cannot sync from members with  :rsconf:`0 votes <members[n].votes>`."
-msgstr ""
-
-#: ../source/reference/command/replSetSyncFrom.txt:27
-msgid "Run :dbcommand:`replSetSyncFrom` in the ``admin`` database."
-msgstr ""
-
-#: ../source/reference/command/replSetSyncFrom.txt:29
-msgid "The :dbcommand:`replSetSyncFrom` command has the following form:"
-msgstr ""
-
-#: ../source/reference/command/replSetSyncFrom.txt:35
-msgid "The :dbcommand:`replSetSyncFrom` command has the following field:"
-msgstr ""
-
-#: ../source/includes/apiargs/command-replSetSyncFrom-field.rst:7
-msgid "Field"
-msgstr ""
-
-#: ../source/includes/apiargs/command-replSetSyncFrom-field.rst:9
-msgid "Type"
-msgstr ""
-
-#: ../source/includes/apiargs/command-replSetSyncFrom-field.rst:13
-msgid "``replSetSyncFrom``"
-msgstr ""
-
-#: ../source/includes/apiargs/command-replSetSyncFrom-field.rst:15
-msgid "string"
-msgstr ""
-
-#: ../source/includes/apiargs/command-replSetSyncFrom-field.rst:17
-#: ../source/includes/apiargs/command-replSetSyncFrom-field.rst:31
-msgid ""
-"The name and port number of the replica set member that this member "
-"should replicate from. Use the ``[hostname]:[port]`` form."
-msgstr ""
-
-#: ../source/includes/apiargs/command-replSetSyncFrom-field.rst
-msgid "field string replSetSyncFrom"
-msgstr ""
-
-#: ../source/reference/command/replSetSyncFrom.txt:40
-msgid "Behavior"
-msgstr ""
-
-#: ../source/includes/extracts/rsSyncFrom-behavior-command.rst:2
-msgid "Sync Logic"
-msgstr ""
-
-#: ../source/includes/extracts/rsSyncFrom-behavior-command.rst:6
-msgid ""
-"If an initial sync operation is in progress when you run "
-":dbcommand:`replSetSyncFrom`, :dbcommand:`replSetSyncFrom` stops the in-"
-"progress initial sync and restarts the sync process with the new target. "
-"In previous versions, if you run :dbcommand:`replSetSyncFrom` during "
-"initial sync, MongoDB produces no error messages, but the sync target "
-"will not change until after the initial sync operation."
-msgstr ""
-
-#: ../source/includes/extracts/rsSyncFrom-behavior-command.rst:13
-msgid "Only modify the default sync logic as needed, and always exercise caution."
-msgstr ""
-
-#: ../source/includes/extracts/rsSyncFrom-behavior-command.rst:17
-msgid "Target"
-msgstr ""
-
-#: ../source/includes/extracts/rsSyncFrom-behavior-command.rst:19
-=======
 # 071d3cc9416a4e099682925981678553
 #: ../source/reference/command/replSetSyncFrom.txt
 msgid "On this page"
@@ -232,75 +138,12 @@
 
 # 59a97bc578a347e3bed4a98d36c73326
 #: ../source/includes/extracts/rsSyncFrom-behavior-command.rst:31
->>>>>>> 2478a500
-msgid ""
-"The member to sync from must be a valid source for data in the set. To "
-"sync from a member, the member must:"
-msgstr ""
-
-<<<<<<< HEAD
-#: ../source/includes/extracts/rsSyncFrom-behavior-command.rst:22
-msgid ""
-"Have data. It cannot be an arbiter, in startup or recovering mode, and "
-"must be able to answer data queries."
-msgstr ""
-
-#: ../source/includes/extracts/rsSyncFrom-behavior-command.rst:25
-msgid "Be accessible."
-msgstr ""
-
-#: ../source/includes/extracts/rsSyncFrom-behavior-command.rst:27
-msgid "Be a member of the same set in the replica set configuration."
-msgstr ""
-
-#: ../source/includes/extracts/rsSyncFrom-behavior-command.rst:29
-msgid "Build indexes with the :rsconf:`members[n].buildIndexes` setting."
-msgstr ""
-
-#: ../source/includes/extracts/rsSyncFrom-behavior-command.rst:32
-msgid "A different member of the set, to prevent syncing from itself."
-msgstr ""
-
-#: ../source/includes/extracts/rsSyncFrom-behavior-command.rst:34
 msgid ""
 "If you attempt to replicate from a member that is more than 10 seconds "
-"behind the current member, :binary:`~bin.mongod` will log a warning but "
-"will still replicate from the lagging member."
-msgstr ""
-
-#: ../source/includes/extracts/rsSyncFrom-behavior-command.rst:39
-msgid "Persistence"
-msgstr ""
-
-#: ../source/includes/extracts/rsSyncFrom-behavior-command.rst:41
-msgid ""
-":dbcommand:`replSetSyncFrom` provide a temporary override of default "
-"behavior. :binary:`~bin.mongod` will revert to the default sync behavior "
-"in the following situations:"
-msgstr ""
-
-#: ../source/includes/extracts/rsSyncFrom-behavior-command.rst:45
-msgid "The :binary:`~bin.mongod` instance restarts."
-msgstr ""
-
-#: ../source/includes/extracts/rsSyncFrom-behavior-command.rst:47
-msgid ""
-"The connection between the :binary:`~bin.mongod` and the sync target "
-"closes."
-msgstr ""
-
-#: ../source/includes/extracts/rsSyncFrom-behavior-command.rst:50
-msgid ""
-"If the sync target falls more than 30 seconds behind another member of "
-"the replica set."
-msgstr ""
-
-#: ../source/reference/command/replSetSyncFrom.txt:44
-msgid ""
-"For more information the use of :dbcommand:`replSetSyncFrom`, see "
-":doc:`/tutorial/configure-replica-set-secondary-sync-target`."
-msgstr ""
-=======
+"behind the current member, :program:`mongod` will log a warning but will "
+"still replicate from the lagging member."
+msgstr ""
+
 # deefb667b0704671a4f99bb989cd7c90
 #: ../source/includes/extracts/rsSyncFrom-behavior-command.rst:40
 msgid "Persistence"
@@ -414,113 +257,6 @@
 #~ "revert to the default sync behavior "
 #~ "in the following situations:"
 #~ msgstr ""
->>>>>>> 2478a500
-
-# af211a25b970499ba8935453aed494f2
-#~ msgid ""
-#~ "Explicitly configures which host the "
-#~ "current :program:`mongod` pulls :term:`oplog` "
-#~ "entries from. This operation is useful"
-#~ " for testing different patterns and "
-#~ "in situations where a set member "
-#~ "is not replicating from the desired "
-#~ "host."
-#~ msgstr ""
-
-# 676ddd9d5d6d49ee937d913f7e33c470
-#~ msgid "The Target Member"
-#~ msgstr ""
-
-# 4449eef1c6b64aca8a82511c83a5c99f
-#~ msgid ""
-#~ "The member to replicate from must "
-#~ "be a valid source for data in "
-#~ "the set. The member cannot be:"
-#~ msgstr ""
-
-# 58781658c1bf4fba8157be36007ce57c
-#~ msgid ""
-#~ "The same as the :program:`mongod` on "
-#~ "which you run :dbcommand:`replSetSyncFrom`. In"
-#~ " other words, a member cannot "
-#~ "replicate from itself."
-#~ msgstr ""
-
-# 863c8fb1819b409da9a1f7790535bceb
-#~ msgid "An arbiter, because arbiters do not hold data."
-#~ msgstr ""
-
-# 76ad37e315184ab19f1f95a2ef095d83
-#~ msgid "A member that does not build indexes."
-#~ msgstr ""
-
-# 2d248d4d5d9844208f5632b75c8cf1fc
-#~ msgid "An unreachable member."
-#~ msgstr ""
-
-# 46dfd5973da648d68def3a50f9d6e263
-#~ msgid ""
-#~ "A :program:`mongod` instance that is not"
-#~ " a member of the same replica "
-#~ "set."
-#~ msgstr ""
-
-# e3094c2c54bd4fa5bab50c66ea1d3d67
-#~ msgid ""
-#~ "If you attempt to replicate from a"
-#~ " member that is more than 10 "
-#~ "seconds behind the current member, "
-#~ ":program:`mongod` will log a warning but"
-#~ " will still replicate from the "
-#~ "lagging member."
-#~ msgstr ""
-
-# be14700c5dc945a799ad7e514e37afd0
-#~ msgid ""
-#~ "If you run :dbcommand:`replSetSyncFrom` during"
-#~ " initial sync, MongoDB produces no "
-#~ "error messages, but the sync target "
-#~ "will not change until after the "
-#~ "initial sync operation."
-#~ msgstr ""
-
-# 110bbc57787147de9b6fd18e21ab7765
-#~ msgid "Run from the ``mongo`` Shell"
-#~ msgstr ""
-
-# de4eb6ebc2b24841a0478dc0b7980fb3
-#~ msgid ""
-#~ "To run the command in the "
-#~ ":program:`mongo` shell, use the following "
-#~ "invocation:"
-#~ msgstr ""
-
-# 811f2764b7d146008f4722ec0424ea0a
-#~ msgid ""
-#~ "You may also use the "
-#~ ":method:`rs.syncFrom()` helper in the "
-#~ ":program:`mongo` shell in an operation "
-#~ "with the following form:"
-#~ msgstr ""
-
-# 4b663001c0a8437fb08087b5a9bb254a
-#~ msgid ""
-#~ ":dbcommand:`replSetSyncFrom` and :method:`rs.syncFrom()`"
-#~ " provide a temporary override of "
-#~ "default behavior. :program:`mongod` will "
-#~ "revert to the default sync behavior "
-#~ "in the following situations:"
-#~ msgstr ""
-
-# 36dc6747c338432e8d9f798eede436cf
-#~ msgid "The :program:`mongod` instance restarts."
-#~ msgstr ""
-
-# e5e63ea9461044d5ae18b36e9660ca97
-#~ msgid ""
-#~ "The connection between the :program:`mongod`"
-#~ " and the sync target closes."
-#~ msgstr ""
 
 # a64bb41601394d8c9eb495aaaede82c1
 #~ msgid ""
