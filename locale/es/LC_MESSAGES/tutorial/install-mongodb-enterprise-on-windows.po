--- conflicted
+++ resolved
@@ -8,11 +8,7 @@
 msgstr ""
 "Project-Id-Version: MongoDB Manual\n"
 "Report-Msgid-Bugs-To: \n"
-<<<<<<< HEAD
-"POT-Creation-Date: 2019-03-19 11:02-0400\n"
-=======
 "POT-Creation-Date: 2016-12-08 12:02-0500\n"
->>>>>>> 2478a500
 "PO-Revision-Date: 2014-04-08 18:36+0000\n"
 "Last-Translator: tychoish <tychoish@gmail.com>\n"
 "Language: es\n"
@@ -24,31 +20,11 @@
 "Content-Transfer-Encoding: 8bit\n"
 "Generated-By: Babel 2.6.0\n"
 
-<<<<<<< HEAD
-=======
 # 5015aa1420644105824eebc757acef11
->>>>>>> 2478a500
 #: ../source/tutorial/install-mongodb-enterprise-on-windows.txt:3
-msgid "Install MongoDB Enterprise Edition on Windows"
-msgstr ""
-
-<<<<<<< HEAD
-#: ../source/tutorial/install-mongodb-enterprise-on-windows.txt:16
-msgid ""
-"The following tutorial uses the MongoDB installation wizard to install "
-"|mdb-edition| 4.0 on Windows. To install using the ``msiexec.exe`` from "
-"the command line (``cmd.exe``), see :doc:`/tutorial/install-mongodb-on-"
-"windows-unattended` instead."
-msgstr ""
-
-#: ../source/includes/extracts/install-past-mongodb-enterprise-windows.rst:3
-msgid ""
-"To install a different version of MongoDB, please refer to that version's"
-" documentation. To install the previous version, see the tutorial for "
-"version :v3.6:`3.6 </tutorial/install-mongodb-enterprise-on-windows/>`."
-msgstr ""
-
-=======
+msgid "Install MongoDB Enterprise on Windows"
+msgstr ""
+
 # 9af4bc30c7614ca09a3249463983c0d9
 #: ../source/tutorial/install-mongodb-enterprise-on-windows.txt
 msgid "On this page"
@@ -69,568 +45,98 @@
 msgstr ""
 
 # 66795a2cc96e42b8975603369aaaf527
->>>>>>> 2478a500
 #: ../source/tutorial/install-mongodb-enterprise-on-windows.txt:24
 msgid "Prerequisites"
 msgstr ""
 
-<<<<<<< HEAD
-#: ../source/tutorial/install-mongodb-enterprise-on-windows.txt:27
-msgid "Platform Support"
-msgstr ""
-
-#: ../source/tutorial/install-mongodb-enterprise-on-windows.txt:29
-msgid "MongoDB requires x86-64 architecture and supports the following:"
-msgstr ""
-
-#: ../source/tutorial/install-mongodb-enterprise-on-windows.txt:31
-msgid "Windows 7/Server 2008 R2"
-msgstr ""
-
-#: ../source/tutorial/install-mongodb-enterprise-on-windows.txt:33
-msgid "Windows 8/2012 R2 and later"
-msgstr ""
-
-#: ../source/tutorial/install-mongodb-enterprise-on-windows.txt:35
-msgid "See :ref:`mongodb-supported-platforms` for more information."
-msgstr ""
-
-#: ../source/tutorial/install-mongodb-enterprise-on-windows.txt:38
-msgid "Windows Updates"
-msgstr ""
-
-#: ../source/tutorial/install-mongodb-enterprise-on-windows.txt:40
-msgid ""
-"Windows 2012 Server and Windows 10 need `KB2999226 "
-"<https://support.microsoft.com/en-us/help/2999226/update-for-universal-c"
-"-runtime-in-windows>`__ to provide Universal C Runtime support for "
-"Windows."
-msgstr ""
-
-#: ../source/tutorial/install-mongodb-enterprise-on-windows.txt:45
-msgid "Production Notes"
-msgstr ""
-
+# 114f8b4b15764e5ca9981a536183b38a
+#: ../source/tutorial/install-mongodb-enterprise-on-windows.txt:26
+msgid ""
+"MongoDB Enterprise Server for Windows requires Windows Server 2008 R2 or "
+"later. The ``.msi`` installer includes all other software dependencies "
+"and will automatically upgrade any older version of MongoDB installed "
+"using an ``.msi`` file."
+msgstr ""
+
+# 160ab9694dc04f2586bf8d90acabc152
+#: ../source/tutorial/install-mongodb-enterprise-on-windows.txt:32
+msgid "Get MongoDB Enterprise"
+msgstr ""
+
+# 480bf152bdbe41a283f43963dd813374
+#: ../source/includes/extracts/install-past-mongodb-enterprise-windows.rst:3
+msgid ""
+"To install a version of MongoDB prior to 3.2, please refer to that "
+"version's documentation. For example, see version :v3.0:`3.0 </tutorial"
+"/install-mongodb-enterprise-on-windows/>`."
+msgstr ""
+
+# 5c981b03071044ef9fa12bcfb0feafc9
+#: ../source/tutorial/install-mongodb-enterprise-on-windows.txt:39
+msgid "Install MongoDB Enterprise"
+msgstr ""
+
+# 04d2cce2b38343039f7c667cdf56edc9
+#: ../source/tutorial/install-mongodb-enterprise-on-windows.txt:42
+msgid "Interactive Installation"
+msgstr ""
+
+# 1a089689aaec4df9bf7589640eb4815f
 #: ../source/tutorial/install-mongodb-enterprise-on-windows.txt:47
-msgid ""
-"Before deploying MongoDB in a production environment, consider the "
-":doc:`/administration/production-notes` document."
-msgstr ""
-
-#: ../source/tutorial/install-mongodb-enterprise-on-windows.txt:51
-msgid "Install |mdb-edition|"
-msgstr ""
-
-#: ../source/tutorial/install-mongodb-enterprise-on-windows.txt:53
-msgid ""
-"You can install |mdb-edition| using the Windows Installation wizard. The "
-"installation process installs both the MongoDB binaries as well as the "
-"default :doc:`configuration file </reference/configuration-options>` "
-":file:`<install directory>\\\\bin\\\\mongod.cfg`."
-msgstr ""
-
-#: ../source/includes/steps/install-mongodb-on-windows-enterprise-interactive.rst:8
-msgid "Download |mdb-edition|."
-msgstr ""
-
-#: ../source/includes/steps/install-mongodb-on-windows-enterprise-interactive.rst:10
-#: ../source/includes/steps/install-mongodb-on-windows-enterprise-interactive.rst:35
-msgid "Download the installer (``.msi``) from the |mdb-download-link|:"
-msgstr ""
-
-#: ../source/includes/steps/install-mongodb-on-windows-enterprise-interactive.rst:12
-#: ../source/includes/steps/install-mongodb-on-windows-enterprise-interactive.rst:37
-msgid ""
-"The Download Center should display :guilabel:`MongoDB Enterprise Server` "
-"download information. If not, select :guilabel:`Server`, then click the "
-":guilabel:`MongoDB Enterprise Server` tab."
-msgstr ""
-
-#: ../source/includes/steps/install-mongodb-on-windows-enterprise-interactive.rst:15
-#: ../source/includes/steps/install-mongodb-on-windows-enterprise-interactive.rst:40
-msgid ""
-"In the :guilabel:`Version` dropdown, select the version that corresponds "
-"to the latest MongoDB Server |version|."
-msgstr ""
-
-#: ../source/includes/steps/install-mongodb-on-windows-enterprise-interactive.rst:18
-#: ../source/includes/steps/install-mongodb-on-windows-enterprise-interactive.rst:43
-msgid ""
-"In the :guilabel:`OS` dropdown, :guilabel:`Windows 64-bit X64` should be "
-"selected."
-msgstr ""
-
-#: ../source/includes/steps/install-mongodb-on-windows-enterprise-interactive.rst:21
-#: ../source/includes/steps/install-mongodb-on-windows-enterprise-interactive.rst:46
-msgid "In the :guilabel:`Package` drop down, :guilabel:`MSI` should be selected."
-msgstr ""
-
-#: ../source/includes/steps/install-mongodb-on-windows-enterprise-interactive.rst:24
-#: ../source/includes/steps/install-mongodb-on-windows-enterprise-interactive.rst:49
-msgid "Click :guilabel:`Download`."
-msgstr ""
-
-#: ../source/includes/steps/install-mongodb-on-windows-enterprise-interactive.rst:33
-msgid "Step 1: Download |mdb-edition|."
-msgstr ""
-
-#: ../source/includes/steps/install-mongodb-on-windows-enterprise-interactive.rst:58
-msgid "Run the MongoDB installer."
-msgstr ""
-
-#: ../source/includes/steps/install-mongodb-on-windows-enterprise-interactive.rst:60
-#: ../source/includes/steps/install-mongodb-on-windows-enterprise-interactive.rst:77
-msgid "For example, from the Windows Explorer/File Explorer:"
-msgstr ""
-
-#: ../source/includes/steps/install-mongodb-on-windows-enterprise-interactive.rst:62
-#: ../source/includes/steps/install-mongodb-on-windows-enterprise-interactive.rst:79
-msgid ""
-"Go to the directory where you downloaded the MongoDB installer (``.msi`` "
-"file). By default, this is your ``Downloads`` directory."
-msgstr ""
-
-#: ../source/includes/steps/install-mongodb-on-windows-enterprise-interactive.rst:65
-#: ../source/includes/steps/install-mongodb-on-windows-enterprise-interactive.rst:82
-msgid "Double-click the ``.msi`` file."
-msgstr ""
-
-#: ../source/includes/steps/install-mongodb-on-windows-enterprise-interactive.rst:75
-msgid "Step 2: Run the MongoDB installer."
-msgstr ""
-
-#: ../source/includes/steps/install-mongodb-on-windows-enterprise-interactive.rst:92
-msgid "Follow the |mdb-edition| installation wizard."
-msgstr ""
-
-#: ../source/includes/steps/install-mongodb-on-windows-enterprise-interactive.rst:95
-#: ../source/includes/steps/install-mongodb-on-windows-enterprise-interactive.rst:214
-msgid ""
-"The wizard steps you through the installation of MongoDB and MongoDB "
-"Compass."
-msgstr ""
-
-#: ../source/includes/steps/install-mongodb-on-windows-enterprise-interactive.rst:102
-#: ../source/includes/steps/install-mongodb-on-windows-enterprise-interactive.rst:221
-msgid ":guilabel:`Choose Setup Type`"
-msgstr ""
-
-#: ../source/includes/steps/install-mongodb-on-windows-enterprise-interactive.rst:99
-#: ../source/includes/steps/install-mongodb-on-windows-enterprise-interactive.rst:218
-msgid ""
-"You can choose either the :guilabel:`Complete` (recommended for most "
-"users) or :guilabel:`Custom` setup type. If you choose the "
-":guilabel:`Custom` installation option, you may specify which executables"
-" are installed and where."
-msgstr ""
-
-#: ../source/includes/steps/install-mongodb-on-windows-enterprise-interactive.rst:184
-#: ../source/includes/steps/install-mongodb-on-windows-enterprise-interactive.rst:303
-msgid ":guilabel:`Service Configuration`"
-msgstr ""
-
-#: ../source/includes/steps/install-mongodb-on-windows-enterprise-interactive.rst:105
-#: ../source/includes/steps/install-mongodb-on-windows-enterprise-interactive.rst:224
-msgid ""
-"Starting in MongoDB 4.0, you can set up MongoDB as a service during the "
-"install or just install the binaries."
-msgstr ""
-
-#: ../source/includes/steps/install-mongodb-on-windows-enterprise-interactive.rst:199
-#: ../source/includes/steps/install-mongodb-on-windows-enterprise-interactive.rst:318
-msgid ":guilabel:`Install MongoDB Compass`"
-msgstr ""
-
-#: ../source/includes/steps/install-mongodb-on-windows-enterprise-interactive.rst:187
-#: ../source/includes/steps/install-mongodb-on-windows-enterprise-interactive.rst:306
-msgid ""
-"For Windows 8 or greater, you can have the wizard install `MongoDB "
-"Compass <https:///www.mongodb.com/products/compass>`__. To install "
-"Compass, select :guilabel:`Install MongoDB Compass` (Default)."
-msgstr ""
-
-#: ../source/includes/steps/install-mongodb-on-windows-enterprise-interactive.rst:193
-#: ../source/includes/steps/install-mongodb-on-windows-enterprise-interactive.rst:312
-msgid ""
-"The install script requires PowerShell version 3.0 or greater. If you "
-"have Windows 7, unclick the :guilabel:`Install MongoDB Compass`. You can "
-"manually `download Compass from the Download Center "
-"<https://www.mongodb.com/download-center/compass?jmp=docs>`__."
-msgstr ""
-
-#: ../source/includes/steps/install-mongodb-on-windows-enterprise-interactive.rst:201
-#: ../source/includes/steps/install-mongodb-on-windows-enterprise-interactive.rst:320
-msgid "When ready, click :guilabel:`Install`."
-msgstr ""
-
-#: ../source/includes/steps/install-mongodb-on-windows-enterprise-interactive.rst:211
-msgid "Step 3: Follow the |mdb-edition| installation wizard."
-msgstr ""
-
-#: ../source/tutorial/install-mongodb-enterprise-on-windows.txt:62
-msgid "If You Installed MongoDB as a Service"
-msgstr ""
-
-#: ../source/tutorial/install-mongodb-enterprise-on-windows.txt:64
-msgid "The MongoDB service is started upon successful installation [#cfg]_."
-msgstr ""
-
-#: ../source/tutorial/install-mongodb-enterprise-on-windows.txt:66
-msgid ""
-"To begin using MongoDB, connect a :binary:`mongo.exe <bin.mongo>` shell "
-"to the running MongoDB instance. Either:"
-msgstr ""
-
-#: ../source/tutorial/install-mongodb-enterprise-on-windows.txt:69
-msgid ""
-"From Windows Explorer/File Explorer, go to ``C:\\Program "
-"Files\\MongoDB\\Server\\4.0\\bin\\`` directory and click on "
-":binary:`mongo.exe <bin.mongo>`."
-msgstr ""
-
-#: ../source/tutorial/install-mongodb-enterprise-on-windows.txt:73
-msgid ""
-"Or, open a :guilabel:`Command Interpreter` with Administrative privileges"
-" and run:"
-msgstr ""
-
-#: ../source/tutorial/install-mongodb-enterprise-on-windows.txt:80
-msgid "For information on CRUD (Create,Read,Update,Delete) operations, see:"
-msgstr ""
-
-#: ../source/includes/steps/run-mongodb-on-windows.rst:153
-#: ../source/includes/steps/run-mongodb-on-windows.rst:181
-#: ../source/tutorial/install-mongodb-enterprise-on-windows.txt:83
-#: ../source/tutorial/install-mongodb-enterprise-on-windows.txt:137
-msgid ":doc:`/tutorial/insert-documents`"
-msgstr ""
-
-#: ../source/includes/steps/run-mongodb-on-windows.rst:154
-#: ../source/includes/steps/run-mongodb-on-windows.rst:182
-#: ../source/tutorial/install-mongodb-enterprise-on-windows.txt:84
-#: ../source/tutorial/install-mongodb-enterprise-on-windows.txt:138
-msgid ":doc:`/tutorial/query-documents`"
-msgstr ""
-
-#: ../source/includes/steps/run-mongodb-on-windows.rst:155
-#: ../source/includes/steps/run-mongodb-on-windows.rst:183
-#: ../source/tutorial/install-mongodb-enterprise-on-windows.txt:85
-#: ../source/tutorial/install-mongodb-enterprise-on-windows.txt:139
-msgid ":doc:`/tutorial/update-documents`"
-msgstr ""
-
-#: ../source/includes/steps/run-mongodb-on-windows.rst:156
-#: ../source/includes/steps/run-mongodb-on-windows.rst:184
-#: ../source/tutorial/install-mongodb-enterprise-on-windows.txt:86
-#: ../source/tutorial/install-mongodb-enterprise-on-windows.txt:140
-msgid ":doc:`/tutorial/remove-documents`"
-msgstr ""
-
-#: ../source/tutorial/install-mongodb-enterprise-on-windows.txt:90
-msgid ""
-"The MongoDB instance is configured using the configuration file "
-":file:`<install directory>\\\\bin\\\\mongod.cfg`."
-msgstr ""
-
-#: ../source/tutorial/install-mongodb-enterprise-on-windows.txt:94
-msgid "If You Did Not Install MongoDB as a Service"
-msgstr ""
-
-#: ../source/tutorial/install-mongodb-enterprise-on-windows.txt:96
-msgid ""
-"If you only installed the executables and did not install MongoDB as a "
-"service, you must manually start the MongoDB instance."
-msgstr ""
-
-#: ../source/tutorial/install-mongodb-enterprise-on-windows.txt:99
-msgid ""
-"See :ref:`run-mongodb-enterprise-from-cmd` for instructions to start a "
-"MongoDB instance."
-msgstr ""
-
-#: ../source/tutorial/install-mongodb-enterprise-on-windows.txt:105
-msgid "Start |mdb-edition| from the Command Interpreter"
-msgstr ""
-
-#: ../source/includes/steps/run-mongodb-on-windows.rst:8
-msgid "Create database directory."
-msgstr ""
-
-#: ../source/includes/steps/run-mongodb-on-windows.rst:11
-#: ../source/includes/steps/run-mongodb-on-windows.rst:33
-msgid ""
-"Create the :term:`data directory <dbpath>` where MongoDB stores data. "
-"MongoDB's default data directory path is the absolute path ``\\data\\db``"
-" on the drive from which you start MongoDB."
-msgstr ""
-
-#: ../source/includes/steps/run-mongodb-on-windows.rst:15
-#: ../source/includes/steps/run-mongodb-on-windows.rst:37
-msgid "From the :guilabel:`Command Interpreter`, create the data directories:"
-msgstr ""
-
-#: ../source/includes/steps/run-mongodb-on-windows.rst:30
-msgid "Step 1: Create database directory."
-msgstr ""
-
-#: ../source/includes/steps/run-mongodb-on-windows.rst:52
-msgid "Start your MongoDB database."
-msgstr ""
-
-#: ../source/includes/steps/run-mongodb-on-windows.rst:55
-#: ../source/includes/steps/run-mongodb-on-windows.rst:98
-msgid "To start MongoDB, run :binary:`~bin.mongod.exe`."
-msgstr ""
-
-#: ../source/includes/steps/run-mongodb-on-windows.rst:61
-#: ../source/includes/steps/run-mongodb-on-windows.rst:104
-msgid ""
-"The :option:`--dbpath <mongod --dbpath>` option points to your database "
-"directory."
-msgstr ""
-
-#: ../source/includes/steps/run-mongodb-on-windows.rst:64
-#: ../source/includes/steps/run-mongodb-on-windows.rst:107
-msgid ""
-"If the MongoDB database server is running correctly, the "
-":guilabel:`Command Interpreter` displays:"
-msgstr ""
-
-#: ../source/includes/steps/run-mongodb-on-windows.rst:73
-#: ../source/includes/steps/run-mongodb-on-windows.rst:116
-msgid ""
-"Depending on the `Windows Defender Firewall <https://docs.microsoft.com"
-"/en-us/windows/security/identity-protection/windows-firewall/windows-"
-"firewall-with-advanced-security>`__ settings on your Windows host, "
-"Windows may display a :guilabel:`Security Alert` dialog box about "
-"blocking \"some features\" of ``C:\\Program "
-"Files\\MongoDB\\Server\\4.0\\bin\\mongod.exe`` from communicating on "
-"networks. To remedy this issue:"
-msgstr ""
-
-#: ../source/includes/steps/run-mongodb-on-windows.rst:80
-#: ../source/includes/steps/run-mongodb-on-windows.rst:123
-msgid "Click :guilabel:`Private Networks, such as my home or work network`."
-msgstr ""
-
-#: ../source/includes/steps/run-mongodb-on-windows.rst:82
-#: ../source/includes/steps/run-mongodb-on-windows.rst:125
-msgid "Click :guilabel:`Allow access`."
-msgstr ""
-
-#: ../source/includes/steps/run-mongodb-on-windows.rst:84
-#: ../source/includes/steps/run-mongodb-on-windows.rst:127
-msgid ""
-"To learn more about security and MongoDB, see the :doc:`Security "
-"Documentation </security>`."
-msgstr ""
-
-#: ../source/includes/steps/run-mongodb-on-windows.rst:95
-msgid "Step 2: Start your MongoDB database."
-msgstr ""
-
-#: ../source/includes/steps/run-mongodb-on-windows.rst:138
-msgid "Connect to MongoDB."
-msgstr ""
-
-#: ../source/includes/steps/run-mongodb-on-windows.rst:140
-#: ../source/includes/steps/run-mongodb-on-windows.rst:168
-msgid ""
-"To connect a :binary:`mongo.exe <bin.mongo>` shell to the MongoDB "
-"instance, open another :guilabel:`Command Interpreter` with "
-"Administrative privileges and run:"
-msgstr ""
-
-#: ../source/includes/steps/run-mongodb-on-windows.rst:148
-#: ../source/includes/steps/run-mongodb-on-windows.rst:176
-#: ../source/tutorial/install-mongodb-enterprise-on-windows.txt:132
-msgid ""
-"For more information on connecting a :binary:`mongo.exe <bin.mongo>` "
-"shell, such as to connect to a MongoDB instance running on a different "
-"host and/or port, see :doc:`/mongo`. For information on CRUD "
-"(Create,Read,Update,Delete) operations, see:"
-msgstr ""
-
-#: ../source/includes/steps/run-mongodb-on-windows.rst:166
-msgid "Step 3: Connect to MongoDB."
-msgstr ""
-
-#: ../source/tutorial/install-mongodb-enterprise-on-windows.txt:112
-msgid "Start |mdb-edition| as a Windows Service"
-msgstr ""
-
-#: ../source/tutorial/install-mongodb-enterprise-on-windows.txt:114
-msgid ""
-"Starting in version 4.0, you can install and configure MongoDB as a "
-":guilabel:`Windows Service` during the install, and the MongoDB service "
-"is started upon successful installation."
-msgstr ""
-
-#: ../source/tutorial/install-mongodb-enterprise-on-windows.txt:118
-msgid "To start/restart the MongoDB service, use the Services console:"
-msgstr ""
-
-#: ../source/tutorial/install-mongodb-enterprise-on-windows.txt:120
-#: ../source/tutorial/install-mongodb-enterprise-on-windows.txt:156
-msgid "From the Services console, locate the MongoDB service."
-msgstr ""
-
-#: ../source/tutorial/install-mongodb-enterprise-on-windows.txt:122
-msgid "Right-click on the MongoDB service and click :guilabel:`Start`."
-msgstr ""
-
-#: ../source/tutorial/install-mongodb-enterprise-on-windows.txt:124
-msgid ""
-"To begin using MongoDB, connect a :binary:`mongo.exe <bin.mongo>` shell "
-"to the running MongoDB instance. To connect, open a :guilabel:`Command "
-"Interpreter` with Administrative privileges and run:"
-msgstr ""
-
-#: ../source/tutorial/install-mongodb-enterprise-on-windows.txt:142
-msgid ""
-"You can also manually manage the service from the command line. To start "
-"the MongoDB service from the command line, open a `Windows command "
-"prompt/interpreter <https://docs.microsoft.com/en-us/windows-"
-"server/administration/windows- commands/cmd>`__ (``cmd.exe``) as an "
-":guilabel:`Administrator`, and run the following command:"
-msgstr ""
-
-#: ../source/includes/steps/create-manually-windows-service-for-mongodb.rst:8
-msgid "Start the MongoDB service."
-msgstr ""
-
-#: ../source/includes/steps/create-manually-windows-service-for-mongodb.rst:10
-#: ../source/includes/steps/create-manually-windows-service-for-mongodb.rst:26
-msgid "Close all other command prompts, then invoke the following command:"
-msgstr ""
-
-#: ../source/includes/steps/create-manually-windows-service-for-mongodb.rst:24
-msgid "Step 1: Start the MongoDB service."
-msgstr ""
-
-#: ../source/includes/steps/create-manually-windows-service-for-mongodb.rst:40
-msgid "Verify that MongoDB has started successfully."
-msgstr ""
-
-#: ../source/includes/steps/create-manually-windows-service-for-mongodb.rst:42
-#: ../source/includes/steps/create-manually-windows-service-for-mongodb.rst:66
-msgid "Check your MongoDB log file for the following line:"
-msgstr ""
-
-#: ../source/includes/steps/create-manually-windows-service-for-mongodb.rst:51
-#: ../source/includes/steps/create-manually-windows-service-for-mongodb.rst:75
-msgid ""
-"You may see non-critical warnings in the process output. As long as you "
-"see this message in the MongoDB log, you can safely ignore these warnings"
-" during your initial evaluation of MongoDB."
-msgstr ""
-
-#: ../source/includes/steps/create-manually-windows-service-for-mongodb.rst:64
-msgid "Step 2: Verify that MongoDB has started successfully."
-msgstr ""
-
-#: ../source/includes/steps/create-manually-windows-service-for-mongodb.rst:88
-msgid "Connect to the MongoDB server."
-msgstr ""
-
-#: ../source/includes/steps/create-manually-windows-service-for-mongodb.rst:90
-#: ../source/includes/steps/create-manually-windows-service-for-mongodb.rst:107
-msgid ""
-"To connect to MongoDB through the :binary:`mongo.exe <bin.mongo>` shell, "
-"open another :guilabel:`Command Interpreter`."
-msgstr ""
-
-#: ../source/includes/steps/create-manually-windows-service-for-mongodb.rst:105
-msgid "Step 3: Connect to the MongoDB server."
-msgstr ""
-
-#: ../source/tutorial/install-mongodb-enterprise-on-windows.txt:152
-msgid "Stop |mdb-edition| as a Windows Service"
-msgstr ""
-
-#: ../source/tutorial/install-mongodb-enterprise-on-windows.txt:154
-msgid "To stop/pause the MongoDB service, use the Services console:"
-msgstr ""
-
-#: ../source/tutorial/install-mongodb-enterprise-on-windows.txt:158
-msgid ""
-"Right-click on the MongoDB service and click :guilabel:`Stop` (or "
-":guilabel:`Pause`)."
-msgstr ""
-
-#: ../source/tutorial/install-mongodb-enterprise-on-windows.txt:160
-msgid ""
-"You can also manage the service from the command line. To stop the "
-"MongoDB service from the command line, open a `Windows command "
-"prompt/interpreter <https://docs.microsoft.com/en-us/windows-"
-"server/administration/windows- commands/cmd>`__ (``cmd.exe``) as an "
-":guilabel:`Administrator`, and run the following command:"
-msgstr ""
-
-#: ../source/tutorial/install-mongodb-enterprise-on-windows.txt:172
-msgid "Remove |mdb-edition| as a Windows Service"
-msgstr ""
-
-#: ../source/tutorial/install-mongodb-enterprise-on-windows.txt:174
-msgid ""
-"To remove the MongoDB service, first use the Services console to stop the"
-" service. Then open a `Windows command prompt/interpreter "
-"<https://docs.microsoft.com/en-us/windows-server/administration/windows-"
-"commands/cmd>`__ (``cmd.exe``) as an :guilabel:`Administrator`, and run "
-"the following command:"
-msgstr ""
-
-#: ../source/tutorial/install-mongodb-enterprise-on-windows.txt:186
-msgid "Additional Considerations"
-msgstr ""
-
-#: ../source/tutorial/install-mongodb-enterprise-on-windows.txt:189
-msgid "Security"
-msgstr ""
-
-#: ../source/tutorial/install-mongodb-enterprise-on-windows.txt:191
-msgid ""
-"Starting with MongoDB 3.6, MongoDB binaries, :binary:`mongod.exe "
-"<bin.mongod.exe>` and :binary:`mongos.exe <bin.mongos.exe>`, bind to "
-"``localhost`` by default."
-msgstr ""
-
-#: ../source/tutorial/install-mongodb-enterprise-on-windows.txt:195
-msgid ""
-"When bound only to the localhost, these binaries can only accept "
-"connections from clients that are running on the same machine. Remote "
-"clients cannot connect to the binaries bound only to localhost. For more "
-"information, including how to override and bind to other ip addresses, "
-"see :ref:`3.6-bind_ip-compatibility`."
-msgstr ""
-
-#: ../source/tutorial/install-mongodb-enterprise-on-windows.txt:202
-msgid "Point Releases and ``.msi``"
-msgstr ""
-
-#: ../source/tutorial/install-mongodb-enterprise-on-windows.txt:204
-msgid ""
-"If you installed MongoDB with the Windows installer (``.msi``), that "
-"``.msi`` automatically upgrades within its :ref:`release series <release-"
-"version-numbers>` (e.g. 4.0.1 to 4.0.2)."
-msgstr ""
-
-#: ../source/tutorial/install-mongodb-enterprise-on-windows.txt:208
-msgid ""
-"Upgrading a full release series (e.g. 4.0 to 4.2) requires a new "
-"installation."
-msgstr ""
-
-#: ../source/tutorial/install-mongodb-enterprise-on-windows.txt:212
-msgid "Add MongoDB binaries to the System PATH"
-msgstr ""
-
-#: ../source/tutorial/install-mongodb-enterprise-on-windows.txt:214
-msgid ""
-"All command-line examples in this tutorial are provided as absolute paths"
-" to the MongoDB binaries. You can add ``C:\\Program "
-"Files\\MongoDB\\Server\\4.0\\bin`` to your System ``PATH`` and then omit "
-"the full path to the MongoDB binaries."
+msgid "Unattended Installation"
+msgstr ""
+
+# fa4f9ba847154780bc41b6490ad72ea2
+#: ../source/tutorial/install-mongodb-enterprise-on-windows.txt:49
+msgid ""
+"You may install MongoDB unattended on Windows from the command line using"
+" ``msiexec.exe``."
+msgstr ""
+
+# f2cf85eebae54b7f85cbf8c764de3bb5
+#: ../source/tutorial/install-mongodb-enterprise-on-windows.txt:55
+msgid "Run MongoDB Enterprise"
+msgstr ""
+
+# 76ecca813123465da174a3d3294c9730
+#: ../source/tutorial/install-mongodb-enterprise-on-windows.txt:59
+msgid ""
+"Do not make :program:`mongod.exe` visible on public networks without "
+"running in \"Secure Mode\" with the :setting:`auth` setting. MongoDB is "
+"designed to be run in trusted environments, and the database does not "
+"enable \"Secure Mode\" by default."
+msgstr ""
+
+# 08331b1b599a4a4cbcfe60ba264c28ef
+#: ../source/tutorial/install-mongodb-enterprise-on-windows.txt:67
+msgid "Configure a Windows Service for MongoDB Enterprise"
+msgstr ""
+
+# fd300a7391774622a564cf7cccc581d2
+#: ../source/tutorial/install-mongodb-enterprise-on-windows.txt:74
+msgid "Manually Create a Windows Service for MongoDB Enterprise"
+msgstr ""
+
+# 4324a05a7a2948f6b228364f2ba20abb
+#: ../source/tutorial/install-mongodb-enterprise-on-windows.txt:76
+msgid ""
+"You can set up the MongoDB server as a :guilabel:`Windows Service` that "
+"starts automatically at boot time."
+msgstr ""
+
+# 8088e6ea5b384795a0e429bbf877de70
+#: ../source/tutorial/install-mongodb-enterprise-on-windows.txt:79
+msgid ""
+"The following procedure assumes you have installed MongoDB using the "
+"``.msi`` installer with the path ``C:\\Program "
+"Files\\MongoDB\\Server\\3.2\\``."
+msgstr ""
+
+# 3c111771683846308a4d282f5851f18a
+#: ../source/tutorial/install-mongodb-enterprise-on-windows.txt:82
+msgid ""
+"If you have installed in an alternative directory, you will need to "
+"adjust the paths as appropriate."
 msgstr ""
 
 #~ msgid ""
@@ -650,14 +156,6 @@
 #~ msgid "To begin using MongoDB, see :doc:`/tutorial/getting-started`."
 #~ msgstr ""
 
-# 5a5a208cb4df40089bc41fb0cdaa0539
-#~ msgid "Install MongoDB Enterprise on Windows"
-#~ msgstr ""
-
-# fd7054fa21604deca5af435d665f11c2
-#~ msgid "Overview"
-#~ msgstr ""
-
 # 1d6b4d7df6d8414080a2c5ac5e2880f3
 #~ msgid ""
 #~ "Use this tutorial to install "
@@ -674,10 +172,6 @@
 #~ "requires Windows Server 2008 R2 or "
 #~ "later. The MSI installer includes all"
 #~ " other software dependencies."
-#~ msgstr ""
-
-# ecf6c45b33724e3f8c2f98b94fbcb6d7
-#~ msgid "Install MongoDB Enterprise"
 #~ msgstr ""
 
 # 7a6cb9f0fa5840f485e40ae442503b57
@@ -712,21 +206,6 @@
 #~ "an installation directory."
 #~ msgstr ""
 
-# 71c725b7aa364b73ae5ba8a462e61e4d
-#~ msgid "Run MongoDB Enterprise"
-#~ msgstr ""
-
-# a412f79644f64cc485ebce7f9bcb1ac1
-#~ msgid ""
-#~ "Do not make :program:`mongod.exe` visible "
-#~ "on public networks without running in"
-#~ " \"Secure Mode\" with the :setting:`auth`"
-#~ " setting. MongoDB is designed to be"
-#~ " run in trusted environments, and the"
-#~ " database does not enable \"Secure "
-#~ "Mode\" by default."
-#~ msgstr ""
-
 # 03838bc8d54f4162b1bfbde98d594b30
 #~ msgid "Set up the MongoDB environment."
 #~ msgstr ""
@@ -776,6 +255,10 @@
 #~ "process is running successfully."
 #~ msgstr ""
 
+# 4dd036f8f49b4d5c822e837f595c7284
+#~ msgid "Connect to MongoDB."
+#~ msgstr ""
+
 # 84b56ecd26394eaf9d6bf8b4803701ff
 #~ msgid ""
 #~ "To connect to MongoDB through the "
@@ -817,17 +300,6 @@
 
 # 01a37a69105f470dbd1dfc6584285d35
 #~ msgid "Begin using MongoDB."
-#~ msgstr ""
-
-# adbe77cdcd8348828f58b8d60e7b42a4
-#~ msgid "Configure a Windows Service for MongoDB Enterprise"
-#~ msgstr ""
-
-# f0f289678293492380b58c1499dd330f
-#~ msgid ""
-#~ "You can set up the MongoDB server"
-#~ " as a :guilabel:`Windows Service` that "
-#~ "starts automatically at boot time."
 #~ msgstr ""
 
 # 200fbcdf48d5406aa5cff73f4f5bb92b
@@ -952,20 +424,11 @@
 #~ " for MongoDB."
 #~ msgstr ""
 
-#~ msgid "Manually Create a Windows Service for MongoDB Enterprise"
-#~ msgstr ""
-
 #~ msgid ""
 #~ "The following procedure assumes you have"
 #~ " installed MongoDB using the MSI "
 #~ "installer, with the default path "
 #~ "``C:\\Program Files\\MongoDB 2.6 Enterprise``."
-#~ msgstr ""
-
-#~ msgid ""
-#~ "If you have installed in an "
-#~ "alternative directory, you will need to"
-#~ " adjust the paths as appropriate."
 #~ msgstr ""
 
 #~ msgid "Open an Administrator command prompt."
@@ -1018,6 +481,9 @@
 #~ msgid "If successfully created, the following log message will display:"
 #~ msgstr ""
 
+#~ msgid "Start the MongoDB service."
+#~ msgstr ""
+
 #~ msgid "To stop the MongoDB service, use the following command:"
 #~ msgstr ""
 
@@ -1026,448 +492,3 @@
 #~ "stop the service and then run the"
 #~ " following command:"
 #~ msgstr ""
-=======
-# 114f8b4b15764e5ca9981a536183b38a
-#: ../source/tutorial/install-mongodb-enterprise-on-windows.txt:26
-msgid ""
-"MongoDB Enterprise Server for Windows requires Windows Server 2008 R2 or "
-"later. The ``.msi`` installer includes all other software dependencies "
-"and will automatically upgrade any older version of MongoDB installed "
-"using an ``.msi`` file."
-msgstr ""
-
-# 160ab9694dc04f2586bf8d90acabc152
-#: ../source/tutorial/install-mongodb-enterprise-on-windows.txt:32
-msgid "Get MongoDB Enterprise"
-msgstr ""
-
-# 480bf152bdbe41a283f43963dd813374
-#: ../source/includes/extracts/install-past-mongodb-enterprise-windows.rst:3
-msgid ""
-"To install a version of MongoDB prior to 3.2, please refer to that "
-"version's documentation. For example, see version :v3.0:`3.0 </tutorial"
-"/install-mongodb-enterprise-on-windows/>`."
-msgstr ""
-
-# 5c981b03071044ef9fa12bcfb0feafc9
-#: ../source/tutorial/install-mongodb-enterprise-on-windows.txt:39
-msgid "Install MongoDB Enterprise"
-msgstr ""
-
-# 04d2cce2b38343039f7c667cdf56edc9
-#: ../source/tutorial/install-mongodb-enterprise-on-windows.txt:42
-msgid "Interactive Installation"
-msgstr ""
-
-# 1a089689aaec4df9bf7589640eb4815f
-#: ../source/tutorial/install-mongodb-enterprise-on-windows.txt:47
-msgid "Unattended Installation"
-msgstr ""
-
-# fa4f9ba847154780bc41b6490ad72ea2
-#: ../source/tutorial/install-mongodb-enterprise-on-windows.txt:49
-msgid ""
-"You may install MongoDB unattended on Windows from the command line using"
-" ``msiexec.exe``."
-msgstr ""
-
-# f2cf85eebae54b7f85cbf8c764de3bb5
-#: ../source/tutorial/install-mongodb-enterprise-on-windows.txt:55
-msgid "Run MongoDB Enterprise"
-msgstr ""
-
-# 76ecca813123465da174a3d3294c9730
-#: ../source/tutorial/install-mongodb-enterprise-on-windows.txt:59
-msgid ""
-"Do not make :program:`mongod.exe` visible on public networks without "
-"running in \"Secure Mode\" with the :setting:`auth` setting. MongoDB is "
-"designed to be run in trusted environments, and the database does not "
-"enable \"Secure Mode\" by default."
-msgstr ""
-
-# 08331b1b599a4a4cbcfe60ba264c28ef
-#: ../source/tutorial/install-mongodb-enterprise-on-windows.txt:67
-msgid "Configure a Windows Service for MongoDB Enterprise"
-msgstr ""
-
-# fd300a7391774622a564cf7cccc581d2
-#: ../source/tutorial/install-mongodb-enterprise-on-windows.txt:74
-msgid "Manually Create a Windows Service for MongoDB Enterprise"
-msgstr ""
-
-# 4324a05a7a2948f6b228364f2ba20abb
-#: ../source/tutorial/install-mongodb-enterprise-on-windows.txt:76
-msgid ""
-"You can set up the MongoDB server as a :guilabel:`Windows Service` that "
-"starts automatically at boot time."
-msgstr ""
-
-# 8088e6ea5b384795a0e429bbf877de70
-#: ../source/tutorial/install-mongodb-enterprise-on-windows.txt:79
-msgid ""
-"The following procedure assumes you have installed MongoDB using the "
-"``.msi`` installer with the path ``C:\\Program "
-"Files\\MongoDB\\Server\\3.2\\``."
-msgstr ""
-
-# 3c111771683846308a4d282f5851f18a
-#: ../source/tutorial/install-mongodb-enterprise-on-windows.txt:82
-msgid ""
-"If you have installed in an alternative directory, you will need to "
-"adjust the paths as appropriate."
-msgstr ""
-
-#~ msgid ""
-#~ "Depending on the security level of "
-#~ "your system, Windows may pop up a"
-#~ " :guilabel:`Security Alert` dialog box "
-#~ "about blocking \"some features\" of "
-#~ "``C:\\Program Files\\MongoDB\\bin\\mongod.exe`` from "
-#~ "communicating on networks. All users "
-#~ "should select ``Private Networks, such "
-#~ "as my home or work network`` and"
-#~ " click ``Allow access``. For additional "
-#~ "information on security and MongoDB, "
-#~ "please read the :doc:`/core/security` page."
-#~ msgstr ""
-
-#~ msgid "To begin using MongoDB, see :doc:`/tutorial/getting-started`."
-#~ msgstr ""
-
-# 1d6b4d7df6d8414080a2c5ac5e2880f3
-#~ msgid ""
-#~ "Use this tutorial to install "
-#~ ":term:`MongoDB Enterprise` on Windows systems."
-#~ " MongoDB Enterprise is available on "
-#~ "select platforms and contains support "
-#~ "for several features related to security"
-#~ " and monitoring."
-#~ msgstr ""
-
-# 4afc2d8f2a594a79aa200221d4228a9f
-#~ msgid ""
-#~ "MongoDB Enterprise Server for Windows "
-#~ "requires Windows Server 2008 R2 or "
-#~ "later. The MSI installer includes all"
-#~ " other software dependencies."
-#~ msgstr ""
-
-# 7a6cb9f0fa5840f485e40ae442503b57
-#~ msgid "Download MongoDB Enterprise for Windows."
-#~ msgstr ""
-
-# 941a7639fa6a412ebe7efa30e2db9d78
-#~ msgid ""
-#~ "Download the latest production release "
-#~ "of `MongoDB Enterprise "
-#~ "<http://www.mongodb.com/products/mongodb-enterprise>`_"
-#~ msgstr ""
-
-# 1fef506d7b56464b913fd9454892ca12
-#~ msgid "Install MongoDB Enterprise for Windows."
-#~ msgstr ""
-
-# fabb9951f7784a0f96a502656affd72f
-#~ msgid ""
-#~ "Run the downloaded MSI installer. Make"
-#~ " configuration choices as prompted."
-#~ msgstr ""
-
-# 0d62fc96b2434860a5c103eaa517e0cf
-#~ msgid ""
-#~ "MongoDB is self-contained and does "
-#~ "not have any other system dependencies."
-#~ " You can install MongoDB into any "
-#~ "folder (e.g. ``D:\\test\\mongodb``) and run"
-#~ " it from there. The installation "
-#~ "wizard includes an option to select "
-#~ "an installation directory."
-#~ msgstr ""
-
-# 03838bc8d54f4162b1bfbde98d594b30
-#~ msgid "Set up the MongoDB environment."
-#~ msgstr ""
-
-# 62545820b0ab4b08b2ea7931dcd4bee0
-#~ msgid ""
-#~ "MongoDB requires a :term:`data directory "
-#~ "<dbpath>` to store all data. MongoDB's"
-#~ " default data directory path is "
-#~ "``\\data\\db``. Create this folder using "
-#~ "the following commands from a "
-#~ ":guilabel:`Command Prompt`:"
-#~ msgstr ""
-
-# 57789b5e78f64f35b55613899967d8b8
-#~ msgid ""
-#~ "You can specify an alternate path "
-#~ "for data files using the "
-#~ ":option:`--dbpath <mongod --dbpath>` option to"
-#~ " :program:`mongod.exe`, for example:"
-#~ msgstr ""
-
-# dd20e02be05d44eeb7b38057f6674e2a
-#~ msgid ""
-#~ "If your path includes spaces, enclose"
-#~ " the entire path in double quotes,"
-#~ " for example:"
-#~ msgstr ""
-
-# 1ef1a43387de4a6aa1c92180c14ddcd4
-#~ msgid "Start MongoDB."
-#~ msgstr ""
-
-# 3e047329817643f7b11c0bb320cde6c0
-#~ msgid ""
-#~ "To start MongoDB, run :program:`mongod.exe`."
-#~ " For example, from the :guilabel:`Command"
-#~ " Prompt`:"
-#~ msgstr ""
-
-# 13670411a914405199686716a04c7f58
-#~ msgid ""
-#~ "This starts the main MongoDB database"
-#~ " process. The ``waiting for connections``"
-#~ " message in the console output "
-#~ "indicates that the :program:`mongod.exe` "
-#~ "process is running successfully."
-#~ msgstr ""
-
-# 4dd036f8f49b4d5c822e837f595c7284
-#~ msgid "Connect to MongoDB."
-#~ msgstr ""
-
-# 84b56ecd26394eaf9d6bf8b4803701ff
-#~ msgid ""
-#~ "To connect to MongoDB through the "
-#~ ":program:`mongo.exe <mongo>` shell, open "
-#~ "another :guilabel:`Command Prompt`. When "
-#~ "connecting, specify the data directory "
-#~ "if necessary. This step provides several"
-#~ " example connection commands."
-#~ msgstr ""
-
-# ab62a031013a4b2db3075b75ea329df3
-#~ msgid ""
-#~ "If your MongoDB installation uses the"
-#~ " default data directory, connect without"
-#~ " specifying the data directory:"
-#~ msgstr ""
-
-# a3a431e35c6e438ea41ff1adf6dd1275
-#~ msgid ""
-#~ "If you installation uses a different "
-#~ "data directory, specify the directory "
-#~ "when connecting, as in this example:"
-#~ msgstr ""
-
-# e0732c65939e42b1ac020d694f7b0012
-#~ msgid ""
-#~ "If your path includes spaces, enclose"
-#~ " the entire path in double quotes."
-#~ " For example:"
-#~ msgstr ""
-
-# 1416a91e96d04d4e9b34981cbcbdce5f
-#~ msgid ""
-#~ "If you want to develop applications "
-#~ "using .NET, see the documentation of "
-#~ ":ecosystem:`C# and MongoDB </drivers/csharp>` "
-#~ "for more information."
-#~ msgstr ""
-
-# 01a37a69105f470dbd1dfc6584285d35
-#~ msgid "Begin using MongoDB."
-#~ msgstr ""
-
-# 200fbcdf48d5406aa5cff73f4f5bb92b
-#~ msgid "Configure directories and files."
-#~ msgstr ""
-
-# ff4a4a45393b4264beb2eabc3c446028
-#~ msgid ""
-#~ "Create a :doc:`configuration file </reference"
-#~ "/configuration-options>` and a directory "
-#~ "path for MongoDB log output "
-#~ "(:setting:`logpath`):"
-#~ msgstr ""
-
-# 619b93c897a949cc8746666599ef5aad
-#~ msgid "Create a specific directory for MongoDB log files:"
-#~ msgstr ""
-
-# 7fbe0008c6e945b586dd89b6e5238bba
-#~ msgid ""
-#~ "In the :guilabel:`Command Prompt`, create "
-#~ "a configuration file for the "
-#~ ":setting:`logpath` option for MongoDB:"
-#~ msgstr ""
-
-# ebd0e4c7b32847e996899d507495132c
-#~ msgid "Run the MongoDB service."
-#~ msgstr ""
-
-# 7e0c247537e847a3a110cb254f1dd6f5
-#~ msgid ""
-#~ "Run all of the following commands "
-#~ "in :guilabel:`Command Prompt` with "
-#~ "\"Administrative Privileges:\""
-#~ msgstr ""
-
-# 3bbba4233f0542d59758055ebf892320
-#~ msgid ""
-#~ "Install the MongoDB service. For "
-#~ ":option:`--install <mongod.exe --install>` to "
-#~ "succeed, you *must* specify the "
-#~ ":setting:`logpath` run-time option."
-#~ msgstr ""
-
-# f4d56f3151504d90b72cf3be9ec13465
-#~ msgid "Modify the path to the ``mongod.cfg`` file as needed."
-#~ msgstr ""
-
-# 6936519044d5448cb63a813911c4d218
-#~ msgid ""
-#~ "To use an alternate :setting:`dbpath`, "
-#~ "specify the path in the configuration"
-#~ " file (e.g. ``C:\\Program "
-#~ "Files\\MongoDB\\mongod.cfg``) or on the "
-#~ "command line with the :option:`--dbpath "
-#~ "<mongod --dbpath>` option."
-#~ msgstr ""
-
-# d3e76c25637946508845fe66ec21dd79
-#~ msgid ""
-#~ "If the :setting:`dbpath` directory does "
-#~ "not exist, :program:`mongod.exe` will not "
-#~ "start. The default value for "
-#~ ":setting:`dbpath` is ``\\data\\db``."
-#~ msgstr ""
-
-# 42f52936232b47a3b576e906f7f34961
-#~ msgid "Stop or remove the MongoDB service as needed."
-#~ msgstr ""
-
-# d621a954926c430399a66739b972c024
-#~ msgid "To stop the MongoDB service use the following command:"
-#~ msgstr ""
-
-# 5018711ea6aa4a649d9a8b3c927ac55b
-#~ msgid "To remove the MongoDB service use the following command:"
-#~ msgstr ""
-
-#~ msgid ""
-#~ "Depending on the security level of "
-#~ "your system, Windows may pop up a"
-#~ " :guilabel:`Security Alert` dialog box "
-#~ "about blocking \"some features\" of "
-#~ "``C:\\Program Files\\MongoDB\\bin\\mongod.exe`` from "
-#~ "communicating on networks. All users "
-#~ "should select ``Private Networks, such "
-#~ "as my home or work network`` and"
-#~ " click ``Allow access``. For additional "
-#~ "information on security and MongoDB, "
-#~ "please see the :doc:`Security Documentation"
-#~ " </core/security>`."
-#~ msgstr ""
-
-#~ msgid ""
-#~ "To begin using MongoDB, see "
-#~ ":doc:`/tutorial/getting-started`. Also consider "
-#~ "the :doc:`/administration/production-notes` document"
-#~ " before deploying MongoDB in a "
-#~ "production environment."
-#~ msgstr ""
-
-#~ msgid ""
-#~ "If needed, you can install services "
-#~ "for multiple instances of "
-#~ ":program:`mongod.exe` or :program:`mongos.exe`. "
-#~ "Install each service with a unique "
-#~ ":option:`--serviceName <mongod.exe --serviceName>` "
-#~ "and :option:`--serviceDisplayName <mongod.exe "
-#~ "--serviceDisplayName>`. Use multiple instances "
-#~ "only when sufficient system resources "
-#~ "exist and your system design requires"
-#~ " it."
-#~ msgstr ""
-
-#~ msgid ""
-#~ "There is a known issue for MongoDB"
-#~ " 2.6.0, :issue:`SERVER-13515`, which prevents "
-#~ "the use of the instructions in "
-#~ "this section. For MongoDB 2.6.0, use "
-#~ ":ref:`manually-create-windows-service-"
-#~ "enterprise` to create a Windows Service"
-#~ " for MongoDB."
-#~ msgstr ""
-
-#~ msgid ""
-#~ "The following procedure assumes you have"
-#~ " installed MongoDB using the MSI "
-#~ "installer, with the default path "
-#~ "``C:\\Program Files\\MongoDB 2.6 Enterprise``."
-#~ msgstr ""
-
-#~ msgid "Open an Administrator command prompt."
-#~ msgstr ""
-
-#~ msgid ""
-#~ "Press ``Win + R``, then type "
-#~ "``cmd``, then press ``Ctrl + Shift "
-#~ "+ Enter``."
-#~ msgstr ""
-
-#~ msgid "Execute the remaining steps from the Administrator command prompt."
-#~ msgstr ""
-
-#~ msgid "Create directories."
-#~ msgstr ""
-
-#~ msgid "Create directories for your database and log files:"
-#~ msgstr ""
-
-#~ msgid "Create a configuration file."
-#~ msgstr ""
-
-#~ msgid ""
-#~ "Create a :doc:`configuration file </reference"
-#~ "/configuration-options>`. This file can "
-#~ "include any of the :doc:`configuration "
-#~ "options </reference/configuration-options>` for "
-#~ ":program:`mongod`, but **must** include a "
-#~ "valid setting for :setting:`logpath`:"
-#~ msgstr ""
-
-#~ msgid ""
-#~ "The following creates a configuration "
-#~ "file, specifying both the :setting:`logpath`"
-#~ " and the :setting:`dbpath` settings in "
-#~ "the configuration file:"
-#~ msgstr ""
-
-#~ msgid "Create the MongoDB service."
-#~ msgstr ""
-
-#~ msgid ""
-#~ "``sc.exe`` requires a space between "
-#~ "\"=\" and the configuration values (eg"
-#~ " \"binPath= \"), and a \"\\\" to "
-#~ "escape double quotes."
-#~ msgstr ""
-
-#~ msgid "If successfully created, the following log message will display:"
-#~ msgstr ""
-
-#~ msgid "Start the MongoDB service."
-#~ msgstr ""
-
-#~ msgid "To stop the MongoDB service, use the following command:"
-#~ msgstr ""
-
-#~ msgid ""
-#~ "To remove the MongoDB service, first "
-#~ "stop the service and then run the"
-#~ " following command:"
-#~ msgstr ""
->>>>>>> 2478a500
