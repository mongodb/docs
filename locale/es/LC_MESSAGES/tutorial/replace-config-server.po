# SOME DESCRIPTIVE TITLE.
# Copyright (C) 2011-2014, MongoDB, Inc.
# This file is distributed under the same license as the mongodb-manual
# package.
#
# Translators:
msgid ""
msgstr ""
"Project-Id-Version: MongoDB Manual\n"
"Report-Msgid-Bugs-To: \n"
<<<<<<< HEAD
"POT-Creation-Date: 2019-03-19 11:02-0400\n"
=======
"POT-Creation-Date: 2016-12-08 12:02-0500\n"
>>>>>>> 2478a500
"PO-Revision-Date: 2014-04-08 16:30+0000\n"
"Last-Translator: tychoish <tychoish@gmail.com>\n"
"Language: es\n"
"Language-Team: Spanish (http://www.transifex.com/projects/p/mongodb-"
"manual/language/es/)\n"
"Plural-Forms: nplurals=2; plural=(n != 1)\n"
"MIME-Version: 1.0\n"
"Content-Type: text/plain; charset=utf-8\n"
"Content-Transfer-Encoding: 8bit\n"
"Generated-By: Babel 2.6.0\n"
<<<<<<< HEAD

#: ../source/tutorial/replace-config-server.txt:3
msgid "Replace a Config Server"
msgstr ""

#: ../source/tutorial/replace-config-server.txt:16
msgid ""
"The following procedure applies to |version| config servers. For earlier "
"versions of MongoDB, refer to the corresponding version of the MongoDB "
"Manual."
msgstr ""

#: ../source/tutorial/replace-config-server.txt:21
msgid "Overview"
msgstr ""

#: ../source/tutorial/replace-config-server.txt:23
msgid ""
"If the config server replica set becomes read only, i.e. does not have a "
"primary, the sharded cluster cannot support operations that change the "
"cluster metadata, such as chunk splits and migrations. Although no chunks"
" can be split or migrated, applications will be able to write data to the"
" sharded cluster."
msgstr ""

#: ../source/tutorial/replace-config-server.txt:29
msgid ""
"If one of the config servers is unavailable or inoperable, repair or "
"replace it as soon as possible. The following procedure replaces a member"
" of a :ref:`config server replica set <sharding-config-server>` with a "
"new member."
msgstr ""

#: ../source/tutorial/replace-config-server.txt:34
msgid ""
"The tutorial is specific to MongoDB |version|. For earlier versions of "
"MongoDB, refer to the corresponding version of the MongoDB Manual."
msgstr ""

#: ../source/tutorial/replace-config-server.txt:38
msgid "Considerations"
msgstr ""

#: ../source/includes/fact-config-server-replica-set-restrictions.rst:1
msgid ""
"The following restrictions apply to a replica set configuration when used"
" for config servers:"
msgstr ""

#: ../source/includes/fact-config-server-replica-set-restrictions.rst:4
msgid "Must have zero :doc:`arbiters </core/replica-set-arbiter>`."
msgstr ""

#: ../source/includes/fact-config-server-replica-set-restrictions.rst:6
msgid "Must have no :doc:`delayed members </core/replica-set-delayed-member>`."
msgstr ""

#: ../source/includes/fact-config-server-replica-set-restrictions.rst:9
msgid ""
"Must build indexes (i.e. no member should have "
":data:`~replSetGetConfig.members[n].buildIndexes` setting set to false)."
msgstr ""

#: ../source/tutorial/replace-config-server.txt:43
msgid "Procedure"
msgstr ""

#: ../source/includes/steps/replace-disabled-config-server.rst:8
msgid "Start the replacement config server."
msgstr ""

#: ../source/includes/steps/replace-disabled-config-server.rst:11
#: ../source/includes/steps/replace-disabled-config-server.rst:33
msgid ""
"Start a :binary:`~bin.mongod` instance, specifying the ``--configsvr``, "
"``--replSet``, ``--bind_ip`` options, and other options as appropriate to"
" your deployment."
msgstr ""

#: ../source/includes/warning-bind-ip-security-considerations.rst:3
msgid ""
"Before binding to a non-localhost (e.g. publicly accessible) IP address, "
"ensure you have secured your cluster from unauthorized access. For a "
"complete list of security recommendations, see :doc:`/administration"
"/security-checklist`. At minimum, consider :ref:`enabling authentication "
"<checklist-auth>` and :doc:`hardening network infrastructure </core"
"/security-network>`."
msgstr ""

#: ../source/includes/steps/replace-disabled-config-server.rst:30
msgid "Step 1: Start the replacement config server."
msgstr ""

#: ../source/includes/steps/replace-disabled-config-server.rst:52
msgid "Add the new config server to the replica set."
msgstr ""

#: ../source/includes/steps/replace-disabled-config-server.rst:54
#: ../source/includes/steps/replace-disabled-config-server.rst:83
msgid ""
"Connect a :binary:`~bin.mongo` shell to the primary of the config server "
"replica set and use :method:`rs.add()` to add the new member."
msgstr ""

#: ../source/includes/tip-repl-set-add-members.rst:1
msgid ""
"When a newly added secondary has its :rsconf:`~members[n].votes` and "
":rsconf:`~members[n].priority` settings greater than zero, during its "
"initial sync, the secondary still counts as a voting member even though "
"it cannot serve reads nor become primary because its data is not yet "
"consistent."
msgstr ""

#: ../source/includes/tip-repl-set-add-members.rst:7
msgid ""
"This can lead to a case where a majority of the voting members are online"
" but no primary can be elected. To avoid such situations, consider adding"
" the new secondary initially with :rsconf:`priority :0 "
"<members[n].priority>` and :rsconf:`votes :0 <members[n].votes>`. Then, "
"once the member has transitioned into :replstate:`SECONDARY` state, use "
":method:`rs.reconfig()` to update its priority and votes."
msgstr ""

#: ../source/includes/steps/replace-disabled-config-server.rst:67
#: ../source/includes/steps/replace-disabled-config-server.rst:96
msgid ""
"The initial sync process copies all the data from one member of the "
"config server replica set to the new member without restarting."
msgstr ""

#: ../source/includes/steps/replace-disabled-config-server.rst:70
#: ../source/includes/steps/replace-disabled-config-server.rst:99
#: ../source/includes/steps/replace-disabled-config-server.rst:222
#: ../source/includes/steps/replace-disabled-config-server.rst:247
msgid ""
":binary:`~bin.mongos` instances automatically recognize the change in the"
" config server replica set members without restarting."
msgstr ""

#: ../source/includes/steps/replace-disabled-config-server.rst:81
msgid "Step 2: Add the new config server to the replica set."
msgstr ""

#: ../source/includes/steps/replace-disabled-config-server.rst:110
msgid "Update the newly added config server's votes and priority settings."
msgstr ""

#: ../source/includes/steps/replace-disabled-config-server.rst:113
#: ../source/includes/steps/replace-disabled-config-server.rst:150
msgid ""
"Ensure that the new member has reached :replstate:`SECONDARY` state. To "
"check the state of the replica set members, run :method:`rs.status()`:"
msgstr ""

#: ../source/includes/steps/replace-disabled-config-server.rst:122
#: ../source/includes/steps/replace-disabled-config-server.rst:159
msgid ""
"Reconfigure the replica set to update the votes and priority of the new "
"member:"
msgstr ""

#: ../source/includes/steps/replace-disabled-config-server.rst:134
#: ../source/includes/steps/replace-disabled-config-server.rst:171
msgid ""
"where ``n`` is the array index of the new member in the :rsconf:`members`"
" array."
msgstr ""

#: ../source/includes/warning-rs-reconfig.rst:3
msgid ""
"The :method:`rs.reconfig()` shell method can force the current primary to"
" step down, which causes an :ref:`election <replica-set-elections>`. When"
" the primary steps down, the :binary:`~bin.mongod` closes all client "
"connections. While this typically takes 10-20 seconds, try to make these "
"changes during scheduled maintenance periods."
msgstr ""

#: ../source/includes/warning-mixed-version-rs-config.rst:1
msgid ""
"Avoid reconfiguring replica sets that contain members of different "
"MongoDB versions as validation rules may differ across MongoDB versions."
msgstr ""

#: ../source/includes/steps/replace-disabled-config-server.rst:147
msgid ""
"Step 3: Update the newly added config server's votes and priority "
"settings."
msgstr ""

#: ../source/includes/steps/replace-disabled-config-server.rst:184
msgid "Shut down the member to replace."
msgstr ""

#: ../source/includes/steps/replace-disabled-config-server.rst:186
#: ../source/includes/steps/replace-disabled-config-server.rst:199
msgid ""
"If replacing the primary member, step down the primary first before "
"shutting down."
msgstr ""

#: ../source/includes/steps/replace-disabled-config-server.rst:197
msgid "Step 4: Shut down the member to replace."
msgstr ""

#: ../source/includes/steps/replace-disabled-config-server.rst:210
msgid "Remove the member to replace from the config server replica set."
msgstr ""

#: ../source/includes/steps/replace-disabled-config-server.rst:212
#: ../source/includes/steps/replace-disabled-config-server.rst:237
msgid ""
"Upon completion of initial sync of the replacement config server, from a "
":binary:`~bin.mongo` shell connected to the primary, use "
":method:`rs.remove()` to remove the old member."
msgstr ""

#: ../source/includes/steps/replace-disabled-config-server.rst:235
msgid "Step 5: Remove the member to replace from the config server replica set."
msgstr ""

#: ../source/includes/steps/replace-disabled-config-server.rst:260
msgid "If necessary, update ``mongos`` configuration or DNS entry."
msgstr ""

#: ../source/includes/steps/replace-disabled-config-server.rst:262
#: ../source/includes/steps/replace-disabled-config-server.rst:291
msgid ""
"With replica set config servers, the :binary:`~bin.mongos` instances "
"specify in the :option:`--configdb <mongos --configdb>` or "
":setting:`sharding.configDB` setting the config server replica set name "
"and at least one of the replica set members."
msgstr ""

#: ../source/includes/steps/replace-disabled-config-server.rst:266
#: ../source/includes/steps/replace-disabled-config-server.rst:295
msgid ""
"As such, if the :binary:`~bin.mongos` instance does not specify the "
"removed replica set member in the :option:`--configdb <mongos "
"--configdb>` or :setting:`sharding.configDB` setting, no further action "
"is necessary."
msgstr ""

#: ../source/includes/steps/replace-disabled-config-server.rst:270
#: ../source/includes/steps/replace-disabled-config-server.rst:299
msgid ""
"If, however, a :binary:`~bin.mongos` instance specified the removed "
"member in the ``--configdb`` or :setting:`~sharding.configDB` setting, "
"either:"
msgstr ""

#: ../source/includes/steps/replace-disabled-config-server.rst:274
#: ../source/includes/steps/replace-disabled-config-server.rst:303
msgid ""
"Update the setting for the next time you restart the "
":binary:`~bin.mongos`, or"
msgstr ""

#: ../source/includes/steps/replace-disabled-config-server.rst:277
#: ../source/includes/steps/replace-disabled-config-server.rst:306
msgid ""
"Modify the DNS entry that points to the system that provided the old "
"config server, so that the *same* hostname points to the new config "
"server."
msgstr ""

#: ../source/includes/steps/replace-disabled-config-server.rst:289
msgid "Step 6: If necessary, update ``mongos`` configuration or DNS entry."
=======

# 7aacd1fcb8da4d19ac871f6a8c39237e
#: ../source/tutorial/replace-config-server.txt:3
msgid "Replace a Config Server"
msgstr ""

# 6d1913d44d4e4030a9ac653b020d9ae2
#: ../source/tutorial/replace-config-server.txt
msgid "On this page"
msgstr ""

# ace2980e171e49c3bcd994b3af69e504
#: ../source/tutorial/replace-config-server.txt:15
msgid ""
"In version 3.4, MongoDB removes support for SCCC config servers. To "
"upgrade your config servers from SCCC to CSRS, see :doc:`/tutorial"
"/upgrade-config-servers-to-replica-set`."
msgstr ""

# 77ca1d3a235841dab9e260ff3612d9c6
#: ../source/tutorial/replace-config-server.txt:19
msgid "The following procedure applies to |version| config servers."
msgstr ""

# 9ce1a9f1a4d84af9b9e3555d2091b1e5
#: ../source/tutorial/replace-config-server.txt:21
msgid ""
"For replacing config servers for other MongoDB versions, refer to the "
"appropriate version of the MongoDB Manual. For example, if you are "
"running a v3.2 sharded cluster with SCCC, see the following tutorials in "
"the v3.2 manual: :v3.2:`/tutorial/migrate-config-servers-with-same-"
"hostname` and :v3.2:`/tutorial/migrate-config-servers-with-different-"
"hostnames`"
msgstr ""

# 83686c88f86d42d0b1ebabb2e492355d
#: ../source/tutorial/replace-config-server.txt:29
msgid "Overview"
msgstr ""

# 7d4a1da949e7494eb41d4ed901281577
#: ../source/tutorial/replace-config-server.txt:31
msgid ""
"If the config server replica set becomes read only, i.e. does not have a "
"primary, the sharded cluster cannot support operations that change the "
"cluster metadata, such as chunk splits and migrations. Although no chunks"
" can be split or migrated, applications will be able to write data to the"
" sharded cluster."
msgstr ""

# 481d831645ea41d8b7b29dd7701fe4c3
#: ../source/tutorial/replace-config-server.txt:37
msgid ""
"If one of the config servers is unavailable or inoperable, repair or "
"replace it as soon as possible. The following procedure replaces a member"
" of a :ref:`config server replica set <sharding-config-server>` with a "
"new member."
msgstr ""

# c00637b2501b4cf79d7a1693ce383e85
#: ../source/tutorial/replace-config-server.txt:42
msgid ""
"The tutorial is specific to MongoDB |version|. For earlier versions of "
"MongoDB, refer to the corresponding version of the MongoDB Manual."
msgstr ""

# 39a96bf01d0b4a53b93308a293d2734b
#: ../source/tutorial/replace-config-server.txt:46
msgid "Considerations"
msgstr ""

# 34090ba56f264e098643e053de838212
#: ../source/includes/fact-config-server-replica-set-restrictions.rst:1
msgid ""
"The following restrictions apply to a replica set configuration when used"
" for config servers:"
msgstr ""

# e59e7b7ba4cc469d980c136190625e7d
#: ../source/includes/fact-config-server-replica-set-restrictions.rst:4
msgid "Must have zero :doc:`arbiters </core/replica-set-arbiter>`."
msgstr ""

# 8494fd9aedce4cb19785483aa02194ac
#: ../source/includes/fact-config-server-replica-set-restrictions.rst:6
msgid "Must have no :doc:`delayed members </core/replica-set-delayed-member>`."
msgstr ""

# cb95f4287131497cb9a48f54860f8c0f
#: ../source/includes/fact-config-server-replica-set-restrictions.rst:9
msgid ""
"Must build indexes (i.e. no member should have "
":data:`~replSetGetConfig.members[n].buildIndexes` setting set to false)."
msgstr ""

# c7c8e5f71d40494fbeced483ef3e984e
#: ../source/tutorial/replace-config-server.txt:51
msgid "Procedure"
>>>>>>> 2478a500
msgstr ""

#~ msgid "Replace a Config Server"
#~ msgstr ""

#~ msgid ""
#~ "Disable the cluster balancer process "
#~ "temporarily. See :ref:`sharding-balancing-"
#~ "disable-temporarily` for more information."
#~ msgstr ""

#~ msgid "Provision a new system, with the same hostname as the previous host."
#~ msgstr ""

#~ msgid ""
#~ "You will have to ensure that the"
#~ " new system has the same IP "
#~ "address and hostname as the system "
#~ "it's replacing *or* you will need "
#~ "to modify the DNS records and wait"
#~ " for them to propagate."
#~ msgstr ""

#~ msgid ""
#~ "Shut down *one* (and only one) of"
#~ " the existing config servers. Copy "
#~ "all of this host's :setting:`~storage.dbPath`"
#~ " file system tree from the current"
#~ " system to the system that will "
#~ "provide the new config server. This "
#~ "command, issued on the system with "
#~ "the data files, may resemble the "
#~ "following:"
#~ msgstr ""

#~ msgid ""
#~ "Restart the config server process that"
#~ " you used in the previous step "
#~ "to copy the data files to the "
#~ "new config server instance."
#~ msgstr ""

#~ msgid "Start the new config server instance. The default invocation is:"
#~ msgstr ""

#~ msgid ""
#~ "Re-enable the balancer to allow "
#~ "the cluster to resume normal balancing"
#~ " operations. See the :ref:`sharding-"
#~ "balancing-disable-temporarily` section for "
#~ "more information on managing the "
#~ "balancer process."
<<<<<<< HEAD
#~ msgstr ""

#~ msgid ""
#~ "In the course of this procedure "
#~ "*never* remove a config server from "
#~ "the :setting:`~sharding.configDB` parameter on "
#~ "any of the :program:`mongos` instances. "
#~ "If you need to change the name "
#~ "of a config server, always make "
#~ "sure that all :program:`mongos` instances "
#~ "have three config servers specified in"
#~ " the :setting:`~sharding.configDB` setting at "
#~ "all times."
#~ msgstr ""

# 752db05f4eb549fc8e412a92eecc92bb
#~ msgid ""
#~ "This procedure replaces an inoperable "
#~ ":ref:`config server <sharding-config-server>`"
#~ " in a :doc:`sharded cluster "
#~ "</core/sharding>`. Use this procedure only "
#~ "to replace a config server that "
#~ "has become inoperable (e.g. hardware "
#~ "failure)."
#~ msgstr ""

# 65098cafb8804ce995bab5d59cfaad06
#~ msgid ""
#~ "This process assumes that the hostname"
#~ " of the instance will not change. "
#~ "If you must change the hostname of"
#~ " the instance, use the procedure to"
#~ " :doc:`migrate a config server and "
#~ "use a new hostname <migrate-config-"
#~ "servers-with-different-hostnames>`."
#~ msgstr ""

#~ msgid "Replace Disabled Config Server"
#~ msgstr ""

#~ msgid ""
#~ "Sharded clusters use a group of "
#~ "three config servers to store cluster"
#~ " meta data, and all three config "
#~ "servers must be available to support "
#~ "cluster metadata changes that include "
#~ "chunk splits and migrations. If one "
#~ "of the config servers is unavailable "
#~ "or inoperable you must replace it "
#~ "as soon as possible."
#~ msgstr ""

#~ msgid ""
#~ "In the course of this procedure "
#~ "*never* remove a config server from "
#~ "the :setting:`~sharding.configDB` parameter on "
#~ "any of the :program:`mongos` instances."
#~ msgstr ""

#~ msgid ""
#~ "Provision a new system, with the "
#~ "same IP address and hostname as "
#~ "the previous host."
#~ msgstr ""

#~ msgid ""
=======
#~ msgstr ""

#~ msgid ""
#~ "In the course of this procedure "
#~ "*never* remove a config server from "
#~ "the :setting:`~sharding.configDB` parameter on "
#~ "any of the :program:`mongos` instances. "
#~ "If you need to change the name "
#~ "of a config server, always make "
#~ "sure that all :program:`mongos` instances "
#~ "have three config servers specified in"
#~ " the :setting:`~sharding.configDB` setting at "
#~ "all times."
#~ msgstr ""

# 752db05f4eb549fc8e412a92eecc92bb
#~ msgid ""
#~ "This procedure replaces an inoperable "
#~ ":ref:`config server <sharding-config-server>`"
#~ " in a :doc:`sharded cluster "
#~ "</core/sharding>`. Use this procedure only "
#~ "to replace a config server that "
#~ "has become inoperable (e.g. hardware "
#~ "failure)."
#~ msgstr ""

# 65098cafb8804ce995bab5d59cfaad06
#~ msgid ""
#~ "This process assumes that the hostname"
#~ " of the instance will not change. "
#~ "If you must change the hostname of"
#~ " the instance, use the procedure to"
#~ " :doc:`migrate a config server and "
#~ "use a new hostname <migrate-config-"
#~ "servers-with-different-hostnames>`."
#~ msgstr ""

#~ msgid "Replace Disabled Config Server"
#~ msgstr ""

#~ msgid ""
#~ "Sharded clusters use a group of "
#~ "three config servers to store cluster"
#~ " meta data, and all three config "
#~ "servers must be available to support "
#~ "cluster metadata changes that include "
#~ "chunk splits and migrations. If one "
#~ "of the config servers is unavailable "
#~ "or inoperable you must replace it "
#~ "as soon as possible."
#~ msgstr ""

#~ msgid ""
#~ "In the course of this procedure "
#~ "*never* remove a config server from "
#~ "the :setting:`~sharding.configDB` parameter on "
#~ "any of the :program:`mongos` instances."
#~ msgstr ""

#~ msgid ""
#~ "Provision a new system, with the "
#~ "same IP address and hostname as "
#~ "the previous host."
#~ msgstr ""

#~ msgid ""
>>>>>>> 2478a500
#~ "You will have to ensure the new"
#~ " system has the same IP address "
#~ "and hostname as the system it's "
#~ "replacing *or* you will need to "
#~ "modify the DNS records and wait "
#~ "for them to propagate."
#~ msgstr ""

#~ msgid "Shut down *one* of the remaining config servers."
#~ msgstr ""

#~ msgid ""
#~ "Copy all of this host's "
#~ ":setting:`~storage.dbPath` path from the "
#~ "current system to the system that "
#~ "will provide the new config server. "
#~ "This command, issued on the system "
#~ "with the data files, may resemble "
#~ "the following:"
#~ msgstr ""

#~ msgid "If necessary, update DNS and/or networking."
#~ msgstr ""

#~ msgid ""
#~ "Ensure the new config server is "
#~ "accessible by the same name as the"
#~ " previous config server."
#~ msgstr ""

#~ msgid "Start the *new* config server."
#~ msgstr ""
<|MERGE_RESOLUTION|>--- conflicted
+++ resolved
@@ -8,11 +8,7 @@
 msgstr ""
 "Project-Id-Version: MongoDB Manual\n"
 "Report-Msgid-Bugs-To: \n"
-<<<<<<< HEAD
-"POT-Creation-Date: 2019-03-19 11:02-0400\n"
-=======
 "POT-Creation-Date: 2016-12-08 12:02-0500\n"
->>>>>>> 2478a500
 "PO-Revision-Date: 2014-04-08 16:30+0000\n"
 "Last-Translator: tychoish <tychoish@gmail.com>\n"
 "Language: es\n"
@@ -23,275 +19,6 @@
 "Content-Type: text/plain; charset=utf-8\n"
 "Content-Transfer-Encoding: 8bit\n"
 "Generated-By: Babel 2.6.0\n"
-<<<<<<< HEAD
-
-#: ../source/tutorial/replace-config-server.txt:3
-msgid "Replace a Config Server"
-msgstr ""
-
-#: ../source/tutorial/replace-config-server.txt:16
-msgid ""
-"The following procedure applies to |version| config servers. For earlier "
-"versions of MongoDB, refer to the corresponding version of the MongoDB "
-"Manual."
-msgstr ""
-
-#: ../source/tutorial/replace-config-server.txt:21
-msgid "Overview"
-msgstr ""
-
-#: ../source/tutorial/replace-config-server.txt:23
-msgid ""
-"If the config server replica set becomes read only, i.e. does not have a "
-"primary, the sharded cluster cannot support operations that change the "
-"cluster metadata, such as chunk splits and migrations. Although no chunks"
-" can be split or migrated, applications will be able to write data to the"
-" sharded cluster."
-msgstr ""
-
-#: ../source/tutorial/replace-config-server.txt:29
-msgid ""
-"If one of the config servers is unavailable or inoperable, repair or "
-"replace it as soon as possible. The following procedure replaces a member"
-" of a :ref:`config server replica set <sharding-config-server>` with a "
-"new member."
-msgstr ""
-
-#: ../source/tutorial/replace-config-server.txt:34
-msgid ""
-"The tutorial is specific to MongoDB |version|. For earlier versions of "
-"MongoDB, refer to the corresponding version of the MongoDB Manual."
-msgstr ""
-
-#: ../source/tutorial/replace-config-server.txt:38
-msgid "Considerations"
-msgstr ""
-
-#: ../source/includes/fact-config-server-replica-set-restrictions.rst:1
-msgid ""
-"The following restrictions apply to a replica set configuration when used"
-" for config servers:"
-msgstr ""
-
-#: ../source/includes/fact-config-server-replica-set-restrictions.rst:4
-msgid "Must have zero :doc:`arbiters </core/replica-set-arbiter>`."
-msgstr ""
-
-#: ../source/includes/fact-config-server-replica-set-restrictions.rst:6
-msgid "Must have no :doc:`delayed members </core/replica-set-delayed-member>`."
-msgstr ""
-
-#: ../source/includes/fact-config-server-replica-set-restrictions.rst:9
-msgid ""
-"Must build indexes (i.e. no member should have "
-":data:`~replSetGetConfig.members[n].buildIndexes` setting set to false)."
-msgstr ""
-
-#: ../source/tutorial/replace-config-server.txt:43
-msgid "Procedure"
-msgstr ""
-
-#: ../source/includes/steps/replace-disabled-config-server.rst:8
-msgid "Start the replacement config server."
-msgstr ""
-
-#: ../source/includes/steps/replace-disabled-config-server.rst:11
-#: ../source/includes/steps/replace-disabled-config-server.rst:33
-msgid ""
-"Start a :binary:`~bin.mongod` instance, specifying the ``--configsvr``, "
-"``--replSet``, ``--bind_ip`` options, and other options as appropriate to"
-" your deployment."
-msgstr ""
-
-#: ../source/includes/warning-bind-ip-security-considerations.rst:3
-msgid ""
-"Before binding to a non-localhost (e.g. publicly accessible) IP address, "
-"ensure you have secured your cluster from unauthorized access. For a "
-"complete list of security recommendations, see :doc:`/administration"
-"/security-checklist`. At minimum, consider :ref:`enabling authentication "
-"<checklist-auth>` and :doc:`hardening network infrastructure </core"
-"/security-network>`."
-msgstr ""
-
-#: ../source/includes/steps/replace-disabled-config-server.rst:30
-msgid "Step 1: Start the replacement config server."
-msgstr ""
-
-#: ../source/includes/steps/replace-disabled-config-server.rst:52
-msgid "Add the new config server to the replica set."
-msgstr ""
-
-#: ../source/includes/steps/replace-disabled-config-server.rst:54
-#: ../source/includes/steps/replace-disabled-config-server.rst:83
-msgid ""
-"Connect a :binary:`~bin.mongo` shell to the primary of the config server "
-"replica set and use :method:`rs.add()` to add the new member."
-msgstr ""
-
-#: ../source/includes/tip-repl-set-add-members.rst:1
-msgid ""
-"When a newly added secondary has its :rsconf:`~members[n].votes` and "
-":rsconf:`~members[n].priority` settings greater than zero, during its "
-"initial sync, the secondary still counts as a voting member even though "
-"it cannot serve reads nor become primary because its data is not yet "
-"consistent."
-msgstr ""
-
-#: ../source/includes/tip-repl-set-add-members.rst:7
-msgid ""
-"This can lead to a case where a majority of the voting members are online"
-" but no primary can be elected. To avoid such situations, consider adding"
-" the new secondary initially with :rsconf:`priority :0 "
-"<members[n].priority>` and :rsconf:`votes :0 <members[n].votes>`. Then, "
-"once the member has transitioned into :replstate:`SECONDARY` state, use "
-":method:`rs.reconfig()` to update its priority and votes."
-msgstr ""
-
-#: ../source/includes/steps/replace-disabled-config-server.rst:67
-#: ../source/includes/steps/replace-disabled-config-server.rst:96
-msgid ""
-"The initial sync process copies all the data from one member of the "
-"config server replica set to the new member without restarting."
-msgstr ""
-
-#: ../source/includes/steps/replace-disabled-config-server.rst:70
-#: ../source/includes/steps/replace-disabled-config-server.rst:99
-#: ../source/includes/steps/replace-disabled-config-server.rst:222
-#: ../source/includes/steps/replace-disabled-config-server.rst:247
-msgid ""
-":binary:`~bin.mongos` instances automatically recognize the change in the"
-" config server replica set members without restarting."
-msgstr ""
-
-#: ../source/includes/steps/replace-disabled-config-server.rst:81
-msgid "Step 2: Add the new config server to the replica set."
-msgstr ""
-
-#: ../source/includes/steps/replace-disabled-config-server.rst:110
-msgid "Update the newly added config server's votes and priority settings."
-msgstr ""
-
-#: ../source/includes/steps/replace-disabled-config-server.rst:113
-#: ../source/includes/steps/replace-disabled-config-server.rst:150
-msgid ""
-"Ensure that the new member has reached :replstate:`SECONDARY` state. To "
-"check the state of the replica set members, run :method:`rs.status()`:"
-msgstr ""
-
-#: ../source/includes/steps/replace-disabled-config-server.rst:122
-#: ../source/includes/steps/replace-disabled-config-server.rst:159
-msgid ""
-"Reconfigure the replica set to update the votes and priority of the new "
-"member:"
-msgstr ""
-
-#: ../source/includes/steps/replace-disabled-config-server.rst:134
-#: ../source/includes/steps/replace-disabled-config-server.rst:171
-msgid ""
-"where ``n`` is the array index of the new member in the :rsconf:`members`"
-" array."
-msgstr ""
-
-#: ../source/includes/warning-rs-reconfig.rst:3
-msgid ""
-"The :method:`rs.reconfig()` shell method can force the current primary to"
-" step down, which causes an :ref:`election <replica-set-elections>`. When"
-" the primary steps down, the :binary:`~bin.mongod` closes all client "
-"connections. While this typically takes 10-20 seconds, try to make these "
-"changes during scheduled maintenance periods."
-msgstr ""
-
-#: ../source/includes/warning-mixed-version-rs-config.rst:1
-msgid ""
-"Avoid reconfiguring replica sets that contain members of different "
-"MongoDB versions as validation rules may differ across MongoDB versions."
-msgstr ""
-
-#: ../source/includes/steps/replace-disabled-config-server.rst:147
-msgid ""
-"Step 3: Update the newly added config server's votes and priority "
-"settings."
-msgstr ""
-
-#: ../source/includes/steps/replace-disabled-config-server.rst:184
-msgid "Shut down the member to replace."
-msgstr ""
-
-#: ../source/includes/steps/replace-disabled-config-server.rst:186
-#: ../source/includes/steps/replace-disabled-config-server.rst:199
-msgid ""
-"If replacing the primary member, step down the primary first before "
-"shutting down."
-msgstr ""
-
-#: ../source/includes/steps/replace-disabled-config-server.rst:197
-msgid "Step 4: Shut down the member to replace."
-msgstr ""
-
-#: ../source/includes/steps/replace-disabled-config-server.rst:210
-msgid "Remove the member to replace from the config server replica set."
-msgstr ""
-
-#: ../source/includes/steps/replace-disabled-config-server.rst:212
-#: ../source/includes/steps/replace-disabled-config-server.rst:237
-msgid ""
-"Upon completion of initial sync of the replacement config server, from a "
-":binary:`~bin.mongo` shell connected to the primary, use "
-":method:`rs.remove()` to remove the old member."
-msgstr ""
-
-#: ../source/includes/steps/replace-disabled-config-server.rst:235
-msgid "Step 5: Remove the member to replace from the config server replica set."
-msgstr ""
-
-#: ../source/includes/steps/replace-disabled-config-server.rst:260
-msgid "If necessary, update ``mongos`` configuration or DNS entry."
-msgstr ""
-
-#: ../source/includes/steps/replace-disabled-config-server.rst:262
-#: ../source/includes/steps/replace-disabled-config-server.rst:291
-msgid ""
-"With replica set config servers, the :binary:`~bin.mongos` instances "
-"specify in the :option:`--configdb <mongos --configdb>` or "
-":setting:`sharding.configDB` setting the config server replica set name "
-"and at least one of the replica set members."
-msgstr ""
-
-#: ../source/includes/steps/replace-disabled-config-server.rst:266
-#: ../source/includes/steps/replace-disabled-config-server.rst:295
-msgid ""
-"As such, if the :binary:`~bin.mongos` instance does not specify the "
-"removed replica set member in the :option:`--configdb <mongos "
-"--configdb>` or :setting:`sharding.configDB` setting, no further action "
-"is necessary."
-msgstr ""
-
-#: ../source/includes/steps/replace-disabled-config-server.rst:270
-#: ../source/includes/steps/replace-disabled-config-server.rst:299
-msgid ""
-"If, however, a :binary:`~bin.mongos` instance specified the removed "
-"member in the ``--configdb`` or :setting:`~sharding.configDB` setting, "
-"either:"
-msgstr ""
-
-#: ../source/includes/steps/replace-disabled-config-server.rst:274
-#: ../source/includes/steps/replace-disabled-config-server.rst:303
-msgid ""
-"Update the setting for the next time you restart the "
-":binary:`~bin.mongos`, or"
-msgstr ""
-
-#: ../source/includes/steps/replace-disabled-config-server.rst:277
-#: ../source/includes/steps/replace-disabled-config-server.rst:306
-msgid ""
-"Modify the DNS entry that points to the system that provided the old "
-"config server, so that the *same* hostname points to the new config "
-"server."
-msgstr ""
-
-#: ../source/includes/steps/replace-disabled-config-server.rst:289
-msgid "Step 6: If necessary, update ``mongos`` configuration or DNS entry."
-=======
 
 # 7aacd1fcb8da4d19ac871f6a8c39237e
 #: ../source/tutorial/replace-config-server.txt:3
@@ -390,7 +117,6 @@
 # c7c8e5f71d40494fbeced483ef3e984e
 #: ../source/tutorial/replace-config-server.txt:51
 msgid "Procedure"
->>>>>>> 2478a500
 msgstr ""
 
 #~ msgid "Replace a Config Server"
@@ -443,7 +169,6 @@
 #~ "balancing-disable-temporarily` section for "
 #~ "more information on managing the "
 #~ "balancer process."
-<<<<<<< HEAD
 #~ msgstr ""
 
 #~ msgid ""
@@ -510,74 +235,6 @@
 #~ msgstr ""
 
 #~ msgid ""
-=======
-#~ msgstr ""
-
-#~ msgid ""
-#~ "In the course of this procedure "
-#~ "*never* remove a config server from "
-#~ "the :setting:`~sharding.configDB` parameter on "
-#~ "any of the :program:`mongos` instances. "
-#~ "If you need to change the name "
-#~ "of a config server, always make "
-#~ "sure that all :program:`mongos` instances "
-#~ "have three config servers specified in"
-#~ " the :setting:`~sharding.configDB` setting at "
-#~ "all times."
-#~ msgstr ""
-
-# 752db05f4eb549fc8e412a92eecc92bb
-#~ msgid ""
-#~ "This procedure replaces an inoperable "
-#~ ":ref:`config server <sharding-config-server>`"
-#~ " in a :doc:`sharded cluster "
-#~ "</core/sharding>`. Use this procedure only "
-#~ "to replace a config server that "
-#~ "has become inoperable (e.g. hardware "
-#~ "failure)."
-#~ msgstr ""
-
-# 65098cafb8804ce995bab5d59cfaad06
-#~ msgid ""
-#~ "This process assumes that the hostname"
-#~ " of the instance will not change. "
-#~ "If you must change the hostname of"
-#~ " the instance, use the procedure to"
-#~ " :doc:`migrate a config server and "
-#~ "use a new hostname <migrate-config-"
-#~ "servers-with-different-hostnames>`."
-#~ msgstr ""
-
-#~ msgid "Replace Disabled Config Server"
-#~ msgstr ""
-
-#~ msgid ""
-#~ "Sharded clusters use a group of "
-#~ "three config servers to store cluster"
-#~ " meta data, and all three config "
-#~ "servers must be available to support "
-#~ "cluster metadata changes that include "
-#~ "chunk splits and migrations. If one "
-#~ "of the config servers is unavailable "
-#~ "or inoperable you must replace it "
-#~ "as soon as possible."
-#~ msgstr ""
-
-#~ msgid ""
-#~ "In the course of this procedure "
-#~ "*never* remove a config server from "
-#~ "the :setting:`~sharding.configDB` parameter on "
-#~ "any of the :program:`mongos` instances."
-#~ msgstr ""
-
-#~ msgid ""
-#~ "Provision a new system, with the "
-#~ "same IP address and hostname as "
-#~ "the previous host."
-#~ msgstr ""
-
-#~ msgid ""
->>>>>>> 2478a500
 #~ "You will have to ensure the new"
 #~ " system has the same IP address "
 #~ "and hostname as the system it's "
