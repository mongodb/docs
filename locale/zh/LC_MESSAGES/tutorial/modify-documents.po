#
msgid ""
msgstr ""
"Project-Id-Version: mongodb-manual 3.0\n"
"Report-Msgid-Bugs-To: \n"
<<<<<<< HEAD
"POT-Creation-Date: 2014-09-03 15:39-0400\n"
"PO-Revision-Date: 2014-11-27 17:28+0800\n"
=======
"POT-Creation-Date: 2015-08-20 19:13-0400\n"
"PO-Revision-Date: YEAR-MO-DA HO:MI+ZONE\n"
>>>>>>> 2ec0463a
"Last-Translator: FULL NAME <EMAIL@ADDRESS>\n"
"Language-Team: LANGUAGE <LL@li.org>\n"
"MIME-Version: 1.0\n"
"Content-Type: text/plain; charset=UTF-8\n"
"Content-Transfer-Encoding: 8bit\n"
"X-Generator: Poedit 1.6.9\n"

#: ../source/tutorial/modify-documents.txt:3
msgid "Modify Documents"
msgstr "修改文档"

#: ../source/tutorial/modify-documents.txt:7
msgid ""
"MongoDB provides the :method:`~db.collection.update()` method to update the "
"documents of a collection. The method accepts as its parameters:"
msgstr ""
"MongoDB提供了 :method:`~db.collection.update()` 方法来更新一个集合的文档。这"
"个方法接收如下作为参数："

#: ../source/tutorial/modify-documents.txt:10
msgid "an update conditions document to match the documents to update,"
msgstr "一个更新条件文档用来匹配要更新的文档"

#: ../source/tutorial/modify-documents.txt:12
msgid ""
"an update operations document to specify the modification to perform, and"
msgstr "一个更新操作文档用来指定要执行的修改操作"

#: ../source/tutorial/modify-documents.txt:15
msgid "an options document."
msgstr "一个选项文档"

#: ../source/tutorial/modify-documents.txt:17
msgid ""
"To specify the update condition, use the same structure and syntax as the "
"query conditions."
msgstr "可以使用和查询条件相同的结构和语法指定更新的条件。"

#: ../source/tutorial/modify-documents.txt:20
msgid ""
"By default, :method:`~db.collection.update()` updates a single document. To "
"update multiple documents, use the :ref:`multi <multi-parameter>` option."
msgstr ""
" :method:`~db.collection.update()` 方法默认只更新一个文档。想要更新多个文档，"
"可以使用 :ref:`multi <multi-parameter>` 选项。"

#: ../source/tutorial/modify-documents.txt:25
msgid "Update Specific Fields in a Document"
msgstr "更新一个文档中指定的字段"

#: ../source/tutorial/modify-documents.txt:27
msgid ""
"To change a field value, MongoDB provides :manual:`update operators </"
"reference/operator/update>`, such as :update:`$set` to modify values."
msgstr ""
"MongoDB提供了 :manual:`更新操作符 </reference/operator/update>` 来更改一个字"
"段的值，比如修改值的 :update:`$set` 。"

#: ../source/tutorial/modify-documents.txt:30
msgid ""
"Some update operators, such as :update:`$set`, will create the field if the "
"field does not exist. See the individual :manual:`update operator </"
"reference/operator/update>` reference."
msgstr ""
"一些更新操作符，比如 :update:`$set` ，在字段不存在的时候将创建这个字段。参见"
"个别的 :manual:`更新操作符 </reference/operator/update>` 教程。"

<<<<<<< HEAD
#: ../source/includes/steps/getting-started-update.rst:8
msgid "Use update operators to change field values."
msgstr "使用更新操作符来改变字段值"

#: ../source/includes/steps/getting-started-update.rst:11
msgid ""
"For the document with ``item`` equal to ``\"MNO2\"``, use the :update:`$set` "
"operator to update the ``category`` field and the ``details`` field to the "
"specified values and the :update:`$currentDate` operator to update the field "
"``lastModified`` with the current date."
msgstr ""
"对于有字段 ``item`` 等于 ``\"MNO2\"`` 的文档，使用 :update:`$set` 操作符来修"
"改 ``category`` 字段和 ``details`` 字段为指定的值，并且使用 :update:`"
"$currentDate` 操作符来修改 ``lastModified`` 字段值为当前的时间。"

#: ../source/includes/steps/getting-started-update.rst:32
#: ../source/includes/steps/getting-started-update.rst:79
#: ../source/includes/steps/getting-started-update.rst:125
#: ../source/includes/steps/getting-started-update-replace.rst:28
msgid ""
"The update operation returns a :method:`WriteResult` object which contains "
"the status of the operation. A successful update of the document returns the "
"following object:"
msgstr ""
"更新操作返回一个包含操作状态的 :method:`WriteResult` 对象。一个成功的文档更新"
"返回如下的对象："

#: ../source/includes/steps/getting-started-update.rst:42
msgid ""
"The :data:`~WriteResult.nMatched` field specifies the number of existing "
"documents matched for the update, and :data:`~WriteResult.nModified` "
"specifies the number of existing documents modified."
msgstr ""
" :data:`~WriteResult.nMatched` 字段说明存在的匹配更新的文档数量，并且 :data:"
"`~WriteResult.nModified` 指明被修改的文档的数量。"

#: ../source/includes/steps/getting-started-update.rst:59
msgid "Update an embedded field."
msgstr "更新一个内嵌字段"

#: ../source/includes/steps/getting-started-update.rst:62
msgid ""
"To update a field within an embedded document, use the :term:`dot notation`. "
"When using the dot notation, enclose the whole dotted field name in quotes."
msgstr ""
"使用 :term:`dot notation` 来更新一个内嵌文档的字段。当使用点符号的时候，要用引号"
"将全部有点的字段名括起来。"

#: ../source/includes/steps/getting-started-update.rst:67
msgid ""
"The following updates the ``model`` field within the embedded ``details`` "
"document."
msgstr "下例更新内嵌文档 ``details`` 中的 ``model`` 字段。"

#: ../source/includes/steps/getting-started-update.rst:100
msgid "Update multiple documents."
msgstr "更新多个文档"

#: ../source/includes/steps/getting-started-update.rst:103
msgid ""
"By default, the :method:`~db.collection.update()` method updates a single "
"document. To update multiple documents, use the ``multi`` option in the :"
"method:`~db.collection.update()` method."
msgstr ""
" :method:`~db.collection.update()` 方法默认更新一个文档。要想更新多个文档，可"
"以在 :method:`~db.collection.update()` 方法里使用 ``multi`` 选项。"

#: ../source/includes/steps/getting-started-update.rst:108
msgid ""
"Update the ``category`` field to ``\"apparel\"`` and update the "
"``lastModified`` field to the current date for *all* documents that have "
"``category`` field equal to ``\"clothing\"``."
msgstr ""
"把 *所有* 包含值为 ``\"clothing\"`` 的 ``category`` 字段的文档中的 "
"``category`` 字段改为 ``\"apparel\"`` 以及 ``lastModified`` 字段改为当前日"
"期。"

=======
>>>>>>> 2ec0463a
#: ../source/tutorial/modify-documents.txt:37
msgid "Replace the Document"
msgstr "替换文档"

#: ../source/tutorial/modify-documents.txt:39
msgid ""
"To replace the entire content of a document except for the ``_id`` field, "
"pass an entirely new document as the second argument to :method:`~db."
"collection.update()`."
msgstr ""
"要想替换一个文档除 ``_id`` 字段外的所有内容，可以传一个完整的新文档作为 :"
"method:`~db.collection.update()` 方法的第二个参数。"

#: ../source/tutorial/modify-documents.txt:43
msgid ""
"The replacement document can have different fields from the original "
"document. In the replacement document, you can omit the ``_id`` field since "
"the ``_id`` field is immutable. If you do include the ``_id`` field, it must "
"be the same value as the existing value."
msgstr ""
"替换文档可以包含与原来文档不同的字段。在替换文档中，由于 ``_id`` 字段是不可变"
"的，所以你可以省略 ``_id`` 字段。如果你确实要包含 ``_id`` 字段，那么它必须要"
"与现有的值保持一致。"

<<<<<<< HEAD
#: ../source/includes/steps/getting-started-update-replace.rst:8
msgid "Replace a document."
msgstr "替换一个文档"

#: ../source/includes/steps/getting-started-update-replace.rst:11
msgid ""
"The following operation replaces the document with ``item`` equal to ``"
"\"BE10\"``. The newly replaced document will only contain the the ``_id`` "
"field and the fields in the replacement document."
msgstr ""
"下面的操作替换含有 ``item`` 字段等于 ``\"BE10\"``的文档。新被替换的文档将仅仅"
"包含 ``_id`` 字段以及替换文档中包含的字段。"

=======
>>>>>>> 2ec0463a
#: ../source/tutorial/modify-documents.txt:51
msgid "``upsert`` Option"
msgstr "``upsert`` 选项"

#: ../source/tutorial/modify-documents.txt:53
msgid ""
"By default, if no document matches the update query, the :method:`~db."
"collection.update()` method does nothing."
msgstr ""
"默认情况下，如果没有文档匹配更新条件， :method:`~db.collection.update()` 将不"
"做任何事情。"

#: ../source/tutorial/modify-documents.txt:56
msgid ""
"However, by specifying :ref:`upsert: true <upsert-parameter>`, the :method:"
"`~db.collection.update()` method either updates matching document or "
"documents, or inserts a new document using the update specification if no "
"matching document exists."
msgstr ""
"然而，可以通过指定 :ref:`upsert: true <upsert-parameter>` 参数， :method:"
"`~db.collection.update()` 方法更新匹配的文档，如果没有匹配文档的情况下，它则"
"插入一个新的使用更新条件的文档（or inserts a new document using the update "
"specification if no matching document exists）。"

<<<<<<< HEAD
#: ../source/includes/steps/getting-started-update-upsert.rst:8
msgid "Specify ``upsert: true`` for the update replacement operation."
msgstr "为更新替换操作指定 ``upsert: true`` 。"

#: ../source/includes/steps/getting-started-update-upsert.rst:11
msgid ""
"When you specify ``upsert: true`` for an update operation to replace a "
"document and no matching documents are found, MongoDB creates a new document "
"using the equality conditions in the update conditions document, and "
"replaces this document, except for the ``_id`` field if specified, with the "
"update document."
msgstr ""
"当你为一个替换文档的更新操作指定了 ``upsert: true`` 并且没有匹配文档的时候，"
"MongoDB使用与更新条件文档中相同的条件创建一个新的文档，并且使用更新文档替换"
"除 ``_id`` 字段外的现有文档。（ except for the ``_id`` field if specified 稍"
"微有点问题）"

#: ../source/includes/steps/getting-started-update-upsert.rst:18
msgid ""
"The following operation either updates a matching document by replacing it "
"with a new document or adds a new document if no matching document exists."
msgstr ""
"下面的操作在有文档匹配时把将文档换成新的文档，或者在没有匹配成功时候添加一个新文档。"

#: ../source/includes/steps/getting-started-update-upsert.rst:37
#: ../source/includes/steps/getting-started-update-upsert.rst:106
msgid ""
"The update operation returns a :method:`WriteResult` object which contains "
"the status of the operation, including whether the :method:`db.collection."
"update()` method modified an existing document or added a new document."
msgstr ""
"无论 `db.collection.update()`  方法修改了一个已存在文档还是添加了一个新的文档，"
"这个更新操作都返回一个包含操作状态的 :method:`WriteResult` 对象"

#: ../source/includes/steps/getting-started-update-upsert.rst:53
#: ../source/includes/steps/getting-started-update-upsert.rst:122
msgid ""
"The :data:`~WriteResult.nMatched` field shows that the operation matched "
"``0`` documents."
msgstr " :data:`~WriteResult.nMatched` 字段表示这个操作匹配了 ``0`` 个文档。"

#: ../source/includes/steps/getting-started-update-upsert.rst:56
#: ../source/includes/steps/getting-started-update-upsert.rst:125
msgid ""
"The :data:`~WriteResult.nUpserted` of ``1`` shows that the update added a "
"document."
msgstr ""
"值为 ``1`` 的 :data:`~WriteResult.nUpserted` 表示这个更新添加了一个新的文档。"

#: ../source/includes/steps/getting-started-update-upsert.rst:59
#: ../source/includes/steps/getting-started-update-upsert.rst:128
msgid ""
"The :data:`~WriteResult.nModified` of ``0`` specifies that no existing "
"documents were updated."
msgstr ""
"值为 ``0`` 的 :data:`~WriteResult.nModified` 说明没有存在的文档被更新了。"

#: ../source/includes/steps/getting-started-update-upsert.rst:62
#: ../source/includes/steps/getting-started-update-upsert.rst:131
msgid ""
"The ``_id`` field shows the generated ``_id`` field for the added document."
msgstr " ``_id`` 字段说明为新添加的文档生成的 ``_id`` 字段。"

#: ../source/includes/steps/getting-started-update-upsert.rst:77
msgid "Specify an ``upsert: true`` for the update specific fields operation."
msgstr "为更新特定字段操作指定 ``upsert: true`` 。"

#: ../source/includes/steps/getting-started-update-upsert.rst:80
msgid ""
"When you specify an ``upsert: true`` for an update operation that modifies "
"specific fields and no matching documents are found, MongoDB creates a new "
"document using the equality conditions in the update conditions document, "
"and applies the modification as specified in the update document."
msgstr ""
"当你为一个修改特定字段的更新操作指定了 ``upsert: true`` 并且没有发现匹配文档"
"的时候，MongoDB使用与更新条件文档中相等的条件创建一个新的文档，并且在更新文档"
"中按照指定的一样进行修改。"

#: ../source/includes/steps/getting-started-update-upsert.rst:87
msgid ""
"The following update operation either updates specific fields of a matching "
"document or adds a new document if no matching document exists."
msgstr ""
"下面的更新操作要么更新一个匹配文档的指定字段，要么在没有匹配文档的时候添加一"
"个新的文档。"

=======
>>>>>>> 2ec0463a
#: ../source/tutorial/modify-documents.txt:64
msgid "Additional Examples and Methods"
msgstr "更多的例子和方法"

#: ../source/tutorial/modify-documents.txt:66
msgid ""
"For more examples, see :ref:`Update examples <update-method-examples>` in "
"the :method:`db.collection.update()` reference page."
msgstr ""
"更多的例子，请参照 :method:`db.collection.update()` 中的 :ref:`更新例"
"子 <update-method-examples>` 。"

#: ../source/tutorial/modify-documents.txt:69
msgid ""
"The :method:`db.collection.findAndModify()` and the :method:`db.collection."
"save()` method can also modify existing documents or insert a new one. See "
"the individual reference pages for the methods for more information and "
"examples."
msgstr ""
" :method:`db.collection.findAndModify()` 方法和 :method:`db.collection."
"save()` 方法也可以修改已有的文档或者插入一个新的文档。查看这个方法单独的参照"
"页获取更多的资料和例子。"<|MERGE_RESOLUTION|>--- conflicted
+++ resolved
@@ -3,13 +3,8 @@
 msgstr ""
 "Project-Id-Version: mongodb-manual 3.0\n"
 "Report-Msgid-Bugs-To: \n"
-<<<<<<< HEAD
-"POT-Creation-Date: 2014-09-03 15:39-0400\n"
-"PO-Revision-Date: 2014-11-27 17:28+0800\n"
-=======
 "POT-Creation-Date: 2015-08-20 19:13-0400\n"
 "PO-Revision-Date: YEAR-MO-DA HO:MI+ZONE\n"
->>>>>>> 2ec0463a
 "Last-Translator: FULL NAME <EMAIL@ADDRESS>\n"
 "Language-Team: LANGUAGE <LL@li.org>\n"
 "MIME-Version: 1.0\n"
@@ -77,86 +72,6 @@
 "一些更新操作符，比如 :update:`$set` ，在字段不存在的时候将创建这个字段。参见"
 "个别的 :manual:`更新操作符 </reference/operator/update>` 教程。"
 
-<<<<<<< HEAD
-#: ../source/includes/steps/getting-started-update.rst:8
-msgid "Use update operators to change field values."
-msgstr "使用更新操作符来改变字段值"
-
-#: ../source/includes/steps/getting-started-update.rst:11
-msgid ""
-"For the document with ``item`` equal to ``\"MNO2\"``, use the :update:`$set` "
-"operator to update the ``category`` field and the ``details`` field to the "
-"specified values and the :update:`$currentDate` operator to update the field "
-"``lastModified`` with the current date."
-msgstr ""
-"对于有字段 ``item`` 等于 ``\"MNO2\"`` 的文档，使用 :update:`$set` 操作符来修"
-"改 ``category`` 字段和 ``details`` 字段为指定的值，并且使用 :update:`"
-"$currentDate` 操作符来修改 ``lastModified`` 字段值为当前的时间。"
-
-#: ../source/includes/steps/getting-started-update.rst:32
-#: ../source/includes/steps/getting-started-update.rst:79
-#: ../source/includes/steps/getting-started-update.rst:125
-#: ../source/includes/steps/getting-started-update-replace.rst:28
-msgid ""
-"The update operation returns a :method:`WriteResult` object which contains "
-"the status of the operation. A successful update of the document returns the "
-"following object:"
-msgstr ""
-"更新操作返回一个包含操作状态的 :method:`WriteResult` 对象。一个成功的文档更新"
-"返回如下的对象："
-
-#: ../source/includes/steps/getting-started-update.rst:42
-msgid ""
-"The :data:`~WriteResult.nMatched` field specifies the number of existing "
-"documents matched for the update, and :data:`~WriteResult.nModified` "
-"specifies the number of existing documents modified."
-msgstr ""
-" :data:`~WriteResult.nMatched` 字段说明存在的匹配更新的文档数量，并且 :data:"
-"`~WriteResult.nModified` 指明被修改的文档的数量。"
-
-#: ../source/includes/steps/getting-started-update.rst:59
-msgid "Update an embedded field."
-msgstr "更新一个内嵌字段"
-
-#: ../source/includes/steps/getting-started-update.rst:62
-msgid ""
-"To update a field within an embedded document, use the :term:`dot notation`. "
-"When using the dot notation, enclose the whole dotted field name in quotes."
-msgstr ""
-"使用 :term:`dot notation` 来更新一个内嵌文档的字段。当使用点符号的时候，要用引号"
-"将全部有点的字段名括起来。"
-
-#: ../source/includes/steps/getting-started-update.rst:67
-msgid ""
-"The following updates the ``model`` field within the embedded ``details`` "
-"document."
-msgstr "下例更新内嵌文档 ``details`` 中的 ``model`` 字段。"
-
-#: ../source/includes/steps/getting-started-update.rst:100
-msgid "Update multiple documents."
-msgstr "更新多个文档"
-
-#: ../source/includes/steps/getting-started-update.rst:103
-msgid ""
-"By default, the :method:`~db.collection.update()` method updates a single "
-"document. To update multiple documents, use the ``multi`` option in the :"
-"method:`~db.collection.update()` method."
-msgstr ""
-" :method:`~db.collection.update()` 方法默认更新一个文档。要想更新多个文档，可"
-"以在 :method:`~db.collection.update()` 方法里使用 ``multi`` 选项。"
-
-#: ../source/includes/steps/getting-started-update.rst:108
-msgid ""
-"Update the ``category`` field to ``\"apparel\"`` and update the "
-"``lastModified`` field to the current date for *all* documents that have "
-"``category`` field equal to ``\"clothing\"``."
-msgstr ""
-"把 *所有* 包含值为 ``\"clothing\"`` 的 ``category`` 字段的文档中的 "
-"``category`` 字段改为 ``\"apparel\"`` 以及 ``lastModified`` 字段改为当前日"
-"期。"
-
-=======
->>>>>>> 2ec0463a
 #: ../source/tutorial/modify-documents.txt:37
 msgid "Replace the Document"
 msgstr "替换文档"
@@ -181,22 +96,6 @@
 "的，所以你可以省略 ``_id`` 字段。如果你确实要包含 ``_id`` 字段，那么它必须要"
 "与现有的值保持一致。"
 
-<<<<<<< HEAD
-#: ../source/includes/steps/getting-started-update-replace.rst:8
-msgid "Replace a document."
-msgstr "替换一个文档"
-
-#: ../source/includes/steps/getting-started-update-replace.rst:11
-msgid ""
-"The following operation replaces the document with ``item`` equal to ``"
-"\"BE10\"``. The newly replaced document will only contain the the ``_id`` "
-"field and the fields in the replacement document."
-msgstr ""
-"下面的操作替换含有 ``item`` 字段等于 ``\"BE10\"``的文档。新被替换的文档将仅仅"
-"包含 ``_id`` 字段以及替换文档中包含的字段。"
-
-=======
->>>>>>> 2ec0463a
 #: ../source/tutorial/modify-documents.txt:51
 msgid "``upsert`` Option"
 msgstr "``upsert`` 选项"
@@ -221,95 +120,6 @@
 "插入一个新的使用更新条件的文档（or inserts a new document using the update "
 "specification if no matching document exists）。"
 
-<<<<<<< HEAD
-#: ../source/includes/steps/getting-started-update-upsert.rst:8
-msgid "Specify ``upsert: true`` for the update replacement operation."
-msgstr "为更新替换操作指定 ``upsert: true`` 。"
-
-#: ../source/includes/steps/getting-started-update-upsert.rst:11
-msgid ""
-"When you specify ``upsert: true`` for an update operation to replace a "
-"document and no matching documents are found, MongoDB creates a new document "
-"using the equality conditions in the update conditions document, and "
-"replaces this document, except for the ``_id`` field if specified, with the "
-"update document."
-msgstr ""
-"当你为一个替换文档的更新操作指定了 ``upsert: true`` 并且没有匹配文档的时候，"
-"MongoDB使用与更新条件文档中相同的条件创建一个新的文档，并且使用更新文档替换"
-"除 ``_id`` 字段外的现有文档。（ except for the ``_id`` field if specified 稍"
-"微有点问题）"
-
-#: ../source/includes/steps/getting-started-update-upsert.rst:18
-msgid ""
-"The following operation either updates a matching document by replacing it "
-"with a new document or adds a new document if no matching document exists."
-msgstr ""
-"下面的操作在有文档匹配时把将文档换成新的文档，或者在没有匹配成功时候添加一个新文档。"
-
-#: ../source/includes/steps/getting-started-update-upsert.rst:37
-#: ../source/includes/steps/getting-started-update-upsert.rst:106
-msgid ""
-"The update operation returns a :method:`WriteResult` object which contains "
-"the status of the operation, including whether the :method:`db.collection."
-"update()` method modified an existing document or added a new document."
-msgstr ""
-"无论 `db.collection.update()`  方法修改了一个已存在文档还是添加了一个新的文档，"
-"这个更新操作都返回一个包含操作状态的 :method:`WriteResult` 对象"
-
-#: ../source/includes/steps/getting-started-update-upsert.rst:53
-#: ../source/includes/steps/getting-started-update-upsert.rst:122
-msgid ""
-"The :data:`~WriteResult.nMatched` field shows that the operation matched "
-"``0`` documents."
-msgstr " :data:`~WriteResult.nMatched` 字段表示这个操作匹配了 ``0`` 个文档。"
-
-#: ../source/includes/steps/getting-started-update-upsert.rst:56
-#: ../source/includes/steps/getting-started-update-upsert.rst:125
-msgid ""
-"The :data:`~WriteResult.nUpserted` of ``1`` shows that the update added a "
-"document."
-msgstr ""
-"值为 ``1`` 的 :data:`~WriteResult.nUpserted` 表示这个更新添加了一个新的文档。"
-
-#: ../source/includes/steps/getting-started-update-upsert.rst:59
-#: ../source/includes/steps/getting-started-update-upsert.rst:128
-msgid ""
-"The :data:`~WriteResult.nModified` of ``0`` specifies that no existing "
-"documents were updated."
-msgstr ""
-"值为 ``0`` 的 :data:`~WriteResult.nModified` 说明没有存在的文档被更新了。"
-
-#: ../source/includes/steps/getting-started-update-upsert.rst:62
-#: ../source/includes/steps/getting-started-update-upsert.rst:131
-msgid ""
-"The ``_id`` field shows the generated ``_id`` field for the added document."
-msgstr " ``_id`` 字段说明为新添加的文档生成的 ``_id`` 字段。"
-
-#: ../source/includes/steps/getting-started-update-upsert.rst:77
-msgid "Specify an ``upsert: true`` for the update specific fields operation."
-msgstr "为更新特定字段操作指定 ``upsert: true`` 。"
-
-#: ../source/includes/steps/getting-started-update-upsert.rst:80
-msgid ""
-"When you specify an ``upsert: true`` for an update operation that modifies "
-"specific fields and no matching documents are found, MongoDB creates a new "
-"document using the equality conditions in the update conditions document, "
-"and applies the modification as specified in the update document."
-msgstr ""
-"当你为一个修改特定字段的更新操作指定了 ``upsert: true`` 并且没有发现匹配文档"
-"的时候，MongoDB使用与更新条件文档中相等的条件创建一个新的文档，并且在更新文档"
-"中按照指定的一样进行修改。"
-
-#: ../source/includes/steps/getting-started-update-upsert.rst:87
-msgid ""
-"The following update operation either updates specific fields of a matching "
-"document or adds a new document if no matching document exists."
-msgstr ""
-"下面的更新操作要么更新一个匹配文档的指定字段，要么在没有匹配文档的时候添加一"
-"个新的文档。"
-
-=======
->>>>>>> 2ec0463a
 #: ../source/tutorial/modify-documents.txt:64
 msgid "Additional Examples and Methods"
 msgstr "更多的例子和方法"
