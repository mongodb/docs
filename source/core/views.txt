--- conflicted
+++ resolved
@@ -88,16 +88,13 @@
 Time Series Collections
 ~~~~~~~~~~~~~~~~~~~~~~~
 
-<<<<<<< HEAD
-You cannot create a view from a :ref:`time series
-<manual-timeseries-collection>` bucket collection namespace (namely, a
-collection prefixed with ``system.buckets``).
-=======
-.. include:: /includes/time-series/fact-view-limitation.rst 
+- :ref:`Time series collections <manual-timeseries-collection>` are
+  writable non-materialized views. Limitations for views apply to time
+  series collections. For more information, see :ref:`Time Series
+  Collection Limitations <manual-timeseries-collection-limitations>`.
 
-For more information, see 
-:ref:`Time Series Collection Limitations <manual-timeseries-collection-limitations>`.
->>>>>>> f2478459
+- You cannot create a view from a time series bucket collection
+  namespace (namely, a collection prefixed with ``system.buckets``).
 
 Access Control
 --------------
