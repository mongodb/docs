--- conflicted
+++ resolved
@@ -1,29 +1,8 @@
-<<<<<<< HEAD
-# SOME DESCRIPTIVE TITLE.
-# Copyright (C) 2011-2014, MongoDB, Inc.
-# This file is distributed under the same license as the mongodb-manual package.
-#
-# Translators:
-=======
 # 
->>>>>>> 2ec0463a
 msgid ""
 msgstr ""
 "Project-Id-Version: mongodb-manual 3.0\n"
 "Report-Msgid-Bugs-To: \n"
-<<<<<<< HEAD
-"POT-Creation-Date: 2014-04-08 13:03-0400\n"
-"PO-Revision-Date: 2014-10-19 08:14+0800\n"
-"Last-Translator: tychoish <tychoish@gmail.com>\n"
-"Language-Team: Chinese (http://www.transifex.com/projects/p/mongodb-manual/"
-"language/zh/)\n"
-"MIME-Version: 1.0\n"
-"Content-Type: text/plain; charset=UTF-8\n"
-"Content-Transfer-Encoding: 8bit\n"
-"Language: zh\n"
-"Plural-Forms: nplurals=1; plural=0;\n"
-"X-Generator: Poedit 1.6.9\n"
-=======
 "POT-Creation-Date: 2015-08-20 19:13-0400\n"
 "PO-Revision-Date: YEAR-MO-DA HO:MI+ZONE\n"
 "Last-Translator: FULL NAME <EMAIL@ADDRESS>\n"
@@ -31,7 +10,6 @@
 "MIME-Version: 1.0\n"
 "Content-Type: text/plain; charset=UTF-8\n"
 "Content-Transfer-Encoding: 8bit\n"
->>>>>>> 2ec0463a
 
 #: ../source/core/replica-set-hidden-member.txt:7
 msgid "Hidden Replica Set Members"
@@ -126,25 +104,4 @@
 
 #: ../source/core/replica-set-hidden-member.txt:1
 msgid "hidden"
-<<<<<<< HEAD
-msgstr "隐藏"
-
-#: ../source/core/replica-set-hidden-member.txt:11
-msgid ""
-"A hidden member maintains a copy of the :term:`primary's <primary>` data set "
-"but is **invisible** to client applications. Hidden members are good for "
-"workloads with different usage patterns from the other members in the :term:"
-"`replica set`. Hidden members must always be :ref:`priority 0 members "
-"<replica-set-secondary-only-members>` and so **cannot become primary**. The :"
-"method:`db.isMaster()` method does not display hidden members. Hidden "
-"members, however, **do vote** in :ref:`elections <replica-set-elections>`."
-msgstr ""
-"隐藏节点拥有与 :term:`主节点 <primary>` 一致的数据集，但是它对于应用程序来说"
-"是 **不可见** 的。隐藏节点可以很好的与 :term:`复制集<replica set>` 中的其他节"
-"点隔离，并应对特殊的需求。隐藏节点也应该是一个 **不能升职为主节点** 的 :ref:`"
-"优先级为0的节点 <replica-set-secondary-only-members>` 。函数 :method:`db."
-"isMaster()` 将不会列出隐藏节点。隐藏节点在 :ref:`选举 <replica-set-"
-"elections>` 中是 **可以进行投票** 的。"
-=======
-msgstr ""
->>>>>>> 2ec0463a
+msgstr ""