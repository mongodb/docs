# SOME DESCRIPTIVE TITLE.
# Copyright (C) 2011-2014, MongoDB, Inc.
# This file is distributed under the same license as the mongodb-manual
# package.
#
# Translators:
msgid ""
msgstr ""
"Project-Id-Version: MongoDB Manual\n"
"Report-Msgid-Bugs-To: \n"
<<<<<<< HEAD
"POT-Creation-Date: 2019-03-19 11:02-0400\n"
=======
"POT-Creation-Date: 2016-12-08 12:02-0500\n"
>>>>>>> 2478a500
"PO-Revision-Date: 2013-12-16 22:56+0000\n"
"Last-Translator: tychoish <tychoish@gmail.com>\n"
"Language: es\n"
"Language-Team: Spanish (http://www.transifex.com/projects/p/mongodb-"
"manual/language/es/)\n"
"Plural-Forms: nplurals=2; plural=(n != 1)\n"
"MIME-Version: 1.0\n"
"Content-Type: text/plain; charset=utf-8\n"
"Content-Transfer-Encoding: 8bit\n"
"Generated-By: Babel 2.6.0\n"

<<<<<<< HEAD
=======
# 6efb64fdbd3846b48643596de2560d9f
>>>>>>> 2478a500
#: ../source/reference/aggregation-commands-comparison.txt:3
msgid "Aggregation Commands Comparison"
msgstr ""

<<<<<<< HEAD
=======
# 8dc5756605ed4809be5b1efa6a223244
>>>>>>> 2478a500
#: ../source/reference/aggregation-commands-comparison.txt:13
msgid ""
"The following table provides a brief overview of the features of the "
"MongoDB aggregation commands."
msgstr ""

<<<<<<< HEAD
#: ../source/reference/aggregation-commands-comparison.txt:22
msgid ":dbcommand:`aggregate` / :method:`db.collection.aggregate()`"
msgstr ""

#: ../source/reference/aggregation-commands-comparison.txt:24
msgid ":dbcommand:`mapReduce` / :method:`db.collection.mapReduce()`"
msgstr ""

#: ../source/reference/aggregation-commands-comparison.txt:26
msgid "**Description**"
msgstr ""

#: ../source/reference/aggregation-commands-comparison.txt:29
=======
# 82f4bd777bd940d79754e86b8d28d0f8
#: ../source/includes/table/aggregation-xref.rst:6
msgid ":dbcommand:`aggregate`"
msgstr ""

# 4419889390334365a83b76660b921a49
#: ../source/includes/table/aggregation-xref.rst:8
msgid ":dbcommand:`mapReduce`"
msgstr ""

# feef71fc767c4981a63e10a5ea814add
#: ../source/includes/table/aggregation-xref.rst:10
msgid "**Description**"
msgstr ""

# ebed0181ab8c429f82864a2dfccbe380
#: ../source/includes/table/aggregation-xref.rst:13
>>>>>>> 2478a500
msgid ""
"Designed with specific goals of improving performance and usability for "
"aggregation tasks."
msgstr ""

<<<<<<< HEAD
#: ../source/reference/aggregation-commands-comparison.txt:32
=======
# 54dc1263717a4f879f488991038f3f90
#: ../source/includes/table/aggregation-xref.rst:16
>>>>>>> 2478a500
msgid ""
"Uses a \"pipeline\" approach where objects are transformed as they pass "
"through a series of pipeline operators such as :pipeline:`$group`,  "
":pipeline:`$match`, and :pipeline:`$sort`."
msgstr ""

<<<<<<< HEAD
#: ../source/reference/aggregation-commands-comparison.txt:36
=======
# e71bd41ed8ae484b820ab5d69d30fb6a
#: ../source/includes/table/aggregation-xref.rst:20
>>>>>>> 2478a500
msgid ""
"See :doc:`/reference/operator/aggregation` for more information on the "
"pipeline operators."
msgstr ""

<<<<<<< HEAD
#: ../source/reference/aggregation-commands-comparison.txt:40
msgid "Implements the Map-Reduce aggregation for processing large data sets."
msgstr ""

#: ../source/reference/aggregation-commands-comparison.txt:43
msgid "**Key Features**"
msgstr ""

#: ../source/reference/aggregation-commands-comparison.txt:45
msgid "Pipeline operators can be repeated as needed."
msgstr ""

#: ../source/reference/aggregation-commands-comparison.txt:47
=======
# ac9a95c2658a4a5993bfa1986b32719a
#: ../source/includes/table/aggregation-xref.rst:24
msgid "Implements the Map-Reduce aggregation for processing large data sets."
msgstr ""

# f0b4517d66404752b43ec073af2ca25b
#: ../source/includes/table/aggregation-xref.rst:27
msgid "**Key Features**"
msgstr ""

# 28f430f89a16473e9e1e6e5f408d0094
#: ../source/includes/table/aggregation-xref.rst:29
msgid "Pipeline operators can be repeated as needed."
msgstr ""

# fa7b316455eb4415ab8754e4bcb22155
#: ../source/includes/table/aggregation-xref.rst:31
>>>>>>> 2478a500
msgid ""
"Pipeline operators need not produce one output document for every input "
"document."
msgstr ""

<<<<<<< HEAD
#: ../source/reference/aggregation-commands-comparison.txt:50
msgid "Can also generate new documents or filter out documents."
msgstr ""

#: ../source/reference/aggregation-commands-comparison.txt:53
=======
# 02cbac9b1511445e81f5511ca705a7fe
#: ../source/includes/table/aggregation-xref.rst:34
msgid "Can also generate new documents or filter out documents."
msgstr ""

# e1dd3059dfd4409c941df4bd35cac24b
#: ../source/includes/table/aggregation-xref.rst:37
>>>>>>> 2478a500
msgid ""
"In addition to grouping operations, can perform complex aggregation tasks"
" as well as perform incremental aggregation on continuously growing "
"datasets."
msgstr ""

<<<<<<< HEAD
#: ../source/reference/aggregation-commands-comparison.txt:57
=======
# a0a987fb04af4df48e5beece8818c6c4
#: ../source/includes/table/aggregation-xref.rst:41
>>>>>>> 2478a500
msgid ""
"See :doc:`/tutorial/map-reduce-examples/` and :doc:`/tutorial/perform-"
"incremental-map-reduce/`."
msgstr ""

<<<<<<< HEAD
#: ../source/reference/aggregation-commands-comparison.txt:61
msgid "**Flexibility**"
msgstr ""

#: ../source/reference/aggregation-commands-comparison.txt:63
=======
# f170ca7e6c6c4fafa01119ee7b0f87d4
#: ../source/includes/table/aggregation-xref.rst:45
msgid "**Flexibility**"
msgstr ""

# 43de1e19d8584b15b5d943bbbe72e788
#: ../source/includes/table/aggregation-xref.rst:47
>>>>>>> 2478a500
msgid ""
"Limited to the operators and expressions supported by the aggregation "
"pipeline."
msgstr ""

<<<<<<< HEAD
#: ../source/reference/aggregation-commands-comparison.txt:66
=======
# 760b6c0a186e40bd86324faa992c44b5
#: ../source/includes/table/aggregation-xref.rst:50
>>>>>>> 2478a500
msgid ""
"However, can add computed fields, create new virtual sub-objects, and "
"extract sub-fields into the top-level of results by using the "
":pipeline:`$project` pipeline operator."
msgstr ""

<<<<<<< HEAD
#: ../source/reference/aggregation-commands-comparison.txt:70
=======
# 2c213c55f52a4b89a0d12258dcc0392a
#: ../source/includes/table/aggregation-xref.rst:54
>>>>>>> 2478a500
msgid ""
"See :pipeline:`$project` for more information as well as "
":doc:`/reference/operator/aggregation` for more information on all the "
"available pipeline operators."
msgstr ""

<<<<<<< HEAD
#: ../source/reference/aggregation-commands-comparison.txt:75
=======
# 279049fd51d74cfa89c979481b8ffa5c
#: ../source/includes/table/aggregation-xref.rst:59
>>>>>>> 2478a500
msgid ""
"Custom ``map``, ``reduce`` and ``finalize`` JavaScript functions offer "
"flexibility to aggregation logic."
msgstr ""

<<<<<<< HEAD
#: ../source/reference/aggregation-commands-comparison.txt:78
msgid "See :dbcommand:`mapReduce` for details and restrictions on the functions."
msgstr ""

#: ../source/reference/aggregation-commands-comparison.txt:82
msgid "**Output Results**"
msgstr ""

#: ../source/reference/aggregation-commands-comparison.txt:84
msgid ""
"Returns results as a cursor. If the pipeline includes the "
":pipeline:`$out` stage, the cursor is empty."
msgstr ""

#: ../source/includes/deprecation-aggregate-wo-cursor.rst:1
msgid ""
"MongoDB 3.6 removes the use of :dbcommand:`aggregate` command **without**"
" the ``cursor`` option unless the command includes the ``explain`` "
"option. Unless you include the ``explain`` option, you must specify the "
"cursor option."
msgstr ""

#: ../source/includes/deprecation-aggregate-wo-cursor.rst:6
msgid "To indicate a cursor with the default batch size, specify ``cursor: {}``."
msgstr ""

#: ../source/includes/deprecation-aggregate-wo-cursor.rst:9
msgid ""
"To indicate a cursor with a non-default batch size, use ``cursor: { "
"batchSize: <num> }``."
msgstr ""

#: ../source/reference/aggregation-commands-comparison.txt:92
msgid ""
"Returns results in various options (inline, new collection, merge, "
"replace, reduce). See :dbcommand:`mapReduce` for details on the output "
"options."
msgstr ""

#: ../source/reference/aggregation-commands-comparison.txt:97
msgid "**Sharding**"
msgstr ""

#: ../source/reference/aggregation-commands-comparison.txt:99
#: ../source/reference/aggregation-commands-comparison.txt:101
msgid "Supports non-sharded and sharded input collections."
msgstr ""

#: ../source/reference/aggregation-commands-comparison.txt:104
msgid "**More Information**"
msgstr ""

#: ../source/reference/aggregation-commands-comparison.txt:107
msgid ":doc:`/core/aggregation-pipeline`"
msgstr ""

#: ../source/reference/aggregation-commands-comparison.txt:108
msgid ":method:`db.collection.aggregate()`"
msgstr ""

#: ../source/reference/aggregation-commands-comparison.txt:109
msgid ":dbcommand:`aggregate`"
msgstr ""

#: ../source/reference/aggregation-commands-comparison.txt:112
msgid ":doc:`/core/map-reduce`"
msgstr ""

#: ../source/reference/aggregation-commands-comparison.txt:113
msgid ":method:`db.collection.mapReduce()`"
msgstr ""

#: ../source/reference/aggregation-commands-comparison.txt:114
msgid ":dbcommand:`mapReduce`."
msgstr ""

# d16fd98ee0934400bc37deba6588d452
#~ msgid ":dbcommand:`mapReduce`"
#~ msgstr ""

# 561862ac2afa434a863ed3c6b1e4a402
#~ msgid ":dbcommand:`group`"
#~ msgstr ""

# 22ddc354a9fe4081be4c7b2078f319f1
#~ msgid "Provides grouping functionality."
#~ msgstr ""

# 255a11ec1f794759b2e5c88043b7300d
#~ msgid ""
#~ "Is slower than the :dbcommand:`aggregate` "
#~ "command and has less functionality than"
#~ " the :dbcommand:`mapReduce` command."
#~ msgstr ""

# c99046cb340e41c89c7445c5df63050a
#~ msgid ""
#~ "Can either group by existing fields "
#~ "or with a custom ``keyf`` JavaScript "
#~ "function, can group by calculated "
#~ "fields."
#~ msgstr ""

# 93087630c0ae40fab99cb0d426f7d979
#~ msgid ""
#~ "See :dbcommand:`group` for information and "
#~ "example using the ``keyf`` function."
#~ msgstr ""

# cc16049ef27f4339ad55ef6d03cea49f
#~ msgid ""
#~ "Custom ``reduce`` and ``finalize`` JavaScript"
#~ " functions offer flexibility to grouping"
#~ " logic."
#~ msgstr ""

# 5089864773f4464496c3f41627ab50a4
#~ msgid "See :dbcommand:`group` for details and restrictions on these functions."
#~ msgstr ""

# f2869faf3afd42f799e38e986472ed7d
#~ msgid ""
#~ "Returns results in various options "
#~ "(inline as a document that contains "
#~ "the result set, a cursor to the"
#~ " result set) or stores the results"
#~ " in a collection."
#~ msgstr ""

# 4fb57bf8385f415a991469c6de6de687
#~ msgid ""
#~ "The result is subject to the "
#~ ":ref:`BSON Document size <limit-bson-"
#~ "document-size>` limit if returned inline"
#~ " as a document that contains the "
#~ "result set."
#~ msgstr ""

# 8e1a88be50e14663aa275a68e0281d5e
#~ msgid "Can return results as a cursor or store the results to a collection."
#~ msgstr ""

# bc95b5507cb14c049a487eaa9f1b0b72
#~ msgid ""
#~ "Provides much better support for sharded"
#~ " map-reduce output than previous "
#~ "versions."
#~ msgstr ""

# b77fbdc4d46e40ebaf674d623c924ba2
#~ msgid "Returns results inline as an array of grouped items."
#~ msgstr ""

# 92f50b8ffe6d4ee796b5262d32069eb4
#~ msgid ""
#~ "The result set must fit within the"
#~ " :ref:`maximum BSON document size limit "
#~ "<limit-bson-document-size>`."
#~ msgstr ""

# 3b41176ef8f44d2aaba8f805aa955287
#~ msgid ""
#~ "The returned array can contain at "
#~ "most 20,000 elements; i.e. at most "
#~ "20,000 unique groupings. Previous versions "
#~ "had a limit of 10,000 elements."
#~ msgstr ""

# d707201fb4e24cddafadb9b96897bf71
#~ msgid "Does **not** support sharded collection."
#~ msgstr ""

# adb0b5a81ed44d10abdc81a95eafa923
#~ msgid "**Notes**"
#~ msgstr ""

# cb0a07cf65f24aa4b71fa7893b3ec833
# 6cd5a38fce1548d38c586e0ea7c090d1
#~ msgid "Prior to 2.4, JavaScript code executed in a single thread."
#~ msgstr ""

# cf519da10d48436d9d6fdcdaa76d4c57
#~ msgid "See :doc:`/core/aggregation-pipeline` and :dbcommand:`aggregate`."
#~ msgstr ""

# ebae59f10a6748b587859fa002522194
#~ msgid "See :doc:`/core/map-reduce` and :dbcommand:`mapReduce`."
#~ msgstr ""
=======
# 13f5a5ca1a824d5cbabde7d919156fa1
#: ../source/includes/table/aggregation-xref.rst:62
msgid "See :dbcommand:`mapReduce` for details and restrictions on the functions."
msgstr ""

# 1731e29b66ec478d81443ec74207d789
#: ../source/includes/table/aggregation-xref.rst:66
msgid "**Output Results**"
msgstr ""

# d3ab2e89c7eb444eacc304734f291f28
#: ../source/includes/table/aggregation-xref.rst:68
msgid ""
"Returns results as a cursor. If the pipeline includes the "
":pipeline:`$out` stage, the cursor is empty."
msgstr ""

# e471d8a4a6eb45cb8e4fb3193128777e
#: ../source/includes/deprecation-aggregate-wo-cursor.rst:1
msgid ""
"MongoDB 3.4 deprecates the use of :dbcommand:`aggregate` command "
"**without** the ``cursor`` option, unless the pipeline includes the "
"``explain`` option. When returning aggregation results inline using the "
":dbcommand:`aggregate` command, specify the cursor option using the "
"default batch size ``cursor: {}`` or specify the batch size in the cursor"
" option ``cursor: { batchSize: <num> }``."
msgstr ""

# c751bd7906e64b5585c53d7bf2ac13bd
#: ../source/includes/table/aggregation-xref.rst:76
msgid ""
"Returns results in various options (inline, new collection, merge, "
"replace, reduce). See :dbcommand:`mapReduce` for details on the output "
"options."
msgstr ""

# c6cbdc2ebfe945d581afc3f8615f747f
#: ../source/includes/table/aggregation-xref.rst:81
msgid "**Sharding**"
msgstr ""

# 609c9b06bf5a48819eed4e224c59d75d
# 3e134ae14e484dd1b4a64231448b59ad
#: ../source/includes/table/aggregation-xref.rst:83
#: ../source/includes/table/aggregation-xref.rst:85
msgid "Supports non-sharded and sharded input collections."
msgstr ""

# 8609cf23324f4154bc53bb4d96a31423
#: ../source/includes/table/aggregation-xref.rst:87
msgid "**Notes**"
msgstr ""

# b03c824bf236439a98814a6f949e28a8
#: ../source/includes/table/aggregation-xref.rst:91
msgid "Prior to 2.4, JavaScript code executed in a single thread."
msgstr ""

# f2deedc514334b62b98e7baafdd3bae5
#: ../source/includes/table/aggregation-xref.rst:94
msgid "**More Information**"
msgstr ""

# 7ac6719df7c048f3abcc20375c3c3fb8
#: ../source/includes/table/aggregation-xref.rst:96
msgid "See :doc:`/core/aggregation-pipeline` and :dbcommand:`aggregate`."
msgstr ""

# f866d047ed5a49368acc05723a5646b7
#: ../source/includes/table/aggregation-xref.rst:99
msgid "See :doc:`/core/map-reduce` and :dbcommand:`mapReduce`."
msgstr ""
>>>>>>> 2478a500

# 561862ac2afa434a863ed3c6b1e4a402
#~ msgid ":dbcommand:`group`"
#~ msgstr ""

# 22ddc354a9fe4081be4c7b2078f319f1
#~ msgid "Provides grouping functionality."
#~ msgstr ""

# 255a11ec1f794759b2e5c88043b7300d
#~ msgid ""
#~ "Is slower than the :dbcommand:`aggregate` "
#~ "command and has less functionality than"
#~ " the :dbcommand:`mapReduce` command."
#~ msgstr ""

# c99046cb340e41c89c7445c5df63050a
#~ msgid ""
#~ "Can either group by existing fields "
#~ "or with a custom ``keyf`` JavaScript "
#~ "function, can group by calculated "
#~ "fields."
#~ msgstr ""

# 93087630c0ae40fab99cb0d426f7d979
#~ msgid ""
#~ "See :dbcommand:`group` for information and "
#~ "example using the ``keyf`` function."
#~ msgstr ""

# cc16049ef27f4339ad55ef6d03cea49f
#~ msgid ""
#~ "Custom ``reduce`` and ``finalize`` JavaScript"
#~ " functions offer flexibility to grouping"
#~ " logic."
#~ msgstr ""

# 5089864773f4464496c3f41627ab50a4
#~ msgid "See :dbcommand:`group` for details and restrictions on these functions."
#~ msgstr ""

# f2869faf3afd42f799e38e986472ed7d
#~ msgid ""
#~ "Returns results in various options "
#~ "(inline as a document that contains "
#~ "the result set, a cursor to the"
#~ " result set) or stores the results"
#~ " in a collection."
#~ msgstr ""

# 4fb57bf8385f415a991469c6de6de687
#~ msgid ""
#~ "The result is subject to the "
#~ ":ref:`BSON Document size <limit-bson-"
#~ "document-size>` limit if returned inline"
#~ " as a document that contains the "
#~ "result set."
#~ msgstr ""

# 8e1a88be50e14663aa275a68e0281d5e
#~ msgid "Can return results as a cursor or store the results to a collection."
#~ msgstr ""

# bc95b5507cb14c049a487eaa9f1b0b72
#~ msgid ""
#~ "Provides much better support for sharded"
#~ " map-reduce output than previous "
#~ "versions."
#~ msgstr ""

# b77fbdc4d46e40ebaf674d623c924ba2
#~ msgid "Returns results inline as an array of grouped items."
#~ msgstr ""

# 92f50b8ffe6d4ee796b5262d32069eb4
#~ msgid ""
#~ "The result set must fit within the"
#~ " :ref:`maximum BSON document size limit "
#~ "<limit-bson-document-size>`."
#~ msgstr ""

# 3b41176ef8f44d2aaba8f805aa955287
#~ msgid ""
#~ "The returned array can contain at "
#~ "most 20,000 elements; i.e. at most "
#~ "20,000 unique groupings. Previous versions "
#~ "had a limit of 10,000 elements."
#~ msgstr ""

# d707201fb4e24cddafadb9b96897bf71
#~ msgid "Does **not** support sharded collection."
#~ msgstr ""

# 5b769bde21a642c49e93b8e3d2b95e5c
#~ msgid "See :dbcommand:`group`."
#~ msgstr ""
<|MERGE_RESOLUTION|>--- conflicted
+++ resolved
@@ -8,11 +8,7 @@
 msgstr ""
 "Project-Id-Version: MongoDB Manual\n"
 "Report-Msgid-Bugs-To: \n"
-<<<<<<< HEAD
-"POT-Creation-Date: 2019-03-19 11:02-0400\n"
-=======
 "POT-Creation-Date: 2016-12-08 12:02-0500\n"
->>>>>>> 2478a500
 "PO-Revision-Date: 2013-12-16 22:56+0000\n"
 "Last-Translator: tychoish <tychoish@gmail.com>\n"
 "Language: es\n"
@@ -24,39 +20,18 @@
 "Content-Transfer-Encoding: 8bit\n"
 "Generated-By: Babel 2.6.0\n"
 
-<<<<<<< HEAD
-=======
 # 6efb64fdbd3846b48643596de2560d9f
->>>>>>> 2478a500
 #: ../source/reference/aggregation-commands-comparison.txt:3
 msgid "Aggregation Commands Comparison"
 msgstr ""
 
-<<<<<<< HEAD
-=======
 # 8dc5756605ed4809be5b1efa6a223244
->>>>>>> 2478a500
 #: ../source/reference/aggregation-commands-comparison.txt:13
 msgid ""
 "The following table provides a brief overview of the features of the "
 "MongoDB aggregation commands."
 msgstr ""
 
-<<<<<<< HEAD
-#: ../source/reference/aggregation-commands-comparison.txt:22
-msgid ":dbcommand:`aggregate` / :method:`db.collection.aggregate()`"
-msgstr ""
-
-#: ../source/reference/aggregation-commands-comparison.txt:24
-msgid ":dbcommand:`mapReduce` / :method:`db.collection.mapReduce()`"
-msgstr ""
-
-#: ../source/reference/aggregation-commands-comparison.txt:26
-msgid "**Description**"
-msgstr ""
-
-#: ../source/reference/aggregation-commands-comparison.txt:29
-=======
 # 82f4bd777bd940d79754e86b8d28d0f8
 #: ../source/includes/table/aggregation-xref.rst:6
 msgid ":dbcommand:`aggregate`"
@@ -74,50 +49,26 @@
 
 # ebed0181ab8c429f82864a2dfccbe380
 #: ../source/includes/table/aggregation-xref.rst:13
->>>>>>> 2478a500
 msgid ""
 "Designed with specific goals of improving performance and usability for "
 "aggregation tasks."
 msgstr ""
 
-<<<<<<< HEAD
-#: ../source/reference/aggregation-commands-comparison.txt:32
-=======
 # 54dc1263717a4f879f488991038f3f90
 #: ../source/includes/table/aggregation-xref.rst:16
->>>>>>> 2478a500
 msgid ""
 "Uses a \"pipeline\" approach where objects are transformed as they pass "
 "through a series of pipeline operators such as :pipeline:`$group`,  "
 ":pipeline:`$match`, and :pipeline:`$sort`."
 msgstr ""
 
-<<<<<<< HEAD
-#: ../source/reference/aggregation-commands-comparison.txt:36
-=======
 # e71bd41ed8ae484b820ab5d69d30fb6a
 #: ../source/includes/table/aggregation-xref.rst:20
->>>>>>> 2478a500
 msgid ""
 "See :doc:`/reference/operator/aggregation` for more information on the "
 "pipeline operators."
 msgstr ""
 
-<<<<<<< HEAD
-#: ../source/reference/aggregation-commands-comparison.txt:40
-msgid "Implements the Map-Reduce aggregation for processing large data sets."
-msgstr ""
-
-#: ../source/reference/aggregation-commands-comparison.txt:43
-msgid "**Key Features**"
-msgstr ""
-
-#: ../source/reference/aggregation-commands-comparison.txt:45
-msgid "Pipeline operators can be repeated as needed."
-msgstr ""
-
-#: ../source/reference/aggregation-commands-comparison.txt:47
-=======
 # ac9a95c2658a4a5993bfa1986b32719a
 #: ../source/includes/table/aggregation-xref.rst:24
 msgid "Implements the Map-Reduce aggregation for processing large data sets."
@@ -135,19 +86,11 @@
 
 # fa7b316455eb4415ab8754e4bcb22155
 #: ../source/includes/table/aggregation-xref.rst:31
->>>>>>> 2478a500
 msgid ""
 "Pipeline operators need not produce one output document for every input "
 "document."
 msgstr ""
 
-<<<<<<< HEAD
-#: ../source/reference/aggregation-commands-comparison.txt:50
-msgid "Can also generate new documents or filter out documents."
-msgstr ""
-
-#: ../source/reference/aggregation-commands-comparison.txt:53
-=======
 # 02cbac9b1511445e81f5511ca705a7fe
 #: ../source/includes/table/aggregation-xref.rst:34
 msgid "Can also generate new documents or filter out documents."
@@ -155,31 +98,19 @@
 
 # e1dd3059dfd4409c941df4bd35cac24b
 #: ../source/includes/table/aggregation-xref.rst:37
->>>>>>> 2478a500
 msgid ""
 "In addition to grouping operations, can perform complex aggregation tasks"
 " as well as perform incremental aggregation on continuously growing "
 "datasets."
 msgstr ""
 
-<<<<<<< HEAD
-#: ../source/reference/aggregation-commands-comparison.txt:57
-=======
 # a0a987fb04af4df48e5beece8818c6c4
 #: ../source/includes/table/aggregation-xref.rst:41
->>>>>>> 2478a500
 msgid ""
 "See :doc:`/tutorial/map-reduce-examples/` and :doc:`/tutorial/perform-"
 "incremental-map-reduce/`."
 msgstr ""
 
-<<<<<<< HEAD
-#: ../source/reference/aggregation-commands-comparison.txt:61
-msgid "**Flexibility**"
-msgstr ""
-
-#: ../source/reference/aggregation-commands-comparison.txt:63
-=======
 # f170ca7e6c6c4fafa01119ee7b0f87d4
 #: ../source/includes/table/aggregation-xref.rst:45
 msgid "**Flexibility**"
@@ -187,237 +118,34 @@
 
 # 43de1e19d8584b15b5d943bbbe72e788
 #: ../source/includes/table/aggregation-xref.rst:47
->>>>>>> 2478a500
 msgid ""
 "Limited to the operators and expressions supported by the aggregation "
 "pipeline."
 msgstr ""
 
-<<<<<<< HEAD
-#: ../source/reference/aggregation-commands-comparison.txt:66
-=======
 # 760b6c0a186e40bd86324faa992c44b5
 #: ../source/includes/table/aggregation-xref.rst:50
->>>>>>> 2478a500
 msgid ""
 "However, can add computed fields, create new virtual sub-objects, and "
 "extract sub-fields into the top-level of results by using the "
 ":pipeline:`$project` pipeline operator."
 msgstr ""
 
-<<<<<<< HEAD
-#: ../source/reference/aggregation-commands-comparison.txt:70
-=======
 # 2c213c55f52a4b89a0d12258dcc0392a
 #: ../source/includes/table/aggregation-xref.rst:54
->>>>>>> 2478a500
 msgid ""
 "See :pipeline:`$project` for more information as well as "
 ":doc:`/reference/operator/aggregation` for more information on all the "
 "available pipeline operators."
 msgstr ""
 
-<<<<<<< HEAD
-#: ../source/reference/aggregation-commands-comparison.txt:75
-=======
 # 279049fd51d74cfa89c979481b8ffa5c
 #: ../source/includes/table/aggregation-xref.rst:59
->>>>>>> 2478a500
 msgid ""
 "Custom ``map``, ``reduce`` and ``finalize`` JavaScript functions offer "
 "flexibility to aggregation logic."
 msgstr ""
 
-<<<<<<< HEAD
-#: ../source/reference/aggregation-commands-comparison.txt:78
-msgid "See :dbcommand:`mapReduce` for details and restrictions on the functions."
-msgstr ""
-
-#: ../source/reference/aggregation-commands-comparison.txt:82
-msgid "**Output Results**"
-msgstr ""
-
-#: ../source/reference/aggregation-commands-comparison.txt:84
-msgid ""
-"Returns results as a cursor. If the pipeline includes the "
-":pipeline:`$out` stage, the cursor is empty."
-msgstr ""
-
-#: ../source/includes/deprecation-aggregate-wo-cursor.rst:1
-msgid ""
-"MongoDB 3.6 removes the use of :dbcommand:`aggregate` command **without**"
-" the ``cursor`` option unless the command includes the ``explain`` "
-"option. Unless you include the ``explain`` option, you must specify the "
-"cursor option."
-msgstr ""
-
-#: ../source/includes/deprecation-aggregate-wo-cursor.rst:6
-msgid "To indicate a cursor with the default batch size, specify ``cursor: {}``."
-msgstr ""
-
-#: ../source/includes/deprecation-aggregate-wo-cursor.rst:9
-msgid ""
-"To indicate a cursor with a non-default batch size, use ``cursor: { "
-"batchSize: <num> }``."
-msgstr ""
-
-#: ../source/reference/aggregation-commands-comparison.txt:92
-msgid ""
-"Returns results in various options (inline, new collection, merge, "
-"replace, reduce). See :dbcommand:`mapReduce` for details on the output "
-"options."
-msgstr ""
-
-#: ../source/reference/aggregation-commands-comparison.txt:97
-msgid "**Sharding**"
-msgstr ""
-
-#: ../source/reference/aggregation-commands-comparison.txt:99
-#: ../source/reference/aggregation-commands-comparison.txt:101
-msgid "Supports non-sharded and sharded input collections."
-msgstr ""
-
-#: ../source/reference/aggregation-commands-comparison.txt:104
-msgid "**More Information**"
-msgstr ""
-
-#: ../source/reference/aggregation-commands-comparison.txt:107
-msgid ":doc:`/core/aggregation-pipeline`"
-msgstr ""
-
-#: ../source/reference/aggregation-commands-comparison.txt:108
-msgid ":method:`db.collection.aggregate()`"
-msgstr ""
-
-#: ../source/reference/aggregation-commands-comparison.txt:109
-msgid ":dbcommand:`aggregate`"
-msgstr ""
-
-#: ../source/reference/aggregation-commands-comparison.txt:112
-msgid ":doc:`/core/map-reduce`"
-msgstr ""
-
-#: ../source/reference/aggregation-commands-comparison.txt:113
-msgid ":method:`db.collection.mapReduce()`"
-msgstr ""
-
-#: ../source/reference/aggregation-commands-comparison.txt:114
-msgid ":dbcommand:`mapReduce`."
-msgstr ""
-
-# d16fd98ee0934400bc37deba6588d452
-#~ msgid ":dbcommand:`mapReduce`"
-#~ msgstr ""
-
-# 561862ac2afa434a863ed3c6b1e4a402
-#~ msgid ":dbcommand:`group`"
-#~ msgstr ""
-
-# 22ddc354a9fe4081be4c7b2078f319f1
-#~ msgid "Provides grouping functionality."
-#~ msgstr ""
-
-# 255a11ec1f794759b2e5c88043b7300d
-#~ msgid ""
-#~ "Is slower than the :dbcommand:`aggregate` "
-#~ "command and has less functionality than"
-#~ " the :dbcommand:`mapReduce` command."
-#~ msgstr ""
-
-# c99046cb340e41c89c7445c5df63050a
-#~ msgid ""
-#~ "Can either group by existing fields "
-#~ "or with a custom ``keyf`` JavaScript "
-#~ "function, can group by calculated "
-#~ "fields."
-#~ msgstr ""
-
-# 93087630c0ae40fab99cb0d426f7d979
-#~ msgid ""
-#~ "See :dbcommand:`group` for information and "
-#~ "example using the ``keyf`` function."
-#~ msgstr ""
-
-# cc16049ef27f4339ad55ef6d03cea49f
-#~ msgid ""
-#~ "Custom ``reduce`` and ``finalize`` JavaScript"
-#~ " functions offer flexibility to grouping"
-#~ " logic."
-#~ msgstr ""
-
-# 5089864773f4464496c3f41627ab50a4
-#~ msgid "See :dbcommand:`group` for details and restrictions on these functions."
-#~ msgstr ""
-
-# f2869faf3afd42f799e38e986472ed7d
-#~ msgid ""
-#~ "Returns results in various options "
-#~ "(inline as a document that contains "
-#~ "the result set, a cursor to the"
-#~ " result set) or stores the results"
-#~ " in a collection."
-#~ msgstr ""
-
-# 4fb57bf8385f415a991469c6de6de687
-#~ msgid ""
-#~ "The result is subject to the "
-#~ ":ref:`BSON Document size <limit-bson-"
-#~ "document-size>` limit if returned inline"
-#~ " as a document that contains the "
-#~ "result set."
-#~ msgstr ""
-
-# 8e1a88be50e14663aa275a68e0281d5e
-#~ msgid "Can return results as a cursor or store the results to a collection."
-#~ msgstr ""
-
-# bc95b5507cb14c049a487eaa9f1b0b72
-#~ msgid ""
-#~ "Provides much better support for sharded"
-#~ " map-reduce output than previous "
-#~ "versions."
-#~ msgstr ""
-
-# b77fbdc4d46e40ebaf674d623c924ba2
-#~ msgid "Returns results inline as an array of grouped items."
-#~ msgstr ""
-
-# 92f50b8ffe6d4ee796b5262d32069eb4
-#~ msgid ""
-#~ "The result set must fit within the"
-#~ " :ref:`maximum BSON document size limit "
-#~ "<limit-bson-document-size>`."
-#~ msgstr ""
-
-# 3b41176ef8f44d2aaba8f805aa955287
-#~ msgid ""
-#~ "The returned array can contain at "
-#~ "most 20,000 elements; i.e. at most "
-#~ "20,000 unique groupings. Previous versions "
-#~ "had a limit of 10,000 elements."
-#~ msgstr ""
-
-# d707201fb4e24cddafadb9b96897bf71
-#~ msgid "Does **not** support sharded collection."
-#~ msgstr ""
-
-# adb0b5a81ed44d10abdc81a95eafa923
-#~ msgid "**Notes**"
-#~ msgstr ""
-
-# cb0a07cf65f24aa4b71fa7893b3ec833
-# 6cd5a38fce1548d38c586e0ea7c090d1
-#~ msgid "Prior to 2.4, JavaScript code executed in a single thread."
-#~ msgstr ""
-
-# cf519da10d48436d9d6fdcdaa76d4c57
-#~ msgid "See :doc:`/core/aggregation-pipeline` and :dbcommand:`aggregate`."
-#~ msgstr ""
-
-# ebae59f10a6748b587859fa002522194
-#~ msgid "See :doc:`/core/map-reduce` and :dbcommand:`mapReduce`."
-#~ msgstr ""
-=======
 # 13f5a5ca1a824d5cbabde7d919156fa1
 #: ../source/includes/table/aggregation-xref.rst:62
 msgid "See :dbcommand:`mapReduce` for details and restrictions on the functions."
@@ -490,7 +218,6 @@
 #: ../source/includes/table/aggregation-xref.rst:99
 msgid "See :doc:`/core/map-reduce` and :dbcommand:`mapReduce`."
 msgstr ""
->>>>>>> 2478a500
 
 # 561862ac2afa434a863ed3c6b1e4a402
 #~ msgid ":dbcommand:`group`"
