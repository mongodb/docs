--- conflicted
+++ resolved
@@ -8,11 +8,7 @@
 msgstr ""
 "Project-Id-Version: MongoDB Manual\n"
 "Report-Msgid-Bugs-To: \n"
-<<<<<<< HEAD
-"POT-Creation-Date: 2019-03-19 11:02-0400\n"
-=======
 "POT-Creation-Date: 2016-12-08 12:02-0500\n"
->>>>>>> 2478a500
 "PO-Revision-Date: 2014-04-08 18:40+0000\n"
 "Last-Translator: tychoish <tychoish@gmail.com>\n"
 "Language: es\n"
@@ -24,12 +20,18 @@
 "Content-Transfer-Encoding: 8bit\n"
 "Generated-By: Babel 2.6.0\n"
 
-<<<<<<< HEAD
-#: ../source/tutorial/backup-sharded-cluster-with-database-dumps.txt:5
+# ffc6e1b62c104869bb81d537f1f167d1
+#: ../source/tutorial/backup-sharded-cluster-with-database-dumps.txt:3
 msgid "Back Up a Sharded Cluster with Database Dumps"
 msgstr ""
 
-#: ../source/tutorial/backup-sharded-cluster-with-database-dumps.txt:17
+# f20bd0104c7b4993838541596b6e4989
+#: ../source/tutorial/backup-sharded-cluster-with-database-dumps.txt
+msgid "On this page"
+msgstr ""
+
+# 43a6962db020453daed6b67e8acef9a9
+#: ../source/tutorial/backup-sharded-cluster-with-database-dumps.txt:15
 msgid ""
 "Starting in MongoDB 3.2, the following procedure can be used with the "
 ":doc:`MMAPv1 </core/mmapv1>` and the :doc:`WiredTiger </core/wiredtiger>`"
@@ -37,19 +39,21 @@
 "applied to :doc:`MMAPv1 </core/mmapv1>` only."
 msgstr ""
 
+# 5d89da918a8f44f88f8484d068225174
+#: ../source/tutorial/backup-sharded-cluster-with-database-dumps.txt:21
+msgid "Overview"
+msgstr ""
+
+# 40fd6b3320104e83b8e71683805e6f46
 #: ../source/tutorial/backup-sharded-cluster-with-database-dumps.txt:23
-msgid "Overview"
-msgstr ""
-
-#: ../source/tutorial/backup-sharded-cluster-with-database-dumps.txt:25
 msgid ""
 "This document describes a procedure for taking a backup of all components"
-" of a :term:`sharded cluster`. This procedure uses "
-":binary:`~bin.mongodump` to create dumps of the :binary:`~bin.mongod` "
-"instances."
-msgstr ""
-
-#: ../source/tutorial/backup-sharded-cluster-with-database-dumps.txt:30
+" of a :term:`sharded cluster`. This procedure uses :program:`mongodump` "
+"to create dumps of the :program:`mongod` instances."
+msgstr ""
+
+# e9246ffe1a6b4027b2243687b455c1b8
+#: ../source/tutorial/backup-sharded-cluster-with-database-dumps.txt:28
 msgid ""
 "You may alternatively use :doc:`file system snapshots </tutorial/backup-"
 "sharded-cluster-with-filesystem-snapshots>` to capture the backup data. "
@@ -57,17 +61,20 @@
 "system configuration supports them."
 msgstr ""
 
-#: ../source/tutorial/backup-sharded-cluster-with-database-dumps.txt:35
+# 77730130cb9e4cffb759f778b8214b6e
+#: ../source/tutorial/backup-sharded-cluster-with-database-dumps.txt:33
 msgid ""
 "For more information on backups in MongoDB and backups of sharded "
 "clusters in particular, see :doc:`/core/backups` and "
 ":doc:`/administration/backup-sharded-clusters`."
 msgstr ""
 
-#: ../source/tutorial/backup-sharded-cluster-with-database-dumps.txt:40
+# 6369cfc8f27e4c49b716acf8878e32dd
+#: ../source/tutorial/backup-sharded-cluster-with-database-dumps.txt:38
 msgid "Prerequisites"
 msgstr ""
 
+# a5b22523c3df4f15ab782cea3c44ba99
 #: ../source/includes/note-shard-cluster-backup.rst:1
 msgid ""
 "To capture a point-in-time backup from a sharded cluster you **must** "
@@ -75,255 +82,66 @@
 " only capture an *approximation* of point-in-time snapshot."
 msgstr ""
 
+# 7b0c0e5c27ce439bbe04c1d036af71a7
+#: ../source/tutorial/backup-sharded-cluster-with-database-dumps.txt:43
+msgid "Access Control"
+msgstr ""
+
+# 9affbf18e26c48148f20e3d807929208
 #: ../source/tutorial/backup-sharded-cluster-with-database-dumps.txt:45
-msgid "Access Control"
-msgstr ""
-
-#: ../source/tutorial/backup-sharded-cluster-with-database-dumps.txt:47
 msgid ""
 "The :authrole:`backup` role provides the required privileges to perform "
 "backup on a sharded cluster that has access control enabled."
 msgstr ""
 
+# d60732bd87d44020a08bf06e7e34dbc3
 #: ../source/includes/fact-required-access-for-backup-profiling.rst:3
 msgid ""
 "The :authrole:`backup` role provides additional privileges to back up the"
-" :data:`system.profile <<database>.system.profile>` collection that "
-"exists when running with :ref:`database profiling <database-profiling>`. "
-"Previously, users required ``read`` access on this collection."
-msgstr ""
-
+" :data:`system.profile <<database>.system.profile>` collections that "
+"exist when running with :ref:`database profiling <database-profiling>`. "
+"Previously, users required an additional ``read`` access on this "
+"collection."
+msgstr ""
+
+# 31af5f47916c46be9b8ecc25e0d9490a
+#: ../source/tutorial/backup-sharded-cluster-with-database-dumps.txt:51
+msgid "Consideration"
+msgstr ""
+
+# 4e78bd25898a4cf98a42a96440a504ed
 #: ../source/tutorial/backup-sharded-cluster-with-database-dumps.txt:53
-msgid "Consideration"
-msgstr ""
-
-#: ../source/tutorial/backup-sharded-cluster-with-database-dumps.txt:55
 msgid ""
 "To create backups of a sharded cluster, you will stop the cluster "
 "balancer, take a backup of the :term:`config database`, and then take "
-"backups of each shard in the cluster using :binary:`~bin.mongodump` to "
+"backups of each shard in the cluster using :program:`mongodump` to "
 "capture the backup data. To capture a more exact moment-in-time snapshot "
 "of the system, you will need to stop all application writes before taking"
 " the filesystem snapshots; otherwise the snapshot will only approximate a"
 " moment in time."
 msgstr ""
 
-#: ../source/tutorial/backup-sharded-cluster-with-database-dumps.txt:63
+# cb2d5ca1fb304736a2f295d8663e9dda
+#: ../source/tutorial/backup-sharded-cluster-with-database-dumps.txt:61
 msgid ""
 "For approximate point-in-time snapshots, you can minimize the impact on "
 "the cluster by taking the backup from a secondary member of each replica "
 "set shard."
 msgstr ""
 
-#: ../source/tutorial/backup-sharded-cluster-with-database-dumps.txt:68
+# 2b23e7975fd5497b9b51b0b4ec90c577
+#: ../source/tutorial/backup-sharded-cluster-with-database-dumps.txt:66
 msgid "Procedure"
 msgstr ""
 
-#: ../source/includes/steps/backup-sharded-clusters-dumps.rst:8
-msgid "Disable the balancer process."
-msgstr ""
-
-#: ../source/includes/steps/backup-sharded-clusters-dumps.rst:10
-#: ../source/includes/steps/backup-sharded-clusters-dumps.rst:38
-msgid ""
-"To disable the :ref:`balancer <sharding-internals-balancing>`, connect "
-"the :binary:`~bin.mongo` shell to a :binary:`~bin.mongos` instance and "
-"run :method:`sh.stopBalancer()` in the ``config`` database."
-msgstr ""
-
-#: ../source/includes/steps/backup-sharded-clusters-dumps.rst:21
-#: ../source/includes/steps/backup-sharded-clusters-dumps.rst:49
-msgid ""
-"For more information, see the :ref:`sharding-balancing-disable-"
-"temporarily` procedure."
-msgstr ""
-
-#: ../source/includes/steps/backup-sharded-clusters-dumps.rst:24
-#: ../source/includes/steps/backup-sharded-clusters-dumps.rst:52
-msgid ""
-"If you do not stop the balancer, the backup could have duplicate data or "
-"omit data as :term:`chunks <chunk>` migrate while recording backups."
-msgstr ""
-
-#: ../source/includes/steps/backup-sharded-clusters-dumps.rst:36
-msgid "Step 1: Disable the balancer process."
-msgstr ""
-
-#: ../source/includes/steps/backup-sharded-clusters-dumps.rst:64
-msgid "Lock one secondary member of each replica set."
-msgstr ""
-
-#: ../source/includes/steps/backup-sharded-clusters-dumps.rst:66
-#: ../source/includes/steps/backup-sharded-clusters-dumps.rst:162
-msgid ""
-"Lock a secondary member of each replica set in the sharded cluster, and "
-"one secondary of the :ref:`config server replica set (CSRS) <replset-"
-"config-servers>`."
-msgstr ""
-
-#: ../source/includes/steps/backup-sharded-clusters-dumps.rst:70
-#: ../source/includes/steps/backup-sharded-clusters-dumps.rst:166
-msgid ""
-"Ensure that the :term:`oplog` has sufficient capacity to allow these "
-"secondaries to catch up to the state of the primaries after finishing the"
-" backup procedure. See :ref:`replica-set-oplog-sizing` for more "
-"information."
-msgstr ""
-
-#: ../source/includes/steps/backup-sharded-clusters-dumps.rst:77
-#: ../source/includes/steps/backup-sharded-clusters-dumps.rst:173
-msgid "Lock shard replica set secondary."
-msgstr ""
-
-#: ../source/includes/steps/backup-sharded-clusters-dumps.rst:79
-#: ../source/includes/steps/backup-sharded-clusters-dumps.rst:175
-msgid ""
-"For each shard replica set in the sharded cluster, connect a "
-":binary:`~bin.mongo` shell to the secondary member's "
-":binary:`~bin.mongod` instance and run :method:`db.fsyncLock()`."
-msgstr ""
-
-#: ../source/includes/steps/backup-sharded-clusters-dumps.rst:90
-#: ../source/includes/steps/backup-sharded-clusters-dumps.rst:186
-msgid "Lock config server replica set secondary."
-msgstr ""
-
-#: ../source/includes/steps/backup-sharded-clusters-dumps.rst:92
-#: ../source/includes/steps/backup-sharded-clusters-dumps.rst:188
-msgid ""
-"If locking a secondary of the CSRS, confirm that the member has "
-"replicated data up to some control point. To verify, first connect a "
-":binary:`~bin.mongo` shell to the CSRS primary and perform a write "
-"operation with :writeconcern:`\"majority\"` write concern on a control "
-"collection:"
-msgstr ""
-
-#: ../source/includes/steps/backup-sharded-clusters-dumps.rst:113
-#: ../source/includes/steps/backup-sharded-clusters-dumps.rst:209
-msgid ""
-"The operation should return either the newly inserted document or the "
-"updated document:"
-msgstr ""
-
-#: ../source/includes/steps/backup-sharded-clusters-dumps.rst:122
-#: ../source/includes/steps/backup-sharded-clusters-dumps.rst:218
-msgid ""
-"Query the CSRS secondary member for the returned control document. "
-"Connect a :binary:`~bin.mongo` shell to the CSRS secondary to lock and "
-"use :method:`db.collection.find()` to query for the control document:"
-msgstr ""
-
-#: ../source/includes/steps/backup-sharded-clusters-dumps.rst:138
-#: ../source/includes/steps/backup-sharded-clusters-dumps.rst:234
-msgid ""
-"If the secondary member contains the latest control document, it is safe "
-"to lock the member. Otherwise, wait until the member contains the "
-"document or select a different secondary member that contains the latest "
-"control document."
-msgstr ""
-
-#: ../source/includes/steps/backup-sharded-clusters-dumps.rst:144
-#: ../source/includes/steps/backup-sharded-clusters-dumps.rst:240
-msgid "To lock the secondary member, run :method:`db.fsyncLock()` on the member:"
-msgstr ""
-
-#: ../source/includes/steps/backup-sharded-clusters-dumps.rst:160
-msgid "Step 2: Lock one secondary member of each replica set."
-msgstr ""
-
-#: ../source/includes/steps/backup-sharded-clusters-dumps.rst:256
-msgid "Backup one config server."
-msgstr ""
-
-#: ../source/includes/steps/backup-sharded-clusters-dumps.rst:258
-#: ../source/includes/steps/backup-sharded-clusters-dumps.rst:294
-msgid ""
-"Run :binary:`~bin.mongodump` against a config server "
-":binary:`~bin.mongod` instance to back up the cluster's metadata. You "
-"only need to back up one config server. Perform this step against the "
-"locked config server."
-msgstr ""
-
-#: ../source/includes/steps/backup-sharded-clusters-dumps.rst:264
-#: ../source/includes/steps/backup-sharded-clusters-dumps.rst:300
-msgid ""
-"Use :binary:`~bin.mongodump` with the :option:`--oplog <mongodump "
-"--oplog>` option to backup one of the :ref:`config servers <sharding-"
-"config-server>`."
-msgstr ""
-
-#: ../source/includes/steps/backup-sharded-clusters-dumps.rst:274
-#: ../source/includes/steps/backup-sharded-clusters-dumps.rst:310
-msgid ""
-"If your deployment uses CSRS config servers, unlock the config server "
-"node before proceeding to the next step. To unlock the CSRS member, use "
-":method:`db.fsyncUnlock()` method in the :binary:`~bin.mongo` shell."
-msgstr ""
-
-#: ../source/includes/steps/backup-sharded-clusters-dumps.rst:292
-msgid "Step 3: Backup one config server."
-msgstr ""
-
-#: ../source/includes/steps/backup-sharded-clusters-dumps.rst:328
-msgid "Back up a replica set member for each shard."
-msgstr ""
-
-#: ../source/includes/steps/backup-sharded-clusters-dumps.rst:330
-#: ../source/includes/steps/backup-sharded-clusters-dumps.rst:350
-msgid ""
-"Back up the locked replica set members of the shards using "
-":binary:`~bin.mongodump` with the :option:`--oplog <mongodump --oplog>` "
-"option. You may back up the shards in parallel."
-msgstr ""
-
-#: ../source/includes/steps/backup-sharded-clusters-dumps.rst:348
-msgid "Step 4: Back up a replica set member for each shard."
-msgstr ""
-
-#: ../source/includes/steps/backup-sharded-clusters-dumps.rst:368
-msgid "Unlock replica set members for each shard."
-msgstr ""
-
-#: ../source/includes/steps/backup-sharded-clusters-dumps.rst:370
-#: ../source/includes/steps/backup-sharded-clusters-dumps.rst:391
-msgid ""
-"To unlock the replica set members, use :method:`db.fsyncUnlock()` method "
-"in the :binary:`~bin.mongo` shell."
-msgstr ""
-
-#: ../source/includes/steps/backup-sharded-clusters-dumps.rst:379
-#: ../source/includes/steps/backup-sharded-clusters-dumps.rst:400
-msgid "Allow these members to catch up with the state of the primary."
-msgstr ""
-
-#: ../source/includes/steps/backup-sharded-clusters-dumps.rst:389
-msgid "Step 5: Unlock replica set members for each shard."
-msgstr ""
-
-#: ../source/includes/steps/backup-sharded-clusters-dumps.rst:410
-msgid "Re-enable the balancer process."
-msgstr ""
-
-#: ../source/includes/steps/backup-sharded-clusters-dumps.rst:412
-#: ../source/includes/steps/backup-sharded-clusters-dumps.rst:432
-msgid ""
-"To re-enable to balancer, connect the :binary:`~bin.mongo` shell to a "
-":binary:`~bin.mongos` instance and run :method:`sh.setBalancerState()`."
-msgstr ""
-
-#: ../source/includes/steps/backup-sharded-clusters-dumps.rst:430
-msgid "Step 6: Re-enable the balancer process."
-msgstr ""
-
+# 8c557f6289aa47d890f38536107aa5bc
 #: ../source/includes/extracts/additional-resources-backup-tutorials.rst:4
 msgid "Additional Resources"
 msgstr ""
 
+# b834ec187fce442e942f054ceb58fd09
 #: ../source/includes/extracts/additional-resources-backup-tutorials.rst:6
-msgid ""
-"`MongoDB Atlas: For a simple way to run, monitor, and maintain cloud-"
-"hosted MongoDB deployments "
-"<https://www.mongodb.com/cloud/atlas?jmp=docs>`_"
+msgid "See also |mms-home| for seamless automation, backup, and monitoring."
 msgstr ""
 
 #~ msgid ""
@@ -475,6 +293,13 @@
 #~ ":program:`mongo` shell. For example:"
 #~ msgstr ""
 
+# 7c38f3538f92491691aa9f651a5781c5
+#~ msgid ""
+#~ "For more information, see the :ref"
+#~ ":`sharding-balancing-disable-temporarily` "
+#~ "procedure."
+#~ msgstr ""
+
 # c62c60bb5fb049598b6db38f45d8b69a
 #~ msgid ""
 #~ "Lock one member of each replica "
@@ -582,395 +407,6 @@
 #~ "while minimizing impact on the cluster."
 #~ msgstr ""
 
-#~ msgid "Lock replica set members."
-=======
-# ffc6e1b62c104869bb81d537f1f167d1
-#: ../source/tutorial/backup-sharded-cluster-with-database-dumps.txt:3
-msgid "Back Up a Sharded Cluster with Database Dumps"
-msgstr ""
-
-# f20bd0104c7b4993838541596b6e4989
-#: ../source/tutorial/backup-sharded-cluster-with-database-dumps.txt
-msgid "On this page"
-msgstr ""
-
-# 43a6962db020453daed6b67e8acef9a9
-#: ../source/tutorial/backup-sharded-cluster-with-database-dumps.txt:15
-msgid ""
-"Starting in MongoDB 3.2, the following procedure can be used with the "
-":doc:`MMAPv1 </core/mmapv1>` and the :doc:`WiredTiger </core/wiredtiger>`"
-" storage engines. With previous versions of MongoDB, the procedure "
-"applied to :doc:`MMAPv1 </core/mmapv1>` only."
-msgstr ""
-
-# 5d89da918a8f44f88f8484d068225174
-#: ../source/tutorial/backup-sharded-cluster-with-database-dumps.txt:21
-msgid "Overview"
-msgstr ""
-
-# 40fd6b3320104e83b8e71683805e6f46
-#: ../source/tutorial/backup-sharded-cluster-with-database-dumps.txt:23
-msgid ""
-"This document describes a procedure for taking a backup of all components"
-" of a :term:`sharded cluster`. This procedure uses :program:`mongodump` "
-"to create dumps of the :program:`mongod` instances."
-msgstr ""
-
-# e9246ffe1a6b4027b2243687b455c1b8
-#: ../source/tutorial/backup-sharded-cluster-with-database-dumps.txt:28
-msgid ""
-"You may alternatively use :doc:`file system snapshots </tutorial/backup-"
-"sharded-cluster-with-filesystem-snapshots>` to capture the backup data. "
-"File system snapshots may be more efficient in some situations if your "
-"system configuration supports them."
-msgstr ""
-
-# 77730130cb9e4cffb759f778b8214b6e
-#: ../source/tutorial/backup-sharded-cluster-with-database-dumps.txt:33
-msgid ""
-"For more information on backups in MongoDB and backups of sharded "
-"clusters in particular, see :doc:`/core/backups` and "
-":doc:`/administration/backup-sharded-clusters`."
-msgstr ""
-
-# 6369cfc8f27e4c49b716acf8878e32dd
-#: ../source/tutorial/backup-sharded-cluster-with-database-dumps.txt:38
-msgid "Prerequisites"
-msgstr ""
-
-# a5b22523c3df4f15ab782cea3c44ba99
-#: ../source/includes/note-shard-cluster-backup.rst:1
-msgid ""
-"To capture a point-in-time backup from a sharded cluster you **must** "
-"stop *all* writes to the cluster. On a running production system, you can"
-" only capture an *approximation* of point-in-time snapshot."
-msgstr ""
-
-# 7b0c0e5c27ce439bbe04c1d036af71a7
-#: ../source/tutorial/backup-sharded-cluster-with-database-dumps.txt:43
-msgid "Access Control"
-msgstr ""
-
-# 9affbf18e26c48148f20e3d807929208
-#: ../source/tutorial/backup-sharded-cluster-with-database-dumps.txt:45
-msgid ""
-"The :authrole:`backup` role provides the required privileges to perform "
-"backup on a sharded cluster that has access control enabled."
-msgstr ""
-
-# d60732bd87d44020a08bf06e7e34dbc3
-#: ../source/includes/fact-required-access-for-backup-profiling.rst:3
-msgid ""
-"The :authrole:`backup` role provides additional privileges to back up the"
-" :data:`system.profile <<database>.system.profile>` collections that "
-"exist when running with :ref:`database profiling <database-profiling>`. "
-"Previously, users required an additional ``read`` access on this "
-"collection."
-msgstr ""
-
-# 31af5f47916c46be9b8ecc25e0d9490a
-#: ../source/tutorial/backup-sharded-cluster-with-database-dumps.txt:51
-msgid "Consideration"
-msgstr ""
-
-# 4e78bd25898a4cf98a42a96440a504ed
-#: ../source/tutorial/backup-sharded-cluster-with-database-dumps.txt:53
-msgid ""
-"To create backups of a sharded cluster, you will stop the cluster "
-"balancer, take a backup of the :term:`config database`, and then take "
-"backups of each shard in the cluster using :program:`mongodump` to "
-"capture the backup data. To capture a more exact moment-in-time snapshot "
-"of the system, you will need to stop all application writes before taking"
-" the filesystem snapshots; otherwise the snapshot will only approximate a"
-" moment in time."
-msgstr ""
-
-# cb2d5ca1fb304736a2f295d8663e9dda
-#: ../source/tutorial/backup-sharded-cluster-with-database-dumps.txt:61
-msgid ""
-"For approximate point-in-time snapshots, you can minimize the impact on "
-"the cluster by taking the backup from a secondary member of each replica "
-"set shard."
-msgstr ""
-
-# 2b23e7975fd5497b9b51b0b4ec90c577
-#: ../source/tutorial/backup-sharded-cluster-with-database-dumps.txt:66
-msgid "Procedure"
-msgstr ""
-
-# 8c557f6289aa47d890f38536107aa5bc
-#: ../source/includes/extracts/additional-resources-backup-tutorials.rst:4
-msgid "Additional Resources"
-msgstr ""
-
-# b834ec187fce442e942f054ceb58fd09
-#: ../source/includes/extracts/additional-resources-backup-tutorials.rst:6
-msgid "See also |mms-home| for seamless automation, backup, and monitoring."
-msgstr ""
-
-#~ msgid ""
-#~ "In this procedure, you will stop "
-#~ "the cluster balancer and take a "
-#~ "backup up of the :term:`config "
-#~ "database`, and then take backups of "
-#~ "each shard in the cluster using "
-#~ ":program:`mongodump` to capture the backup "
-#~ "data. If you need an exact "
-#~ "moment-in-time snapshot of the "
-#~ "system, you will need to stop all"
-#~ " application writes before taking the "
-#~ "filesystem snapshots; otherwise the snapshot"
-#~ " will only approximate a moment of"
-#~ " time."
-#~ msgstr ""
-
-#~ msgid ""
-#~ "For approximate point-in-time snapshots,"
-#~ " you can improve the quality of "
-#~ "the backup while minimizing impact on"
-#~ " the cluster by taking the backup "
-#~ "from a secondary member of the "
-#~ "replica set that provides each shard."
-#~ msgstr ""
-
-#~ msgid ""
-#~ "It is essential that you stop the"
-#~ " balancer before creating backups. If "
-#~ "the balancer remains active, your "
-#~ "resulting backups could have duplicate "
-#~ "data or miss some data, as "
-#~ ":term:`chunks <chunk>` migrate while recording"
-#~ " backups."
-#~ msgstr ""
-
-#~ msgid ""
-#~ "You must run this command on the"
-#~ " system where the :program:`mongod` ran."
-#~ " This operation will use journaling "
-#~ "and create a dump of the entire"
-#~ " :program:`mongod` instance with data files"
-#~ " stored in ``/data/db/``. :program:`mongodump`"
-#~ " will write the output of this "
-#~ "dump to the ``/data/backup/`` directory."
-#~ msgstr ""
-
-# d11f58e30ca2412fbfb3642b071a5410
-#~ msgid "Backup a Sharded Cluster with Database Dumps"
-#~ msgstr ""
-
-# 1a64d5cbf0734338bb26bebaa147759a
-#~ msgid ""
-#~ "This document describes a procedure for"
-#~ " taking a backup of all components"
-#~ " of a sharded cluster. This procedure"
-#~ " uses :program:`mongodump` to create dumps"
-#~ " of the :program:`mongod` instance. An "
-#~ "alternate procedure uses file system "
-#~ "snapshots to capture the backup data,"
-#~ " and may be more efficient in "
-#~ "some situations if your system "
-#~ "configuration allows file system backups. "
-#~ "See :doc:`/administration/backup-sharded-clusters`"
-#~ " for more information."
-#~ msgstr ""
-
-# 472215ad667145f8a3aa4af06d3a7a08
-#~ msgid ""
-#~ "See :doc:`/core/backups` and :doc:`/administration"
-#~ "/backup-sharded-clusters` for complete "
-#~ "information on backups in MongoDB and"
-#~ " backups of sharded clusters in "
-#~ "particular."
-#~ msgstr ""
-
-# bf197c714c474e2a866e464eae0f653d
-#~ msgid ""
-#~ "To backup all the databases in a"
-#~ " cluster via :program:`mongodump`, you "
-#~ "should have the :authrole:`backup` role. "
-#~ "The :authrole:`backup` role provides all "
-#~ "the needed privileges for backing up "
-#~ "all database. The role confers no "
-#~ "additional access, in keeping with the"
-#~ " policy of :term:`least privilege`."
-#~ msgstr ""
-
-# 043de167cf1b424d8bb5b2db823df9c7
-#~ msgid ""
-#~ "To backup a given database, you "
-#~ "must have ``read`` access on the "
-#~ "database. Several roles provide this "
-#~ "access, including the :authrole:`backup` role."
-#~ msgstr ""
-
-# 7da260bf448941b48d7b954cf6e62cc9
-#~ msgid ""
-#~ "To backup the ``system.profile`` collection"
-#~ " in a database, you must have "
-#~ "``read`` access on certain system "
-#~ "collections in the database. Several "
-#~ "roles provide this access, including the"
-#~ " :authrole:`clusterAdmin` and :authrole:`dbAdmin` "
-#~ "roles."
-#~ msgstr ""
-
-# b6456d5b028248f2a5a8e0bbc2879f27
-#~ msgid ""
-#~ "To backup users and :ref:`user-defined"
-#~ " roles <user-defined-roles>` for a"
-#~ " given database, you must have access"
-#~ " to the ``admin`` database. MongoDB "
-#~ "stores the user data and role "
-#~ "definitions for all databases in the "
-#~ "``admin`` database."
-#~ msgstr ""
-
-# 311f45a063434c99abf47211ea07d1c7
-#~ msgid ""
-#~ "Specifically, to backup a given "
-#~ "database's users, you must have the "
-#~ ":authaction:`find` :ref:`action <security-user-"
-#~ "actions>` on the ``admin`` database's "
-#~ ":data:`admin.system.users` collection. The "
-#~ ":authrole:`backup` and :authrole:`userAdminAnyDatabase`"
-#~ " roles both provide this privilege."
-#~ msgstr ""
-
-# 8598e4055d7c416fad23821362a53f2e
-#~ msgid ""
-#~ "To backup the user-defined roles "
-#~ "on a database, you must have the"
-#~ " :authaction:`find` action on the ``admin``"
-#~ " database's :data:`admin.system.roles` collection. "
-#~ "Both the :authrole:`backup` and "
-#~ ":authrole:`userAdminAnyDatabase` roles provide this"
-#~ " privilege."
-#~ msgstr ""
-
-# 47feaecbc47842aa9fc51966dafa4c5b
-#~ msgid ""
-#~ "Disable the :term:`balancer` process that "
-#~ "equalizes the distribution of data among"
-#~ " the :term:`shards <shard>`. To disable "
-#~ "the balancer, use the "
-#~ ":method:`sh.stopBalancer()` method in the "
-#~ ":program:`mongo` shell. For example:"
-#~ msgstr ""
-
-# 7c38f3538f92491691aa9f651a5781c5
-#~ msgid ""
-#~ "For more information, see the :ref"
-#~ ":`sharding-balancing-disable-temporarily` "
-#~ "procedure."
-#~ msgstr ""
-
-# c62c60bb5fb049598b6db38f45d8b69a
-#~ msgid ""
-#~ "Lock one member of each replica "
-#~ "set in each shard so that your "
-#~ "backups reflect the state of your "
-#~ "database at the nearest possible "
-#~ "approximation of a single moment in "
-#~ "time. Lock these :program:`mongod` instances"
-#~ " in as short of an interval as"
-#~ " possible."
-#~ msgstr ""
-
-# a8edde644b884fc1824aeb33cc8307f7
-#~ msgid ""
-#~ "To lock or freeze a sharded "
-#~ "cluster, you shut down one member "
-#~ "of each replica set. Ensure that "
-#~ "the :term:`oplog` has sufficient capacity "
-#~ "to allow these secondaries to catch "
-#~ "up to the state of the primaries"
-#~ " after finishing the backup procedure. "
-#~ "See :ref:`replica-set-oplog-sizing` for"
-#~ " more information."
-#~ msgstr ""
-
-# 647a12d07cbb4684a155a2a47365cfd5
-#~ msgid ""
-#~ "Use :program:`mongodump` to backup one "
-#~ "of the :ref:`config servers <sharding-"
-#~ "config-server>`. This backs up the "
-#~ "cluster's metadata. You only need to "
-#~ "back up one config server, as they"
-#~ " all hold the same data."
-#~ msgstr ""
-
-# 1a0ee230c21f440c8825365e02b60ab4
-#~ msgid ""
-#~ "Use the :program:`mongodump` tool to "
-#~ "capture the content of the config "
-#~ ":program:`mongod` instances."
-#~ msgstr ""
-
-# fb58a3f8f3414249b7d34596b332e68a
-#~ msgid ""
-#~ "Your config servers must run MongoDB "
-#~ "2.4 or later with the "
-#~ ":option:`--configsvr <mongod --configsvr>` option"
-#~ " and the :program:`mongodump` option must"
-#~ " include the :option:`--oplog <mongodump "
-#~ "--oplog>` to capture a consistent copy"
-#~ " of the config database:"
-#~ msgstr ""
-
-# 8a205ebab8e3405393b818116d6fc44b
-#~ msgid ""
-#~ "Back up the replica set members of"
-#~ " the shards that shut down using "
-#~ ":program:`mongodump` and specifying the "
-#~ ":option:`--dbpath <mongodump --dbpath>` option. "
-#~ "You may back up the shards in "
-#~ "parallel. Consider the following invocation:"
-#~ msgstr ""
-
-# 8762c935da9e4b9da5d5113c37367358
-#~ msgid ""
-#~ "Restart all stopped replica set members"
-#~ " of each shard as normal and "
-#~ "allow them to catch up with the"
-#~ " state of the primary."
-#~ msgstr ""
-
-# 1e0ccb64318e484997c3f76e95cf8ce6
-#~ msgid "Re-enable the balancer with the :method:`sh.setBalancerState()` method."
-#~ msgstr ""
-
-# 04e40c1aeaf546d2aea6a55207a34f3e
-#~ msgid ""
-#~ "Use the following command sequence when"
-#~ " connected to the :program:`mongos` with"
-#~ " the :program:`mongo` shell:"
-#~ msgstr ""
-
-#~ msgid ""
-#~ "To create these backups of a "
-#~ "sharded cluster, you will stop the "
-#~ "cluster balancer and take a backup "
-#~ "up of the :term:`config database`, and"
-#~ " then take backups of each shard "
-#~ "in the cluster using :program:`mongodump` "
-#~ "to capture the backup data. To "
-#~ "capture a more exact moment-in-"
-#~ "time snapshot of the system, you "
-#~ "will need to stop all application "
-#~ "writes before taking the filesystem "
-#~ "snapshots; otherwise the snapshot will "
-#~ "only approximate a moment in time."
-#~ msgstr ""
-
-#~ msgid ""
-#~ "For approximate point-in-time snapshots,"
-#~ " taking the backup from a single "
-#~ "offline secondary member of the replica"
-#~ " set that provides each shard can "
-#~ "improve the quality of the backup "
-#~ "while minimizing impact on the cluster."
-#~ msgstr ""
-
 #~ msgid "Disable the balancer process."
 #~ msgstr ""
 
@@ -985,7 +421,6 @@
 #~ msgstr ""
 
 #~ msgid "Backup one config server."
->>>>>>> 2478a500
 #~ msgstr ""
 
 #~ msgid "Backup replica set members."
@@ -1005,9 +440,6 @@
 
 #~ msgid "Restart replica set members."
 #~ msgstr ""
-<<<<<<< HEAD
-=======
 
 #~ msgid "Re-enable the balancer process."
 #~ msgstr ""
->>>>>>> 2478a500
