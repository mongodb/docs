--- conflicted
+++ resolved
@@ -1,29 +1,8 @@
-<<<<<<< HEAD
-# SOME DESCRIPTIVE TITLE.
-# Copyright (C) 2011-2014, MongoDB, Inc.
-# This file is distributed under the same license as the mongodb-manual package.
-#
-# Translators:
-=======
 # 
->>>>>>> 2ec0463a
 msgid ""
 msgstr ""
 "Project-Id-Version: mongodb-manual 3.0\n"
 "Report-Msgid-Bugs-To: \n"
-<<<<<<< HEAD
-"POT-Creation-Date: 2014-04-08 13:03-0400\n"
-"PO-Revision-Date: 2014-10-24 14:56+0800\n"
-"Last-Translator: tychoish <tychoish@gmail.com>\n"
-"Language-Team: Chinese (http://www.transifex.com/projects/p/mongodb-manual/"
-"language/zh/)\n"
-"MIME-Version: 1.0\n"
-"Content-Type: text/plain; charset=UTF-8\n"
-"Content-Transfer-Encoding: 8bit\n"
-"Language: zh\n"
-"Plural-Forms: nplurals=1; plural=0;\n"
-"X-Generator: Poedit 1.6.9\n"
-=======
 "POT-Creation-Date: 2015-08-20 19:13-0400\n"
 "PO-Revision-Date: YEAR-MO-DA HO:MI+ZONE\n"
 "Last-Translator: FULL NAME <EMAIL@ADDRESS>\n"
@@ -31,7 +10,6 @@
 "MIME-Version: 1.0\n"
 "Content-Type: text/plain; charset=UTF-8\n"
 "Content-Transfer-Encoding: 8bit\n"
->>>>>>> 2ec0463a
 
 #: ../source/core/read-preference-mechanics.txt:6
 msgid "Read Preference Processes"
@@ -208,10 +186,6 @@
 "导致的无法连接数据库的时间。 "
 
 #: ../source/core/read-preference-mechanics.txt:113
-<<<<<<< HEAD
-msgid "As a result, MongoDB drivers and :program:`mongos`:"
-msgstr "所以，MongoDB驱动与 :program:`mongos` 应："
-=======
 msgid "As a result, MongoDB drivers:"
 msgstr ""
 
@@ -221,7 +195,6 @@
 "after establishing a connection to that instance. This connection is "
 "*pinned* to this :program:`mongod`."
 msgstr ""
->>>>>>> 2ec0463a
 
 #: ../source/core/read-preference-mechanics.txt:119
 msgid ""
@@ -399,43 +372,4 @@
 
 #: ../source/core/read-preference-mechanics.txt:157
 msgid "mongos"
-<<<<<<< HEAD
-msgstr "mongos"
-
-#: ../source/core/read-preference-mechanics.txt:47
-msgid ""
-"Applications can configure the threshold used in this stage. The default "
-"\"acceptable latency\" is 15 milliseconds, which you can override in the "
-"drivers with their own ``secondaryAcceptableLatencyMS`` option. For :program:"
-"`mongos` you can use the :option:`--localThreshold <mongos --"
-"localThreshold>` or :setting:`~replication.localPingThresholdMs` runtime "
-"options to set this value."
-msgstr ""
-"在这个阶段，应用程序可以设定可接受的延时的门槛。默认的 \"可接受的延时\" 是15"
-"毫秒，我们也可以在驱动中使用 ``secondaryAcceptableLatencyMS`` 设置来修改。如"
-"果是分片集群，我们可以通过修改 :program:`mongos` 的 :option:`--"
-"localThreshold <mongos --localThreshold>` 或是 :setting:`~replication."
-"localPingThresholdMs` 选项来设置可接受的延时。"
-
-#: ../source/core/read-preference-mechanics.txt:104
-msgid ""
-"The client should attempt to prefer current results, and any connection "
-"should read from the same member of the replica set as much as possible. "
-"Requests should prefer :ref:`request association <replica-set-read-"
-"preference-behavior-requests>` (e.g. *pinning*)."
-msgstr ""
-"客户端应该尽量获得最新的数据，且如果可能，所有的连接都应该是在复制集的同一个"
-"节点上进行读操作。建议使用 :ref:`请求绑定 <replica-set-read-preference-"
-"behavior-requests>` (e.g. *pinning*)。"
-
-#: ../source/core/read-preference-mechanics.txt:115
-msgid ""
-"Reuse a connection to a specific :program:`mongod` for as long as possible "
-"after establishing a connection to that instance. This connection is "
-"*pinned* to this :program:`mongod`."
-msgstr ""
-"在建立与实例的连接后，尽可能对指定了该 :program:`mongod` 实例的连接进行再利"
-"用，将连接与该 :program:`mongod` 实例进行绑定。"
-=======
-msgstr ""
->>>>>>> 2ec0463a
+msgstr ""