# SOME DESCRIPTIVE TITLE.
# Copyright (C) 2011-2014, MongoDB, Inc.
# This file is distributed under the same license as the mongodb-manual
# package.
#
# Translators:
msgid ""
msgstr ""
"Project-Id-Version: MongoDB Manual\n"
"Report-Msgid-Bugs-To: \n"
<<<<<<< HEAD
"POT-Creation-Date: 2019-03-19 11:02-0400\n"
=======
"POT-Creation-Date: 2016-12-08 12:02-0500\n"
>>>>>>> 2478a500
"PO-Revision-Date: 2014-04-08 18:53+0000\n"
"Last-Translator: tychoish <tychoish@gmail.com>\n"
"Language: es\n"
"Language-Team: Spanish (http://www.transifex.com/projects/p/mongodb-"
"manual/language/es/)\n"
"Plural-Forms: nplurals=2; plural=(n != 1)\n"
"MIME-Version: 1.0\n"
"Content-Type: text/plain; charset=utf-8\n"
"Content-Transfer-Encoding: 8bit\n"
"Generated-By: Babel 2.6.0\n"

<<<<<<< HEAD
=======
# 8d3e1fff5e534bfdbf316e764e618ec5
>>>>>>> 2478a500
#: ../source/reference/operator/update/rename.txt:3
msgid "$rename"
msgstr ""

<<<<<<< HEAD
=======
# 893b5d9cbc7a41c383ed863e8f80c46e
#: ../source/reference/operator/update/rename.txt
msgid "On this page"
msgstr ""

# cd78e14d4edc493c8e7783bf1bbd4ee6
>>>>>>> 2478a500
#: ../source/reference/operator/update/rename.txt:14
msgid "Definition"
msgstr ""

<<<<<<< HEAD
=======
# f3ea00ebac674290b8d9321732483dc5
>>>>>>> 2478a500
#: ../source/reference/operator/update/rename.txt:18
msgid ""
"The :update:`$rename` operator updates the name of a field and has the "
"following form:"
msgstr ""

<<<<<<< HEAD
=======
# 5ba4a147a913467f83961659645923b6
>>>>>>> 2478a500
#: ../source/reference/operator/update/rename.txt:24
msgid ""
"The new field name must differ from the existing field name. To specify a"
" ``<field>`` in an embedded document, use :term:`dot notation`."
msgstr ""

<<<<<<< HEAD
=======
# c3de5b225da04b0f8bd87bbfa07a54a6
>>>>>>> 2478a500
#: ../source/reference/operator/update/rename.txt:28
msgid "Consider the following example:"
msgstr ""

<<<<<<< HEAD
=======
# 1cf58a4d827742b5b194cc7af5a09e0e
>>>>>>> 2478a500
#: ../source/reference/operator/update/rename.txt:34
msgid ""
"This operation renames the field ``nickname`` to ``alias``, and the field"
" ``cell`` to ``mobile``."
msgstr ""

<<<<<<< HEAD
=======
# ab6a7ef59dc4468fa26daec1851c342f
>>>>>>> 2478a500
#: ../source/reference/operator/update/rename.txt:38
msgid "Behavior"
msgstr ""

<<<<<<< HEAD
=======
# 7d235784492d4637aaa998008bbc3254
>>>>>>> 2478a500
#: ../source/reference/operator/update/rename.txt:40
msgid ""
"The :update:`$rename` operator logically performs an :update:`$unset` of "
"both the old name and the new name, and then performs a :update:`$set` "
"operation with the new name. As such, the operation may not preserve the "
"order of the fields in the document; i.e. the renamed field may move "
"within the document."
msgstr ""

<<<<<<< HEAD
=======
# 714197ee2f564fe696914bd1bed0a012
>>>>>>> 2478a500
#: ../source/reference/operator/update/rename.txt:46
msgid ""
"If the document already has a field with the ``<newName>``, the "
":update:`$rename` operator removes that field and renames the specified "
"``<field>`` to ``<newName>``."
msgstr ""

<<<<<<< HEAD
=======
# d0cbbb4f7147446c8639437ddda14a8d
>>>>>>> 2478a500
#: ../source/reference/operator/update/rename.txt:50
msgid ""
"If the field to rename does not exist in a document, :update:`$rename` "
"does nothing (i.e. no operation)."
msgstr ""

<<<<<<< HEAD
=======
# bb4ee0ace5394baf8a51f7717d54e2af
>>>>>>> 2478a500
#: ../source/reference/operator/update/rename.txt:53
msgid ""
"For fields in embedded documents, the :update:`$rename` operator can "
"rename these fields as well as move the fields in and out of embedded "
"documents. :update:`$rename` does not work if these fields are in array "
"elements."
msgstr ""

<<<<<<< HEAD
=======
# daf9d789184c44ac92e420f34901807b
>>>>>>> 2478a500
#: ../source/reference/operator/update/rename.txt:59
msgid "Examples"
msgstr ""

<<<<<<< HEAD
=======
# 04ca2eb206d042ad9e4faead6390b862
>>>>>>> 2478a500
#: ../source/reference/operator/update/rename.txt:61
msgid ""
"A collection ``students`` contains the following documents where a field "
"``nmae`` appears misspelled, i.e. should be ``name``:"
msgstr ""

<<<<<<< HEAD
=======
# 6942315349f644bea1cd72381ae3250e
>>>>>>> 2478a500
#: ../source/reference/operator/update/rename.txt:87
msgid ""
"The examples in this section successively updates the documents in the "
"collection."
msgstr ""

<<<<<<< HEAD
=======
# 59dfe13dfc524198a852dc2dc361166f
>>>>>>> 2478a500
#: ../source/reference/operator/update/rename.txt:91
msgid "Rename a Field"
msgstr ""

<<<<<<< HEAD
=======
# f37beae38b5d47fa8146919dc4100f16
>>>>>>> 2478a500
#: ../source/reference/operator/update/rename.txt:93
msgid ""
"To rename a field, call the :update:`$rename` operator with the current "
"name of the field and the new name:"
msgstr ""

<<<<<<< HEAD
=======
# 968848de53a247d387c6b1991734c6e2
>>>>>>> 2478a500
#: ../source/reference/operator/update/rename.txt:100
msgid ""
"This operation renames the field ``nmae`` to ``name`` for all documents "
"in the collection:"
msgstr ""

<<<<<<< HEAD
=======
# c89b86539bac498f971c90a1ebfb43de
>>>>>>> 2478a500
#: ../source/reference/operator/update/rename.txt:127
msgid "Rename a Field in an Embedded Document"
msgstr ""

<<<<<<< HEAD
=======
# f31404cd571e4fe19a5575fa9df40777
>>>>>>> 2478a500
#: ../source/reference/operator/update/rename.txt:129
msgid ""
"To rename a field in an embedded document, call the :update:`$rename` "
"operator using the :ref:`dot notation <document-dot-notation>` to refer "
"to the field. If the field is to remain in the same embedded document, "
"also use the dot notation in the new name, as in the following:"
msgstr ""

<<<<<<< HEAD
=======
# 6faa4cdba14742c2a098c680b14336d3
>>>>>>> 2478a500
#: ../source/reference/operator/update/rename.txt:138
msgid "This operation renames the embedded field ``first`` to ``fname``:"
msgstr ""

<<<<<<< HEAD
=======
# 1693e174c41e4ead9064c895208f8fc3
>>>>>>> 2478a500
#: ../source/reference/operator/update/rename.txt:150
msgid "Rename a Field That Does Not Exist"
msgstr ""

<<<<<<< HEAD
=======
# b26e18e187d641bd986ad2c7142a8e2c
>>>>>>> 2478a500
#: ../source/reference/operator/update/rename.txt:152
msgid ""
"When renaming a field and the existing field name refers to a field that "
"does not exist, the :update:`$rename` operator does nothing, as in the "
"following:"
msgstr ""

<<<<<<< HEAD
=======
# f6091475171d45f7ac1d4ce4073cecd4
>>>>>>> 2478a500
#: ../source/reference/operator/update/rename.txt:160
msgid "This operation does nothing because there is no field named ``wife``."
msgstr ""

<<<<<<< HEAD
=======
# 533f92eb22f04c3bb0f18cc467940df1
>>>>>>> 2478a500
#: ../source/reference/operator/update/rename.txt:163
msgid ":method:`db.collection.update()`, :method:`db.collection.findAndModify()`"
msgstr ""

# 1a85c9841031411290152bd7364e071b
#~ msgid ""
#~ "*Syntax*: ``{$rename: { <old name1>: "
#~ "<new name1>, <old name2>: <new name2>,"
#~ " ... } }``"
#~ msgstr ""

# 94129a9f2ce044e9940ba71b27923cb2
#~ msgid ""
#~ "The :update:`$rename` operator updates the "
#~ "name of a field. The new field "
#~ "name must differ from the existing "
#~ "field name."
#~ msgstr ""

# 3dbf604c47074956afbab44560cdac4c
#~ msgid ""
#~ "If the document already has a "
#~ "field with the *new* field name, "
#~ "the :update:`$rename` operator removes that"
#~ " field and renames the field with "
#~ "the *old* field name to the *new*"
#~ " field name."
#~ msgstr ""

# 8da37a5b725146a0998440056849e0c7
#~ msgid ""
#~ "A collection ``students`` the following "
#~ "document where a field ``nmae`` appears"
#~ " misspelled, i.e. should be ``name``:"
#~ msgstr ""

# 5fd7185fa57a4ab8b8bf284f65c53d28
#~ msgid "The examples in this section successively updates this document."
#~ msgstr ""

# d812c42ab4f44f3fb9413052eb7019e8
#~ msgid "This operation renames the field ``nmae`` to ``name``:"
#~ msgstr ""
<|MERGE_RESOLUTION|>--- conflicted
+++ resolved
@@ -8,11 +8,7 @@
 msgstr ""
 "Project-Id-Version: MongoDB Manual\n"
 "Report-Msgid-Bugs-To: \n"
-<<<<<<< HEAD
-"POT-Creation-Date: 2019-03-19 11:02-0400\n"
-=======
 "POT-Creation-Date: 2016-12-08 12:02-0500\n"
->>>>>>> 2478a500
 "PO-Revision-Date: 2014-04-08 18:53+0000\n"
 "Last-Translator: tychoish <tychoish@gmail.com>\n"
 "Language: es\n"
@@ -24,77 +20,53 @@
 "Content-Transfer-Encoding: 8bit\n"
 "Generated-By: Babel 2.6.0\n"
 
-<<<<<<< HEAD
-=======
 # 8d3e1fff5e534bfdbf316e764e618ec5
->>>>>>> 2478a500
 #: ../source/reference/operator/update/rename.txt:3
 msgid "$rename"
 msgstr ""
 
-<<<<<<< HEAD
-=======
 # 893b5d9cbc7a41c383ed863e8f80c46e
 #: ../source/reference/operator/update/rename.txt
 msgid "On this page"
 msgstr ""
 
 # cd78e14d4edc493c8e7783bf1bbd4ee6
->>>>>>> 2478a500
 #: ../source/reference/operator/update/rename.txt:14
 msgid "Definition"
 msgstr ""
 
-<<<<<<< HEAD
-=======
 # f3ea00ebac674290b8d9321732483dc5
->>>>>>> 2478a500
 #: ../source/reference/operator/update/rename.txt:18
 msgid ""
 "The :update:`$rename` operator updates the name of a field and has the "
 "following form:"
 msgstr ""
 
-<<<<<<< HEAD
-=======
 # 5ba4a147a913467f83961659645923b6
->>>>>>> 2478a500
 #: ../source/reference/operator/update/rename.txt:24
 msgid ""
 "The new field name must differ from the existing field name. To specify a"
 " ``<field>`` in an embedded document, use :term:`dot notation`."
 msgstr ""
 
-<<<<<<< HEAD
-=======
 # c3de5b225da04b0f8bd87bbfa07a54a6
->>>>>>> 2478a500
 #: ../source/reference/operator/update/rename.txt:28
 msgid "Consider the following example:"
 msgstr ""
 
-<<<<<<< HEAD
-=======
 # 1cf58a4d827742b5b194cc7af5a09e0e
->>>>>>> 2478a500
 #: ../source/reference/operator/update/rename.txt:34
 msgid ""
 "This operation renames the field ``nickname`` to ``alias``, and the field"
 " ``cell`` to ``mobile``."
 msgstr ""
 
-<<<<<<< HEAD
-=======
 # ab6a7ef59dc4468fa26daec1851c342f
->>>>>>> 2478a500
 #: ../source/reference/operator/update/rename.txt:38
 msgid "Behavior"
 msgstr ""
 
-<<<<<<< HEAD
-=======
 # 7d235784492d4637aaa998008bbc3254
->>>>>>> 2478a500
 #: ../source/reference/operator/update/rename.txt:40
 msgid ""
 "The :update:`$rename` operator logically performs an :update:`$unset` of "
@@ -104,10 +76,7 @@
 "within the document."
 msgstr ""
 
-<<<<<<< HEAD
-=======
 # 714197ee2f564fe696914bd1bed0a012
->>>>>>> 2478a500
 #: ../source/reference/operator/update/rename.txt:46
 msgid ""
 "If the document already has a field with the ``<newName>``, the "
@@ -115,20 +84,14 @@
 "``<field>`` to ``<newName>``."
 msgstr ""
 
-<<<<<<< HEAD
-=======
 # d0cbbb4f7147446c8639437ddda14a8d
->>>>>>> 2478a500
 #: ../source/reference/operator/update/rename.txt:50
 msgid ""
 "If the field to rename does not exist in a document, :update:`$rename` "
 "does nothing (i.e. no operation)."
 msgstr ""
 
-<<<<<<< HEAD
-=======
 # bb4ee0ace5394baf8a51f7717d54e2af
->>>>>>> 2478a500
 #: ../source/reference/operator/update/rename.txt:53
 msgid ""
 "For fields in embedded documents, the :update:`$rename` operator can "
@@ -137,74 +100,50 @@
 "elements."
 msgstr ""
 
-<<<<<<< HEAD
-=======
 # daf9d789184c44ac92e420f34901807b
->>>>>>> 2478a500
 #: ../source/reference/operator/update/rename.txt:59
 msgid "Examples"
 msgstr ""
 
-<<<<<<< HEAD
-=======
 # 04ca2eb206d042ad9e4faead6390b862
->>>>>>> 2478a500
 #: ../source/reference/operator/update/rename.txt:61
 msgid ""
 "A collection ``students`` contains the following documents where a field "
 "``nmae`` appears misspelled, i.e. should be ``name``:"
 msgstr ""
 
-<<<<<<< HEAD
-=======
 # 6942315349f644bea1cd72381ae3250e
->>>>>>> 2478a500
 #: ../source/reference/operator/update/rename.txt:87
 msgid ""
 "The examples in this section successively updates the documents in the "
 "collection."
 msgstr ""
 
-<<<<<<< HEAD
-=======
 # 59dfe13dfc524198a852dc2dc361166f
->>>>>>> 2478a500
 #: ../source/reference/operator/update/rename.txt:91
 msgid "Rename a Field"
 msgstr ""
 
-<<<<<<< HEAD
-=======
 # f37beae38b5d47fa8146919dc4100f16
->>>>>>> 2478a500
 #: ../source/reference/operator/update/rename.txt:93
 msgid ""
 "To rename a field, call the :update:`$rename` operator with the current "
 "name of the field and the new name:"
 msgstr ""
 
-<<<<<<< HEAD
-=======
 # 968848de53a247d387c6b1991734c6e2
->>>>>>> 2478a500
 #: ../source/reference/operator/update/rename.txt:100
 msgid ""
 "This operation renames the field ``nmae`` to ``name`` for all documents "
 "in the collection:"
 msgstr ""
 
-<<<<<<< HEAD
-=======
 # c89b86539bac498f971c90a1ebfb43de
->>>>>>> 2478a500
 #: ../source/reference/operator/update/rename.txt:127
 msgid "Rename a Field in an Embedded Document"
 msgstr ""
 
-<<<<<<< HEAD
-=======
 # f31404cd571e4fe19a5575fa9df40777
->>>>>>> 2478a500
 #: ../source/reference/operator/update/rename.txt:129
 msgid ""
 "To rename a field in an embedded document, call the :update:`$rename` "
@@ -213,26 +152,17 @@
 "also use the dot notation in the new name, as in the following:"
 msgstr ""
 
-<<<<<<< HEAD
-=======
 # 6faa4cdba14742c2a098c680b14336d3
->>>>>>> 2478a500
 #: ../source/reference/operator/update/rename.txt:138
 msgid "This operation renames the embedded field ``first`` to ``fname``:"
 msgstr ""
 
-<<<<<<< HEAD
-=======
 # 1693e174c41e4ead9064c895208f8fc3
->>>>>>> 2478a500
 #: ../source/reference/operator/update/rename.txt:150
 msgid "Rename a Field That Does Not Exist"
 msgstr ""
 
-<<<<<<< HEAD
-=======
 # b26e18e187d641bd986ad2c7142a8e2c
->>>>>>> 2478a500
 #: ../source/reference/operator/update/rename.txt:152
 msgid ""
 "When renaming a field and the existing field name refers to a field that "
@@ -240,18 +170,12 @@
 "following:"
 msgstr ""
 
-<<<<<<< HEAD
-=======
 # f6091475171d45f7ac1d4ce4073cecd4
->>>>>>> 2478a500
 #: ../source/reference/operator/update/rename.txt:160
 msgid "This operation does nothing because there is no field named ``wife``."
 msgstr ""
 
-<<<<<<< HEAD
-=======
 # 533f92eb22f04c3bb0f18cc467940df1
->>>>>>> 2478a500
 #: ../source/reference/operator/update/rename.txt:163
 msgid ":method:`db.collection.update()`, :method:`db.collection.findAndModify()`"
 msgstr ""
