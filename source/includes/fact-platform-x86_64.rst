.. topic:: Platform Support EOL Notice

   .. list-table::
      :widths: 20 80
      :class: border-table

<<<<<<< HEAD
      * - SLES 11
        - Support removed in MongoDB 3.2.20+, 3.4.15+, and 3.6.4+.
      * - Ubuntu 12.04 
        - Support removed in MongoDB 3.2.20+, 3.4.15+, and 3.6.4+.
      * - Debian 7
        - Support removed in MongoDB 3.2.21+, 3.4.16+, 3.6.6+, and 4.0+.

   *Upcoming EOL Notice*:

   .. list-table::
      :widths: 20 80
      :class: border-table

      * - Windows 7/2008R2
        - MongoDB will end support in future releases.

      * - Windows 8/2012
        - MongoDB will end support in future releases.

      * - Windows 8.1/2012R2
        - MongoDB will end support in future releases.

      * - Ubuntu 14.04
=======
      * - Ubuntu 14.04
        - Support removed in MongoDB 4.2+, 4.0.10+, 3.6.13+, and 3.4.21+.

      * - Debian 7
        - Support removed in MongoDB 4.0+, 3.6.6+, 3.4.16+, and 3.2.21+.

      * - SLES 11
        - Support removed in MongoDB 3.6.4+, 3.4.15+, and 3.2.20+.

      * - Ubuntu 12.04 
        - Support removed in MongoDB 3.6.4+, 3.4.15+, and 3.2.20+.

   *Upcoming EOL Notice*:

   .. list-table::
      :widths: 20 80
      :class: border-table

      * - Windows 7/2008R2
        - MongoDB will end support in future releases.

      * - Windows 8/2012
        - MongoDB will end support in future releases.

      * - Windows 8.1/2012R2
>>>>>>> 2478a500
        - MongoDB will end support in future releases.

   |

.. list-table::
   :header-rows: 1
   :stub-columns: 1
   :class: compatibility

   * - Platform
     - 4.2 Community & Enterprise
     - 4.0 Community & Enterprise
     - 3.6 Community & Enterprise
     - 3.4 Community & Enterprise

   * - Amazon Linux 2013.03 and later
     - |checkmark|
     - |checkmark|
     - |checkmark|
     - |checkmark|

   * - Amazon Linux 2
     - |checkmark|
     - |checkmark|
     -
     -
<<<<<<< HEAD
     -
=======
>>>>>>> 2478a500

   * - Debian 8
     - |checkmark|
     - |checkmark|
     - |checkmark|
     - |checkmark|

   * - Debian 9
     - |checkmark|
<<<<<<< HEAD
     - 3.6.5+
     -
=======
     - |checkmark|
     - 3.6.5+
>>>>>>> 2478a500
     -

   * - RHEL/CentOS/Oracle Linux [#oracle-linux]_ 6.2 and later
     - |checkmark|
     - |checkmark|
     - |checkmark|
     - |checkmark|

   * - RHEL/CentOS/Oracle Linux [#oracle-linux]_ 7.0 and later
     - |checkmark|
     - |checkmark|
     - |checkmark|
     - |checkmark|

   * - SLES 12
     - |checkmark|
     - |checkmark|
     - |checkmark|
     - |checkmark|

   * - Solaris 11 64-bit
     -
     -
     -
     - Community only

<<<<<<< HEAD
   * - Ubuntu 14.04
     - |checkmark|
     - |checkmark|
     - |checkmark|
     - |checkmark|
=======
>>>>>>> 2478a500
   * - Ubuntu 16.04
     - |checkmark|
     - |checkmark|
     - |checkmark|
     - |checkmark|

   * - Ubuntu 18.04
     - |checkmark|
     - |checkmark|
     -
     -


   * - Windows Vista
     -
     -
     -
     - |checkmark|

   * - Windows 7/Server 2008 R2
     - |checkmark|
     - |checkmark|
     - |checkmark|
     - |checkmark|

   * - Windows 8/2012 R2 and later
     - |checkmark|
     - |checkmark|
     - |checkmark|
     - |checkmark|
<<<<<<< HEAD
=======

   * - macOS 10.12 and later
     - |checkmark|
     - 
     -
     -
>>>>>>> 2478a500

   * - macOS 10.11
     -
     - |checkmark|
     - |checkmark|
     - |checkmark|
<|MERGE_RESOLUTION|>--- conflicted
+++ resolved
@@ -4,31 +4,6 @@
       :widths: 20 80
       :class: border-table
 
-<<<<<<< HEAD
-      * - SLES 11
-        - Support removed in MongoDB 3.2.20+, 3.4.15+, and 3.6.4+.
-      * - Ubuntu 12.04 
-        - Support removed in MongoDB 3.2.20+, 3.4.15+, and 3.6.4+.
-      * - Debian 7
-        - Support removed in MongoDB 3.2.21+, 3.4.16+, 3.6.6+, and 4.0+.
-
-   *Upcoming EOL Notice*:
-
-   .. list-table::
-      :widths: 20 80
-      :class: border-table
-
-      * - Windows 7/2008R2
-        - MongoDB will end support in future releases.
-
-      * - Windows 8/2012
-        - MongoDB will end support in future releases.
-
-      * - Windows 8.1/2012R2
-        - MongoDB will end support in future releases.
-
-      * - Ubuntu 14.04
-=======
       * - Ubuntu 14.04
         - Support removed in MongoDB 4.2+, 4.0.10+, 3.6.13+, and 3.4.21+.
 
@@ -54,7 +29,6 @@
         - MongoDB will end support in future releases.
 
       * - Windows 8.1/2012R2
->>>>>>> 2478a500
         - MongoDB will end support in future releases.
 
    |
@@ -81,10 +55,6 @@
      - |checkmark|
      -
      -
-<<<<<<< HEAD
-     -
-=======
->>>>>>> 2478a500
 
    * - Debian 8
      - |checkmark|
@@ -94,13 +64,8 @@
 
    * - Debian 9
      - |checkmark|
-<<<<<<< HEAD
-     - 3.6.5+
-     -
-=======
      - |checkmark|
      - 3.6.5+
->>>>>>> 2478a500
      -
 
    * - RHEL/CentOS/Oracle Linux [#oracle-linux]_ 6.2 and later
@@ -127,14 +92,6 @@
      -
      - Community only
 
-<<<<<<< HEAD
-   * - Ubuntu 14.04
-     - |checkmark|
-     - |checkmark|
-     - |checkmark|
-     - |checkmark|
-=======
->>>>>>> 2478a500
    * - Ubuntu 16.04
      - |checkmark|
      - |checkmark|
@@ -165,15 +122,12 @@
      - |checkmark|
      - |checkmark|
      - |checkmark|
-<<<<<<< HEAD
-=======
 
    * - macOS 10.12 and later
      - |checkmark|
      - 
      -
      -
->>>>>>> 2478a500
 
    * - macOS 10.11
      -
