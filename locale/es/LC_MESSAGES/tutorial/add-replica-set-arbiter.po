--- conflicted
+++ resolved
@@ -8,11 +8,7 @@
 msgstr ""
 "Project-Id-Version: MongoDB Manual\n"
 "Report-Msgid-Bugs-To: \n"
-<<<<<<< HEAD
-"POT-Creation-Date: 2019-03-19 11:02-0400\n"
-=======
 "POT-Creation-Date: 2016-12-08 12:02-0500\n"
->>>>>>> 2478a500
 "PO-Revision-Date: 2014-04-08 18:36+0000\n"
 "Last-Translator: tychoish <tychoish@gmail.com>\n"
 "Language: es\n"
@@ -24,229 +20,11 @@
 "Content-Transfer-Encoding: 8bit\n"
 "Generated-By: Babel 2.6.0\n"
 
-<<<<<<< HEAD
-=======
 # f5d5482a2c77444d9451bb5fb9a674e8
->>>>>>> 2478a500
 #: ../source/tutorial/add-replica-set-arbiter.txt:3
 msgid "Add an Arbiter to Replica Set"
 msgstr ""
 
-<<<<<<< HEAD
-#: ../source/tutorial/add-replica-set-arbiter.txt:13
-msgid ""
-"Arbiters are :binary:`~bin.mongod` instances that are part of a "
-":term:`replica set` but do not hold data. Arbiters participate in "
-":ref:`elections <replica-set-elections>` in order to break ties. If a "
-"replica set has an even number of members, add an arbiter."
-msgstr ""
-
-#: ../source/tutorial/add-replica-set-arbiter.txt:18
-msgid ""
-"Arbiters have minimal resource requirements and do not require dedicated "
-"hardware. You can deploy an arbiter on an application server or a "
-"monitoring host."
-msgstr ""
-
-#: ../source/tutorial/add-replica-set-arbiter.txt:22
-msgid ""
-"Do not run an arbiter on systems that also host the primary or the "
-"secondary members of the replica set."
-msgstr ""
-
-#: ../source/tutorial/add-replica-set-arbiter.txt:26
-msgid "Considerations"
-msgstr ""
-
-#: ../source/tutorial/add-replica-set-arbiter.txt:29
-msgid "Read Concern ``majority`` and Three-Member PSA"
-msgstr ""
-
-#: ../source/tutorial/add-replica-set-arbiter.txt:31
-msgid "For 3-Member Primary-Secondary-Arbiter Architecture*"
-msgstr ""
-
-#: ../source/tutorial/add-replica-set-arbiter.txt:34
-msgid ""
-"If you have a three-member replica set with a primary-secondary-arbiter "
-"(PSA) architecture or a sharded cluster with a three-member PSA shards, "
-"the cache pressure will increase if any data bearing node is down and "
-"support for :readconcern:`\"majority\"` read concern is enabled."
-msgstr ""
-
-#: ../source/tutorial/add-replica-set-arbiter.txt:40
-msgid ""
-"To prevent the storage cache pressure from immobilizing a deployment with"
-" a three-member primary-secondary-arbiter (PSA) architecture, you can "
-"disable read concern \"majority\" for MongoDB 4.0.3+ and 3.6.1+. For more"
-" information, see :ref:`4.0-disable-read-concern-majority`."
-msgstr ""
-
-#: ../source/tutorial/add-replica-set-arbiter.txt:47
-msgid "Replica Set Protocol Version"
-msgstr ""
-
-#: ../source/includes/extracts/arbiters-and-pvs-with-reference.rst:2
-msgid ""
-"For the following MongoDB versions, ``pv1`` increases the likelihood of "
-":writeconcern:`w:1 <\\<number\\>>` rollbacks compared to ``pv0`` (no "
-"longer supported in MongoDB 4.0+) for replica sets with arbiters:"
-msgstr ""
-
-#: ../source/includes/extracts/arbiters-and-pvs-with-reference.rst:6
-msgid "MongoDB 3.4.1"
-msgstr ""
-
-#: ../source/includes/extracts/arbiters-and-pvs-with-reference.rst:8
-msgid "MongoDB 3.4.0"
-msgstr ""
-
-#: ../source/includes/extracts/arbiters-and-pvs-with-reference.rst:10
-msgid "MongoDB 3.2.11 or earlier"
-msgstr ""
-
-#: ../source/includes/extracts/arbiters-and-pvs-with-reference.rst:12
-msgid "See :doc:`/reference/replica-set-protocol-versions`."
-msgstr ""
-
-#: ../source/tutorial/add-replica-set-arbiter.txt:54
-msgid "Start Up Configuration"
-msgstr ""
-
-#: ../source/tutorial/add-replica-set-arbiter.txt:56
-msgid ""
-"An arbiter does not store data, but until the arbiter's "
-":binary:`~bin.mongod` process is added to the replica set, the arbiter "
-"will act like any other :binary:`~bin.mongod` process and start up with a"
-" set of data files and with a full-sized :term:`journal`."
-msgstr ""
-
-#: ../source/tutorial/add-replica-set-arbiter.txt:61
-msgid ""
-"To minimize the default creation of data, set the following in the "
-"arbiter's :doc:`configuration file </reference/configuration-options>`:"
-msgstr ""
-
-#: ../source/tutorial/add-replica-set-arbiter.txt:66
-msgid "The following setting is specific to arbiters."
-msgstr ""
-
-#: ../source/tutorial/add-replica-set-arbiter.txt:68
-msgid ""
-"For MMAPv1 storage engine, :setting:`storage.mmapv1.smallFiles` to "
-"``true``."
-msgstr ""
-
-#: ../source/tutorial/add-replica-set-arbiter.txt:71
-msgid ""
-"Do not set :setting:`storage.mmapv1.smallFiles` on a data-bearing node "
-"unless specifically indicated."
-msgstr ""
-
-#: ../source/tutorial/add-replica-set-arbiter.txt:75
-msgid "IP Binding"
-msgstr ""
-
-#: ../source/includes/fact-default-bind-ip.rst:1
-msgid ""
-"Starting in MongoDB 3.6, MongoDB binaries, :binary:`~bin.mongod` and "
-":binary:`~bin.mongos`, bind to localhost by default. If the "
-":setting:`net.ipv6` configuration file setting or the ``--ipv6`` command "
-"line option is set for the binary, the binary additionally binds to the "
-"localhost IPv6 address."
-msgstr ""
-
-#: ../source/includes/fact-default-bind-ip.rst:7
-msgid ""
-"Previously, starting from MongoDB 2.6, only the binaries from the "
-"official MongoDB RPM (Red Hat, CentOS, Fedora Linux, and derivatives) and"
-" DEB (Debian, Ubuntu, and derivatives) packages bind to localhost by "
-"default."
-msgstr ""
-
-#: ../source/includes/fact-default-bind-ip.rst:12
-msgid ""
-"When bound only to the localhost, these MongoDB 3.6 binaries can only "
-"accept connections from clients (including the :binary:`~bin.mongo` "
-"shell, other members in your deployment for replica sets and sharded "
-"clusters) that are running on the same machine. Remote clients cannot "
-"connect to the binaries bound only to localhost."
-msgstr ""
-
-#: ../source/includes/fact-default-bind-ip.rst:18
-msgid ""
-"To override and bind to other ip addresses, you can use the "
-":setting:`net.bindIp` configuration file setting or the ``--bind_ip`` "
-"command-line option to specify a list of hostnames or ip addresses."
-msgstr ""
-
-#: ../source/includes/warning-bind-ip-security-considerations.rst:3
-msgid ""
-"Before binding to a non-localhost (e.g. publicly accessible) IP address, "
-"ensure you have secured your cluster from unauthorized access. For a "
-"complete list of security recommendations, see :doc:`/administration"
-"/security-checklist`. At minimum, consider :ref:`enabling authentication "
-"<checklist-auth>` and :doc:`hardening network infrastructure </core"
-"/security-network>`."
-msgstr ""
-
-#: ../source/includes/fact-default-bind-ip.rst:25
-msgid ""
-"For example, the following :binary:`~bin.mongod` instance binds to both "
-"the localhost and the hostname ``My-Example-Associated-Hostname``, which "
-"is associated with the ip address ``198.51.100.1``:"
-msgstr ""
-
-#: ../source/includes/fact-default-bind-ip.rst:33
-msgid ""
-"In order to connect to this instance, remote clients must specify the "
-"hostname  or its associated ip address ``198.51.100.1``:"
-msgstr ""
-
-#: ../source/includes/tip-hostnames.rst:3
-msgid ""
-"When possible, use a logical DNS hostname instead of an ip address, "
-"particularly when configuring replica set members or sharded cluster "
-"members. The use of logical DNS hostnames avoids configuration changes "
-"due to ip address changes."
-msgstr ""
-
-#: ../source/tutorial/add-replica-set-arbiter.txt:82
-msgid "Add an Arbiter"
-msgstr ""
-
-#: ../source/includes/admonition-multiple-arbiters.rst:3
-msgid "In general, avoid deploying more than one arbiter per replica set."
-msgstr ""
-
-#: ../source/tutorial/add-replica-set-arbiter.txt:88
-msgid ""
-"Create a data directory (e.g. :setting:`storage.dbPath`) for the arbiter."
-" The :binary:`~bin.mongod` instance uses the directory for configuration "
-"data. The directory *will not* hold the data set. For example, create the"
-" ``/data/arb`` directory:"
-msgstr ""
-
-#: ../source/tutorial/add-replica-set-arbiter.txt:97
-msgid ""
-"Start the arbiter, specifying the data directory and the name of the "
-"replica set to join. The following starts an arbiter using the "
-"``/data/arb`` as the :setting:`~storage.dbPath` and  ``rs`` for the "
-"replica set name:"
-msgstr ""
-
-#: ../source/tutorial/add-replica-set-arbiter.txt:107
-msgid ""
-"Connect to the primary and add the arbiter to the replica set. Use the "
-":method:`rs.addArb()` method, as in the following example which assumes "
-"that ``m1.example.net`` is the hostname associated with the specified ip "
-"address for the arbiter:"
-msgstr ""
-
-#: ../source/tutorial/add-replica-set-arbiter.txt:116
-msgid ""
-"This operation adds the arbiter running on port ``27017`` on the "
-=======
 # 8b454369603b4ee0a9eb36173275319a
 #: ../source/tutorial/add-replica-set-arbiter.txt
 msgid "On this page"
@@ -356,7 +134,6 @@
 #: ../source/tutorial/add-replica-set-arbiter.txt:80
 msgid ""
 "This operation adds the arbiter running on port ``30000`` on the "
->>>>>>> 2478a500
 "``m1.example.net`` host."
 msgstr ""
 
@@ -379,16 +156,6 @@
 #~ "host."
 #~ msgstr ""
 
-<<<<<<< HEAD
-# b8931476fb284822af8ca33e1f3d365a
-#~ msgid ""
-#~ "Do not run an arbiter on the "
-#~ "same system as a member of the "
-#~ "replica set."
-#~ msgstr ""
-
-=======
->>>>>>> 2478a500
 # bdacfcfa2a374d2aa2971190f06bdac7
 #~ msgid ""
 #~ "Create a data directory (e.g. "
@@ -409,46 +176,6 @@
 #~ " the ``rs`` replica set:"
 #~ msgstr ""
 
-<<<<<<< HEAD
-# 984c41775d7d45f097cfcdf7272e6b71
-#~ msgid ""
-#~ "Connect to the primary and add the"
-#~ " arbiter to the replica set. Use "
-#~ "the :method:`rs.addArb()` method, as in "
-#~ "the following example:"
-#~ msgstr ""
-
-# e95a5251f4674bd18e19ff2b44ae3ca1
-#~ msgid ""
-#~ "This operation adds the arbiter running"
-#~ " on port ``30000`` on the "
-#~ "``m1.example.net`` host."
-#~ msgstr ""
-
-#~ msgid ""
-#~ "Arbiters are :program:`mongod` instances that"
-#~ " are part of a :term:`replica set`"
-#~ " but do not hold data. Arbiters "
-#~ "participate in :ref:`elections <replica-"
-#~ "set-elections>` in order to break "
-#~ "ties. If a replica set has an "
-#~ "even number of members, add an "
-#~ "arbiter."
-#~ msgstr ""
-
-#~ msgid ""
-#~ "An arbiter does not store data, "
-#~ "but until the arbiter's :program:`mongod` "
-#~ "process is added to the replica "
-#~ "set, the arbiter will act like any"
-#~ " other :program:`mongod` process and start"
-#~ " up with a set of data files"
-#~ " and with a full-sized "
-#~ ":term:`journal`."
-#~ msgstr ""
-
-=======
->>>>>>> 2478a500
 #~ msgid ":setting:`journal.enabled <storage.journal.enabled>` to ``false``"
 #~ msgstr ""
 
