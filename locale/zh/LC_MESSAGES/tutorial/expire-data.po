#
msgid ""
msgstr ""
"Project-Id-Version: mongodb-manual 3.0\n"
"Report-Msgid-Bugs-To: \n"
<<<<<<< HEAD
"POT-Creation-Date: 2014-09-03 15:39-0400\n"
"PO-Revision-Date: 2015-02-04 22:54+0800\n"
=======
"POT-Creation-Date: 2015-08-20 19:13-0400\n"
"PO-Revision-Date: YEAR-MO-DA HO:MI+ZONE\n"
"Last-Translator: FULL NAME <EMAIL@ADDRESS>\n"
"Language-Team: LANGUAGE <LL@li.org>\n"
>>>>>>> 2ec0463a
"MIME-Version: 1.0\n"
"Content-Type: text/plain; charset=UTF-8\n"
"Content-Transfer-Encoding: 8bit\n"
"Last-Translator: \n"
"Language-Team: \n"
"X-Generator: Poedit 1.7.4\n"

#: ../source/tutorial/expire-data.txt:5
msgid "Expire Data from Collections by Setting TTL"
msgstr "通过设置TTL使集合中的数据过期"

#: ../source/tutorial/expire-data.txt:11
msgid ""
"This document provides an introduction to MongoDB's \"*time to live*\" or "
":term:`TTL` collection feature. TTL collections make it possible to store "
"data in MongoDB and have the :program:`mongod` automatically remove data "
"after a specified number of seconds or at a specific clock time."
msgstr ""
"本文对MongoDB的 \"*存活时间*\" 或者叫作\":term:`TTL`\"的集合特性进行了介绍。"
"TTL集合能让存储在MongoDB中的数据在指定的秒数后或在指定的时钟时间被 :program:"
"`mongod` 自动删除。"

#: ../source/tutorial/expire-data.txt:17
msgid ""
"Data expiration is useful for some classes of information, including "
"machine generated event data, logs, and session information that only need "
"to persist for a limited period of time."
msgstr ""
"数据过期对某些类型的信息很有用，包括机器生成的事件数据、日志以及只需要存在一"
"段有限时间内的会话信息。"

#: ../source/tutorial/expire-data.txt:21
msgid ""
<<<<<<< HEAD
"A special index type supports the implementation of TTL collections. TTL "
"relies on a background thread in :program:`mongod` that reads the date-"
"typed values in the index and removes expired :term:`documents <document>` "
"from the collection."
=======
"A special :doc:`TTL index property </core/index-ttl>` supports the "
"implementation of TTL collections. The TTL feature relies on a background "
"thread in :program:`mongod` that reads the date-typed values in the index "
"and removes expired :term:`documents <document>` from the collection."
>>>>>>> 2ec0463a
msgstr ""
"一个特别的索引类型支撑了TTL集合的实现。TTL依赖一个在 :program:`mongod` 中的"
"后台线程，该线程读取索引中日期类型的值并从集合中删除过期的 :term:`documents "
"<document>`。"

<<<<<<< HEAD
#: ../source/tutorial/expire-data.txt:27
msgid "Considerations"
msgstr "须知"

#: ../source/tutorial/expire-data.txt:29
msgid "The ``_id`` field does not support TTL indexes."
msgstr " ``_id`` 字段不支持TTL索引。"

#: ../source/tutorial/expire-data.txt:31
msgid "You cannot create a TTL index on a field that already has an index."
msgstr "你不能在一个已经有索引的字段上创建TTL索引。"

#: ../source/tutorial/expire-data.txt:33
msgid "A document will not expire if the indexed field does not exist."
msgstr "如果文档不存在被索引的字段，该文档不会过期。"

#: ../source/tutorial/expire-data.txt:35
msgid ""
"A document will not expire if the indexed field is not a date :term:`BSON "
"type <BSON types>` or an array of date :term:`BSON types <BSON types>`."
msgstr ""
"如果被索引的字段不是日期 :term:`BSON type <BSON types>` 或是日期数组 :term:"
"`BSON types <BSON types>`，文档不会过期。"

#: ../source/tutorial/expire-data.txt:39
msgid "The TTL index may not be compound (may not have multiple fields)."
msgstr "TTL索引不能是复合索引（不能有多个字段）。"

#: ../source/tutorial/expire-data.txt:41
msgid ""
"If the TTL field holds an array, and there are multiple date-typed data in "
"the index, the document will expire when the *lowest* (i.e. earliest) date "
"matches the expiration threshold."
msgstr ""
"如果TTL字段容纳了一个数组并且在索引中有多个日期类型的数据，文档将在 *最小的"
"* （即最早的）日期等于过期临界值时过期。"

#: ../source/tutorial/expire-data.txt:45
msgid ""
"You cannot create a TTL index on a capped collection, because MongoDB "
"cannot remove documents from a capped collection."
msgstr ""
"你不能在一个固定集合上创建TTL索引，因为MongoDB不能从固定集合中删除文档。"

#: ../source/tutorial/expire-data.txt:48
msgid ""
"You cannot use :method:`~db.collection.ensureIndex()` to change the value "
"of ``expireAfterSeconds``. Instead use the :dbcommand:`collMod` database "
"command in conjunction with the :collflag:`index` collection flag."
msgstr ""
"你不能使用 :method:`~db.collection.ensureIndex()` 改变 "
"``expireAfterSeconds`` 的值。作为替代，请使用 :dbcommand:`collMod` 数据库命"
"令连同 :collflag:`index` 集合标志。"

#: ../source/tutorial/expire-data.txt:53
msgid ""
"When you build a TTL index in the :ref:`background <index-creation-"
"background>`, the TTL thread can begin deleting documents while the index "
"is building. If you build a TTL index in the foreground, MongoDB begins "
"removing expired documents as soon as the index finishes building."
msgstr ""
"当你在 :ref:`background <index-creation-background>` 创建一个TTL索引时，TTL"
"线程可以在创建索引的同时开始删除文档。如果你在前台创建一个TTL索引，一旦索引"
"完成创建，MongoDB就开始删除过期的文档。"

#: ../source/tutorial/expire-data.txt:59
msgid ""
"When the TTL thread is active, you will see :doc:`delete </core/write-"
"operations>` operations in the output of :method:`db.currentOp()` or in the "
"data collected by the :ref:`database profiler <database-profiler>`."
msgstr ""
"当TTL线程活跃着时，你可以在 :method:`db.currentOp()` 的输出和 :ref:"
"`database profiler <database-profiler>` 收集的数据中看到 :doc:`delete </"
"core/write-operations>` 操作。"

#: ../source/tutorial/expire-data.txt:64
msgid ""
"When using TTL indexes on :term:`replica sets <replica set>`, the TTL "
"background thread *only* deletes documents on :term:`primary` members. "
"However, the TTL background thread *does* run on secondaries. :term:"
"`Secondary` members replicate deletion operations from the primary."
msgstr ""
"当在 :term:`replica sets <replica set>` 上使用TTL索引时，TTL后台线程 *只* 删"
"除在 :term:`primary` 成员中的文档。不过，TTL后台线程 *确实* 也运行在从节点"
"上。 :term:`Secondary` 成员从主节点复制删除操作。 "

#: ../source/includes/fact-ttl-collection-background-timing.rst:1
msgid ""
"The TTL index does not guarantee that expired data will be deleted "
"immediately. There may be a delay between the time a document expires and "
"the time that MongoDB removes the document from the database."
msgstr ""
"TTL索引不保证过期的数据会立即被删除。从文档过期到文档被MongoDB从数据库中删除"
"有一个延迟。"

#: ../source/includes/fact-ttl-collection-background-timing.rst:5
msgid ""
"The background task that removes expired documents runs *every 60 seconds*. "
"As a result, documents may remain in a collection *after* they expire but "
"*before* the background task runs or completes."
msgstr ""
"删除过期文档的后台任务 *每60秒* 运行一次。因此，文档在他们 *过期后*但在后台"
"任务 *运行并完成前* 仍会留在集合中。"

#: ../source/includes/fact-ttl-collection-background-timing.rst:9
msgid ""
"The duration of the removal operation depends on the workload of your :"
"program:`mongod` instance. Therefore, expired data may exist for some time "
"*beyond* the 60 second period between runs of the background task."
msgstr ""
"删除操作持续的时间由你的 :program:`mongod` 实例的工作负荷决定。因此，某些时"
"候，过期的数据可能会在两次后台任务运行之间存在 *超过* 60秒的时间。"

#: ../source/tutorial/expire-data.txt:72
msgid ""
"All collections with an index using the ``expireAfterSeconds`` option have :"
"collflag:`usePowerOf2Sizes` enabled. Users cannot modify this setting. As a "
"result of enabling :collflag:`usePowerOf2Sizes`, MongoDB must allocate more "
"disk space relative to data size. This approach helps mitigate the "
"possibility of storage fragmentation caused by frequent delete operations "
"and leads to more predictable storage use patterns."
msgstr ""
"所有拥有设置了 ``expireAfterSeconds`` 选项的索引的集合都启用了 :collflag:"
"`usePowerOf2Sizes`。用户不能修改该设置。作为启用 :collflag:"
"`usePowerOf2Sizes` 的结果，MongoDB必须分配比数据大小更多的磁盘空间。这种方法"
"有助于降低频繁的删除造成存储碎片的可能性并产生更多的可预测的存储使用模式。"

#: ../source/tutorial/expire-data.txt:81
=======
#: ../source/tutorial/expire-data.txt:28
>>>>>>> 2ec0463a
msgid "Procedures"
msgstr "步骤"

<<<<<<< HEAD
#: ../source/tutorial/expire-data.txt:83
msgid ""
"To enable TTL for a collection, use the :method:`~db.collection."
"ensureIndex()` method to create a TTL index, as shown in the examples below."
msgstr ""
"对一个集合启用TTL，如下例子所示，使用 :method:`~db.collection."
"ensureIndex()` 方法创建一个TTL索引。"

#: ../source/tutorial/expire-data.txt:87
msgid ""
"With the exception of the background thread, a TTL index supports queries "
"in the same way normal indexes do. You can use TTL indexes to expire "
"documents in one of two ways, either:"
msgstr ""
"除了后台线程之外，TTL索引也以和普通索引做的同样地方式支持查询。你可以用两种"
"方式中的一种使用TTL索引使文档过期，要么："

#: ../source/tutorial/expire-data.txt:91
=======
#: ../source/tutorial/expire-data.txt:30
>>>>>>> 2ec0463a
msgid ""
"To create a :doc:`TTL index </core/index-ttl>`, use the "
":method:`db.collection.createIndex()` method with the ``expireAfterSeconds``"
" option on a field whose value is either a :ref:`date <document-bson-type-"
"date>` or an array that contains :ref:`date values <document-bson-type-"
"date>`."
msgstr ""
"在（文档）创建之后一定的秒数删除文档。这样的TTL索引还会支持对于文档创建时间"
"的查询。或者，"

#: ../source/tutorial/expire-data.txt:38
msgid ""
<<<<<<< HEAD
"specify an explicit expiration time. The index will support queries for the "
"expiration-time of the document."
msgstr "指定一个显示过期时间。这种TTL索引将支持对文档过期时间的查询。"

#: ../source/tutorial/expire-data.txt:99
msgid "Expire Documents after a Certain Number of Seconds"
msgstr "使文档在一定的秒数后过期"
=======
"The TTL index is a single field index. Compound indexes do not support the "
"TTL property. For more information on TTL indexes, see :doc:`/core/index-"
"ttl`."
msgstr ""

#: ../source/tutorial/expire-data.txt:43
msgid "Expire Documents after a Specified Number of Seconds"
msgstr ""
>>>>>>> 2ec0463a

#: ../source/tutorial/expire-data.txt:45
msgid ""
"To expire data after a specified number of seconds has passed since the "
"indexed field, create a TTL index on a field that holds values of BSON date "
"type or an array of BSON date-typed objects *and* specify a positive non-"
"zero value in the ``expireAfterSeconds`` field. A document will expire when "
"the number of seconds in the ``expireAfterSeconds`` field has passed since "
"the time specified in its indexed field. [#field-is-array-of-dates]_"
msgstr ""
"为了使文档在一定的秒数后过期，在容纳BSON日期类型或BSON日期类型对象数组的值的"
"字段上创建TTL索引 *并*  在 ``expireAfterSeconds`` 指定一个正的非零值。当被索"
"引字段 [#field-is-array-of-dates]_ 指定的时间经过了 ``expireAfterSeconds`` "
"字段中的秒数时，文档将会过期。"

#: ../source/tutorial/expire-data.txt:53
msgid ""
"For example, the following operation creates an index on the ``log_events`` "
"collection's ``createdAt`` field and specifies the ``expireAfterSeconds`` "
"value of ``3600`` to set the expiration time to be one hour after the time "
"specified by ``createdAt``."
msgstr ""
"例如，如下操作在 ``log_events`` 集合的 ``createdAt`` 字段创建了一个索引并指"
"定 ``expireAfterSeconds`` 的值为 ``3600`` 以使过期时间为 ``createdAt`` 指定"
"的时间之后的一小时。"

#: ../source/tutorial/expire-data.txt:62
msgid ""
"When adding documents to the ``log_events`` collection, set the "
"``createdAt`` field to the current time:"
msgstr ""
"当向 ``log_events`` 集合添加文档时，设置 ``createdAt`` 字段为当前时间："

#: ../source/tutorial/expire-data.txt:73
msgid ""
"MongoDB will automatically delete documents from the ``log_events`` "
"collection when the document's ``createdAt`` value [#field-is-array-of-"
"dates]_ is older than the number of seconds specified in "
"``expireAfterSeconds``."
msgstr ""
"当某文档的 ``createdAt`` 字段的值 [#field-is-array-of-dates]_ 晚于 "
"``expireAfterSeconds``中指定的秒数时，MongoDB会自动从 ``log_events`` 集合删"
"除该文档。"

#: ../source/tutorial/expire-data.txt:78
msgid ""
"If the field contains an array of BSON date-typed objects, data expires if "
"at least one of BSON date-typed object is older than the number of seconds "
"specified in ``expireAfterSeconds``."
msgstr ""
"如果该字段包含一组BSON日期类型的对象，如果至少有一个BSON日期类型的对象晚于 "
"``expireAfterSeconds``中指定的秒数，数据过期。"

#: ../source/tutorial/expire-data.txt:83
msgid ":update:`$currentDate` operator"
msgstr ":update:`$currentDate` 操作符"

<<<<<<< HEAD
#: ../source/tutorial/expire-data.txt:141
msgid "Expire Documents at a Certain Clock Time"
msgstr "使文档在确定的时钟时间过期"
=======
#: ../source/tutorial/expire-data.txt:86
msgid "Expire Documents at a Specific Clock Time"
msgstr ""
>>>>>>> 2ec0463a

#: ../source/tutorial/expire-data.txt:88
msgid ""
"To expire documents at a specific clock time, begin by creating a TTL index "
"on a field that holds values of BSON date type or an array of BSON date-"
"typed objects *and* specify an ``expireAfterSeconds`` value of ``0``. For "
"each document in the collection, set the indexed date field to a value "
"corresponding to the time the document should expire. If the indexed date "
"field contains a date in the past, MongoDB considers the document expired."
msgstr ""
"为了使文档在一个确定的时钟时间过期，首先在一个容纳BSON日期类型或BSON日期类型"
"对象数组的值的字段上创建TTL索引 *并*  把 ``expireAfterSeconds`` 指定为 "
"``0``。对于集合中的每个文档，设置其被索引的日期字段为与文档过期的时间一致的"
"值。如果被索引字段包含了一个过去了的日期，MongoDB认为该文档过期。"

#: ../source/tutorial/expire-data.txt:96
msgid ""
"For example, the following operation creates an index on the ``log_events`` "
"collection's ``expireAt`` field and specifies the ``expireAfterSeconds`` "
"value of ``0``:"
msgstr ""
"例如，如下操作在 ``log_events`` 集合的 ``createdAt`` 字段创建了一个索引并指"
"定 ``expireAfterSeconds`` 的值 ``0``。"

#: ../source/tutorial/expire-data.txt:104
msgid ""
"For each document, set the value of ``expireAt`` to correspond to the time "
"the document should expire. For instance, the following :method:`~db."
"collection.insert()` operation adds a document that should expire at ``July "
"22, 2013 14:00:00``."
msgstr ""
"对于每个文档，设置 ``expireAt`` 的值与文档过期的时间一致。举例来说，如下的 :"
"method:`~db.collection.insert()` 操作添加了一个将在 ``2013年7月22号 "
"14:00:00`` 过期的文档。"

#: ../source/tutorial/expire-data.txt:117
msgid ""
"MongoDB will automatically delete documents from the ``log_events`` "
"collection when the documents' ``expireAt`` value is older than the number "
"of seconds specified in ``expireAfterSeconds``, i.e. ``0`` seconds older in "
"this case. As such, the data expires at the specified ``expireAt`` value."
msgstr ""
"当某文档的 ``expireAt`` 字段的值晚于 ``expireAfterSeconds``中指定的秒数时——"
"在本例中也就是  ``0`` ，MongoDB会自动从 ``log_events`` 集合删除该文档。因"
"此，数据在指定的 ``expireAt`` 值过期。"<|MERGE_RESOLUTION|>--- conflicted
+++ resolved
@@ -3,15 +3,10 @@
 msgstr ""
 "Project-Id-Version: mongodb-manual 3.0\n"
 "Report-Msgid-Bugs-To: \n"
-<<<<<<< HEAD
-"POT-Creation-Date: 2014-09-03 15:39-0400\n"
-"PO-Revision-Date: 2015-02-04 22:54+0800\n"
-=======
 "POT-Creation-Date: 2015-08-20 19:13-0400\n"
 "PO-Revision-Date: YEAR-MO-DA HO:MI+ZONE\n"
 "Last-Translator: FULL NAME <EMAIL@ADDRESS>\n"
 "Language-Team: LANGUAGE <LL@li.org>\n"
->>>>>>> 2ec0463a
 "MIME-Version: 1.0\n"
 "Content-Type: text/plain; charset=UTF-8\n"
 "Content-Transfer-Encoding: 8bit\n"
@@ -45,179 +40,20 @@
 
 #: ../source/tutorial/expire-data.txt:21
 msgid ""
-<<<<<<< HEAD
-"A special index type supports the implementation of TTL collections. TTL "
-"relies on a background thread in :program:`mongod` that reads the date-"
-"typed values in the index and removes expired :term:`documents <document>` "
-"from the collection."
-=======
 "A special :doc:`TTL index property </core/index-ttl>` supports the "
 "implementation of TTL collections. The TTL feature relies on a background "
 "thread in :program:`mongod` that reads the date-typed values in the index "
 "and removes expired :term:`documents <document>` from the collection."
->>>>>>> 2ec0463a
 msgstr ""
 "一个特别的索引类型支撑了TTL集合的实现。TTL依赖一个在 :program:`mongod` 中的"
 "后台线程，该线程读取索引中日期类型的值并从集合中删除过期的 :term:`documents "
 "<document>`。"
 
-<<<<<<< HEAD
-#: ../source/tutorial/expire-data.txt:27
-msgid "Considerations"
-msgstr "须知"
-
-#: ../source/tutorial/expire-data.txt:29
-msgid "The ``_id`` field does not support TTL indexes."
-msgstr " ``_id`` 字段不支持TTL索引。"
-
-#: ../source/tutorial/expire-data.txt:31
-msgid "You cannot create a TTL index on a field that already has an index."
-msgstr "你不能在一个已经有索引的字段上创建TTL索引。"
-
-#: ../source/tutorial/expire-data.txt:33
-msgid "A document will not expire if the indexed field does not exist."
-msgstr "如果文档不存在被索引的字段，该文档不会过期。"
-
-#: ../source/tutorial/expire-data.txt:35
-msgid ""
-"A document will not expire if the indexed field is not a date :term:`BSON "
-"type <BSON types>` or an array of date :term:`BSON types <BSON types>`."
-msgstr ""
-"如果被索引的字段不是日期 :term:`BSON type <BSON types>` 或是日期数组 :term:"
-"`BSON types <BSON types>`，文档不会过期。"
-
-#: ../source/tutorial/expire-data.txt:39
-msgid "The TTL index may not be compound (may not have multiple fields)."
-msgstr "TTL索引不能是复合索引（不能有多个字段）。"
-
-#: ../source/tutorial/expire-data.txt:41
-msgid ""
-"If the TTL field holds an array, and there are multiple date-typed data in "
-"the index, the document will expire when the *lowest* (i.e. earliest) date "
-"matches the expiration threshold."
-msgstr ""
-"如果TTL字段容纳了一个数组并且在索引中有多个日期类型的数据，文档将在 *最小的"
-"* （即最早的）日期等于过期临界值时过期。"
-
-#: ../source/tutorial/expire-data.txt:45
-msgid ""
-"You cannot create a TTL index on a capped collection, because MongoDB "
-"cannot remove documents from a capped collection."
-msgstr ""
-"你不能在一个固定集合上创建TTL索引，因为MongoDB不能从固定集合中删除文档。"
-
-#: ../source/tutorial/expire-data.txt:48
-msgid ""
-"You cannot use :method:`~db.collection.ensureIndex()` to change the value "
-"of ``expireAfterSeconds``. Instead use the :dbcommand:`collMod` database "
-"command in conjunction with the :collflag:`index` collection flag."
-msgstr ""
-"你不能使用 :method:`~db.collection.ensureIndex()` 改变 "
-"``expireAfterSeconds`` 的值。作为替代，请使用 :dbcommand:`collMod` 数据库命"
-"令连同 :collflag:`index` 集合标志。"
-
-#: ../source/tutorial/expire-data.txt:53
-msgid ""
-"When you build a TTL index in the :ref:`background <index-creation-"
-"background>`, the TTL thread can begin deleting documents while the index "
-"is building. If you build a TTL index in the foreground, MongoDB begins "
-"removing expired documents as soon as the index finishes building."
-msgstr ""
-"当你在 :ref:`background <index-creation-background>` 创建一个TTL索引时，TTL"
-"线程可以在创建索引的同时开始删除文档。如果你在前台创建一个TTL索引，一旦索引"
-"完成创建，MongoDB就开始删除过期的文档。"
-
-#: ../source/tutorial/expire-data.txt:59
-msgid ""
-"When the TTL thread is active, you will see :doc:`delete </core/write-"
-"operations>` operations in the output of :method:`db.currentOp()` or in the "
-"data collected by the :ref:`database profiler <database-profiler>`."
-msgstr ""
-"当TTL线程活跃着时，你可以在 :method:`db.currentOp()` 的输出和 :ref:"
-"`database profiler <database-profiler>` 收集的数据中看到 :doc:`delete </"
-"core/write-operations>` 操作。"
-
-#: ../source/tutorial/expire-data.txt:64
-msgid ""
-"When using TTL indexes on :term:`replica sets <replica set>`, the TTL "
-"background thread *only* deletes documents on :term:`primary` members. "
-"However, the TTL background thread *does* run on secondaries. :term:"
-"`Secondary` members replicate deletion operations from the primary."
-msgstr ""
-"当在 :term:`replica sets <replica set>` 上使用TTL索引时，TTL后台线程 *只* 删"
-"除在 :term:`primary` 成员中的文档。不过，TTL后台线程 *确实* 也运行在从节点"
-"上。 :term:`Secondary` 成员从主节点复制删除操作。 "
-
-#: ../source/includes/fact-ttl-collection-background-timing.rst:1
-msgid ""
-"The TTL index does not guarantee that expired data will be deleted "
-"immediately. There may be a delay between the time a document expires and "
-"the time that MongoDB removes the document from the database."
-msgstr ""
-"TTL索引不保证过期的数据会立即被删除。从文档过期到文档被MongoDB从数据库中删除"
-"有一个延迟。"
-
-#: ../source/includes/fact-ttl-collection-background-timing.rst:5
-msgid ""
-"The background task that removes expired documents runs *every 60 seconds*. "
-"As a result, documents may remain in a collection *after* they expire but "
-"*before* the background task runs or completes."
-msgstr ""
-"删除过期文档的后台任务 *每60秒* 运行一次。因此，文档在他们 *过期后*但在后台"
-"任务 *运行并完成前* 仍会留在集合中。"
-
-#: ../source/includes/fact-ttl-collection-background-timing.rst:9
-msgid ""
-"The duration of the removal operation depends on the workload of your :"
-"program:`mongod` instance. Therefore, expired data may exist for some time "
-"*beyond* the 60 second period between runs of the background task."
-msgstr ""
-"删除操作持续的时间由你的 :program:`mongod` 实例的工作负荷决定。因此，某些时"
-"候，过期的数据可能会在两次后台任务运行之间存在 *超过* 60秒的时间。"
-
-#: ../source/tutorial/expire-data.txt:72
-msgid ""
-"All collections with an index using the ``expireAfterSeconds`` option have :"
-"collflag:`usePowerOf2Sizes` enabled. Users cannot modify this setting. As a "
-"result of enabling :collflag:`usePowerOf2Sizes`, MongoDB must allocate more "
-"disk space relative to data size. This approach helps mitigate the "
-"possibility of storage fragmentation caused by frequent delete operations "
-"and leads to more predictable storage use patterns."
-msgstr ""
-"所有拥有设置了 ``expireAfterSeconds`` 选项的索引的集合都启用了 :collflag:"
-"`usePowerOf2Sizes`。用户不能修改该设置。作为启用 :collflag:"
-"`usePowerOf2Sizes` 的结果，MongoDB必须分配比数据大小更多的磁盘空间。这种方法"
-"有助于降低频繁的删除造成存储碎片的可能性并产生更多的可预测的存储使用模式。"
-
-#: ../source/tutorial/expire-data.txt:81
-=======
 #: ../source/tutorial/expire-data.txt:28
->>>>>>> 2ec0463a
 msgid "Procedures"
 msgstr "步骤"
 
-<<<<<<< HEAD
-#: ../source/tutorial/expire-data.txt:83
-msgid ""
-"To enable TTL for a collection, use the :method:`~db.collection."
-"ensureIndex()` method to create a TTL index, as shown in the examples below."
-msgstr ""
-"对一个集合启用TTL，如下例子所示，使用 :method:`~db.collection."
-"ensureIndex()` 方法创建一个TTL索引。"
-
-#: ../source/tutorial/expire-data.txt:87
-msgid ""
-"With the exception of the background thread, a TTL index supports queries "
-"in the same way normal indexes do. You can use TTL indexes to expire "
-"documents in one of two ways, either:"
-msgstr ""
-"除了后台线程之外，TTL索引也以和普通索引做的同样地方式支持查询。你可以用两种"
-"方式中的一种使用TTL索引使文档过期，要么："
-
-#: ../source/tutorial/expire-data.txt:91
-=======
 #: ../source/tutorial/expire-data.txt:30
->>>>>>> 2ec0463a
 msgid ""
 "To create a :doc:`TTL index </core/index-ttl>`, use the "
 ":method:`db.collection.createIndex()` method with the ``expireAfterSeconds``"
@@ -230,15 +66,6 @@
 
 #: ../source/tutorial/expire-data.txt:38
 msgid ""
-<<<<<<< HEAD
-"specify an explicit expiration time. The index will support queries for the "
-"expiration-time of the document."
-msgstr "指定一个显示过期时间。这种TTL索引将支持对文档过期时间的查询。"
-
-#: ../source/tutorial/expire-data.txt:99
-msgid "Expire Documents after a Certain Number of Seconds"
-msgstr "使文档在一定的秒数后过期"
-=======
 "The TTL index is a single field index. Compound indexes do not support the "
 "TTL property. For more information on TTL indexes, see :doc:`/core/index-"
 "ttl`."
@@ -247,7 +74,6 @@
 #: ../source/tutorial/expire-data.txt:43
 msgid "Expire Documents after a Specified Number of Seconds"
 msgstr ""
->>>>>>> 2ec0463a
 
 #: ../source/tutorial/expire-data.txt:45
 msgid ""
@@ -305,15 +131,9 @@
 msgid ":update:`$currentDate` operator"
 msgstr ":update:`$currentDate` 操作符"
 
-<<<<<<< HEAD
-#: ../source/tutorial/expire-data.txt:141
-msgid "Expire Documents at a Certain Clock Time"
-msgstr "使文档在确定的时钟时间过期"
-=======
 #: ../source/tutorial/expire-data.txt:86
 msgid "Expire Documents at a Specific Clock Time"
 msgstr ""
->>>>>>> 2ec0463a
 
 #: ../source/tutorial/expire-data.txt:88
 msgid ""
