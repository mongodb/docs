--- conflicted
+++ resolved
@@ -18,33 +18,9 @@
 msgid "Measure Index Use"
 msgstr "衡量索引的使用情况"
 
-<<<<<<< HEAD
-#: ../source/tutorial/measure-index-use.txt:12
-msgid "Synopsis"
-msgstr "概述"
-
-#: ../source/tutorial/measure-index-use.txt:14
-msgid ""
-"Query performance is a good general indicator of index use; however, for "
-"more precise insight into index use, MongoDB provides a number of tools that "
-"allow you to study query operations and observe index use for your database."
-msgstr ""
-"查询请能是索引利用率的一个很好指标。但是，为了能准确的探究索引使用情况，"
-"MongoDB提供了一系列工具，帮助您研究查询操作并观察数据库索引的使用情况。"
-
-#: ../source/tutorial/measure-index-use.txt:19
-msgid ""
-":doc:`/core/indexes` and :doc:`/administration/indexes` for more information."
-msgstr "参见 :doc:`/core/indexes` 和 :doc:`/administration/indexes` 了解更多。"
 
 #: ../source/tutorial/measure-index-use.txt:23
-msgid "Operations"
-msgstr "操作"
 
-#: ../source/tutorial/measure-index-use.txt:26
-=======
-#: ../source/tutorial/measure-index-use.txt:23
->>>>>>> 7b6fda55
 msgid "Return Query Plan with ``explain()``"
 msgstr "使用 ``explain()`` 返回查询计划(query plan)"
 
@@ -157,9 +133,7 @@
 
 #: ../source/tutorial/measure-index-use.txt:1
 msgid "measure use"
-<<<<<<< HEAD
-msgstr "衡量利用率"
-=======
+
 msgstr ""
 
 #: ../source/tutorial/measure-index-use.txt:0
@@ -205,4 +179,3 @@
 
 #~ msgid ":data:`~serverStatus.metrics.operation.scanAndOrder`"
 #~ msgstr ""
->>>>>>> 7b6fda55
