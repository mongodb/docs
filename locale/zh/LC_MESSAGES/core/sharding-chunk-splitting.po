#
msgid ""
msgstr ""
"Project-Id-Version: mongodb-manual 3.0\n"
"Report-Msgid-Bugs-To: \n"
"POT-Creation-Date: 2015-08-20 19:13-0400\n"
"PO-Revision-Date: YEAR-MO-DA HO:MI+ZONE\n"
"Last-Translator: FULL NAME <EMAIL@ADDRESS>\n"
"Language-Team: LANGUAGE <LL@li.org>\n"
"MIME-Version: 1.0\n"
"Content-Type: text/plain; charset=UTF-8\n"
"Content-Transfer-Encoding: 8bit\n"

#: ../source/core/sharding-chunk-splitting.txt:3
msgid "Chunk Splits in a Sharded Cluster"
msgstr "集群中chunk的分裂"

#: ../source/core/sharding-chunk-splitting.txt:13
msgid ""
"As chunks grow beyond the :ref:`specified chunk size <sharding-chunk-size>` "
"a :program:`mongos` instance will attempt to split the chunk in half. Splits "
"may lead to an uneven distribution of the chunks for a collection across the "
"shards. In such cases, the :program:`mongos` instances will initiate a round "
"of migrations to redistribute chunks across shards. See :doc:`/core/sharding-"
"balancing` for more details on balancing chunks across shards."
msgstr ""
"当数据块的大小增长到超过 :ref:` 设定的数据块大小 <sharding-chunk-size>` 时,一"
"个 :program:`mongos` 会试图将这个数据块分裂成两个,分裂可能会导致不同分片之间"
"数据块数量的不均衡.在这种情况下, :program:`mongos` 会开始一次分片间的迁移使数"
"据块重新均衡,参见 :doc:`/core/sharding-balancing` 获取更多分片间数据块均衡的"
"细节."

#: ../source/core/sharding-chunk-splitting.txt:28
msgid "Chunk Size"
msgstr "数据块大小"

#: ../source/core/sharding-chunk-splitting.txt:32
msgid ""
"The default :term:`chunk` size in MongoDB is 64 megabytes. You can :doc:"
"`increase or reduce the chunk size </tutorial/modify-chunk-size-in-sharded-"
"cluster>`, mindful of its effect on the cluster's efficiency."
msgstr ""
"MongoDB中默认的 :term:`chunk` 大小是64M,你可以 :doc:`调整数据块的大小 </"
"tutorial/modify-chunk-size-in-sharded-cluster>`,但要注意到这有可能会集群造成性"
"能影响."

#: ../source/core/sharding-chunk-splitting.txt:37
msgid ""
"Small chunks lead to a more even distribution of data at the expense of more "
"frequent migrations. This creates expense at the query routing (:program:"
"`mongos`) layer."
msgstr ""
"数据块大小较小时可以使得分片间的数据更均衡,但是是以频繁的迁移为代价的,会对 :"
"program:`mongos` 造成压力. "

#: ../source/core/sharding-chunk-splitting.txt:41
msgid ""
"Large chunks lead to fewer migrations. This is more efficient both from the "
"networking perspective *and* in terms of internal overhead at the query "
"routing layer. But, these efficiencies come at the expense of a potentially "
"more uneven distribution of data."
msgstr ""
"数据块大小较大时会使得均衡较少,这从网络传输 *与* :program:`mongos` 的角度来说"
"更高效,但是,这种高效是通过数据不均衡的加重为代价的."

#: ../source/core/sharding-chunk-splitting.txt:46
msgid ""
"Chunk size affects the :limit:`Maximum Number of Documents Per Chunk to "
"Migrate`."
msgstr ""

#: ../source/core/sharding-chunk-splitting.txt:49
msgid ""
"For many deployments, it makes sense to avoid frequent and potentially "
"spurious migrations at the expense of a slightly less evenly distributed "
"data set."
msgstr ""
"在很多情况下,以分片间数据略微的不均衡来防止频繁的迁移或者无效的迁移,是合理的."

#: ../source/core/sharding-chunk-splitting.txt:54
msgid "Limitations"
msgstr "限制"

#: ../source/core/sharding-chunk-splitting.txt:56
msgid ""
"Changing the chunk size affects when chunks split but there are some "
"limitations to its effects."
msgstr "修改数据块大小影响数据块的分裂,但他的影响受到其他的一些限制."

#: ../source/core/sharding-chunk-splitting.txt:59
msgid ""
"Automatic splitting only occurs during inserts or updates. If you lower the "
"chunk size, it may take time for all chunks to split to the new size."
msgstr ""
"自动分裂只在数据插入与更新时发生,因此如果你减小了数据块的大小,需要花费一些时"
"间使所有数据块分裂成新大大小."

#: ../source/core/sharding-chunk-splitting.txt:63
msgid ""
"Splits cannot be \"undone\". If you increase the chunk size, existing chunks "
"must grow through inserts or updates until they reach the new size."
msgstr ""
"分裂不能被回滚,如果你增加了数据块大小,现有的数据块只有通过插入与更新才能逐渐"
"达到新的设定值."

#: ../source/core/sharding-chunk-splitting.txt:69
msgid ""
"Chunk ranges are inclusive of the lower boundary and exclusive of the upper "
"boundary."
msgstr "数据块的范围包含了范围中的最小值,不包含最大值."

#: ../source/core/sharding-chunk-splitting.txt:73
msgid "Indivisible Chunks"
msgstr ""

#: ../source/core/sharding-chunk-splitting.txt:75
msgid ""
"In some cases, chunks can grow beyond the :ref:`specified chunk size "
"<sharding-chunk-size>` but cannot undergo a split; e.g. if a chunk "
"represents a single shard key value. See :doc:`/tutorial/choose-a-shard-key`"
" for considerations for selecting a shard key."
msgstr ""

#: ../source/core/sharding-chunk-splitting.txt:24
msgid "sharding"
msgstr "分片"

#: ../source/core/sharding-chunk-splitting.txt:24
msgid "chunk size"
<<<<<<< HEAD
msgstr "数据块大小"
=======
msgstr ""

#: ../source/core/sharding-chunk-splitting.txt:0
msgid "On this page"
msgstr ""
>>>>>>> 7b6fda55
<|MERGE_RESOLUTION|>--- conflicted
+++ resolved
@@ -127,12 +127,9 @@
 
 #: ../source/core/sharding-chunk-splitting.txt:24
 msgid "chunk size"
-<<<<<<< HEAD
-msgstr "数据块大小"
-=======
+
 msgstr ""
 
 #: ../source/core/sharding-chunk-splitting.txt:0
 msgid "On this page"
 msgstr ""
->>>>>>> 7b6fda55
