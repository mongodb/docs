<<<<<<< HEAD
# SOME DESCRIPTIVE TITLE.
# Copyright (C) 2011-2014, MongoDB, Inc.
# This file is distributed under the same license as the mongodb-manual package.
#
# Translators:
=======
# 
>>>>>>> 2ec0463a
msgid ""
msgstr ""
"Project-Id-Version: mongodb-manual 3.0\n"
"Report-Msgid-Bugs-To: \n"
<<<<<<< HEAD
"POT-Creation-Date: 2014-04-08 13:03-0400\n"
"PO-Revision-Date: 2014-09-29 21:54+0800\n"
"Last-Translator: yexingzhe <ispe54@gmail.com>\n"
"Language-Team: Chinese (http://www.transifex.com/projects/p/mongodb-manual/language/zh/)\n"
=======
"POT-Creation-Date: 2015-08-20 19:13-0400\n"
"PO-Revision-Date: YEAR-MO-DA HO:MI+ZONE\n"
"Last-Translator: FULL NAME <EMAIL@ADDRESS>\n"
"Language-Team: LANGUAGE <LL@li.org>\n"
>>>>>>> 2ec0463a
"MIME-Version: 1.0\n"
"Content-Type: text/plain; charset=UTF-8\n"
"Content-Transfer-Encoding: 8bit\n"

#: ../source/core/index-compound.txt:7
msgid "Compound Indexes"
msgstr "复合索引"

#: ../source/core/index-compound.txt:11
msgid "MongoDB supports *compound indexes*, where a single index structure holds references to multiple fields [#compound-index-field-limit]_ within a collection's documents. The following diagram illustrates an example of a compound index on two fields:"
msgstr "MongoDB支持 *复合索引* ，其中每个索引项可以包含有集合中文档的多个键 [#compound-index-field-limit]_ 。下图是一个具有两个键的复合索引的例子："

#: ../source/core/index-compound.txt:19
msgid "MongoDB imposes a :limit:`limit of 31 fields for any compound index <Number of Indexed Fields in a Compound Index>`."
msgstr "MongoDB允许 :limit:`复合索引最多31个键 <Number of Indexed Fields in a Compound Index>`。"

#: ../source/core/index-compound.txt:22
msgid "Compound indexes can support queries that match on multiple fields."
msgstr "复合索引可以支持要求匹配多个键的查询。"

#: ../source/core/index-compound.txt:0
msgid "Example"
msgstr "例子"

#: ../source/core/index-compound.txt:26
msgid "Consider a collection named ``products`` that holds documents that resemble the following document:"
msgstr "假设有个叫 ``products`` 的集合包含了如下文档："

#: ../source/core/index-compound.txt:42
msgid "If applications query on the ``item`` field as well as query on both the ``item`` field and the ``stock`` field, you can specify a single compound index to support both of these queries:"
msgstr "如果应用需要查询 ``item`` 键，有时也需要同时查询 ``item`` 和 ``stock`` 键，那么您可以创建一个复合索引来同时支持这些查询，如下："

#: ../source/core/index-compound.txt:50
msgid "You may not create compound indexes that have ``hashed`` index fields. You will receive an error if you attempt to create a compound index that includes :doc:`a hashed index </core/index-hashed>`."
msgstr "您不能基于 ``hashed`` 键创建索引。您将会收到错误如果您尝试在复合索引里包含 :doc:`哈希索引 </core/index-hashed>`。"

#: ../source/core/index-compound.txt:55
msgid "The order of the fields in a compound index is very important. In the previous example, the index will contain references to documents sorted first by the values of the ``item`` field and, within each value of the ``item`` field, sorted by values of the ``stock`` field. See :ref:`index-ascending-and-descending` for more information."
msgstr "复合索引中键的顺序是非常重要的。在前面的一个例子中，索引会首先根据 ``item`` 键的值对文档排序，其次在 ``item`` 相同的情况下再根据 ``stock`` 的值对文档排序。参见 :ref:`index-ascending-and-descending` 了解详情。"

#: ../source/core/index-compound.txt:61
msgid "In addition to supporting queries that match on all the index fields, compound indexes can support queries that match on the prefix of the index fields. For details, see :ref:`compound-index-prefix`."
msgstr "复合索引支持匹配所有被索引键的查询，除此之外还支持查询被索引键的前缀。点击 :ref:`compound-index-prefix` 了解细节。"

#: ../source/core/index-compound.txt:69
msgid "Sort Order"
msgstr "排序顺序"

#: ../source/core/index-compound.txt:71
msgid "Indexes store references to fields in either ascending (``1``) or descending (``-1``) sort order. For single-field indexes, the sort order of keys doesn't matter because MongoDB can traverse the index in either direction. However, for :ref:`compound indexes <index-type-compound>`, sort order can matter in determining whether the index can support a sort operation."
msgstr "索引以两种顺序存储键，升序 (``1``) 或降序 (``-1``)。对于单键索引而言，键的顺序无关紧要因为MongoDB可以以任一顺序便利整个索引。但是对于 :ref:`复合索引 <index-type-compound>` 而言，索引的顺序可以决定索引是否支持直接排序操作(而不需要而外附加一个排序阶段)。"

#: ../source/core/index-compound.txt:78
msgid "Consider a collection ``events`` that contains documents with the fields ``username`` and ``date``. Applications can issue queries that return results sorted first by ascending ``username`` values and then by descending (i.e. more recent to last) ``date`` values, such as:"
msgstr "假设有一个集合名叫 ``events`` ，其中文档包含有 ``username`` and ``date`` 键。应用可以发起一个查询请求要求结果按照 ``username`` 键升序而且 ``date`` 键将需 (比如，更多的最近更新数据)，如下： "

#: ../source/core/index-compound.txt:87
msgid "or queries that return results sorted first by descending ``username`` values and then by ascending ``date`` values, such as:"
msgstr "或者查询要求结果按照 ``username`` 键降序然后 ``date`` 键升序，如下："

#: ../source/core/index-compound.txt:94
msgid "The following index can support both these sort operations:"
msgstr "那么，下面的这个索引就可以同时支持这两种排序操作："

#: ../source/core/index-compound.txt:100
msgid "However, the above index **cannot** support sorting by ascending ``username`` values and then by ascending ``date`` values, such as the following:"
msgstr "但是，上述的索引 **不能** 支持先按照 ``username`` 键升序再按照 ``date`` 升序这样的请求，如下："

#: ../source/core/index-compound.txt:108
msgid ""
"For more information on sort order and compound indexes, see :doc:`/tutorial"
"/sort-results-with-indexes`."
msgstr ""

#: ../source/core/index-compound.txt:114
msgid "Prefixes"
msgstr "前缀"

<<<<<<< HEAD
# 17592ce8a1474851872b6dbf8f8efb5a
#: ../source/core/index-compound.txt:113
msgid "Compound indexes support queries on any prefix of the index fields. Index prefixes are the beginning subset of indexed fields. For example, given the index ``{ a: 1, b: 1, c: 1 }``, both ``{ a: 1 }`` and ``{ a: 1, b: 1 }`` are prefixes of the index."
msgstr "复合索引支持匹配被索引键的任何前缀的查询。这里的前缀是指被索引键的起始子集部分，比如给定索引 ``{ a: 1, b: 1, c: 1 }``，那么 ``{ a: 1 }`` 和 ``{ a: 1, b: 1 }`` 都是它的前缀。"

# d34ebcaf948c487e8a09cfa7fdc51280
#: ../source/core/index-compound.txt:118
msgid "If you have a collection that has a compound index on ``{ a: 1, b: 1 }``, as well as an index that consists of the prefix of that index, i.e. ``{ a: 1 }``, assuming none of the index has a sparse or unique constraints, then you can drop the ``{ a: 1 }`` index. MongoDB will be able to use the compound index in all of situations that it would have used the ``{ a: 1 }`` index."
msgstr "如果您的集合有一个复合索引 ``{ a: 1, b: 1 }``，此外还有一个索引包含了前述复合索引的前缀部分，比如 ``{ a: 1 }``，假设这两个索引都没有系数或者唯一性方面的限制，那么您可以移除 ``{ a: 1 }`` 索引。因为在所有可以使用 ``{ a: 1 }`` 索引的场合里，MongoDB都将会使用前述复合索引。"
=======
#: ../source/core/index-compound.txt:116
msgid ""
"Index prefixes are the *beginning* subsets of indexed fields. For example, "
"consider the following compound index:"
msgstr ""

#: ../source/core/index-compound.txt:123
msgid "The index has the following index prefixes:"
msgstr ""
>>>>>>> 2ec0463a

#: ../source/core/index-compound.txt:125
<<<<<<< HEAD
msgid "For example, given the following index:"
msgstr "比如，假设有如下索引"

# 4fd6391c45754496ac4d62effb7cc021
#: ../source/core/index-compound.txt:131
msgid "MongoDB **can** use this index to support queries that include:"
msgstr "MongoDB **可以** 可以使用这个索引来支持匹配如下条件的查询："
=======
msgid "``{ item: 1 }``"
msgstr ""

#: ../source/core/index-compound.txt:127
msgid "``{ item: 1, location: 1 }``"
msgstr ""

#: ../source/core/index-compound.txt:129
msgid ""
"For a compound index, MongoDB can use the index to support queries on the "
"index prefixes. As such, MongoDB can use the index for queries on the "
"following fields:"
msgstr ""
>>>>>>> 2ec0463a

#: ../source/core/index-compound.txt:133
msgid "the ``item`` field,"
msgstr "包含 ``item`` 键，或者"

#: ../source/core/index-compound.txt:134
msgid "the ``item`` field *and* the ``location`` field,"
msgstr "包含 ``item``  *和*  ``location`` 键,或者"

#: ../source/core/index-compound.txt:135
<<<<<<< HEAD
msgid "the ``item`` field *and* the ``location`` field *and* the ``stock`` field, or"
msgstr "包含 ``item``  *和*  ``location``  *以及*  ``stock`` 键，或者"
=======
msgid ""
"the ``item`` field *and* the ``location`` field *and* the ``stock`` field."
msgstr ""
>>>>>>> 2ec0463a

#: ../source/core/index-compound.txt:137
<<<<<<< HEAD
msgid "only the ``item`` *and* ``stock`` fields; however, this index would be less efficient than an index on only ``item`` and ``stock``."
msgstr "只是 ``item`` *和* ``stock`` 键；但是，这种情况下，索引将不如只包含 ``item`` 和 ``stock`` 键的索引高效。"

# 65e4adf7f25740e19b5c0a81eb2a7b6c
#: ../source/core/index-compound.txt:141
msgid "MongoDB **cannot** use this index to support queries that include:"
msgstr "MongoDB **不能** 使用这个索引来支持下述查询："

# 144d12d566324c0c95d01f5fd5a0d268
#: ../source/core/index-compound.txt:143
msgid "only the ``location`` field,"
msgstr "只有 ``location`` 键，"

# 36c121095f18426ea1fc01427894feb6
#: ../source/core/index-compound.txt:144
msgid "only the ``stock`` field, or"
msgstr "只有 ``stock`` 键，或者"

# 9a4c82817d10453fa5fd6a3fa84f32aa
#: ../source/core/index-compound.txt:145
msgid "only the ``location`` *and* ``stock`` fields."
msgstr "只有 ``location`` *和* ``stock`` 键。"
=======
msgid ""
"MongoDB can also use the index to support a query on ``item`` and ``stock`` "
"fields since ``item`` field corresponds to a prefix. However, the index "
"would not be as efficient in supporting the query as would be an index on "
"only ``item`` and ``stock``."
msgstr ""

#: ../source/core/index-compound.txt:142
msgid ""
"However, MongoDB cannot use the index to support queries that include the "
"following fields since without the ``item`` field, none of the listed fields"
" correspond to a prefix index:"
msgstr ""

#: ../source/core/index-compound.txt:146
msgid "the ``location`` field,"
msgstr ""

#: ../source/core/index-compound.txt:148
msgid "the ``stock`` field, or"
msgstr ""

#: ../source/core/index-compound.txt:150
msgid "the ``location`` and ``stock`` fields."
msgstr ""
>>>>>>> 2ec0463a

#: ../source/core/index-compound.txt:152
msgid ""
"If you have a collection that has both a compound index and an index on its "
"prefix (e.g. ``{ a: 1, b: 1 }`` and ``{ a: 1 }``), if neither index has a "
"sparse or unique constraint, then you can remove the index on the prefix "
"(e.g. ``{ a: 1 }``). MongoDB will use the compound index in all of the "
"situations that it would have used the prefix index."
msgstr ""

#: ../source/core/index-compound.txt:159
msgid "Index Intersection"
msgstr "集合交集"

#: ../source/includes/fact-index-intersection-vs-compound-indexes.rst:1
msgid "Starting in version 2.6, MongoDB can use :doc:`index intersection </core/index-intersection>` to fulfill queries. The choice between creating compound indexes that support your queries or relying on index intersection depends on the specifics of your system. See :ref:`index-intersection-compound-indexes` for more details."
msgstr "从版本2.6开始， MongoDB可以使用 :doc:`索引交集 </core/index-intersection>` 来完整匹配查询。采用复合索引来支持查询还是使用索引交集取决于您的系统的具体情况。参见 :ref:`index-intersection-compound-indexes` 了解更多细节。"

<<<<<<< HEAD
# 2be29d138e984f719f340fc3b5799c75
# c8fe8a4b20f9420d96c48e1bd3138be4
#: ../source/core/index-compound.txt:1
#: ../source/core/index-compound.txt:65
=======
#: ../source/core/index-compound.txt:1 ../source/core/index-compound.txt:65
>>>>>>> 2ec0463a
msgid "index"
msgstr "索引"

#: ../source/core/index-compound.txt:1
msgid "compound"
msgstr "复合"

#: ../source/core/index-compound.txt:2
msgid "compound index"
msgstr "复合索引"

#: ../source/core/index-compound.txt:65
msgid "sort order"
msgstr "排序顺序"
<|MERGE_RESOLUTION|>--- conflicted
+++ resolved
@@ -1,27 +1,12 @@
-<<<<<<< HEAD
-# SOME DESCRIPTIVE TITLE.
-# Copyright (C) 2011-2014, MongoDB, Inc.
-# This file is distributed under the same license as the mongodb-manual package.
-#
-# Translators:
-=======
 # 
->>>>>>> 2ec0463a
 msgid ""
 msgstr ""
 "Project-Id-Version: mongodb-manual 3.0\n"
 "Report-Msgid-Bugs-To: \n"
-<<<<<<< HEAD
-"POT-Creation-Date: 2014-04-08 13:03-0400\n"
-"PO-Revision-Date: 2014-09-29 21:54+0800\n"
-"Last-Translator: yexingzhe <ispe54@gmail.com>\n"
-"Language-Team: Chinese (http://www.transifex.com/projects/p/mongodb-manual/language/zh/)\n"
-=======
 "POT-Creation-Date: 2015-08-20 19:13-0400\n"
 "PO-Revision-Date: YEAR-MO-DA HO:MI+ZONE\n"
 "Last-Translator: FULL NAME <EMAIL@ADDRESS>\n"
 "Language-Team: LANGUAGE <LL@li.org>\n"
->>>>>>> 2ec0463a
 "MIME-Version: 1.0\n"
 "Content-Type: text/plain; charset=UTF-8\n"
 "Content-Transfer-Encoding: 8bit\n"
@@ -100,17 +85,6 @@
 msgid "Prefixes"
 msgstr "前缀"
 
-<<<<<<< HEAD
-# 17592ce8a1474851872b6dbf8f8efb5a
-#: ../source/core/index-compound.txt:113
-msgid "Compound indexes support queries on any prefix of the index fields. Index prefixes are the beginning subset of indexed fields. For example, given the index ``{ a: 1, b: 1, c: 1 }``, both ``{ a: 1 }`` and ``{ a: 1, b: 1 }`` are prefixes of the index."
-msgstr "复合索引支持匹配被索引键的任何前缀的查询。这里的前缀是指被索引键的起始子集部分，比如给定索引 ``{ a: 1, b: 1, c: 1 }``，那么 ``{ a: 1 }`` 和 ``{ a: 1, b: 1 }`` 都是它的前缀。"
-
-# d34ebcaf948c487e8a09cfa7fdc51280
-#: ../source/core/index-compound.txt:118
-msgid "If you have a collection that has a compound index on ``{ a: 1, b: 1 }``, as well as an index that consists of the prefix of that index, i.e. ``{ a: 1 }``, assuming none of the index has a sparse or unique constraints, then you can drop the ``{ a: 1 }`` index. MongoDB will be able to use the compound index in all of situations that it would have used the ``{ a: 1 }`` index."
-msgstr "如果您的集合有一个复合索引 ``{ a: 1, b: 1 }``，此外还有一个索引包含了前述复合索引的前缀部分，比如 ``{ a: 1 }``，假设这两个索引都没有系数或者唯一性方面的限制，那么您可以移除 ``{ a: 1 }`` 索引。因为在所有可以使用 ``{ a: 1 }`` 索引的场合里，MongoDB都将会使用前述复合索引。"
-=======
 #: ../source/core/index-compound.txt:116
 msgid ""
 "Index prefixes are the *beginning* subsets of indexed fields. For example, "
@@ -120,18 +94,8 @@
 #: ../source/core/index-compound.txt:123
 msgid "The index has the following index prefixes:"
 msgstr ""
->>>>>>> 2ec0463a
 
 #: ../source/core/index-compound.txt:125
-<<<<<<< HEAD
-msgid "For example, given the following index:"
-msgstr "比如，假设有如下索引"
-
-# 4fd6391c45754496ac4d62effb7cc021
-#: ../source/core/index-compound.txt:131
-msgid "MongoDB **can** use this index to support queries that include:"
-msgstr "MongoDB **可以** 可以使用这个索引来支持匹配如下条件的查询："
-=======
 msgid "``{ item: 1 }``"
 msgstr ""
 
@@ -145,7 +109,6 @@
 "index prefixes. As such, MongoDB can use the index for queries on the "
 "following fields:"
 msgstr ""
->>>>>>> 2ec0463a
 
 #: ../source/core/index-compound.txt:133
 msgid "the ``item`` field,"
@@ -156,40 +119,11 @@
 msgstr "包含 ``item``  *和*  ``location`` 键,或者"
 
 #: ../source/core/index-compound.txt:135
-<<<<<<< HEAD
-msgid "the ``item`` field *and* the ``location`` field *and* the ``stock`` field, or"
-msgstr "包含 ``item``  *和*  ``location``  *以及*  ``stock`` 键，或者"
-=======
 msgid ""
 "the ``item`` field *and* the ``location`` field *and* the ``stock`` field."
 msgstr ""
->>>>>>> 2ec0463a
 
 #: ../source/core/index-compound.txt:137
-<<<<<<< HEAD
-msgid "only the ``item`` *and* ``stock`` fields; however, this index would be less efficient than an index on only ``item`` and ``stock``."
-msgstr "只是 ``item`` *和* ``stock`` 键；但是，这种情况下，索引将不如只包含 ``item`` 和 ``stock`` 键的索引高效。"
-
-# 65e4adf7f25740e19b5c0a81eb2a7b6c
-#: ../source/core/index-compound.txt:141
-msgid "MongoDB **cannot** use this index to support queries that include:"
-msgstr "MongoDB **不能** 使用这个索引来支持下述查询："
-
-# 144d12d566324c0c95d01f5fd5a0d268
-#: ../source/core/index-compound.txt:143
-msgid "only the ``location`` field,"
-msgstr "只有 ``location`` 键，"
-
-# 36c121095f18426ea1fc01427894feb6
-#: ../source/core/index-compound.txt:144
-msgid "only the ``stock`` field, or"
-msgstr "只有 ``stock`` 键，或者"
-
-# 9a4c82817d10453fa5fd6a3fa84f32aa
-#: ../source/core/index-compound.txt:145
-msgid "only the ``location`` *and* ``stock`` fields."
-msgstr "只有 ``location`` *和* ``stock`` 键。"
-=======
 msgid ""
 "MongoDB can also use the index to support a query on ``item`` and ``stock`` "
 "fields since ``item`` field corresponds to a prefix. However, the index "
@@ -215,7 +149,6 @@
 #: ../source/core/index-compound.txt:150
 msgid "the ``location`` and ``stock`` fields."
 msgstr ""
->>>>>>> 2ec0463a
 
 #: ../source/core/index-compound.txt:152
 msgid ""
@@ -234,14 +167,7 @@
 msgid "Starting in version 2.6, MongoDB can use :doc:`index intersection </core/index-intersection>` to fulfill queries. The choice between creating compound indexes that support your queries or relying on index intersection depends on the specifics of your system. See :ref:`index-intersection-compound-indexes` for more details."
 msgstr "从版本2.6开始， MongoDB可以使用 :doc:`索引交集 </core/index-intersection>` 来完整匹配查询。采用复合索引来支持查询还是使用索引交集取决于您的系统的具体情况。参见 :ref:`index-intersection-compound-indexes` 了解更多细节。"
 
-<<<<<<< HEAD
-# 2be29d138e984f719f340fc3b5799c75
-# c8fe8a4b20f9420d96c48e1bd3138be4
-#: ../source/core/index-compound.txt:1
-#: ../source/core/index-compound.txt:65
-=======
 #: ../source/core/index-compound.txt:1 ../source/core/index-compound.txt:65
->>>>>>> 2ec0463a
 msgid "index"
 msgstr "索引"
 
