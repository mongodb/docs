# SOME DESCRIPTIVE TITLE.
# Copyright (C) 2011-2014, MongoDB, Inc.
# This file is distributed under the same license as the mongodb-manual
# package.
#
# Translators:
msgid ""
msgstr ""
"Project-Id-Version: MongoDB Manual\n"
"Report-Msgid-Bugs-To: \n"
<<<<<<< HEAD
"POT-Creation-Date: 2019-03-19 11:02-0400\n"
=======
"POT-Creation-Date: 2016-12-08 12:02-0500\n"
>>>>>>> 2478a500
"PO-Revision-Date: 2014-04-08 18:58+0000\n"
"Last-Translator: tychoish <tychoish@gmail.com>\n"
"Language: es\n"
"Language-Team: Spanish (http://www.transifex.com/projects/p/mongodb-"
"manual/language/es/)\n"
"Plural-Forms: nplurals=2; plural=(n != 1)\n"
"MIME-Version: 1.0\n"
"Content-Type: text/plain; charset=utf-8\n"
"Content-Transfer-Encoding: 8bit\n"
"Generated-By: Babel 2.6.0\n"

<<<<<<< HEAD
=======
# ce01131b8b4d460a8ed4b300e0c1e88a
>>>>>>> 2478a500
#: ../source/reference/command/nav-diagnostic.txt:3
msgid "Diagnostic Commands"
msgstr ""

<<<<<<< HEAD
=======
# a8db0b4539da44e2bc72f2348648ffa5
>>>>>>> 2478a500
#: ../source/includes/extracts/commands-toc-explanation.rst:3
msgid ""
"For details on specific commands, including syntax and examples, click on"
" the specific command to go to its reference page."
msgstr ""

<<<<<<< HEAD
=======
# 8d8d3b016c7b405e8d68c555ebae6e7f
>>>>>>> 2478a500
#: ../source/includes/toc/table-command-diagnostic.rst:2
msgid "Name"
msgstr ""

<<<<<<< HEAD
=======
# 8cd8adf134364c26945b4c26a10b2810
>>>>>>> 2478a500
#: ../source/includes/toc/table-command-diagnostic.rst:2
msgid "Description"
msgstr ""

<<<<<<< HEAD
=======
# 218e1931aee742b8adaa67a1f93be7c0
>>>>>>> 2478a500
#: ../source/includes/toc/table-command-diagnostic.rst:4
msgid ":dbcommand:`availableQueryOptions`"
msgstr ""

<<<<<<< HEAD
=======
# e2cee9166e804f06b229b21ef53eaddf
>>>>>>> 2478a500
#: ../source/includes/toc/table-command-diagnostic.rst:4
msgid ""
"Internal command that reports on the capabilities of the current MongoDB "
"instance."
msgstr ""

<<<<<<< HEAD
=======
# 127dd57766cd440aafb8b0035d271c18
>>>>>>> 2478a500
#: ../source/includes/toc/table-command-diagnostic.rst:6
msgid ":dbcommand:`buildInfo`"
msgstr ""

<<<<<<< HEAD
=======
# 62021e4b69e248dbaf9ff42b31f74783
>>>>>>> 2478a500
#: ../source/includes/toc/table-command-diagnostic.rst:6
msgid "Displays statistics about the MongoDB build."
msgstr ""

<<<<<<< HEAD
=======
# ca0b4136c2ba415bbaded32897f8010d
>>>>>>> 2478a500
#: ../source/includes/toc/table-command-diagnostic.rst:8
msgid ":dbcommand:`collStats`"
msgstr ""

<<<<<<< HEAD
=======
# 59ccabcc20aa44d5a8b0db4453b6cfde
>>>>>>> 2478a500
#: ../source/includes/toc/table-command-diagnostic.rst:8
msgid "Reports storage utilization statics for a specified collection."
msgstr ""

<<<<<<< HEAD
=======
# 6778af962be449fab96f9f35aa61c9c9
>>>>>>> 2478a500
#: ../source/includes/toc/table-command-diagnostic.rst:10
msgid ":dbcommand:`connPoolStats`"
msgstr ""

<<<<<<< HEAD
=======
# 1a8d41449c9e43528f7f60bdfb847dc2
>>>>>>> 2478a500
#: ../source/includes/toc/table-command-diagnostic.rst:10
msgid ""
"Reports statistics on the outgoing connections from this MongoDB instance"
" to other MongoDB instances in the deployment."
msgstr ""

<<<<<<< HEAD
#: ../source/includes/toc/table-command-diagnostic.rst:12
msgid ":dbcommand:`connectionStatus`"
msgstr ""

#: ../source/includes/toc/table-command-diagnostic.rst:12
msgid "Reports the authentication state for the current connection."
msgstr ""

#: ../source/includes/toc/table-command-diagnostic.rst:14
msgid ":dbcommand:`cursorInfo`"
msgstr ""

#: ../source/includes/toc/table-command-diagnostic.rst:14
msgid "Removed in MongoDB 3.2. Replaced with :serverstatus:`metrics.cursor`."
msgstr ""

#: ../source/includes/toc/table-command-diagnostic.rst:16
msgid ":dbcommand:`dataSize`"
msgstr ""

#: ../source/includes/toc/table-command-diagnostic.rst:16
msgid "Returns the data size for a range of data. For internal use."
msgstr ""

#: ../source/includes/toc/table-command-diagnostic.rst:18
msgid ":dbcommand:`dbHash`"
msgstr ""

#: ../source/includes/toc/table-command-diagnostic.rst:18
msgid "Returns hash value a database and its collections."
msgstr ""

#: ../source/includes/toc/table-command-diagnostic.rst:20
msgid ":dbcommand:`dbStats`"
msgstr ""

#: ../source/includes/toc/table-command-diagnostic.rst:20
msgid "Reports storage utilization statistics for the specified database."
msgstr ""

#: ../source/includes/toc/table-command-diagnostic.rst:22
msgid ":dbcommand:`diagLogging`"
msgstr ""

#: ../source/includes/toc/table-command-diagnostic.rst:22
msgid ""
"Removed in MongoDB 3.6. To capture, replay, and profile commands sent to "
"your MongoDB deployment, use :binary:`~bin.mongoreplay`."
msgstr ""

#: ../source/includes/toc/table-command-diagnostic.rst:24
msgid ":dbcommand:`driverOIDTest`"
msgstr ""

#: ../source/includes/toc/table-command-diagnostic.rst:24
msgid "Internal command that converts an ObjectId to a string to support tests."
msgstr ""

#: ../source/includes/toc/table-command-diagnostic.rst:26
msgid ":dbcommand:`explain`"
msgstr ""

#: ../source/includes/toc/table-command-diagnostic.rst:26
msgid "Returns information on the execution of various operations."
msgstr ""

#: ../source/includes/toc/table-command-diagnostic.rst:29
msgid ":dbcommand:`features`"
msgstr ""

#: ../source/includes/toc/table-command-diagnostic.rst:29
msgid "Reports on features available in the current MongoDB instance."
msgstr ""

#: ../source/includes/toc/table-command-diagnostic.rst:31
msgid ":dbcommand:`getCmdLineOpts`"
msgstr ""

#: ../source/includes/toc/table-command-diagnostic.rst:31
msgid ""
"Returns a document with the run-time arguments to the MongoDB instance "
"and their parsed options."
msgstr ""

#: ../source/includes/toc/table-command-diagnostic.rst:33
msgid ":dbcommand:`getLog`"
msgstr ""

#: ../source/includes/toc/table-command-diagnostic.rst:33
msgid "Returns recent log messages."
msgstr ""

#: ../source/includes/toc/table-command-diagnostic.rst:35
msgid ":dbcommand:`hostInfo`"
msgstr ""

#: ../source/includes/toc/table-command-diagnostic.rst:35
msgid "Returns data that reflects the underlying host system."
msgstr ""

#: ../source/includes/toc/table-command-diagnostic.rst:37
msgid ":dbcommand:`isSelf`"
msgstr ""

#: ../source/includes/toc/table-command-diagnostic.rst:37
msgid "Internal command to support testing."
msgstr ""

#: ../source/includes/toc/table-command-diagnostic.rst:39
msgid ":dbcommand:`listCommands`"
msgstr ""

#: ../source/includes/toc/table-command-diagnostic.rst:39
msgid ""
"Lists all database commands provided by the current :binary:`~bin.mongod`"
" instance."
msgstr ""

=======
# 7628389f203746f99b514611730c1a47
#: ../source/includes/toc/table-command-diagnostic.rst:12
msgid ":dbcommand:`cursorInfo`"
msgstr ""

# f66496f2e44b4da8b8882d5d981e32a3
#: ../source/includes/toc/table-command-diagnostic.rst:12
msgid "Removed in MongoDB 3.2. Replaced with :serverstatus:`metrics.cursor`."
msgstr ""

# 008be8c1ae864a169b007716872c1483
#: ../source/includes/toc/table-command-diagnostic.rst:14
msgid ":dbcommand:`dataSize`"
msgstr ""

# 8ca419cc68514b2b85d34639850bbe20
#: ../source/includes/toc/table-command-diagnostic.rst:14
msgid "Returns the data size for a range of data. For internal use."
msgstr ""

# 1eaca375ad774011b7f65f9600856e53
#: ../source/includes/toc/table-command-diagnostic.rst:16
msgid ":dbcommand:`dbHash`"
msgstr ""

# 1202bddea0fc4547b5646ebb3672f727
#: ../source/includes/toc/table-command-diagnostic.rst:16
msgid "Returns hash value a database and its collections."
msgstr ""

# a2b04a4c3c3440a889716f138a3de6f5
#: ../source/includes/toc/table-command-diagnostic.rst:18
msgid ":dbcommand:`dbStats`"
msgstr ""

# 2d98a4a77bbd4f61b96ffa563288871e
#: ../source/includes/toc/table-command-diagnostic.rst:18
msgid "Reports storage utilization statistics for the specified database."
msgstr ""

# 1889c454697943d6bb1acadd117d7e98
#: ../source/includes/toc/table-command-diagnostic.rst:20
msgid ":dbcommand:`diagLogging`"
msgstr ""

# 864116831583474e8e38d5ca2fbe5bd4
#: ../source/includes/toc/table-command-diagnostic.rst:20
msgid "Provides a diagnostic logging. For internal use."
msgstr ""

# dda1dd8875774deea2f7373c0783bea2
#: ../source/includes/toc/table-command-diagnostic.rst:22
msgid ":dbcommand:`driverOIDTest`"
msgstr ""

# cfc4485bb1e646218be13f3c61c52786
#: ../source/includes/toc/table-command-diagnostic.rst:22
msgid "Internal command that converts an ObjectId to a string to support tests."
msgstr ""

# a5b56fe8cb494348b0468e2aebcdb1a7
#: ../source/includes/toc/table-command-diagnostic.rst:24
msgid ":dbcommand:`explain`"
msgstr ""

# 72f2dac22c604e6a92ca66a877a6be48
#: ../source/includes/toc/table-command-diagnostic.rst:24
msgid "Returns information on the execution of various operations."
msgstr ""

# 70cd4442301045f78dcf6020f202154e
#: ../source/includes/toc/table-command-diagnostic.rst:27
msgid ":dbcommand:`features`"
msgstr ""

# c84088017d954a09959f10bb133606e5
#: ../source/includes/toc/table-command-diagnostic.rst:27
msgid "Reports on features available in the current MongoDB instance."
msgstr ""

# addfc9b00c38468db25ac6d4629425e6
#: ../source/includes/toc/table-command-diagnostic.rst:29
msgid ":dbcommand:`getCmdLineOpts`"
msgstr ""

# ba633445f0a14787863e6363a732b3fe
#: ../source/includes/toc/table-command-diagnostic.rst:29
msgid ""
"Returns a document with the run-time arguments to the MongoDB instance "
"and their parsed options."
msgstr ""

# 83c198463ba941d69b8284f6299c9356
#: ../source/includes/toc/table-command-diagnostic.rst:31
msgid ":dbcommand:`getLog`"
msgstr ""

# c5a5ffdded6e44a1bc0a0aee32f276fd
#: ../source/includes/toc/table-command-diagnostic.rst:31
msgid "Returns recent log messages."
msgstr ""

# 28d6e7de6a4049e99375b41ab5491448
#: ../source/includes/toc/table-command-diagnostic.rst:33
msgid ":dbcommand:`hostInfo`"
msgstr ""

# 2ce6b1c3215d48519b80aa5e899e9696
#: ../source/includes/toc/table-command-diagnostic.rst:33
msgid "Returns data that reflects the underlying host system."
msgstr ""

# 6af6eeef6b3349e8abb395311280c7ad
#: ../source/includes/toc/table-command-diagnostic.rst:35
msgid ":dbcommand:`isSelf`"
msgstr ""

# b64eaec198fb45a29988f02b336292ba
#: ../source/includes/toc/table-command-diagnostic.rst:35
msgid "Internal command to support testing."
msgstr ""

# eab07eb5ec6b40b3a0a32f4a38e79e99
#: ../source/includes/toc/table-command-diagnostic.rst:37
msgid ":dbcommand:`listCommands`"
msgstr ""

# 7c4e7b5127424f849590143cef63b650
#: ../source/includes/toc/table-command-diagnostic.rst:37
msgid ""
"Lists all database commands provided by the current :program:`mongod` "
"instance."
msgstr ""

# f42ffd2b66364f799af48f6da2e81be3
#: ../source/includes/toc/table-command-diagnostic.rst:39
msgid ":dbcommand:`listDatabases`"
msgstr ""

# 0916ad4e34cb4f948be99b3876ba4b97
#: ../source/includes/toc/table-command-diagnostic.rst:39
msgid ""
"Returns a document that lists all databases and returns basic database "
"statistics."
msgstr ""

# d62b217997fc4c04914a158796c85757
>>>>>>> 2478a500
#: ../source/includes/toc/table-command-diagnostic.rst:41
msgid ":dbcommand:`netstat`"
msgstr ""

<<<<<<< HEAD
=======
# 4ca2e2394636410d98ad3c73deba6648
>>>>>>> 2478a500
#: ../source/includes/toc/table-command-diagnostic.rst:41
msgid ""
"Internal command that reports on intra-deployment connectivity. Only "
"available for :binary:`~bin.mongos` instances."
msgstr ""

<<<<<<< HEAD
=======
# 3b916f690e084a7793b255332b38d13d
>>>>>>> 2478a500
#: ../source/includes/toc/table-command-diagnostic.rst:43
msgid ":dbcommand:`ping`"
msgstr ""

<<<<<<< HEAD
=======
# 744b8236a5b543a79dd08748e3cb5185
>>>>>>> 2478a500
#: ../source/includes/toc/table-command-diagnostic.rst:43
msgid "Internal command that tests intra-deployment connectivity."
msgstr ""

<<<<<<< HEAD
=======
# 38aa28951148473f9df0157cc46a4cf8
>>>>>>> 2478a500
#: ../source/includes/toc/table-command-diagnostic.rst:45
msgid ":dbcommand:`profile`"
msgstr ""

<<<<<<< HEAD
=======
# 1d5cf3d15d0645eb8bf63939494b4678
>>>>>>> 2478a500
#: ../source/includes/toc/table-command-diagnostic.rst:45
msgid "Interface for the :ref:`database profiler <profiler>`."
msgstr ""

<<<<<<< HEAD
=======
# 0eb2ee4521cc4389a749ce48e58e3989
>>>>>>> 2478a500
#: ../source/includes/toc/table-command-diagnostic.rst:47
msgid ":dbcommand:`serverStatus`"
msgstr ""

<<<<<<< HEAD
=======
# 975c2657c4fa4d9f84b7430eb4b043b2
>>>>>>> 2478a500
#: ../source/includes/toc/table-command-diagnostic.rst:47
msgid ""
"Returns a collection metrics on instance-wide resource utilization and "
"status."
<<<<<<< HEAD
msgstr ""

#: ../source/includes/toc/table-command-diagnostic.rst:49
msgid ":dbcommand:`shardConnPoolStats`"
msgstr ""

#: ../source/includes/toc/table-command-diagnostic.rst:49
msgid ""
"Reports statistics on a :binary:`~bin.mongos`'s connection pool for "
"client operations against shards."
msgstr ""

=======
msgstr ""

# b57e86b308874cbbbf880e7d243b56ca
#: ../source/includes/toc/table-command-diagnostic.rst:49
msgid ":dbcommand:`shardConnPoolStats`"
msgstr ""

# 79d867d0f9fd4a95a36dfe5140ae83bc
#: ../source/includes/toc/table-command-diagnostic.rst:49
msgid ""
"Reports statistics on a :program:`mongos`'s connection pool for client "
"operations against shards."
msgstr ""

# c03c9d8614e244ab8d026ce3a51a1d9e
>>>>>>> 2478a500
#: ../source/includes/toc/table-command-diagnostic.rst:53
msgid ":dbcommand:`top`"
msgstr ""

<<<<<<< HEAD
=======
# 577505c532c14afda33196789ba58a47
>>>>>>> 2478a500
#: ../source/includes/toc/table-command-diagnostic.rst:53
msgid ""
"Returns raw usage statistics for each database in the "
":binary:`~bin.mongod` instance."
msgstr ""

<<<<<<< HEAD
=======
# e1eb0f4e71e24eafae1bfbd733cf356d
>>>>>>> 2478a500
#: ../source/includes/toc/table-command-diagnostic.rst:55
msgid ":dbcommand:`validate`"
msgstr ""

<<<<<<< HEAD
=======
# 60a34d9dd754440f9832ddfdd1721b9d
>>>>>>> 2478a500
#: ../source/includes/toc/table-command-diagnostic.rst:55
msgid ""
"Internal command that scans for a collection's data and indexes for "
"correctness."
msgstr ""

<<<<<<< HEAD
=======
# 3feda7d6a96d44a2b4f443039993e05d
>>>>>>> 2478a500
#: ../source/includes/toc/table-command-diagnostic.rst:57
msgid ":dbcommand:`whatsmyuri`"
msgstr ""

<<<<<<< HEAD
=======
# 1530995aaf6b471aab1cd91bd2a72bf8
>>>>>>> 2478a500
#: ../source/includes/toc/table-command-diagnostic.rst:57
msgid "Internal command that returns information on the current client."
msgstr ""

<<<<<<< HEAD
# d38b348e6397420397d61d8485b58829
#~ msgid ":dbcommand:`listDatabases`"
#~ msgstr ""

# 78d2b89543eb419a9a1a07e7ae0a6738
#~ msgid ""
#~ "Returns a document that lists all "
#~ "databases and returns basic database "
#~ "statistics."
#~ msgstr ""

# 5cb43fd072834e1ea024caefd5d3fa9f
#~ msgid "Internal command to support sharding."
#~ msgstr ""

# 246c777693e74c718e04ae38f3dfae94
#~ msgid ""
#~ "Lists all database commands provided by"
#~ " the current :program:`mongod` instance."
#~ msgstr ""

# 6b6c619a334a4924b6a1e6d7bc7ad7bf
#~ msgid ""
#~ "Reports statistics on a :program:`mongos`'s"
#~ " connection pool for client operations "
#~ "against shards."
#~ msgstr ""

# e4eb03ee600c4b8ebe83c6352e0f84f7
#~ msgid "Deprecated. Reports statistics on active cursors."
#~ msgstr ""

# d96cdc252239428293776bc5bc05afd9
#~ msgid "Provides a diagnostic logging. For internal use."
#~ msgstr ""

# 545462ff04b84602bc6ad52a8f8a55c7
#~ msgid ""
#~ "Internal command that reports on "
#~ "intra-deployment connectivity. Only available "
#~ "for :program:`mongos` instances."
#~ msgstr ""

# 30f58a3c0ce64078be35d85b7bde8198
#~ msgid ""
#~ "Returns raw usage statistics for each"
#~ " database in the :program:`mongod` "
#~ "instance."
#~ msgstr ""

# a610bbfdaa8546929df6b467f604d8b8
#~ msgid ":dbcommand:`indexStats`"
#~ msgstr ""

=======
# 5cb43fd072834e1ea024caefd5d3fa9f
#~ msgid "Internal command to support sharding."
#~ msgstr ""

# e4eb03ee600c4b8ebe83c6352e0f84f7
#~ msgid "Deprecated. Reports statistics on active cursors."
#~ msgstr ""

# a610bbfdaa8546929df6b467f604d8b8
#~ msgid ":dbcommand:`indexStats`"
#~ msgstr ""

>>>>>>> 2478a500
# a29c56d35dd1426baccd1a5a26f7f38c
#~ msgid ""
#~ "Experimental command that collects and "
#~ "aggregates statistics on all indexes."
#~ msgstr ""
<|MERGE_RESOLUTION|>--- conflicted
+++ resolved
@@ -8,11 +8,7 @@
 msgstr ""
 "Project-Id-Version: MongoDB Manual\n"
 "Report-Msgid-Bugs-To: \n"
-<<<<<<< HEAD
-"POT-Creation-Date: 2019-03-19 11:02-0400\n"
-=======
 "POT-Creation-Date: 2016-12-08 12:02-0500\n"
->>>>>>> 2478a500
 "PO-Revision-Date: 2014-04-08 18:58+0000\n"
 "Last-Translator: tychoish <tychoish@gmail.com>\n"
 "Language: es\n"
@@ -24,228 +20,72 @@
 "Content-Transfer-Encoding: 8bit\n"
 "Generated-By: Babel 2.6.0\n"
 
-<<<<<<< HEAD
-=======
 # ce01131b8b4d460a8ed4b300e0c1e88a
->>>>>>> 2478a500
 #: ../source/reference/command/nav-diagnostic.txt:3
 msgid "Diagnostic Commands"
 msgstr ""
 
-<<<<<<< HEAD
-=======
 # a8db0b4539da44e2bc72f2348648ffa5
->>>>>>> 2478a500
 #: ../source/includes/extracts/commands-toc-explanation.rst:3
 msgid ""
 "For details on specific commands, including syntax and examples, click on"
 " the specific command to go to its reference page."
 msgstr ""
 
-<<<<<<< HEAD
-=======
 # 8d8d3b016c7b405e8d68c555ebae6e7f
->>>>>>> 2478a500
 #: ../source/includes/toc/table-command-diagnostic.rst:2
 msgid "Name"
 msgstr ""
 
-<<<<<<< HEAD
-=======
 # 8cd8adf134364c26945b4c26a10b2810
->>>>>>> 2478a500
 #: ../source/includes/toc/table-command-diagnostic.rst:2
 msgid "Description"
 msgstr ""
 
-<<<<<<< HEAD
-=======
 # 218e1931aee742b8adaa67a1f93be7c0
->>>>>>> 2478a500
 #: ../source/includes/toc/table-command-diagnostic.rst:4
 msgid ":dbcommand:`availableQueryOptions`"
 msgstr ""
 
-<<<<<<< HEAD
-=======
 # e2cee9166e804f06b229b21ef53eaddf
->>>>>>> 2478a500
 #: ../source/includes/toc/table-command-diagnostic.rst:4
 msgid ""
 "Internal command that reports on the capabilities of the current MongoDB "
 "instance."
 msgstr ""
 
-<<<<<<< HEAD
-=======
 # 127dd57766cd440aafb8b0035d271c18
->>>>>>> 2478a500
 #: ../source/includes/toc/table-command-diagnostic.rst:6
 msgid ":dbcommand:`buildInfo`"
 msgstr ""
 
-<<<<<<< HEAD
-=======
 # 62021e4b69e248dbaf9ff42b31f74783
->>>>>>> 2478a500
 #: ../source/includes/toc/table-command-diagnostic.rst:6
 msgid "Displays statistics about the MongoDB build."
 msgstr ""
 
-<<<<<<< HEAD
-=======
 # ca0b4136c2ba415bbaded32897f8010d
->>>>>>> 2478a500
 #: ../source/includes/toc/table-command-diagnostic.rst:8
 msgid ":dbcommand:`collStats`"
 msgstr ""
 
-<<<<<<< HEAD
-=======
 # 59ccabcc20aa44d5a8b0db4453b6cfde
->>>>>>> 2478a500
 #: ../source/includes/toc/table-command-diagnostic.rst:8
 msgid "Reports storage utilization statics for a specified collection."
 msgstr ""
 
-<<<<<<< HEAD
-=======
 # 6778af962be449fab96f9f35aa61c9c9
->>>>>>> 2478a500
 #: ../source/includes/toc/table-command-diagnostic.rst:10
 msgid ":dbcommand:`connPoolStats`"
 msgstr ""
 
-<<<<<<< HEAD
-=======
 # 1a8d41449c9e43528f7f60bdfb847dc2
->>>>>>> 2478a500
 #: ../source/includes/toc/table-command-diagnostic.rst:10
 msgid ""
 "Reports statistics on the outgoing connections from this MongoDB instance"
 " to other MongoDB instances in the deployment."
 msgstr ""
 
-<<<<<<< HEAD
-#: ../source/includes/toc/table-command-diagnostic.rst:12
-msgid ":dbcommand:`connectionStatus`"
-msgstr ""
-
-#: ../source/includes/toc/table-command-diagnostic.rst:12
-msgid "Reports the authentication state for the current connection."
-msgstr ""
-
-#: ../source/includes/toc/table-command-diagnostic.rst:14
-msgid ":dbcommand:`cursorInfo`"
-msgstr ""
-
-#: ../source/includes/toc/table-command-diagnostic.rst:14
-msgid "Removed in MongoDB 3.2. Replaced with :serverstatus:`metrics.cursor`."
-msgstr ""
-
-#: ../source/includes/toc/table-command-diagnostic.rst:16
-msgid ":dbcommand:`dataSize`"
-msgstr ""
-
-#: ../source/includes/toc/table-command-diagnostic.rst:16
-msgid "Returns the data size for a range of data. For internal use."
-msgstr ""
-
-#: ../source/includes/toc/table-command-diagnostic.rst:18
-msgid ":dbcommand:`dbHash`"
-msgstr ""
-
-#: ../source/includes/toc/table-command-diagnostic.rst:18
-msgid "Returns hash value a database and its collections."
-msgstr ""
-
-#: ../source/includes/toc/table-command-diagnostic.rst:20
-msgid ":dbcommand:`dbStats`"
-msgstr ""
-
-#: ../source/includes/toc/table-command-diagnostic.rst:20
-msgid "Reports storage utilization statistics for the specified database."
-msgstr ""
-
-#: ../source/includes/toc/table-command-diagnostic.rst:22
-msgid ":dbcommand:`diagLogging`"
-msgstr ""
-
-#: ../source/includes/toc/table-command-diagnostic.rst:22
-msgid ""
-"Removed in MongoDB 3.6. To capture, replay, and profile commands sent to "
-"your MongoDB deployment, use :binary:`~bin.mongoreplay`."
-msgstr ""
-
-#: ../source/includes/toc/table-command-diagnostic.rst:24
-msgid ":dbcommand:`driverOIDTest`"
-msgstr ""
-
-#: ../source/includes/toc/table-command-diagnostic.rst:24
-msgid "Internal command that converts an ObjectId to a string to support tests."
-msgstr ""
-
-#: ../source/includes/toc/table-command-diagnostic.rst:26
-msgid ":dbcommand:`explain`"
-msgstr ""
-
-#: ../source/includes/toc/table-command-diagnostic.rst:26
-msgid "Returns information on the execution of various operations."
-msgstr ""
-
-#: ../source/includes/toc/table-command-diagnostic.rst:29
-msgid ":dbcommand:`features`"
-msgstr ""
-
-#: ../source/includes/toc/table-command-diagnostic.rst:29
-msgid "Reports on features available in the current MongoDB instance."
-msgstr ""
-
-#: ../source/includes/toc/table-command-diagnostic.rst:31
-msgid ":dbcommand:`getCmdLineOpts`"
-msgstr ""
-
-#: ../source/includes/toc/table-command-diagnostic.rst:31
-msgid ""
-"Returns a document with the run-time arguments to the MongoDB instance "
-"and their parsed options."
-msgstr ""
-
-#: ../source/includes/toc/table-command-diagnostic.rst:33
-msgid ":dbcommand:`getLog`"
-msgstr ""
-
-#: ../source/includes/toc/table-command-diagnostic.rst:33
-msgid "Returns recent log messages."
-msgstr ""
-
-#: ../source/includes/toc/table-command-diagnostic.rst:35
-msgid ":dbcommand:`hostInfo`"
-msgstr ""
-
-#: ../source/includes/toc/table-command-diagnostic.rst:35
-msgid "Returns data that reflects the underlying host system."
-msgstr ""
-
-#: ../source/includes/toc/table-command-diagnostic.rst:37
-msgid ":dbcommand:`isSelf`"
-msgstr ""
-
-#: ../source/includes/toc/table-command-diagnostic.rst:37
-msgid "Internal command to support testing."
-msgstr ""
-
-#: ../source/includes/toc/table-command-diagnostic.rst:39
-msgid ":dbcommand:`listCommands`"
-msgstr ""
-
-#: ../source/includes/toc/table-command-diagnostic.rst:39
-msgid ""
-"Lists all database commands provided by the current :binary:`~bin.mongod`"
-" instance."
-msgstr ""
-
-=======
 # 7628389f203746f99b514611730c1a47
 #: ../source/includes/toc/table-command-diagnostic.rst:12
 msgid ":dbcommand:`cursorInfo`"
@@ -393,83 +233,47 @@
 msgstr ""
 
 # d62b217997fc4c04914a158796c85757
->>>>>>> 2478a500
 #: ../source/includes/toc/table-command-diagnostic.rst:41
 msgid ":dbcommand:`netstat`"
 msgstr ""
 
-<<<<<<< HEAD
-=======
 # 4ca2e2394636410d98ad3c73deba6648
->>>>>>> 2478a500
 #: ../source/includes/toc/table-command-diagnostic.rst:41
 msgid ""
 "Internal command that reports on intra-deployment connectivity. Only "
-"available for :binary:`~bin.mongos` instances."
-msgstr ""
-
-<<<<<<< HEAD
-=======
+"available for :program:`mongos` instances."
+msgstr ""
+
 # 3b916f690e084a7793b255332b38d13d
->>>>>>> 2478a500
 #: ../source/includes/toc/table-command-diagnostic.rst:43
 msgid ":dbcommand:`ping`"
 msgstr ""
 
-<<<<<<< HEAD
-=======
 # 744b8236a5b543a79dd08748e3cb5185
->>>>>>> 2478a500
 #: ../source/includes/toc/table-command-diagnostic.rst:43
 msgid "Internal command that tests intra-deployment connectivity."
 msgstr ""
 
-<<<<<<< HEAD
-=======
 # 38aa28951148473f9df0157cc46a4cf8
->>>>>>> 2478a500
 #: ../source/includes/toc/table-command-diagnostic.rst:45
 msgid ":dbcommand:`profile`"
 msgstr ""
 
-<<<<<<< HEAD
-=======
 # 1d5cf3d15d0645eb8bf63939494b4678
->>>>>>> 2478a500
 #: ../source/includes/toc/table-command-diagnostic.rst:45
 msgid "Interface for the :ref:`database profiler <profiler>`."
 msgstr ""
 
-<<<<<<< HEAD
-=======
 # 0eb2ee4521cc4389a749ce48e58e3989
->>>>>>> 2478a500
 #: ../source/includes/toc/table-command-diagnostic.rst:47
 msgid ":dbcommand:`serverStatus`"
 msgstr ""
 
-<<<<<<< HEAD
-=======
 # 975c2657c4fa4d9f84b7430eb4b043b2
->>>>>>> 2478a500
 #: ../source/includes/toc/table-command-diagnostic.rst:47
 msgid ""
 "Returns a collection metrics on instance-wide resource utilization and "
 "status."
-<<<<<<< HEAD
-msgstr ""
-
-#: ../source/includes/toc/table-command-diagnostic.rst:49
-msgid ":dbcommand:`shardConnPoolStats`"
-msgstr ""
-
-#: ../source/includes/toc/table-command-diagnostic.rst:49
-msgid ""
-"Reports statistics on a :binary:`~bin.mongos`'s connection pool for "
-"client operations against shards."
-msgstr ""
-
-=======
 msgstr ""
 
 # b57e86b308874cbbbf880e7d243b56ca
@@ -485,124 +289,51 @@
 msgstr ""
 
 # c03c9d8614e244ab8d026ce3a51a1d9e
->>>>>>> 2478a500
 #: ../source/includes/toc/table-command-diagnostic.rst:53
 msgid ":dbcommand:`top`"
 msgstr ""
 
-<<<<<<< HEAD
-=======
 # 577505c532c14afda33196789ba58a47
->>>>>>> 2478a500
 #: ../source/includes/toc/table-command-diagnostic.rst:53
 msgid ""
-"Returns raw usage statistics for each database in the "
-":binary:`~bin.mongod` instance."
-msgstr ""
-
-<<<<<<< HEAD
-=======
+"Returns raw usage statistics for each database in the :program:`mongod` "
+"instance."
+msgstr ""
+
 # e1eb0f4e71e24eafae1bfbd733cf356d
->>>>>>> 2478a500
 #: ../source/includes/toc/table-command-diagnostic.rst:55
 msgid ":dbcommand:`validate`"
 msgstr ""
 
-<<<<<<< HEAD
-=======
 # 60a34d9dd754440f9832ddfdd1721b9d
->>>>>>> 2478a500
 #: ../source/includes/toc/table-command-diagnostic.rst:55
 msgid ""
 "Internal command that scans for a collection's data and indexes for "
 "correctness."
 msgstr ""
 
-<<<<<<< HEAD
-=======
 # 3feda7d6a96d44a2b4f443039993e05d
->>>>>>> 2478a500
 #: ../source/includes/toc/table-command-diagnostic.rst:57
 msgid ":dbcommand:`whatsmyuri`"
 msgstr ""
 
-<<<<<<< HEAD
-=======
 # 1530995aaf6b471aab1cd91bd2a72bf8
->>>>>>> 2478a500
 #: ../source/includes/toc/table-command-diagnostic.rst:57
 msgid "Internal command that returns information on the current client."
 msgstr ""
-
-<<<<<<< HEAD
-# d38b348e6397420397d61d8485b58829
-#~ msgid ":dbcommand:`listDatabases`"
-#~ msgstr ""
-
-# 78d2b89543eb419a9a1a07e7ae0a6738
-#~ msgid ""
-#~ "Returns a document that lists all "
-#~ "databases and returns basic database "
-#~ "statistics."
-#~ msgstr ""
 
 # 5cb43fd072834e1ea024caefd5d3fa9f
 #~ msgid "Internal command to support sharding."
 #~ msgstr ""
 
-# 246c777693e74c718e04ae38f3dfae94
-#~ msgid ""
-#~ "Lists all database commands provided by"
-#~ " the current :program:`mongod` instance."
-#~ msgstr ""
-
-# 6b6c619a334a4924b6a1e6d7bc7ad7bf
-#~ msgid ""
-#~ "Reports statistics on a :program:`mongos`'s"
-#~ " connection pool for client operations "
-#~ "against shards."
-#~ msgstr ""
-
 # e4eb03ee600c4b8ebe83c6352e0f84f7
 #~ msgid "Deprecated. Reports statistics on active cursors."
 #~ msgstr ""
 
-# d96cdc252239428293776bc5bc05afd9
-#~ msgid "Provides a diagnostic logging. For internal use."
-#~ msgstr ""
-
-# 545462ff04b84602bc6ad52a8f8a55c7
-#~ msgid ""
-#~ "Internal command that reports on "
-#~ "intra-deployment connectivity. Only available "
-#~ "for :program:`mongos` instances."
-#~ msgstr ""
-
-# 30f58a3c0ce64078be35d85b7bde8198
-#~ msgid ""
-#~ "Returns raw usage statistics for each"
-#~ " database in the :program:`mongod` "
-#~ "instance."
-#~ msgstr ""
-
 # a610bbfdaa8546929df6b467f604d8b8
 #~ msgid ":dbcommand:`indexStats`"
 #~ msgstr ""
 
-=======
-# 5cb43fd072834e1ea024caefd5d3fa9f
-#~ msgid "Internal command to support sharding."
-#~ msgstr ""
-
-# e4eb03ee600c4b8ebe83c6352e0f84f7
-#~ msgid "Deprecated. Reports statistics on active cursors."
-#~ msgstr ""
-
-# a610bbfdaa8546929df6b467f604d8b8
-#~ msgid ":dbcommand:`indexStats`"
-#~ msgstr ""
-
->>>>>>> 2478a500
 # a29c56d35dd1426baccd1a5a26f7f38c
 #~ msgid ""
 #~ "Experimental command that collects and "
