--- conflicted
+++ resolved
@@ -8,11 +8,7 @@
 msgstr ""
 "Project-Id-Version: MongoDB Manual\n"
 "Report-Msgid-Bugs-To: \n"
-<<<<<<< HEAD
-"POT-Creation-Date: 2019-03-19 11:02-0400\n"
-=======
 "POT-Creation-Date: 2016-12-08 12:02-0500\n"
->>>>>>> 2478a500
 "PO-Revision-Date: 2014-04-08 16:27+0000\n"
 "Last-Translator: tychoish <tychoish@gmail.com>\n"
 "Language: es\n"
@@ -24,35 +20,21 @@
 "Content-Transfer-Encoding: 8bit\n"
 "Generated-By: Babel 2.6.0\n"
 
-<<<<<<< HEAD
-=======
 # 3e752f387b524410853db2dda958adaf
->>>>>>> 2478a500
 #: ../source/release-notes/1.6.txt:3
 msgid "Release Notes for MongoDB 1.6"
 msgstr ""
 
-<<<<<<< HEAD
-=======
 # 7f6895f32d214ec984acb0aa0523b37c
 #: ../source/release-notes/1.6.txt
 msgid "On this page"
 msgstr ""
 
 # 549a1948f4ba4a5291bddb304fd039d8
->>>>>>> 2478a500
 #: ../source/release-notes/1.6.txt:14
 msgid "Upgrading"
 msgstr ""
 
-<<<<<<< HEAD
-#: ../source/release-notes/1.6.txt:16
-msgid ""
-"MongoDB 1.6 is a drop-in replacement for 1.4. To upgrade, simply shutdown"
-" :binary:`~bin.mongod` then restart with the new binaries."
-msgstr ""
-
-=======
 # 1a9eb83557b54bb19a05da33d59db3a8
 #: ../source/release-notes/1.6.txt:16
 msgid ""
@@ -61,7 +43,6 @@
 msgstr ""
 
 # a414f056840c4e9494e37e91bee76618
->>>>>>> 2478a500
 #: ../source/release-notes/1.6.txt:19
 msgid ""
 "*Please note that you should upgrade to the latest version of whichever "
@@ -70,114 +51,75 @@
 "connecting to replica sets.*"
 msgstr ""
 
-<<<<<<< HEAD
-=======
 # 1f47d41a156e484386763854017e8065
->>>>>>> 2478a500
 #: ../source/release-notes/1.6.txt:25
 msgid "Sharding"
 msgstr ""
 
-<<<<<<< HEAD
-=======
 # fa9a2a68859b465f992583cd45b54a16
->>>>>>> 2478a500
 #: ../source/release-notes/1.6.txt:27
 msgid ""
 ":doc:`/sharding` is now production-ready, making MongoDB horizontally "
 "scalable, with no single point of failure. A single instance of "
-":binary:`~bin.mongod` can now be upgraded to a distributed cluster with "
-"zero downtime when the need arises."
-msgstr ""
-
-<<<<<<< HEAD
-=======
+":program:`mongod` can now be upgraded to a distributed cluster with zero "
+"downtime when the need arises."
+msgstr ""
+
 # 1af82465d80b4dd892af957f12219f9f
->>>>>>> 2478a500
 #: ../source/release-notes/1.6.txt:32
 msgid ":doc:`/sharding`"
 msgstr ""
 
-<<<<<<< HEAD
-=======
 # 118e3518db1c43e4aaec4b0eacd68e70
->>>>>>> 2478a500
 #: ../source/release-notes/1.6.txt:34
 msgid ":doc:`/tutorial/deploy-shard-cluster`"
 msgstr ""
 
-<<<<<<< HEAD
-=======
 # 5b10f0a31df74ce49ec9c2b733eac7e6
->>>>>>> 2478a500
 #: ../source/release-notes/1.6.txt:36
 msgid ":doc:`/tutorial/convert-replica-set-to-replicated-shard-cluster`"
 msgstr ""
 
-<<<<<<< HEAD
-=======
 # 33705dd02ac84a30b9734b6870ef7b07
->>>>>>> 2478a500
 #: ../source/release-notes/1.6.txt:39
 msgid "Replica Sets"
 msgstr ""
 
-<<<<<<< HEAD
-=======
 # 0fe70d0b3d244b38b67dc6333d492731
->>>>>>> 2478a500
 #: ../source/release-notes/1.6.txt:41
 msgid ""
 ":doc:`Replica sets </replication>`, which provide automated failover "
 "among a cluster of ``n`` nodes, are also now available."
 msgstr ""
 
-<<<<<<< HEAD
-=======
 # f41005134cf34556912b96fd7dedeba9
->>>>>>> 2478a500
 #: ../source/release-notes/1.6.txt:44
 msgid ""
 "Please note that replica pairs are now deprecated; we strongly recommend "
 "that replica pair users upgrade to replica sets."
 msgstr ""
 
-<<<<<<< HEAD
-=======
 # 20e203c1febb4e138ac86250e84fc91f
->>>>>>> 2478a500
 #: ../source/release-notes/1.6.txt:47
 msgid ":doc:`/replication`"
 msgstr ""
 
-<<<<<<< HEAD
-=======
 # 4e06a002e0984b95ae3eb04bc8e69b71
->>>>>>> 2478a500
 #: ../source/release-notes/1.6.txt:49
 msgid ":doc:`/tutorial/deploy-replica-set`"
 msgstr ""
 
-<<<<<<< HEAD
-=======
 # 351d3c2a46834ec0a7c9cbac3bb036ae
->>>>>>> 2478a500
 #: ../source/release-notes/1.6.txt:51
 msgid ":doc:`/tutorial/convert-standalone-to-replica-set`"
 msgstr ""
 
-<<<<<<< HEAD
-=======
 # 5da96b2c8ecf45a6ad6888bcb4f83a68
->>>>>>> 2478a500
 #: ../source/release-notes/1.6.txt:54
 msgid "Other Improvements"
 msgstr ""
 
-<<<<<<< HEAD
-=======
 # 13be991a288e4622858fa10531da9793
->>>>>>> 2478a500
 #: ../source/release-notes/1.6.txt:56
 msgid ""
 "The ``w`` option (and ``wtimeout``) forces writes to be propagated to "
@@ -185,250 +127,153 @@
 "replica sets)"
 msgstr ""
 
-<<<<<<< HEAD
-=======
 # b63c693df63041e285f0e156e61e6ba9
->>>>>>> 2478a500
 #: ../source/release-notes/1.6.txt:60
 msgid ":doc:`$or queries </reference/operator/query/or>`"
 msgstr ""
 
-<<<<<<< HEAD
-=======
 # fa751ebad9a34a009ec11fc18cff97d4
->>>>>>> 2478a500
 #: ../source/release-notes/1.6.txt:62
 msgid "Improved concurrency"
 msgstr ""
 
-<<<<<<< HEAD
-=======
 # 08e90ec508a84c28a424f71730c183d4
->>>>>>> 2478a500
 #: ../source/release-notes/1.6.txt:64
 msgid ""
 ":doc:`$slice </reference/operator/projection/slice>` operator for "
 "returning subsets of arrays"
 msgstr ""
 
-<<<<<<< HEAD
-=======
 # 3b49146ee50247898bc7aeba5f44b80b
->>>>>>> 2478a500
 #: ../source/release-notes/1.6.txt:67
 msgid "64 indexes per collection (formerly 40 indexes per collection)"
 msgstr ""
 
-<<<<<<< HEAD
-=======
 # 9a9272d934354112ab84c998e5665efa
->>>>>>> 2478a500
 #: ../source/release-notes/1.6.txt:69
 msgid "64-bit integers can now be represented in the shell using NumberLong"
 msgstr ""
 
-<<<<<<< HEAD
-=======
 # df972c287a7e43feb5bdd6090b347cd5
->>>>>>> 2478a500
 #: ../source/release-notes/1.6.txt:71
 msgid ""
 "The :dbcommand:`findAndModify` command now supports upserts. It also "
 "allows you to specify fields to return"
 msgstr ""
 
-<<<<<<< HEAD
-=======
 # ef1d930aa6b848c2863cea9f8aeac634
->>>>>>> 2478a500
 #: ../source/release-notes/1.6.txt:74
 msgid "$showDiskLoc option to see disk location of a document"
 msgstr ""
 
-<<<<<<< HEAD
-=======
 # 007aa52c99114af1bc0266a9053e4967
->>>>>>> 2478a500
 #: ../source/release-notes/1.6.txt:76
 msgid "Support for IPv6 and UNIX domain sockets"
 msgstr ""
 
-<<<<<<< HEAD
-=======
 # a1075c1821fe4b749207438de0715491
->>>>>>> 2478a500
 #: ../source/release-notes/1.6.txt:79
 msgid "Installation"
 msgstr ""
 
-<<<<<<< HEAD
-=======
 # d8bfdfd101454879a6db68afb2e7caba
->>>>>>> 2478a500
 #: ../source/release-notes/1.6.txt:81
 msgid "Windows service improvements"
 msgstr ""
 
-<<<<<<< HEAD
-=======
 # 8572a558f74c4b96b7f240bbbaf678b8
->>>>>>> 2478a500
 #: ../source/release-notes/1.6.txt:83
 msgid "The C++ client is a separate tarball from the binaries"
 msgstr ""
 
-<<<<<<< HEAD
-=======
 # 3df386b0ab794d9c955ce0136634e218
->>>>>>> 2478a500
 #: ../source/release-notes/1.6.txt:86
 msgid "1.6.x Release Notes"
 msgstr ""
 
-<<<<<<< HEAD
-=======
 # 112892cbd0dd48d795c6e5f367058ef3
->>>>>>> 2478a500
 #: ../source/release-notes/1.6.txt:88
 msgid ""
 "`1.6.5 <https://groups.google.com/forum/?fromgroups=#!topic/mongodb-"
 "user/06_QCC05Fpk>`_"
 msgstr ""
 
-<<<<<<< HEAD
-=======
 # 3829c4bd5c064bf89576edc98cb9857c
->>>>>>> 2478a500
 #: ../source/release-notes/1.6.txt:91
 msgid "1.5.x Release Notes"
 msgstr ""
 
-<<<<<<< HEAD
-=======
 # de52c3e53216490db8b22188f6440c05
->>>>>>> 2478a500
 #: ../source/release-notes/1.6.txt:93
 msgid ""
 "`1.5.8 <https://groups.google.com/forum/?fromgroups=#!topic/mongodb-"
 "user/uJfF1QN6Thk>`_"
 msgstr ""
 
-<<<<<<< HEAD
-=======
 # eef954c8f315419eb10a0ef7291786bc
->>>>>>> 2478a500
 #: ../source/release-notes/1.6.txt:95
 msgid ""
 "`1.5.7 <https://groups.google.com/forum/?fromgroups=#!topic/mongodb-"
 "user/OYvz40RWs90>`_"
 msgstr ""
 
-<<<<<<< HEAD
-=======
 # 516a4e68c5294f00ac00c54323162273
->>>>>>> 2478a500
 #: ../source/release-notes/1.6.txt:97
 msgid ""
 "`1.5.6 <https://groups.google.com/forum/?fromgroups=#!topic/mongodb-"
 "user/4l0N2U_H0cQ>`_"
 msgstr ""
 
-<<<<<<< HEAD
-=======
 # fadf830ccfbd4aab92eff3af6669e3f4
->>>>>>> 2478a500
 #: ../source/release-notes/1.6.txt:99
 msgid ""
 "`1.5.5 <https://groups.google.com/forum/?fromgroups=#!topic/mongodb-"
 "user/oO749nvTARY>`_"
 msgstr ""
 
-<<<<<<< HEAD
-=======
 # 56a09198973743e88b8fb769215d21cf
->>>>>>> 2478a500
 #: ../source/release-notes/1.6.txt:101
 msgid ""
 "`1.5.4 <https://groups.google.com/forum/?fromgroups=#!topic/mongodb-"
 "user/380V_Ec_q1c>`_"
 msgstr ""
 
-<<<<<<< HEAD
-=======
 # 949006c5bbf74f458589df0289b74762
->>>>>>> 2478a500
 #: ../source/release-notes/1.6.txt:103
 msgid ""
 "`1.5.3 <https://groups.google.com/forum/?hl=en&fromgroups=#!topic"
 "/mongodb-user/hsUQL9CxTQw>`_"
 msgstr ""
 
-<<<<<<< HEAD
-=======
 # 2f3838e61caf4c02a9e41a59636525c1
->>>>>>> 2478a500
 #: ../source/release-notes/1.6.txt:105
 msgid ""
 "`1.5.2 <https://groups.google.com/forum/?fromgroups=#!topic/mongodb-"
 "user/94EE3HVidAA>`_"
 msgstr ""
 
-<<<<<<< HEAD
-=======
 # ebe311194c464378b483ec3aaf7e363f
->>>>>>> 2478a500
 #: ../source/release-notes/1.6.txt:107
 msgid ""
 "`1.5.1 <https://groups.google.com/forum/?fromgroups=#!topic/mongodb-"
 "user/7SBPQ2RSfdM>`_"
 msgstr ""
 
-<<<<<<< HEAD
-=======
 # 1a9bf81d27924ab2bf073059b3d9a725
->>>>>>> 2478a500
 #: ../source/release-notes/1.6.txt:109
 msgid ""
 "`1.5.0 <https://groups.google.com/forum/?fromgroups=#!topic/mongodb-"
 "user/VAhJcjDGTy0>`_"
 msgstr ""
 
-<<<<<<< HEAD
-=======
 # 10cafc3015d44d08b2d28dd0a0dd329d
->>>>>>> 2478a500
 #: ../source/release-notes/1.6.txt:111
 msgid ""
 "You can see a full list of all changes on `JIRA "
 "<https://jira.mongodb.org/secure/IssueNavigator.jspa?mode=hide&requestId=10107>`_."
 msgstr ""
 
-<<<<<<< HEAD
-#: ../source/release-notes/1.6.txt:114
-msgid "Thank you everyone for your support and suggestions!"
-msgstr ""
-
-# a52b781e786843bcb9642c631d0a6ba3
-#~ msgid ""
-#~ "MongoDB 1.6 is a drop-in "
-#~ "replacement for 1.4. To upgrade, simply"
-#~ " shutdown :program:`mongod` then restart "
-#~ "with the new binaries."
-#~ msgstr ""
-
-# 032087442c5344b4b4fe2536ed0d7445
-#~ msgid ""
-#~ ":doc:`/sharding` is now production-ready, "
-#~ "making MongoDB horizontally scalable, with "
-#~ "no single point of failure. A "
-#~ "single instance of :program:`mongod` can "
-#~ "now be upgraded to a distributed "
-#~ "cluster with zero downtime when the "
-#~ "need arises."
-#~ msgstr ""
-=======
 # be1341eb249e404488ca8c7a684c6b94
 #: ../source/release-notes/1.6.txt:114
 msgid "Thank you everyone for your support and suggestions!"
 msgstr ""
->>>>>>> 2478a500
