stepnum: 1
level: 4
ref: import-deb-key
source:
  file: steps-install-mongodb-on-ubuntu.yaml
  ref: import-key
---
title: Create a ``/etc/apt/sources.list.d/mongodb-enterprise.list`` file for MongoDB.
stepnum: 2
level: 4
ref: sources-list
content: |

   Click on the appropriate tab for your version of Ubuntu.

   .. tabs::

      tabs:
         - id: bionic
           name: Ubuntu 18.04 (Bionic)
           content: |

              The following instruction is for **Ubuntu 18.04
<<<<<<< HEAD
              (Bionic)**. For Ubuntu 14.04 (Trusty) or Ubuntu 16.04
=======
              (Bionic)**. For Ubuntu 16.04
>>>>>>> 2478a500
              (Xenial), click on the appropriate tab.

              Create the list file for Ubuntu 18.04 (Bionic).

              .. code-block:: sh

                 echo "deb [ arch=amd64 ] http://repo.mongodb.com/apt/ubuntu bionic/mongodb-enterprise/{+package-branch+} multiverse" | sudo tee /etc/apt/sources.list.d/mongodb-enterprise.list

         - id: xenial
           name: Ubuntu 16.04 (Xenial)
           content: |

              The following instruction is for Ubuntu 16.04
<<<<<<< HEAD
              (Xenial). For Ubuntu 14.04 (Trusty) or Ubuntu 18.04
=======
              (Xenial). For Ubuntu 18.04
>>>>>>> 2478a500
              (Bionic), click on the appropriate tab.

              Create the list file for Ubuntu 16.04 (Xenial).

              .. code-block:: sh

                 echo "deb [ arch=amd64,arm64,ppc64el,s390x ] http://repo.mongodb.com/apt/ubuntu xenial/mongodb-enterprise/{+package-branch+} multiverse" | sudo tee /etc/apt/sources.list.d/mongodb-enterprise.list
<<<<<<< HEAD

         - id: trusty
           name: Ubuntu 14.04 (Trusty)
           content: |

              The following instruction is for Ubuntu 14.04
              (Trusty). For Ubuntu 16.04 (Xenial) or Ubuntu 18.04
              (Bionic), click on the appropriate tab.

              Create the list file for Ubuntu 14.04 (Trusty).

              .. code-block:: sh

                 echo "deb [ arch=amd64 ] http://repo.mongodb.com/apt/ubuntu trusty/mongodb-enterprise/{+package-branch+} multiverse" | sudo tee /etc/apt/sources.list.d/mongodb-enterprise.list
=======
>>>>>>> 2478a500

---
stepnum: 3
level: 4
source:
  file: steps-install-mongodb-on-ubuntu.yaml
  ref: reload
---
title: Install the MongoDB Enterprise packages.
stepnum: 4
level: 4
ref: install
# pre: |
#   You can install either the latest stable version of MongoDB or a
#   specific version of MongoDB.
action:
  - heading:
      text: Install MongoDB Enterprise.
      character: "'"
    pre: "Issue the following command:"
    language: sh
    code: |
      sudo apt-get install -y {+package-name-enterprise+}
  - heading:
      text: Install a specific release of MongoDB Enterprise.
      character: "'"
    pre: |
      .. include:: /includes/release/pin-version-intro.rst
      .. include:: /includes/release/pin-repo-to-version-deb-enterprise.rst
      .. include:: /includes/release/pin-version-outro-enterprise.rst
  - heading:
      text: Pin a specific version of MongoDB Enterprise.
      character: "'"
    pre: |
      Although you can specify any available version of MongoDB,
      ``apt-get`` upgrades the packages when a newer version
      becomes available. To prevent unintended upgrades, pin the
      package. To pin the version of MongoDB at the currently
      installed version, issue the following command sequence:
    language: sh
    code: |
      echo "{+package-name-enterprise+} hold" | sudo dpkg --set-selections
      echo "{+package-name-enterprise+}-server hold" | sudo dpkg --set-selections
      echo "{+package-name-enterprise+}-shell hold" | sudo dpkg --set-selections
      echo "{+package-name-enterprise+}-mongos hold" | sudo dpkg --set-selections
      echo "{+package-name-enterprise+}-tools hold" | sudo dpkg --set-selections
...<|MERGE_RESOLUTION|>--- conflicted
+++ resolved
@@ -21,11 +21,7 @@
            content: |
 
               The following instruction is for **Ubuntu 18.04
-<<<<<<< HEAD
-              (Bionic)**. For Ubuntu 14.04 (Trusty) or Ubuntu 16.04
-=======
               (Bionic)**. For Ubuntu 16.04
->>>>>>> 2478a500
               (Xenial), click on the appropriate tab.
 
               Create the list file for Ubuntu 18.04 (Bionic).
@@ -39,11 +35,7 @@
            content: |
 
               The following instruction is for Ubuntu 16.04
-<<<<<<< HEAD
-              (Xenial). For Ubuntu 14.04 (Trusty) or Ubuntu 18.04
-=======
               (Xenial). For Ubuntu 18.04
->>>>>>> 2478a500
               (Bionic), click on the appropriate tab.
 
               Create the list file for Ubuntu 16.04 (Xenial).
@@ -51,23 +43,6 @@
               .. code-block:: sh
 
                  echo "deb [ arch=amd64,arm64,ppc64el,s390x ] http://repo.mongodb.com/apt/ubuntu xenial/mongodb-enterprise/{+package-branch+} multiverse" | sudo tee /etc/apt/sources.list.d/mongodb-enterprise.list
-<<<<<<< HEAD
-
-         - id: trusty
-           name: Ubuntu 14.04 (Trusty)
-           content: |
-
-              The following instruction is for Ubuntu 14.04
-              (Trusty). For Ubuntu 16.04 (Xenial) or Ubuntu 18.04
-              (Bionic), click on the appropriate tab.
-
-              Create the list file for Ubuntu 14.04 (Trusty).
-
-              .. code-block:: sh
-
-                 echo "deb [ arch=amd64 ] http://repo.mongodb.com/apt/ubuntu trusty/mongodb-enterprise/{+package-branch+} multiverse" | sudo tee /etc/apt/sources.list.d/mongodb-enterprise.list
-=======
->>>>>>> 2478a500
 
 ---
 stepnum: 3
