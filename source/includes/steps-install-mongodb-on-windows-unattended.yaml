--- conflicted
+++ resolved
@@ -16,13 +16,8 @@
 
   .. important::
 
-<<<<<<< HEAD
-     You must open the command interpreter (not Powershell) as an
-     :guilabel:`Administrator`. 
-=======
      You must open the command interpreter as an
      :guilabel:`Administrator`.
->>>>>>> 2478a500
 
   .. tabs::
      
@@ -42,11 +37,7 @@
               .. include:: {{release_specification_default}}
 
               The operation installs the binaries to the default directory 
-<<<<<<< HEAD
-              ``C:\Program Files\MongoDB\Server\{+version+}\bin``.
-=======
               ``C:\Program Files\MongoDB\Server\{+windows-dir-version+}\bin``.
->>>>>>> 2478a500
 
               To specify a different installation location for the executables, 
               add the ``INSTALLLOCATION`` value.
@@ -69,13 +60,6 @@
 
                  * - Component Set Name
                    - Binaries Included in the Component Set
-<<<<<<< HEAD
-                 * - ``Server``
-                   - ``mongod.exe``
-                 * - ``ServerService``
-                   - Set up ``mongod.exe`` as a service.
-                     Use in conjunction with ``Server`` to install and set up MongoDB as a service.
-=======
 
                  * - ``ServerNoService``
                    - ``mongod.exe``
@@ -83,7 +67,6 @@
                  * - ``ServerService``
                    - Set up ``mongod.exe`` as a Windows service.
 
->>>>>>> 2478a500
                  * - ``Router``
                    - ``mongos.exe``
                  * - ``Client``
@@ -97,11 +80,7 @@
 
               For example, to install just the MongoDB server
               (``mongod.exe``) and the ``mongo.exe`` shell as well as
-<<<<<<< HEAD
-              set up the MongoDB server as a service, run:
-=======
               set up the MongoDB server as a Windows service, run:
->>>>>>> 2478a500
 
               .. include:: {{release_specification_service}}
 
@@ -131,11 +110,7 @@
               .. include:: {{release_specification_nocompass}}
 
               The operation installs the binaries to the default directory 
-<<<<<<< HEAD
-              ``C:\Program Files\MongoDB\Server\{+version+}\bin``.
-=======
               ``C:\Program Files\MongoDB\Server\{+windows-dir-version+}\bin``.
->>>>>>> 2478a500
 
               To specify a different installation location for the executables, 
               add the ``INSTALLLOCATION`` value.
@@ -152,13 +127,6 @@
 
                  * - Component Set
                    - Binaries
-<<<<<<< HEAD
-                 * - ``Server``
-                   - ``mongod.exe``
-                 * - ``ServerService``
-                   - Set up ``mongod.exe`` as a service.
-                     Use in conjunction with ``Server`` to install and set up MongoDB as a service.
-=======
 
                  * - ``ServerNoService``
                    - ``mongod.exe``
@@ -166,7 +134,6 @@
                  * - ``ServerService``
                    - Set up ``mongod.exe`` as a Windows service.
 
->>>>>>> 2478a500
                  * - ``Router``
                    - ``mongos.exe``
                  * - ``Client``
@@ -180,11 +147,7 @@
 
               For example, to install just the MongoDB server
               (``mongod.exe``) and the ``mongo.exe`` shell as well as
-<<<<<<< HEAD
-              set up the MongoDB server as a service, run:
-=======
               set up the MongoDB server as a Windows service, run:
->>>>>>> 2478a500
 
               .. include:: {{release_specification_service}}
 
@@ -194,9 +157,5 @@
   release_specification_addlocal: "/includes/release/install-windows-addlocal.rst"
   release_specification_addlocation: "/includes/release/install-windows-addlocation.rst"
   release_specification_nocompass: "/includes/release/install-windows-nocompass.rst"
-<<<<<<< HEAD
   release_specification_addlocation_nocompass: "/includes/release/install-windows-add-location-no-compass.rst"
-=======
-  release_specification_addlocation_nocompass: "/includes/release/install-windows-add-location-no-compass.rst"
-...
->>>>>>> 2478a500
+...