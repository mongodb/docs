# SOME DESCRIPTIVE TITLE.
# Copyright (C) 2011-2014, MongoDB, Inc.
# This file is distributed under the same license as the mongodb-manual
# package.
#
# Translators:
msgid ""
msgstr ""
"Project-Id-Version: MongoDB Manual\n"
"Report-Msgid-Bugs-To: \n"
<<<<<<< HEAD
"POT-Creation-Date: 2019-03-19 11:02-0400\n"
=======
"POT-Creation-Date: 2016-12-08 12:02-0500\n"
>>>>>>> 2478a500
"PO-Revision-Date: 2013-12-16 23:01+0000\n"
"Last-Translator: tychoish <tychoish@gmail.com>\n"
"Language: es\n"
"Language-Team: Spanish (http://www.transifex.com/projects/p/mongodb-"
"manual/language/es/)\n"
"Plural-Forms: nplurals=2; plural=(n != 1)\n"
"MIME-Version: 1.0\n"
"Content-Type: text/plain; charset=utf-8\n"
"Content-Transfer-Encoding: 8bit\n"
"Generated-By: Babel 2.6.0\n"

<<<<<<< HEAD
=======
# 5a31276ab56142a8b6e67a4d3b2b8699
>>>>>>> 2478a500
#: ../source/reference/operator/aggregation/last.txt:3
msgid "$last (aggregation)"
msgstr ""

<<<<<<< HEAD
=======
# 128cd5a335fc4b93bcbc5797958e68db
#: ../source/reference/operator/aggregation/last.txt
msgid "On this page"
msgstr ""

# b98523605cbc4b1fb383c986ee37af18
>>>>>>> 2478a500
#: ../source/reference/operator/aggregation/last.txt:14
msgid "Definition"
msgstr ""

<<<<<<< HEAD
=======
# e895239e5c7e47cf952fe8cc90ac7d91
>>>>>>> 2478a500
#: ../source/reference/operator/aggregation/last.txt:18
msgid ""
"Returns the value that results from applying an expression to the last "
"document in a group of documents that share the same group by a field. "
"Only meaningful when documents are in a defined order."
msgstr ""

<<<<<<< HEAD
=======
# aca4322e4ff14bd29c7d3f5d9df70537
>>>>>>> 2478a500
#: ../source/includes/extracts/fact-aggregation-accumulator-last.rst:1
msgid ":group:`$last` is only available in the :pipeline:`$group` stage."
msgstr ""

<<<<<<< HEAD
=======
# e223b454c2a14d91af1c5caf0f1b5e2d
>>>>>>> 2478a500
#: ../source/reference/operator/aggregation/last.txt:24
msgid ":expression:`$last` has the following syntax:"
msgstr ""

<<<<<<< HEAD
=======
# c57104385dc74cf88d2e5961661521b0
>>>>>>> 2478a500
#: ../source/reference/operator/aggregation/last.txt:30
msgid "For more information on expressions, see :ref:`aggregation-expressions`."
msgstr ""

<<<<<<< HEAD
=======
# b64d1f7cba2d435fa6e0a992f61f8bed
>>>>>>> 2478a500
#: ../source/reference/operator/aggregation/last.txt:33
msgid "Behavior"
msgstr ""

<<<<<<< HEAD
=======
# 67ef199fb9ad44f284e7ea456b58940d
>>>>>>> 2478a500
#: ../source/reference/operator/aggregation/last.txt:35
msgid ""
"When using :group:`$last` in a :pipeline:`$group` stage, the "
":pipeline:`$group` stage should follow a :pipeline:`$sort` stage to have "
"the input documents in a defined order."
<<<<<<< HEAD
msgstr ""

#: ../source/includes/note-group-pipeline-sort-order.rst:3
msgid ""
"Although the :pipeline:`$sort` stage passes ordered documents as input to"
" the :pipeline:`$group` stage, :pipeline:`$group` is not guaranteed to "
"maintain this sort order in its own output."
msgstr ""

=======
msgstr ""

# 0b34f4c55a5b476a92109692e0a4ced3
#: ../source/includes/note-group-pipeline-sort-order.rst:3
msgid ""
"Although the :pipeline:`$sort` stage passes ordered documents as input to"
" the :pipeline:`$group` stage, :pipeline:`$group` is not guaranteed to "
"maintain this sort order in its own output."
msgstr ""

# d71578ba026f46468cdcdbef4cfe5485
>>>>>>> 2478a500
#: ../source/reference/operator/aggregation/last.txt:42
msgid "Example"
msgstr ""

<<<<<<< HEAD
=======
# 08bf319d25084d909fcabe652bab563c
>>>>>>> 2478a500
#: ../source/reference/operator/aggregation/last.txt:44
msgid "Consider a ``sales`` collection with the following documents:"
msgstr ""

<<<<<<< HEAD
=======
# a0554305c24743a881494ad73179d99e
>>>>>>> 2478a500
#: ../source/reference/operator/aggregation/last.txt:56
msgid ""
"The following operation first sorts the documents by ``item`` and "
"``date``, and then in the following :pipeline:`$group` stage, groups the "
"now sorted documents by the ``item`` field and uses the :group:`$last` "
"accumulator to compute the last sales date for each item:"
msgstr ""

<<<<<<< HEAD
=======
# c1112d86575f472f99d26ed4f7569b6b
>>>>>>> 2478a500
#: ../source/reference/operator/aggregation/last.txt:76
msgid "The operation returns the following results:"
msgstr ""

#~ msgid "Returns the last value it encounters for its group."
#~ msgstr ""

#~ msgid ""
#~ "Only use :group:`$last` when the "
#~ ":pipeline:`$group` follows an :pipeline:`$sort` "
#~ "operation. Otherwise, the result of this"
#~ " operation is unpredictable."
#~ msgstr ""

#~ msgid ""
#~ "Returns the value that results from "
#~ "applying an expression to the last "
#~ "document in a group of documents "
#~ "that share the same group by key."
#~ " Only meaningful when documents are "
#~ "in a defined order."
#~ msgstr ""

#~ msgid ""
#~ "|accumulator| is an :ref:`accumulator operator"
#~ " <aggregation-accumulator-operators>` available"
#~ " only in the :pipeline:`$group` stage."
#~ msgstr ""

#~ msgid ""
#~ "Grouping the documents by the ``item``"
#~ " field, the following operation uses "
#~ "the :group:`$last` accumulator to compute "
#~ "the last sales date for each item:"
#~ msgstr ""
<|MERGE_RESOLUTION|>--- conflicted
+++ resolved
@@ -8,11 +8,7 @@
 msgstr ""
 "Project-Id-Version: MongoDB Manual\n"
 "Report-Msgid-Bugs-To: \n"
-<<<<<<< HEAD
-"POT-Creation-Date: 2019-03-19 11:02-0400\n"
-=======
 "POT-Creation-Date: 2016-12-08 12:02-0500\n"
->>>>>>> 2478a500
 "PO-Revision-Date: 2013-12-16 23:01+0000\n"
 "Last-Translator: tychoish <tychoish@gmail.com>\n"
 "Language: es\n"
@@ -24,31 +20,22 @@
 "Content-Transfer-Encoding: 8bit\n"
 "Generated-By: Babel 2.6.0\n"
 
-<<<<<<< HEAD
-=======
 # 5a31276ab56142a8b6e67a4d3b2b8699
->>>>>>> 2478a500
 #: ../source/reference/operator/aggregation/last.txt:3
 msgid "$last (aggregation)"
 msgstr ""
 
-<<<<<<< HEAD
-=======
 # 128cd5a335fc4b93bcbc5797958e68db
 #: ../source/reference/operator/aggregation/last.txt
 msgid "On this page"
 msgstr ""
 
 # b98523605cbc4b1fb383c986ee37af18
->>>>>>> 2478a500
 #: ../source/reference/operator/aggregation/last.txt:14
 msgid "Definition"
 msgstr ""
 
-<<<<<<< HEAD
-=======
 # e895239e5c7e47cf952fe8cc90ac7d91
->>>>>>> 2478a500
 #: ../source/reference/operator/aggregation/last.txt:18
 msgid ""
 "Returns the value that results from applying an expression to the last "
@@ -56,58 +43,32 @@
 "Only meaningful when documents are in a defined order."
 msgstr ""
 
-<<<<<<< HEAD
-=======
 # aca4322e4ff14bd29c7d3f5d9df70537
->>>>>>> 2478a500
 #: ../source/includes/extracts/fact-aggregation-accumulator-last.rst:1
 msgid ":group:`$last` is only available in the :pipeline:`$group` stage."
 msgstr ""
 
-<<<<<<< HEAD
-=======
 # e223b454c2a14d91af1c5caf0f1b5e2d
->>>>>>> 2478a500
 #: ../source/reference/operator/aggregation/last.txt:24
 msgid ":expression:`$last` has the following syntax:"
 msgstr ""
 
-<<<<<<< HEAD
-=======
 # c57104385dc74cf88d2e5961661521b0
->>>>>>> 2478a500
 #: ../source/reference/operator/aggregation/last.txt:30
 msgid "For more information on expressions, see :ref:`aggregation-expressions`."
 msgstr ""
 
-<<<<<<< HEAD
-=======
 # b64d1f7cba2d435fa6e0a992f61f8bed
->>>>>>> 2478a500
 #: ../source/reference/operator/aggregation/last.txt:33
 msgid "Behavior"
 msgstr ""
 
-<<<<<<< HEAD
-=======
 # 67ef199fb9ad44f284e7ea456b58940d
->>>>>>> 2478a500
 #: ../source/reference/operator/aggregation/last.txt:35
 msgid ""
 "When using :group:`$last` in a :pipeline:`$group` stage, the "
 ":pipeline:`$group` stage should follow a :pipeline:`$sort` stage to have "
 "the input documents in a defined order."
-<<<<<<< HEAD
-msgstr ""
-
-#: ../source/includes/note-group-pipeline-sort-order.rst:3
-msgid ""
-"Although the :pipeline:`$sort` stage passes ordered documents as input to"
-" the :pipeline:`$group` stage, :pipeline:`$group` is not guaranteed to "
-"maintain this sort order in its own output."
-msgstr ""
-
-=======
 msgstr ""
 
 # 0b34f4c55a5b476a92109692e0a4ced3
@@ -119,23 +80,16 @@
 msgstr ""
 
 # d71578ba026f46468cdcdbef4cfe5485
->>>>>>> 2478a500
 #: ../source/reference/operator/aggregation/last.txt:42
 msgid "Example"
 msgstr ""
 
-<<<<<<< HEAD
-=======
 # 08bf319d25084d909fcabe652bab563c
->>>>>>> 2478a500
 #: ../source/reference/operator/aggregation/last.txt:44
 msgid "Consider a ``sales`` collection with the following documents:"
 msgstr ""
 
-<<<<<<< HEAD
-=======
 # a0554305c24743a881494ad73179d99e
->>>>>>> 2478a500
 #: ../source/reference/operator/aggregation/last.txt:56
 msgid ""
 "The following operation first sorts the documents by ``item`` and "
@@ -144,10 +98,7 @@
 "accumulator to compute the last sales date for each item:"
 msgstr ""
 
-<<<<<<< HEAD
-=======
 # c1112d86575f472f99d26ed4f7569b6b
->>>>>>> 2478a500
 #: ../source/reference/operator/aggregation/last.txt:76
 msgid "The operation returns the following results:"
 msgstr ""
