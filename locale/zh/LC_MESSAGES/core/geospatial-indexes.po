#
msgid ""
msgstr ""
"Project-Id-Version: mongodb-manual 3.0\n"
"Report-Msgid-Bugs-To: \n"
"POT-Creation-Date: 2015-08-20 19:13-0400\n"
"PO-Revision-Date: YEAR-MO-DA HO:MI+ZONE\n"
"Last-Translator: FULL NAME <EMAIL@ADDRESS>\n"
"Language-Team: LANGUAGE <LL@li.org>\n"
"MIME-Version: 1.0\n"
"Content-Type: text/plain; charset=UTF-8\n"
"Content-Transfer-Encoding: 8bit\n"

#: ../source/core/geospatial-indexes.txt:3
msgid "``2d`` Index Internals"
msgstr "``2d`` 索引原理"

#: ../source/core/geospatial-indexes.txt:13
msgid ""
"This document provides a more in-depth explanation of the internals of "
"MongoDB's ``2d`` geospatial indexes. This material is not necessary for "
"normal operations or application development but may be useful for "
"troubleshooting and for further understanding."
msgstr ""
"这篇文档对MongoDB的 ``2d`` 地理索引提供了更深层次的内在机制解释。这份材料对于"
"普通操作或者应用开发并不是必要的，但是对于故障排除或者想要更多了解的用户也许"
"有用。"

#: ../source/core/geospatial-indexes.txt:21
msgid "Calculation of Geohash Values for ``2d`` Indexes"
msgstr "为 ``2d`` 索引计算Geohash值"

#: ../source/core/geospatial-indexes.txt:23
msgid ""
"When you create a geospatial index on :term:`legacy coordinate pairs <legacy "
"coordinate pairs>`, MongoDB computes :term:`geohash` values for the "
"coordinate pairs within the specified :ref:`location range <geospatial-"
"indexes-range>` and then indexes the geohash values."
msgstr ""
"当您基于 :term:`普通坐标 <legacy coordinate pairs>` 创建索引，MongoDB会在给"
"定 :ref:`位置范围 <geospatial-indexes-range>` 内的为坐标计算 :term:`geohash` "
"并索引该geohash值。"

#: ../source/core/geospatial-indexes.txt:28
msgid ""
"To calculate a geohash value, recursively divide a two-dimensional map into "
"quadrants. Then assign each quadrant a two-bit value. For example, a two-bit "
"representation of four quadrants would be:"
msgstr ""
"为了计算geohash， 需要迭代地把一个二维区域划分为四个象限。然后，给每个象限赋"
"予一个2-bit值。例如，四个象限的2-bit值如下："

#: ../source/core/geospatial-indexes.txt:38
msgid ""
"These two-bit values (``00``, ``01``, ``10``, and ``11``) represent each of "
"the quadrants and all points within each quadrant. For a geohash with two "
"bits of resolution, all points in the bottom left quadrant would have a "
"geohash of ``00``. The top left quadrant would have the geohash of ``01``. "
"The bottom right and top right would have a geohash of ``10`` and ``11``, "
"respectively."
msgstr ""
"这些2-bit值 (``00``, ``01``, ``10``,  ``11``) 分别代表了一个象限和在这个象限"
"内的所有点。求解时，所有在左下角象限的点将会拥有geohash ``00``. 左上角象限的"
"点的geohash会是 ``01`` .依此类推，右下角和右上角的geohash分别是 ``10`` 和 "
"``11`` 。"

#: ../source/core/geospatial-indexes.txt:45
msgid ""
"To provide additional precision, continue dividing each quadrant into sub-"
"quadrants. Each sub-quadrant would have the geohash value of the containing "
"quadrant concatenated with the value of the sub-quadrant. The geohash for "
"the upper-right quadrant is ``11``, and the geohash for the sub-quadrants "
"would be (clockwise from the top left): ``1101``, ``1111``, ``1110``, and "
"``1100``, respectively."
msgstr ""
"为了能更精确的索引，继续把每个象限划分为子象限。 每个子象限也一样会有"
"geohash， 由父象限的geohash和子象限的geohash拼接在一起。右上角象限的geohash"
"是 ``11`` ，所以它的子象限的geohash将是(从左上开始，顺时针方向)   "
"``1101`` ,  ``1111`` , ``1110`` , 和 ``1100`` 。"

#: ../source/core/geospatial-indexes.txt:62
msgid "Multi-location Documents for ``2d`` Indexes"
msgstr "多个位置数据的文档的 ``2d`` 索引"

<<<<<<< HEAD
#: ../source/core/geospatial-indexes.txt:58
msgid "Support for multiple locations in a document."
msgstr "支持在文档中存储多个位置"

#: ../source/core/geospatial-indexes.txt:61
msgid ""
"While ``2d`` geospatial indexes do not support more than one set of "
"coordinates in a document, you can use a :ref:`multi-key index <index-type-"
"multi-key>` to index multiple coordinate pairs in a single document. In the "
"simplest example you may have a field (e.g. ``locs``) that holds an array of "
"coordinates, as in the following example:"
msgstr ""
"由于 ``2d`` 地理索引不支持在一篇文档中存储多个坐标集合， 您可以使用 :ref:`多"
"键索引 <index-type-multi-key>` 来索引在一篇文档中的多个坐标。举个最简单的例"
"子， 您可能有某个键(例如 ``locs`` )存储这坐标数组， 如下："

#: ../source/core/geospatial-indexes.txt:76
=======
#: ../source/core/geospatial-indexes.txt:84
>>>>>>> 7b6fda55
msgid ""
"The values of the array may be either arrays, as in ``[ 55.5, 42.3 ]``, or "
"embedded documents, as in ``{ lng : 55.5 , lat : 42.3 }``."
msgstr "数组中的元素坐标， 可以是数组形式， 如 "

#: ../source/core/geospatial-indexes.txt:87
msgid ""
"You could then create a geospatial index on the ``locs`` field, as in the "
"following:"
msgstr "您可以在 ``locs`` 键上创建一个地理索引如下："

#: ../source/core/geospatial-indexes.txt:94
msgid ""
"You may also model the location data as a field inside of an embedded "
"document. In this case, the document would contain a field (e.g. "
"``addresses``) that holds an array of documents where each document has a "
"field (e.g. ``loc:``) that holds location coordinates. For example:"
msgstr ""
"也许，您把位置数据建模为子文档中的一个键。在这种情况下，文档中应该有一个键(例"
"如 ``addresses`` ) 存储了子文档数组， 其中每篇子文档都有一个键(例如 ``loc:"
"`` )存储着位置坐标。如下："

#: ../source/core/geospatial-indexes.txt:115
msgid ""
"You could then create the geospatial index on the ``addresses.loc`` field as "
"in the following example:"
msgstr "那么， 您可以在 ``addresses.loc`` 键上创建地理索引，如下："

#: ../source/core/geospatial-indexes.txt:122
msgid ""
"To include the location field with the distance field in multi-location "
"document queries, specify ``includeLocs: true`` in the :dbcommand:`geoNear` "
"command."
msgstr ""
<<<<<<< HEAD
"在 :dbcommand:`geoNear` 命令中，如果希望查询多位置文档时让距离数据和(生成该距"
"离的)位置数据一起返回，请指定 ``includeLocs: true`` 选项。"
=======

#: ../source/core/geospatial-indexes.txt:0
msgid "On this page"
msgstr ""

#: ../source/core/geospatial-indexes.txt:65
msgid ""
":doc:`2dsphere </core/2dsphere>` indexes can cover multiple geospatial "
"fields in a document, and can express lists of points using :ref:`geojson-"
"multipoint` embedded documents."
msgstr ""

#: ../source/core/geospatial-indexes.txt:69
msgid ""
"While ``2d`` geospatial indexes do not support more than one geospatial "
"field in a document, you can use a :ref:`multi-key index <index-type-multi-"
"key>` to index multiple coordinate pairs in a single document. In the "
"simplest example you may have a field (e.g. ``locs``) that holds an array of"
" coordinates, as in the following example:"
msgstr ""

#~ msgid "Support for multiple locations in a document."
#~ msgstr ""

#~ msgid ""
#~ "While ``2d`` geospatial indexes do not support more than one set of "
#~ "coordinates in a document, you can use a :ref:`multi-key index <index-type-"
#~ "multi-key>` to index multiple coordinate pairs in a single document. In the "
#~ "simplest example you may have a field (e.g. ``locs``) that holds an array of"
#~ " coordinates, as in the following example:"
#~ msgstr ""
>>>>>>> 7b6fda55
<|MERGE_RESOLUTION|>--- conflicted
+++ resolved
@@ -82,27 +82,9 @@
 msgid "Multi-location Documents for ``2d`` Indexes"
 msgstr "多个位置数据的文档的 ``2d`` 索引"
 
-<<<<<<< HEAD
-#: ../source/core/geospatial-indexes.txt:58
-msgid "Support for multiple locations in a document."
-msgstr "支持在文档中存储多个位置"
 
-#: ../source/core/geospatial-indexes.txt:61
-msgid ""
-"While ``2d`` geospatial indexes do not support more than one set of "
-"coordinates in a document, you can use a :ref:`multi-key index <index-type-"
-"multi-key>` to index multiple coordinate pairs in a single document. In the "
-"simplest example you may have a field (e.g. ``locs``) that holds an array of "
-"coordinates, as in the following example:"
-msgstr ""
-"由于 ``2d`` 地理索引不支持在一篇文档中存储多个坐标集合， 您可以使用 :ref:`多"
-"键索引 <index-type-multi-key>` 来索引在一篇文档中的多个坐标。举个最简单的例"
-"子， 您可能有某个键(例如 ``locs`` )存储这坐标数组， 如下："
+#: ../source/core/geospatial-indexes.txt:84
 
-#: ../source/core/geospatial-indexes.txt:76
-=======
-#: ../source/core/geospatial-indexes.txt:84
->>>>>>> 7b6fda55
 msgid ""
 "The values of the array may be either arrays, as in ``[ 55.5, 42.3 ]``, or "
 "embedded documents, as in ``{ lng : 55.5 , lat : 42.3 }``."
@@ -137,10 +119,7 @@
 "document queries, specify ``includeLocs: true`` in the :dbcommand:`geoNear` "
 "command."
 msgstr ""
-<<<<<<< HEAD
-"在 :dbcommand:`geoNear` 命令中，如果希望查询多位置文档时让距离数据和(生成该距"
-"离的)位置数据一起返回，请指定 ``includeLocs: true`` 选项。"
-=======
+
 
 #: ../source/core/geospatial-indexes.txt:0
 msgid "On this page"
@@ -172,4 +151,3 @@
 #~ "simplest example you may have a field (e.g. ``locs``) that holds an array of"
 #~ " coordinates, as in the following example:"
 #~ msgstr ""
->>>>>>> 7b6fda55
