# SOME DESCRIPTIVE TITLE.
# Copyright (C) 2011-2014, MongoDB, Inc.
# This file is distributed under the same license as the mongodb-manual
# package.
#
# Translators:
msgid ""
msgstr ""
"Project-Id-Version: MongoDB Manual\n"
"Report-Msgid-Bugs-To: \n"
<<<<<<< HEAD
"POT-Creation-Date: 2019-03-19 11:02-0400\n"
=======
"POT-Creation-Date: 2016-12-08 12:02-0500\n"
>>>>>>> 2478a500
"PO-Revision-Date: 2014-04-08 19:28+0000\n"
"Last-Translator: tychoish <tychoish@gmail.com>\n"
"Language: es\n"
"Language-Team: Spanish (http://www.transifex.com/projects/p/mongodb-"
"manual/language/es/)\n"
"Plural-Forms: nplurals=2; plural=(n != 1)\n"
"MIME-Version: 1.0\n"
"Content-Type: text/plain; charset=utf-8\n"
"Content-Transfer-Encoding: 8bit\n"
"Generated-By: Babel 2.6.0\n"

<<<<<<< HEAD
=======
# 93b55370809b405496b08eeb56c90797
>>>>>>> 2478a500
#: ../source/core/aggregation-pipeline-limits.txt:3
msgid "Aggregation Pipeline Limits"
msgstr ""

<<<<<<< HEAD
=======
# 66284b85fa0645acbf350de769a1bb44
#: ../source/core/aggregation-pipeline-limits.txt
msgid "On this page"
msgstr ""

# 6ff1a89b136e42afacba879a6f45ba4a
>>>>>>> 2478a500
#: ../source/core/aggregation-pipeline-limits.txt:13
msgid ""
"Aggregation operations with the :dbcommand:`aggregate` command have the "
"following limitations."
msgstr ""

<<<<<<< HEAD
=======
# 42e59f0cce7b4f4aa530618c7397f134
>>>>>>> 2478a500
#: ../source/core/aggregation-pipeline-limits.txt:17
msgid "Result Size Restrictions"
msgstr ""

<<<<<<< HEAD
#: ../source/core/aggregation-pipeline-limits.txt:21
msgid ""
"MongoDB 3.6 removes the option for the :dbcommand:`aggregate` command to "
"return its results as a single document."
msgstr ""

#: ../source/core/aggregation-pipeline-limits.txt:24
msgid ""
"The :dbcommand:`aggregate` command can return either a cursor or store "
"the results in a collection. When returning a cursor or storing the "
"results in a collection, each document in the result set is subject to "
"the :limit:`BSON Document Size` limit, currently 16 megabytes; if any "
"single document that exceeds the :limit:`BSON Document Size` limit, the "
"command will produce an error. The limit only applies to the returned "
"documents; during the pipeline processing, the documents may exceed this "
"size. The :method:`db.collection.aggregate()` method returns a cursor by "
"default."
msgstr ""

#: ../source/core/aggregation-pipeline-limits.txt:38
msgid "Memory Restrictions"
msgstr ""

=======
# 85b2b8b448c84b2cb6f75fbb816abeac
#: ../source/core/aggregation-pipeline-limits.txt:21
msgid ""
"Starting in MongoDB 2.6, the :dbcommand:`aggregate` command can return a "
"cursor or store the results in a collection. When returning a cursor or "
"storing the results in a collection, each document in the result set is "
"subject to the :limit:`BSON Document Size` limit, currently 16 megabytes;"
" if any single document that exceeds the :limit:`BSON Document Size` "
"limit, the command will produce an error. The limit only applies to the "
"returned documents; during the pipeline processing, the documents may "
"exceed this size. The :program:`db.collection.aggregate()` method returns"
" a cursor by default starting in MongoDB 2.6"
msgstr ""

# 5886e61d27d04e2483862b9d77e665b9
#: ../source/core/aggregation-pipeline-limits.txt:31
msgid ""
"If you do not specify the cursor option or store the results in a "
"collection, the :dbcommand:`aggregate` command returns a single BSON "
"document that contains a field with the result set. As such, the command "
"will produce an error if the total size of the result set exceeds the "
":limit:`BSON Document Size` limit."
msgstr ""

# 7a997641ace4486ca83bae2d309e3bb3
#: ../source/core/aggregation-pipeline-limits.txt:37
msgid ""
"Earlier versions of the :dbcommand:`aggregate` command can only return a "
"single BSON document that contains the result set and will produce an "
"error if the if the total size of the result set exceeds the :limit:`BSON"
" Document Size` limit."
msgstr ""

# 02aa22f0ad724029996bccd9c6c5bbaa
#: ../source/core/aggregation-pipeline-limits.txt:45
msgid "Memory Restrictions"
msgstr ""

# c44ee74b46784c0d8127f78405ef4ff2
>>>>>>> 2478a500
#: ../source/includes/fact-agg-memory-limit.rst:10
msgid ""
"Pipeline stages have a limit of 100 megabytes of RAM. If a stage exceeds "
"this limit, MongoDB will produce an error. To allow for the handling of "
"large datasets, use the ``allowDiskUse`` option to enable aggregation "
"pipeline stages to write data to temporary files."
msgstr ""

<<<<<<< HEAD
#: ../source/includes/fact-graphlookup-memory-restrictions.rst:1
msgid ""
"The :pipeline:`$graphLookup` stage must stay within the 100 megabyte "
"memory limit. If ``allowDiskUse: true`` is specified for the "
":method:`~db.collection.aggregate()` operation, the "
":pipeline:`$graphLookup` stage ignores the option. If there are other "
"stages in the :method:`~db.collection.aggregate()` operation, "
"``allowDiskUse: true`` option is in effect for these other stages."
msgstr ""

#: ../source/includes/fact-agg-memory-limit.rst:19
=======
# 6031090d62cd468bbca8a565ce3b93df
#: ../source/includes/fact-agg-memory-limit.rst:15
>>>>>>> 2478a500
msgid ":ref:`sort-memory-limit` and :ref:`group-memory-limit`."
msgstr ""

#~ msgid "Type Restrictions"
#~ msgstr ""

#~ msgid ""
#~ "The :ref:`aggregation pipeline <aggregation-"
#~ "pipeline>` cannot operate on values of"
#~ " the following types: ``Symbol``, "
#~ "``MinKey``, ``MaxKey``, ``DBRef``, ``Code``, "
#~ "and ``CodeWScope``."
<<<<<<< HEAD
#~ msgstr ""

#~ msgid ""
#~ "Removed restriction on ``Binary`` type "
#~ "data. In MongoDB 2.2, the pipeline "
#~ "could not operate on ``Binary`` type "
#~ "data."
#~ msgstr ""

#~ msgid ""
#~ "Pipeline stages have a limit of "
#~ "100 megabytes of RAM. If a stage"
#~ " exceeds this limit, MongoDB will "
#~ "produce an error. To allow for the"
#~ " handling of large datasets, use the"
#~ " ``allowDiskUsage`` option to enable "
#~ "aggregation pipeline stages to write "
#~ "data to temporary files."
=======
#~ msgstr ""

#~ msgid ""
#~ "Removed restriction on ``Binary`` type "
#~ "data. In MongoDB 2.2, the pipeline "
#~ "could not operate on ``Binary`` type "
#~ "data."
>>>>>>> 2478a500
#~ msgstr ""

# de3bd0b831fa4ff7b5bf5379f9787e1e
#~ msgid ""
#~ "If the :dbcommand:`aggregate` command returns"
#~ " a single document that contains the"
#~ " complete result set, the command "
#~ "will produce an error if the "
#~ "result set exceeds the :limit:`BSON "
#~ "Document Size` limit, which is currently"
#~ " 16 megabytes. To manage result sets"
#~ " that exceed this limit, the "
#~ ":dbcommand:`aggregate` command can return "
#~ "result sets of *any size* if the"
#~ " command return a cursor or store "
#~ "the results to a collection."
#~ msgstr ""

# 88c06a6e8724490a8dc0faa876a393e8
#~ msgid ""
<<<<<<< HEAD
=======
#~ "Pipeline stages have a limit of "
#~ "100 megabytes of RAM. If a stage"
#~ " exceeds this limit, MongoDB will "
#~ "produce an error. To allow for the"
#~ " handling of large datasets, use the"
#~ " ``allowDiskUsage`` option to enable "
#~ "aggregation pipeline stages to write "
#~ "data to temporary files."
#~ msgstr ""

# de3bd0b831fa4ff7b5bf5379f9787e1e
#~ msgid ""
#~ "If the :dbcommand:`aggregate` command returns"
#~ " a single document that contains the"
#~ " complete result set, the command "
#~ "will produce an error if the "
#~ "result set exceeds the :limit:`BSON "
#~ "Document Size` limit, which is currently"
#~ " 16 megabytes. To manage result sets"
#~ " that exceed this limit, the "
#~ ":dbcommand:`aggregate` command can return "
#~ "result sets of *any size* if the"
#~ " command return a cursor or store "
#~ "the results to a collection."
#~ msgstr ""

# 88c06a6e8724490a8dc0faa876a393e8
#~ msgid ""
>>>>>>> 2478a500
#~ "The :dbcommand:`aggregate` command can return"
#~ " results as a cursor or store "
#~ "the results in a collection, which "
#~ "are not subject to the size limit."
#~ " The :method:`db.collection.aggregate()` returns "
#~ "a cursor and can return result "
#~ "sets of any size."
#~ msgstr ""
<|MERGE_RESOLUTION|>--- conflicted
+++ resolved
@@ -8,11 +8,7 @@
 msgstr ""
 "Project-Id-Version: MongoDB Manual\n"
 "Report-Msgid-Bugs-To: \n"
-<<<<<<< HEAD
-"POT-Creation-Date: 2019-03-19 11:02-0400\n"
-=======
 "POT-Creation-Date: 2016-12-08 12:02-0500\n"
->>>>>>> 2478a500
 "PO-Revision-Date: 2014-04-08 19:28+0000\n"
 "Last-Translator: tychoish <tychoish@gmail.com>\n"
 "Language: es\n"
@@ -24,62 +20,28 @@
 "Content-Transfer-Encoding: 8bit\n"
 "Generated-By: Babel 2.6.0\n"
 
-<<<<<<< HEAD
-=======
 # 93b55370809b405496b08eeb56c90797
->>>>>>> 2478a500
 #: ../source/core/aggregation-pipeline-limits.txt:3
 msgid "Aggregation Pipeline Limits"
 msgstr ""
 
-<<<<<<< HEAD
-=======
 # 66284b85fa0645acbf350de769a1bb44
 #: ../source/core/aggregation-pipeline-limits.txt
 msgid "On this page"
 msgstr ""
 
 # 6ff1a89b136e42afacba879a6f45ba4a
->>>>>>> 2478a500
 #: ../source/core/aggregation-pipeline-limits.txt:13
 msgid ""
 "Aggregation operations with the :dbcommand:`aggregate` command have the "
 "following limitations."
 msgstr ""
 
-<<<<<<< HEAD
-=======
 # 42e59f0cce7b4f4aa530618c7397f134
->>>>>>> 2478a500
 #: ../source/core/aggregation-pipeline-limits.txt:17
 msgid "Result Size Restrictions"
 msgstr ""
 
-<<<<<<< HEAD
-#: ../source/core/aggregation-pipeline-limits.txt:21
-msgid ""
-"MongoDB 3.6 removes the option for the :dbcommand:`aggregate` command to "
-"return its results as a single document."
-msgstr ""
-
-#: ../source/core/aggregation-pipeline-limits.txt:24
-msgid ""
-"The :dbcommand:`aggregate` command can return either a cursor or store "
-"the results in a collection. When returning a cursor or storing the "
-"results in a collection, each document in the result set is subject to "
-"the :limit:`BSON Document Size` limit, currently 16 megabytes; if any "
-"single document that exceeds the :limit:`BSON Document Size` limit, the "
-"command will produce an error. The limit only applies to the returned "
-"documents; during the pipeline processing, the documents may exceed this "
-"size. The :method:`db.collection.aggregate()` method returns a cursor by "
-"default."
-msgstr ""
-
-#: ../source/core/aggregation-pipeline-limits.txt:38
-msgid "Memory Restrictions"
-msgstr ""
-
-=======
 # 85b2b8b448c84b2cb6f75fbb816abeac
 #: ../source/core/aggregation-pipeline-limits.txt:21
 msgid ""
@@ -119,7 +81,6 @@
 msgstr ""
 
 # c44ee74b46784c0d8127f78405ef4ff2
->>>>>>> 2478a500
 #: ../source/includes/fact-agg-memory-limit.rst:10
 msgid ""
 "Pipeline stages have a limit of 100 megabytes of RAM. If a stage exceeds "
@@ -128,22 +89,8 @@
 "pipeline stages to write data to temporary files."
 msgstr ""
 
-<<<<<<< HEAD
-#: ../source/includes/fact-graphlookup-memory-restrictions.rst:1
-msgid ""
-"The :pipeline:`$graphLookup` stage must stay within the 100 megabyte "
-"memory limit. If ``allowDiskUse: true`` is specified for the "
-":method:`~db.collection.aggregate()` operation, the "
-":pipeline:`$graphLookup` stage ignores the option. If there are other "
-"stages in the :method:`~db.collection.aggregate()` operation, "
-"``allowDiskUse: true`` option is in effect for these other stages."
-msgstr ""
-
-#: ../source/includes/fact-agg-memory-limit.rst:19
-=======
 # 6031090d62cd468bbca8a565ce3b93df
 #: ../source/includes/fact-agg-memory-limit.rst:15
->>>>>>> 2478a500
 msgid ":ref:`sort-memory-limit` and :ref:`group-memory-limit`."
 msgstr ""
 
@@ -156,7 +103,6 @@
 #~ " the following types: ``Symbol``, "
 #~ "``MinKey``, ``MaxKey``, ``DBRef``, ``Code``, "
 #~ "and ``CodeWScope``."
-<<<<<<< HEAD
 #~ msgstr ""
 
 #~ msgid ""
@@ -167,45 +113,6 @@
 #~ msgstr ""
 
 #~ msgid ""
-#~ "Pipeline stages have a limit of "
-#~ "100 megabytes of RAM. If a stage"
-#~ " exceeds this limit, MongoDB will "
-#~ "produce an error. To allow for the"
-#~ " handling of large datasets, use the"
-#~ " ``allowDiskUsage`` option to enable "
-#~ "aggregation pipeline stages to write "
-#~ "data to temporary files."
-=======
-#~ msgstr ""
-
-#~ msgid ""
-#~ "Removed restriction on ``Binary`` type "
-#~ "data. In MongoDB 2.2, the pipeline "
-#~ "could not operate on ``Binary`` type "
-#~ "data."
->>>>>>> 2478a500
-#~ msgstr ""
-
-# de3bd0b831fa4ff7b5bf5379f9787e1e
-#~ msgid ""
-#~ "If the :dbcommand:`aggregate` command returns"
-#~ " a single document that contains the"
-#~ " complete result set, the command "
-#~ "will produce an error if the "
-#~ "result set exceeds the :limit:`BSON "
-#~ "Document Size` limit, which is currently"
-#~ " 16 megabytes. To manage result sets"
-#~ " that exceed this limit, the "
-#~ ":dbcommand:`aggregate` command can return "
-#~ "result sets of *any size* if the"
-#~ " command return a cursor or store "
-#~ "the results to a collection."
-#~ msgstr ""
-
-# 88c06a6e8724490a8dc0faa876a393e8
-#~ msgid ""
-<<<<<<< HEAD
-=======
 #~ "Pipeline stages have a limit of "
 #~ "100 megabytes of RAM. If a stage"
 #~ " exceeds this limit, MongoDB will "
@@ -234,7 +141,6 @@
 
 # 88c06a6e8724490a8dc0faa876a393e8
 #~ msgid ""
->>>>>>> 2478a500
 #~ "The :dbcommand:`aggregate` command can return"
 #~ " results as a cursor or store "
 #~ "the results in a collection, which "
