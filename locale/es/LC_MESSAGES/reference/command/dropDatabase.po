--- conflicted
+++ resolved
@@ -8,11 +8,7 @@
 msgstr ""
 "Project-Id-Version: MongoDB Manual\n"
 "Report-Msgid-Bugs-To: \n"
-<<<<<<< HEAD
-"POT-Creation-Date: 2019-03-19 11:02-0400\n"
-=======
 "POT-Creation-Date: 2016-12-08 12:02-0500\n"
->>>>>>> 2478a500
 "PO-Revision-Date: 2013-12-16 23:10+0000\n"
 "Last-Translator: tychoish <tychoish@gmail.com>\n"
 "Language: es\n"
@@ -24,20 +20,11 @@
 "Content-Transfer-Encoding: 8bit\n"
 "Generated-By: Babel 2.6.0\n"
 
-<<<<<<< HEAD
-=======
 # da1ba9c1304045eaa0103c142072a40f
->>>>>>> 2478a500
 #: ../source/reference/command/dropDatabase.txt:3
 msgid "dropDatabase"
 msgstr ""
 
-<<<<<<< HEAD
-#: ../source/reference/command/dropDatabase.txt:14
-msgid "Definition"
-msgstr ""
-
-=======
 # 7a8f42a810c94b42912d00ca040d4402
 #: ../source/reference/command/dropDatabase.txt
 msgid "On this page"
@@ -49,67 +36,17 @@
 msgstr ""
 
 # 4f893a291c024ba587ac92b3cde1dfc6
->>>>>>> 2478a500
 #: ../source/reference/command/dropDatabase.txt:18
 msgid ""
 "The :dbcommand:`dropDatabase` command drops the current database, "
 "deleting the associated data files."
 msgstr ""
 
-<<<<<<< HEAD
-=======
 # 13a703e1e2224090a534544ab9e4d47b
->>>>>>> 2478a500
 #: ../source/reference/command/dropDatabase.txt:21
 msgid "The command has the following form:"
 msgstr ""
 
-<<<<<<< HEAD
-#: ../source/reference/command/dropDatabase.txt:27
-msgid "The command takes the following optional field:"
-msgstr ""
-
-#: ../source/reference/command/dropDatabase.txt:33
-msgid "Field"
-msgstr ""
-
-#: ../source/reference/command/dropDatabase.txt:34
-msgid "Description"
-msgstr ""
-
-#: ../source/reference/command/dropDatabase.txt:36
-msgid "writeConcern"
-msgstr ""
-
-#: ../source/reference/command/dropDatabase.txt:38
-msgid ""
-"Optional. A document expressing the :doc:`write concern </reference"
-"/write-concern>` of the :dbcommand:`drop` command. Omit to use the "
-"default write concern."
-msgstr ""
-
-#: ../source/includes/extracts/mongos-operations-wc-drop-database.rst:2
-msgid ""
-"When issued on a sharded cluster, MongoDB converts the :doc:`write "
-"concern </reference/write-concern>` of the :dbcommand:`dropDatabase` "
-"command to :writeconcern:`\"majority\"`."
-msgstr ""
-
-#: ../source/reference/command/dropDatabase.txt:44
-msgid ""
-"The :binary:`~bin.mongo` shell also provides the helper method "
-":method:`db.dropDatabase()`."
-msgstr ""
-
-#: ../source/reference/command/dropDatabase.txt:48
-msgid "Behavior"
-msgstr ""
-
-#: ../source/reference/command/dropDatabase.txt:51
-msgid "Locks"
-msgstr ""
-
-=======
 # a7934a7d18534eefaecf6535a0bf2876
 #: ../source/reference/command/dropDatabase.txt:27
 msgid ""
@@ -123,21 +60,13 @@
 msgstr ""
 
 # af23644518fe4966850de4b4a1636957
->>>>>>> 2478a500
 #: ../source/includes/warning-blocking-global.rst:3
 msgid ""
 "This command obtains a global write lock and will block other operations "
 "until it has completed."
 msgstr ""
 
-<<<<<<< HEAD
-#: ../source/reference/command/dropDatabase.txt:56
-msgid "User Management"
-msgstr ""
-
-=======
 # e5e6d61a1aef4bffbb6f534d294d766b
->>>>>>> 2478a500
 #: ../source/includes/fact-drop-database-users.rst:3
 msgid ""
 "This command does not delete the :ref:`users <authentication-client-"
@@ -146,49 +75,6 @@
 "database you are deleting."
 msgstr ""
 
-<<<<<<< HEAD
-#: ../source/reference/command/dropDatabase.txt:61
-msgid "Replica Set and Sharded Clusters"
-msgstr ""
-
-#: ../source/reference/command/dropDatabase.txt:65
-msgid ""
-":dbcommand:`dropDatabase` waits until all collections drops in the "
-"database have propagated to a majority of the replica set members."
-msgstr ""
-
-#: ../source/includes/warning-dropDatabase-shardedCluster.rst:3
-msgid ""
-"If you drop a database and create a new database with the same name, you "
-"must either restart all :binary:`~bin.mongos` instances, or use the "
-":dbcommand:`flushRouterConfig` command on all :binary:`~bin.mongos` "
-"instances before reading or writing to that database. This action ensures"
-" that the :binary:`~bin.mongos` instances refresh their metadata cache, "
-"including the location of the :ref:`primary shard <primary-shard>` for "
-"the new database. Otherwise, the :binary:`~bin.mongos` may miss data on "
-"reads and may write data to a wrong shard."
-msgstr ""
-
-#: ../source/reference/command/dropDatabase.txt:71
-msgid "Change Streams"
-msgstr ""
-
-#: ../source/reference/command/dropDatabase.txt:73
-msgid ""
-"The :method:`db.dropDatabase()` method and :dbcommand:`dropDatabase` "
-"create an :ref:`change-event-invalidate` for any :doc:`/changeStreams` "
-"opened on the dropped database or opened on the collections in the "
-"dropped database."
-msgstr ""
-
-#: ../source/reference/command/dropDatabase.txt:79
-msgid "Example"
-msgstr ""
-
-#: ../source/reference/command/dropDatabase.txt:81
-msgid ""
-"The following example in the :binary:`~bin.mongo` shell uses the ``use "
-=======
 # cc49dce0085245e3a18f5e7dd5910c2e
 #: ../source/reference/command/dropDatabase.txt:38
 msgid "Example"
@@ -198,18 +84,13 @@
 #: ../source/reference/command/dropDatabase.txt:40
 msgid ""
 "The following example in the :program:`mongo` shell uses the ``use "
->>>>>>> 2478a500
 "<database>`` operation to switch the current database to the ``temp`` "
 "database and then uses the :dbcommand:`dropDatabase` command to drop the "
 "``temp`` database:"
 msgstr ""
 
-<<<<<<< HEAD
-#: ../source/reference/command/dropDatabase.txt:93
-=======
 # 3518bf75940845f79ccef48da6497a4f
 #: ../source/reference/command/dropDatabase.txt:52
->>>>>>> 2478a500
 msgid ":dbcommand:`dropAllUsersFromDatabase`"
 msgstr ""
 
