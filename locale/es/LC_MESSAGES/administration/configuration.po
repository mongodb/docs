# SOME DESCRIPTIVE TITLE.
# Copyright (C) 2011-2014, MongoDB, Inc.
# This file is distributed under the same license as the mongodb-manual
# package.
#
# Translators:
msgid ""
msgstr ""
"Project-Id-Version: MongoDB Manual\n"
"Report-Msgid-Bugs-To: \n"
<<<<<<< HEAD
"POT-Creation-Date: 2019-03-19 11:02-0400\n"
=======
"POT-Creation-Date: 2016-12-08 12:02-0500\n"
>>>>>>> 2478a500
"PO-Revision-Date: 2014-04-08 16:29+0000\n"
"Last-Translator: tychoish <tychoish@gmail.com>\n"
"Language: es\n"
"Language-Team: Spanish (http://www.transifex.com/projects/p/mongodb-"
"manual/language/es/)\n"
"Plural-Forms: nplurals=2; plural=(n != 1)\n"
"MIME-Version: 1.0\n"
"Content-Type: text/plain; charset=utf-8\n"
"Content-Transfer-Encoding: 8bit\n"
"Generated-By: Babel 2.6.0\n"

<<<<<<< HEAD
=======
# e41366823fe74bbbb21d1d1f080a2d4c
>>>>>>> 2478a500
#: ../source/administration/configuration.txt:5
msgid "Run-time Database Configuration"
msgstr ""

<<<<<<< HEAD
=======
# daf9ba5207d44079a521df2ea4ff23b0
#: ../source/administration/configuration.txt
msgid "On this page"
msgstr ""

# 720b43fb89d844d58a6864717a8ed24f
>>>>>>> 2478a500
#: ../source/administration/configuration.txt:15
msgid ""
"The :doc:`command line </reference/program/mongod>` and "
":doc:`configuration file </reference/configuration-options>` interfaces "
"provide MongoDB administrators with a large number of options and "
"settings for controlling the operation of the database system. This "
"document provides an overview of common configurations and examples of "
"best-practice configurations for common use cases."
msgstr ""

<<<<<<< HEAD
=======
# 7c4a9ff2ffe64c478e76d856b71c5814
>>>>>>> 2478a500
#: ../source/administration/configuration.txt:22
msgid ""
"While both interfaces provide access to the same collection of options "
"and settings, this document primarily uses the configuration file "
"interface. If you run MongoDB using a :term:`init script` or if you "
"installed from a package for your operating system, you likely already "
"have a configuration file located at ``/etc/mongod.conf``. Confirm this "
"by checking the contents of the ``/etc/init.d/mongod`` or "
"``/etc/rc.d/mongod`` script to ensure that the init scripts start the "
<<<<<<< HEAD
":binary:`~bin.mongod` with the appropriate configuration file."
msgstr ""

=======
":program:`mongod` with the appropriate configuration file."
msgstr ""

# 455980172f9a44a0876187a73847154f
>>>>>>> 2478a500
#: ../source/administration/configuration.txt:31
msgid ""
"To start a MongoDB instance using this configuration file, issue a "
"command in the following form:"
msgstr ""

<<<<<<< HEAD
=======
# c642008e1d124e8db24324245cacaac0
>>>>>>> 2478a500
#: ../source/administration/configuration.txt:39
msgid ""
"Modify the values in the ``/etc/mongod.conf`` file on your system to "
"control the configuration of your database instance."
msgstr ""

<<<<<<< HEAD
=======
# 1d4700a56cfe45839e64e9a69dcd5231
>>>>>>> 2478a500
#: ../source/administration/configuration.txt:45
msgid "Configure the Database"
msgstr ""

<<<<<<< HEAD
=======
# abe750ccb3834a349aca543553c1bb97
>>>>>>> 2478a500
#: ../source/administration/configuration.txt:47
msgid ""
"Consider the following basic configuration which uses the :doc:`YAML "
"format </reference/configuration-options>`:"
msgstr ""

<<<<<<< HEAD
=======
# 83e88f145b4f4fc79ec330b326f5ec8e
>>>>>>> 2478a500
#: ../source/administration/configuration.txt:67
msgid "Or, if using the older ``.ini`` configuration file format:"
msgstr ""

<<<<<<< HEAD
=======
# 2da314ea2cc3417b8ff394e0b4d100a6
>>>>>>> 2478a500
#: ../source/administration/configuration.txt:80
msgid ""
"For most standalone servers, this is a sufficient base configuration. It "
"makes several assumptions, but consider the following explanation:"
msgstr ""

<<<<<<< HEAD
#: ../source/administration/configuration.txt:84
msgid ""
":setting:`~processManagement.fork` is ``true``, which enables a "
":term:`daemon` mode for :binary:`~bin.mongod`, which detaches (i.e. "
=======
# ab7267f6842e47aa887c937f5d975a9f
#: ../source/administration/configuration.txt:84
msgid ""
":setting:`~processManagement.fork` is ``true``, which enables a "
":term:`daemon` mode for :program:`mongod`, which detaches (i.e. "
>>>>>>> 2478a500
"\"forks\") the MongoDB from the current session and allows you to run the"
" database as a conventional server."
msgstr ""

<<<<<<< HEAD
#: ../source/administration/configuration.txt:89
msgid ""
":setting:`~net.bindIp` is ``localhost``, which forces the server to only "
=======
# 3727e016c152469c90cbbc33ce33dabc
#: ../source/administration/configuration.txt:89
msgid ""
":setting:`~net.bindIp` is ``127.0.0.1``, which forces the server to only "
>>>>>>> 2478a500
"listen for requests on the localhost IP. Only bind to secure interfaces "
"that the application-level systems can access with access control "
"provided by system network filtering (i.e. \":term:`firewall`\")."
msgstr ""

<<<<<<< HEAD
=======
# 58a5c8cc434a443296362f678ad7103f
>>>>>>> 2478a500
#: ../source/includes/note-deb-and-rpm-default-to-localhost.rst:4
msgid ""
"|mongodb-package| installed from official :doc:`.deb </tutorial/install-"
"mongodb-on-debian>` and :doc:`.rpm </tutorial/install-mongodb-on-red-"
"hat>` packages have the :setting:`bind_ip` configuration set to "
"``127.0.0.1`` by default."
msgstr ""

<<<<<<< HEAD
=======
# 60b74f8a66364754970abaff2593cc08
>>>>>>> 2478a500
#: ../source/administration/configuration.txt:99
msgid ""
":setting:`~net.port` is ``27017``, which is the default MongoDB port for "
"database instances. MongoDB can bind to any port. You can also filter "
"access based on port using network filtering tools."
msgstr ""

<<<<<<< HEAD
=======
# 5e6f9d93588949e097f8df85c20490c5
>>>>>>> 2478a500
#: ../source/administration/configuration.txt:106
msgid ""
"UNIX-like systems require superuser privileges to attach processes to "
"ports lower than 1024."
msgstr ""

<<<<<<< HEAD
=======
# 5e685568466649409e3ec1eb22668412
>>>>>>> 2478a500
#: ../source/administration/configuration.txt:109
msgid ""
":setting:`~systemLog.quiet` is ``true``. This disables all but the most "
"critical entries in output/log file, and is *not* recommended for "
"production systems. If you do set this option, you can use "
":dbcommand:`setParameter` to modify this setting during run time."
msgstr ""

<<<<<<< HEAD
=======
# 07bdae6c328c42fca06976f50b5e8bb3
>>>>>>> 2478a500
#: ../source/administration/configuration.txt:115
msgid ""
":setting:`~storage.dbPath` is ``/srv/mongodb``, which specifies where "
"MongoDB will store its data files. ``/srv/mongodb`` and "
"``/var/lib/mongodb`` are popular locations. The user account that "
<<<<<<< HEAD
":binary:`~bin.mongod` runs under will need read and write access to this "
"directory."
msgstr ""

#: ../source/administration/configuration.txt:121
msgid ""
":setting:`systemLog.path` is ``/var/log/mongodb/mongod.log`` which is "
"where :binary:`~bin.mongod` will write its output. If you do not set this"
" value, :binary:`~bin.mongod` writes all output to standard output (e.g. "
"``stdout``.)"
msgstr ""

#: ../source/administration/configuration.txt:126
msgid ""
":setting:`~systemLog.logAppend` is ``true``, which ensures that "
":binary:`~bin.mongod` does not overwrite an existing log file following "
"the server start operation."
msgstr ""

#: ../source/administration/configuration.txt:130
msgid ""
":setting:`storage.journal.enabled` is ``true``, which enables "
":term:`journaling <journal>`.  Journaling ensures single instance write-"
"durability. 64-bit builds of :binary:`~bin.mongod` enable journaling by "
"default. Thus, this setting may be redundant."
msgstr ""

#: ../source/administration/configuration.txt:135
msgid ""
"Given the default configuration, some of these values may be redundant. "
"However, in many situations explicitly stating the configuration "
"increases overall system intelligibility."
msgstr ""

#: ../source/administration/configuration.txt:142
msgid "Security Considerations"
msgstr ""

#: ../source/administration/configuration.txt:144
msgid ""
"The following configuration options are useful for limiting access to a "
":binary:`~bin.mongod` instance:"
msgstr ""

#: ../source/administration/configuration.txt:170
msgid ":setting:`net.bindIp`"
msgstr ""

#: ../source/administration/configuration.txt:155
msgid "This example provides four values to the :setting:`~net.bindIp` option:"
msgstr ""

#: ../source/administration/configuration.txt:158
msgid "``localhost``, the localhost interface;"
msgstr ""

#: ../source/administration/configuration.txt:159
msgid ""
"``10.8.0.10``, a private IP address typically used for local networks and"
" VPN interfaces;"
msgstr ""

#: ../source/administration/configuration.txt:161
msgid ""
"``192.168.4.24``, a private network interface typically used for local "
"networks; and"
msgstr ""

#: ../source/administration/configuration.txt:163
msgid "``/tmp/mongod.sock``, a Unix domain socket path."
msgstr ""

#: ../source/administration/configuration.txt:165
msgid ""
"Because production MongoDB instances need to be accessible from multiple "
"database servers, it is important to bind MongoDB to multiple interfaces "
"that are accessible from your application servers. At the same time it's "
"important to limit these interfaces to interfaces controlled and "
"protected at the network layer."
msgstr ""

#: ../source/administration/configuration.txt:176
msgid ":setting:`security.authorization`"
msgstr ""

#: ../source/administration/configuration.txt:173
msgid ""
"Setting this option to ``true`` enables the authorization system within "
"MongoDB. If enabled you will need to log in by connecting over the "
"``localhost`` interface for the first time to create user credentials."
msgstr ""

#: ../source/administration/configuration.txt:178
msgid ":doc:`/security`"
msgstr ""

#: ../source/administration/configuration.txt:181
msgid "Replication and Sharding Configuration"
msgstr ""

#: ../source/administration/configuration.txt:184
msgid "Replication Configuration"
msgstr ""

#: ../source/administration/configuration.txt:186
msgid ""
":term:`Replica set` configuration is straightforward, and only requires "
"that the :setting:`~replication.replSetName` have a value that is "
"consistent among all members of the set. Consider the following:"
msgstr ""

#: ../source/administration/configuration.txt:190
#: ../source/administration/configuration.txt:214
msgid "In :doc:`YAML format </reference/configuration-options>`"
msgstr ""

#: ../source/administration/configuration.txt:197
#: ../source/administration/configuration.txt:221
#: ../source/administration/configuration.txt:326
msgid ""
"Or, if using the :v2.4:`older configuration file format </reference"
"/configuration-options>`:"
msgstr ""

#: ../source/administration/configuration.txt:204
msgid ""
"Use descriptive names for sets. Once configured, use the "
":binary:`~bin.mongo` shell to add hosts to the replica set."
msgstr ""

#: ../source/administration/configuration.txt:208
msgid ":ref:`Replica set reconfiguration <replica-set-reconfiguration-usage>`."
msgstr ""

#: ../source/administration/configuration.txt:211
msgid ""
"To enable authentication for the :term:`replica set`, add the following "
":setting:`~security.keyFile` option:"
msgstr ""

#: ../source/administration/configuration.txt:228
msgid ""
"Setting :setting:`~security.keyFile` enables authentication and specifies"
" a key file for the replica set member use to when authenticating to each"
" other. The content of the key file is arbitrary, but must be the same on"
" all members of the :term:`replica set` and :binary:`~bin.mongos` "
"instances that connect to the set. The keyfile must be less than one "
"kilobyte in size and may only contain characters in the base64 set and "
"the file must not have group or \"world\" permissions on UNIX systems."
msgstr ""

#: ../source/administration/configuration.txt:237
msgid ""
"The :ref:`Replica Set Security <replica-set-security>` section for "
"information on configuring authentication with replica sets."
msgstr ""

#: ../source/administration/configuration.txt:240
msgid ""
"The :doc:`/replication` document for more information on replication in "
"MongoDB and replica set configuration in general."
msgstr ""

#: ../source/administration/configuration.txt:244
msgid "Sharding Configuration"
msgstr ""

#: ../source/administration/configuration.txt:246
msgid ""
"Sharding requires :binary:`~bin.mongod` instances with different "
":binary:`~bin.mongod` configurations for the :ref:`config servers "
"<sharded-cluster-config-server>` and the :doc:`shards </core/sharded-"
"cluster-shards>`. The config servers store the cluster's metadata, while "
"the shards store the data."
msgstr ""

#: ../source/administration/configuration.txt:252
msgid ""
"To configure the config server :binary:`~bin.mongod` instances, in the "
"configuration file, specify ``configsvr`` for the "
":setting:`sharding.clusterRole` setting."
msgstr ""

#: ../source/administration/configuration.txt:258
msgid ""
"Starting in version 3.4, MongoDB removes support for :ref:`mirrored "
"config servers <3.4-compat-remove-sccc>` and config servers must be "
"deployed as a replica set."
msgstr ""

#: ../source/administration/configuration.txt:272
msgid ""
"To deploy config servers as a replica set, the config servers must run "
"the :ref:`storage-wiredtiger`. :method:`Initiate <rs.initiate()>` the "
"replica set and add members."
msgstr ""

#: ../source/administration/configuration.txt:276
msgid ""
"To configure the shard :binary:`~bin.mongod` instances, specify "
"``shardsvr`` for the :setting:`sharding.clusterRole` setting, and if "
"running as a replica set, the replica set name:"
msgstr ""

#: ../source/administration/configuration.txt:287
=======
":program:`mongod` runs under will need read and write access to this "
"directory."
msgstr ""

# fbb563891d0e4539ae9b2191fdebfbaa
#: ../source/administration/configuration.txt:121
msgid ""
":setting:`systemLog.path` is ``/var/log/mongodb/mongod.log`` which is "
"where :program:`mongod` will write its output. If you do not set this "
"value, :program:`mongod` writes all output to standard output (e.g. "
"``stdout``.)"
msgstr ""

# 8803c11bb1c643298661c13fc9d77b63
#: ../source/administration/configuration.txt:126
msgid ""
":setting:`~systemLog.logAppend` is ``true``, which ensures that "
":program:`mongod` does not overwrite an existing log file following the "
"server start operation."
msgstr ""

# 78f0da1d26414793887b2a86bacc5e56
#: ../source/administration/configuration.txt:130
msgid ""
":setting:`storage.journal.enabled` is ``true``, which enables "
":term:`journaling <journal>`.  Journaling ensures single instance write-"
"durability. 64-bit builds of :program:`mongod` enable journaling by "
"default. Thus, this setting may be redundant."
msgstr ""

# 879eb8726826412abedd7ade224f5bc8
#: ../source/administration/configuration.txt:135
msgid ""
"Given the default configuration, some of these values may be redundant. "
"However, in many situations explicitly stating the configuration "
"increases overall system intelligibility."
msgstr ""

# 69a934e911824ed48c7f3d818cd31215
#: ../source/administration/configuration.txt:142
msgid "Security Considerations"
msgstr ""

# b1628a964b334ce5af7f5fa312d30a0a
#: ../source/administration/configuration.txt:144
msgid ""
"The following collection of configuration options are useful for limiting"
" access to a :program:`mongod` instance. Consider the following settings,"
" shown in both ``YAML`` and older configuration file format:"
msgstr ""

# 3f83e539c25040b483da1bb5c39c10f8
# 83b24aebf40344cc8b2746a4be1f7968
# a6cf620304ad43d69b603c9e18832c24
#: ../source/administration/configuration.txt:148
#: ../source/administration/configuration.txt:195
#: ../source/administration/configuration.txt:219
msgid "In :doc:`YAML format </reference/configuration-options>`"
msgstr ""

# 283a1b2444ee4185ac40d727848dcc98
#: ../source/administration/configuration.txt:157
msgid ""
"Or, if using the older :v2.4:`older configuration file format </reference"
"/configuration-options>`:"
msgstr ""

# 134822f8320b43fd97814213165cf18b
#: ../source/administration/configuration.txt:165
msgid "Consider the following explanation for these configuration decisions:"
msgstr ""

# d1ff101c224f41b497f86550e096d54c
#: ../source/administration/configuration.txt:167
msgid ""
"\":setting:`~net.bindIp`\" has three values: ``127.0.0.1``, the localhost"
" interface; ``10.8.0.10``, a private IP address typically used for local "
"networks and VPN interfaces; and ``192.168.4.24``, a private network "
"interface typically used for local networks."
msgstr ""

# d4ce65b233da4f2bbb8fb8bb848cff39
#: ../source/administration/configuration.txt:172
msgid ""
"Because production MongoDB instances need to be accessible from multiple "
"database servers, it is important to bind MongoDB to multiple interfaces "
"that are accessible from your application servers. At the same time it's "
"important to limit these interfaces to interfaces controlled and "
"protected at the network layer."
msgstr ""

# 0e9a18db25d447a79a9ebfafd32ed6a1
#: ../source/administration/configuration.txt:178
msgid ""
"\":setting:`~security.authorization`\" is ``true`` enables the "
"authorization system within MongoDB. If enabled you will need to log in "
"by connecting over the ``localhost`` interface for the first time to "
"create user credentials."
msgstr ""

# 5a55e769c1f54d5b84b9ee91bdbec1d9
#: ../source/administration/configuration.txt:183
msgid ":doc:`/security`"
msgstr ""

# 5b5ebe851a4e40e1afd81a30cad23045
#: ../source/administration/configuration.txt:186
msgid "Replication and Sharding Configuration"
msgstr ""

# c0169a8e63d84d97ac1e921992bc9bca
#: ../source/administration/configuration.txt:189
msgid "Replication Configuration"
msgstr ""

# b1e47d8702f64409a2c41e6431540f52
#: ../source/administration/configuration.txt:191
msgid ""
":term:`Replica set` configuration is straightforward, and only requires "
"that the :setting:`~replication.replSetName` have a value that is "
"consistent among all members of the set. Consider the following:"
msgstr ""

# 133822f428a94c4281e0e653d7668242
# d30876968c5440d1837a17d64582dbb2
# fd1e3715bcb04ccbb5d3a3d9a6276edd
#: ../source/administration/configuration.txt:202
#: ../source/administration/configuration.txt:226
#: ../source/administration/configuration.txt:331
msgid ""
"Or, if using the :v2.4:`older configuration file format </reference"
"/configuration-options>`:"
msgstr ""

# 941da5b0fc3948859c098339b48340d6
#: ../source/administration/configuration.txt:209
msgid ""
"Use descriptive names for sets. Once configured, use the :program:`mongo`"
" shell to add hosts to the replica set."
msgstr ""

# 70ba83603d6b4d5f91f7b29cb7c171d5
#: ../source/administration/configuration.txt:213
msgid ":ref:`Replica set reconfiguration <replica-set-reconfiguration-usage>`."
msgstr ""

# ea0a53d7fc174a4cab3bd79f76b94166
#: ../source/administration/configuration.txt:216
msgid ""
"To enable authentication for the :term:`replica set`, add the following "
":setting:`~security.keyFile` option:"
msgstr ""

# e4e6db0d3b4b49c0bbd2f1d3ddc2c9dc
#: ../source/administration/configuration.txt:233
msgid ""
"Setting :setting:`~security.keyFile` enables authentication and specifies"
" a key file for the replica set member use to when authenticating to each"
" other. The content of the key file is arbitrary, but must be the same on"
" all members of the :term:`replica set` and :program:`mongos` instances "
"that connect to the set. The keyfile must be less than one kilobyte in "
"size and may only contain characters in the base64 set and the file must "
"not have group or \"world\" permissions on UNIX systems."
msgstr ""

# 6720ae1276df4faf9fb06d0bdb2488ea
#: ../source/administration/configuration.txt:242
msgid ""
"The :ref:`Replica Set Security <replica-set-security>` section for "
"information on configuring authentication with replica sets."
msgstr ""

# 0668d1a7ed0b47e48582a2cca51511b9
#: ../source/administration/configuration.txt:245
msgid ""
"The :doc:`/replication` document for more information on replication in "
"MongoDB and replica set configuration in general."
msgstr ""

# 06522c4cfe9a473182dd651ca251a83b
#: ../source/administration/configuration.txt:249
msgid "Sharding Configuration"
msgstr ""

# 5016e5411ea24504a0670642973da245
#: ../source/administration/configuration.txt:251
msgid ""
"Sharding requires :program:`mongod` instances with different "
":program:`mongod` configurations for the :ref:`config servers <sharded-"
"cluster-config-server>` and the :doc:`shards </core/sharded-cluster-"
"shards>`. The config servers store the cluster's metadata, while the "
"shards store the data."
msgstr ""

# 1e9a4cab2abd494fb705916b3cc4a3ff
#: ../source/administration/configuration.txt:257
msgid ""
"To configure the config server :program:`mongod` instances, in the "
"configuration file, specify ``configsvr`` for the "
":setting:`sharding.clusterRole` setting."
msgstr ""

# a06d8c9f41634a5f8a7953469f6f3bc8
#: ../source/administration/configuration.txt:263
msgid ""
"Starting in version 3.4, MongoDB removes support for mirrored config "
"servers and config servers must be deployed as a replica set. See "
":doc:`/tutorial/upgrade-config-servers-to-replica-set`."
msgstr ""

# 176231aab0c44876b72fd6e85b80c592
#: ../source/administration/configuration.txt:277
msgid ""
"To deploy config servers as a replica set, the config servers must run "
"the :ref:`storage-wiredtiger`. :method:`Initiate <rs.initiate()>` the "
"replica set and add members."
msgstr ""

# a2651ebc0b844683961761c0ba0a55d9
#: ../source/administration/configuration.txt:281
msgid ""
"To configure the shard :program:`mongod` instances, specify ``shardsvr`` "
"for the :setting:`sharding.clusterRole` setting, and if running as a "
"replica set, the replica set name:"
msgstr ""

# 4db719513a984b7cba7ba863ef7f7fd2
#: ../source/administration/configuration.txt:292
msgid ""
"If running as a replica set, :method:`initiate <rs.initiate()>` the shard"
" replica set and add members."
msgstr ""

# 233488707192459699bf05d594b905f9
#: ../source/administration/configuration.txt:295
msgid ""
"For the router (i.e. :program:`mongos`), configure at least one "
":program:`mongos` process with the following :doc:`setting </reference"
"/configuration-options>`:"
msgstr ""

# df19c05101a04e5dbb0102c7643c8d5a
#: ../source/administration/configuration.txt:304
msgid ""
"You can specify additional members of the config server replica set by "
"specifying hostnames and ports in the form of a comma separated list "
"after the replica set name."
msgstr ""

# 3cd8a4e450ef49c7ad22daac9e7b63a7
#: ../source/administration/configuration.txt:308
msgid ""
"The :doc:`/sharding` section of the manual for more information on "
"sharding and cluster configuration."
msgstr ""

# a4a86340c0a34e5c8adca6c4385db064
#: ../source/administration/configuration.txt:312
msgid "Run Multiple Database Instances on the Same System"
msgstr ""

# f265d43fcf9b44e0b990e5bb8702a64a
#: ../source/administration/configuration.txt:314
msgid ""
"In many cases running multiple instances of :program:`mongod` on a single"
" system is not recommended. On some types of deployments [#multimongod]_ "
"and for testing purposes you may need to run more than one "
":program:`mongod` on a single system."
msgstr ""

# d3e3258320cd411da9acffd9e0335b8d
#: ../source/administration/configuration.txt:319
>>>>>>> 2478a500
msgid ""
"If running as a replica set, :method:`initiate <rs.initiate()>` the shard"
" replica set and add members."
msgstr ""

<<<<<<< HEAD
#: ../source/administration/configuration.txt:290
msgid ""
"For the router (i.e. :binary:`~bin.mongos`), configure at least one "
":binary:`~bin.mongos` process with the following :doc:`setting "
"</reference/configuration-options>`:"
msgstr ""

#: ../source/administration/configuration.txt:299
msgid ""
"You can specify additional members of the config server replica set by "
"specifying hostnames and ports in the form of a comma separated list "
"after the replica set name."
msgstr ""

#: ../source/administration/configuration.txt:303
msgid ""
"The :doc:`/sharding` section of the manual for more information on "
"sharding and cluster configuration."
msgstr ""

#: ../source/administration/configuration.txt:307
msgid "Run Multiple Database Instances on the Same System"
msgstr ""

#: ../source/administration/configuration.txt:309
msgid ""
"In many cases running multiple instances of :binary:`~bin.mongod` on a "
"single system is not recommended. On some types of deployments "
"[#multimongod]_ and for testing purposes you may need to run more than "
"one :binary:`~bin.mongod` on a single system."
msgstr ""

#: ../source/administration/configuration.txt:314
msgid ""
"In these cases, use a :ref:`base configuration <base-config>` for each "
"instance, but consider the following configuration values:"
msgstr ""

#: ../source/administration/configuration.txt:317
msgid "In :doc:`YAML format </reference/configuration-options>`:"
msgstr ""

#: ../source/administration/configuration.txt:334
msgid ""
"The :setting:`~storage.dbPath` value controls the location of the "
":binary:`~bin.mongod` instance's data directory. Ensure that each "
"database has a distinct and well labeled data directory. The "
":setting:`~processManagement.pidFilePath` controls where "
":binary:`~bin.mongod` process places it's :term:`process id <pid>` file. "
"As this tracks the specific :binary:`~bin.mongod` file, it is crucial "
"that file be unique and well labeled to make it easy to start and stop "
"these processes."
msgstr ""

#: ../source/administration/configuration.txt:342
msgid ""
"Create additional :term:`init scripts <init script>` and/or adjust your "
"existing MongoDB configuration and init script as needed to control these"
" processes."
msgstr ""

#: ../source/administration/configuration.txt:346
msgid ""
"Single-tenant systems with :term:`SSD` or other high performance disks "
"may provide acceptable performance levels for multiple "
":binary:`~bin.mongod` instances. Additionally, you may find that multiple"
" databases with small working sets may function acceptably on a single "
"system."
msgstr ""

#: ../source/administration/configuration.txt:353
msgid "Diagnostic Configurations"
msgstr ""

#: ../source/administration/configuration.txt:355
msgid ""
"The following configuration options control various :binary:`~bin.mongod`"
" behaviors for diagnostic purposes:"
msgstr ""

#: ../source/administration/configuration.txt:358
msgid ""
":setting:`operationProfiling.mode` sets the :ref:`database profiler "
"<database-profiling>` level. The profiler is not active by default "
"because of the possible impact on the profiler itself on performance. "
"Unless this setting is on, queries are not profiled."
msgstr ""

#: ../../../internal after
#: build/v4.0/source/includes/fact-slow-oplog-log-message-footnote.rst padding
msgid ""
":setting:`operationProfiling.slowOpThresholdMs` configures the threshold "
"which determines whether a query is \"slow\" for the purpose of the "
"logging system and the :ref:`profiler <database-profiling>`. The default "
"value is 100 milliseconds. Set to a lower value if the logging system and"
" the database profiler do not return useful results or set to a higher "
"value to only log the longest running queries."
msgstr ""

#: ../source/includes/fact-slow-oplog-log-message-footnote.rst:1
msgid ""
"Starting in version 4.0.6, secondary members of a replica set now "
":ref:`log oplog entries <slow-oplog>` that take longer than the slow "
"operation threshold to apply. These slow oplog messages are logged for "
"the secondaries in the :option:`diagnostic log <mongod --logpath>` under "
"the :data:`REPL` component with the text ``applied op: <oplog entry> took"
" <num>ms``. These slow oplog entries depend only on the slow operation "
"threshold. They do not depend on the log levels (either at the system or "
"component level), or the profiling level, or the slow operation sample "
"rate. The profiler does not capture slow oplog entries. For more "
"information, see :ref:`slow-oplog`."
msgstr ""

#: ../source/administration/configuration.txt:375
msgid ""
":setting:`systemLog.verbosity` controls the amount of logging output that"
" :binary:`~bin.mongod` write to the log. Only use this option if you are "
"experiencing an issue that is not reflected in the normal logging level."
msgstr ""

#: ../source/administration/configuration.txt:380
msgid ""
"Starting in MongoDB 3.0, you can also specify verbosity level for "
"specific components using the ``systemLog.component.<name>.verbosity`` "
"setting. For the available components, see :setting:`component verbosity "
"settings <systemLog.component.accessControl.verbosity>`."
msgstr ""

#: ../source/administration/configuration.txt:386
msgid ""
"For more information, see also :ref:`database-profiling` and "
":doc:`/administration/analyzing-mongodb-performance`."
msgstr ""

#~ msgid ""
#~ ":setting:`fork` is ``true``, which enables "
#~ "a :term:`daemon` mode for :program:`mongod`,"
#~ " which detaches (i.e. \"forks\") the "
#~ "MongoDB from the current session and "
#~ "allows you to run the database as"
#~ " a conventional server."
#~ msgstr ""

#~ msgid ""
#~ ":setting:`bind_ip` is ``127.0.0.1``, which "
#~ "forces the server to only listen "
#~ "for requests on the localhost IP. "
#~ "Only bind to secure interfaces that "
#~ "the application-level systems can access"
#~ " with access control provided by "
#~ "system network filtering (i.e. "
#~ "\":term:`firewall`\")."
=======
# ccd8a8fa21974eaba38c22775ceb3056
#: ../source/administration/configuration.txt:322
msgid "In :doc:`YAML format </reference/configuration-options>`:"
msgstr ""

# 8e6045f3e7874540b524aa932ef59552
#: ../source/administration/configuration.txt:339
msgid ""
"The :setting:`~storage.dbPath` value controls the location of the "
":program:`mongod` instance's data directory. Ensure that each database "
"has a distinct and well labeled data directory. The "
":setting:`~processManagement.pidFilePath` controls where "
":program:`mongod` process places it's :term:`process id <pid>` file. As "
"this tracks the specific :program:`mongod` file, it is crucial that file "
"be unique and well labeled to make it easy to start and stop these "
"processes."
msgstr ""

# 6750e237e60346c28c8fa3948e23a8ec
#: ../source/administration/configuration.txt:347
msgid ""
"Create additional :term:`init scripts <init script>` and/or adjust your "
"existing MongoDB configuration and init script as needed to control these"
" processes."
msgstr ""

# 60c76eb013b145488b6ae1979cd8aab6
#: ../source/administration/configuration.txt:351
msgid ""
"Single-tenant systems with :term:`SSD` or other high performance disks "
"may provide acceptable performance levels for multiple :program:`mongod` "
"instances. Additionally, you may find that multiple databases with small "
"working sets may function acceptably on a single system."
msgstr ""

# ef03c79460164503aacd66b2ef50fe9d
#: ../source/administration/configuration.txt:358
msgid "Diagnostic Configurations"
msgstr ""

# a3e4741fc7c346b5ba247d2967464c61
#: ../source/administration/configuration.txt:360
msgid ""
"The following configuration options control various :program:`mongod` "
"behaviors for diagnostic purposes:"
msgstr ""

# 260360d7a4384631837ec3882478c0ac
#: ../source/administration/configuration.txt:363
msgid ""
":setting:`operationProfiling.mode` sets the :ref:`database profiler "
"<database-profiling>` level. The profiler is not active by default "
"because of the possible impact on the profiler itself on performance. "
"Unless this setting is on, queries are not profiled."
msgstr ""

# 650f5007915349139e50ad04a0282f0f
#: ../source/administration/configuration.txt:368
msgid ""
":setting:`operationProfiling.slowOpThresholdMs` configures the threshold "
"which determines whether a query is \"slow\" for the purpose of the "
"logging system and the :ref:`profiler <database-profiling>`. The default "
"value is 100 milliseconds. Set a lower value if the database profiler "
"does not return useful results or a higher value to only log the longest "
"running queries."
msgstr ""

# 6922a950a4a04578b2c78bff074bbee4
#: ../source/administration/configuration.txt:375
msgid ""
":setting:`systemLog.verbosity` controls the amount of logging output that"
" :program:`mongod` write to the log. Only use this option if you are "
"experiencing an issue that is not reflected in the normal logging level."
msgstr ""

# 6b82c8a631a8497393c4b419416fb956
#: ../source/administration/configuration.txt:382
msgid ""
"You can also specify verbosity level for specific components using the "
"``systemLog.component.<name>.verbosity`` setting. For the available "
"components, see :setting:`component verbosity settings "
"<systemLog.component.accessControl.verbosity>`."
msgstr ""

# 9d34d85db2c7431b90b1e824b58c346b
#: ../source/administration/configuration.txt:387
msgid ""
"For more information, see also :ref:`database-profiling` and "
":doc:`/administration/analyzing-mongodb-performance`."
msgstr ""

#~ msgid ""
#~ ":setting:`fork` is ``true``, which enables "
#~ "a :term:`daemon` mode for :program:`mongod`,"
#~ " which detaches (i.e. \"forks\") the "
#~ "MongoDB from the current session and "
#~ "allows you to run the database as"
#~ " a conventional server."
#~ msgstr ""

#~ msgid ""
#~ ":setting:`bind_ip` is ``127.0.0.1``, which "
#~ "forces the server to only listen "
#~ "for requests on the localhost IP. "
#~ "Only bind to secure interfaces that "
#~ "the application-level systems can access"
#~ " with access control provided by "
#~ "system network filtering (i.e. "
#~ "\":term:`firewall`\")."
#~ msgstr ""

#~ msgid ""
#~ ":setting:`logappend` is ``true``, which "
#~ "ensures that :program:`mongod` does not "
#~ "overwrite an existing log file following"
#~ " the server start operation."
#~ msgstr ""

#~ msgid ""
#~ "\":setting:`bind_ip`\" has three values: "
#~ "``127.0.0.1``, the localhost interface; "
#~ "``10.8.0.10``, a private IP address "
#~ "typically used for local networks and"
#~ " VPN interfaces; and ``192.168.4.24``, a"
#~ " private network interface typically used"
#~ " for local networks."
#~ msgstr ""

#~ msgid ""
#~ "\":setting:`nounixsocket`\" to ``true`` disables "
#~ "the UNIX Socket, which is otherwise "
#~ "enabled by default. This limits access"
#~ " on the local system. This is "
#~ "desirable when running MongoDB on "
#~ "systems with shared access, but in "
#~ "most situations has minimal impact."
#~ msgstr ""

#~ msgid ""
#~ "\":setting:`~security.authentication`\" is ``true`` "
#~ "enables the authentication system within "
#~ "MongoDB. If enabled you will need "
#~ "to log in by connecting over the"
#~ " ``localhost`` interface for the first "
#~ "time to create user credentials."
#~ msgstr ""

#~ msgid ""
#~ "To set up shards, configure two or"
#~ " more :program:`mongod` instance using your"
#~ " :ref:`base configuration <base-config>`, "
#~ "adding the :setting:`shardsvr` setting:"
#~ msgstr ""

#~ msgid ""
#~ "The :setting:`~storage.dbPath` value controls "
#~ "the location of the :program:`mongod` "
#~ "instance's data directory. Ensure that "
#~ "each database has a distinct and "
#~ "well labeled data directory. The "
#~ ":setting:`pidfilepath` controls where "
#~ ":program:`mongod` process places it's "
#~ ":term:`process id <pid>` file. As this"
#~ " tracks the specific :program:`mongod` "
#~ "file, it is crucial that file be"
#~ " unique and well labeled to make "
#~ "it easy to start and stop these"
#~ " processes."
#~ msgstr ""

#~ msgid ""
#~ ":setting:`~operationProfiling.slowOpThresholdMs` configures "
#~ "the threshold for the :term:`database "
#~ "profiler` to consider a query \"slow.\""
#~ " The default value is 100 "
#~ "milliseconds. Set a lower value if "
#~ "the database profiler does not return"
#~ " useful results. See "
#~ ":doc:`/administration/optimization` for more "
#~ "information on optimizing operations in "
#~ "MongoDB."
#~ msgstr ""

#~ msgid ""
#~ ":setting:`profile` sets the :term:`database "
#~ "profiler` level. The profiler is not "
#~ "active by default because of the "
#~ "possible impact on the profiler itself"
#~ " on performance. Unless this setting "
#~ "has a value, queries are not "
#~ "profiled."
#~ msgstr ""

#~ msgid ""
#~ ":setting:`verbose` controls the amount of "
#~ "logging output that :program:`mongod` write"
#~ " to the log. Only use this "
#~ "option if you are experiencing an "
#~ "issue that is not reflected in the"
#~ " normal logging level."
#~ msgstr ""

#~ msgid ""
#~ ":setting:`objcheck` forces :program:`mongod` to "
#~ "validate all requests from clients upon"
#~ " receipt. Use this option to ensure"
#~ " that invalid requests are not "
#~ "causing errors, particularly when running "
#~ "a database with untrusted clients. This"
#~ " option may affect database performance."
#~ msgstr ""

#~ msgid ""
#~ ":setting:`cpu` forces :program:`mongod` to "
#~ "report the percentage of the last "
#~ "interval spent in :term:`write lock`. "
#~ "The interval is typically 4 seconds, "
#~ "and each output line in the log"
#~ " includes both the actual interval "
#~ "since the last report and the "
#~ "percentage of time spent in write "
#~ "lock."
>>>>>>> 2478a500
#~ msgstr ""

# e616258816304cbebb630d8e68c60ffa
#~ msgid ""
<<<<<<< HEAD
#~ ":setting:`logappend` is ``true``, which "
#~ "ensures that :program:`mongod` does not "
#~ "overwrite an existing log file following"
#~ " the server start operation."
=======
#~ "While both interfaces provide access to"
#~ " the same collection of options and"
#~ " settings, this document primarily uses "
#~ "the configuration file interface. If you"
#~ " run MongoDB using a control script"
#~ " or installed from a package for "
#~ "your operating system, you likely "
#~ "already have a configuration file "
#~ "located at ``/etc/mongodb.conf``. Confirm this"
#~ " by checking the contents of the "
#~ "``/etc/init.d/mongod`` or ``/etc/rc.d/mongod`` "
#~ "script to ensure that the :term:`control"
#~ " scripts <control script>` start the "
#~ ":program:`mongod` with the appropriate "
#~ "configuration file (see below.)"
>>>>>>> 2478a500
#~ msgstr ""

# cb4bd3799e6b4e82af284a2eea5d4ac7
#~ msgid ""
<<<<<<< HEAD
#~ "\":setting:`bind_ip`\" has three values: "
#~ "``127.0.0.1``, the localhost interface; "
#~ "``10.8.0.10``, a private IP address "
#~ "typically used for local networks and"
#~ " VPN interfaces; and ``192.168.4.24``, a"
#~ " private network interface typically used"
#~ " for local networks."
=======
#~ "To start a MongoDB instance using "
#~ "this configuration issue a command in"
#~ " the following form:"
>>>>>>> 2478a500
#~ msgstr ""

# 2dbd5c6d27824aad8a6270e423dc898c
#~ msgid ""
<<<<<<< HEAD
#~ "\":setting:`nounixsocket`\" to ``true`` disables "
#~ "the UNIX Socket, which is otherwise "
#~ "enabled by default. This limits access"
#~ " on the local system. This is "
#~ "desirable when running MongoDB on "
#~ "systems with shared access, but in "
#~ "most situations has minimal impact."
=======
#~ "Modify the values in the "
#~ "``/etc/mongodb.conf`` file on your system "
#~ "to control the configuration of your "
#~ "database instance."
#~ msgstr ""

# 2e074f1807764dc7860232b1a9c6c33b
#~ msgid "Consider the following basic configuration:"
>>>>>>> 2478a500
#~ msgstr ""

# 34364cd3946a4d809819ba631ca6160f
#~ msgid ""
<<<<<<< HEAD
#~ "\":setting:`~security.authentication`\" is ``true`` "
#~ "enables the authentication system within "
#~ "MongoDB. If enabled you will need "
#~ "to log in by connecting over the"
#~ " ``localhost`` interface for the first "
#~ "time to create user credentials."
=======
#~ "|mongodb-package| installed from official "
#~ ":doc:`.deb </tutorial/install-mongodb-on-"
#~ "debian>` and :doc:`.rpm </tutorial/install-"
#~ "mongodb-on-red-hat-centos-or-"
#~ "fedora-linux>` packages have the "
#~ ":setting:`bind_ip` configuration set to "
#~ "``127.0.0.1`` by default."
>>>>>>> 2478a500
#~ msgstr ""

# 646b24244f8a4358847d977035a3ad7e
#~ msgid ""
<<<<<<< HEAD
#~ "To set up shards, configure two or"
#~ " more :program:`mongod` instance using your"
#~ " :ref:`base configuration <base-config>`, "
#~ "adding the :setting:`shardsvr` setting:"
=======
#~ ":setting:`~systemLog.quiet` is ``true``. This "
#~ "disables all but the most critical "
#~ "entries in output/log file. In normal"
#~ " operation this is the preferable "
#~ "operation to avoid log noise. In "
#~ "diagnostic or testing situations, set "
#~ "this value to ``false``. Use "
#~ ":dbcommand:`setParameter` to modify this "
#~ "setting during run time."
>>>>>>> 2478a500
#~ msgstr ""

# cb54994e70504356828d3ff9c3351bc1
#~ msgid ""
<<<<<<< HEAD
#~ "The :setting:`~storage.dbPath` value controls "
#~ "the location of the :program:`mongod` "
#~ "instance's data directory. Ensure that "
#~ "each database has a distinct and "
#~ "well labeled data directory. The "
#~ ":setting:`pidfilepath` controls where "
#~ ":program:`mongod` process places it's "
#~ ":term:`process id <pid>` file. As this"
#~ " tracks the specific :program:`mongod` "
#~ "file, it is crucial that file be"
#~ " unique and well labeled to make "
#~ "it easy to start and stop these"
#~ " processes."
=======
#~ ":setting:`storage.journal.enabled` is ``true``, "
#~ "which enables :term:`journaling <journal>`. "
#~ "Journaling ensures single instance write-"
#~ "durability. 64-bit builds of :program:`mongod`"
#~ " enable journaling by default. Thus, "
#~ "this setting may be redundant."
>>>>>>> 2478a500
#~ msgstr ""

# 876b7ac9798243548a4f4f35c6eadb18
#~ msgid ""
<<<<<<< HEAD
#~ ":setting:`~operationProfiling.slowOpThresholdMs` configures "
#~ "the threshold for the :term:`database "
#~ "profiler` to consider a query \"slow.\""
#~ " The default value is 100 "
#~ "milliseconds. Set a lower value if "
#~ "the database profiler does not return"
#~ " useful results. See "
#~ ":doc:`/administration/optimization` for more "
#~ "information on optimizing operations in "
#~ "MongoDB."
=======
#~ "The following collection of configuration "
#~ "options are useful for limiting access"
#~ " to a :program:`mongod` instance. Consider"
#~ " the following:"
>>>>>>> 2478a500
#~ msgstr ""

# 2b12b73c3bb8414abae8b82898c5ed96
#~ msgid ":doc:`/core/security`"
#~ msgstr ""

# d74636c1f069456d82fee96124e549ef
#~ msgid ""
<<<<<<< HEAD
#~ ":setting:`profile` sets the :term:`database "
#~ "profiler` level. The profiler is not "
#~ "active by default because of the "
#~ "possible impact on the profiler itself"
#~ " on performance. Unless this setting "
#~ "has a value, queries are not "
#~ "profiled."
=======
#~ "Use descriptive names for sets. Once "
#~ "configured use the :program:`mongo` shell "
#~ "to add hosts to the replica set."
>>>>>>> 2478a500
#~ msgstr ""

# 78652e24c592461fa0a10be313a9a1e3
#~ msgid ""
<<<<<<< HEAD
#~ ":setting:`verbose` controls the amount of "
#~ "logging output that :program:`mongod` write"
#~ " to the log. Only use this "
#~ "option if you are experiencing an "
#~ "issue that is not reflected in the"
#~ " normal logging level."
=======
#~ "To enable authentication for the "
#~ ":term:`replica set`, add the following "
#~ "option:"
>>>>>>> 2478a500
#~ msgstr ""

# 60467ae3ba1b4d74ac229b7bebf081ce
#~ msgid "for replica sets, and 1.9.1 for sharded replica sets."
#~ msgstr ""

# 539412bfca3f49eda17ba3529e16bc79
#~ msgid ""
#~ "The :ref:`Replica set Reconfiguration "
#~ "<replica-set-reconfiguration-usage>` section "
#~ "for information regarding the process "
#~ "for changing replica set during "
#~ "operation."
#~ msgstr ""

# d517713cde334441a03d50b926bda871
#~ msgid ""
<<<<<<< HEAD
#~ ":setting:`objcheck` forces :program:`mongod` to "
#~ "validate all requests from clients upon"
#~ " receipt. Use this option to ensure"
#~ " that invalid requests are not "
#~ "causing errors, particularly when running "
#~ "a database with untrusted clients. This"
#~ " option may affect database performance."
=======
#~ "Additionally, consider the :ref:`Replica Set"
#~ " Security <replica-set-security>` section"
#~ " for information on configuring "
#~ "authentication with replica sets."
>>>>>>> 2478a500
#~ msgstr ""

# af90dd4aaceb44b78e022d92809cbaa7
#~ msgid ""
<<<<<<< HEAD
#~ ":setting:`cpu` forces :program:`mongod` to "
#~ "report the percentage of the last "
#~ "interval spent in :term:`write lock`. "
#~ "The interval is typically 4 seconds, "
#~ "and each output line in the log"
#~ " includes both the actual interval "
#~ "since the last report and the "
#~ "percentage of time spent in write "
#~ "lock."
#~ msgstr ""

# e616258816304cbebb630d8e68c60ffa
#~ msgid ""
#~ "While both interfaces provide access to"
#~ " the same collection of options and"
#~ " settings, this document primarily uses "
#~ "the configuration file interface. If you"
#~ " run MongoDB using a control script"
#~ " or installed from a package for "
#~ "your operating system, you likely "
#~ "already have a configuration file "
#~ "located at ``/etc/mongodb.conf``. Confirm this"
#~ " by checking the contents of the "
#~ "``/etc/init.d/mongod`` or ``/etc/rc.d/mongod`` "
#~ "script to ensure that the :term:`control"
#~ " scripts <control script>` start the "
#~ ":program:`mongod` with the appropriate "
#~ "configuration file (see below.)"
#~ msgstr ""

# cb4bd3799e6b4e82af284a2eea5d4ac7
#~ msgid ""
#~ "To start a MongoDB instance using "
#~ "this configuration issue a command in"
#~ " the following form:"
#~ msgstr ""

# 2dbd5c6d27824aad8a6270e423dc898c
#~ msgid ""
#~ "Modify the values in the "
#~ "``/etc/mongodb.conf`` file on your system "
#~ "to control the configuration of your "
#~ "database instance."
#~ msgstr ""

# 2e074f1807764dc7860232b1a9c6c33b
#~ msgid "Consider the following basic configuration:"
#~ msgstr ""

# 34364cd3946a4d809819ba631ca6160f
#~ msgid ""
#~ "|mongodb-package| installed from official "
#~ ":doc:`.deb </tutorial/install-mongodb-on-"
#~ "debian>` and :doc:`.rpm </tutorial/install-"
#~ "mongodb-on-red-hat-centos-or-"
#~ "fedora-linux>` packages have the "
#~ ":setting:`bind_ip` configuration set to "
#~ "``127.0.0.1`` by default."
#~ msgstr ""

# 646b24244f8a4358847d977035a3ad7e
#~ msgid ""
#~ ":setting:`~systemLog.quiet` is ``true``. This "
#~ "disables all but the most critical "
#~ "entries in output/log file. In normal"
#~ " operation this is the preferable "
#~ "operation to avoid log noise. In "
#~ "diagnostic or testing situations, set "
#~ "this value to ``false``. Use "
#~ ":dbcommand:`setParameter` to modify this "
#~ "setting during run time."
#~ msgstr ""

# 3fb47523d89646e084b76f1de9ea9f65
#~ msgid ""
#~ ":setting:`~storage.dbPath` is ``/srv/mongodb``, "
#~ "which specifies where MongoDB will store"
#~ " its data files. ``/srv/mongodb`` and "
#~ "``/var/lib/mongodb`` are popular locations. "
#~ "The user account that :program:`mongod` "
#~ "runs under will need read and "
#~ "write access to this directory."
#~ msgstr ""

# 1b3d80fe40444e24be9b8689cecbf8f2
#~ msgid ""
#~ ":setting:`systemLog.path` is "
#~ "``/var/log/mongodb/mongod.log`` which is where "
#~ ":program:`mongod` will write its output. "
#~ "If you do not set this value, "
#~ ":program:`mongod` writes all output to "
#~ "standard output (e.g. ``stdout``.)"
#~ msgstr ""

# cb54994e70504356828d3ff9c3351bc1
#~ msgid ""
#~ ":setting:`storage.journal.enabled` is ``true``, "
#~ "which enables :term:`journaling <journal>`. "
#~ "Journaling ensures single instance write-"
#~ "durability. 64-bit builds of :program:`mongod`"
#~ " enable journaling by default. Thus, "
#~ "this setting may be redundant."
#~ msgstr ""

# 876b7ac9798243548a4f4f35c6eadb18
#~ msgid ""
#~ "The following collection of configuration "
#~ "options are useful for limiting access"
#~ " to a :program:`mongod` instance. Consider"
#~ " the following:"
#~ msgstr ""

# a8f97059e64542d2a79456ccb5cbb334
#~ msgid "Consider the following explanation for these configuration decisions:"
#~ msgstr ""

# 2b12b73c3bb8414abae8b82898c5ed96
#~ msgid ":doc:`/core/security`"
#~ msgstr ""

# d74636c1f069456d82fee96124e549ef
#~ msgid ""
#~ "Use descriptive names for sets. Once "
#~ "configured use the :program:`mongo` shell "
#~ "to add hosts to the replica set."
#~ msgstr ""

# 78652e24c592461fa0a10be313a9a1e3
#~ msgid ""
#~ "To enable authentication for the "
#~ ":term:`replica set`, add the following "
#~ "option:"
#~ msgstr ""

# 60467ae3ba1b4d74ac229b7bebf081ce
#~ msgid "for replica sets, and 1.9.1 for sharded replica sets."
#~ msgstr ""

# 0b67852195d84d629f4ff9ba1ffe684c
#~ msgid ""
#~ "Setting :setting:`~security.keyFile` enables "
#~ "authentication and specifies a key file"
#~ " for the replica set member use "
#~ "to when authenticating to each other."
#~ " The content of the key file is"
#~ " arbitrary, but must be the same "
#~ "on all members of the :term:`replica "
#~ "set` and :program:`mongos` instances that "
#~ "connect to the set. The keyfile "
#~ "must be less than one kilobyte in"
#~ " size and may only contain characters"
#~ " in the base64 set and the file"
#~ " must not have group or \"world\" "
#~ "permissions on UNIX systems."
#~ msgstr ""

# 539412bfca3f49eda17ba3529e16bc79
#~ msgid ""
#~ "The :ref:`Replica set Reconfiguration "
#~ "<replica-set-reconfiguration-usage>` section "
#~ "for information regarding the process "
#~ "for changing replica set during "
#~ "operation."
#~ msgstr ""

# d517713cde334441a03d50b926bda871
#~ msgid ""
#~ "Additionally, consider the :ref:`Replica Set"
#~ " Security <replica-set-security>` section"
#~ " for information on configuring "
#~ "authentication with replica sets."
#~ msgstr ""

# af90dd4aaceb44b78e022d92809cbaa7
#~ msgid ""
=======
>>>>>>> 2478a500
#~ "Finally, see the :doc:`/replication` document"
#~ " for more information on replication "
#~ "in MongoDB and replica set configuration"
#~ " in general."
#~ msgstr ""

# 6698932cecc449f8b18a7bfa31e30878
#~ msgid ""
#~ "Sharding requires a number of "
#~ ":program:`mongod` instances with different "
#~ "configurations. The config servers store "
#~ "the cluster's metadata, while the "
#~ "cluster distributes data among one or"
#~ " more shard servers."
#~ msgstr ""

# 499c868b8a1b422ba743ed2000e92ced
#~ msgid ""
#~ ":term:`Config servers <config database>` are"
#~ " not :term:`replica sets <replica set>`."
#~ msgstr ""

# 8052dfb5eb9941929f2975c44dc12ad0
#~ msgid ""
#~ "To set up one or three \"config"
#~ " server\" instances as :ref:`normal "
#~ "<base-config>` :program:`mongod` instances, and"
#~ " then add the following configuration "
#~ "option:"
#~ msgstr ""

# d832702bc3ca41fb96e4ca6743ed3f3d
#~ msgid ""
#~ "This creates a config server running "
#~ "on the private IP address ``10.8.0.12``"
#~ " on port ``27001``. Make sure that"
#~ " there are no port conflicts, and "
#~ "that your config server is accessible"
#~ " from all of your :program:`mongos` "
#~ "and :program:`mongod` instances."
#~ msgstr ""

# 90e20c46616d4eb3ab3ac18ccd802a8e
#~ msgid ""
#~ "Finally, to establish the cluster, "
#~ "configure at least one :program:`mongos` "
#~ "process with the following settings:"
#~ msgstr ""

# 4100035649f941f8801574b6d8c668df
#~ msgid ""
#~ "You can specify multiple "
#~ ":setting:`~sharding.configDB` instances by "
#~ "specifying hostnames and ports in the"
#~ " form of a comma separated list. "
#~ "In general, avoid modifying the "
#~ ":setting:`~sharding.chunkSize` from the default "
#~ "value of 64, [#chunksize]_ and *should*"
#~ " ensure this setting is consistent "
#~ "among all :program:`mongos` instances."
#~ msgstr ""

# 8811335faa1b417f899d2e552d00da2d
#~ msgid ""
#~ ":term:`Chunk` size is 64 megabytes by"
#~ " default, which provides the ideal "
#~ "balance between the most even "
#~ "distribution of data, for which smaller"
#~ " chunk sizes are best, and minimizing"
#~ " chunk migration, for which larger "
#~ "chunk sizes are optimal."
#~ msgstr ""

<<<<<<< HEAD
# 3036e91af30242ec974f78db9d8e7abe
#~ msgid ""
#~ "In many cases running multiple instances"
#~ " of :program:`mongod` on a single "
#~ "system is not recommended. On some "
#~ "types of deployments [#multimongod]_ and "
#~ "for testing purposes you may need "
#~ "to run more than one :program:`mongod`"
#~ " on a single system."
#~ msgstr ""

=======
>>>>>>> 2478a500
# f43a022e06024d0b85f4c12d3040e4d2
#~ msgid ""
#~ "Create additional :term:`control scripts "
#~ "<control script>` and/or adjust your "
#~ "existing MongoDB configuration and control "
#~ "script as needed to control these "
#~ "processes."
#~ msgstr ""

<<<<<<< HEAD
# 5655177133564905b9045dae920a01f5
#~ msgid ""
#~ "Single-tenant systems with :term:`SSD` "
#~ "or other high performance disks may "
#~ "provide acceptable performance levels for "
#~ "multiple :program:`mongod` instances. Additionally,"
#~ " you may find that multiple databases"
#~ " with small working sets may function"
#~ " acceptably on a single system."
#~ msgstr ""

=======
>>>>>>> 2478a500
# 633f81ad1f3e408a85e4c6b8b4867f85
#~ msgid ""
#~ "The following configuration options control"
#~ " various :program:`mongod` behaviors for "
#~ "diagnostic purposes. The following settings"
#~ " have default values that tuned for"
#~ " general production purposes:"
#~ msgstr ""

# 046c9a2a6a17468883fea7e84eb6800b
#~ msgid ""
#~ "Use the :ref:`base configuration <base-"
#~ "config>` and add these options if "
#~ "you are experiencing some unknown issue"
#~ " or performance problem as needed:"
#~ msgstr ""

#~ msgid ""
<<<<<<< HEAD
#~ ":setting:`~processManagement.fork` is ``true``, "
#~ "which enables a :term:`daemon` mode for"
#~ " :program:`mongod`, which detaches (i.e. "
#~ "\"forks\") the MongoDB from the current"
#~ " session and allows you to run "
#~ "the database as a conventional server."
#~ msgstr ""

#~ msgid ""
#~ ":setting:`~net.bindIp` is ``127.0.0.1``, which "
#~ "forces the server to only listen "
#~ "for requests on the localhost IP. "
#~ "Only bind to secure interfaces that "
#~ "the application-level systems can access"
#~ " with access control provided by "
#~ "system network filtering (i.e. "
#~ "\":term:`firewall`\")."
#~ msgstr ""

#~ msgid ""
#~ ":setting:`~systemLog.logAppend` is ``true``, which"
#~ " ensures that :program:`mongod` does not"
#~ " overwrite an existing log file "
#~ "following the server start operation."
#~ msgstr ""

#~ msgid ""
#~ "\":setting:`~net.bindIp`\" has three values: "
#~ "``127.0.0.1``, the localhost interface; "
#~ "``10.8.0.10``, a private IP address "
#~ "typically used for local networks and"
#~ " VPN interfaces; and ``192.168.4.24``, a"
#~ " private network interface typically used"
#~ " for local networks."
#~ msgstr ""

#~ msgid ""
=======
>>>>>>> 2478a500
#~ "\":setting:`~net.unixDomainSocket.enabled`\" to ``false``"
#~ " disables the UNIX Socket, which is"
#~ " otherwise enabled by default. This "
#~ "limits access on the local system. "
#~ "This is desirable when running MongoDB"
#~ " on systems with shared access, but"
#~ " in most situations has minimal "
#~ "impact."
#~ msgstr ""

#~ msgid ""
#~ "\":setting:`~security.authorization`\" is ``true`` "
#~ "enables the authentication system within "
#~ "MongoDB. If enabled you will need "
#~ "to log in by connecting over the"
#~ " ``localhost`` interface for the first "
#~ "time to create user credentials."
#~ msgstr ""

#~ msgid ""
#~ "To set up shards, configure two or"
#~ " more :program:`mongod` instance using your"
#~ " :ref:`base configuration <base-config>`, "
#~ "with the ``shardsvr`` value for the "
#~ ":setting:`~sharding.clusterRole` setting:"
#~ msgstr ""

#~ msgid ""
<<<<<<< HEAD
#~ "The :setting:`~storage.dbPath` value controls "
#~ "the location of the :program:`mongod` "
#~ "instance's data directory. Ensure that "
#~ "each database has a distinct and "
#~ "well labeled data directory. The "
#~ ":setting:`~processManagement.pidFilePath` controls where"
#~ " :program:`mongod` process places it's "
#~ ":term:`process id <pid>` file. As this"
#~ " tracks the specific :program:`mongod` "
#~ "file, it is crucial that file be"
#~ " unique and well labeled to make "
#~ "it easy to start and stop these"
#~ " processes."
#~ msgstr ""

#~ msgid ""
=======
>>>>>>> 2478a500
#~ ":setting:`~operationProfiling.slowOpThresholdMs` configures "
#~ "the threshold for to consider a "
#~ "query \"slow,\" for the purpose of "
#~ "the logging system and the "
#~ ":term:`database profiler`. The default value"
#~ " is 100 milliseconds. Set a lower "
#~ "value if the database profiler does "
#~ "not return useful results, or a "
#~ "higher value to only log the "
#~ "longest running queries. See "
#~ ":doc:`/administration/optimization` for more "
#~ "information on optimizing operations in "
#~ "MongoDB."
#~ msgstr ""

#~ msgid ""
#~ ":setting:`~operationProfiling.mode` sets the "
#~ ":term:`database profiler` level. The profiler"
#~ " is not active by default because "
#~ "of the possible impact on the "
#~ "profiler itself on performance. Unless "
#~ "this setting has a value, queries "
#~ "are not profiled."
#~ msgstr ""

#~ msgid ""
#~ ":setting:`~systemLog.verbosity` controls the amount"
#~ " of logging output that :program:`mongod`"
#~ " write to the log. Only use "
#~ "this option if you are experiencing "
#~ "an issue that is not reflected in"
#~ " the normal logging level."
#~ msgstr ""

#~ msgid ""
#~ ":setting:`~net.wireObjectCheck` forces :program:`mongod`"
#~ " to validate all requests from "
#~ "clients upon receipt. Use this option"
#~ " to ensure that invalid requests are"
#~ " not causing errors, particularly when "
#~ "running a database with untrusted "
#~ "clients. This option may affect database"
#~ " performance."
#~ msgstr ""
<|MERGE_RESOLUTION|>--- conflicted
+++ resolved
@@ -8,11 +8,7 @@
 msgstr ""
 "Project-Id-Version: MongoDB Manual\n"
 "Report-Msgid-Bugs-To: \n"
-<<<<<<< HEAD
-"POT-Creation-Date: 2019-03-19 11:02-0400\n"
-=======
 "POT-Creation-Date: 2016-12-08 12:02-0500\n"
->>>>>>> 2478a500
 "PO-Revision-Date: 2014-04-08 16:29+0000\n"
 "Last-Translator: tychoish <tychoish@gmail.com>\n"
 "Language: es\n"
@@ -24,23 +20,17 @@
 "Content-Transfer-Encoding: 8bit\n"
 "Generated-By: Babel 2.6.0\n"
 
-<<<<<<< HEAD
-=======
 # e41366823fe74bbbb21d1d1f080a2d4c
->>>>>>> 2478a500
 #: ../source/administration/configuration.txt:5
 msgid "Run-time Database Configuration"
 msgstr ""
 
-<<<<<<< HEAD
-=======
 # daf9ba5207d44079a521df2ea4ff23b0
 #: ../source/administration/configuration.txt
 msgid "On this page"
 msgstr ""
 
 # 720b43fb89d844d58a6864717a8ed24f
->>>>>>> 2478a500
 #: ../source/administration/configuration.txt:15
 msgid ""
 "The :doc:`command line </reference/program/mongod>` and "
@@ -51,10 +41,7 @@
 "best-practice configurations for common use cases."
 msgstr ""
 
-<<<<<<< HEAD
-=======
 # 7c4a9ff2ffe64c478e76d856b71c5814
->>>>>>> 2478a500
 #: ../source/administration/configuration.txt:22
 msgid ""
 "While both interfaces provide access to the same collection of options "
@@ -64,103 +51,66 @@
 "have a configuration file located at ``/etc/mongod.conf``. Confirm this "
 "by checking the contents of the ``/etc/init.d/mongod`` or "
 "``/etc/rc.d/mongod`` script to ensure that the init scripts start the "
-<<<<<<< HEAD
-":binary:`~bin.mongod` with the appropriate configuration file."
-msgstr ""
-
-=======
 ":program:`mongod` with the appropriate configuration file."
 msgstr ""
 
 # 455980172f9a44a0876187a73847154f
->>>>>>> 2478a500
 #: ../source/administration/configuration.txt:31
 msgid ""
 "To start a MongoDB instance using this configuration file, issue a "
 "command in the following form:"
 msgstr ""
 
-<<<<<<< HEAD
-=======
 # c642008e1d124e8db24324245cacaac0
->>>>>>> 2478a500
 #: ../source/administration/configuration.txt:39
 msgid ""
 "Modify the values in the ``/etc/mongod.conf`` file on your system to "
 "control the configuration of your database instance."
 msgstr ""
 
-<<<<<<< HEAD
-=======
 # 1d4700a56cfe45839e64e9a69dcd5231
->>>>>>> 2478a500
 #: ../source/administration/configuration.txt:45
 msgid "Configure the Database"
 msgstr ""
 
-<<<<<<< HEAD
-=======
 # abe750ccb3834a349aca543553c1bb97
->>>>>>> 2478a500
 #: ../source/administration/configuration.txt:47
 msgid ""
 "Consider the following basic configuration which uses the :doc:`YAML "
 "format </reference/configuration-options>`:"
 msgstr ""
 
-<<<<<<< HEAD
-=======
 # 83e88f145b4f4fc79ec330b326f5ec8e
->>>>>>> 2478a500
 #: ../source/administration/configuration.txt:67
 msgid "Or, if using the older ``.ini`` configuration file format:"
 msgstr ""
 
-<<<<<<< HEAD
-=======
 # 2da314ea2cc3417b8ff394e0b4d100a6
->>>>>>> 2478a500
 #: ../source/administration/configuration.txt:80
 msgid ""
 "For most standalone servers, this is a sufficient base configuration. It "
 "makes several assumptions, but consider the following explanation:"
 msgstr ""
 
-<<<<<<< HEAD
-#: ../source/administration/configuration.txt:84
-msgid ""
-":setting:`~processManagement.fork` is ``true``, which enables a "
-":term:`daemon` mode for :binary:`~bin.mongod`, which detaches (i.e. "
-=======
 # ab7267f6842e47aa887c937f5d975a9f
 #: ../source/administration/configuration.txt:84
 msgid ""
 ":setting:`~processManagement.fork` is ``true``, which enables a "
 ":term:`daemon` mode for :program:`mongod`, which detaches (i.e. "
->>>>>>> 2478a500
 "\"forks\") the MongoDB from the current session and allows you to run the"
 " database as a conventional server."
 msgstr ""
 
-<<<<<<< HEAD
-#: ../source/administration/configuration.txt:89
-msgid ""
-":setting:`~net.bindIp` is ``localhost``, which forces the server to only "
-=======
 # 3727e016c152469c90cbbc33ce33dabc
 #: ../source/administration/configuration.txt:89
 msgid ""
 ":setting:`~net.bindIp` is ``127.0.0.1``, which forces the server to only "
->>>>>>> 2478a500
 "listen for requests on the localhost IP. Only bind to secure interfaces "
 "that the application-level systems can access with access control "
 "provided by system network filtering (i.e. \":term:`firewall`\")."
 msgstr ""
 
-<<<<<<< HEAD
-=======
 # 58a5c8cc434a443296362f678ad7103f
->>>>>>> 2478a500
 #: ../source/includes/note-deb-and-rpm-default-to-localhost.rst:4
 msgid ""
 "|mongodb-package| installed from official :doc:`.deb </tutorial/install-"
@@ -169,10 +119,7 @@
 "``127.0.0.1`` by default."
 msgstr ""
 
-<<<<<<< HEAD
-=======
 # 60b74f8a66364754970abaff2593cc08
->>>>>>> 2478a500
 #: ../source/administration/configuration.txt:99
 msgid ""
 ":setting:`~net.port` is ``27017``, which is the default MongoDB port for "
@@ -180,20 +127,14 @@
 "access based on port using network filtering tools."
 msgstr ""
 
-<<<<<<< HEAD
-=======
 # 5e6f9d93588949e097f8df85c20490c5
->>>>>>> 2478a500
 #: ../source/administration/configuration.txt:106
 msgid ""
 "UNIX-like systems require superuser privileges to attach processes to "
 "ports lower than 1024."
 msgstr ""
 
-<<<<<<< HEAD
-=======
 # 5e685568466649409e3ec1eb22668412
->>>>>>> 2478a500
 #: ../source/administration/configuration.txt:109
 msgid ""
 ":setting:`~systemLog.quiet` is ``true``. This disables all but the most "
@@ -202,222 +143,12 @@
 ":dbcommand:`setParameter` to modify this setting during run time."
 msgstr ""
 
-<<<<<<< HEAD
-=======
 # 07bdae6c328c42fca06976f50b5e8bb3
->>>>>>> 2478a500
 #: ../source/administration/configuration.txt:115
 msgid ""
 ":setting:`~storage.dbPath` is ``/srv/mongodb``, which specifies where "
 "MongoDB will store its data files. ``/srv/mongodb`` and "
 "``/var/lib/mongodb`` are popular locations. The user account that "
-<<<<<<< HEAD
-":binary:`~bin.mongod` runs under will need read and write access to this "
-"directory."
-msgstr ""
-
-#: ../source/administration/configuration.txt:121
-msgid ""
-":setting:`systemLog.path` is ``/var/log/mongodb/mongod.log`` which is "
-"where :binary:`~bin.mongod` will write its output. If you do not set this"
-" value, :binary:`~bin.mongod` writes all output to standard output (e.g. "
-"``stdout``.)"
-msgstr ""
-
-#: ../source/administration/configuration.txt:126
-msgid ""
-":setting:`~systemLog.logAppend` is ``true``, which ensures that "
-":binary:`~bin.mongod` does not overwrite an existing log file following "
-"the server start operation."
-msgstr ""
-
-#: ../source/administration/configuration.txt:130
-msgid ""
-":setting:`storage.journal.enabled` is ``true``, which enables "
-":term:`journaling <journal>`.  Journaling ensures single instance write-"
-"durability. 64-bit builds of :binary:`~bin.mongod` enable journaling by "
-"default. Thus, this setting may be redundant."
-msgstr ""
-
-#: ../source/administration/configuration.txt:135
-msgid ""
-"Given the default configuration, some of these values may be redundant. "
-"However, in many situations explicitly stating the configuration "
-"increases overall system intelligibility."
-msgstr ""
-
-#: ../source/administration/configuration.txt:142
-msgid "Security Considerations"
-msgstr ""
-
-#: ../source/administration/configuration.txt:144
-msgid ""
-"The following configuration options are useful for limiting access to a "
-":binary:`~bin.mongod` instance:"
-msgstr ""
-
-#: ../source/administration/configuration.txt:170
-msgid ":setting:`net.bindIp`"
-msgstr ""
-
-#: ../source/administration/configuration.txt:155
-msgid "This example provides four values to the :setting:`~net.bindIp` option:"
-msgstr ""
-
-#: ../source/administration/configuration.txt:158
-msgid "``localhost``, the localhost interface;"
-msgstr ""
-
-#: ../source/administration/configuration.txt:159
-msgid ""
-"``10.8.0.10``, a private IP address typically used for local networks and"
-" VPN interfaces;"
-msgstr ""
-
-#: ../source/administration/configuration.txt:161
-msgid ""
-"``192.168.4.24``, a private network interface typically used for local "
-"networks; and"
-msgstr ""
-
-#: ../source/administration/configuration.txt:163
-msgid "``/tmp/mongod.sock``, a Unix domain socket path."
-msgstr ""
-
-#: ../source/administration/configuration.txt:165
-msgid ""
-"Because production MongoDB instances need to be accessible from multiple "
-"database servers, it is important to bind MongoDB to multiple interfaces "
-"that are accessible from your application servers. At the same time it's "
-"important to limit these interfaces to interfaces controlled and "
-"protected at the network layer."
-msgstr ""
-
-#: ../source/administration/configuration.txt:176
-msgid ":setting:`security.authorization`"
-msgstr ""
-
-#: ../source/administration/configuration.txt:173
-msgid ""
-"Setting this option to ``true`` enables the authorization system within "
-"MongoDB. If enabled you will need to log in by connecting over the "
-"``localhost`` interface for the first time to create user credentials."
-msgstr ""
-
-#: ../source/administration/configuration.txt:178
-msgid ":doc:`/security`"
-msgstr ""
-
-#: ../source/administration/configuration.txt:181
-msgid "Replication and Sharding Configuration"
-msgstr ""
-
-#: ../source/administration/configuration.txt:184
-msgid "Replication Configuration"
-msgstr ""
-
-#: ../source/administration/configuration.txt:186
-msgid ""
-":term:`Replica set` configuration is straightforward, and only requires "
-"that the :setting:`~replication.replSetName` have a value that is "
-"consistent among all members of the set. Consider the following:"
-msgstr ""
-
-#: ../source/administration/configuration.txt:190
-#: ../source/administration/configuration.txt:214
-msgid "In :doc:`YAML format </reference/configuration-options>`"
-msgstr ""
-
-#: ../source/administration/configuration.txt:197
-#: ../source/administration/configuration.txt:221
-#: ../source/administration/configuration.txt:326
-msgid ""
-"Or, if using the :v2.4:`older configuration file format </reference"
-"/configuration-options>`:"
-msgstr ""
-
-#: ../source/administration/configuration.txt:204
-msgid ""
-"Use descriptive names for sets. Once configured, use the "
-":binary:`~bin.mongo` shell to add hosts to the replica set."
-msgstr ""
-
-#: ../source/administration/configuration.txt:208
-msgid ":ref:`Replica set reconfiguration <replica-set-reconfiguration-usage>`."
-msgstr ""
-
-#: ../source/administration/configuration.txt:211
-msgid ""
-"To enable authentication for the :term:`replica set`, add the following "
-":setting:`~security.keyFile` option:"
-msgstr ""
-
-#: ../source/administration/configuration.txt:228
-msgid ""
-"Setting :setting:`~security.keyFile` enables authentication and specifies"
-" a key file for the replica set member use to when authenticating to each"
-" other. The content of the key file is arbitrary, but must be the same on"
-" all members of the :term:`replica set` and :binary:`~bin.mongos` "
-"instances that connect to the set. The keyfile must be less than one "
-"kilobyte in size and may only contain characters in the base64 set and "
-"the file must not have group or \"world\" permissions on UNIX systems."
-msgstr ""
-
-#: ../source/administration/configuration.txt:237
-msgid ""
-"The :ref:`Replica Set Security <replica-set-security>` section for "
-"information on configuring authentication with replica sets."
-msgstr ""
-
-#: ../source/administration/configuration.txt:240
-msgid ""
-"The :doc:`/replication` document for more information on replication in "
-"MongoDB and replica set configuration in general."
-msgstr ""
-
-#: ../source/administration/configuration.txt:244
-msgid "Sharding Configuration"
-msgstr ""
-
-#: ../source/administration/configuration.txt:246
-msgid ""
-"Sharding requires :binary:`~bin.mongod` instances with different "
-":binary:`~bin.mongod` configurations for the :ref:`config servers "
-"<sharded-cluster-config-server>` and the :doc:`shards </core/sharded-"
-"cluster-shards>`. The config servers store the cluster's metadata, while "
-"the shards store the data."
-msgstr ""
-
-#: ../source/administration/configuration.txt:252
-msgid ""
-"To configure the config server :binary:`~bin.mongod` instances, in the "
-"configuration file, specify ``configsvr`` for the "
-":setting:`sharding.clusterRole` setting."
-msgstr ""
-
-#: ../source/administration/configuration.txt:258
-msgid ""
-"Starting in version 3.4, MongoDB removes support for :ref:`mirrored "
-"config servers <3.4-compat-remove-sccc>` and config servers must be "
-"deployed as a replica set."
-msgstr ""
-
-#: ../source/administration/configuration.txt:272
-msgid ""
-"To deploy config servers as a replica set, the config servers must run "
-"the :ref:`storage-wiredtiger`. :method:`Initiate <rs.initiate()>` the "
-"replica set and add members."
-msgstr ""
-
-#: ../source/administration/configuration.txt:276
-msgid ""
-"To configure the shard :binary:`~bin.mongod` instances, specify "
-"``shardsvr`` for the :setting:`sharding.clusterRole` setting, and if "
-"running as a replica set, the replica set name:"
-msgstr ""
-
-#: ../source/administration/configuration.txt:287
-=======
 ":program:`mongod` runs under will need read and write access to this "
 "directory."
 msgstr ""
@@ -690,166 +421,11 @@
 
 # d3e3258320cd411da9acffd9e0335b8d
 #: ../source/administration/configuration.txt:319
->>>>>>> 2478a500
-msgid ""
-"If running as a replica set, :method:`initiate <rs.initiate()>` the shard"
-" replica set and add members."
-msgstr ""
-
-<<<<<<< HEAD
-#: ../source/administration/configuration.txt:290
-msgid ""
-"For the router (i.e. :binary:`~bin.mongos`), configure at least one "
-":binary:`~bin.mongos` process with the following :doc:`setting "
-"</reference/configuration-options>`:"
-msgstr ""
-
-#: ../source/administration/configuration.txt:299
-msgid ""
-"You can specify additional members of the config server replica set by "
-"specifying hostnames and ports in the form of a comma separated list "
-"after the replica set name."
-msgstr ""
-
-#: ../source/administration/configuration.txt:303
-msgid ""
-"The :doc:`/sharding` section of the manual for more information on "
-"sharding and cluster configuration."
-msgstr ""
-
-#: ../source/administration/configuration.txt:307
-msgid "Run Multiple Database Instances on the Same System"
-msgstr ""
-
-#: ../source/administration/configuration.txt:309
-msgid ""
-"In many cases running multiple instances of :binary:`~bin.mongod` on a "
-"single system is not recommended. On some types of deployments "
-"[#multimongod]_ and for testing purposes you may need to run more than "
-"one :binary:`~bin.mongod` on a single system."
-msgstr ""
-
-#: ../source/administration/configuration.txt:314
 msgid ""
 "In these cases, use a :ref:`base configuration <base-config>` for each "
 "instance, but consider the following configuration values:"
 msgstr ""
 
-#: ../source/administration/configuration.txt:317
-msgid "In :doc:`YAML format </reference/configuration-options>`:"
-msgstr ""
-
-#: ../source/administration/configuration.txt:334
-msgid ""
-"The :setting:`~storage.dbPath` value controls the location of the "
-":binary:`~bin.mongod` instance's data directory. Ensure that each "
-"database has a distinct and well labeled data directory. The "
-":setting:`~processManagement.pidFilePath` controls where "
-":binary:`~bin.mongod` process places it's :term:`process id <pid>` file. "
-"As this tracks the specific :binary:`~bin.mongod` file, it is crucial "
-"that file be unique and well labeled to make it easy to start and stop "
-"these processes."
-msgstr ""
-
-#: ../source/administration/configuration.txt:342
-msgid ""
-"Create additional :term:`init scripts <init script>` and/or adjust your "
-"existing MongoDB configuration and init script as needed to control these"
-" processes."
-msgstr ""
-
-#: ../source/administration/configuration.txt:346
-msgid ""
-"Single-tenant systems with :term:`SSD` or other high performance disks "
-"may provide acceptable performance levels for multiple "
-":binary:`~bin.mongod` instances. Additionally, you may find that multiple"
-" databases with small working sets may function acceptably on a single "
-"system."
-msgstr ""
-
-#: ../source/administration/configuration.txt:353
-msgid "Diagnostic Configurations"
-msgstr ""
-
-#: ../source/administration/configuration.txt:355
-msgid ""
-"The following configuration options control various :binary:`~bin.mongod`"
-" behaviors for diagnostic purposes:"
-msgstr ""
-
-#: ../source/administration/configuration.txt:358
-msgid ""
-":setting:`operationProfiling.mode` sets the :ref:`database profiler "
-"<database-profiling>` level. The profiler is not active by default "
-"because of the possible impact on the profiler itself on performance. "
-"Unless this setting is on, queries are not profiled."
-msgstr ""
-
-#: ../../../internal after
-#: build/v4.0/source/includes/fact-slow-oplog-log-message-footnote.rst padding
-msgid ""
-":setting:`operationProfiling.slowOpThresholdMs` configures the threshold "
-"which determines whether a query is \"slow\" for the purpose of the "
-"logging system and the :ref:`profiler <database-profiling>`. The default "
-"value is 100 milliseconds. Set to a lower value if the logging system and"
-" the database profiler do not return useful results or set to a higher "
-"value to only log the longest running queries."
-msgstr ""
-
-#: ../source/includes/fact-slow-oplog-log-message-footnote.rst:1
-msgid ""
-"Starting in version 4.0.6, secondary members of a replica set now "
-":ref:`log oplog entries <slow-oplog>` that take longer than the slow "
-"operation threshold to apply. These slow oplog messages are logged for "
-"the secondaries in the :option:`diagnostic log <mongod --logpath>` under "
-"the :data:`REPL` component with the text ``applied op: <oplog entry> took"
-" <num>ms``. These slow oplog entries depend only on the slow operation "
-"threshold. They do not depend on the log levels (either at the system or "
-"component level), or the profiling level, or the slow operation sample "
-"rate. The profiler does not capture slow oplog entries. For more "
-"information, see :ref:`slow-oplog`."
-msgstr ""
-
-#: ../source/administration/configuration.txt:375
-msgid ""
-":setting:`systemLog.verbosity` controls the amount of logging output that"
-" :binary:`~bin.mongod` write to the log. Only use this option if you are "
-"experiencing an issue that is not reflected in the normal logging level."
-msgstr ""
-
-#: ../source/administration/configuration.txt:380
-msgid ""
-"Starting in MongoDB 3.0, you can also specify verbosity level for "
-"specific components using the ``systemLog.component.<name>.verbosity`` "
-"setting. For the available components, see :setting:`component verbosity "
-"settings <systemLog.component.accessControl.verbosity>`."
-msgstr ""
-
-#: ../source/administration/configuration.txt:386
-msgid ""
-"For more information, see also :ref:`database-profiling` and "
-":doc:`/administration/analyzing-mongodb-performance`."
-msgstr ""
-
-#~ msgid ""
-#~ ":setting:`fork` is ``true``, which enables "
-#~ "a :term:`daemon` mode for :program:`mongod`,"
-#~ " which detaches (i.e. \"forks\") the "
-#~ "MongoDB from the current session and "
-#~ "allows you to run the database as"
-#~ " a conventional server."
-#~ msgstr ""
-
-#~ msgid ""
-#~ ":setting:`bind_ip` is ``127.0.0.1``, which "
-#~ "forces the server to only listen "
-#~ "for requests on the localhost IP. "
-#~ "Only bind to secure interfaces that "
-#~ "the application-level systems can access"
-#~ " with access control provided by "
-#~ "system network filtering (i.e. "
-#~ "\":term:`firewall`\")."
-=======
 # ccd8a8fa21974eaba38c22775ceb3056
 #: ../source/administration/configuration.txt:322
 msgid "In :doc:`YAML format </reference/configuration-options>`:"
@@ -1072,17 +648,10 @@
 #~ "since the last report and the "
 #~ "percentage of time spent in write "
 #~ "lock."
->>>>>>> 2478a500
 #~ msgstr ""
 
 # e616258816304cbebb630d8e68c60ffa
 #~ msgid ""
-<<<<<<< HEAD
-#~ ":setting:`logappend` is ``true``, which "
-#~ "ensures that :program:`mongod` does not "
-#~ "overwrite an existing log file following"
-#~ " the server start operation."
-=======
 #~ "While both interfaces provide access to"
 #~ " the same collection of options and"
 #~ " settings, this document primarily uses "
@@ -1098,37 +667,17 @@
 #~ " scripts <control script>` start the "
 #~ ":program:`mongod` with the appropriate "
 #~ "configuration file (see below.)"
->>>>>>> 2478a500
 #~ msgstr ""
 
 # cb4bd3799e6b4e82af284a2eea5d4ac7
 #~ msgid ""
-<<<<<<< HEAD
-#~ "\":setting:`bind_ip`\" has three values: "
-#~ "``127.0.0.1``, the localhost interface; "
-#~ "``10.8.0.10``, a private IP address "
-#~ "typically used for local networks and"
-#~ " VPN interfaces; and ``192.168.4.24``, a"
-#~ " private network interface typically used"
-#~ " for local networks."
-=======
 #~ "To start a MongoDB instance using "
 #~ "this configuration issue a command in"
 #~ " the following form:"
->>>>>>> 2478a500
 #~ msgstr ""
 
 # 2dbd5c6d27824aad8a6270e423dc898c
 #~ msgid ""
-<<<<<<< HEAD
-#~ "\":setting:`nounixsocket`\" to ``true`` disables "
-#~ "the UNIX Socket, which is otherwise "
-#~ "enabled by default. This limits access"
-#~ " on the local system. This is "
-#~ "desirable when running MongoDB on "
-#~ "systems with shared access, but in "
-#~ "most situations has minimal impact."
-=======
 #~ "Modify the values in the "
 #~ "``/etc/mongodb.conf`` file on your system "
 #~ "to control the configuration of your "
@@ -1137,19 +686,10 @@
 
 # 2e074f1807764dc7860232b1a9c6c33b
 #~ msgid "Consider the following basic configuration:"
->>>>>>> 2478a500
 #~ msgstr ""
 
 # 34364cd3946a4d809819ba631ca6160f
 #~ msgid ""
-<<<<<<< HEAD
-#~ "\":setting:`~security.authentication`\" is ``true`` "
-#~ "enables the authentication system within "
-#~ "MongoDB. If enabled you will need "
-#~ "to log in by connecting over the"
-#~ " ``localhost`` interface for the first "
-#~ "time to create user credentials."
-=======
 #~ "|mongodb-package| installed from official "
 #~ ":doc:`.deb </tutorial/install-mongodb-on-"
 #~ "debian>` and :doc:`.rpm </tutorial/install-"
@@ -1157,17 +697,10 @@
 #~ "fedora-linux>` packages have the "
 #~ ":setting:`bind_ip` configuration set to "
 #~ "``127.0.0.1`` by default."
->>>>>>> 2478a500
 #~ msgstr ""
 
 # 646b24244f8a4358847d977035a3ad7e
 #~ msgid ""
-<<<<<<< HEAD
-#~ "To set up shards, configure two or"
-#~ " more :program:`mongod` instance using your"
-#~ " :ref:`base configuration <base-config>`, "
-#~ "adding the :setting:`shardsvr` setting:"
-=======
 #~ ":setting:`~systemLog.quiet` is ``true``. This "
 #~ "disables all but the most critical "
 #~ "entries in output/log file. In normal"
@@ -1177,54 +710,24 @@
 #~ "this value to ``false``. Use "
 #~ ":dbcommand:`setParameter` to modify this "
 #~ "setting during run time."
->>>>>>> 2478a500
 #~ msgstr ""
 
 # cb54994e70504356828d3ff9c3351bc1
 #~ msgid ""
-<<<<<<< HEAD
-#~ "The :setting:`~storage.dbPath` value controls "
-#~ "the location of the :program:`mongod` "
-#~ "instance's data directory. Ensure that "
-#~ "each database has a distinct and "
-#~ "well labeled data directory. The "
-#~ ":setting:`pidfilepath` controls where "
-#~ ":program:`mongod` process places it's "
-#~ ":term:`process id <pid>` file. As this"
-#~ " tracks the specific :program:`mongod` "
-#~ "file, it is crucial that file be"
-#~ " unique and well labeled to make "
-#~ "it easy to start and stop these"
-#~ " processes."
-=======
 #~ ":setting:`storage.journal.enabled` is ``true``, "
 #~ "which enables :term:`journaling <journal>`. "
 #~ "Journaling ensures single instance write-"
 #~ "durability. 64-bit builds of :program:`mongod`"
 #~ " enable journaling by default. Thus, "
 #~ "this setting may be redundant."
->>>>>>> 2478a500
 #~ msgstr ""
 
 # 876b7ac9798243548a4f4f35c6eadb18
 #~ msgid ""
-<<<<<<< HEAD
-#~ ":setting:`~operationProfiling.slowOpThresholdMs` configures "
-#~ "the threshold for the :term:`database "
-#~ "profiler` to consider a query \"slow.\""
-#~ " The default value is 100 "
-#~ "milliseconds. Set a lower value if "
-#~ "the database profiler does not return"
-#~ " useful results. See "
-#~ ":doc:`/administration/optimization` for more "
-#~ "information on optimizing operations in "
-#~ "MongoDB."
-=======
 #~ "The following collection of configuration "
 #~ "options are useful for limiting access"
 #~ " to a :program:`mongod` instance. Consider"
 #~ " the following:"
->>>>>>> 2478a500
 #~ msgstr ""
 
 # 2b12b73c3bb8414abae8b82898c5ed96
@@ -1233,35 +736,16 @@
 
 # d74636c1f069456d82fee96124e549ef
 #~ msgid ""
-<<<<<<< HEAD
-#~ ":setting:`profile` sets the :term:`database "
-#~ "profiler` level. The profiler is not "
-#~ "active by default because of the "
-#~ "possible impact on the profiler itself"
-#~ " on performance. Unless this setting "
-#~ "has a value, queries are not "
-#~ "profiled."
-=======
 #~ "Use descriptive names for sets. Once "
 #~ "configured use the :program:`mongo` shell "
 #~ "to add hosts to the replica set."
->>>>>>> 2478a500
 #~ msgstr ""
 
 # 78652e24c592461fa0a10be313a9a1e3
 #~ msgid ""
-<<<<<<< HEAD
-#~ ":setting:`verbose` controls the amount of "
-#~ "logging output that :program:`mongod` write"
-#~ " to the log. Only use this "
-#~ "option if you are experiencing an "
-#~ "issue that is not reflected in the"
-#~ " normal logging level."
-=======
 #~ "To enable authentication for the "
 #~ ":term:`replica set`, add the following "
 #~ "option:"
->>>>>>> 2478a500
 #~ msgstr ""
 
 # 60467ae3ba1b4d74ac229b7bebf081ce
@@ -1279,202 +763,14 @@
 
 # d517713cde334441a03d50b926bda871
 #~ msgid ""
-<<<<<<< HEAD
-#~ ":setting:`objcheck` forces :program:`mongod` to "
-#~ "validate all requests from clients upon"
-#~ " receipt. Use this option to ensure"
-#~ " that invalid requests are not "
-#~ "causing errors, particularly when running "
-#~ "a database with untrusted clients. This"
-#~ " option may affect database performance."
-=======
 #~ "Additionally, consider the :ref:`Replica Set"
 #~ " Security <replica-set-security>` section"
 #~ " for information on configuring "
 #~ "authentication with replica sets."
->>>>>>> 2478a500
 #~ msgstr ""
 
 # af90dd4aaceb44b78e022d92809cbaa7
 #~ msgid ""
-<<<<<<< HEAD
-#~ ":setting:`cpu` forces :program:`mongod` to "
-#~ "report the percentage of the last "
-#~ "interval spent in :term:`write lock`. "
-#~ "The interval is typically 4 seconds, "
-#~ "and each output line in the log"
-#~ " includes both the actual interval "
-#~ "since the last report and the "
-#~ "percentage of time spent in write "
-#~ "lock."
-#~ msgstr ""
-
-# e616258816304cbebb630d8e68c60ffa
-#~ msgid ""
-#~ "While both interfaces provide access to"
-#~ " the same collection of options and"
-#~ " settings, this document primarily uses "
-#~ "the configuration file interface. If you"
-#~ " run MongoDB using a control script"
-#~ " or installed from a package for "
-#~ "your operating system, you likely "
-#~ "already have a configuration file "
-#~ "located at ``/etc/mongodb.conf``. Confirm this"
-#~ " by checking the contents of the "
-#~ "``/etc/init.d/mongod`` or ``/etc/rc.d/mongod`` "
-#~ "script to ensure that the :term:`control"
-#~ " scripts <control script>` start the "
-#~ ":program:`mongod` with the appropriate "
-#~ "configuration file (see below.)"
-#~ msgstr ""
-
-# cb4bd3799e6b4e82af284a2eea5d4ac7
-#~ msgid ""
-#~ "To start a MongoDB instance using "
-#~ "this configuration issue a command in"
-#~ " the following form:"
-#~ msgstr ""
-
-# 2dbd5c6d27824aad8a6270e423dc898c
-#~ msgid ""
-#~ "Modify the values in the "
-#~ "``/etc/mongodb.conf`` file on your system "
-#~ "to control the configuration of your "
-#~ "database instance."
-#~ msgstr ""
-
-# 2e074f1807764dc7860232b1a9c6c33b
-#~ msgid "Consider the following basic configuration:"
-#~ msgstr ""
-
-# 34364cd3946a4d809819ba631ca6160f
-#~ msgid ""
-#~ "|mongodb-package| installed from official "
-#~ ":doc:`.deb </tutorial/install-mongodb-on-"
-#~ "debian>` and :doc:`.rpm </tutorial/install-"
-#~ "mongodb-on-red-hat-centos-or-"
-#~ "fedora-linux>` packages have the "
-#~ ":setting:`bind_ip` configuration set to "
-#~ "``127.0.0.1`` by default."
-#~ msgstr ""
-
-# 646b24244f8a4358847d977035a3ad7e
-#~ msgid ""
-#~ ":setting:`~systemLog.quiet` is ``true``. This "
-#~ "disables all but the most critical "
-#~ "entries in output/log file. In normal"
-#~ " operation this is the preferable "
-#~ "operation to avoid log noise. In "
-#~ "diagnostic or testing situations, set "
-#~ "this value to ``false``. Use "
-#~ ":dbcommand:`setParameter` to modify this "
-#~ "setting during run time."
-#~ msgstr ""
-
-# 3fb47523d89646e084b76f1de9ea9f65
-#~ msgid ""
-#~ ":setting:`~storage.dbPath` is ``/srv/mongodb``, "
-#~ "which specifies where MongoDB will store"
-#~ " its data files. ``/srv/mongodb`` and "
-#~ "``/var/lib/mongodb`` are popular locations. "
-#~ "The user account that :program:`mongod` "
-#~ "runs under will need read and "
-#~ "write access to this directory."
-#~ msgstr ""
-
-# 1b3d80fe40444e24be9b8689cecbf8f2
-#~ msgid ""
-#~ ":setting:`systemLog.path` is "
-#~ "``/var/log/mongodb/mongod.log`` which is where "
-#~ ":program:`mongod` will write its output. "
-#~ "If you do not set this value, "
-#~ ":program:`mongod` writes all output to "
-#~ "standard output (e.g. ``stdout``.)"
-#~ msgstr ""
-
-# cb54994e70504356828d3ff9c3351bc1
-#~ msgid ""
-#~ ":setting:`storage.journal.enabled` is ``true``, "
-#~ "which enables :term:`journaling <journal>`. "
-#~ "Journaling ensures single instance write-"
-#~ "durability. 64-bit builds of :program:`mongod`"
-#~ " enable journaling by default. Thus, "
-#~ "this setting may be redundant."
-#~ msgstr ""
-
-# 876b7ac9798243548a4f4f35c6eadb18
-#~ msgid ""
-#~ "The following collection of configuration "
-#~ "options are useful for limiting access"
-#~ " to a :program:`mongod` instance. Consider"
-#~ " the following:"
-#~ msgstr ""
-
-# a8f97059e64542d2a79456ccb5cbb334
-#~ msgid "Consider the following explanation for these configuration decisions:"
-#~ msgstr ""
-
-# 2b12b73c3bb8414abae8b82898c5ed96
-#~ msgid ":doc:`/core/security`"
-#~ msgstr ""
-
-# d74636c1f069456d82fee96124e549ef
-#~ msgid ""
-#~ "Use descriptive names for sets. Once "
-#~ "configured use the :program:`mongo` shell "
-#~ "to add hosts to the replica set."
-#~ msgstr ""
-
-# 78652e24c592461fa0a10be313a9a1e3
-#~ msgid ""
-#~ "To enable authentication for the "
-#~ ":term:`replica set`, add the following "
-#~ "option:"
-#~ msgstr ""
-
-# 60467ae3ba1b4d74ac229b7bebf081ce
-#~ msgid "for replica sets, and 1.9.1 for sharded replica sets."
-#~ msgstr ""
-
-# 0b67852195d84d629f4ff9ba1ffe684c
-#~ msgid ""
-#~ "Setting :setting:`~security.keyFile` enables "
-#~ "authentication and specifies a key file"
-#~ " for the replica set member use "
-#~ "to when authenticating to each other."
-#~ " The content of the key file is"
-#~ " arbitrary, but must be the same "
-#~ "on all members of the :term:`replica "
-#~ "set` and :program:`mongos` instances that "
-#~ "connect to the set. The keyfile "
-#~ "must be less than one kilobyte in"
-#~ " size and may only contain characters"
-#~ " in the base64 set and the file"
-#~ " must not have group or \"world\" "
-#~ "permissions on UNIX systems."
-#~ msgstr ""
-
-# 539412bfca3f49eda17ba3529e16bc79
-#~ msgid ""
-#~ "The :ref:`Replica set Reconfiguration "
-#~ "<replica-set-reconfiguration-usage>` section "
-#~ "for information regarding the process "
-#~ "for changing replica set during "
-#~ "operation."
-#~ msgstr ""
-
-# d517713cde334441a03d50b926bda871
-#~ msgid ""
-#~ "Additionally, consider the :ref:`Replica Set"
-#~ " Security <replica-set-security>` section"
-#~ " for information on configuring "
-#~ "authentication with replica sets."
-#~ msgstr ""
-
-# af90dd4aaceb44b78e022d92809cbaa7
-#~ msgid ""
-=======
->>>>>>> 2478a500
 #~ "Finally, see the :doc:`/replication` document"
 #~ " for more information on replication "
 #~ "in MongoDB and replica set configuration"
@@ -1548,20 +844,6 @@
 #~ "chunk sizes are optimal."
 #~ msgstr ""
 
-<<<<<<< HEAD
-# 3036e91af30242ec974f78db9d8e7abe
-#~ msgid ""
-#~ "In many cases running multiple instances"
-#~ " of :program:`mongod` on a single "
-#~ "system is not recommended. On some "
-#~ "types of deployments [#multimongod]_ and "
-#~ "for testing purposes you may need "
-#~ "to run more than one :program:`mongod`"
-#~ " on a single system."
-#~ msgstr ""
-
-=======
->>>>>>> 2478a500
 # f43a022e06024d0b85f4c12d3040e4d2
 #~ msgid ""
 #~ "Create additional :term:`control scripts "
@@ -1571,20 +853,6 @@
 #~ "processes."
 #~ msgstr ""
 
-<<<<<<< HEAD
-# 5655177133564905b9045dae920a01f5
-#~ msgid ""
-#~ "Single-tenant systems with :term:`SSD` "
-#~ "or other high performance disks may "
-#~ "provide acceptable performance levels for "
-#~ "multiple :program:`mongod` instances. Additionally,"
-#~ " you may find that multiple databases"
-#~ " with small working sets may function"
-#~ " acceptably on a single system."
-#~ msgstr ""
-
-=======
->>>>>>> 2478a500
 # 633f81ad1f3e408a85e4c6b8b4867f85
 #~ msgid ""
 #~ "The following configuration options control"
@@ -1603,46 +871,6 @@
 #~ msgstr ""
 
 #~ msgid ""
-<<<<<<< HEAD
-#~ ":setting:`~processManagement.fork` is ``true``, "
-#~ "which enables a :term:`daemon` mode for"
-#~ " :program:`mongod`, which detaches (i.e. "
-#~ "\"forks\") the MongoDB from the current"
-#~ " session and allows you to run "
-#~ "the database as a conventional server."
-#~ msgstr ""
-
-#~ msgid ""
-#~ ":setting:`~net.bindIp` is ``127.0.0.1``, which "
-#~ "forces the server to only listen "
-#~ "for requests on the localhost IP. "
-#~ "Only bind to secure interfaces that "
-#~ "the application-level systems can access"
-#~ " with access control provided by "
-#~ "system network filtering (i.e. "
-#~ "\":term:`firewall`\")."
-#~ msgstr ""
-
-#~ msgid ""
-#~ ":setting:`~systemLog.logAppend` is ``true``, which"
-#~ " ensures that :program:`mongod` does not"
-#~ " overwrite an existing log file "
-#~ "following the server start operation."
-#~ msgstr ""
-
-#~ msgid ""
-#~ "\":setting:`~net.bindIp`\" has three values: "
-#~ "``127.0.0.1``, the localhost interface; "
-#~ "``10.8.0.10``, a private IP address "
-#~ "typically used for local networks and"
-#~ " VPN interfaces; and ``192.168.4.24``, a"
-#~ " private network interface typically used"
-#~ " for local networks."
-#~ msgstr ""
-
-#~ msgid ""
-=======
->>>>>>> 2478a500
 #~ "\":setting:`~net.unixDomainSocket.enabled`\" to ``false``"
 #~ " disables the UNIX Socket, which is"
 #~ " otherwise enabled by default. This "
@@ -1671,25 +899,6 @@
 #~ msgstr ""
 
 #~ msgid ""
-<<<<<<< HEAD
-#~ "The :setting:`~storage.dbPath` value controls "
-#~ "the location of the :program:`mongod` "
-#~ "instance's data directory. Ensure that "
-#~ "each database has a distinct and "
-#~ "well labeled data directory. The "
-#~ ":setting:`~processManagement.pidFilePath` controls where"
-#~ " :program:`mongod` process places it's "
-#~ ":term:`process id <pid>` file. As this"
-#~ " tracks the specific :program:`mongod` "
-#~ "file, it is crucial that file be"
-#~ " unique and well labeled to make "
-#~ "it easy to start and stop these"
-#~ " processes."
-#~ msgstr ""
-
-#~ msgid ""
-=======
->>>>>>> 2478a500
 #~ ":setting:`~operationProfiling.slowOpThresholdMs` configures "
 #~ "the threshold for to consider a "
 #~ "query \"slow,\" for the purpose of "
