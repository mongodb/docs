# SOME DESCRIPTIVE TITLE.
# Copyright (C) 2011-2014, MongoDB, Inc.
# This file is distributed under the same license as the mongodb-manual
# package.
#
# Translators:
msgid ""
msgstr ""
"Project-Id-Version: MongoDB Manual\n"
"Report-Msgid-Bugs-To: \n"
<<<<<<< HEAD
"POT-Creation-Date: 2019-03-19 11:02-0400\n"
=======
"POT-Creation-Date: 2016-12-08 12:02-0500\n"
>>>>>>> 2478a500
"PO-Revision-Date: 2013-12-16 23:55+0000\n"
"Last-Translator: tychoish <tychoish@gmail.com>\n"
"Language: es\n"
"Language-Team: Spanish (http://www.transifex.com/projects/p/mongodb-"
"manual/language/es/)\n"
"Plural-Forms: nplurals=2; plural=(n != 1)\n"
"MIME-Version: 1.0\n"
"Content-Type: text/plain; charset=utf-8\n"
"Content-Transfer-Encoding: 8bit\n"
"Generated-By: Babel 2.6.0\n"

<<<<<<< HEAD
=======
# ac35f04c08d54e2284d4c806316f18c6
>>>>>>> 2478a500
#: ../source/core/read-preference-mechanics.txt:6
msgid "Server Selection Algorithm"
msgstr ""

<<<<<<< HEAD
#: ../source/core/read-preference-mechanics.txt:16
msgid ""
"MongoDB drivers use a Server Selection algorithm to choose which replica "
"set member to use or, when connected to multiple :binary:`~bin.mongos` "
"instances, which :binary:`~bin.mongos` instance to use."
msgstr ""

=======
# 91ef0cce254949c1a5f275b30045fa78
#: ../source/core/read-preference-mechanics.txt
msgid "On this page"
msgstr ""

# ab9f08cec56e4dba91bc8098dd3bd4d9
#: ../source/core/read-preference-mechanics.txt:16
msgid ""
"MongoDB drivers use a Server Selection algorithm to choose which replica "
"set member to use or, when connected to multiple :program:`mongos` "
"instances, which :program:`mongos` instance to use."
msgstr ""

# 59216137c2984dcbadffe2c1fd64e089
>>>>>>> 2478a500
#: ../source/core/read-preference-mechanics.txt:20
msgid "Server selection occurs once per operation."
msgstr ""

<<<<<<< HEAD
=======
# 96e328a533d546e38410eda6772ae12a
>>>>>>> 2478a500
#: ../source/core/read-preference-mechanics.txt:30
msgid "Read Preference for Replica Sets"
msgstr ""

<<<<<<< HEAD
=======
# ebb38b432c5b4940bcdb79d6dc63d98b
>>>>>>> 2478a500
#: ../source/core/read-preference-mechanics.txt:32
msgid ""
"Server selection occurs once per operation and is governed by the "
":doc:`read preference </core/read-preference>` and ``localThresholdMS`` "
"settings."
msgstr ""

<<<<<<< HEAD
#: ../source/core/read-preference-mechanics.txt:36
#: ../source/core/read-preference-mechanics.txt:78
msgid "The read preference is re-evaluated for each operation."
msgstr ""

#: ../source/includes/extracts/transactions-read-pref.rst:2
msgid ""
":doc:`Multi-document transactions </core/transactions>` that contain read"
" operations must use read preference :readmode:`primary`."
msgstr ""

#: ../source/includes/extracts/transactions-read-pref.rst:5
msgid "All operations in a given transaction must route to the same member."
msgstr ""

#: ../source/includes/fact-3.4-added-maxStalenessSeconds.rst:1
msgid ""
"MongoDB 3.4 adds the ``maxStalenessSeconds`` read preference option "
"``maxStalenessSeconds`` specifies the maximum replication lag, or "
"\"staleness\", that a :term:`secondary` can suffer and still be eligible "
"for read operations."
msgstr ""

#: ../source/includes/fact-important-maxStalenessSeconds-intended-use.rst:2
msgid ""
"The ``maxStalenessSeconds`` read preference option is intended for "
"applications that read from secondaries and want to avoid reading from a "
"secondary that has fallen overly far behind in replicating the primary's "
"writes. For example, a secondary might stop replicating due to a network "
"outage between itself and the primary. In that case, the client should "
"stop reading from the secondary until an administrator resolves the "
"outage and the secondary catches up."
msgstr ""

#: ../source/includes/extracts/server-selection-read-preference-replica-sets.rst:5
#: ../source/includes/extracts/server-selection-read-preference-sharded-clusters.rst:5
msgid "Read Preference"
msgstr ""

#: ../source/includes/extracts/server-selection-read-preference-replica-sets.rst:6
#: ../source/includes/extracts/server-selection-read-preference-sharded-clusters.rst:6
msgid "Selection Process"
msgstr ""

#: ../source/includes/extracts/server-selection-read-preference-replica-sets.rst:8
#: ../source/includes/extracts/server-selection-read-preference-sharded-clusters.rst:8
msgid ":readmode:`primary` (Default)"
msgstr ""

#: ../source/includes/extracts/server-selection-read-preference-replica-sets.rst:10
msgid "The driver selects the primary."
msgstr ""

#: ../source/includes/extracts/server-selection-read-preference-replica-sets.rst:12
#: ../source/includes/extracts/server-selection-read-preference-sharded-clusters.rst:12
msgid ":readmode:`secondary`"
msgstr ""

#: ../source/includes/extracts/server-selection-read-preference-replica-sets.rst:14
msgid ""
"The driver assembles a list of eligible secondary members. "
":ref:`maxStalenessSeconds <replica-set-read-preference-max-staleness>` "
"and :doc:`tag sets </tutorial/configure-replica-set-tag-sets>` can "
"further restrict the eligibility of the members."
msgstr ""

#: ../source/includes/extracts/server-selection-read-preference-replica-sets.rst:20
msgid ""
"If the list of eligible members is not empty, the driver determines which"
" eligible member is the \"closest\" (i.e. the member with the lowest "
"average network round-trip-time) and calculates a latency window by "
"adding the average round-trip-time of this \"closest\" server and the "
"``localThresholdMS``. The  driver uses this latency window to pare down "
"the list of eligible members to those members that fall within this "
"window."
msgstr ""

#: ../source/includes/extracts/server-selection-read-preference-replica-sets.rst:29
msgid ""
"From this list of eligible members that fall within the latency window, "
"the  driver randomly chooses an eligible member."
msgstr ""

#: ../source/includes/extracts/server-selection-read-preference-replica-sets.rst:32
#: ../source/includes/extracts/server-selection-read-preference-sharded-clusters.rst:32
msgid ":readmode:`nearest`"
msgstr ""

#: ../source/includes/extracts/server-selection-read-preference-replica-sets.rst:34
msgid ""
"The driver assembles a list of eligible members (primary and "
"secondaries). :ref:`maxStalenessSeconds <replica-set-read-preference-max-"
"staleness>` and :doc:`tag sets </tutorial/configure-replica-set-tag-"
"sets>` can further limit the eligibility of the members."
msgstr ""

#: ../source/includes/extracts/server-selection-read-preference-replica-sets.rst:41
msgid ""
"If the list of eligible members is not empty, the driver determines which"
" eligible member is the \"closest\" (i.e. the member with the lowest "
"average network round-trip-time) and calculates a latency window by "
"adding the average round-trip-time of this \"closest\" server and the "
"``localThresholdMS`` [#default-threshold]_. The driver uses this latency "
"window to pare down the list of eligible members to those members that "
"fall within this window."
msgstr ""

#: ../source/includes/extracts/server-selection-read-preference-replica-sets.rst:50
msgid ""
"From this list of eligible members that fall within the latency window, "
"the driver randomly chooses an eligible member."
msgstr ""

#: ../source/includes/extracts/server-selection-read-preference-replica-sets.rst:54
#: ../source/includes/extracts/server-selection-read-preference-sharded-clusters.rst:54
msgid ":readmode:`primaryPreferred`"
msgstr ""

#: ../source/includes/extracts/server-selection-read-preference-replica-sets.rst:56
msgid "If the primary is available, driver selects the primary."
msgstr ""

#: ../source/includes/extracts/server-selection-read-preference-replica-sets.rst:58
#: ../source/includes/extracts/server-selection-read-preference-sharded-clusters.rst:58
msgid ""
"Otherwise, server selection follows the process for the read preference "
"``secondary``."
msgstr ""

#: ../source/includes/extracts/server-selection-read-preference-replica-sets.rst:61
#: ../source/includes/extracts/server-selection-read-preference-sharded-clusters.rst:61
msgid ":readmode:`secondaryPreferred`"
msgstr ""

#: ../source/includes/extracts/server-selection-read-preference-replica-sets.rst:63
msgid ""
"Following the server selection process for the read preference "
"``secondary``, if a list of eligible secondary members is non-empty, "
"driver chooses an eligible secondary member."
msgstr ""

#: ../source/includes/extracts/server-selection-read-preference-replica-sets.rst:67
msgid "Otherwise, if the list is empty, driver selects the primary."
msgstr ""

#: ../source/core/read-preference-mechanics.txt:52
msgid "Read Preference for Sharded Clusters"
msgstr ""

#: ../source/core/read-preference-mechanics.txt:55
msgid "Load Balancing"
msgstr ""

#: ../source/core/read-preference-mechanics.txt:57
msgid ""
"If there is more than one :binary:`~bin.mongos` instance in the "
"connection seed list, the driver determines which :binary:`~bin.mongos` "
"is the \"closest\" (i.e. the member with the lowest average network "
"round-trip-time) and calculates the latency window by adding the average "
"round-trip-time of this \"closest\" :binary:`~bin.mongos` instance and "
"the ``localThresholdMS``. The driver will load balance randomly across "
"the :binary:`~bin.mongos` instances that fall within the latency window."
msgstr ""

#: ../source/core/read-preference-mechanics.txt:67
msgid "Read Preference and Shards"
msgstr ""

#: ../source/core/read-preference-mechanics.txt:69
msgid ""
"For sharded clusters that have replica set shards, :binary:`~bin.mongos` "
"applies the read preference when reading from the shards. Server "
"selection is governed by the :doc:`read preference </core/read-"
"preference>` and :setting:`replication.localPingThresholdMs` settings."
msgstr ""

#: ../source/includes/extracts/server-selection-read-preference-sharded-clusters.rst:10
msgid "The :binary:`~bin.mongos` selects the primary."
msgstr ""

#: ../source/includes/extracts/server-selection-read-preference-sharded-clusters.rst:14
msgid ""
"The :binary:`~bin.mongos` assembles a list of eligible secondary members."
" :ref:`maxStalenessSeconds <replica-set-read-preference-max-staleness>` "
"and :doc:`tag sets </tutorial/configure-replica-set-tag-sets>` can "
"further restrict the eligibility of the members."
msgstr ""

#: ../source/includes/extracts/server-selection-read-preference-sharded-clusters.rst:20
msgid ""
"If the list of eligible members is not empty, the :binary:`~bin.mongos` "
"determines which eligible member is the \"closest\" (i.e. the member with"
" the lowest average network round-trip-time) and calculates a latency "
"window by adding the average round-trip-time of this \"closest\" server "
"and the :setting:`replication.localPingThresholdMs` (or "
":option:`--localThreshold <mongos --localThreshold>` command line "
"option). The  :binary:`~bin.mongos` uses this latency window to pare down"
" the list of eligible members to those members that fall within this "
"window."
msgstr ""

#: ../source/includes/extracts/server-selection-read-preference-sharded-clusters.rst:29
msgid ""
"From this list of eligible members that fall within the latency window, "
"the  :binary:`~bin.mongos` randomly chooses an eligible member."
msgstr ""

#: ../source/includes/extracts/server-selection-read-preference-sharded-clusters.rst:34
msgid ""
"The :binary:`~bin.mongos` assembles a list of eligible members (primary "
"and secondaries). :ref:`maxStalenessSeconds <replica-set-read-preference-"
"max-staleness>` and :doc:`tag sets </tutorial/configure-replica-set-tag-"
"sets>` can further limit the eligibility of the members."
msgstr ""

#: ../source/includes/extracts/server-selection-read-preference-sharded-clusters.rst:41
msgid ""
"If the list of eligible members is not empty, the :binary:`~bin.mongos` "
"determines which eligible member is the \"closest\" (i.e. the member with"
" the lowest average network round-trip-time) and calculates a latency "
"window by adding the average round-trip-time of this \"closest\" server "
"and the :setting:`replication.localPingThresholdMs` (or "
":option:`--localThreshold <mongos --localThreshold>` command line option)"
" [#default-threshold]_. The :binary:`~bin.mongos` uses this latency "
"window to pare down the list of eligible members to those members that "
"fall within this window."
msgstr ""

#: ../source/includes/extracts/server-selection-read-preference-sharded-clusters.rst:50
msgid ""
"From this list of eligible members that fall within the latency window, "
"the :binary:`~bin.mongos` randomly chooses an eligible member."
msgstr ""

#: ../source/includes/extracts/server-selection-read-preference-sharded-clusters.rst:56
msgid "If the primary is available, :binary:`~bin.mongos` selects the primary."
msgstr ""

#: ../source/includes/extracts/server-selection-read-preference-sharded-clusters.rst:63
msgid ""
"Following the server selection process for the read preference "
"``secondary``, if a list of eligible secondary members is non-empty, "
":binary:`~bin.mongos` chooses an eligible secondary member."
msgstr ""

#: ../source/includes/extracts/server-selection-read-preference-sharded-clusters.rst:67
msgid ""
"Otherwise, if the list is empty, :binary:`~bin.mongos` selects the "
"primary."
msgstr ""

#: ../source/core/read-preference-mechanics.txt:82
msgid "The default threshold value is 15 milliseconds."
msgstr ""

#~ msgid ""
#~ "Applications can configure the threshold "
#~ "used in this stage. The default "
#~ "\"acceptable latency\" is 15 milliseconds, "
#~ "which you can override in the "
#~ "drivers with their own "
#~ "``secondaryAcceptableLatencyMS`` option. For "
#~ ":program:`mongos` you can use the "
#~ ":option:`--localThreshold <mongos --localThreshold>` "
#~ "or :setting:`localThreshold` runtime options "
#~ "to set this value."
#~ msgstr ""

#~ msgid ""
#~ "The client should attempt to prefer "
#~ "current results, and any connection "
#~ "should read from the same member "
#~ "of the replica set as much as "
#~ "possible."
#~ msgstr ""

#~ msgid ""
#~ "Reuse a connection to specific "
#~ ":program:`mongod` for as long as "
#~ "possible after establishing a connection "
#~ "to that instance. This connection is "
#~ "*pinned* to this :program:`mongod`."
#~ msgstr ""

# b69856d1bd79421d970da75c435e2640
#~ msgid "Read Preference Processes"
#~ msgstr ""

# a1ee50c171bc40d78fe2557ee9cdb8f2
#~ msgid ""
#~ "MongoDB drivers use the following "
#~ "procedures to direct operations to "
#~ "replica sets and sharded clusters. To"
#~ " determine how to route their "
#~ "operations, applications periodically update "
#~ "their view of the replica set's "
#~ "state, identifying which members are up"
#~ " or down, which member is "
#~ ":term:`primary`, and verifying the latency "
#~ "to each :program:`mongod` instance."
#~ msgstr ""

# 207c2a7f86aa4d939b2f8fd0735878bf
#~ msgid "Member Selection"
#~ msgstr ""

# 98c4600613d14ee3815595536df24600
#~ msgid ""
#~ "Clients, by way of their drivers, "
#~ "and :program:`mongos` instances for sharded"
#~ " clusters, periodically update their view"
#~ " of the replica set's state."
#~ msgstr ""

# 15568f80270b461badd16faf99461598
#~ msgid ""
#~ "When you select non-:readmode:`primary` read"
#~ " preference, the driver will determine "
#~ "which member to target using the "
#~ "following process:"
#~ msgstr ""

# ba1007ac81fc428cb6bf68be9b31dcef
#~ msgid ""
#~ "Assembles a list of suitable members,"
#~ " taking into account member type "
#~ "(i.e. secondary, primary, or all "
#~ "members)."
#~ msgstr ""

# 30aee2ff1bb04538afc014bbe57fba97
#~ msgid "Excludes members not matching the tag sets, if specified."
#~ msgstr ""

# bd3acf0868b64d4daf2a1995a48102c1
#~ msgid ""
#~ "Determines which suitable member is the"
#~ " closest to the client in absolute"
#~ " terms."
#~ msgstr ""

# a882fe62a02c433da5a04d57f3c7f328
#~ msgid ""
#~ "Builds a list of members that are"
#~ " within a defined ping distance (in"
#~ " milliseconds) of the \"absolute nearest\""
#~ " member."
#~ msgstr ""

# 33bd30458f2e427d9d719262ccd632c0
#~ msgid ""
#~ "Selects a member from these hosts "
#~ "at random. The member receives the "
#~ "read operation."
#~ msgstr ""

# f65b61ba2d1b4f07925f453dd9a8b41f
#~ msgid ""
#~ "Drivers can then associate the thread"
#~ " or connection with the selected "
#~ "member. This :ref:`request association "
#~ "<replica-set-read-preference-behavior-"
#~ "requests>` is configurable by the "
#~ "application. See your :doc:`driver "
#~ "</applications/drivers>` documentation about request"
#~ " association configuration and default "
#~ "behavior."
#~ msgstr ""

# 1ad04b80efd14f2e9e6583a2ca51a92c
#~ msgid "Request Association"
#~ msgstr ""

# c538d7727d0744aa97c36eeb108de060
#~ msgid ""
#~ "*Request association* is configurable by "
#~ "the application. See your :doc:`driver "
#~ "</applications/drivers>` documentation about request"
#~ " association configuration and default "
#~ "behavior."
#~ msgstr ""

# b210af1dd2e54666a991f6608b7e2fda
#~ msgid ""
#~ "Because :term:`secondary` members of a "
#~ ":term:`replica set` may lag behind the"
#~ " current :term:`primary` by different "
#~ "amounts, reads for :term:`secondary` members"
#~ " may reflect data at different points"
#~ " in time. To prevent sequential reads"
#~ " from jumping around in time, the "
#~ "driver **can** associate application threads"
#~ " to a specific member of the "
#~ "set after the first read, thereby "
#~ "preventing reads from other members. The"
#~ " thread will continue to read from"
#~ " the same member until:"
#~ msgstr ""

# 4a1f3abc648f4488ab20c1f3217816bc
#~ msgid "The application performs a read with a different read preference,"
#~ msgstr ""

# 730397d8215e4916baca98ce03210869
#~ msgid "The thread terminates, or"
#~ msgstr ""

# 135d6d8029124c2bad660c53cf1b853a
#~ msgid ""
#~ "The client receives a socket exception,"
#~ " as is the case when there's a"
#~ " network error or when the "
#~ ":program:`mongod` closes connections during a"
#~ " :term:`failover`.  This triggers a "
#~ ":ref:`retry <replica-set-read-preference-"
#~ "behavior-retry>`, which may be "
#~ "transparent to the application."
#~ msgstr ""

# d18b79eac5fb4df1984a8b523edc8e86
#~ msgid ""
#~ "When using request association, if the"
#~ " client detects that the set has "
#~ "elected a new :term:`primary`, the "
#~ "driver will discard all associations "
#~ "between threads and members."
#~ msgstr ""

# 76c5bd51bc9842748b5643ce4a0e4bb0
#~ msgid "Auto-Retry"
#~ msgstr ""

# c281e3127c7e4c00b2ff824fb1b11609
#~ msgid ""
#~ "Connections between MongoDB drivers and "
#~ ":program:`mongod` instances in a "
#~ ":term:`replica set` must balance two "
#~ "concerns:"
#~ msgstr ""

# 413051bbfab14f5b90109f0db59a7570
#~ msgid ""
#~ "The client should minimize the amount"
#~ " of time that the database is "
#~ "inaccessible as the result of a "
#~ "connection issue, networking problem, or "
#~ ":term:`failover` in a replica set."
#~ msgstr ""

# f36449d60bbb43a388517aa3925a0165
#~ msgid "As a result, MongoDB drivers and :program:`mongos`:"
#~ msgstr ""

# 4cda32d3a870412c80c014e668b2d295
#~ msgid ""
#~ "Attempt to reconnect to a new "
#~ "member, obeying existing :ref:`read preference"
#~ " modes <replica-set-read-preference-"
#~ "modes>`, if the connection to "
#~ ":program:`mongod` is lost."
#~ msgstr ""

# 877de38de85b486cbdadc41a0acecf74
#~ msgid ""
#~ "Reconnections are transparent to the "
#~ "application itself. If the connection "
#~ "permits reads from :term:`secondary` members,"
#~ " after reconnecting, the application can"
#~ " receive two sequential reads returning "
#~ "from different secondaries. Depending on "
#~ "the state of the individual secondary"
#~ " member's replication, the documents can"
#~ " reflect the state of your database"
#~ " at different moments."
#~ msgstr ""

# e72153fe579f4977aa5a6d66d2358776
#~ msgid ""
#~ "Return an error *only* after attempting"
#~ " to connect to three members of "
#~ "the set that match the :ref:`read "
#~ "preference mode <replica-set-read-"
#~ "preference-modes>` and :ref:`tag set "
#~ "<replica-set-read-preference-tag-sets>`."
#~ "  If there are fewer than three "
#~ "members of the set, the client "
#~ "will error after connecting to all "
#~ "existing members of the set."
#~ msgstr ""

# 59b2414b2a594391866ea4e0465df57c
#~ msgid ""
#~ "After this error, the driver selects "
#~ "a new member using the specified "
#~ "read preference mode. In the absence "
#~ "of a specified read preference, the "
#~ "driver uses :readmode:`primary`."
#~ msgstr ""

# ff4cb3ccae944cc9965b75fc40e84a59
#~ msgid ""
#~ "After detecting a failover situation, "
#~ "[#fn-failover]_ the driver attempts to "
#~ "refresh the state of the replica "
#~ "set as quickly as possible."
#~ msgstr ""

# 330a2d7832d84930b6d645fc8a4d459a
#~ msgid ""
#~ "When a :term:`failover` occurs, all "
#~ "members of the set close all "
#~ "client connections that produce a socket"
#~ " error in the driver. This behavior"
#~ " prevents or minimizes :term:`rollback`."
#~ msgstr ""

# 55a0e38404224f5d9a55a7773ddaccb9
#~ msgid "Read Preference in Sharded Clusters"
#~ msgstr ""

# ab0ca3254c16405b8c11732fa3c05956
#~ msgid ""
#~ "Before version 2.2, :program:`mongos` did "
#~ "not support the :ref:`read preference "
#~ "mode semantics <replica-set-read-"
#~ "preference-modes>`."
#~ msgstr ""

# 12a269ed5e0746aaaf95fbb4857475e5
#~ msgid ""
#~ "In most :term:`sharded clusters <sharded "
#~ "cluster>`, each shard consists of a "
#~ ":term:`replica set`. As such, read "
#~ "preferences are also applicable. With "
#~ "regard to read preference, read "
#~ "operations in a sharded cluster are "
#~ "identical to unsharded replica sets."
#~ msgstr ""

# d86ba8d80df5484fbf5b34d86d5602d1
#~ msgid ""
#~ "Unlike simple replica sets, in sharded"
#~ " clusters, all interactions with the "
#~ "shards pass from the clients to "
#~ "the :program:`mongos` instances that are "
#~ "actually connected to the set members."
#~ " :program:`mongos` is then responsible for"
#~ " the application of read preferences, "
#~ "which is transparent to applications."
#~ msgstr ""

# e00e745a984a49c2a30869f09ddba740
#~ msgid ""
#~ "There are no configuration changes "
#~ "required for full support of read "
#~ "preference modes in sharded environments, "
#~ "as long as the :program:`mongos` is "
#~ "at least version 2.2. All "
#~ ":program:`mongos` maintain their own "
#~ "connection pool to the replica set "
#~ "members. As a result:"
#~ msgstr ""

# c3545ab14782427c9a3305febd49f82a
#~ msgid ""
#~ "A request without a specified preference"
#~ " has :readmode:`primary`, the default, "
#~ "unless, the :program:`mongos` reuses an "
#~ "existing connection that has a different"
#~ " mode set."
#~ msgstr ""

# 9895729a04174c21aeb9a52aa4445ca9
#~ msgid "To prevent confusion, always explicitly set your read preference mode."
#~ msgstr ""

# b6e1b876a81c4134ad150002807375fc
#~ msgid ""
#~ "All :readmode:`nearest` and latency "
#~ "calculations reflect the connection between"
#~ " the :program:`mongos` and the "
#~ ":program:`mongod` instances, not the client"
#~ " and the :program:`mongod` instances."
#~ msgstr ""

# d97c50873b934bf7858bf57d9ee7afe9
#~ msgid ""
#~ "This produces the desired result, "
#~ "because all results must pass through"
#~ " the :program:`mongos` before returning to"
#~ " the client."
#~ msgstr ""

# 8b165b96a75640809e27adb29b5c3541
# 6389e86e18b74b28b97814bbb5ac0318
# eae91c80c24c4ea181a5b58ebbe70556
# 44c516885f7f435ebc6e124a4bc31cff
# dc34fec7c2524392b2b66372138f1903
# 06e8230500dd4075a5b65c54dae7e231
#~ msgid "read preference"
#~ msgstr ""

# 8b165b96a75640809e27adb29b5c3541
#~ msgid "behavior"
#~ msgstr ""

# 6389e86e18b74b28b97814bbb5ac0318
#~ msgid "ping time"
#~ msgstr ""

# eae91c80c24c4ea181a5b58ebbe70556
#~ msgid "nearest"
#~ msgstr ""

# 44c516885f7f435ebc6e124a4bc31cff
#~ msgid "member selection"
#~ msgstr ""

# dc34fec7c2524392b2b66372138f1903
#~ msgid "sharding"
#~ msgstr ""

# 06e8230500dd4075a5b65c54dae7e231
#~ msgid "mongos"
=======
# 859a85a28754412d96bc2515f27ea724
# 0f965e98ccbc472d9fa8a9e102245cc2
#: ../source/core/read-preference-mechanics.txt:36
#: ../source/core/read-preference-mechanics.txt:70
msgid "The read preference is re-evaluated for each operation."
msgstr ""

# b0e0931608614ab4a2829a67c7b7509f
# f5c19e63ef2e43c496aea2f5a63d7273
#: ../source/includes/extracts/server-selection-read-preference-replica-sets.rst:5
#: ../source/includes/extracts/server-selection-read-preference-sharded-clusters.rst:5
msgid "Read Preference"
msgstr ""

# 7c160e2047694b4893c268ec74717a84
# 8ffdbddb0804446ebdb6035e7564840a
#: ../source/includes/extracts/server-selection-read-preference-replica-sets.rst:6
#: ../source/includes/extracts/server-selection-read-preference-sharded-clusters.rst:6
msgid "Selection Process"
msgstr ""

# 7828b892e83749cba44b584895fab602
# 180e1afa8c404d5385bdbc2bf993238d
#: ../source/includes/extracts/server-selection-read-preference-replica-sets.rst:8
#: ../source/includes/extracts/server-selection-read-preference-sharded-clusters.rst:8
msgid ":readmode:`primary` (Default)"
msgstr ""

# 8ae2101267204c28a1cf461a61f7180a
#: ../source/includes/extracts/server-selection-read-preference-replica-sets.rst:10
msgid "The driver selects the primary."
msgstr ""

# 42620d04a93a4566a0699b438e8e56f5
# a9526cd4bac4438984cd6e1c0a7d03e5
#: ../source/includes/extracts/server-selection-read-preference-replica-sets.rst:12
#: ../source/includes/extracts/server-selection-read-preference-sharded-clusters.rst:12
msgid ":readmode:`secondary`"
msgstr ""

# 8f7f217f7ef14ba484bb08f546800e0c
#: ../source/includes/extracts/server-selection-read-preference-replica-sets.rst:14
msgid ""
"The driver assembles a list of eligible secondary members. :doc:`Tag sets"
" </tutorial/configure-replica-set-tag-sets>` and :doc:`read concern "
"</reference/read-concern>` can further restrict the eligibility of the "
"members."
msgstr ""

# 408f24b33ca442b58631e3c1ea0438eb
#: ../source/includes/extracts/server-selection-read-preference-replica-sets.rst:23
msgid ""
"If the list of eligible members is not empty, the driver determines which"
" eligible member is the \"closest\" (i.e. the member with the lowest "
"average network round-trip-time) and calculates a latency window by "
"adding the average round-trip-time of this \"closest\" server and the "
"``localThresholdMS``. The  driver uses this latency window to pare down "
"the list of eligible members to those members that fall within this "
"window."
msgstr ""

# 8ab3f495eaf34c11ade78e16b3c683ab
#: ../source/includes/extracts/server-selection-read-preference-replica-sets.rst:32
msgid ""
"From this list of eligible members that fall within the latency window, "
"the  driver randomly chooses an eligible member."
msgstr ""

# f36a891344ea45fda1ac67c50438d79d
# 7b7cdaf64fd24d73a8c0d2959b652397
#: ../source/includes/extracts/server-selection-read-preference-replica-sets.rst:35
#: ../source/includes/extracts/server-selection-read-preference-sharded-clusters.rst:35
msgid ":readmode:`nearest`"
msgstr ""

# 7b374a1c1d0b4267b03721dad77621c0
#: ../source/includes/extracts/server-selection-read-preference-replica-sets.rst:37
msgid ""
"The driver assembles a list of eligible members (primary and "
"secondaries). :doc:`Tag sets </tutorial/configure-replica-set-tag-sets>` "
"and :doc:`read concern</reference/read-concern>` can further limit the "
"eligibility of the members."
msgstr ""

# 9241a5031a684da6901ea9fbdf5e552b
#: ../source/includes/extracts/server-selection-read-preference-replica-sets.rst:47
msgid ""
"If the list of eligible members is not empty, the driver determines which"
" eligible member is the \"closest\" (i.e. the member with the lowest "
"average network round-trip-time) and calculates a latency window by "
"adding the average round-trip-time of this \"closest\" server and the "
"``localThresholdMS`` [#default-threshold]_. The driver uses this latency "
"window to pare down the list of eligible members to those members that "
"fall within this window."
msgstr ""

# c6a28eb21ec54636948da5c15586d8f2
#: ../source/includes/extracts/server-selection-read-preference-replica-sets.rst:56
msgid ""
"From this list of eligible members that fall within the latency window, "
"the driver randomly chooses an eligible member."
msgstr ""

# c7d60a784af2475f8dffc2c8e5c2071b
# dd36b86becef44cd93913d723844355b
#: ../source/includes/extracts/server-selection-read-preference-replica-sets.rst:60
#: ../source/includes/extracts/server-selection-read-preference-sharded-clusters.rst:60
msgid ":readmode:`primaryPreferred`"
msgstr ""

# e650c4177c8b4389a025571c3dd76440
#: ../source/includes/extracts/server-selection-read-preference-replica-sets.rst:62
msgid "If the primary is available, driver selects the primary."
msgstr ""

# 4d526cc594f44a29a224c306fcb9cf5e
# 5c5aaf8fce7f4ad0a0ffa121aa719c47
#: ../source/includes/extracts/server-selection-read-preference-replica-sets.rst:64
#: ../source/includes/extracts/server-selection-read-preference-sharded-clusters.rst:64
msgid ""
"Otherwise, server selection follows the process for the read preference "
"``secondary``."
msgstr ""

# 9e43aa37943f422b8719f14363de44de
# 97e9a713e1974b7c96578f3a42ebddca
#: ../source/includes/extracts/server-selection-read-preference-replica-sets.rst:67
#: ../source/includes/extracts/server-selection-read-preference-sharded-clusters.rst:67
msgid ":readmode:`secondaryPreferred`"
msgstr ""

# 612005202d2f4488905b32c858796750
#: ../source/includes/extracts/server-selection-read-preference-replica-sets.rst:69
msgid ""
"Following the server selection process for the for the read preference "
"``secondary``, if a list of eligible secondary members is non-empty, "
"driver chooses an eligible secondary member."
msgstr ""

# b1572b40ddd34ec2bc303ba92dace3fe
#: ../source/includes/extracts/server-selection-read-preference-replica-sets.rst:73
msgid "Otherwise, if the list is empty, driver selects the primary."
msgstr ""

# b2dca8b12633471db351908eb548f8f7
#: ../source/core/read-preference-mechanics.txt:46
msgid "Read Preference for Sharded Clusters"
msgstr ""

# c79da9071dda4c578ccdbee4b59a71d1
#: ../source/core/read-preference-mechanics.txt:49
msgid "Load Balancing"
msgstr ""

# 9ac868c54dbd4316a5d645337e98bd3e
#: ../source/core/read-preference-mechanics.txt:51
msgid ""
"If there is more than one :program:`mongos` instances in the connection "
"seed list, the driver determines which :program:`mongos` is the "
"\"closest\" (i.e. the member with the lowest average network round-trip-"
"time) and calculates the latency window by adding the average round-trip-"
"time of this \"closest\" :program:`mongos` instance and the "
"``localThresholdMS``. The driver will load balance randomly across the "
":program:`mongos` instances that fall within the latency window."
msgstr ""

# 39e1964d47924147be4ad43290c1aafa
#: ../source/core/read-preference-mechanics.txt:61
msgid "Read Preference and Shards"
msgstr ""

# 0062f9834dae44059ca5f47f44703418
#: ../source/core/read-preference-mechanics.txt:63
msgid ""
"For sharded clusters that have replica set shards, :program:`mongos` "
"applies the read preference when reading from the shards. Server "
"selection is governed by the :doc:`read preference </core/read-"
"preference>` and :setting:`replication.localPingThresholdMs` settings."
msgstr ""

# 3ca83278dfd0471d838c4263241a8451
#: ../source/includes/extracts/server-selection-read-preference-sharded-clusters.rst:10
msgid "The :program:`mongos` selects the primary."
msgstr ""

# d1b0a30e967c4e549989268f95f09a55
#: ../source/includes/extracts/server-selection-read-preference-sharded-clusters.rst:14
msgid ""
"The :program:`mongos` assembles a list of eligible secondary members. "
":doc:`Tag sets </tutorial/configure-replica-set-tag-sets>` and :doc:`read"
" concern </reference/read-concern>` can further restrict the eligibility "
"of the members."
msgstr ""

# 825757f4e0704269ba5d028be45c26b4
#: ../source/includes/extracts/server-selection-read-preference-sharded-clusters.rst:23
msgid ""
"If the list of eligible members is not empty, the :program:`mongos` "
"determines which eligible member is the \"closest\" (i.e. the member with"
" the lowest average network round-trip-time) and calculates a latency "
"window by adding the average round-trip-time of this \"closest\" server "
"and the :setting:`replication.localPingThresholdMs` (or "
":option:`--localThreshold` command line option). The  :program:`mongos` "
"uses this latency window to pare down the list of eligible members to "
"those members that fall within this window."
msgstr ""

# 74bf972c30b64d94b9a8fe8c3fe7fd08
#: ../source/includes/extracts/server-selection-read-preference-sharded-clusters.rst:32
msgid ""
"From this list of eligible members that fall within the latency window, "
"the  :program:`mongos` randomly chooses an eligible member."
msgstr ""

# 8c87c1bfea8f4fb99e711c5a98ccdc1c
#: ../source/includes/extracts/server-selection-read-preference-sharded-clusters.rst:37
msgid ""
"The :program:`mongos` assembles a list of eligible members (primary and "
"secondaries). :doc:`Tag sets </tutorial/configure-replica-set-tag-sets>` "
"and :doc:`read concern</reference/read-concern>` can further limit the "
"eligibility of the members."
msgstr ""

# 47627e73cf8b47ec915cc07780f4457e
#: ../source/includes/extracts/server-selection-read-preference-sharded-clusters.rst:47
msgid ""
"If the list of eligible members is not empty, the :program:`mongos` "
"determines which eligible member is the \"closest\" (i.e. the member with"
" the lowest average network round-trip-time) and calculates a latency "
"window by adding the average round-trip-time of this \"closest\" server "
"and the :setting:`replication.localPingThresholdMs` (or "
":option:`--localThreshold` command line option) [#default-threshold]_. "
"The :program:`mongos` uses this latency window to pare down the list of "
"eligible members to those members that fall within this window."
msgstr ""

# 9b839b8027934c2bb362d18148c14110
#: ../source/includes/extracts/server-selection-read-preference-sharded-clusters.rst:56
msgid ""
"From this list of eligible members that fall within the latency window, "
"the :program:`mongos` randomly chooses an eligible member."
msgstr ""

# 13cec2a1f0c4423aa01506826f35521e
#: ../source/includes/extracts/server-selection-read-preference-sharded-clusters.rst:62
msgid "If the primary is available, :program:`mongos` selects the primary."
msgstr ""

# 848426db60f7471f98e1522aec6d0db1
#: ../source/includes/extracts/server-selection-read-preference-sharded-clusters.rst:69
msgid ""
"Following the server selection process for the for the read preference "
"``secondary``, if a list of eligible secondary members is non-empty, "
":program:`mongos` chooses an eligible secondary member."
msgstr ""

# 6f897430b7e34dd3b8e4fda6fcd6fbc6
#: ../source/includes/extracts/server-selection-read-preference-sharded-clusters.rst:73
msgid "Otherwise, if the list is empty, :program:`mongos` selects the primary."
msgstr ""

# 0abac39e3b0f4a3f93390628a09fcb3f
#: ../source/core/read-preference-mechanics.txt:74
msgid "The default threshold value is 15 milliseconds."
msgstr ""

# c9bd1a7720d84115bd84caa7e423a9a3
# 03fbfbfbf0504cc0886ff30ff978b972
# 91f91cd4f30c4bec97e7af04422c9a5b
# 88e7b4ae16114c1dbf11ceb91385199c
# 42512709dc89408b9340f40ddc49405e
# 4e641d218a9f40568380f6f3e11b1331
#: ../source/core/read-preference-mechanics.txt:1
#: ../source/core/read-preference-mechanics.txt:22
#: ../source/core/read-preference-mechanics.txt:23
#: ../source/core/read-preference-mechanics.txt:24
#: ../source/core/read-preference-mechanics.txt:40
#: ../source/core/read-preference-mechanics.txt:41
msgid "read preference"
msgstr ""

# c9bd1a7720d84115bd84caa7e423a9a3
#: ../source/core/read-preference-mechanics.txt:1
msgid "behavior"
msgstr ""

# 03fbfbfbf0504cc0886ff30ff978b972
#: ../source/core/read-preference-mechanics.txt:22
msgid "ping time"
msgstr ""

# 91f91cd4f30c4bec97e7af04422c9a5b
#: ../source/core/read-preference-mechanics.txt:23
msgid "nearest"
msgstr ""

# 88e7b4ae16114c1dbf11ceb91385199c
#: ../source/core/read-preference-mechanics.txt:24
msgid "member selection"
msgstr ""

# 42512709dc89408b9340f40ddc49405e
#: ../source/core/read-preference-mechanics.txt:40
msgid "sharding"
msgstr ""

# 4e641d218a9f40568380f6f3e11b1331
#: ../source/core/read-preference-mechanics.txt:41
msgid "mongos"
msgstr ""

#~ msgid ""
#~ "Applications can configure the threshold "
#~ "used in this stage. The default "
#~ "\"acceptable latency\" is 15 milliseconds, "
#~ "which you can override in the "
#~ "drivers with their own "
#~ "``secondaryAcceptableLatencyMS`` option. For "
#~ ":program:`mongos` you can use the "
#~ ":option:`--localThreshold <mongos --localThreshold>` "
#~ "or :setting:`localThreshold` runtime options "
#~ "to set this value."
#~ msgstr ""

#~ msgid ""
#~ "The client should attempt to prefer "
#~ "current results, and any connection "
#~ "should read from the same member "
#~ "of the replica set as much as "
#~ "possible."
#~ msgstr ""

#~ msgid ""
#~ "Reuse a connection to specific "
#~ ":program:`mongod` for as long as "
#~ "possible after establishing a connection "
#~ "to that instance. This connection is "
#~ "*pinned* to this :program:`mongod`."
>>>>>>> 2478a500
#~ msgstr ""

# b69856d1bd79421d970da75c435e2640
#~ msgid "Read Preference Processes"
#~ msgstr ""

# a1ee50c171bc40d78fe2557ee9cdb8f2
#~ msgid ""
#~ "MongoDB drivers use the following "
#~ "procedures to direct operations to "
#~ "replica sets and sharded clusters. To"
#~ " determine how to route their "
#~ "operations, applications periodically update "
#~ "their view of the replica set's "
#~ "state, identifying which members are up"
#~ " or down, which member is "
#~ ":term:`primary`, and verifying the latency "
#~ "to each :program:`mongod` instance."
#~ msgstr ""

# 207c2a7f86aa4d939b2f8fd0735878bf
#~ msgid "Member Selection"
#~ msgstr ""

# 98c4600613d14ee3815595536df24600
#~ msgid ""
<<<<<<< HEAD
#~ "Applications can configure the threshold "
#~ "used in this stage. The default "
#~ "\"acceptable latency\" is 15 milliseconds, "
#~ "which you can override in the "
#~ "drivers with their own "
#~ "``secondaryAcceptableLatencyMS`` option. For "
#~ ":program:`mongos` you can use the "
#~ ":option:`--localThreshold <mongos --localThreshold>` "
#~ "or :setting:`~replication.localPingThresholdMs` runtime"
#~ " options to set this value."
=======
#~ "Clients, by way of their drivers, "
#~ "and :program:`mongos` instances for sharded"
#~ " clusters, periodically update their view"
#~ " of the replica set's state."
>>>>>>> 2478a500
#~ msgstr ""

# 15568f80270b461badd16faf99461598
#~ msgid ""
<<<<<<< HEAD
#~ "The client should attempt to prefer "
#~ "current results, and any connection "
#~ "should read from the same member "
#~ "of the replica set as much as "
#~ "possible. Requests should prefer :ref:`request"
#~ " association <replica-set-read-"
#~ "preference-behavior-requests>` (e.g. *pinning*)."
=======
#~ "When you select non-:readmode:`primary` read"
#~ " preference, the driver will determine "
#~ "which member to target using the "
#~ "following process:"
>>>>>>> 2478a500
#~ msgstr ""

# ba1007ac81fc428cb6bf68be9b31dcef
#~ msgid ""
<<<<<<< HEAD
=======
#~ "Assembles a list of suitable members,"
#~ " taking into account member type "
#~ "(i.e. secondary, primary, or all "
#~ "members)."
#~ msgstr ""

# 30aee2ff1bb04538afc014bbe57fba97
#~ msgid "Excludes members not matching the tag sets, if specified."
#~ msgstr ""

# bd3acf0868b64d4daf2a1995a48102c1
#~ msgid ""
#~ "Determines which suitable member is the"
#~ " closest to the client in absolute"
#~ " terms."
#~ msgstr ""

# a882fe62a02c433da5a04d57f3c7f328
#~ msgid ""
#~ "Builds a list of members that are"
#~ " within a defined ping distance (in"
#~ " milliseconds) of the \"absolute nearest\""
#~ " member."
#~ msgstr ""

# 33bd30458f2e427d9d719262ccd632c0
#~ msgid ""
#~ "Selects a member from these hosts "
#~ "at random. The member receives the "
#~ "read operation."
#~ msgstr ""

# f65b61ba2d1b4f07925f453dd9a8b41f
#~ msgid ""
#~ "Drivers can then associate the thread"
#~ " or connection with the selected "
#~ "member. This :ref:`request association "
#~ "<replica-set-read-preference-behavior-"
#~ "requests>` is configurable by the "
#~ "application. See your :doc:`driver "
#~ "</applications/drivers>` documentation about request"
#~ " association configuration and default "
#~ "behavior."
#~ msgstr ""

# 1ad04b80efd14f2e9e6583a2ca51a92c
#~ msgid "Request Association"
#~ msgstr ""

# c538d7727d0744aa97c36eeb108de060
#~ msgid ""
#~ "*Request association* is configurable by "
#~ "the application. See your :doc:`driver "
#~ "</applications/drivers>` documentation about request"
#~ " association configuration and default "
#~ "behavior."
#~ msgstr ""

# b210af1dd2e54666a991f6608b7e2fda
#~ msgid ""
#~ "Because :term:`secondary` members of a "
#~ ":term:`replica set` may lag behind the"
#~ " current :term:`primary` by different "
#~ "amounts, reads for :term:`secondary` members"
#~ " may reflect data at different points"
#~ " in time. To prevent sequential reads"
#~ " from jumping around in time, the "
#~ "driver **can** associate application threads"
#~ " to a specific member of the "
#~ "set after the first read, thereby "
#~ "preventing reads from other members. The"
#~ " thread will continue to read from"
#~ " the same member until:"
#~ msgstr ""

# 4a1f3abc648f4488ab20c1f3217816bc
#~ msgid "The application performs a read with a different read preference,"
#~ msgstr ""

# 730397d8215e4916baca98ce03210869
#~ msgid "The thread terminates, or"
#~ msgstr ""

# 135d6d8029124c2bad660c53cf1b853a
#~ msgid ""
#~ "The client receives a socket exception,"
#~ " as is the case when there's a"
#~ " network error or when the "
#~ ":program:`mongod` closes connections during a"
#~ " :term:`failover`.  This triggers a "
#~ ":ref:`retry <replica-set-read-preference-"
#~ "behavior-retry>`, which may be "
#~ "transparent to the application."
#~ msgstr ""

# d18b79eac5fb4df1984a8b523edc8e86
#~ msgid ""
#~ "When using request association, if the"
#~ " client detects that the set has "
#~ "elected a new :term:`primary`, the "
#~ "driver will discard all associations "
#~ "between threads and members."
#~ msgstr ""

# 76c5bd51bc9842748b5643ce4a0e4bb0
#~ msgid "Auto-Retry"
#~ msgstr ""

# c281e3127c7e4c00b2ff824fb1b11609
#~ msgid ""
#~ "Connections between MongoDB drivers and "
#~ ":program:`mongod` instances in a "
#~ ":term:`replica set` must balance two "
#~ "concerns:"
#~ msgstr ""

# 413051bbfab14f5b90109f0db59a7570
#~ msgid ""
#~ "The client should minimize the amount"
#~ " of time that the database is "
#~ "inaccessible as the result of a "
#~ "connection issue, networking problem, or "
#~ ":term:`failover` in a replica set."
#~ msgstr ""

# f36449d60bbb43a388517aa3925a0165
#~ msgid "As a result, MongoDB drivers and :program:`mongos`:"
#~ msgstr ""

# 4cda32d3a870412c80c014e668b2d295
#~ msgid ""
#~ "Attempt to reconnect to a new "
#~ "member, obeying existing :ref:`read preference"
#~ " modes <replica-set-read-preference-"
#~ "modes>`, if the connection to "
#~ ":program:`mongod` is lost."
#~ msgstr ""

# 877de38de85b486cbdadc41a0acecf74
#~ msgid ""
#~ "Reconnections are transparent to the "
#~ "application itself. If the connection "
#~ "permits reads from :term:`secondary` members,"
#~ " after reconnecting, the application can"
#~ " receive two sequential reads returning "
#~ "from different secondaries. Depending on "
#~ "the state of the individual secondary"
#~ " member's replication, the documents can"
#~ " reflect the state of your database"
#~ " at different moments."
#~ msgstr ""

# e72153fe579f4977aa5a6d66d2358776
#~ msgid ""
#~ "Return an error *only* after attempting"
#~ " to connect to three members of "
#~ "the set that match the :ref:`read "
#~ "preference mode <replica-set-read-"
#~ "preference-modes>` and :ref:`tag set "
#~ "<replica-set-read-preference-tag-sets>`."
#~ "  If there are fewer than three "
#~ "members of the set, the client "
#~ "will error after connecting to all "
#~ "existing members of the set."
#~ msgstr ""

# 59b2414b2a594391866ea4e0465df57c
#~ msgid ""
#~ "After this error, the driver selects "
#~ "a new member using the specified "
#~ "read preference mode. In the absence "
#~ "of a specified read preference, the "
#~ "driver uses :readmode:`primary`."
#~ msgstr ""

# ff4cb3ccae944cc9965b75fc40e84a59
#~ msgid ""
#~ "After detecting a failover situation, "
#~ "[#fn-failover]_ the driver attempts to "
#~ "refresh the state of the replica "
#~ "set as quickly as possible."
#~ msgstr ""

# 330a2d7832d84930b6d645fc8a4d459a
#~ msgid ""
#~ "When a :term:`failover` occurs, all "
#~ "members of the set close all "
#~ "client connections that produce a socket"
#~ " error in the driver. This behavior"
#~ " prevents or minimizes :term:`rollback`."
#~ msgstr ""

# 55a0e38404224f5d9a55a7773ddaccb9
#~ msgid "Read Preference in Sharded Clusters"
#~ msgstr ""

# ab0ca3254c16405b8c11732fa3c05956
#~ msgid ""
#~ "Before version 2.2, :program:`mongos` did "
#~ "not support the :ref:`read preference "
#~ "mode semantics <replica-set-read-"
#~ "preference-modes>`."
#~ msgstr ""

# 12a269ed5e0746aaaf95fbb4857475e5
#~ msgid ""
#~ "In most :term:`sharded clusters <sharded "
#~ "cluster>`, each shard consists of a "
#~ ":term:`replica set`. As such, read "
#~ "preferences are also applicable. With "
#~ "regard to read preference, read "
#~ "operations in a sharded cluster are "
#~ "identical to unsharded replica sets."
#~ msgstr ""

# d86ba8d80df5484fbf5b34d86d5602d1
#~ msgid ""
#~ "Unlike simple replica sets, in sharded"
#~ " clusters, all interactions with the "
#~ "shards pass from the clients to "
#~ "the :program:`mongos` instances that are "
#~ "actually connected to the set members."
#~ " :program:`mongos` is then responsible for"
#~ " the application of read preferences, "
#~ "which is transparent to applications."
#~ msgstr ""

# e00e745a984a49c2a30869f09ddba740
#~ msgid ""
#~ "There are no configuration changes "
#~ "required for full support of read "
#~ "preference modes in sharded environments, "
#~ "as long as the :program:`mongos` is "
#~ "at least version 2.2. All "
#~ ":program:`mongos` maintain their own "
#~ "connection pool to the replica set "
#~ "members. As a result:"
#~ msgstr ""

# c3545ab14782427c9a3305febd49f82a
#~ msgid ""
#~ "A request without a specified preference"
#~ " has :readmode:`primary`, the default, "
#~ "unless, the :program:`mongos` reuses an "
#~ "existing connection that has a different"
#~ " mode set."
#~ msgstr ""

# 9895729a04174c21aeb9a52aa4445ca9
#~ msgid "To prevent confusion, always explicitly set your read preference mode."
#~ msgstr ""

# b6e1b876a81c4134ad150002807375fc
#~ msgid ""
#~ "All :readmode:`nearest` and latency "
#~ "calculations reflect the connection between"
#~ " the :program:`mongos` and the "
#~ ":program:`mongod` instances, not the client"
#~ " and the :program:`mongod` instances."
#~ msgstr ""

# d97c50873b934bf7858bf57d9ee7afe9
#~ msgid ""
#~ "This produces the desired result, "
#~ "because all results must pass through"
#~ " the :program:`mongos` before returning to"
#~ " the client."
#~ msgstr ""

#~ msgid ""
#~ "Applications can configure the threshold "
#~ "used in this stage. The default "
#~ "\"acceptable latency\" is 15 milliseconds, "
#~ "which you can override in the "
#~ "drivers with their own "
#~ "``secondaryAcceptableLatencyMS`` option. For "
#~ ":program:`mongos` you can use the "
#~ ":option:`--localThreshold <mongos --localThreshold>` "
#~ "or :setting:`~replication.localPingThresholdMs` runtime"
#~ " options to set this value."
#~ msgstr ""

#~ msgid ""
#~ "The client should attempt to prefer "
#~ "current results, and any connection "
#~ "should read from the same member "
#~ "of the replica set as much as "
#~ "possible. Requests should prefer :ref:`request"
#~ " association <replica-set-read-"
#~ "preference-behavior-requests>` (e.g. *pinning*)."
#~ msgstr ""

#~ msgid ""
>>>>>>> 2478a500
#~ "Reuse a connection to a specific "
#~ ":program:`mongod` for as long as "
#~ "possible after establishing a connection "
#~ "to that instance. This connection is "
#~ "*pinned* to this :program:`mongod`."
#~ msgstr ""
<|MERGE_RESOLUTION|>--- conflicted
+++ resolved
@@ -8,11 +8,7 @@
 msgstr ""
 "Project-Id-Version: MongoDB Manual\n"
 "Report-Msgid-Bugs-To: \n"
-<<<<<<< HEAD
-"POT-Creation-Date: 2019-03-19 11:02-0400\n"
-=======
 "POT-Creation-Date: 2016-12-08 12:02-0500\n"
->>>>>>> 2478a500
 "PO-Revision-Date: 2013-12-16 23:55+0000\n"
 "Last-Translator: tychoish <tychoish@gmail.com>\n"
 "Language: es\n"
@@ -24,23 +20,11 @@
 "Content-Transfer-Encoding: 8bit\n"
 "Generated-By: Babel 2.6.0\n"
 
-<<<<<<< HEAD
-=======
 # ac35f04c08d54e2284d4c806316f18c6
->>>>>>> 2478a500
 #: ../source/core/read-preference-mechanics.txt:6
 msgid "Server Selection Algorithm"
 msgstr ""
 
-<<<<<<< HEAD
-#: ../source/core/read-preference-mechanics.txt:16
-msgid ""
-"MongoDB drivers use a Server Selection algorithm to choose which replica "
-"set member to use or, when connected to multiple :binary:`~bin.mongos` "
-"instances, which :binary:`~bin.mongos` instance to use."
-msgstr ""
-
-=======
 # 91ef0cce254949c1a5f275b30045fa78
 #: ../source/core/read-preference-mechanics.txt
 msgid "On this page"
@@ -55,23 +39,16 @@
 msgstr ""
 
 # 59216137c2984dcbadffe2c1fd64e089
->>>>>>> 2478a500
 #: ../source/core/read-preference-mechanics.txt:20
 msgid "Server selection occurs once per operation."
 msgstr ""
 
-<<<<<<< HEAD
-=======
 # 96e328a533d546e38410eda6772ae12a
->>>>>>> 2478a500
 #: ../source/core/read-preference-mechanics.txt:30
 msgid "Read Preference for Replica Sets"
 msgstr ""
 
-<<<<<<< HEAD
-=======
 # ebb38b432c5b4940bcdb79d6dc63d98b
->>>>>>> 2478a500
 #: ../source/core/read-preference-mechanics.txt:32
 msgid ""
 "Server selection occurs once per operation and is governed by the "
@@ -79,74 +56,57 @@
 "settings."
 msgstr ""
 
-<<<<<<< HEAD
+# 859a85a28754412d96bc2515f27ea724
+# 0f965e98ccbc472d9fa8a9e102245cc2
 #: ../source/core/read-preference-mechanics.txt:36
-#: ../source/core/read-preference-mechanics.txt:78
+#: ../source/core/read-preference-mechanics.txt:70
 msgid "The read preference is re-evaluated for each operation."
 msgstr ""
 
-#: ../source/includes/extracts/transactions-read-pref.rst:2
-msgid ""
-":doc:`Multi-document transactions </core/transactions>` that contain read"
-" operations must use read preference :readmode:`primary`."
-msgstr ""
-
-#: ../source/includes/extracts/transactions-read-pref.rst:5
-msgid "All operations in a given transaction must route to the same member."
-msgstr ""
-
-#: ../source/includes/fact-3.4-added-maxStalenessSeconds.rst:1
-msgid ""
-"MongoDB 3.4 adds the ``maxStalenessSeconds`` read preference option "
-"``maxStalenessSeconds`` specifies the maximum replication lag, or "
-"\"staleness\", that a :term:`secondary` can suffer and still be eligible "
-"for read operations."
-msgstr ""
-
-#: ../source/includes/fact-important-maxStalenessSeconds-intended-use.rst:2
-msgid ""
-"The ``maxStalenessSeconds`` read preference option is intended for "
-"applications that read from secondaries and want to avoid reading from a "
-"secondary that has fallen overly far behind in replicating the primary's "
-"writes. For example, a secondary might stop replicating due to a network "
-"outage between itself and the primary. In that case, the client should "
-"stop reading from the secondary until an administrator resolves the "
-"outage and the secondary catches up."
-msgstr ""
-
+# b0e0931608614ab4a2829a67c7b7509f
+# f5c19e63ef2e43c496aea2f5a63d7273
 #: ../source/includes/extracts/server-selection-read-preference-replica-sets.rst:5
 #: ../source/includes/extracts/server-selection-read-preference-sharded-clusters.rst:5
 msgid "Read Preference"
 msgstr ""
 
+# 7c160e2047694b4893c268ec74717a84
+# 8ffdbddb0804446ebdb6035e7564840a
 #: ../source/includes/extracts/server-selection-read-preference-replica-sets.rst:6
 #: ../source/includes/extracts/server-selection-read-preference-sharded-clusters.rst:6
 msgid "Selection Process"
 msgstr ""
 
+# 7828b892e83749cba44b584895fab602
+# 180e1afa8c404d5385bdbc2bf993238d
 #: ../source/includes/extracts/server-selection-read-preference-replica-sets.rst:8
 #: ../source/includes/extracts/server-selection-read-preference-sharded-clusters.rst:8
 msgid ":readmode:`primary` (Default)"
 msgstr ""
 
+# 8ae2101267204c28a1cf461a61f7180a
 #: ../source/includes/extracts/server-selection-read-preference-replica-sets.rst:10
 msgid "The driver selects the primary."
 msgstr ""
 
+# 42620d04a93a4566a0699b438e8e56f5
+# a9526cd4bac4438984cd6e1c0a7d03e5
 #: ../source/includes/extracts/server-selection-read-preference-replica-sets.rst:12
 #: ../source/includes/extracts/server-selection-read-preference-sharded-clusters.rst:12
 msgid ":readmode:`secondary`"
 msgstr ""
 
+# 8f7f217f7ef14ba484bb08f546800e0c
 #: ../source/includes/extracts/server-selection-read-preference-replica-sets.rst:14
 msgid ""
-"The driver assembles a list of eligible secondary members. "
-":ref:`maxStalenessSeconds <replica-set-read-preference-max-staleness>` "
-"and :doc:`tag sets </tutorial/configure-replica-set-tag-sets>` can "
-"further restrict the eligibility of the members."
-msgstr ""
-
-#: ../source/includes/extracts/server-selection-read-preference-replica-sets.rst:20
+"The driver assembles a list of eligible secondary members. :doc:`Tag sets"
+" </tutorial/configure-replica-set-tag-sets>` and :doc:`read concern "
+"</reference/read-concern>` can further restrict the eligibility of the "
+"members."
+msgstr ""
+
+# 408f24b33ca442b58631e3c1ea0438eb
+#: ../source/includes/extracts/server-selection-read-preference-replica-sets.rst:23
 msgid ""
 "If the list of eligible members is not empty, the driver determines which"
 " eligible member is the \"closest\" (i.e. the member with the lowest "
@@ -157,26 +117,31 @@
 "window."
 msgstr ""
 
-#: ../source/includes/extracts/server-selection-read-preference-replica-sets.rst:29
+# 8ab3f495eaf34c11ade78e16b3c683ab
+#: ../source/includes/extracts/server-selection-read-preference-replica-sets.rst:32
 msgid ""
 "From this list of eligible members that fall within the latency window, "
 "the  driver randomly chooses an eligible member."
 msgstr ""
 
-#: ../source/includes/extracts/server-selection-read-preference-replica-sets.rst:32
-#: ../source/includes/extracts/server-selection-read-preference-sharded-clusters.rst:32
+# f36a891344ea45fda1ac67c50438d79d
+# 7b7cdaf64fd24d73a8c0d2959b652397
+#: ../source/includes/extracts/server-selection-read-preference-replica-sets.rst:35
+#: ../source/includes/extracts/server-selection-read-preference-sharded-clusters.rst:35
 msgid ":readmode:`nearest`"
 msgstr ""
 
-#: ../source/includes/extracts/server-selection-read-preference-replica-sets.rst:34
+# 7b374a1c1d0b4267b03721dad77621c0
+#: ../source/includes/extracts/server-selection-read-preference-replica-sets.rst:37
 msgid ""
 "The driver assembles a list of eligible members (primary and "
-"secondaries). :ref:`maxStalenessSeconds <replica-set-read-preference-max-"
-"staleness>` and :doc:`tag sets </tutorial/configure-replica-set-tag-"
-"sets>` can further limit the eligibility of the members."
-msgstr ""
-
-#: ../source/includes/extracts/server-selection-read-preference-replica-sets.rst:41
+"secondaries). :doc:`Tag sets </tutorial/configure-replica-set-tag-sets>` "
+"and :doc:`read concern</reference/read-concern>` can further limit the "
+"eligibility of the members."
+msgstr ""
+
+# 9241a5031a684da6901ea9fbdf5e552b
+#: ../source/includes/extracts/server-selection-read-preference-replica-sets.rst:47
 msgid ""
 "If the list of eligible members is not empty, the driver determines which"
 " eligible member is the \"closest\" (i.e. the member with the lowest "
@@ -187,152 +152,219 @@
 "fall within this window."
 msgstr ""
 
-#: ../source/includes/extracts/server-selection-read-preference-replica-sets.rst:50
+# c6a28eb21ec54636948da5c15586d8f2
+#: ../source/includes/extracts/server-selection-read-preference-replica-sets.rst:56
 msgid ""
 "From this list of eligible members that fall within the latency window, "
 "the driver randomly chooses an eligible member."
 msgstr ""
 
-#: ../source/includes/extracts/server-selection-read-preference-replica-sets.rst:54
-#: ../source/includes/extracts/server-selection-read-preference-sharded-clusters.rst:54
+# c7d60a784af2475f8dffc2c8e5c2071b
+# dd36b86becef44cd93913d723844355b
+#: ../source/includes/extracts/server-selection-read-preference-replica-sets.rst:60
+#: ../source/includes/extracts/server-selection-read-preference-sharded-clusters.rst:60
 msgid ":readmode:`primaryPreferred`"
 msgstr ""
 
-#: ../source/includes/extracts/server-selection-read-preference-replica-sets.rst:56
+# e650c4177c8b4389a025571c3dd76440
+#: ../source/includes/extracts/server-selection-read-preference-replica-sets.rst:62
 msgid "If the primary is available, driver selects the primary."
 msgstr ""
 
-#: ../source/includes/extracts/server-selection-read-preference-replica-sets.rst:58
-#: ../source/includes/extracts/server-selection-read-preference-sharded-clusters.rst:58
+# 4d526cc594f44a29a224c306fcb9cf5e
+# 5c5aaf8fce7f4ad0a0ffa121aa719c47
+#: ../source/includes/extracts/server-selection-read-preference-replica-sets.rst:64
+#: ../source/includes/extracts/server-selection-read-preference-sharded-clusters.rst:64
 msgid ""
 "Otherwise, server selection follows the process for the read preference "
 "``secondary``."
 msgstr ""
 
-#: ../source/includes/extracts/server-selection-read-preference-replica-sets.rst:61
-#: ../source/includes/extracts/server-selection-read-preference-sharded-clusters.rst:61
+# 9e43aa37943f422b8719f14363de44de
+# 97e9a713e1974b7c96578f3a42ebddca
+#: ../source/includes/extracts/server-selection-read-preference-replica-sets.rst:67
+#: ../source/includes/extracts/server-selection-read-preference-sharded-clusters.rst:67
 msgid ":readmode:`secondaryPreferred`"
 msgstr ""
 
-#: ../source/includes/extracts/server-selection-read-preference-replica-sets.rst:63
-msgid ""
-"Following the server selection process for the read preference "
+# 612005202d2f4488905b32c858796750
+#: ../source/includes/extracts/server-selection-read-preference-replica-sets.rst:69
+msgid ""
+"Following the server selection process for the for the read preference "
 "``secondary``, if a list of eligible secondary members is non-empty, "
 "driver chooses an eligible secondary member."
 msgstr ""
 
-#: ../source/includes/extracts/server-selection-read-preference-replica-sets.rst:67
+# b1572b40ddd34ec2bc303ba92dace3fe
+#: ../source/includes/extracts/server-selection-read-preference-replica-sets.rst:73
 msgid "Otherwise, if the list is empty, driver selects the primary."
 msgstr ""
 
-#: ../source/core/read-preference-mechanics.txt:52
+# b2dca8b12633471db351908eb548f8f7
+#: ../source/core/read-preference-mechanics.txt:46
 msgid "Read Preference for Sharded Clusters"
 msgstr ""
 
-#: ../source/core/read-preference-mechanics.txt:55
+# c79da9071dda4c578ccdbee4b59a71d1
+#: ../source/core/read-preference-mechanics.txt:49
 msgid "Load Balancing"
 msgstr ""
 
-#: ../source/core/read-preference-mechanics.txt:57
-msgid ""
-"If there is more than one :binary:`~bin.mongos` instance in the "
-"connection seed list, the driver determines which :binary:`~bin.mongos` "
-"is the \"closest\" (i.e. the member with the lowest average network "
-"round-trip-time) and calculates the latency window by adding the average "
-"round-trip-time of this \"closest\" :binary:`~bin.mongos` instance and "
-"the ``localThresholdMS``. The driver will load balance randomly across "
-"the :binary:`~bin.mongos` instances that fall within the latency window."
-msgstr ""
-
-#: ../source/core/read-preference-mechanics.txt:67
+# 9ac868c54dbd4316a5d645337e98bd3e
+#: ../source/core/read-preference-mechanics.txt:51
+msgid ""
+"If there is more than one :program:`mongos` instances in the connection "
+"seed list, the driver determines which :program:`mongos` is the "
+"\"closest\" (i.e. the member with the lowest average network round-trip-"
+"time) and calculates the latency window by adding the average round-trip-"
+"time of this \"closest\" :program:`mongos` instance and the "
+"``localThresholdMS``. The driver will load balance randomly across the "
+":program:`mongos` instances that fall within the latency window."
+msgstr ""
+
+# 39e1964d47924147be4ad43290c1aafa
+#: ../source/core/read-preference-mechanics.txt:61
 msgid "Read Preference and Shards"
 msgstr ""
 
-#: ../source/core/read-preference-mechanics.txt:69
-msgid ""
-"For sharded clusters that have replica set shards, :binary:`~bin.mongos` "
+# 0062f9834dae44059ca5f47f44703418
+#: ../source/core/read-preference-mechanics.txt:63
+msgid ""
+"For sharded clusters that have replica set shards, :program:`mongos` "
 "applies the read preference when reading from the shards. Server "
 "selection is governed by the :doc:`read preference </core/read-"
 "preference>` and :setting:`replication.localPingThresholdMs` settings."
 msgstr ""
 
+# 3ca83278dfd0471d838c4263241a8451
 #: ../source/includes/extracts/server-selection-read-preference-sharded-clusters.rst:10
-msgid "The :binary:`~bin.mongos` selects the primary."
-msgstr ""
-
+msgid "The :program:`mongos` selects the primary."
+msgstr ""
+
+# d1b0a30e967c4e549989268f95f09a55
 #: ../source/includes/extracts/server-selection-read-preference-sharded-clusters.rst:14
 msgid ""
-"The :binary:`~bin.mongos` assembles a list of eligible secondary members."
-" :ref:`maxStalenessSeconds <replica-set-read-preference-max-staleness>` "
-"and :doc:`tag sets </tutorial/configure-replica-set-tag-sets>` can "
-"further restrict the eligibility of the members."
-msgstr ""
-
-#: ../source/includes/extracts/server-selection-read-preference-sharded-clusters.rst:20
-msgid ""
-"If the list of eligible members is not empty, the :binary:`~bin.mongos` "
+"The :program:`mongos` assembles a list of eligible secondary members. "
+":doc:`Tag sets </tutorial/configure-replica-set-tag-sets>` and :doc:`read"
+" concern </reference/read-concern>` can further restrict the eligibility "
+"of the members."
+msgstr ""
+
+# 825757f4e0704269ba5d028be45c26b4
+#: ../source/includes/extracts/server-selection-read-preference-sharded-clusters.rst:23
+msgid ""
+"If the list of eligible members is not empty, the :program:`mongos` "
 "determines which eligible member is the \"closest\" (i.e. the member with"
 " the lowest average network round-trip-time) and calculates a latency "
 "window by adding the average round-trip-time of this \"closest\" server "
 "and the :setting:`replication.localPingThresholdMs` (or "
-":option:`--localThreshold <mongos --localThreshold>` command line "
-"option). The  :binary:`~bin.mongos` uses this latency window to pare down"
-" the list of eligible members to those members that fall within this "
-"window."
-msgstr ""
-
-#: ../source/includes/extracts/server-selection-read-preference-sharded-clusters.rst:29
+":option:`--localThreshold` command line option). The  :program:`mongos` "
+"uses this latency window to pare down the list of eligible members to "
+"those members that fall within this window."
+msgstr ""
+
+# 74bf972c30b64d94b9a8fe8c3fe7fd08
+#: ../source/includes/extracts/server-selection-read-preference-sharded-clusters.rst:32
 msgid ""
 "From this list of eligible members that fall within the latency window, "
-"the  :binary:`~bin.mongos` randomly chooses an eligible member."
-msgstr ""
-
-#: ../source/includes/extracts/server-selection-read-preference-sharded-clusters.rst:34
-msgid ""
-"The :binary:`~bin.mongos` assembles a list of eligible members (primary "
-"and secondaries). :ref:`maxStalenessSeconds <replica-set-read-preference-"
-"max-staleness>` and :doc:`tag sets </tutorial/configure-replica-set-tag-"
-"sets>` can further limit the eligibility of the members."
-msgstr ""
-
-#: ../source/includes/extracts/server-selection-read-preference-sharded-clusters.rst:41
-msgid ""
-"If the list of eligible members is not empty, the :binary:`~bin.mongos` "
+"the  :program:`mongos` randomly chooses an eligible member."
+msgstr ""
+
+# 8c87c1bfea8f4fb99e711c5a98ccdc1c
+#: ../source/includes/extracts/server-selection-read-preference-sharded-clusters.rst:37
+msgid ""
+"The :program:`mongos` assembles a list of eligible members (primary and "
+"secondaries). :doc:`Tag sets </tutorial/configure-replica-set-tag-sets>` "
+"and :doc:`read concern</reference/read-concern>` can further limit the "
+"eligibility of the members."
+msgstr ""
+
+# 47627e73cf8b47ec915cc07780f4457e
+#: ../source/includes/extracts/server-selection-read-preference-sharded-clusters.rst:47
+msgid ""
+"If the list of eligible members is not empty, the :program:`mongos` "
 "determines which eligible member is the \"closest\" (i.e. the member with"
 " the lowest average network round-trip-time) and calculates a latency "
 "window by adding the average round-trip-time of this \"closest\" server "
 "and the :setting:`replication.localPingThresholdMs` (or "
-":option:`--localThreshold <mongos --localThreshold>` command line option)"
-" [#default-threshold]_. The :binary:`~bin.mongos` uses this latency "
-"window to pare down the list of eligible members to those members that "
-"fall within this window."
-msgstr ""
-
-#: ../source/includes/extracts/server-selection-read-preference-sharded-clusters.rst:50
+":option:`--localThreshold` command line option) [#default-threshold]_. "
+"The :program:`mongos` uses this latency window to pare down the list of "
+"eligible members to those members that fall within this window."
+msgstr ""
+
+# 9b839b8027934c2bb362d18148c14110
+#: ../source/includes/extracts/server-selection-read-preference-sharded-clusters.rst:56
 msgid ""
 "From this list of eligible members that fall within the latency window, "
-"the :binary:`~bin.mongos` randomly chooses an eligible member."
-msgstr ""
-
-#: ../source/includes/extracts/server-selection-read-preference-sharded-clusters.rst:56
-msgid "If the primary is available, :binary:`~bin.mongos` selects the primary."
-msgstr ""
-
-#: ../source/includes/extracts/server-selection-read-preference-sharded-clusters.rst:63
-msgid ""
-"Following the server selection process for the read preference "
+"the :program:`mongos` randomly chooses an eligible member."
+msgstr ""
+
+# 13cec2a1f0c4423aa01506826f35521e
+#: ../source/includes/extracts/server-selection-read-preference-sharded-clusters.rst:62
+msgid "If the primary is available, :program:`mongos` selects the primary."
+msgstr ""
+
+# 848426db60f7471f98e1522aec6d0db1
+#: ../source/includes/extracts/server-selection-read-preference-sharded-clusters.rst:69
+msgid ""
+"Following the server selection process for the for the read preference "
 "``secondary``, if a list of eligible secondary members is non-empty, "
-":binary:`~bin.mongos` chooses an eligible secondary member."
-msgstr ""
-
-#: ../source/includes/extracts/server-selection-read-preference-sharded-clusters.rst:67
-msgid ""
-"Otherwise, if the list is empty, :binary:`~bin.mongos` selects the "
-"primary."
-msgstr ""
-
-#: ../source/core/read-preference-mechanics.txt:82
+":program:`mongos` chooses an eligible secondary member."
+msgstr ""
+
+# 6f897430b7e34dd3b8e4fda6fcd6fbc6
+#: ../source/includes/extracts/server-selection-read-preference-sharded-clusters.rst:73
+msgid "Otherwise, if the list is empty, :program:`mongos` selects the primary."
+msgstr ""
+
+# 0abac39e3b0f4a3f93390628a09fcb3f
+#: ../source/core/read-preference-mechanics.txt:74
 msgid "The default threshold value is 15 milliseconds."
+msgstr ""
+
+# c9bd1a7720d84115bd84caa7e423a9a3
+# 03fbfbfbf0504cc0886ff30ff978b972
+# 91f91cd4f30c4bec97e7af04422c9a5b
+# 88e7b4ae16114c1dbf11ceb91385199c
+# 42512709dc89408b9340f40ddc49405e
+# 4e641d218a9f40568380f6f3e11b1331
+#: ../source/core/read-preference-mechanics.txt:1
+#: ../source/core/read-preference-mechanics.txt:22
+#: ../source/core/read-preference-mechanics.txt:23
+#: ../source/core/read-preference-mechanics.txt:24
+#: ../source/core/read-preference-mechanics.txt:40
+#: ../source/core/read-preference-mechanics.txt:41
+msgid "read preference"
+msgstr ""
+
+# c9bd1a7720d84115bd84caa7e423a9a3
+#: ../source/core/read-preference-mechanics.txt:1
+msgid "behavior"
+msgstr ""
+
+# 03fbfbfbf0504cc0886ff30ff978b972
+#: ../source/core/read-preference-mechanics.txt:22
+msgid "ping time"
+msgstr ""
+
+# 91f91cd4f30c4bec97e7af04422c9a5b
+#: ../source/core/read-preference-mechanics.txt:23
+msgid "nearest"
+msgstr ""
+
+# 88e7b4ae16114c1dbf11ceb91385199c
+#: ../source/core/read-preference-mechanics.txt:24
+msgid "member selection"
+msgstr ""
+
+# 42512709dc89408b9340f40ddc49405e
+#: ../source/core/read-preference-mechanics.txt:40
+msgid "sharding"
+msgstr ""
+
+# 4e641d218a9f40568380f6f3e11b1331
+#: ../source/core/read-preference-mechanics.txt:41
+msgid "mongos"
 msgstr ""
 
 #~ msgid ""
@@ -673,404 +705,7 @@
 #~ " the client."
 #~ msgstr ""
 
-# 8b165b96a75640809e27adb29b5c3541
-# 6389e86e18b74b28b97814bbb5ac0318
-# eae91c80c24c4ea181a5b58ebbe70556
-# 44c516885f7f435ebc6e124a4bc31cff
-# dc34fec7c2524392b2b66372138f1903
-# 06e8230500dd4075a5b65c54dae7e231
-#~ msgid "read preference"
-#~ msgstr ""
-
-# 8b165b96a75640809e27adb29b5c3541
-#~ msgid "behavior"
-#~ msgstr ""
-
-# 6389e86e18b74b28b97814bbb5ac0318
-#~ msgid "ping time"
-#~ msgstr ""
-
-# eae91c80c24c4ea181a5b58ebbe70556
-#~ msgid "nearest"
-#~ msgstr ""
-
-# 44c516885f7f435ebc6e124a4bc31cff
-#~ msgid "member selection"
-#~ msgstr ""
-
-# dc34fec7c2524392b2b66372138f1903
-#~ msgid "sharding"
-#~ msgstr ""
-
-# 06e8230500dd4075a5b65c54dae7e231
-#~ msgid "mongos"
-=======
-# 859a85a28754412d96bc2515f27ea724
-# 0f965e98ccbc472d9fa8a9e102245cc2
-#: ../source/core/read-preference-mechanics.txt:36
-#: ../source/core/read-preference-mechanics.txt:70
-msgid "The read preference is re-evaluated for each operation."
-msgstr ""
-
-# b0e0931608614ab4a2829a67c7b7509f
-# f5c19e63ef2e43c496aea2f5a63d7273
-#: ../source/includes/extracts/server-selection-read-preference-replica-sets.rst:5
-#: ../source/includes/extracts/server-selection-read-preference-sharded-clusters.rst:5
-msgid "Read Preference"
-msgstr ""
-
-# 7c160e2047694b4893c268ec74717a84
-# 8ffdbddb0804446ebdb6035e7564840a
-#: ../source/includes/extracts/server-selection-read-preference-replica-sets.rst:6
-#: ../source/includes/extracts/server-selection-read-preference-sharded-clusters.rst:6
-msgid "Selection Process"
-msgstr ""
-
-# 7828b892e83749cba44b584895fab602
-# 180e1afa8c404d5385bdbc2bf993238d
-#: ../source/includes/extracts/server-selection-read-preference-replica-sets.rst:8
-#: ../source/includes/extracts/server-selection-read-preference-sharded-clusters.rst:8
-msgid ":readmode:`primary` (Default)"
-msgstr ""
-
-# 8ae2101267204c28a1cf461a61f7180a
-#: ../source/includes/extracts/server-selection-read-preference-replica-sets.rst:10
-msgid "The driver selects the primary."
-msgstr ""
-
-# 42620d04a93a4566a0699b438e8e56f5
-# a9526cd4bac4438984cd6e1c0a7d03e5
-#: ../source/includes/extracts/server-selection-read-preference-replica-sets.rst:12
-#: ../source/includes/extracts/server-selection-read-preference-sharded-clusters.rst:12
-msgid ":readmode:`secondary`"
-msgstr ""
-
-# 8f7f217f7ef14ba484bb08f546800e0c
-#: ../source/includes/extracts/server-selection-read-preference-replica-sets.rst:14
-msgid ""
-"The driver assembles a list of eligible secondary members. :doc:`Tag sets"
-" </tutorial/configure-replica-set-tag-sets>` and :doc:`read concern "
-"</reference/read-concern>` can further restrict the eligibility of the "
-"members."
-msgstr ""
-
-# 408f24b33ca442b58631e3c1ea0438eb
-#: ../source/includes/extracts/server-selection-read-preference-replica-sets.rst:23
-msgid ""
-"If the list of eligible members is not empty, the driver determines which"
-" eligible member is the \"closest\" (i.e. the member with the lowest "
-"average network round-trip-time) and calculates a latency window by "
-"adding the average round-trip-time of this \"closest\" server and the "
-"``localThresholdMS``. The  driver uses this latency window to pare down "
-"the list of eligible members to those members that fall within this "
-"window."
-msgstr ""
-
-# 8ab3f495eaf34c11ade78e16b3c683ab
-#: ../source/includes/extracts/server-selection-read-preference-replica-sets.rst:32
-msgid ""
-"From this list of eligible members that fall within the latency window, "
-"the  driver randomly chooses an eligible member."
-msgstr ""
-
-# f36a891344ea45fda1ac67c50438d79d
-# 7b7cdaf64fd24d73a8c0d2959b652397
-#: ../source/includes/extracts/server-selection-read-preference-replica-sets.rst:35
-#: ../source/includes/extracts/server-selection-read-preference-sharded-clusters.rst:35
-msgid ":readmode:`nearest`"
-msgstr ""
-
-# 7b374a1c1d0b4267b03721dad77621c0
-#: ../source/includes/extracts/server-selection-read-preference-replica-sets.rst:37
-msgid ""
-"The driver assembles a list of eligible members (primary and "
-"secondaries). :doc:`Tag sets </tutorial/configure-replica-set-tag-sets>` "
-"and :doc:`read concern</reference/read-concern>` can further limit the "
-"eligibility of the members."
-msgstr ""
-
-# 9241a5031a684da6901ea9fbdf5e552b
-#: ../source/includes/extracts/server-selection-read-preference-replica-sets.rst:47
-msgid ""
-"If the list of eligible members is not empty, the driver determines which"
-" eligible member is the \"closest\" (i.e. the member with the lowest "
-"average network round-trip-time) and calculates a latency window by "
-"adding the average round-trip-time of this \"closest\" server and the "
-"``localThresholdMS`` [#default-threshold]_. The driver uses this latency "
-"window to pare down the list of eligible members to those members that "
-"fall within this window."
-msgstr ""
-
-# c6a28eb21ec54636948da5c15586d8f2
-#: ../source/includes/extracts/server-selection-read-preference-replica-sets.rst:56
-msgid ""
-"From this list of eligible members that fall within the latency window, "
-"the driver randomly chooses an eligible member."
-msgstr ""
-
-# c7d60a784af2475f8dffc2c8e5c2071b
-# dd36b86becef44cd93913d723844355b
-#: ../source/includes/extracts/server-selection-read-preference-replica-sets.rst:60
-#: ../source/includes/extracts/server-selection-read-preference-sharded-clusters.rst:60
-msgid ":readmode:`primaryPreferred`"
-msgstr ""
-
-# e650c4177c8b4389a025571c3dd76440
-#: ../source/includes/extracts/server-selection-read-preference-replica-sets.rst:62
-msgid "If the primary is available, driver selects the primary."
-msgstr ""
-
-# 4d526cc594f44a29a224c306fcb9cf5e
-# 5c5aaf8fce7f4ad0a0ffa121aa719c47
-#: ../source/includes/extracts/server-selection-read-preference-replica-sets.rst:64
-#: ../source/includes/extracts/server-selection-read-preference-sharded-clusters.rst:64
-msgid ""
-"Otherwise, server selection follows the process for the read preference "
-"``secondary``."
-msgstr ""
-
-# 9e43aa37943f422b8719f14363de44de
-# 97e9a713e1974b7c96578f3a42ebddca
-#: ../source/includes/extracts/server-selection-read-preference-replica-sets.rst:67
-#: ../source/includes/extracts/server-selection-read-preference-sharded-clusters.rst:67
-msgid ":readmode:`secondaryPreferred`"
-msgstr ""
-
-# 612005202d2f4488905b32c858796750
-#: ../source/includes/extracts/server-selection-read-preference-replica-sets.rst:69
-msgid ""
-"Following the server selection process for the for the read preference "
-"``secondary``, if a list of eligible secondary members is non-empty, "
-"driver chooses an eligible secondary member."
-msgstr ""
-
-# b1572b40ddd34ec2bc303ba92dace3fe
-#: ../source/includes/extracts/server-selection-read-preference-replica-sets.rst:73
-msgid "Otherwise, if the list is empty, driver selects the primary."
-msgstr ""
-
-# b2dca8b12633471db351908eb548f8f7
-#: ../source/core/read-preference-mechanics.txt:46
-msgid "Read Preference for Sharded Clusters"
-msgstr ""
-
-# c79da9071dda4c578ccdbee4b59a71d1
-#: ../source/core/read-preference-mechanics.txt:49
-msgid "Load Balancing"
-msgstr ""
-
-# 9ac868c54dbd4316a5d645337e98bd3e
-#: ../source/core/read-preference-mechanics.txt:51
-msgid ""
-"If there is more than one :program:`mongos` instances in the connection "
-"seed list, the driver determines which :program:`mongos` is the "
-"\"closest\" (i.e. the member with the lowest average network round-trip-"
-"time) and calculates the latency window by adding the average round-trip-"
-"time of this \"closest\" :program:`mongos` instance and the "
-"``localThresholdMS``. The driver will load balance randomly across the "
-":program:`mongos` instances that fall within the latency window."
-msgstr ""
-
-# 39e1964d47924147be4ad43290c1aafa
-#: ../source/core/read-preference-mechanics.txt:61
-msgid "Read Preference and Shards"
-msgstr ""
-
-# 0062f9834dae44059ca5f47f44703418
-#: ../source/core/read-preference-mechanics.txt:63
-msgid ""
-"For sharded clusters that have replica set shards, :program:`mongos` "
-"applies the read preference when reading from the shards. Server "
-"selection is governed by the :doc:`read preference </core/read-"
-"preference>` and :setting:`replication.localPingThresholdMs` settings."
-msgstr ""
-
-# 3ca83278dfd0471d838c4263241a8451
-#: ../source/includes/extracts/server-selection-read-preference-sharded-clusters.rst:10
-msgid "The :program:`mongos` selects the primary."
-msgstr ""
-
-# d1b0a30e967c4e549989268f95f09a55
-#: ../source/includes/extracts/server-selection-read-preference-sharded-clusters.rst:14
-msgid ""
-"The :program:`mongos` assembles a list of eligible secondary members. "
-":doc:`Tag sets </tutorial/configure-replica-set-tag-sets>` and :doc:`read"
-" concern </reference/read-concern>` can further restrict the eligibility "
-"of the members."
-msgstr ""
-
-# 825757f4e0704269ba5d028be45c26b4
-#: ../source/includes/extracts/server-selection-read-preference-sharded-clusters.rst:23
-msgid ""
-"If the list of eligible members is not empty, the :program:`mongos` "
-"determines which eligible member is the \"closest\" (i.e. the member with"
-" the lowest average network round-trip-time) and calculates a latency "
-"window by adding the average round-trip-time of this \"closest\" server "
-"and the :setting:`replication.localPingThresholdMs` (or "
-":option:`--localThreshold` command line option). The  :program:`mongos` "
-"uses this latency window to pare down the list of eligible members to "
-"those members that fall within this window."
-msgstr ""
-
-# 74bf972c30b64d94b9a8fe8c3fe7fd08
-#: ../source/includes/extracts/server-selection-read-preference-sharded-clusters.rst:32
-msgid ""
-"From this list of eligible members that fall within the latency window, "
-"the  :program:`mongos` randomly chooses an eligible member."
-msgstr ""
-
-# 8c87c1bfea8f4fb99e711c5a98ccdc1c
-#: ../source/includes/extracts/server-selection-read-preference-sharded-clusters.rst:37
-msgid ""
-"The :program:`mongos` assembles a list of eligible members (primary and "
-"secondaries). :doc:`Tag sets </tutorial/configure-replica-set-tag-sets>` "
-"and :doc:`read concern</reference/read-concern>` can further limit the "
-"eligibility of the members."
-msgstr ""
-
-# 47627e73cf8b47ec915cc07780f4457e
-#: ../source/includes/extracts/server-selection-read-preference-sharded-clusters.rst:47
-msgid ""
-"If the list of eligible members is not empty, the :program:`mongos` "
-"determines which eligible member is the \"closest\" (i.e. the member with"
-" the lowest average network round-trip-time) and calculates a latency "
-"window by adding the average round-trip-time of this \"closest\" server "
-"and the :setting:`replication.localPingThresholdMs` (or "
-":option:`--localThreshold` command line option) [#default-threshold]_. "
-"The :program:`mongos` uses this latency window to pare down the list of "
-"eligible members to those members that fall within this window."
-msgstr ""
-
-# 9b839b8027934c2bb362d18148c14110
-#: ../source/includes/extracts/server-selection-read-preference-sharded-clusters.rst:56
-msgid ""
-"From this list of eligible members that fall within the latency window, "
-"the :program:`mongos` randomly chooses an eligible member."
-msgstr ""
-
-# 13cec2a1f0c4423aa01506826f35521e
-#: ../source/includes/extracts/server-selection-read-preference-sharded-clusters.rst:62
-msgid "If the primary is available, :program:`mongos` selects the primary."
-msgstr ""
-
-# 848426db60f7471f98e1522aec6d0db1
-#: ../source/includes/extracts/server-selection-read-preference-sharded-clusters.rst:69
-msgid ""
-"Following the server selection process for the for the read preference "
-"``secondary``, if a list of eligible secondary members is non-empty, "
-":program:`mongos` chooses an eligible secondary member."
-msgstr ""
-
-# 6f897430b7e34dd3b8e4fda6fcd6fbc6
-#: ../source/includes/extracts/server-selection-read-preference-sharded-clusters.rst:73
-msgid "Otherwise, if the list is empty, :program:`mongos` selects the primary."
-msgstr ""
-
-# 0abac39e3b0f4a3f93390628a09fcb3f
-#: ../source/core/read-preference-mechanics.txt:74
-msgid "The default threshold value is 15 milliseconds."
-msgstr ""
-
-# c9bd1a7720d84115bd84caa7e423a9a3
-# 03fbfbfbf0504cc0886ff30ff978b972
-# 91f91cd4f30c4bec97e7af04422c9a5b
-# 88e7b4ae16114c1dbf11ceb91385199c
-# 42512709dc89408b9340f40ddc49405e
-# 4e641d218a9f40568380f6f3e11b1331
-#: ../source/core/read-preference-mechanics.txt:1
-#: ../source/core/read-preference-mechanics.txt:22
-#: ../source/core/read-preference-mechanics.txt:23
-#: ../source/core/read-preference-mechanics.txt:24
-#: ../source/core/read-preference-mechanics.txt:40
-#: ../source/core/read-preference-mechanics.txt:41
-msgid "read preference"
-msgstr ""
-
-# c9bd1a7720d84115bd84caa7e423a9a3
-#: ../source/core/read-preference-mechanics.txt:1
-msgid "behavior"
-msgstr ""
-
-# 03fbfbfbf0504cc0886ff30ff978b972
-#: ../source/core/read-preference-mechanics.txt:22
-msgid "ping time"
-msgstr ""
-
-# 91f91cd4f30c4bec97e7af04422c9a5b
-#: ../source/core/read-preference-mechanics.txt:23
-msgid "nearest"
-msgstr ""
-
-# 88e7b4ae16114c1dbf11ceb91385199c
-#: ../source/core/read-preference-mechanics.txt:24
-msgid "member selection"
-msgstr ""
-
-# 42512709dc89408b9340f40ddc49405e
-#: ../source/core/read-preference-mechanics.txt:40
-msgid "sharding"
-msgstr ""
-
-# 4e641d218a9f40568380f6f3e11b1331
-#: ../source/core/read-preference-mechanics.txt:41
-msgid "mongos"
-msgstr ""
-
-#~ msgid ""
-#~ "Applications can configure the threshold "
-#~ "used in this stage. The default "
-#~ "\"acceptable latency\" is 15 milliseconds, "
-#~ "which you can override in the "
-#~ "drivers with their own "
-#~ "``secondaryAcceptableLatencyMS`` option. For "
-#~ ":program:`mongos` you can use the "
-#~ ":option:`--localThreshold <mongos --localThreshold>` "
-#~ "or :setting:`localThreshold` runtime options "
-#~ "to set this value."
-#~ msgstr ""
-
-#~ msgid ""
-#~ "The client should attempt to prefer "
-#~ "current results, and any connection "
-#~ "should read from the same member "
-#~ "of the replica set as much as "
-#~ "possible."
-#~ msgstr ""
-
-#~ msgid ""
-#~ "Reuse a connection to specific "
-#~ ":program:`mongod` for as long as "
-#~ "possible after establishing a connection "
-#~ "to that instance. This connection is "
-#~ "*pinned* to this :program:`mongod`."
->>>>>>> 2478a500
-#~ msgstr ""
-
-# b69856d1bd79421d970da75c435e2640
-#~ msgid "Read Preference Processes"
-#~ msgstr ""
-
-# a1ee50c171bc40d78fe2557ee9cdb8f2
-#~ msgid ""
-#~ "MongoDB drivers use the following "
-#~ "procedures to direct operations to "
-#~ "replica sets and sharded clusters. To"
-#~ " determine how to route their "
-#~ "operations, applications periodically update "
-#~ "their view of the replica set's "
-#~ "state, identifying which members are up"
-#~ " or down, which member is "
-#~ ":term:`primary`, and verifying the latency "
-#~ "to each :program:`mongod` instance."
-#~ msgstr ""
-
-# 207c2a7f86aa4d939b2f8fd0735878bf
-#~ msgid "Member Selection"
-#~ msgstr ""
-
-# 98c4600613d14ee3815595536df24600
-#~ msgid ""
-<<<<<<< HEAD
+#~ msgid ""
 #~ "Applications can configure the threshold "
 #~ "used in this stage. The default "
 #~ "\"acceptable latency\" is 15 milliseconds, "
@@ -1081,17 +716,9 @@
 #~ ":option:`--localThreshold <mongos --localThreshold>` "
 #~ "or :setting:`~replication.localPingThresholdMs` runtime"
 #~ " options to set this value."
-=======
-#~ "Clients, by way of their drivers, "
-#~ "and :program:`mongos` instances for sharded"
-#~ " clusters, periodically update their view"
-#~ " of the replica set's state."
->>>>>>> 2478a500
-#~ msgstr ""
-
-# 15568f80270b461badd16faf99461598
-#~ msgid ""
-<<<<<<< HEAD
+#~ msgstr ""
+
+#~ msgid ""
 #~ "The client should attempt to prefer "
 #~ "current results, and any connection "
 #~ "should read from the same member "
@@ -1099,312 +726,9 @@
 #~ "possible. Requests should prefer :ref:`request"
 #~ " association <replica-set-read-"
 #~ "preference-behavior-requests>` (e.g. *pinning*)."
-=======
-#~ "When you select non-:readmode:`primary` read"
-#~ " preference, the driver will determine "
-#~ "which member to target using the "
-#~ "following process:"
->>>>>>> 2478a500
-#~ msgstr ""
-
-# ba1007ac81fc428cb6bf68be9b31dcef
-#~ msgid ""
-<<<<<<< HEAD
-=======
-#~ "Assembles a list of suitable members,"
-#~ " taking into account member type "
-#~ "(i.e. secondary, primary, or all "
-#~ "members)."
-#~ msgstr ""
-
-# 30aee2ff1bb04538afc014bbe57fba97
-#~ msgid "Excludes members not matching the tag sets, if specified."
-#~ msgstr ""
-
-# bd3acf0868b64d4daf2a1995a48102c1
-#~ msgid ""
-#~ "Determines which suitable member is the"
-#~ " closest to the client in absolute"
-#~ " terms."
-#~ msgstr ""
-
-# a882fe62a02c433da5a04d57f3c7f328
-#~ msgid ""
-#~ "Builds a list of members that are"
-#~ " within a defined ping distance (in"
-#~ " milliseconds) of the \"absolute nearest\""
-#~ " member."
-#~ msgstr ""
-
-# 33bd30458f2e427d9d719262ccd632c0
-#~ msgid ""
-#~ "Selects a member from these hosts "
-#~ "at random. The member receives the "
-#~ "read operation."
-#~ msgstr ""
-
-# f65b61ba2d1b4f07925f453dd9a8b41f
-#~ msgid ""
-#~ "Drivers can then associate the thread"
-#~ " or connection with the selected "
-#~ "member. This :ref:`request association "
-#~ "<replica-set-read-preference-behavior-"
-#~ "requests>` is configurable by the "
-#~ "application. See your :doc:`driver "
-#~ "</applications/drivers>` documentation about request"
-#~ " association configuration and default "
-#~ "behavior."
-#~ msgstr ""
-
-# 1ad04b80efd14f2e9e6583a2ca51a92c
-#~ msgid "Request Association"
-#~ msgstr ""
-
-# c538d7727d0744aa97c36eeb108de060
-#~ msgid ""
-#~ "*Request association* is configurable by "
-#~ "the application. See your :doc:`driver "
-#~ "</applications/drivers>` documentation about request"
-#~ " association configuration and default "
-#~ "behavior."
-#~ msgstr ""
-
-# b210af1dd2e54666a991f6608b7e2fda
-#~ msgid ""
-#~ "Because :term:`secondary` members of a "
-#~ ":term:`replica set` may lag behind the"
-#~ " current :term:`primary` by different "
-#~ "amounts, reads for :term:`secondary` members"
-#~ " may reflect data at different points"
-#~ " in time. To prevent sequential reads"
-#~ " from jumping around in time, the "
-#~ "driver **can** associate application threads"
-#~ " to a specific member of the "
-#~ "set after the first read, thereby "
-#~ "preventing reads from other members. The"
-#~ " thread will continue to read from"
-#~ " the same member until:"
-#~ msgstr ""
-
-# 4a1f3abc648f4488ab20c1f3217816bc
-#~ msgid "The application performs a read with a different read preference,"
-#~ msgstr ""
-
-# 730397d8215e4916baca98ce03210869
-#~ msgid "The thread terminates, or"
-#~ msgstr ""
-
-# 135d6d8029124c2bad660c53cf1b853a
-#~ msgid ""
-#~ "The client receives a socket exception,"
-#~ " as is the case when there's a"
-#~ " network error or when the "
-#~ ":program:`mongod` closes connections during a"
-#~ " :term:`failover`.  This triggers a "
-#~ ":ref:`retry <replica-set-read-preference-"
-#~ "behavior-retry>`, which may be "
-#~ "transparent to the application."
-#~ msgstr ""
-
-# d18b79eac5fb4df1984a8b523edc8e86
-#~ msgid ""
-#~ "When using request association, if the"
-#~ " client detects that the set has "
-#~ "elected a new :term:`primary`, the "
-#~ "driver will discard all associations "
-#~ "between threads and members."
-#~ msgstr ""
-
-# 76c5bd51bc9842748b5643ce4a0e4bb0
-#~ msgid "Auto-Retry"
-#~ msgstr ""
-
-# c281e3127c7e4c00b2ff824fb1b11609
-#~ msgid ""
-#~ "Connections between MongoDB drivers and "
-#~ ":program:`mongod` instances in a "
-#~ ":term:`replica set` must balance two "
-#~ "concerns:"
-#~ msgstr ""
-
-# 413051bbfab14f5b90109f0db59a7570
-#~ msgid ""
-#~ "The client should minimize the amount"
-#~ " of time that the database is "
-#~ "inaccessible as the result of a "
-#~ "connection issue, networking problem, or "
-#~ ":term:`failover` in a replica set."
-#~ msgstr ""
-
-# f36449d60bbb43a388517aa3925a0165
-#~ msgid "As a result, MongoDB drivers and :program:`mongos`:"
-#~ msgstr ""
-
-# 4cda32d3a870412c80c014e668b2d295
-#~ msgid ""
-#~ "Attempt to reconnect to a new "
-#~ "member, obeying existing :ref:`read preference"
-#~ " modes <replica-set-read-preference-"
-#~ "modes>`, if the connection to "
-#~ ":program:`mongod` is lost."
-#~ msgstr ""
-
-# 877de38de85b486cbdadc41a0acecf74
-#~ msgid ""
-#~ "Reconnections are transparent to the "
-#~ "application itself. If the connection "
-#~ "permits reads from :term:`secondary` members,"
-#~ " after reconnecting, the application can"
-#~ " receive two sequential reads returning "
-#~ "from different secondaries. Depending on "
-#~ "the state of the individual secondary"
-#~ " member's replication, the documents can"
-#~ " reflect the state of your database"
-#~ " at different moments."
-#~ msgstr ""
-
-# e72153fe579f4977aa5a6d66d2358776
-#~ msgid ""
-#~ "Return an error *only* after attempting"
-#~ " to connect to three members of "
-#~ "the set that match the :ref:`read "
-#~ "preference mode <replica-set-read-"
-#~ "preference-modes>` and :ref:`tag set "
-#~ "<replica-set-read-preference-tag-sets>`."
-#~ "  If there are fewer than three "
-#~ "members of the set, the client "
-#~ "will error after connecting to all "
-#~ "existing members of the set."
-#~ msgstr ""
-
-# 59b2414b2a594391866ea4e0465df57c
-#~ msgid ""
-#~ "After this error, the driver selects "
-#~ "a new member using the specified "
-#~ "read preference mode. In the absence "
-#~ "of a specified read preference, the "
-#~ "driver uses :readmode:`primary`."
-#~ msgstr ""
-
-# ff4cb3ccae944cc9965b75fc40e84a59
-#~ msgid ""
-#~ "After detecting a failover situation, "
-#~ "[#fn-failover]_ the driver attempts to "
-#~ "refresh the state of the replica "
-#~ "set as quickly as possible."
-#~ msgstr ""
-
-# 330a2d7832d84930b6d645fc8a4d459a
-#~ msgid ""
-#~ "When a :term:`failover` occurs, all "
-#~ "members of the set close all "
-#~ "client connections that produce a socket"
-#~ " error in the driver. This behavior"
-#~ " prevents or minimizes :term:`rollback`."
-#~ msgstr ""
-
-# 55a0e38404224f5d9a55a7773ddaccb9
-#~ msgid "Read Preference in Sharded Clusters"
-#~ msgstr ""
-
-# ab0ca3254c16405b8c11732fa3c05956
-#~ msgid ""
-#~ "Before version 2.2, :program:`mongos` did "
-#~ "not support the :ref:`read preference "
-#~ "mode semantics <replica-set-read-"
-#~ "preference-modes>`."
-#~ msgstr ""
-
-# 12a269ed5e0746aaaf95fbb4857475e5
-#~ msgid ""
-#~ "In most :term:`sharded clusters <sharded "
-#~ "cluster>`, each shard consists of a "
-#~ ":term:`replica set`. As such, read "
-#~ "preferences are also applicable. With "
-#~ "regard to read preference, read "
-#~ "operations in a sharded cluster are "
-#~ "identical to unsharded replica sets."
-#~ msgstr ""
-
-# d86ba8d80df5484fbf5b34d86d5602d1
-#~ msgid ""
-#~ "Unlike simple replica sets, in sharded"
-#~ " clusters, all interactions with the "
-#~ "shards pass from the clients to "
-#~ "the :program:`mongos` instances that are "
-#~ "actually connected to the set members."
-#~ " :program:`mongos` is then responsible for"
-#~ " the application of read preferences, "
-#~ "which is transparent to applications."
-#~ msgstr ""
-
-# e00e745a984a49c2a30869f09ddba740
-#~ msgid ""
-#~ "There are no configuration changes "
-#~ "required for full support of read "
-#~ "preference modes in sharded environments, "
-#~ "as long as the :program:`mongos` is "
-#~ "at least version 2.2. All "
-#~ ":program:`mongos` maintain their own "
-#~ "connection pool to the replica set "
-#~ "members. As a result:"
-#~ msgstr ""
-
-# c3545ab14782427c9a3305febd49f82a
-#~ msgid ""
-#~ "A request without a specified preference"
-#~ " has :readmode:`primary`, the default, "
-#~ "unless, the :program:`mongos` reuses an "
-#~ "existing connection that has a different"
-#~ " mode set."
-#~ msgstr ""
-
-# 9895729a04174c21aeb9a52aa4445ca9
-#~ msgid "To prevent confusion, always explicitly set your read preference mode."
-#~ msgstr ""
-
-# b6e1b876a81c4134ad150002807375fc
-#~ msgid ""
-#~ "All :readmode:`nearest` and latency "
-#~ "calculations reflect the connection between"
-#~ " the :program:`mongos` and the "
-#~ ":program:`mongod` instances, not the client"
-#~ " and the :program:`mongod` instances."
-#~ msgstr ""
-
-# d97c50873b934bf7858bf57d9ee7afe9
-#~ msgid ""
-#~ "This produces the desired result, "
-#~ "because all results must pass through"
-#~ " the :program:`mongos` before returning to"
-#~ " the client."
-#~ msgstr ""
-
-#~ msgid ""
-#~ "Applications can configure the threshold "
-#~ "used in this stage. The default "
-#~ "\"acceptable latency\" is 15 milliseconds, "
-#~ "which you can override in the "
-#~ "drivers with their own "
-#~ "``secondaryAcceptableLatencyMS`` option. For "
-#~ ":program:`mongos` you can use the "
-#~ ":option:`--localThreshold <mongos --localThreshold>` "
-#~ "or :setting:`~replication.localPingThresholdMs` runtime"
-#~ " options to set this value."
-#~ msgstr ""
-
-#~ msgid ""
-#~ "The client should attempt to prefer "
-#~ "current results, and any connection "
-#~ "should read from the same member "
-#~ "of the replica set as much as "
-#~ "possible. Requests should prefer :ref:`request"
-#~ " association <replica-set-read-"
-#~ "preference-behavior-requests>` (e.g. *pinning*)."
-#~ msgstr ""
-
-#~ msgid ""
->>>>>>> 2478a500
+#~ msgstr ""
+
+#~ msgid ""
 #~ "Reuse a connection to a specific "
 #~ ":program:`mongod` for as long as "
 #~ "possible after establishing a connection "
