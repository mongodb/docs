# SOME DESCRIPTIVE TITLE.
# Copyright (C) 2011-2014, MongoDB, Inc.
# This file is distributed under the same license as the mongodb-manual
# package.
#
# Translators:
msgid ""
msgstr ""
"Project-Id-Version: MongoDB Manual\n"
"Report-Msgid-Bugs-To: \n"
<<<<<<< HEAD
"POT-Creation-Date: 2019-03-19 11:02-0400\n"
=======
"POT-Creation-Date: 2016-12-08 12:02-0500\n"
>>>>>>> 2478a500
"PO-Revision-Date: 2014-04-08 19:13+0000\n"
"Last-Translator: tychoish <tychoish@gmail.com>\n"
"Language: es\n"
"Language-Team: Spanish (http://www.transifex.com/projects/p/mongodb-"
"manual/language/es/)\n"
"Plural-Forms: nplurals=2; plural=(n != 1)\n"
"MIME-Version: 1.0\n"
"Content-Type: text/plain; charset=utf-8\n"
"Content-Transfer-Encoding: 8bit\n"
"Generated-By: Babel 2.6.0\n"

<<<<<<< HEAD
=======
# e1db16b1e7114db686b59fcc8add73e1
>>>>>>> 2478a500
#: ../source/reference/method/db.runCommand.txt:3
msgid "db.runCommand()"
msgstr ""

<<<<<<< HEAD
=======
# 835252bc61c645a582520fa3f970f981
#: ../source/reference/method/db.runCommand.txt
msgid "On this page"
msgstr ""

# 70f1f54447664a8c9bdce75299b2cac3
>>>>>>> 2478a500
#: ../source/reference/method/db.runCommand.txt:14
msgid "Definition"
msgstr ""

<<<<<<< HEAD
=======
# 9838415ae621438681da397c79ad4802
>>>>>>> 2478a500
#: ../source/reference/method/db.runCommand.txt:18
msgid ""
"Provides a helper to run specified :doc:`database commands "
"</reference/command>`. This is the preferred method to issue database "
"commands, as it provides a consistent interface between the shell and "
"drivers."
msgstr ""

<<<<<<< HEAD
#: ../source/includes/apiargs/method-db.runCommand-param.rst:7
msgid "Parameter"
msgstr ""

#: ../source/includes/apiargs/method-db.runCommand-param.rst:9
msgid "Type"
msgstr ""

#: ../source/includes/apiargs/method-db.runCommand-param.rst:11
#: ../source/includes/fact-runCommand-results.rst:6
msgid "Description"
msgstr ""

#: ../source/includes/apiargs/method-db.runCommand-param.rst:13
msgid "``command``"
msgstr ""

#: ../source/includes/apiargs/method-db.runCommand-param.rst:15
msgid "document or string"
msgstr ""

#: ../source/includes/apiargs/method-db.runCommand-param.rst:17
#: ../source/includes/apiargs/method-db.runCommand-param.rst:28
msgid ""
"\"A :term:`database command`, specified either in :term:`document` form "
"or as a string. If specified as a string, :method:`db.runCommand()` "
"transforms the string into a document.\""
msgstr ""

#: ../source/includes/apiargs/method-db.runCommand-param.rst
msgid "param document, string command"
msgstr ""

=======
# d79bad9bc9fa4009afeb27c2c16259fe
>>>>>>> 2478a500
#: ../source/reference/method/db.runCommand.txt:25
msgid ""
"To specify a time limit in milliseconds, see :doc:`/tutorial/terminate-"
"running-operations`."
msgstr ""

<<<<<<< HEAD
#: ../source/reference/method/db.runCommand.txt:29
msgid "Behavior"
msgstr ""

#: ../source/reference/method/db.runCommand.txt:31
=======
# 7e1acf6daeff4a6d80ae07c36d99f4f4
#: ../source/reference/method/db.runCommand.txt:30
msgid "Behavior"
msgstr ""

# 7d2508aacaad4b969d0afdfa6a7efbcf
#: ../source/reference/method/db.runCommand.txt:32
>>>>>>> 2478a500
msgid ""
":method:`db.runCommand()` runs the command in the context of the current "
"database. Some commands are only applicable in the context of the "
"``admin`` database, and you must change your ``db`` object to before "
<<<<<<< HEAD
"running these commands or use :method:`db.adminCommand()`."
msgstr ""

#: ../source/reference/method/db.runCommand.txt:39
msgid "Response"
msgstr ""

#: ../source/reference/method/db.runCommand.txt:41
msgid "The method returns a response document that contains the following fields:"
msgstr ""

#: ../source/includes/fact-runCommand-results.rst:5
msgid "Field"
msgstr ""

#: ../source/includes/fact-runCommand-results.rst:8
msgid "Result fields specific to the command"
msgstr ""

#: ../source/includes/fact-runCommand-results.rst:11
msgid "``ok``"
msgstr ""

#: ../source/includes/fact-runCommand-results.rst:13
msgid ""
"A number that indicates whether the command has succeeded (``1``) or "
"failed (``0``)."
msgstr ""

#: ../source/includes/fact-runCommand-results.rst:16
msgid "``operationTime``"
msgstr ""

#: ../source/includes/fact-runCommand-results.rst:18
msgid ""
"The logical time of the performed operation, represented in MongoDB by "
"the timestamp from the oplog entry. *Only for replica sets and sharded "
"clusters*"
msgstr ""

#: ../source/includes/fact-runCommand-results.rst:22
msgid ""
"If the command does not generate an oplog entry, e.g. a read operation, "
"then the operation does not advance the logical clock. In this case, "
"``operationTime`` returns:"
msgstr ""

#: ../source/includes/fact-runCommand-results.rst:26
msgid ""
"For read concern :readconcern:`\"local\"`, the timestamp of the most "
"recent entry in the oplog."
msgstr ""

#: ../source/includes/fact-runCommand-results.rst:29
msgid ""
"For read concern :readconcern:`\"majority\"` and "
":readconcern:`\"linearizable\"`, the timestamp of the most recent "
":writeconcern:`majority-acknowledged <\"majority\">` entry in the oplog."
msgstr ""

#: ../source/includes/fact-runCommand-results.rst:34
msgid ""
"For operations associated with :ref:`causally consistent sessions "
"<causal-consistency>`, MongoDB drivers use this time to automatically set"
" the :ref:`afterClusterTime`."
msgstr ""

#: ../source/includes/fact-runCommand-results.rst:40
msgid "``$clusterTime``"
msgstr ""

#: ../source/includes/fact-runCommand-results.rst:42
msgid ""
"A document that returns the signed cluster time. Cluster time is a "
"logical time used for ordering of operations. *Only for replica sets and "
"sharded clusters. For internal use only.*"
msgstr ""

#: ../source/includes/fact-runCommand-results.rst:46
msgid "The document contains the following fields:"
msgstr ""

#: ../source/includes/fact-runCommand-results.rst:48
msgid ""
"``clusterTime``: timestamp of the highest known cluster time for the "
"member."
msgstr ""

#: ../source/includes/fact-runCommand-results.rst:50
msgid ""
"``signature``: a document that contains the hash of the cluster time and "
"the id of the key used to sign the cluster time."
msgstr ""

# 3fe6dc7bce42455bab5baeeb365a7e13
#~ msgid ""
#~ ":method:`db.runCommand()` runs the command in"
#~ " the context of the current database."
#~ " Some commands are only applicable in"
#~ " the context of the ``admin`` "
#~ "database, and you must change your "
#~ "``db`` object to before running these"
#~ " commands."
#~ msgstr ""
=======
"running these commands."
msgstr ""
>>>>>>> 2478a500
<|MERGE_RESOLUTION|>--- conflicted
+++ resolved
@@ -8,11 +8,7 @@
 msgstr ""
 "Project-Id-Version: MongoDB Manual\n"
 "Report-Msgid-Bugs-To: \n"
-<<<<<<< HEAD
-"POT-Creation-Date: 2019-03-19 11:02-0400\n"
-=======
 "POT-Creation-Date: 2016-12-08 12:02-0500\n"
->>>>>>> 2478a500
 "PO-Revision-Date: 2014-04-08 19:13+0000\n"
 "Last-Translator: tychoish <tychoish@gmail.com>\n"
 "Language: es\n"
@@ -24,31 +20,22 @@
 "Content-Transfer-Encoding: 8bit\n"
 "Generated-By: Babel 2.6.0\n"
 
-<<<<<<< HEAD
-=======
 # e1db16b1e7114db686b59fcc8add73e1
->>>>>>> 2478a500
 #: ../source/reference/method/db.runCommand.txt:3
 msgid "db.runCommand()"
 msgstr ""
 
-<<<<<<< HEAD
-=======
 # 835252bc61c645a582520fa3f970f981
 #: ../source/reference/method/db.runCommand.txt
 msgid "On this page"
 msgstr ""
 
 # 70f1f54447664a8c9bdce75299b2cac3
->>>>>>> 2478a500
 #: ../source/reference/method/db.runCommand.txt:14
 msgid "Definition"
 msgstr ""
 
-<<<<<<< HEAD
-=======
 # 9838415ae621438681da397c79ad4802
->>>>>>> 2478a500
 #: ../source/reference/method/db.runCommand.txt:18
 msgid ""
 "Provides a helper to run specified :doc:`database commands "
@@ -57,56 +44,13 @@
 "drivers."
 msgstr ""
 
-<<<<<<< HEAD
-#: ../source/includes/apiargs/method-db.runCommand-param.rst:7
-msgid "Parameter"
-msgstr ""
-
-#: ../source/includes/apiargs/method-db.runCommand-param.rst:9
-msgid "Type"
-msgstr ""
-
-#: ../source/includes/apiargs/method-db.runCommand-param.rst:11
-#: ../source/includes/fact-runCommand-results.rst:6
-msgid "Description"
-msgstr ""
-
-#: ../source/includes/apiargs/method-db.runCommand-param.rst:13
-msgid "``command``"
-msgstr ""
-
-#: ../source/includes/apiargs/method-db.runCommand-param.rst:15
-msgid "document or string"
-msgstr ""
-
-#: ../source/includes/apiargs/method-db.runCommand-param.rst:17
-#: ../source/includes/apiargs/method-db.runCommand-param.rst:28
-msgid ""
-"\"A :term:`database command`, specified either in :term:`document` form "
-"or as a string. If specified as a string, :method:`db.runCommand()` "
-"transforms the string into a document.\""
-msgstr ""
-
-#: ../source/includes/apiargs/method-db.runCommand-param.rst
-msgid "param document, string command"
-msgstr ""
-
-=======
 # d79bad9bc9fa4009afeb27c2c16259fe
->>>>>>> 2478a500
 #: ../source/reference/method/db.runCommand.txt:25
 msgid ""
 "To specify a time limit in milliseconds, see :doc:`/tutorial/terminate-"
 "running-operations`."
 msgstr ""
 
-<<<<<<< HEAD
-#: ../source/reference/method/db.runCommand.txt:29
-msgid "Behavior"
-msgstr ""
-
-#: ../source/reference/method/db.runCommand.txt:31
-=======
 # 7e1acf6daeff4a6d80ae07c36d99f4f4
 #: ../source/reference/method/db.runCommand.txt:30
 msgid "Behavior"
@@ -114,117 +58,9 @@
 
 # 7d2508aacaad4b969d0afdfa6a7efbcf
 #: ../source/reference/method/db.runCommand.txt:32
->>>>>>> 2478a500
 msgid ""
 ":method:`db.runCommand()` runs the command in the context of the current "
 "database. Some commands are only applicable in the context of the "
 "``admin`` database, and you must change your ``db`` object to before "
-<<<<<<< HEAD
-"running these commands or use :method:`db.adminCommand()`."
-msgstr ""
-
-#: ../source/reference/method/db.runCommand.txt:39
-msgid "Response"
-msgstr ""
-
-#: ../source/reference/method/db.runCommand.txt:41
-msgid "The method returns a response document that contains the following fields:"
-msgstr ""
-
-#: ../source/includes/fact-runCommand-results.rst:5
-msgid "Field"
-msgstr ""
-
-#: ../source/includes/fact-runCommand-results.rst:8
-msgid "Result fields specific to the command"
-msgstr ""
-
-#: ../source/includes/fact-runCommand-results.rst:11
-msgid "``ok``"
-msgstr ""
-
-#: ../source/includes/fact-runCommand-results.rst:13
-msgid ""
-"A number that indicates whether the command has succeeded (``1``) or "
-"failed (``0``)."
-msgstr ""
-
-#: ../source/includes/fact-runCommand-results.rst:16
-msgid "``operationTime``"
-msgstr ""
-
-#: ../source/includes/fact-runCommand-results.rst:18
-msgid ""
-"The logical time of the performed operation, represented in MongoDB by "
-"the timestamp from the oplog entry. *Only for replica sets and sharded "
-"clusters*"
-msgstr ""
-
-#: ../source/includes/fact-runCommand-results.rst:22
-msgid ""
-"If the command does not generate an oplog entry, e.g. a read operation, "
-"then the operation does not advance the logical clock. In this case, "
-"``operationTime`` returns:"
-msgstr ""
-
-#: ../source/includes/fact-runCommand-results.rst:26
-msgid ""
-"For read concern :readconcern:`\"local\"`, the timestamp of the most "
-"recent entry in the oplog."
-msgstr ""
-
-#: ../source/includes/fact-runCommand-results.rst:29
-msgid ""
-"For read concern :readconcern:`\"majority\"` and "
-":readconcern:`\"linearizable\"`, the timestamp of the most recent "
-":writeconcern:`majority-acknowledged <\"majority\">` entry in the oplog."
-msgstr ""
-
-#: ../source/includes/fact-runCommand-results.rst:34
-msgid ""
-"For operations associated with :ref:`causally consistent sessions "
-"<causal-consistency>`, MongoDB drivers use this time to automatically set"
-" the :ref:`afterClusterTime`."
-msgstr ""
-
-#: ../source/includes/fact-runCommand-results.rst:40
-msgid "``$clusterTime``"
-msgstr ""
-
-#: ../source/includes/fact-runCommand-results.rst:42
-msgid ""
-"A document that returns the signed cluster time. Cluster time is a "
-"logical time used for ordering of operations. *Only for replica sets and "
-"sharded clusters. For internal use only.*"
-msgstr ""
-
-#: ../source/includes/fact-runCommand-results.rst:46
-msgid "The document contains the following fields:"
-msgstr ""
-
-#: ../source/includes/fact-runCommand-results.rst:48
-msgid ""
-"``clusterTime``: timestamp of the highest known cluster time for the "
-"member."
-msgstr ""
-
-#: ../source/includes/fact-runCommand-results.rst:50
-msgid ""
-"``signature``: a document that contains the hash of the cluster time and "
-"the id of the key used to sign the cluster time."
-msgstr ""
-
-# 3fe6dc7bce42455bab5baeeb365a7e13
-#~ msgid ""
-#~ ":method:`db.runCommand()` runs the command in"
-#~ " the context of the current database."
-#~ " Some commands are only applicable in"
-#~ " the context of the ``admin`` "
-#~ "database, and you must change your "
-#~ "``db`` object to before running these"
-#~ " commands."
-#~ msgstr ""
-=======
 "running these commands."
 msgstr ""
->>>>>>> 2478a500
