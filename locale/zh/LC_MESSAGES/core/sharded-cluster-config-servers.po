#
msgid ""
msgstr ""
"Project-Id-Version: mongodb-manual 3.0\n"
"Report-Msgid-Bugs-To: \n"
"POT-Creation-Date: 2015-08-20 19:13-0400\n"
"PO-Revision-Date: YEAR-MO-DA HO:MI+ZONE\n"
"Last-Translator: FULL NAME <EMAIL@ADDRESS>\n"
"Language-Team: LANGUAGE <LL@li.org>\n"
"MIME-Version: 1.0\n"
"Content-Type: text/plain; charset=UTF-8\n"
"Content-Transfer-Encoding: 8bit\n"

#: ../source/core/sharded-cluster-config-servers.txt:8
msgid "Config Servers"
msgstr "配置服务器"

#: ../source/core/sharded-cluster-config-servers.txt:53
msgid ""
"Each sharded cluster must have its own config servers. Do not use the same "
"config servers for different sharded clusters."
msgstr ""
"配置服务器是保存集群中 :doc:`元信息 </core/sharded-cluster-metadata>` 的特"
"殊 :program:`mongod` . 配置服务器使用两段提交的方法来保证即时一致性和可靠性."
"配置服务器 **并不** 以复制集的方式运行,所有的配置服务器都可用是部署一个集群或者"
"修改集群元信息的前提."

#: ../source/core/sharded-cluster-config-servers.txt:62
msgid "Read and Write Operations on Config Servers"
msgstr ""

#: ../source/core/sharded-cluster-config-servers.txt:64
msgid ""
"Config servers store the cluster's metadata in the :doc:`config database "
"</reference/config-database>`. The :program:`mongos` instances cache this "
"data and use it to route reads and writes to shards."
msgstr ""
"生产环境中的集群有 **精确的三个** 配置服务器,在测试环境中,你可以只使用一个配置"
"服务器来部署一个集群,但在生产环境中,为确保冗余与安全,应该总是使用三个."

#: ../source/core/sharded-cluster-config-servers.txt:71
msgid "after a :doc:`chunk migration </core/sharding-chunk-migration>`, or"
msgstr ""

#: ../source/core/sharded-cluster-config-servers.txt:73
msgid "after a :doc:`chunk split </core/sharding-chunk-splitting>`."
msgstr ""
"如果你的集群只有一个配置服务器,那这个配置服务是单点服务,如果这个配置服务器不"
"能被访问,集群将不可服务,如果你不能将配置服务器的数据恢复,整个集群将不能再被使"
"用."

<<<<<<< HEAD
#: ../source/core/sharded-cluster-config-servers.txt:31
msgid "**Always** use three config servers for production deployments."
msgstr "在生产环境中 **一定** 要使用三台配置服务器"
=======
#: ../source/core/sharded-cluster-config-servers.txt:78
msgid "MongoDB reads data from the config server in the following cases:"
msgstr ""
>>>>>>> 7b6fda55

#: ../source/core/sharded-cluster-config-servers.txt:80
msgid ""
"A new :program:`mongos` starts for the first time, or an existing "
":program:`mongos` restarts."
msgstr ""

<<<<<<< HEAD
#: ../source/core/sharded-cluster-config-servers.txt:0
msgid "Tip"
msgstr "小技巧"
=======
#: ../source/core/sharded-cluster-config-servers.txt:83
msgid "After change in the cluster metadata, such as after a chunk migration."
msgstr ""

#: ../source/core/sharded-cluster-config-servers.txt:90
msgid "Config Server Availability"
msgstr ""
>>>>>>> 7b6fda55

#: ../source/core/sharded-cluster-config-servers.txt:111
msgid ""
"See :ref:`sharding-config-servers-and-availability` for more information."
msgstr ""
"使用CNAMEs标记你的配置服务器,这样可以在重命名或者改变配置服务器的顺序时不需要"
"停机."

#: ../source/core/sharded-cluster-config-servers.txt:1
msgid "sharding"
msgstr ""

#: ../source/core/sharded-cluster-config-servers.txt:1
#: ../source/core/sharded-cluster-config-servers.txt:2
msgid "config servers"
msgstr ""
"配置服务器在 :doc:`config 数据库 </reference/config-database>` 中存储了集群的"
"元信息, :program:`mongos` 缓存了这个数据库用来做读写的路由分发."

#: ../source/core/sharded-cluster-config-servers.txt:56
msgid "config databases"
msgstr ""

#: ../source/core/sharded-cluster-config-servers.txt:57
msgid "database"
msgstr ""

#: ../source/core/sharded-cluster-config-servers.txt:57
msgid "config"
msgstr ""

#: ../source/core/sharded-cluster-config-servers.txt:0
msgid "On this page"
msgstr ""
"对存在的数据块进行分裂,详细信息可以参见 :doc:`数据块分裂 </core/sharding-"
"chunk-splitting>`. "

#: ../source/core/sharded-cluster-config-servers.txt:18
msgid ""
"Config servers store the :doc:`metadata </core/sharded-cluster-metadata>` "
"for a sharded cluster."
msgstr ""
"在分片间进行数据块的迁移,详细信息可以参见 :doc:`数据块的迁移 </core/sharding-"
"chunk-migration>`."

#: ../source/core/sharded-cluster-config-servers.txt:23
msgid ""
"If the config servers become inaccessible, the cluster is not accessible. If"
" you cannot recover the data on a config server, the cluster will be "
"inoperable."
msgstr ""

#: ../source/core/sharded-cluster-config-servers.txt:27
msgid "MongoDB also uses the config servers to manage distributed locks."
msgstr ""

#: ../source/core/sharded-cluster-config-servers.txt:34
msgid "Replica Set Config Servers"
msgstr ""

#: ../source/includes/fact-csrs-versionchanged.rst:1
msgid ""
<<<<<<< HEAD
"A new :program:`mongos` starts for the first time, or an existing :program:"
"`mongos` restarts."
msgstr "新的 :program:`mongos` 第一次启动时,或者重启时."
=======
"Starting in MongoDB 3.2, config servers for sharded clusters can be deployed"
" as a :doc:`replica set </core/replication-introduction>`. Using a replica "
"set for the config servers improves consistency across the config servers, "
"since MongoDB can take advantage of the standard replica set read and write "
"protocols for the config data. In addition, using a replica set for config "
"servers allows a sharded cluster to have more than 3 config servers since a "
"replica set can have up to 50 members. To deploy config servers as a replica"
" set, the config servers must run the :doc:`WiredTiger storage engine "
"</core/wiredtiger>`."
msgstr ""
>>>>>>> 7b6fda55

#: ../source/includes/fact-config-server-replica-set-restrictions.rst:1
msgid ""
"The following restrictions apply to a replica set configuration when used "
"for config servers:"
msgstr ""

<<<<<<< HEAD
#: ../source/core/sharded-cluster-config-servers.txt:74
msgid "MongoDB also uses the config server to manage distributed locks."
msgstr "MongoDB使用配置服务器管理分布锁."

#: ../source/core/sharded-cluster-config-servers.txt:77
msgid "Config Server Availability"
msgstr "配置服务器可用性"
=======
#: ../source/includes/fact-config-server-replica-set-restrictions.rst:4
msgid "Must have zero :doc:`arbiters </core/replica-set-arbiter>`."
msgstr ""

#: ../source/includes/fact-config-server-replica-set-restrictions.rst:6
msgid ""
"Must have no :doc:`delayed members </core/replica-set-delayed-member>`."
msgstr ""
>>>>>>> 7b6fda55

#: ../source/includes/fact-config-server-replica-set-restrictions.rst:9
msgid ""
"Must build indexes (i.e. no member should have "
":data:`~replSetGetConfig.members[n].buildIndexes` setting set to false)."
msgstr ""
"如果集群中一个或者两个配置服务器不可用,集群的元信息将变为 **可读** ,你还可以从"
"分片中读写信息,但是数据块的迁移以及数据块的分裂在所有配置服务器都恢复可用之前"
"不能够进行."

#: ../source/core/sharded-cluster-config-servers.txt:42
msgid ""
<<<<<<< HEAD
"If all three config servers are unavailable, you can still use the cluster "
"if you do not restart the :program:`mongos` instances until after the config "
"servers are accessible again. If you restart the :program:`mongos` instances "
"before the config servers are available, the :program:`mongos` will be "
"unable to route reads and writes."
=======
"Earlier versions of MongoDB required *exactly three* mirrored "
":program:`mongod` instances to act as the config servers. If you are using "
"*mirrored* config servers, each server's system clock must be within 30 "
"seconds of each other server for the distributed lock manager to work "
"properly. With *mirrored* config servers, minimize clock skew by running the"
" network time protocol (NTP) ``ntpd`` on your servers. MongoDB 3.2 "
"deprecates the use of three mirrored :program:`mongod` instances for config "
"servers."
>>>>>>> 7b6fda55
msgstr ""
"如果所有的三个配置服务器都不可用,在重启 :program:`mongos` 之前集群依然可用. 但"
"是一旦试图重启 :program:`mongos` ,集群将不能提供任何服务."

#: ../source/core/sharded-cluster-config-servers.txt:50
msgid ""
"With replica set config servers, clock skew does not affect distributed lock"
" management."
msgstr ""
"没有集群的元信息,集群将不能正常工作,因此,要 *时刻* 保持配置服务器的可用和完整."
"因此,配置服务器的备份是很重要的.与分片中的数据相比,配置服务器存储的信息要小很"
"多.这意味着配置服务器有相对较小的请求负载,而且对于集群的正常运行,并不需要所有"
"配置服务器任意时刻都可用,所以,备份配置服务器是一件容易的事情."

#: ../source/core/sharded-cluster-config-servers.txt:68
msgid ""
<<<<<<< HEAD
"If the name or address that a sharded cluster uses to connect to a config "
"server changes, you must restart **every** :program:`mongod` and :program:"
"`mongos` instance in the sharded cluster. Avoid downtime by using CNAMEs to "
"identify config servers within the MongoDB deployment."
=======
"MongoDB only writes data to the config servers when the metadata changes, "
"such as"
>>>>>>> 7b6fda55
msgstr ""
"如果集群使用的配置服务器变换了ip或者域名,你需要重启 **所有** 的 :program:"
"`mongod` 和 :program:`mongos` .可以在集群部署时使用CNAMEs避免重启."

#: ../source/core/sharded-cluster-config-servers.txt:75
msgid ""
<<<<<<< HEAD
"See :ref:`sharding-config-servers-and-availability` for more information."
msgstr "参见 :ref:`sharding-config-servers-and-availability` 获得更多信息."

#: ../source/core/sharded-cluster-config-servers.txt:1
msgid "sharding"
msgstr "分片"

#: ../source/core/sharded-cluster-config-servers.txt:1
#: ../source/core/sharded-cluster-config-servers.txt:2
msgid "config servers"
msgstr "配置服务器"

#: ../source/core/sharded-cluster-config-servers.txt:40
msgid "config databases"
msgstr "配置数据库"

#: ../source/core/sharded-cluster-config-servers.txt:41
msgid "database"
msgstr "数据库"
=======
"When writing to the replica set config servers, MongoDB uses a :ref:`write "
"concern <wc-w>` of ``\"majority\"``."
msgstr ""

#: ../source/core/sharded-cluster-config-servers.txt:86
msgid ""
"When reading from the replica set config servers, MongoDB uses a "
":doc:`/reference/read-concern` level of :readconcern:`\"majority\"`."
msgstr ""

#: ../source/core/sharded-cluster-config-servers.txt:92
msgid ""
"If the config server replica set loses its primary and cannot elect a "
"primary, the cluster's metadata becomes *read only*. You can still read and "
"write data from the shards, but no chunk migration or chunk splits will "
"occur until the replica set can elect a primary. If all config databases "
"become unavailable, the cluster can become inoperable."
msgstr ""

#: ../source/core/sharded-cluster-config-servers.txt:98
msgid ""
"The :program:`mongos` instances cache the metadata from the config servers. "
"As such, if all config server members become unavailable, you can still use "
"the cluster if you do not restart the :program:`mongos` instances until "
"after the config servers are accessible again. If you restart the "
":program:`mongos` instances before the config servers are available, the "
":program:`mongos` will be unable to route reads and writes."
msgstr ""

#: ../source/core/sharded-cluster-config-servers.txt:105
msgid ""
"Clusters become inoperable without the cluster metadata. To ensure that the "
"config servers remain available and intact, backups of config servers are "
"critical. The data on the config server is small compared to the data stored"
" in a cluster, and the config server has a relatively low activity load."
msgstr ""
>>>>>>> 7b6fda55

#~ msgid ""
#~ "Config servers are special :program:`mongod` instances that store the "
#~ ":doc:`metadata </core/sharded-cluster-metadata>` for a sharded cluster."
#~ msgstr ""

#~ msgid ""
#~ "A production sharded cluster has *exactly three* config servers. All config "
#~ "servers must be available to deploy a sharded cluster or to make any changes"
#~ " to cluster metadata. Config servers *do not* run as replica sets."
#~ msgstr ""

#~ msgid ""
#~ "For testing purposes you may deploy a cluster with a single config server. "
#~ "But to ensure redundancy and safety in production, you should always use "
#~ "three."
#~ msgstr ""

#~ msgid ""
#~ "If your cluster has a single config server, then the config server is a "
#~ "single point of failure. If the config server is inaccessible, the cluster "
#~ "is not accessible. If you cannot recover the data on a config server, the "
#~ "cluster will be inoperable."
#~ msgstr ""

#~ msgid "**Always** use three config servers for production deployments."
#~ msgstr ""

#~ msgid "Tip"
#~ msgstr ""

#~ msgid ""
#~ "Use CNAMEs to identify your config servers to the cluster so that you can "
#~ "rename and renumber your config servers without downtime."
#~ msgstr ""

#~ msgid ""
#~ "MongoDB only writes data to the config server when the metadata changes, "
#~ "such as"
#~ msgstr ""

#~ msgid ""
#~ "When writing to the three config servers, a coordinator dispatches the same "
#~ "write commands to the three config servers and collects the results. "
#~ "Differing results indicate an inconsistent writes to the config servers and "
#~ "may require manual intervention. Once the config servers become "
#~ "inconsistent, the balancer will not perform any chunk migration and "
#~ ":program:`mongos` will not perform auto-splits of chunks."
#~ msgstr ""

#~ msgid "MongoDB also uses the config server to manage distributed locks."
#~ msgstr ""

#~ msgid ""
#~ "If one or two config servers become unavailable, the cluster's metadata "
#~ "becomes *read only*. You can still read and write data from the shards, but "
#~ "no chunk migrations or splits will occur until all three servers are "
#~ "available."
#~ msgstr ""

#~ msgid ""
#~ "If all three config servers are unavailable, you can still use the cluster "
#~ "if you do not restart the :program:`mongos` instances until after the config"
#~ " servers are accessible again. If you restart the :program:`mongos` "
#~ "instances before the config servers are available, the :program:`mongos` "
#~ "will be unable to route reads and writes."
#~ msgstr ""

#~ msgid ""
#~ "Clusters become inoperable without the cluster metadata. To ensure that the "
#~ "config servers remain available and intact, backups of config servers are "
#~ "critical. The data on the config server is small compared to the data stored"
#~ " in a cluster, and the config server has a relatively low activity load. "
#~ "These properties facilitate finding a window to back up the config servers."
#~ msgstr ""

#~ msgid ""
#~ "If the name or address that a sharded cluster uses to connect to a config "
#~ "server changes, you must restart **every** :program:`mongod` and "
#~ ":program:`mongos` instance in the sharded cluster. Avoid downtime by using "
#~ "CNAMEs to identify config servers within the MongoDB deployment."
#~ msgstr ""<|MERGE_RESOLUTION|>--- conflicted
+++ resolved
@@ -49,15 +49,11 @@
 "能被访问,集群将不可服务,如果你不能将配置服务器的数据恢复,整个集群将不能再被使"
 "用."
 
-<<<<<<< HEAD
-#: ../source/core/sharded-cluster-config-servers.txt:31
-msgid "**Always** use three config servers for production deployments."
-msgstr "在生产环境中 **一定** 要使用三台配置服务器"
-=======
+
 #: ../source/core/sharded-cluster-config-servers.txt:78
 msgid "MongoDB reads data from the config server in the following cases:"
 msgstr ""
->>>>>>> 7b6fda55
+
 
 #: ../source/core/sharded-cluster-config-servers.txt:80
 msgid ""
@@ -65,11 +61,7 @@
 ":program:`mongos` restarts."
 msgstr ""
 
-<<<<<<< HEAD
-#: ../source/core/sharded-cluster-config-servers.txt:0
-msgid "Tip"
-msgstr "小技巧"
-=======
+
 #: ../source/core/sharded-cluster-config-servers.txt:83
 msgid "After change in the cluster metadata, such as after a chunk migration."
 msgstr ""
@@ -77,7 +69,7 @@
 #: ../source/core/sharded-cluster-config-servers.txt:90
 msgid "Config Server Availability"
 msgstr ""
->>>>>>> 7b6fda55
+
 
 #: ../source/core/sharded-cluster-config-servers.txt:111
 msgid ""
@@ -108,43 +100,41 @@
 #: ../source/core/sharded-cluster-config-servers.txt:57
 msgid "config"
 msgstr ""
+"对存在的数据块进行分裂,详细信息可以参见 :doc:`数据块分裂 </core/sharding-"
+"chunk-splitting>`. "
 
 #: ../source/core/sharded-cluster-config-servers.txt:0
 msgid "On this page"
 msgstr ""
-"对存在的数据块进行分裂,详细信息可以参见 :doc:`数据块分裂 </core/sharding-"
-"chunk-splitting>`. "
+"在分片间进行数据块的迁移,详细信息可以参见 :doc:`数据块的迁移 </core/sharding-"
+"chunk-migration>`."
 
 #: ../source/core/sharded-cluster-config-servers.txt:18
 msgid ""
 "Config servers store the :doc:`metadata </core/sharded-cluster-metadata>` "
 "for a sharded cluster."
 msgstr ""
-"在分片间进行数据块的迁移,详细信息可以参见 :doc:`数据块的迁移 </core/sharding-"
-"chunk-migration>`."
 
 #: ../source/core/sharded-cluster-config-servers.txt:23
 msgid ""
+
 "If the config servers become inaccessible, the cluster is not accessible. If"
 " you cannot recover the data on a config server, the cluster will be "
 "inoperable."
 msgstr ""
 
+
 #: ../source/core/sharded-cluster-config-servers.txt:27
 msgid "MongoDB also uses the config servers to manage distributed locks."
 msgstr ""
 
+
 #: ../source/core/sharded-cluster-config-servers.txt:34
 msgid "Replica Set Config Servers"
 msgstr ""
 
 #: ../source/includes/fact-csrs-versionchanged.rst:1
 msgid ""
-<<<<<<< HEAD
-"A new :program:`mongos` starts for the first time, or an existing :program:"
-"`mongos` restarts."
-msgstr "新的 :program:`mongos` 第一次启动时,或者重启时."
-=======
 "Starting in MongoDB 3.2, config servers for sharded clusters can be deployed"
 " as a :doc:`replica set </core/replication-introduction>`. Using a replica "
 "set for the config servers improves consistency across the config servers, "
@@ -155,51 +145,43 @@
 " set, the config servers must run the :doc:`WiredTiger storage engine "
 "</core/wiredtiger>`."
 msgstr ""
->>>>>>> 7b6fda55
+
 
 #: ../source/includes/fact-config-server-replica-set-restrictions.rst:1
 msgid ""
 "The following restrictions apply to a replica set configuration when used "
 "for config servers:"
-msgstr ""
-
-<<<<<<< HEAD
-#: ../source/core/sharded-cluster-config-servers.txt:74
-msgid "MongoDB also uses the config server to manage distributed locks."
-msgstr "MongoDB使用配置服务器管理分布锁."
-
-#: ../source/core/sharded-cluster-config-servers.txt:77
-msgid "Config Server Availability"
-msgstr "配置服务器可用性"
-=======
-#: ../source/includes/fact-config-server-replica-set-restrictions.rst:4
-msgid "Must have zero :doc:`arbiters </core/replica-set-arbiter>`."
-msgstr ""
-
-#: ../source/includes/fact-config-server-replica-set-restrictions.rst:6
-msgid ""
-"Must have no :doc:`delayed members </core/replica-set-delayed-member>`."
-msgstr ""
->>>>>>> 7b6fda55
-
-#: ../source/includes/fact-config-server-replica-set-restrictions.rst:9
-msgid ""
-"Must build indexes (i.e. no member should have "
-":data:`~replSetGetConfig.members[n].buildIndexes` setting set to false)."
 msgstr ""
 "如果集群中一个或者两个配置服务器不可用,集群的元信息将变为 **可读** ,你还可以从"
 "分片中读写信息,但是数据块的迁移以及数据块的分裂在所有配置服务器都恢复可用之前"
 "不能够进行."
 
+#: ../source/includes/fact-config-server-replica-set-restrictions.rst:4
+msgid "Must have zero :doc:`arbiters </core/replica-set-arbiter>`."
+msgstr ""
+
+#: ../source/includes/fact-config-server-replica-set-restrictions.rst:6
+msgid ""
+
+"Must have no :doc:`delayed members </core/replica-set-delayed-member>`."
+
+msgstr ""
+"如果所有的三个配置服务器都不可用,在重启 :program:`mongos` 之前集群依然可用. 但"
+"是一旦试图重启 :program:`mongos` ,集群将不能提供任何服务."
+
+#: ../source/includes/fact-config-server-replica-set-restrictions.rst:9
+msgid ""
+"Must build indexes (i.e. no member should have "
+":data:`~replSetGetConfig.members[n].buildIndexes` setting set to false)."
+msgstr ""
+"没有集群的元信息,集群将不能正常工作,因此,要 *时刻* 保持配置服务器的可用和完整."
+"因此,配置服务器的备份是很重要的.与分片中的数据相比,配置服务器存储的信息要小很"
+"多.这意味着配置服务器有相对较小的请求负载,而且对于集群的正常运行,并不需要所有"
+"配置服务器任意时刻都可用,所以,备份配置服务器是一件容易的事情."
+
 #: ../source/core/sharded-cluster-config-servers.txt:42
 msgid ""
-<<<<<<< HEAD
-"If all three config servers are unavailable, you can still use the cluster "
-"if you do not restart the :program:`mongos` instances until after the config "
-"servers are accessible again. If you restart the :program:`mongos` instances "
-"before the config servers are available, the :program:`mongos` will be "
-"unable to route reads and writes."
-=======
+
 "Earlier versions of MongoDB required *exactly three* mirrored "
 ":program:`mongod` instances to act as the config servers. If you are using "
 "*mirrored* config servers, each server's system clock must be within 30 "
@@ -208,59 +190,26 @@
 " network time protocol (NTP) ``ntpd`` on your servers. MongoDB 3.2 "
 "deprecates the use of three mirrored :program:`mongod` instances for config "
 "servers."
->>>>>>> 7b6fda55
-msgstr ""
-"如果所有的三个配置服务器都不可用,在重启 :program:`mongos` 之前集群依然可用. 但"
-"是一旦试图重启 :program:`mongos` ,集群将不能提供任何服务."
+
+msgstr ""
+"如果集群使用的配置服务器变换了ip或者域名,你需要重启 **所有** 的 :program:"
+"`mongod` 和 :program:`mongos` .可以在集群部署时使用CNAMEs避免重启."
 
 #: ../source/core/sharded-cluster-config-servers.txt:50
 msgid ""
+
 "With replica set config servers, clock skew does not affect distributed lock"
 " management."
 msgstr ""
-"没有集群的元信息,集群将不能正常工作,因此,要 *时刻* 保持配置服务器的可用和完整."
-"因此,配置服务器的备份是很重要的.与分片中的数据相比,配置服务器存储的信息要小很"
-"多.这意味着配置服务器有相对较小的请求负载,而且对于集群的正常运行,并不需要所有"
-"配置服务器任意时刻都可用,所以,备份配置服务器是一件容易的事情."
 
 #: ../source/core/sharded-cluster-config-servers.txt:68
 msgid ""
-<<<<<<< HEAD
-"If the name or address that a sharded cluster uses to connect to a config "
-"server changes, you must restart **every** :program:`mongod` and :program:"
-"`mongos` instance in the sharded cluster. Avoid downtime by using CNAMEs to "
-"identify config servers within the MongoDB deployment."
-=======
 "MongoDB only writes data to the config servers when the metadata changes, "
 "such as"
->>>>>>> 7b6fda55
-msgstr ""
-"如果集群使用的配置服务器变换了ip或者域名,你需要重启 **所有** 的 :program:"
-"`mongod` 和 :program:`mongos` .可以在集群部署时使用CNAMEs避免重启."
+msgstr ""
 
 #: ../source/core/sharded-cluster-config-servers.txt:75
 msgid ""
-<<<<<<< HEAD
-"See :ref:`sharding-config-servers-and-availability` for more information."
-msgstr "参见 :ref:`sharding-config-servers-and-availability` 获得更多信息."
-
-#: ../source/core/sharded-cluster-config-servers.txt:1
-msgid "sharding"
-msgstr "分片"
-
-#: ../source/core/sharded-cluster-config-servers.txt:1
-#: ../source/core/sharded-cluster-config-servers.txt:2
-msgid "config servers"
-msgstr "配置服务器"
-
-#: ../source/core/sharded-cluster-config-servers.txt:40
-msgid "config databases"
-msgstr "配置数据库"
-
-#: ../source/core/sharded-cluster-config-servers.txt:41
-msgid "database"
-msgstr "数据库"
-=======
 "When writing to the replica set config servers, MongoDB uses a :ref:`write "
 "concern <wc-w>` of ``\"majority\"``."
 msgstr ""
@@ -279,6 +228,7 @@
 "occur until the replica set can elect a primary. If all config databases "
 "become unavailable, the cluster can become inoperable."
 msgstr ""
+
 
 #: ../source/core/sharded-cluster-config-servers.txt:98
 msgid ""
@@ -297,7 +247,6 @@
 "critical. The data on the config server is small compared to the data stored"
 " in a cluster, and the config server has a relatively low activity load."
 msgstr ""
->>>>>>> 7b6fda55
 
 #~ msgid ""
 #~ "Config servers are special :program:`mongod` instances that store the "
