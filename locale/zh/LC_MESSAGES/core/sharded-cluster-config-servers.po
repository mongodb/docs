<<<<<<< HEAD
# SOME DESCRIPTIVE TITLE.
# Copyright (C) 2011-2014, MongoDB, Inc.
# This file is distributed under the same license as the mongodb-manual package.
#
# Translators:
=======
# 
>>>>>>> 2ec0463a
msgid ""
msgstr ""
"Project-Id-Version: mongodb-manual 3.0\n"
"Report-Msgid-Bugs-To: \n"
<<<<<<< HEAD
"POT-Creation-Date: 2014-04-08 13:03-0400\n"
"PO-Revision-Date: 2014-09-29 16:49+0800\n"
"Last-Translator: xiaobeibei <xiaobeibei@baidu.com>\n"
"Language-Team: Chinese (http://www.transifex.com/projects/p/mongodb-manual/"
"language/zh/)\n"
"MIME-Version: 1.0\n"
"Content-Type: text/plain; charset=UTF-8\n"
"Content-Transfer-Encoding: 8bit\n"
"Language: zh\n"
"Plural-Forms: nplurals=1; plural=0;\n"
"X-Generator: Poedit 1.5.4\n"
=======
"POT-Creation-Date: 2015-08-20 19:13-0400\n"
"PO-Revision-Date: YEAR-MO-DA HO:MI+ZONE\n"
"Last-Translator: FULL NAME <EMAIL@ADDRESS>\n"
"Language-Team: LANGUAGE <LL@li.org>\n"
"MIME-Version: 1.0\n"
"Content-Type: text/plain; charset=UTF-8\n"
"Content-Transfer-Encoding: 8bit\n"
>>>>>>> 2ec0463a

#: ../source/core/sharded-cluster-config-servers.txt:8
msgid "Config Servers"
msgstr "配置服务器"

#: ../source/core/sharded-cluster-config-servers.txt:12
msgid ""
<<<<<<< HEAD
"Config servers are special :program:`mongod` instances that store the :doc:"
"`metadata </core/sharded-cluster-metadata>` for a sharded cluster. Config "
"servers use a two-phase commit to ensure immediate consistency and "
"reliability. Config servers *do not* run as replica sets. All config servers "
"must be available to deploy a sharded cluster or to make any changes to "
"cluster metadata."
=======
"Config servers are special :program:`mongod` instances that store the "
":doc:`metadata </core/sharded-cluster-metadata>` for a sharded cluster."
>>>>>>> 2ec0463a
msgstr ""
"配置服务器是保存集群中 :doc:`元信息 </core/sharded-cluster-metadata>` 的特"
"殊 :program:`mongod` . 配置服务器使用两段提交的方法来保证即时一致性和可靠性."
"配置服务器 **并不** 以复制集的方式运行,所有的配置服务器都可用是部署一个集群或者"
"修改集群元信息的前提."

#: ../source/core/sharded-cluster-config-servers.txt:15
msgid ""
<<<<<<< HEAD
"A production sharded cluster has *exactly three* config servers. For testing "
"purposes you may deploy a cluster with a single config server. But to ensure "
"redundancy and safety in production, you should always use three."
=======
"A production sharded cluster has *exactly three* config servers. All config "
"servers must be available to deploy a sharded cluster or to make any changes"
" to cluster metadata. Config servers *do not* run as replica sets."
msgstr ""

#: ../source/core/sharded-cluster-config-servers.txt:20
msgid ""
"For testing purposes you may deploy a cluster with a single config server. "
"But to ensure redundancy and safety in production, you should always use "
"three."
>>>>>>> 2ec0463a
msgstr ""
"生产环境中的集群有 **精确的三个** 配置服务器,在测试环境中,你可以只使用一个配置"
"服务器来部署一个集群,但在生产环境中,为确保冗余与安全,应该总是使用三个."

#: ../source/core/sharded-cluster-config-servers.txt:26
msgid ""
"If your cluster has a single config server, then the config server is a "
"single point of failure. If the config server is inaccessible, the cluster "
"is not accessible. If you cannot recover the data on a config server, the "
"cluster will be inoperable."
msgstr ""
"如果你的集群只有一个配置服务器,那这个配置服务是单点服务,如果这个配置服务器不"
"能被访问,集群将不可服务,如果你不能将配置服务器的数据恢复,整个集群将不能再被使"
"用."

#: ../source/core/sharded-cluster-config-servers.txt:31
msgid "**Always** use three config servers for production deployments."
msgstr "在生产环境中 **一定** 要使用三台配置服务器"

#: ../source/core/sharded-cluster-config-servers.txt:33
msgid ""
"Each sharded cluster must have its own config servers. Do not use the same "
"config servers for different sharded clusters."
msgstr ""

#: ../source/core/sharded-cluster-config-servers.txt:0
msgid "Tip"
msgstr "小技巧"

#: ../source/includes/fact-use-cnames-for-config-servers.rst:1
msgid ""
"Use CNAMEs to identify your config servers to the cluster so that you can "
"rename and renumber your config servers without downtime."
msgstr ""
"使用CNAMEs标记你的配置服务器,这样可以在重命名或者改变配置服务器的顺序时不需要"
"停机."

<<<<<<< HEAD
# 23d3bf33b1f34d10993dd5aa043790a2
#: ../source/core/sharded-cluster-config-servers.txt:44
msgid "Config Database"
msgstr "Config 数据库"
=======
#: ../source/core/sharded-cluster-config-servers.txt:46
msgid "Read and Write Operations on Config Servers"
msgstr ""
>>>>>>> 2ec0463a

#: ../source/core/sharded-cluster-config-servers.txt:48
msgid ""
<<<<<<< HEAD
"Config servers store the metadata in the :doc:`config database </reference/"
"config-database>`. The :program:`mongos` instances cache this data and use "
"it to route reads and writes to shards."
=======
"Config servers store the cluster's metadata in the :doc:`config database "
"</reference/config-database>`. The :program:`mongos` instances cache this "
"data and use it to route reads and writes to shards."
>>>>>>> 2ec0463a
msgstr ""
"配置服务器在 :doc:`config 数据库 </reference/config-database>` 中存储了集群的"
"元信息, :program:`mongos` 缓存了这个数据库用来做读写的路由分发."

<<<<<<< HEAD
# 6fb207fa8d304090a85a25fc23a38d2a
#: ../source/core/sharded-cluster-config-servers.txt:53
msgid "Read and Write Operations on Config Servers"
msgstr "配置服务器上的读写操作"
=======
#: ../source/core/sharded-cluster-config-servers.txt:52
msgid ""
"MongoDB only writes data to the config server when the metadata changes, "
"such as"
msgstr ""
>>>>>>> 2ec0463a

#: ../source/core/sharded-cluster-config-servers.txt:55
<<<<<<< HEAD
msgid "MongoDB only writes data to the config server in the following cases:"
msgstr "MongoDB只有在以下情况下才会向配置服务器写数据:"
=======
msgid "after a :doc:`chunk migration </core/sharding-chunk-migration>`, or"
msgstr ""
>>>>>>> 2ec0463a

#: ../source/core/sharded-cluster-config-servers.txt:57
msgid "after a :doc:`chunk split </core/sharding-chunk-splitting>`."
msgstr ""
"对存在的数据块进行分裂,详细信息可以参见 :doc:`数据块分裂 </core/sharding-"
"chunk-splitting>`. "

#: ../source/core/sharded-cluster-config-servers.txt:59
msgid ""
"When writing to the three config servers, a coordinator dispatches the same "
"write commands to the three config servers and collects the results. "
"Differing results indicate an inconsistent writes to the config servers and "
"may require manual intervention. Once the config servers become "
"inconsistent, the balancer will not perform any chunk migration and "
":program:`mongos` will not perform auto-splits of chunks."
msgstr ""
"在分片间进行数据块的迁移,详细信息可以参见 :doc:`数据块的迁移 </core/sharding-"
"chunk-migration>`."

<<<<<<< HEAD
# 7d3e72f21dad43c49010d41152ac0216
#: ../source/core/sharded-cluster-config-servers.txt:63
msgid "MongoDB reads data from the config server data in the following cases:"
msgstr "MongoDB在以下情况下从配置服务器读取数据:"
=======
#: ../source/core/sharded-cluster-config-servers.txt:66
msgid "MongoDB reads data from the config server in the following cases:"
msgstr ""
>>>>>>> 2ec0463a

#: ../source/core/sharded-cluster-config-servers.txt:68
msgid ""
"A new :program:`mongos` starts for the first time, or an existing :program:"
"`mongos` restarts."
msgstr "新的 :program:`mongos` 第一次启动时,或者重启时."

<<<<<<< HEAD
# 1c335fae6785401499678b06d11a091e
#: ../source/core/sharded-cluster-config-servers.txt:69
msgid ""
"After a chunk migration, the :program:`mongos` instances update themselves "
"with the new cluster metadata."
msgstr "数据块迁移后, :program:`mongos` 会更新自己的集群元信息."
=======
#: ../source/core/sharded-cluster-config-servers.txt:71
msgid "After change in the cluster metadata, such as after a chunk migration."
msgstr ""
>>>>>>> 2ec0463a

#: ../source/core/sharded-cluster-config-servers.txt:74
msgid "MongoDB also uses the config server to manage distributed locks."
msgstr "MongoDB使用配置服务器管理分布锁."

#: ../source/core/sharded-cluster-config-servers.txt:77
msgid "Config Server Availability"
msgstr "配置服务器可用性"

#: ../source/core/sharded-cluster-config-servers.txt:79
msgid ""
"If one or two config servers become unavailable, the cluster's metadata "
"becomes *read only*. You can still read and write data from the shards, but "
"no chunk migrations or splits will occur until all three servers are "
"available."
msgstr ""
"如果集群中一个或者两个配置服务器不可用,集群的元信息将变为 **可读** ,你还可以从"
"分片中读写信息,但是数据块的迁移以及数据块的分裂在所有配置服务器都恢复可用之前"
"不能够进行."

#: ../source/core/sharded-cluster-config-servers.txt:84
msgid ""
"If all three config servers are unavailable, you can still use the cluster "
"if you do not restart the :program:`mongos` instances until after the config "
"servers are accessible again. If you restart the :program:`mongos` instances "
"before the config servers are available, the :program:`mongos` will be "
"unable to route reads and writes."
msgstr ""
"如果所有的三个配置服务器都不可用,在重启 :program:`mongos` 之前集群依然可用. 但"
"是一旦试图重启 :program:`mongos` ,集群将不能提供任何服务."

#: ../source/core/sharded-cluster-config-servers.txt:90
msgid ""
<<<<<<< HEAD
"Clusters become inoperable without the cluster metadata. *Always,* ensure "
"that the config servers remain available and intact. As such, backups of "
"config servers are critical. The data on the config server is small compared "
"to the data stored in a cluster. This means the config server has a "
"relatively low activity load, and the config server does not need to be "
"always available to support a sharded cluster. As a result, it is easy to "
"back up the config servers."
=======
"Clusters become inoperable without the cluster metadata. To ensure that the "
"config servers remain available and intact, backups of config servers are "
"critical. The data on the config server is small compared to the data stored"
" in a cluster, and the config server has a relatively low activity load. "
"These properties facilitate finding a window to back up the config servers."
>>>>>>> 2ec0463a
msgstr ""
"没有集群的元信息,集群将不能正常工作,因此,要 *时刻* 保持配置服务器的可用和完整."
"因此,配置服务器的备份是很重要的.与分片中的数据相比,配置服务器存储的信息要小很"
"多.这意味着配置服务器有相对较小的请求负载,而且对于集群的正常运行,并不需要所有"
"配置服务器任意时刻都可用,所以,备份配置服务器是一件容易的事情."

#: ../source/includes/fact-rename-config-servers-requires-cluster-restart.rst:1
msgid ""
"If the name or address that a sharded cluster uses to connect to a config "
"server changes, you must restart **every** :program:`mongod` and :program:"
"`mongos` instance in the sharded cluster. Avoid downtime by using CNAMEs to "
"identify config servers within the MongoDB deployment."
msgstr ""
"如果集群使用的配置服务器变换了ip或者域名,你需要重启 **所有** 的 :program:"
"`mongod` 和 :program:`mongos` .可以在集群部署时使用CNAMEs避免重启."

#: ../source/core/sharded-cluster-config-servers.txt:99
msgid ""
"See :ref:`sharding-config-servers-and-availability` for more information."
msgstr "参见 :ref:`sharding-config-servers-and-availability` 获得更多信息."

#: ../source/core/sharded-cluster-config-servers.txt:1
msgid "sharding"
msgstr "分片"

#: ../source/core/sharded-cluster-config-servers.txt:1
#: ../source/core/sharded-cluster-config-servers.txt:2
msgid "config servers"
msgstr "配置服务器"

#: ../source/core/sharded-cluster-config-servers.txt:40
msgid "config databases"
msgstr "配置数据库"

#: ../source/core/sharded-cluster-config-servers.txt:41
msgid "database"
msgstr "数据库"

#: ../source/core/sharded-cluster-config-servers.txt:41
msgid "config"
<<<<<<< HEAD
msgstr "配置"

#: ../source/core/sharded-cluster-config-servers.txt:33
msgid ""
"Each sharded cluster must have its own config servers. Do not use the same "
"config servers for different sharded clusters."
msgstr ""
"每个集群都应该有自己的配置服务器,不要在不同的集群中使用同一个配置服务器."
=======
msgstr ""
>>>>>>> 2ec0463a
<|MERGE_RESOLUTION|>--- conflicted
+++ resolved
@@ -1,29 +1,8 @@
-<<<<<<< HEAD
-# SOME DESCRIPTIVE TITLE.
-# Copyright (C) 2011-2014, MongoDB, Inc.
-# This file is distributed under the same license as the mongodb-manual package.
-#
-# Translators:
-=======
 # 
->>>>>>> 2ec0463a
 msgid ""
 msgstr ""
 "Project-Id-Version: mongodb-manual 3.0\n"
 "Report-Msgid-Bugs-To: \n"
-<<<<<<< HEAD
-"POT-Creation-Date: 2014-04-08 13:03-0400\n"
-"PO-Revision-Date: 2014-09-29 16:49+0800\n"
-"Last-Translator: xiaobeibei <xiaobeibei@baidu.com>\n"
-"Language-Team: Chinese (http://www.transifex.com/projects/p/mongodb-manual/"
-"language/zh/)\n"
-"MIME-Version: 1.0\n"
-"Content-Type: text/plain; charset=UTF-8\n"
-"Content-Transfer-Encoding: 8bit\n"
-"Language: zh\n"
-"Plural-Forms: nplurals=1; plural=0;\n"
-"X-Generator: Poedit 1.5.4\n"
-=======
 "POT-Creation-Date: 2015-08-20 19:13-0400\n"
 "PO-Revision-Date: YEAR-MO-DA HO:MI+ZONE\n"
 "Last-Translator: FULL NAME <EMAIL@ADDRESS>\n"
@@ -31,7 +10,6 @@
 "MIME-Version: 1.0\n"
 "Content-Type: text/plain; charset=UTF-8\n"
 "Content-Transfer-Encoding: 8bit\n"
->>>>>>> 2ec0463a
 
 #: ../source/core/sharded-cluster-config-servers.txt:8
 msgid "Config Servers"
@@ -39,17 +17,8 @@
 
 #: ../source/core/sharded-cluster-config-servers.txt:12
 msgid ""
-<<<<<<< HEAD
-"Config servers are special :program:`mongod` instances that store the :doc:"
-"`metadata </core/sharded-cluster-metadata>` for a sharded cluster. Config "
-"servers use a two-phase commit to ensure immediate consistency and "
-"reliability. Config servers *do not* run as replica sets. All config servers "
-"must be available to deploy a sharded cluster or to make any changes to "
-"cluster metadata."
-=======
 "Config servers are special :program:`mongod` instances that store the "
 ":doc:`metadata </core/sharded-cluster-metadata>` for a sharded cluster."
->>>>>>> 2ec0463a
 msgstr ""
 "配置服务器是保存集群中 :doc:`元信息 </core/sharded-cluster-metadata>` 的特"
 "殊 :program:`mongod` . 配置服务器使用两段提交的方法来保证即时一致性和可靠性."
@@ -58,11 +27,6 @@
 
 #: ../source/core/sharded-cluster-config-servers.txt:15
 msgid ""
-<<<<<<< HEAD
-"A production sharded cluster has *exactly three* config servers. For testing "
-"purposes you may deploy a cluster with a single config server. But to ensure "
-"redundancy and safety in production, you should always use three."
-=======
 "A production sharded cluster has *exactly three* config servers. All config "
 "servers must be available to deploy a sharded cluster or to make any changes"
 " to cluster metadata. Config servers *do not* run as replica sets."
@@ -73,7 +37,6 @@
 "For testing purposes you may deploy a cluster with a single config server. "
 "But to ensure redundancy and safety in production, you should always use "
 "three."
->>>>>>> 2ec0463a
 msgstr ""
 "生产环境中的集群有 **精确的三个** 配置服务器,在测试环境中,你可以只使用一个配置"
 "服务器来部署一个集群,但在生产环境中,为确保冗余与安全,应该总是使用三个."
@@ -111,53 +74,28 @@
 "使用CNAMEs标记你的配置服务器,这样可以在重命名或者改变配置服务器的顺序时不需要"
 "停机."
 
-<<<<<<< HEAD
-# 23d3bf33b1f34d10993dd5aa043790a2
-#: ../source/core/sharded-cluster-config-servers.txt:44
-msgid "Config Database"
-msgstr "Config 数据库"
-=======
 #: ../source/core/sharded-cluster-config-servers.txt:46
 msgid "Read and Write Operations on Config Servers"
 msgstr ""
->>>>>>> 2ec0463a
 
 #: ../source/core/sharded-cluster-config-servers.txt:48
 msgid ""
-<<<<<<< HEAD
-"Config servers store the metadata in the :doc:`config database </reference/"
-"config-database>`. The :program:`mongos` instances cache this data and use "
-"it to route reads and writes to shards."
-=======
 "Config servers store the cluster's metadata in the :doc:`config database "
 "</reference/config-database>`. The :program:`mongos` instances cache this "
 "data and use it to route reads and writes to shards."
->>>>>>> 2ec0463a
 msgstr ""
 "配置服务器在 :doc:`config 数据库 </reference/config-database>` 中存储了集群的"
 "元信息, :program:`mongos` 缓存了这个数据库用来做读写的路由分发."
 
-<<<<<<< HEAD
-# 6fb207fa8d304090a85a25fc23a38d2a
-#: ../source/core/sharded-cluster-config-servers.txt:53
-msgid "Read and Write Operations on Config Servers"
-msgstr "配置服务器上的读写操作"
-=======
 #: ../source/core/sharded-cluster-config-servers.txt:52
 msgid ""
 "MongoDB only writes data to the config server when the metadata changes, "
 "such as"
 msgstr ""
->>>>>>> 2ec0463a
 
 #: ../source/core/sharded-cluster-config-servers.txt:55
-<<<<<<< HEAD
-msgid "MongoDB only writes data to the config server in the following cases:"
-msgstr "MongoDB只有在以下情况下才会向配置服务器写数据:"
-=======
 msgid "after a :doc:`chunk migration </core/sharding-chunk-migration>`, or"
 msgstr ""
->>>>>>> 2ec0463a
 
 #: ../source/core/sharded-cluster-config-servers.txt:57
 msgid "after a :doc:`chunk split </core/sharding-chunk-splitting>`."
@@ -177,16 +115,9 @@
 "在分片间进行数据块的迁移,详细信息可以参见 :doc:`数据块的迁移 </core/sharding-"
 "chunk-migration>`."
 
-<<<<<<< HEAD
-# 7d3e72f21dad43c49010d41152ac0216
-#: ../source/core/sharded-cluster-config-servers.txt:63
-msgid "MongoDB reads data from the config server data in the following cases:"
-msgstr "MongoDB在以下情况下从配置服务器读取数据:"
-=======
 #: ../source/core/sharded-cluster-config-servers.txt:66
 msgid "MongoDB reads data from the config server in the following cases:"
 msgstr ""
->>>>>>> 2ec0463a
 
 #: ../source/core/sharded-cluster-config-servers.txt:68
 msgid ""
@@ -194,18 +125,9 @@
 "`mongos` restarts."
 msgstr "新的 :program:`mongos` 第一次启动时,或者重启时."
 
-<<<<<<< HEAD
-# 1c335fae6785401499678b06d11a091e
-#: ../source/core/sharded-cluster-config-servers.txt:69
-msgid ""
-"After a chunk migration, the :program:`mongos` instances update themselves "
-"with the new cluster metadata."
-msgstr "数据块迁移后, :program:`mongos` 会更新自己的集群元信息."
-=======
 #: ../source/core/sharded-cluster-config-servers.txt:71
 msgid "After change in the cluster metadata, such as after a chunk migration."
 msgstr ""
->>>>>>> 2ec0463a
 
 #: ../source/core/sharded-cluster-config-servers.txt:74
 msgid "MongoDB also uses the config server to manage distributed locks."
@@ -239,21 +161,11 @@
 
 #: ../source/core/sharded-cluster-config-servers.txt:90
 msgid ""
-<<<<<<< HEAD
-"Clusters become inoperable without the cluster metadata. *Always,* ensure "
-"that the config servers remain available and intact. As such, backups of "
-"config servers are critical. The data on the config server is small compared "
-"to the data stored in a cluster. This means the config server has a "
-"relatively low activity load, and the config server does not need to be "
-"always available to support a sharded cluster. As a result, it is easy to "
-"back up the config servers."
-=======
 "Clusters become inoperable without the cluster metadata. To ensure that the "
 "config servers remain available and intact, backups of config servers are "
 "critical. The data on the config server is small compared to the data stored"
 " in a cluster, and the config server has a relatively low activity load. "
 "These properties facilitate finding a window to back up the config servers."
->>>>>>> 2ec0463a
 msgstr ""
 "没有集群的元信息,集群将不能正常工作,因此,要 *时刻* 保持配置服务器的可用和完整."
 "因此,配置服务器的备份是很重要的.与分片中的数据相比,配置服务器存储的信息要小很"
@@ -294,15 +206,4 @@
 
 #: ../source/core/sharded-cluster-config-servers.txt:41
 msgid "config"
-<<<<<<< HEAD
-msgstr "配置"
-
-#: ../source/core/sharded-cluster-config-servers.txt:33
-msgid ""
-"Each sharded cluster must have its own config servers. Do not use the same "
-"config servers for different sharded clusters."
-msgstr ""
-"每个集群都应该有自己的配置服务器,不要在不同的集群中使用同一个配置服务器."
-=======
-msgstr ""
->>>>>>> 2ec0463a
+msgstr ""