# SOME DESCRIPTIVE TITLE.
# Copyright (C) 2011-2014, MongoDB, Inc.
# This file is distributed under the same license as the mongodb-manual
# package.
#
# Translators:
msgid ""
msgstr ""
"Project-Id-Version: MongoDB Manual\n"
"Report-Msgid-Bugs-To: \n"
<<<<<<< HEAD
"POT-Creation-Date: 2019-03-19 11:02-0400\n"
=======
"POT-Creation-Date: 2016-12-08 12:02-0500\n"
>>>>>>> 2478a500
"PO-Revision-Date: 2014-04-08 19:31+0000\n"
"Last-Translator: tychoish <tychoish@gmail.com>\n"
"Language: es\n"
"Language-Team: Spanish (http://www.transifex.com/projects/p/mongodb-"
"manual/language/es/)\n"
"Plural-Forms: nplurals=2; plural=(n != 1)\n"
"MIME-Version: 1.0\n"
"Content-Type: text/plain; charset=utf-8\n"
"Content-Transfer-Encoding: 8bit\n"
"Generated-By: Babel 2.6.0\n"

<<<<<<< HEAD
=======
# ba89e8a3767048f981460b1ddd514fdd
>>>>>>> 2478a500
#: ../source/core/shell-types.txt:3
msgid "Data Types in the ``mongo`` Shell"
msgstr ""

<<<<<<< HEAD
#: ../source/core/shell-types.txt:13
msgid ""
"MongoDB :term:`BSON` provides support for additional data types than "
":term:`JSON`. :ecosystem:`Drivers </drivers>` provide native support for "
"these data types in host languages and the :binary:`~bin.mongo` shell "
"also provides several helper classes to support the use of these data "
"types in the :binary:`~bin.mongo` JavaScript shell. See the "
=======
# 1ad4bdde964849ec9ed4e7f69d2bc33c
#: ../source/core/shell-types.txt
msgid "On this page"
msgstr ""

# f00b783b07464ff3a82e6e9707ccfb7d
#: ../source/core/shell-types.txt:13
msgid ""
"MongoDB :term:`BSON` provides support for additional data types than "
":term:`JSON`. :doc:`Drivers </applications/drivers>` provide native "
"support for these data types in host languages and the :program:`mongo` "
"shell also provides several helper classes to support the use of these "
"data types in the :program:`mongo` JavaScript shell. See the "
>>>>>>> 2478a500
":doc:`Extended JSON </reference/mongodb-extended-json>` reference for "
"additional information."
msgstr ""

<<<<<<< HEAD
=======
# b9cb1a8584914127b432ba10697493eb
>>>>>>> 2478a500
#: ../source/core/shell-types.txt:24
msgid "Types"
msgstr ""

<<<<<<< HEAD
=======
# e80007bcad014499a137f2c7012b0965
>>>>>>> 2478a500
#: ../source/core/shell-types.txt:29
msgid "Date"
msgstr ""

<<<<<<< HEAD
#: ../source/core/shell-types.txt:31
msgid ""
"The :binary:`~bin.mongo` shell provides various methods to return the "
"date, either as a string or as a ``Date`` object:"
msgstr ""

=======
# ec7c01ce34c94f5e88a15494513f113c
#: ../source/core/shell-types.txt:31
msgid ""
"The :program:`mongo` shell provides various methods to return the date, "
"either as a string or as a ``Date`` object:"
msgstr ""

# 87b9ad00854f443c9d7b628b3f611433
>>>>>>> 2478a500
#: ../source/core/shell-types.txt:34
msgid "``Date()`` method which returns the current date as a string."
msgstr ""

<<<<<<< HEAD
=======
# 54a0bee9cceb4fbe81fad442460a258d
>>>>>>> 2478a500
#: ../source/core/shell-types.txt:36
msgid ""
"``new Date()`` constructor which returns a ``Date`` object using the "
"``ISODate()`` wrapper."
msgstr ""

<<<<<<< HEAD
=======
# c0d02563dfca4784ac452957d2577a76
>>>>>>> 2478a500
#: ../source/core/shell-types.txt:39
msgid ""
"``ISODate()`` constructor which returns a ``Date`` object using the "
"``ISODate()`` wrapper."
msgstr ""

<<<<<<< HEAD
#: ../source/includes/fact-bson-date-internals.rst:1
msgid ""
"Internally, :ref:`document-bson-type-date` objects are stored as a signed"
" 64-bit integer representing the number of milliseconds since the Unix "
"epoch (Jan 1, 1970)."
msgstr ""

#: ../source/includes/fact-bson-date-internals.rst:5
msgid ""
"Not all database operations and drivers support the full 64-bit range. "
"You may safely work with dates with years within the inclusive range "
"``0`` through ``9999``."
msgstr ""

=======
# 7f5f87cbfd3c4c4b84cf63bc607b0b45
#: ../source/includes/fact-bson-date-internals.rst:1
msgid ""
"Internally, :ref:`document-bson-type-date` objects are stored as a 64 bit"
" integer representing the number of milliseconds since the Unix epoch "
"(Jan 1, 1970), which results in a representable date range of about 290 "
"millions years into the past and future."
msgstr ""

# 8158bf1e12b14cdab632c9eac4dcb9f2
>>>>>>> 2478a500
#: ../source/core/shell-types.txt:45
msgid "Return Date as a String"
msgstr ""

<<<<<<< HEAD
=======
# aaf445d12db645018098041482bc4499
>>>>>>> 2478a500
#: ../source/core/shell-types.txt:47
msgid ""
"To return the date as a string, use the ``Date()`` method, as in the "
"following example:"
msgstr ""

<<<<<<< HEAD
=======
# df7281d4698e4e09b76db14771fc2093
# 3040aacc89534eaab465e92d03b99316
>>>>>>> 2478a500
#: ../source/core/shell-types.txt:54 ../source/core/shell-types.txt:92
msgid ""
"To print the value of the variable, type the variable name in the shell, "
"as in the following:"
msgstr ""

<<<<<<< HEAD
=======
# 50e49c0155ad4862b937173628faefc3
>>>>>>> 2478a500
#: ../source/core/shell-types.txt:61
msgid "The result is the value of ``myDateString``:"
msgstr ""

<<<<<<< HEAD
=======
# eaa88650fc7f42d39ab2a017230b904c
>>>>>>> 2478a500
#: ../source/core/shell-types.txt:67
msgid "To verify the type, use the ``typeof`` operator, as in the following:"
msgstr ""

<<<<<<< HEAD
=======
# 1cc708954d7c42e790f9146ab6b52f86
>>>>>>> 2478a500
#: ../source/core/shell-types.txt:73
msgid "The operation returns ``string``."
msgstr ""

<<<<<<< HEAD
=======
# 5a562a0a0f15472089cdf71e2583a153
>>>>>>> 2478a500
#: ../source/core/shell-types.txt:76
msgid "Return ``Date``"
msgstr ""

<<<<<<< HEAD
#: ../source/core/shell-types.txt:78
msgid ""
"The :binary:`~bin.mongo` shell wraps objects of ``Date`` type with the "
"``ISODate`` helper; however, the objects remain of type ``Date``."
msgstr ""

#: ../source/core/shell-types.txt:81
msgid ""
"The following example uses both the ``new Date()`` constructor and the "
"``ISODate()`` constructor to return ``Date`` objects."
msgstr ""

#: ../source/core/shell-types.txt:89
msgid ""
"You can use the ``new`` operator with the ``ISODate()`` constructor as "
"well."
msgstr ""

=======
# 3e37023f370d4207b8e2021503da2a59
#: ../source/core/shell-types.txt:78
msgid ""
"The :program:`mongo` shell wraps objects of ``Date`` type with the "
"``ISODate`` helper; however, the objects remain of type ``Date``."
msgstr ""

# d98c2119b085484284c356f7c0dbb8e5
#: ../source/core/shell-types.txt:81
msgid ""
"The following example uses both the ``new Date()`` constructor and the "
"``ISODate()`` constructor to return ``Date`` objects."
msgstr ""

# 7f63ade6ce5c48bbb6a9d7c930008e28
#: ../source/core/shell-types.txt:89
msgid ""
"You can use the ``new`` operator with the ``ISODate()`` constructor as "
"well."
msgstr ""

# 2fb94a23a8c84b3e9fdb1975aaf2239a
>>>>>>> 2478a500
#: ../source/core/shell-types.txt:99
msgid ""
"The result is the ``Date`` value of ``myDate`` wrapped in the "
"``ISODate()`` helper:"
msgstr ""

<<<<<<< HEAD
=======
# 9b650950b69546c9af15af5980ef6bd2
>>>>>>> 2478a500
#: ../source/core/shell-types.txt:106
msgid "To verify the type, use the ``instanceof`` operator, as in the following:"
msgstr ""

<<<<<<< HEAD
=======
# 4c59f32e2e8e4ecfbe63022002256014
>>>>>>> 2478a500
#: ../source/core/shell-types.txt:114
msgid "The operation returns ``true`` for both."
msgstr ""

<<<<<<< HEAD
=======
# a978871250484752b5aeaebeafab89a0
>>>>>>> 2478a500
#: ../source/core/shell-types.txt:117
msgid "ObjectId"
msgstr ""

<<<<<<< HEAD
#: ../source/core/shell-types.txt:119
msgid ""
"The :binary:`~bin.mongo` shell provides the ``ObjectId()`` wrapper class "
"around the :ref:`objectid` data type. To generate a new ObjectId, use the"
" following operation in the :binary:`~bin.mongo` shell:"
msgstr ""

=======
# 09f99c369ea440379d97f0df34028a20
#: ../source/core/shell-types.txt:119
msgid ""
"The :program:`mongo` shell provides the ``ObjectId()`` wrapper class "
"around the :ref:`objectid` data type. To generate a new ObjectId, use the"
" following operation in the :program:`mongo` shell:"
msgstr ""

# c72c121c427344d98e3a8793386aab6a
#: ../source/core/shell-types.txt
msgid "See"
msgstr ""

# 84a26a207ebb4529b33cb24b119650c0
>>>>>>> 2478a500
#: ../source/core/shell-types.txt:132
msgid "NumberLong"
msgstr ""

<<<<<<< HEAD
#: ../source/core/shell-types.txt:134
msgid ""
"The :binary:`~bin.mongo` shell treats all numbers as floating-point "
"values by default. The :binary:`~bin.mongo` shell provides the "
"``NumberLong()`` wrapper to handle 64-bit integers."
msgstr ""

=======
# 10ffea8c07614c75a058c3627e6c2fae
#: ../source/core/shell-types.txt:134
msgid ""
"The :program:`mongo` shell treats all numbers as floating-point values by"
" default. The :program:`mongo` shell provides the ``NumberLong()`` "
"wrapper to handle 64-bit integers."
msgstr ""

# 44d68b818eda4ced829d669b45430621
>>>>>>> 2478a500
#: ../source/core/shell-types.txt:138
msgid "The ``NumberLong()`` wrapper accepts the long as a string:"
msgstr ""

<<<<<<< HEAD
=======
# b3d4fa26f8af4921ad09aab901321e30
>>>>>>> 2478a500
#: ../source/core/shell-types.txt:144
msgid ""
"The following examples use the ``NumberLong()`` wrapper to write to the "
"collection:"
msgstr ""

<<<<<<< HEAD
=======
# d764b7a6a4644933b92afc23272d3e6d
>>>>>>> 2478a500
#: ../source/core/shell-types.txt:155
msgid "Retrieve the document to verify:"
msgstr ""

<<<<<<< HEAD
=======
# ae7479e8d0b84feb9f80e77652da7615
>>>>>>> 2478a500
#: ../source/core/shell-types.txt:161
msgid ""
"In the returned document, the ``calc`` field contains a ``NumberLong`` "
"object:"
msgstr ""

<<<<<<< HEAD
=======
# 47678edbdd15407bbf7628bd7d797a8a
>>>>>>> 2478a500
#: ../source/core/shell-types.txt:168
msgid ""
"If you use the :update:`$inc` to increment the value of a field that "
"contains a ``NumberLong`` object by a **float**, the data type changes to"
" a floating point value, as in the following example:"
msgstr ""

<<<<<<< HEAD
=======
# 6106ab0883bd4514beb729b24175c218
>>>>>>> 2478a500
#: ../source/core/shell-types.txt:172
msgid ""
"Use :update:`$inc` to increment the ``calc`` field by ``5``, which the "
":binary:`~bin.mongo` shell treats as a float:"
msgstr ""

<<<<<<< HEAD
=======
# 281b7457755b4a1c9a4ab89f9a472d4c
>>>>>>> 2478a500
#: ../source/core/shell-types.txt:180
msgid "Retrieve the updated document:"
msgstr ""

<<<<<<< HEAD
=======
# 0c711c41677149ff825985152bb5e6f3
>>>>>>> 2478a500
#: ../source/core/shell-types.txt:186
msgid ""
"In the updated document, the ``calc`` field contains a floating point "
"value:"
msgstr ""

<<<<<<< HEAD
=======
# c718bde15d344e15b0602f000d42521f
>>>>>>> 2478a500
#: ../source/core/shell-types.txt:196
msgid "NumberInt"
msgstr ""

<<<<<<< HEAD
#: ../source/core/shell-types.txt:198
msgid ""
"The :binary:`~bin.mongo` shell treats all numbers as floating-point "
"values by default. The :binary:`~bin.mongo` shell provides the "
"``NumberInt()`` constructor to explicitly specify 32-bit integers."
msgstr ""

=======
# 3197da676b35455a91f7543ecbf1b515
#: ../source/core/shell-types.txt:198
msgid ""
"The :program:`mongo` shell treats all numbers as floating-point values by"
" default. The :program:`mongo` shell provides the ``NumberInt()`` "
"constructor to explicitly specify 32-bit integers."
msgstr ""

# 5a4cae625dd6404a9532b89ea8473916
>>>>>>> 2478a500
#: ../source/core/shell-types.txt:205
msgid "NumberDecimal"
msgstr ""

<<<<<<< HEAD
#: ../source/core/shell-types.txt:209
msgid ""
"The :binary:`~bin.mongo` shell treats all numbers as 64-bit floating-"
"point ``double`` values by default. The :binary:`~bin.mongo` shell "
"provides the ``NumberDecimal()`` constructor to explicitly specify "
"128-bit decimal-based floating-point values capable of emulating decimal "
"rounding with exact precision. This functionality is intended for "
"applications that handle :doc:`monetary data </tutorial/model-monetary-"
"data>`, such as financial, tax, and scientific computations."
msgstr ""

=======
# db2db5cf3d00417abafa3060ebb349c4
#: ../source/core/shell-types.txt:209
msgid ""
"The :program:`mongo` shell treats all numbers as 64-bit floating-point "
"``double`` values by default. The :program:`mongo` shell provides the "
"``NumberDecimal()`` constructor to explicitly specify 128-bit decimal-"
"based floating-point values capable of emulating decimal rounding with "
"exact precision. This functionality is intended for applications that "
"handle :doc:`monetary data </tutorial/model-monetary-data>`, such as "
"financial, tax, and scientific computations."
msgstr ""

# e84ab950faec4ba7879bddc15a5fcf2b
>>>>>>> 2478a500
#: ../source/core/shell-types.txt:218
msgid ""
"The ``decimal`` :doc:`BSON type </reference/bson-types>` uses the IEEE "
"754 decimal128 floating-point numbering format which supports 34 decimal "
"digits (i.e. significant digits) and an exponent range of −6143 to +6144."
msgstr ""

<<<<<<< HEAD
=======
# a545359f6fd644eb8bf4143d6933b7e8
>>>>>>> 2478a500
#: ../source/core/shell-types.txt:223
msgid ""
"The ``NumberDecimal()`` constructor accepts the ``decimal`` value as a "
"string:"
msgstr ""

<<<<<<< HEAD
#: ../source/core/shell-types.txt:230 ../source/core/shell-types.txt:249
#: ../source/core/shell-types.txt:262
msgid "The value is stored in the database as follows:"
msgstr ""

#: ../source/core/shell-types.txt:236
msgid ""
"The ``NumberDecimal()`` constructor also accepts ``double`` values from "
"the :binary:`~bin.mongo` shell (i.e. without quotes), although this is "
"not recommended due to the risk of losing precision. The constructor "
"creates a binary-based ``double`` precision representation of the "
"decimal-based parameter (potentially losing precision), then converts "
"that value to a ``decimal`` value with a precision of 15 digits. The "
"following example passes the value implicitly as a ``double`` and shows "
"how it is created with a precision of 15 digits:"
msgstr ""

#: ../source/core/shell-types.txt:255
msgid ""
"The following example passes the value implicitly as a ``double`` and "
"shows how a loss of precision can occur:"
msgstr ""

#: ../source/core/shell-types.txt:269
msgid ""
"To use the ``decimal`` data type with a :ecosystem:`MongoDB driver "
"</drivers/>`, be sure to use a driver version that supports it."
msgstr ""

#: ../source/core/shell-types.txt:274
msgid "Equality and Sort Order"
msgstr ""

#: ../source/core/shell-types.txt:276
msgid ""
"Values of the ``decimal`` type are compared and sorted with other numeric"
" types based on their actual numeric value.  Numeric values of the "
"binary-based ``double`` type generally have approximate representations "
"of decimal-based values and may not be exactly equal to their ``decimal``"
" representations, so use the ``NumberDecimal()`` constructor when "
"checking the equality of ``decimal`` values. Consider the following "
"examples with the following documents in the ``numbers`` collection:"
msgstr ""

#: ../source/core/shell-types.txt:293
msgid ""
"When the queries from the table below are plugged into the "
"``db.numbers.find(<query>)`` method, the following results are returned:"
msgstr ""

#: ../source/core/shell-types.txt:301
msgid "Query"
msgstr ""

#: ../source/core/shell-types.txt:302
msgid "Results"
msgstr ""

#: ../source/core/shell-types.txt:304
msgid "**{ \"val\": 9.99 }**"
msgstr ""

#: ../source/core/shell-types.txt:305
msgid "**{ \"_id\": 2, \"val\": 9.99, \"description\": \"Double\" }**"
msgstr ""

#: ../source/core/shell-types.txt:307
msgid "**{ \"val\": NumberDecimal( \"9.99\" ) }**"
msgstr ""

=======
# 35f4ce69983248bb8a66f0acf0ffa5dc
# 2ab314421eff4e70a464ce7511810689
# 8780d7ece1e344008ec6e3c83ead8408
#: ../source/core/shell-types.txt:230 ../source/core/shell-types.txt:249
#: ../source/core/shell-types.txt:262
msgid "The value is stored in the database as follows:"
msgstr ""

# f05dae8e98de4091b8102d56cd3bc364
#: ../source/core/shell-types.txt:236
msgid ""
"The ``NumberDecimal()`` constructor also accepts ``double`` values from "
"the :program:`mongo` shell (i.e. without quotes), although this is not "
"recommended due to the risk of losing precision. The constructor creates "
"a binary-based ``double`` precision representation of the decimal-based "
"parameter (potentially losing precision), then converts that value to a "
"``decimal`` value with a precision of 15 digits. The following example "
"passes the value implicitly as a ``double`` and shows how it is created "
"with a precision of 15 digits:"
msgstr ""

# ee411699d4c943d6af80b85cc12178f3
#: ../source/core/shell-types.txt:255
msgid ""
"The following example passes the value implicitly as a ``double`` and "
"shows how a loss of precision can occur:"
msgstr ""

# ce862bb69ebb464992e64ad3c7f8ceb8
#: ../source/core/shell-types.txt:269
msgid ""
"To use the ``decimal`` data type with a :ecosystem:`MongoDB driver "
"</drivers/>`, be sure to use a driver version that supports it."
msgstr ""

# 99c1941f16794acd8eb79f52838fe2ce
#: ../source/core/shell-types.txt:274
msgid "Equality and Sort Order"
msgstr ""

# 5cb1b0abdf5e4a678efb923827f728b8
#: ../source/core/shell-types.txt:276
msgid ""
"Values of the ``decimal`` type are compared and sorted with other numeric"
" types based on their actual numeric value.  Numeric values of the "
"binary-based ``double`` type generally have approximate representations "
"of decimal-based values and may not be exactly equal to their ``decimal``"
" representations, so use the ``NumberDecimal()`` constructor when "
"checking the equality of ``decimal`` values. Consider the following "
"examples with the following documents in the ``numbers`` collection:"
msgstr ""

# 2ddddd4adf1a40178778f5df1dd07269
#: ../source/core/shell-types.txt:293
msgid ""
"When the queries from the table below are plugged into the "
"``db.numbers.find(<query>)`` method, the following results are returned:"
msgstr ""

# 92719e6f80694ac5a4807e046191dc48
#: ../source/core/shell-types.txt:301
msgid "Query"
msgstr ""

# e1d9895c30bb447d9a395fe879c19dda
#: ../source/core/shell-types.txt:302
msgid "Results"
msgstr ""

# 8882d5420be44e1d860535bd4ad46b23
#: ../source/core/shell-types.txt:304
msgid "**{ \"val\": 9.99 }**"
msgstr ""

# e2733f30c7d34b06a5456c68511d3982
#: ../source/core/shell-types.txt:305
msgid "**{ \"_id\": 2, \"val\": 9.99, \"description\": \"Double\" }**"
msgstr ""

# 4a8c5a0ef3314cc4b3fe562238957331
#: ../source/core/shell-types.txt:307
msgid "**{ \"val\": NumberDecimal( \"9.99\" ) }**"
msgstr ""

# b6b1bec91642408ca8f58152a66ddea7
>>>>>>> 2478a500
#: ../source/core/shell-types.txt:308
msgid ""
"**{ \"_id\": 1, \"val\": NumberDecimal( \"9.99\" ), \"description\": "
"\"Decimal\" }**"
<<<<<<< HEAD
msgstr ""

#: ../source/core/shell-types.txt:310
msgid "**{ val: 10 }**"
msgstr ""

#: ../source/core/shell-types.txt
msgid "**{ \"_id\": 3, \"val\": 10, \"description\": \"Double\" }**"
msgstr ""

=======
msgstr ""

# 722ad80702fc46cab328ba6d4d1b3396
#: ../source/core/shell-types.txt:310
msgid "**{ val: 10 }**"
msgstr ""

# 31ee6e489e2a4e7d8e386f0b5f589cdd
# e4ce455d62e2457f9b89ac624af65d52
#: ../source/core/shell-types.txt
msgid "**{ \"_id\": 3, \"val\": 10, \"description\": \"Double\" }**"
msgstr ""

# f8b85d75c6a3478194ce35442039645d
# c81e05b765c24328947704740e50db97
>>>>>>> 2478a500
#: ../source/core/shell-types.txt
msgid "**{ \"_id\": 4, \"val\": NumberLong(10), \"description\": \"Long\" }**"
msgstr ""

<<<<<<< HEAD
=======
# ab21017323084e99872376073657b201
# 49df4410cd244a9a8a90f62ad2cd5aa4
>>>>>>> 2478a500
#: ../source/core/shell-types.txt
msgid ""
"**{ \"_id\": 5, \"val\": NumberDecimal( \"10.0\" ), \"description\": "
"\"Decimal\" }**"
msgstr ""

<<<<<<< HEAD
=======
# 219f66f83dd84012b16bcc70b36028c9
>>>>>>> 2478a500
#: ../source/core/shell-types.txt:315
msgid "**{ val: NumberDecimal( \"10\" ) }**"
msgstr ""

<<<<<<< HEAD
=======
# 75a62bd36a1a455ea52f45d16ba7c420
>>>>>>> 2478a500
#: ../source/core/shell-types.txt:321
msgid ""
"The first query, ``{ \"val\": 9.99 }``, implicitly searches for the "
"``double`` representation of ``9.99`` which is not equal to the "
"``decimal`` representation of the value."
msgstr ""

<<<<<<< HEAD
=======
# 72ba1f85db114960ad4b8bf8580b82d8
>>>>>>> 2478a500
#: ../source/core/shell-types.txt:325
msgid ""
"The ``NumberDecimal()`` constructor is used to query for the document "
"with the ``decimal`` representation of ``9.99``. Values of the ``double``"
" type are excluded because they do not match the exact value of the "
"``decimal`` representation of ``9.99``."
msgstr ""

<<<<<<< HEAD
=======
# 7dfe279441f245bbb99f2a2330135eff
>>>>>>> 2478a500
#: ../source/core/shell-types.txt:330
msgid ""
"Matching values of all numeric types are returned when querying for whole"
" numbers. For example, querying for a ``double`` representation of ``10``"
" will include a ``decimal`` representation of ``10.0`` in the results and"
" vice versa."
<<<<<<< HEAD
msgstr ""

#: ../source/core/shell-types.txt:336
msgid "Checking for ``decimal`` Type"
msgstr ""

=======
msgstr ""

# 6c5d1720833e45a193e720ca0821e3af
#: ../source/core/shell-types.txt:336
msgid "Checking for ``decimal`` Type"
msgstr ""

# c3046ede67954cf7aa4f34a01b31a11c
>>>>>>> 2478a500
#: ../source/core/shell-types.txt:338
msgid ""
"To test for ``decimal`` type, use the :query:`$type` operator with the "
"string alias ``\"decimal\"`` or ``19``, the numeric code for the "
"``decimal`` type."
msgstr ""

<<<<<<< HEAD
=======
# 729ce3f2d2944c0e98ab07e07eacfba3
>>>>>>> 2478a500
#: ../source/core/shell-types.txt:349
msgid "Check Types in the ``mongo`` Shell"
msgstr ""

<<<<<<< HEAD
=======
# 49ca1270e4424cd8afc5f336a1f08327
>>>>>>> 2478a500
#: ../source/core/shell-types.txt:351
msgid ""
"To determine the type of fields, the :binary:`~bin.mongo` shell provides "
"the ``instanceof`` and ``typeof`` operators."
msgstr ""

<<<<<<< HEAD
=======
# 97f0238bb6d04899b1a85ed625d3034d
>>>>>>> 2478a500
#: ../source/core/shell-types.txt:356
msgid "``instanceof``"
msgstr ""

<<<<<<< HEAD
=======
# dc5b967c20774938b78d612a8e00a615
>>>>>>> 2478a500
#: ../source/core/shell-types.txt:358
msgid ""
"``instanceof`` returns a boolean to test if a value is an instance of "
"some type."
msgstr ""

<<<<<<< HEAD
=======
# 4ead2c40b3e948d79ae36c3e073a44ee
>>>>>>> 2478a500
#: ../source/core/shell-types.txt:361
msgid ""
"For example, the following operation tests whether the ``_id`` field is "
"an instance of type ``ObjectId``:"
msgstr ""

<<<<<<< HEAD
=======
# 4492d2e585334a258bd9773c79edd149
>>>>>>> 2478a500
#: ../source/core/shell-types.txt:368
msgid "The operation returns ``true``."
msgstr ""

<<<<<<< HEAD
=======
# fc9c9474eec24e2791acacd1d37201c5
>>>>>>> 2478a500
#: ../source/core/shell-types.txt:371
msgid "``typeof``"
msgstr ""

<<<<<<< HEAD
=======
# a705c97bbe6b40dbb4d3a81e145668c9
>>>>>>> 2478a500
#: ../source/core/shell-types.txt:373
msgid "``typeof`` returns the type of a field."
msgstr ""

<<<<<<< HEAD
=======
# 620b02f8a7e648a8940b00cd35fa649e
>>>>>>> 2478a500
#: ../source/core/shell-types.txt:375
msgid ""
"For example, the following operation returns the type of the ``_id`` "
"field:"
msgstr ""

<<<<<<< HEAD
=======
# 743a3d6148b8462ebf2403d40f907412
>>>>>>> 2478a500
#: ../source/core/shell-types.txt:382
msgid ""
"In this case ``typeof`` will return the more generic ``object`` type "
"rather than ``ObjectId`` type."
msgstr ""

#~ msgid ""
#~ "The :program:`mongo` shell provides various"
#~ " options to return the date, either"
#~ " as a string or as an object:"
#~ msgstr ""

#~ msgid ""
#~ "``Date()`` constructor which returns an "
#~ "``ISODate`` object when used with the"
#~ " ``new`` operator."
#~ msgstr ""

#~ msgid ""
#~ "``ISODate()`` constructor which returns an "
#~ "``ISODate`` object when used with *or*"
#~ " without the ``new`` operator."
#~ msgstr ""

#~ msgid "Consider the following examples:"
#~ msgstr ""

#~ msgid ""
#~ "To get the date as an ``ISODate``"
#~ " object, instantiate a new instance "
#~ "using the ``Date()`` constructor with "
#~ "the ``new`` operator, as in the "
#~ "following example:"
#~ msgstr ""

#~ msgid "The result is the value of ``myDateObject``:"
#~ msgstr ""

#~ msgid "The operation returns ``object``."
#~ msgstr ""

#~ msgid ""
#~ "To get the date as an ``ISODate``"
#~ " object, instantiate a new instance "
#~ "using the ``ISODate()`` constructor *without*"
#~ " the ``new`` operator, as in the "
#~ "following example:"
#~ msgstr ""

#~ msgid "The result is the value of ``myDateObject2``:"
#~ msgstr ""

#~ msgid ""
#~ "The :program:`mongo` shell provides the "
#~ "``ObjectId()`` wrapper class around "
#~ ":term:`ObjectId` data types. To generate "
#~ "a new ObjectId, use the following "
#~ "operation in the :program:`mongo` shell:"
#~ msgstr ""

#~ msgid ""
#~ "By default, the :program:`mongo` shell "
#~ "treats all numbers as floating-point "
#~ "values. The :program:`mongo` shell provides"
#~ " the ``NumberLong()`` class to handle "
#~ "64-bit integers."
#~ msgstr ""

#~ msgid "The ``NumberLong()`` constructor accepts the long as a string:"
#~ msgstr ""

#~ msgid ""
#~ "The following examples use the "
#~ "``NumberLong()`` class to write to the"
#~ " collection:"
#~ msgstr ""

#~ msgid ""
#~ "To determine the type of fields, "
#~ "the :program:`mongo` shell provides the "
#~ "following operators:"
#~ msgstr ""

#~ msgid ""
#~ "``instanceof`` returns a boolean to test"
#~ " if a value has a specific "
#~ "type."
#~ msgstr ""

#~ msgid "Example"
#~ msgstr ""

#~ msgid "Consider the following operations using ``instanceof`` and ``typeof``:"
#~ msgstr ""

#~ msgid ""
#~ "The following operation tests whether "
#~ "the ``_id`` field is of type "
#~ "``ObjectId``:"
#~ msgstr ""

#~ msgid "The following operation returns the type of the ``_id`` field:"
#~ msgstr ""

# 8a6c10a0cf3a4abd828f3debeaa0c596
#~ msgid ""
#~ "MongoDB :term:`BSON` provides support for "
#~ "additional data types than :term:`JSON`. "
#~ ":doc:`Drivers </applications/drivers>` provide "
#~ "native support for these data types "
#~ "in host languages and the "
#~ ":program:`mongo` shell also provides several"
#~ " helper classes to support the use"
#~ " of these data types in the "
#~ ":program:`mongo` JavaScript shell. See "
#~ ":doc:`/reference/mongodb-extended-json` for "
#~ "additional information."
#~ msgstr ""

<<<<<<< HEAD
# d91683f381f1492fb23246706a437762
#~ msgid "See"
#~ msgstr ""

# 81045f9a6fe144279dff83bba85b35e1
#~ msgid ""
#~ "Use :update:`$inc` to increment the "
#~ "``calc`` field by ``5``, which the "
#~ ":program:`mongo` shell treats as a "
#~ "float:"
#~ msgstr ""

=======
>>>>>>> 2478a500
# 8fe6e470ce9d4a81840953d513a8b94d
#~ msgid ""
#~ "By default, the :program:`mongo` shell "
#~ "treats all numbers as floating-point "
#~ "values. The :program:`mongo` shell provides"
#~ " the ``NumberInt()`` constructor to "
#~ "explicitly specify 32-bit integers."
#~ msgstr ""

#~ msgid ""
<<<<<<< HEAD
#~ "The :program:`mongo` shell provides various"
#~ " methods to return the date, either"
#~ " as a string or as a ``Date``"
#~ " object:"
#~ msgstr ""

#~ msgid ""
=======
>>>>>>> 2478a500
#~ "Internally, ``Date`` objects are stored "
#~ "as a 64 bit integer representing "
#~ "the number of milliseconds since the "
#~ "Unix epoch (Jan 1, 1970), which "
#~ "results in a representable date range"
#~ " of about 290 millions years into "
#~ "the past and future."
#~ msgstr ""

#~ msgid ""
#~ "The :program:`mongo` shell wrap objects "
#~ "of ``Date`` type with the ``ISODate``"
#~ " helper; however, the objects remain "
#~ "of type ``Date``."
#~ msgstr ""

#~ msgid ""
#~ "The :program:`mongo` shell provides the "
#~ "``ObjectId()`` wrapper class around the "
#~ ":term:`ObjectId` data type. To generate "
#~ "a new ObjectId, use the following "
#~ "operation in the :program:`mongo` shell:"
#~ msgstr ""

#~ msgid ""
#~ "By default, the :program:`mongo` shell "
#~ "treats all numbers as floating-point "
#~ "values. The :program:`mongo` shell provides"
#~ " the ``NumberLong()`` wrapper to handle "
#~ "64-bit integers."
#~ msgstr ""
<<<<<<< HEAD

#~ msgid ""
#~ "To determine the type of fields, "
#~ "the :program:`mongo` shell provides the "
#~ "``instanceof`` and ``typeof`` operators."
#~ msgstr ""
=======
>>>>>>> 2478a500
<|MERGE_RESOLUTION|>--- conflicted
+++ resolved
@@ -8,11 +8,7 @@
 msgstr ""
 "Project-Id-Version: MongoDB Manual\n"
 "Report-Msgid-Bugs-To: \n"
-<<<<<<< HEAD
-"POT-Creation-Date: 2019-03-19 11:02-0400\n"
-=======
 "POT-Creation-Date: 2016-12-08 12:02-0500\n"
->>>>>>> 2478a500
 "PO-Revision-Date: 2014-04-08 19:31+0000\n"
 "Last-Translator: tychoish <tychoish@gmail.com>\n"
 "Language: es\n"
@@ -24,23 +20,11 @@
 "Content-Transfer-Encoding: 8bit\n"
 "Generated-By: Babel 2.6.0\n"
 
-<<<<<<< HEAD
-=======
 # ba89e8a3767048f981460b1ddd514fdd
->>>>>>> 2478a500
 #: ../source/core/shell-types.txt:3
 msgid "Data Types in the ``mongo`` Shell"
 msgstr ""
 
-<<<<<<< HEAD
-#: ../source/core/shell-types.txt:13
-msgid ""
-"MongoDB :term:`BSON` provides support for additional data types than "
-":term:`JSON`. :ecosystem:`Drivers </drivers>` provide native support for "
-"these data types in host languages and the :binary:`~bin.mongo` shell "
-"also provides several helper classes to support the use of these data "
-"types in the :binary:`~bin.mongo` JavaScript shell. See the "
-=======
 # 1ad4bdde964849ec9ed4e7f69d2bc33c
 #: ../source/core/shell-types.txt
 msgid "On this page"
@@ -54,35 +38,20 @@
 "support for these data types in host languages and the :program:`mongo` "
 "shell also provides several helper classes to support the use of these "
 "data types in the :program:`mongo` JavaScript shell. See the "
->>>>>>> 2478a500
 ":doc:`Extended JSON </reference/mongodb-extended-json>` reference for "
 "additional information."
 msgstr ""
 
-<<<<<<< HEAD
-=======
 # b9cb1a8584914127b432ba10697493eb
->>>>>>> 2478a500
 #: ../source/core/shell-types.txt:24
 msgid "Types"
 msgstr ""
 
-<<<<<<< HEAD
-=======
 # e80007bcad014499a137f2c7012b0965
->>>>>>> 2478a500
 #: ../source/core/shell-types.txt:29
 msgid "Date"
 msgstr ""
 
-<<<<<<< HEAD
-#: ../source/core/shell-types.txt:31
-msgid ""
-"The :binary:`~bin.mongo` shell provides various methods to return the "
-"date, either as a string or as a ``Date`` object:"
-msgstr ""
-
-=======
 # ec7c01ce34c94f5e88a15494513f113c
 #: ../source/core/shell-types.txt:31
 msgid ""
@@ -91,47 +60,24 @@
 msgstr ""
 
 # 87b9ad00854f443c9d7b628b3f611433
->>>>>>> 2478a500
 #: ../source/core/shell-types.txt:34
 msgid "``Date()`` method which returns the current date as a string."
 msgstr ""
 
-<<<<<<< HEAD
-=======
 # 54a0bee9cceb4fbe81fad442460a258d
->>>>>>> 2478a500
 #: ../source/core/shell-types.txt:36
 msgid ""
 "``new Date()`` constructor which returns a ``Date`` object using the "
 "``ISODate()`` wrapper."
 msgstr ""
 
-<<<<<<< HEAD
-=======
 # c0d02563dfca4784ac452957d2577a76
->>>>>>> 2478a500
 #: ../source/core/shell-types.txt:39
 msgid ""
 "``ISODate()`` constructor which returns a ``Date`` object using the "
 "``ISODate()`` wrapper."
 msgstr ""
 
-<<<<<<< HEAD
-#: ../source/includes/fact-bson-date-internals.rst:1
-msgid ""
-"Internally, :ref:`document-bson-type-date` objects are stored as a signed"
-" 64-bit integer representing the number of milliseconds since the Unix "
-"epoch (Jan 1, 1970)."
-msgstr ""
-
-#: ../source/includes/fact-bson-date-internals.rst:5
-msgid ""
-"Not all database operations and drivers support the full 64-bit range. "
-"You may safely work with dates with years within the inclusive range "
-"``0`` through ``9999``."
-msgstr ""
-
-=======
 # 7f5f87cbfd3c4c4b84cf63bc607b0b45
 #: ../source/includes/fact-bson-date-internals.rst:1
 msgid ""
@@ -142,146 +88,88 @@
 msgstr ""
 
 # 8158bf1e12b14cdab632c9eac4dcb9f2
->>>>>>> 2478a500
 #: ../source/core/shell-types.txt:45
 msgid "Return Date as a String"
 msgstr ""
 
-<<<<<<< HEAD
-=======
 # aaf445d12db645018098041482bc4499
->>>>>>> 2478a500
 #: ../source/core/shell-types.txt:47
 msgid ""
 "To return the date as a string, use the ``Date()`` method, as in the "
 "following example:"
 msgstr ""
 
-<<<<<<< HEAD
-=======
 # df7281d4698e4e09b76db14771fc2093
 # 3040aacc89534eaab465e92d03b99316
->>>>>>> 2478a500
 #: ../source/core/shell-types.txt:54 ../source/core/shell-types.txt:92
 msgid ""
 "To print the value of the variable, type the variable name in the shell, "
 "as in the following:"
 msgstr ""
 
-<<<<<<< HEAD
-=======
 # 50e49c0155ad4862b937173628faefc3
->>>>>>> 2478a500
 #: ../source/core/shell-types.txt:61
 msgid "The result is the value of ``myDateString``:"
 msgstr ""
 
-<<<<<<< HEAD
-=======
 # eaa88650fc7f42d39ab2a017230b904c
->>>>>>> 2478a500
 #: ../source/core/shell-types.txt:67
 msgid "To verify the type, use the ``typeof`` operator, as in the following:"
 msgstr ""
 
-<<<<<<< HEAD
-=======
 # 1cc708954d7c42e790f9146ab6b52f86
->>>>>>> 2478a500
 #: ../source/core/shell-types.txt:73
 msgid "The operation returns ``string``."
 msgstr ""
 
-<<<<<<< HEAD
-=======
 # 5a562a0a0f15472089cdf71e2583a153
->>>>>>> 2478a500
 #: ../source/core/shell-types.txt:76
 msgid "Return ``Date``"
 msgstr ""
 
-<<<<<<< HEAD
+# 3e37023f370d4207b8e2021503da2a59
 #: ../source/core/shell-types.txt:78
 msgid ""
-"The :binary:`~bin.mongo` shell wraps objects of ``Date`` type with the "
+"The :program:`mongo` shell wraps objects of ``Date`` type with the "
 "``ISODate`` helper; however, the objects remain of type ``Date``."
 msgstr ""
 
+# d98c2119b085484284c356f7c0dbb8e5
 #: ../source/core/shell-types.txt:81
 msgid ""
 "The following example uses both the ``new Date()`` constructor and the "
 "``ISODate()`` constructor to return ``Date`` objects."
 msgstr ""
 
+# 7f63ade6ce5c48bbb6a9d7c930008e28
 #: ../source/core/shell-types.txt:89
 msgid ""
 "You can use the ``new`` operator with the ``ISODate()`` constructor as "
 "well."
 msgstr ""
 
-=======
-# 3e37023f370d4207b8e2021503da2a59
-#: ../source/core/shell-types.txt:78
-msgid ""
-"The :program:`mongo` shell wraps objects of ``Date`` type with the "
-"``ISODate`` helper; however, the objects remain of type ``Date``."
-msgstr ""
-
-# d98c2119b085484284c356f7c0dbb8e5
-#: ../source/core/shell-types.txt:81
-msgid ""
-"The following example uses both the ``new Date()`` constructor and the "
-"``ISODate()`` constructor to return ``Date`` objects."
-msgstr ""
-
-# 7f63ade6ce5c48bbb6a9d7c930008e28
-#: ../source/core/shell-types.txt:89
-msgid ""
-"You can use the ``new`` operator with the ``ISODate()`` constructor as "
-"well."
-msgstr ""
-
 # 2fb94a23a8c84b3e9fdb1975aaf2239a
->>>>>>> 2478a500
 #: ../source/core/shell-types.txt:99
 msgid ""
 "The result is the ``Date`` value of ``myDate`` wrapped in the "
 "``ISODate()`` helper:"
 msgstr ""
 
-<<<<<<< HEAD
-=======
 # 9b650950b69546c9af15af5980ef6bd2
->>>>>>> 2478a500
 #: ../source/core/shell-types.txt:106
 msgid "To verify the type, use the ``instanceof`` operator, as in the following:"
 msgstr ""
 
-<<<<<<< HEAD
-=======
 # 4c59f32e2e8e4ecfbe63022002256014
->>>>>>> 2478a500
 #: ../source/core/shell-types.txt:114
 msgid "The operation returns ``true`` for both."
 msgstr ""
 
-<<<<<<< HEAD
-=======
 # a978871250484752b5aeaebeafab89a0
->>>>>>> 2478a500
 #: ../source/core/shell-types.txt:117
 msgid "ObjectId"
 msgstr ""
 
-<<<<<<< HEAD
-#: ../source/core/shell-types.txt:119
-msgid ""
-"The :binary:`~bin.mongo` shell provides the ``ObjectId()`` wrapper class "
-"around the :ref:`objectid` data type. To generate a new ObjectId, use the"
-" following operation in the :binary:`~bin.mongo` shell:"
-msgstr ""
-
-=======
 # 09f99c369ea440379d97f0df34028a20
 #: ../source/core/shell-types.txt:119
 msgid ""
@@ -296,20 +184,10 @@
 msgstr ""
 
 # 84a26a207ebb4529b33cb24b119650c0
->>>>>>> 2478a500
 #: ../source/core/shell-types.txt:132
 msgid "NumberLong"
 msgstr ""
 
-<<<<<<< HEAD
-#: ../source/core/shell-types.txt:134
-msgid ""
-"The :binary:`~bin.mongo` shell treats all numbers as floating-point "
-"values by default. The :binary:`~bin.mongo` shell provides the "
-"``NumberLong()`` wrapper to handle 64-bit integers."
-msgstr ""
-
-=======
 # 10ffea8c07614c75a058c3627e6c2fae
 #: ../source/core/shell-types.txt:134
 msgid ""
@@ -319,43 +197,30 @@
 msgstr ""
 
 # 44d68b818eda4ced829d669b45430621
->>>>>>> 2478a500
 #: ../source/core/shell-types.txt:138
 msgid "The ``NumberLong()`` wrapper accepts the long as a string:"
 msgstr ""
 
-<<<<<<< HEAD
-=======
 # b3d4fa26f8af4921ad09aab901321e30
->>>>>>> 2478a500
 #: ../source/core/shell-types.txt:144
 msgid ""
 "The following examples use the ``NumberLong()`` wrapper to write to the "
 "collection:"
 msgstr ""
 
-<<<<<<< HEAD
-=======
 # d764b7a6a4644933b92afc23272d3e6d
->>>>>>> 2478a500
 #: ../source/core/shell-types.txt:155
 msgid "Retrieve the document to verify:"
 msgstr ""
 
-<<<<<<< HEAD
-=======
 # ae7479e8d0b84feb9f80e77652da7615
->>>>>>> 2478a500
 #: ../source/core/shell-types.txt:161
 msgid ""
 "In the returned document, the ``calc`` field contains a ``NumberLong`` "
 "object:"
 msgstr ""
 
-<<<<<<< HEAD
-=======
 # 47678edbdd15407bbf7628bd7d797a8a
->>>>>>> 2478a500
 #: ../source/core/shell-types.txt:168
 msgid ""
 "If you use the :update:`$inc` to increment the value of a field that "
@@ -363,51 +228,30 @@
 " a floating point value, as in the following example:"
 msgstr ""
 
-<<<<<<< HEAD
-=======
 # 6106ab0883bd4514beb729b24175c218
->>>>>>> 2478a500
 #: ../source/core/shell-types.txt:172
 msgid ""
 "Use :update:`$inc` to increment the ``calc`` field by ``5``, which the "
-":binary:`~bin.mongo` shell treats as a float:"
-msgstr ""
-
-<<<<<<< HEAD
-=======
+":program:`mongo` shell treats as a float:"
+msgstr ""
+
 # 281b7457755b4a1c9a4ab89f9a472d4c
->>>>>>> 2478a500
 #: ../source/core/shell-types.txt:180
 msgid "Retrieve the updated document:"
 msgstr ""
 
-<<<<<<< HEAD
-=======
 # 0c711c41677149ff825985152bb5e6f3
->>>>>>> 2478a500
 #: ../source/core/shell-types.txt:186
 msgid ""
 "In the updated document, the ``calc`` field contains a floating point "
 "value:"
 msgstr ""
 
-<<<<<<< HEAD
-=======
 # c718bde15d344e15b0602f000d42521f
->>>>>>> 2478a500
 #: ../source/core/shell-types.txt:196
 msgid "NumberInt"
 msgstr ""
 
-<<<<<<< HEAD
-#: ../source/core/shell-types.txt:198
-msgid ""
-"The :binary:`~bin.mongo` shell treats all numbers as floating-point "
-"values by default. The :binary:`~bin.mongo` shell provides the "
-"``NumberInt()`` constructor to explicitly specify 32-bit integers."
-msgstr ""
-
-=======
 # 3197da676b35455a91f7543ecbf1b515
 #: ../source/core/shell-types.txt:198
 msgid ""
@@ -417,24 +261,10 @@
 msgstr ""
 
 # 5a4cae625dd6404a9532b89ea8473916
->>>>>>> 2478a500
 #: ../source/core/shell-types.txt:205
 msgid "NumberDecimal"
 msgstr ""
 
-<<<<<<< HEAD
-#: ../source/core/shell-types.txt:209
-msgid ""
-"The :binary:`~bin.mongo` shell treats all numbers as 64-bit floating-"
-"point ``double`` values by default. The :binary:`~bin.mongo` shell "
-"provides the ``NumberDecimal()`` constructor to explicitly specify "
-"128-bit decimal-based floating-point values capable of emulating decimal "
-"rounding with exact precision. This functionality is intended for "
-"applications that handle :doc:`monetary data </tutorial/model-monetary-"
-"data>`, such as financial, tax, and scientific computations."
-msgstr ""
-
-=======
 # db2db5cf3d00417abafa3060ebb349c4
 #: ../source/core/shell-types.txt:209
 msgid ""
@@ -448,7 +278,6 @@
 msgstr ""
 
 # e84ab950faec4ba7879bddc15a5fcf2b
->>>>>>> 2478a500
 #: ../source/core/shell-types.txt:218
 msgid ""
 "The ``decimal`` :doc:`BSON type </reference/bson-types>` uses the IEEE "
@@ -456,88 +285,13 @@
 "digits (i.e. significant digits) and an exponent range of −6143 to +6144."
 msgstr ""
 
-<<<<<<< HEAD
-=======
 # a545359f6fd644eb8bf4143d6933b7e8
->>>>>>> 2478a500
 #: ../source/core/shell-types.txt:223
 msgid ""
 "The ``NumberDecimal()`` constructor accepts the ``decimal`` value as a "
 "string:"
 msgstr ""
 
-<<<<<<< HEAD
-#: ../source/core/shell-types.txt:230 ../source/core/shell-types.txt:249
-#: ../source/core/shell-types.txt:262
-msgid "The value is stored in the database as follows:"
-msgstr ""
-
-#: ../source/core/shell-types.txt:236
-msgid ""
-"The ``NumberDecimal()`` constructor also accepts ``double`` values from "
-"the :binary:`~bin.mongo` shell (i.e. without quotes), although this is "
-"not recommended due to the risk of losing precision. The constructor "
-"creates a binary-based ``double`` precision representation of the "
-"decimal-based parameter (potentially losing precision), then converts "
-"that value to a ``decimal`` value with a precision of 15 digits. The "
-"following example passes the value implicitly as a ``double`` and shows "
-"how it is created with a precision of 15 digits:"
-msgstr ""
-
-#: ../source/core/shell-types.txt:255
-msgid ""
-"The following example passes the value implicitly as a ``double`` and "
-"shows how a loss of precision can occur:"
-msgstr ""
-
-#: ../source/core/shell-types.txt:269
-msgid ""
-"To use the ``decimal`` data type with a :ecosystem:`MongoDB driver "
-"</drivers/>`, be sure to use a driver version that supports it."
-msgstr ""
-
-#: ../source/core/shell-types.txt:274
-msgid "Equality and Sort Order"
-msgstr ""
-
-#: ../source/core/shell-types.txt:276
-msgid ""
-"Values of the ``decimal`` type are compared and sorted with other numeric"
-" types based on their actual numeric value.  Numeric values of the "
-"binary-based ``double`` type generally have approximate representations "
-"of decimal-based values and may not be exactly equal to their ``decimal``"
-" representations, so use the ``NumberDecimal()`` constructor when "
-"checking the equality of ``decimal`` values. Consider the following "
-"examples with the following documents in the ``numbers`` collection:"
-msgstr ""
-
-#: ../source/core/shell-types.txt:293
-msgid ""
-"When the queries from the table below are plugged into the "
-"``db.numbers.find(<query>)`` method, the following results are returned:"
-msgstr ""
-
-#: ../source/core/shell-types.txt:301
-msgid "Query"
-msgstr ""
-
-#: ../source/core/shell-types.txt:302
-msgid "Results"
-msgstr ""
-
-#: ../source/core/shell-types.txt:304
-msgid "**{ \"val\": 9.99 }**"
-msgstr ""
-
-#: ../source/core/shell-types.txt:305
-msgid "**{ \"_id\": 2, \"val\": 9.99, \"description\": \"Double\" }**"
-msgstr ""
-
-#: ../source/core/shell-types.txt:307
-msgid "**{ \"val\": NumberDecimal( \"9.99\" ) }**"
-msgstr ""
-
-=======
 # 35f4ce69983248bb8a66f0acf0ffa5dc
 # 2ab314421eff4e70a464ce7511810689
 # 8780d7ece1e344008ec6e3c83ead8408
@@ -623,23 +377,10 @@
 msgstr ""
 
 # b6b1bec91642408ca8f58152a66ddea7
->>>>>>> 2478a500
 #: ../source/core/shell-types.txt:308
 msgid ""
 "**{ \"_id\": 1, \"val\": NumberDecimal( \"9.99\" ), \"description\": "
 "\"Decimal\" }**"
-<<<<<<< HEAD
-msgstr ""
-
-#: ../source/core/shell-types.txt:310
-msgid "**{ val: 10 }**"
-msgstr ""
-
-#: ../source/core/shell-types.txt
-msgid "**{ \"_id\": 3, \"val\": 10, \"description\": \"Double\" }**"
-msgstr ""
-
-=======
 msgstr ""
 
 # 722ad80702fc46cab328ba6d4d1b3396
@@ -655,34 +396,24 @@
 
 # f8b85d75c6a3478194ce35442039645d
 # c81e05b765c24328947704740e50db97
->>>>>>> 2478a500
 #: ../source/core/shell-types.txt
 msgid "**{ \"_id\": 4, \"val\": NumberLong(10), \"description\": \"Long\" }**"
 msgstr ""
 
-<<<<<<< HEAD
-=======
 # ab21017323084e99872376073657b201
 # 49df4410cd244a9a8a90f62ad2cd5aa4
->>>>>>> 2478a500
 #: ../source/core/shell-types.txt
 msgid ""
 "**{ \"_id\": 5, \"val\": NumberDecimal( \"10.0\" ), \"description\": "
 "\"Decimal\" }**"
 msgstr ""
 
-<<<<<<< HEAD
-=======
 # 219f66f83dd84012b16bcc70b36028c9
->>>>>>> 2478a500
 #: ../source/core/shell-types.txt:315
 msgid "**{ val: NumberDecimal( \"10\" ) }**"
 msgstr ""
 
-<<<<<<< HEAD
-=======
 # 75a62bd36a1a455ea52f45d16ba7c420
->>>>>>> 2478a500
 #: ../source/core/shell-types.txt:321
 msgid ""
 "The first query, ``{ \"val\": 9.99 }``, implicitly searches for the "
@@ -690,10 +421,7 @@
 "``decimal`` representation of the value."
 msgstr ""
 
-<<<<<<< HEAD
-=======
 # 72ba1f85db114960ad4b8bf8580b82d8
->>>>>>> 2478a500
 #: ../source/core/shell-types.txt:325
 msgid ""
 "The ``NumberDecimal()`` constructor is used to query for the document "
@@ -702,24 +430,13 @@
 "``decimal`` representation of ``9.99``."
 msgstr ""
 
-<<<<<<< HEAD
-=======
 # 7dfe279441f245bbb99f2a2330135eff
->>>>>>> 2478a500
 #: ../source/core/shell-types.txt:330
 msgid ""
 "Matching values of all numeric types are returned when querying for whole"
 " numbers. For example, querying for a ``double`` representation of ``10``"
 " will include a ``decimal`` representation of ``10.0`` in the results and"
 " vice versa."
-<<<<<<< HEAD
-msgstr ""
-
-#: ../source/core/shell-types.txt:336
-msgid "Checking for ``decimal`` Type"
-msgstr ""
-
-=======
 msgstr ""
 
 # 6c5d1720833e45a193e720ca0821e3af
@@ -728,7 +445,6 @@
 msgstr ""
 
 # c3046ede67954cf7aa4f34a01b31a11c
->>>>>>> 2478a500
 #: ../source/core/shell-types.txt:338
 msgid ""
 "To test for ``decimal`` type, use the :query:`$type` operator with the "
@@ -736,90 +452,60 @@
 "``decimal`` type."
 msgstr ""
 
-<<<<<<< HEAD
-=======
 # 729ce3f2d2944c0e98ab07e07eacfba3
->>>>>>> 2478a500
 #: ../source/core/shell-types.txt:349
 msgid "Check Types in the ``mongo`` Shell"
 msgstr ""
 
-<<<<<<< HEAD
-=======
 # 49ca1270e4424cd8afc5f336a1f08327
->>>>>>> 2478a500
 #: ../source/core/shell-types.txt:351
 msgid ""
-"To determine the type of fields, the :binary:`~bin.mongo` shell provides "
-"the ``instanceof`` and ``typeof`` operators."
-msgstr ""
-
-<<<<<<< HEAD
-=======
+"To determine the type of fields, the :program:`mongo` shell provides the "
+"``instanceof`` and ``typeof`` operators."
+msgstr ""
+
 # 97f0238bb6d04899b1a85ed625d3034d
->>>>>>> 2478a500
 #: ../source/core/shell-types.txt:356
 msgid "``instanceof``"
 msgstr ""
 
-<<<<<<< HEAD
-=======
 # dc5b967c20774938b78d612a8e00a615
->>>>>>> 2478a500
 #: ../source/core/shell-types.txt:358
 msgid ""
 "``instanceof`` returns a boolean to test if a value is an instance of "
 "some type."
 msgstr ""
 
-<<<<<<< HEAD
-=======
 # 4ead2c40b3e948d79ae36c3e073a44ee
->>>>>>> 2478a500
 #: ../source/core/shell-types.txt:361
 msgid ""
 "For example, the following operation tests whether the ``_id`` field is "
 "an instance of type ``ObjectId``:"
 msgstr ""
 
-<<<<<<< HEAD
-=======
 # 4492d2e585334a258bd9773c79edd149
->>>>>>> 2478a500
 #: ../source/core/shell-types.txt:368
 msgid "The operation returns ``true``."
 msgstr ""
 
-<<<<<<< HEAD
-=======
 # fc9c9474eec24e2791acacd1d37201c5
->>>>>>> 2478a500
 #: ../source/core/shell-types.txt:371
 msgid "``typeof``"
 msgstr ""
 
-<<<<<<< HEAD
-=======
 # a705c97bbe6b40dbb4d3a81e145668c9
->>>>>>> 2478a500
 #: ../source/core/shell-types.txt:373
 msgid "``typeof`` returns the type of a field."
 msgstr ""
 
-<<<<<<< HEAD
-=======
 # 620b02f8a7e648a8940b00cd35fa649e
->>>>>>> 2478a500
 #: ../source/core/shell-types.txt:375
 msgid ""
 "For example, the following operation returns the type of the ``_id`` "
 "field:"
 msgstr ""
 
-<<<<<<< HEAD
-=======
 # 743a3d6148b8462ebf2403d40f907412
->>>>>>> 2478a500
 #: ../source/core/shell-types.txt:382
 msgid ""
 "In this case ``typeof`` will return the more generic ``object`` type "
@@ -939,21 +625,6 @@
 #~ "additional information."
 #~ msgstr ""
 
-<<<<<<< HEAD
-# d91683f381f1492fb23246706a437762
-#~ msgid "See"
-#~ msgstr ""
-
-# 81045f9a6fe144279dff83bba85b35e1
-#~ msgid ""
-#~ "Use :update:`$inc` to increment the "
-#~ "``calc`` field by ``5``, which the "
-#~ ":program:`mongo` shell treats as a "
-#~ "float:"
-#~ msgstr ""
-
-=======
->>>>>>> 2478a500
 # 8fe6e470ce9d4a81840953d513a8b94d
 #~ msgid ""
 #~ "By default, the :program:`mongo` shell "
@@ -964,16 +635,6 @@
 #~ msgstr ""
 
 #~ msgid ""
-<<<<<<< HEAD
-#~ "The :program:`mongo` shell provides various"
-#~ " methods to return the date, either"
-#~ " as a string or as a ``Date``"
-#~ " object:"
-#~ msgstr ""
-
-#~ msgid ""
-=======
->>>>>>> 2478a500
 #~ "Internally, ``Date`` objects are stored "
 #~ "as a 64 bit integer representing "
 #~ "the number of milliseconds since the "
@@ -1005,12 +666,3 @@
 #~ " the ``NumberLong()`` wrapper to handle "
 #~ "64-bit integers."
 #~ msgstr ""
-<<<<<<< HEAD
-
-#~ msgid ""
-#~ "To determine the type of fields, "
-#~ "the :program:`mongo` shell provides the "
-#~ "``instanceof`` and ``typeof`` operators."
-#~ msgstr ""
-=======
->>>>>>> 2478a500
