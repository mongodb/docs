--- conflicted
+++ resolved
@@ -8,11 +8,7 @@
 msgstr ""
 "Project-Id-Version: MongoDB Manual\n"
 "Report-Msgid-Bugs-To: \n"
-<<<<<<< HEAD
-"POT-Creation-Date: 2019-03-19 11:02-0400\n"
-=======
 "POT-Creation-Date: 2016-12-08 12:02-0500\n"
->>>>>>> 2478a500
 "PO-Revision-Date: 2014-04-08 16:33+0000\n"
 "Last-Translator: tychoish <tychoish@gmail.com>\n"
 "Language: es\n"
@@ -24,23 +20,17 @@
 "Content-Transfer-Encoding: 8bit\n"
 "Generated-By: Babel 2.6.0\n"
 
-<<<<<<< HEAD
-=======
 # ef57289f0ad9445fbf4a3fcc24409b59
->>>>>>> 2478a500
 #: ../source/tutorial/reconfigure-replica-set-with-unavailable-members.txt:3
 msgid "Reconfigure a Replica Set with Unavailable Members"
 msgstr ""
 
-<<<<<<< HEAD
-=======
 # 4fc429f937424083817df6b103f6f9b9
 #: ../source/tutorial/reconfigure-replica-set-with-unavailable-members.txt
 msgid "On this page"
 msgstr ""
 
 # 739fa5c47f914a35a7b9b40827a52a4b
->>>>>>> 2478a500
 #: ../source/tutorial/reconfigure-replica-set-with-unavailable-members.txt:13
 msgid ""
 "To reconfigure a :term:`replica set` when a **majority** of members are "
@@ -49,20 +39,14 @@
 "Reconfiguration Procedure <replica-set-reconfiguration-usage>`."
 msgstr ""
 
-<<<<<<< HEAD
-=======
 # c59f9ef901e34cf59db311fa5fc38ea5
->>>>>>> 2478a500
 #: ../source/tutorial/reconfigure-replica-set-with-unavailable-members.txt:20
 msgid ""
 "This document provides steps for re-configuring a replica set when *only*"
 " a **minority** of members are accessible."
 msgstr ""
 
-<<<<<<< HEAD
-=======
 # 564cf826fd354f138421db84553dfb4d
->>>>>>> 2478a500
 #: ../source/tutorial/reconfigure-replica-set-with-unavailable-members.txt:23
 msgid ""
 "You may need to use the procedure, for example, in a geographically "
@@ -71,26 +55,20 @@
 "situation."
 msgstr ""
 
-<<<<<<< HEAD
-=======
 # e2fc6d6d3a4041318061d7e408bbddbe
->>>>>>> 2478a500
 #: ../source/tutorial/reconfigure-replica-set-with-unavailable-members.txt:32
 msgid "Reconfigure by Forcing the Reconfiguration"
 msgstr ""
 
-<<<<<<< HEAD
-=======
 # be35c95cb8b7456a904132e6ca348566
->>>>>>> 2478a500
 #: ../source/tutorial/reconfigure-replica-set-with-unavailable-members.txt:34
 msgid ""
 "This procedure lets you recover while a majority of :term:`replica set` "
 "members are down or unreachable. You connect to any surviving member and "
 "use the ``force`` option to the :method:`rs.reconfig()`  method."
-<<<<<<< HEAD
-msgstr ""
-
+msgstr ""
+
+# 5a64aa124ba04d7fb5879d0ba20a35e3
 #: ../source/tutorial/reconfigure-replica-set-with-unavailable-members.txt:38
 msgid ""
 "The ``force`` option forces a new configuration onto the member. Use this"
@@ -100,47 +78,24 @@
 "still a :term:`primary`."
 msgstr ""
 
-=======
-msgstr ""
-
-# 5a64aa124ba04d7fb5879d0ba20a35e3
-#: ../source/tutorial/reconfigure-replica-set-with-unavailable-members.txt:38
-msgid ""
-"The ``force`` option forces a new configuration onto the member. Use this"
-" procedure only to recover from catastrophic interruptions. Do not use "
-"``force`` every time you reconfigure. Also, do not use the ``force`` "
-"option in any automatic scripts and do not use ``force`` when there is "
-"still a :term:`primary`."
-msgstr ""
-
 # b1600545785c489c943172576d834232
->>>>>>> 2478a500
 #: ../source/tutorial/reconfigure-replica-set-with-unavailable-members.txt:43
 msgid "To force reconfiguration:"
 msgstr ""
 
-<<<<<<< HEAD
-=======
 # 16f19dd83f49460f956e9644447dccb7
->>>>>>> 2478a500
 #: ../source/tutorial/reconfigure-replica-set-with-unavailable-members.txt:45
 msgid "Back up a surviving member."
 msgstr ""
 
-<<<<<<< HEAD
-=======
 # 87bb03932a7841bb9be1923417c29cd0
->>>>>>> 2478a500
 #: ../source/tutorial/reconfigure-replica-set-with-unavailable-members.txt:47
 msgid ""
 "Connect to a surviving member and save the current configuration. "
 "Consider the following example commands for saving the configuration:"
 msgstr ""
 
-<<<<<<< HEAD
-=======
 # 225df8fbcb094b4eb413b01eb2cd9c36
->>>>>>> 2478a500
 #: ../source/tutorial/reconfigure-replica-set-with-unavailable-members.txt:56
 msgid ""
 "On the same member, remove the down and unreachable members of the "
@@ -149,10 +104,7 @@
 "uses the ``cfg`` variable created in the previous step:"
 msgstr ""
 
-<<<<<<< HEAD
-=======
 # e0ed7ddbf6da49a881a7caf9995e2393
->>>>>>> 2478a500
 #: ../source/tutorial/reconfigure-replica-set-with-unavailable-members.txt:66
 msgid ""
 "On the same member, reconfigure the set by using the "
@@ -160,10 +112,7 @@
 "``true``:"
 msgstr ""
 
-<<<<<<< HEAD
-=======
 # c8cd098c09b14d4ab408006a226b9d60
->>>>>>> 2478a500
 #: ../source/tutorial/reconfigure-replica-set-with-unavailable-members.txt:74
 msgid ""
 "This operation forces the secondary to use the new configuration. The "
@@ -171,10 +120,7 @@
 "the ``members`` array. The replica set then elects a new primary."
 msgstr ""
 
-<<<<<<< HEAD
-=======
 # a7dfe74c94f54a7b97569f3563d09659
->>>>>>> 2478a500
 #: ../source/tutorial/reconfigure-replica-set-with-unavailable-members.txt:80
 msgid ""
 "When you use ``force : true``, the version number in the replica set "
@@ -184,25 +130,28 @@
 " and then the network partitioning ends."
 msgstr ""
 
-<<<<<<< HEAD
-=======
 # f13e4ef173624b259e590acbdece2180
->>>>>>> 2478a500
 #: ../source/tutorial/reconfigure-replica-set-with-unavailable-members.txt:87
 msgid ""
 "If the failure or partition was only temporary, shut down or decommission"
 " the removed members as soon as possible."
 msgstr ""
 
-<<<<<<< HEAD
-=======
 # f50240f528684eb881a0153ddac81916
->>>>>>> 2478a500
 #: ../source/tutorial/reconfigure-replica-set-with-unavailable-members.txt:90
 msgid ":doc:`/tutorial/resync-replica-set-member`"
 msgstr ""
 
-<<<<<<< HEAD
+# 76cce0dbc049430a81659c7827d7fa66
+#: ../source/tutorial/reconfigure-replica-set-with-unavailable-members.txt:28
+msgid "replica set"
+msgstr ""
+
+# 76cce0dbc049430a81659c7827d7fa66
+#: ../source/tutorial/reconfigure-replica-set-with-unavailable-members.txt:28
+msgid "reconfiguration"
+msgstr ""
+
 #~ msgid ""
 #~ "The ``force`` option forces a new "
 #~ "configuration onto the. Use this "
@@ -290,105 +239,6 @@
 #~ "command according to the examples in "
 #~ ":ref:`replica-set-reconfiguration-usage`."
 #~ msgstr ""
-=======
-# 76cce0dbc049430a81659c7827d7fa66
-#: ../source/tutorial/reconfigure-replica-set-with-unavailable-members.txt:28
-msgid "replica set"
-msgstr ""
-
-# 76cce0dbc049430a81659c7827d7fa66
-#: ../source/tutorial/reconfigure-replica-set-with-unavailable-members.txt:28
-msgid "reconfiguration"
-msgstr ""
->>>>>>> 2478a500
-
-#~ msgid ""
-#~ "The ``force`` option forces a new "
-#~ "configuration onto the. Use this "
-#~ "procedure only to recover from "
-#~ "catastrophic interruptions. Do not use "
-#~ "``force`` every time you reconfigure. "
-#~ "Also, do not use the ``force`` "
-#~ "option in any automatic scripts and "
-#~ "do not use ``force`` when there is"
-#~ " still a :term:`primary`."
-#~ msgstr ""
-
-# 3a85ab3f70e14e9da8140e4a23932c8c
-#~ msgid ""
-#~ "To reconfigure a :term:`replica set` "
-#~ "when a **minority** of members are "
-#~ "unavailable, use the :method:`rs.reconfig()` "
-#~ "operation on the current :term:`primary`, "
-#~ "following the example in the "
-#~ ":ref:`Replica Set Reconfiguration Procedure "
-#~ "<replica-set-reconfiguration-usage>`."
-#~ msgstr ""
-
-# a86213ffed3746ce9ceae122ccf20300
-#~ msgid ""
-#~ "This document provides the following "
-#~ "options for re-configuring a replica "
-#~ "set when a **majority** of members "
-#~ "are *not* accessible:"
-#~ msgstr ""
-
-# db03fa0e2b7b4f81bf4df35dec914181
-#~ msgid ":ref:`replica-set-force-reconfiguration`"
-#~ msgstr ""
-
-# d31ab9ecf98343c59fe56ef53911a378
-#~ msgid ":ref:`replica-set-reconfigure-by-replacing`"
-#~ msgstr ""
-
-# d88bd18fae64472684d8739ffa441209
-#~ msgid ""
-#~ "You may need to use one of "
-#~ "these procedures, for example, in a "
-#~ "geographically distributed replica set, where"
-#~ " *no* local group of members can "
-#~ "reach a majority. See :ref:`replica-"
-#~ "set-elections` for more information on "
-#~ "this situation."
-#~ msgstr ""
-
-# 2f5d2c684c9849648c427c6aba35e261
-#~ msgid ""
-#~ "On the same member, remove the "
-#~ "down and unreachable members of the "
-#~ "replica set from the "
-#~ ":data:`~local.system.replset.members` array by "
-#~ "setting the array equal to the "
-#~ "surviving members alone. Consider the "
-#~ "following example, which uses the "
-#~ "``cfg`` variable created in the previous"
-#~ " step:"
-#~ msgstr ""
-
-# e443e853aaed4c428dd82099aea52a4b
-#~ msgid "Reconfigure by Replacing the Replica Set"
-#~ msgstr ""
-
-# dae7b548eb2f448893cae45a54b4b5fb
-#~ msgid ""
-#~ "Use the following procedure **only** for"
-#~ " versions of MongoDB prior to version"
-#~ " 2.0. If you're running MongoDB 2.0"
-#~ " or later, use the above procedure,"
-#~ " :ref:`replica-set-force-reconfiguration`."
-#~ msgstr ""
-
-# 2feeb9511a2c4d9ba2f050ec96386071
-#~ msgid ""
-#~ "These procedures are for situations "
-#~ "where a *majority* of the :term:`replica"
-#~ " set` members are down or "
-#~ "unreachable. If a majority is *running*,"
-#~ " then skip these procedures and "
-#~ "instead use the :method:`rs.reconfig()` "
-#~ "command according to the examples in "
-#~ ":ref:`replica-set-reconfiguration-usage`."
-#~ msgstr ""
 
 # 727ffc9aecab4392a17089b9892159ac
 #~ msgid ""
@@ -526,14 +376,3 @@
 #~ "data from ``db0.example.net`` to the "
 #~ "added members."
 #~ msgstr ""
-<<<<<<< HEAD
-
-# 64e071dcb09e4c73988205936ee865c6
-#~ msgid "replica set"
-#~ msgstr ""
-
-# 64e071dcb09e4c73988205936ee865c6
-#~ msgid "reconfiguration"
-#~ msgstr ""
-=======
->>>>>>> 2478a500
