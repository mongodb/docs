--- conflicted
+++ resolved
@@ -79,15 +79,8 @@
 "for efficient index use for read and write operations and minimize the "
 "amount of RAM required to support the index."
 msgstr ""
-<<<<<<< HEAD
-"索引并不需要在所有情况下都 *完整地* 与内存相适应。如果随着每次插入操作，被索"
-"引键的值是递增的，而且大多数查询总是选择最近添加的文档;那么，MongoDB只需要在"
-"内存中保存索引的一部分即可，索引的这部分持有的是最近的或者称为 \"最右\" 的数"
-"据。这可以允许读写操作中索引的有效利用，而且最小化支持该索引所需要的内存大"
-"小。"
-=======
+
 
 #: ../source/tutorial/ensure-indexes-fit-ram.txt:0
 msgid "On this page"
 msgstr ""
->>>>>>> 7b6fda55
