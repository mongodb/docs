--- conflicted
+++ resolved
@@ -8,11 +8,7 @@
 msgstr ""
 "Project-Id-Version: MongoDB Manual\n"
 "Report-Msgid-Bugs-To: \n"
-<<<<<<< HEAD
-"POT-Creation-Date: 2019-03-19 11:02-0400\n"
-=======
 "POT-Creation-Date: 2016-12-08 12:02-0500\n"
->>>>>>> 2478a500
 "PO-Revision-Date: 2014-04-08 18:55+0000\n"
 "Last-Translator: tychoish <tychoish@gmail.com>\n"
 "Language: es\n"
@@ -24,36 +20,27 @@
 "Content-Transfer-Encoding: 8bit\n"
 "Generated-By: Babel 2.6.0\n"
 
-<<<<<<< HEAD
-=======
 # 1d8bc7bb922645789f065f5c8911a154
->>>>>>> 2478a500
 #: ../source/reference/operator/query/elemMatch.txt:3
 msgid "$elemMatch (query)"
 msgstr ""
 
-<<<<<<< HEAD
-=======
 # c608ee3fcdcb4b74a29107ce3c8dd031
 #: ../source/reference/operator/query/elemMatch.txt
 msgid "On this page"
 msgstr ""
 
 # f34a14c226c4450385a1e6be1b59d005
->>>>>>> 2478a500
 #: ../source/reference/operator/query/elemMatch.txt:15
 msgid ":doc:`/reference/operator/projection/elemMatch`"
 msgstr ""
 
-<<<<<<< HEAD
-=======
 # 8d6626dc602a4ed8bbfe2e2609b37517
->>>>>>> 2478a500
 #: ../source/reference/operator/query/elemMatch.txt:18
 msgid "Definition"
 msgstr ""
 
-<<<<<<< HEAD
+# 93a3db18f56b450a88ab2e80b073da41
 #: ../source/reference/operator/query/elemMatch.txt:22
 msgid ""
 "The :query:`$elemMatch` operator matches documents that contain an array "
@@ -61,64 +48,26 @@
 "criteria."
 msgstr ""
 
-#: ../source/reference/operator/query/elemMatch.txt:30
-msgid ""
-=======
-# 93a3db18f56b450a88ab2e80b073da41
-#: ../source/reference/operator/query/elemMatch.txt:22
-msgid ""
-"The :query:`$elemMatch` operator matches documents that contain an array "
-"field with at least one element that matches all the specified query "
-"criteria."
-msgstr ""
-
 # f8d2f2cd790b4a48bd45c24d9f93a65d
 #: ../source/reference/operator/query/elemMatch.txt:30
 msgid ""
->>>>>>> 2478a500
 "If you specify only a single ``<query>`` condition in the "
 ":query:`$elemMatch` expression, you do not need to use "
 ":query:`$elemMatch`."
 msgstr ""
 
-<<<<<<< HEAD
-=======
 # c1000a50aac943f38006e6140ff31d3d
->>>>>>> 2478a500
 #: ../source/reference/operator/query/elemMatch.txt:35
 msgid "Behavior"
 msgstr ""
 
-<<<<<<< HEAD
-#: ../source/reference/operator/query/elemMatch.txt:37
-msgid "You cannot specify a :query:`$where` expression in an :query:`$elemMatch`."
-msgstr ""
-
-#: ../source/reference/operator/query/elemMatch.txt:40
-=======
 # 58f09cac045b4d89a1211e3db64f683e
 #: ../source/reference/operator/query/elemMatch.txt:37
->>>>>>> 2478a500
-msgid ""
-"You cannot specify a :query:`$text` query expression in an "
+msgid ""
+"You cannot specify a :query:`$where` expression as a query criterion for "
 ":query:`$elemMatch`."
 msgstr ""
 
-<<<<<<< HEAD
-#: ../source/reference/operator/query/elemMatch.txt:44
-msgid "Examples"
-msgstr ""
-
-#: ../source/reference/operator/query/elemMatch.txt:47
-msgid "Element Match"
-msgstr ""
-
-#: ../source/reference/operator/query/elemMatch.txt:49
-msgid "Given the following documents in the ``scores`` collection:"
-msgstr ""
-
-#: ../source/reference/operator/query/elemMatch.txt:56
-=======
 # 15386160fd66429381f527bc6ee29683
 #: ../source/reference/operator/query/elemMatch.txt:41
 msgid "Examples"
@@ -136,46 +85,26 @@
 
 # 8e015c476f574ae29c065babe47a89ad
 #: ../source/reference/operator/query/elemMatch.txt:53
->>>>>>> 2478a500
 msgid ""
 "The following query matches only those documents where the ``results`` "
 "array contains at least one element that is both greater than or equal to"
 " ``80`` and is less than ``85``."
 msgstr ""
 
-<<<<<<< HEAD
-#: ../source/reference/operator/query/elemMatch.txt:66
-=======
 # 3fdc2fc09f914ee4a07c6018882ce4b2
 #: ../source/reference/operator/query/elemMatch.txt:63
->>>>>>> 2478a500
 msgid ""
 "The query returns the following document since the element ``82`` is both"
 " greater than or equal to ``80`` and is less than ``85``"
 msgstr ""
 
-<<<<<<< HEAD
-#: ../source/reference/operator/query/elemMatch.txt:73
-=======
 # a8656ed84ef64e339268b83c6638b5cb
 #: ../source/reference/operator/query/elemMatch.txt:70
->>>>>>> 2478a500
 msgid ""
 "For more information on specifying multiple criteria on array elements, "
 "see :ref:`specify-multiple-criteria-for-array-elements`."
 msgstr ""
 
-<<<<<<< HEAD
-#: ../source/reference/operator/query/elemMatch.txt:77
-msgid "Array of Embedded Documents"
-msgstr ""
-
-#: ../source/reference/operator/query/elemMatch.txt:79
-msgid "Given the following documents in the ``survey`` collection:"
-msgstr ""
-
-#: ../source/reference/operator/query/elemMatch.txt:87
-=======
 # 1aff4d11a85943e8a709dc6c04e63dd0
 #: ../source/reference/operator/query/elemMatch.txt:74
 msgid "Array of Embedded Documents"
@@ -188,24 +117,12 @@
 
 # 689c9cc781b04ab2ba2fefc0d111b26d
 #: ../source/reference/operator/query/elemMatch.txt:84
->>>>>>> 2478a500
 msgid ""
 "The following query matches only those documents where the ``results`` "
 "array contains at least one element with both ``product`` equal to "
 "``\"xyz\"`` and ``score`` greater than or equal to ``8``."
 msgstr ""
 
-<<<<<<< HEAD
-#: ../source/reference/operator/query/elemMatch.txt:97
-msgid "Specifically, the query matches the following document:"
-msgstr ""
-
-#: ../source/reference/operator/query/elemMatch.txt:104
-msgid "Single Query Condition"
-msgstr ""
-
-#: ../source/reference/operator/query/elemMatch.txt:106
-=======
 # 75d14787da7b417786196ed9c3021d0a
 #: ../source/reference/operator/query/elemMatch.txt:94
 msgid "Specifically, the query matches the following document:"
@@ -218,70 +135,32 @@
 
 # 76cb70a8ce7646bca73c81b6179d17b6
 #: ../source/reference/operator/query/elemMatch.txt:103
->>>>>>> 2478a500
 msgid ""
 "If you specify a single query predicate in the :query:`$elemMatch` "
 "expression, :query:`$elemMatch` is not necessary."
 msgstr ""
 
-<<<<<<< HEAD
-#: ../source/reference/operator/query/elemMatch.txt:109
-=======
 # d32709b50fc54beaaaf0742cd316aacc
 #: ../source/reference/operator/query/elemMatch.txt:106
->>>>>>> 2478a500
 msgid ""
 "For example, consider the following example where :query:`$elemMatch` "
 "specifies only a single query predicate ``{ product: \"xyz\" }``:"
 msgstr ""
 
-<<<<<<< HEAD
-#: ../source/reference/operator/query/elemMatch.txt:118
-=======
 # 2227661174e3497195191d90565f7a53
 #: ../source/reference/operator/query/elemMatch.txt:115
->>>>>>> 2478a500
 msgid ""
 "Since the :query:`$elemMatch` only specifies a single condition, the "
 ":query:`$elemMatch` expression is not necessary, and instead you can use "
 "the following query:"
 msgstr ""
 
-<<<<<<< HEAD
-#: ../source/reference/operator/query/elemMatch.txt:129
-msgid "Additional Examples"
-msgstr ""
-
-#: ../source/includes/extracts/additional-examples-arrays.rst:1
-msgid "For additional examples in querying arrays, see:"
-msgstr ""
-
-#: ../source/includes/extracts/additional-examples-arrays.rst:3
-msgid ":doc:`/tutorial/query-arrays`"
-msgstr ""
-
-#: ../source/includes/extracts/additional-examples-arrays.rst:5
-msgid ":doc:`/tutorial/query-array-of-documents/`"
-msgstr ""
-
-#: ../source/includes/extracts/additional-examples-arrays.rst:7
-msgid "For additional examples in querying, see:"
-msgstr ""
-
-#: ../source/includes/extracts/additional-examples-arrays.rst:9
-msgid ":doc:`/tutorial/query-documents`"
-msgstr ""
-
-#: ../source/reference/operator/query/elemMatch.txt:135
-msgid ":method:`db.collection.find()`"
-=======
 # 1782021cd7a1442a81a50a827ee0fcb1
 #: ../source/reference/operator/query/elemMatch.txt:125
 msgid ""
 "For more information on querying arrays, see :ref:`read-operations-"
 "arrays`, including :ref:`specify-multiple-criteria-for-array-elements` "
 "and :ref:`array-match-embedded-documents` sections."
->>>>>>> 2478a500
 msgstr ""
 
 #~ msgid ""
@@ -320,28 +199,8 @@
 #~ msgstr ""
 
 #~ msgid ""
-<<<<<<< HEAD
-#~ "You cannot specify a :query:`$where` "
-#~ "expression as a query criterion for "
-#~ ":query:`$elemMatch`."
-#~ msgstr ""
-
-#~ msgid ""
-=======
->>>>>>> 2478a500
 #~ "For more information on specifying "
 #~ "multiple criterion on array elements, "
 #~ "see :ref:`specify-multiple-criteria-for-"
 #~ "array-elements`."
 #~ msgstr ""
-<<<<<<< HEAD
-
-#~ msgid ""
-#~ "For more information on querying arrays,"
-#~ " see :ref:`read-operations-arrays`, "
-#~ "including :ref:`specify-multiple-criteria-"
-#~ "for-array-elements` and :ref:`array-"
-#~ "match-embedded-documents` sections."
-#~ msgstr ""
-=======
->>>>>>> 2478a500
