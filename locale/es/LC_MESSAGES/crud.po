--- conflicted
+++ resolved
@@ -9,11 +9,7 @@
 msgstr ""
 "Project-Id-Version: MongoDB Manual\n"
 "Report-Msgid-Bugs-To: \n"
-<<<<<<< HEAD
-"POT-Creation-Date: 2019-03-19 11:02-0400\n"
-=======
 "POT-Creation-Date: 2016-12-08 12:02-0500\n"
->>>>>>> 2478a500
 "PO-Revision-Date: 2014-03-06 16:26+0000\n"
 "Last-Translator: Jorge Puente Sarrín <puentesarrin@gmail.com>\n"
 "Language: es\n"
@@ -25,13 +21,6 @@
 "Content-Transfer-Encoding: 8bit\n"
 "Generated-By: Babel 2.6.0\n"
 
-<<<<<<< HEAD
-#: ../source/crud.txt:5
-msgid "MongoDB CRUD Operations"
-msgstr "Operaciones CRUD en MongoDB"
-
-#: ../source/crud.txt:15
-=======
 # d788f98b5e42421da8553522dac3c0e9
 #: ../source/crud.txt:3
 msgid "MongoDB CRUD Operations"
@@ -44,19 +33,11 @@
 
 # 65d75a0c0e734d5d935e158623feb4bd
 #: ../source/crud.txt:13
->>>>>>> 2478a500
 msgid ""
 "CRUD operations *create*, *read*, *update*, and *delete* :ref:`documents "
 "<bson-document-format>`."
 msgstr ""
 
-<<<<<<< HEAD
-#: ../source/crud.txt:19
-msgid "Create Operations"
-msgstr ""
-
-#: ../source/crud.txt:21
-=======
 # 9fbf2622d0c94593bb90c8a1fad4b1e0
 #: ../source/crud.txt:17
 msgid "Create Operations"
@@ -64,49 +45,35 @@
 
 # 11161b6a42b34a839304029666c06c7c
 #: ../source/crud.txt:19
->>>>>>> 2478a500
 msgid ""
 "Create or insert operations add new :ref:`documents <bson-document-"
 "format>` to a :ref:`collection <collections>`. If the collection does not"
 " currently exist, insert operations will create the collection."
 msgstr ""
 
-<<<<<<< HEAD
-#: ../source/crud.txt:26
-=======
 # 27db1d48d71645d89d43de56228d5d6d
 #: ../source/crud.txt:24
->>>>>>> 2478a500
 msgid ""
 "MongoDB provides the following methods to insert documents into a "
 "collection:"
 msgstr ""
 
-<<<<<<< HEAD
-=======
 # 8156ef57f6cb4089aa66516bf059241e
 #: ../source/crud.txt:27
 msgid ":method:`db.collection.insert()`"
 msgstr ""
 
 # acb0bbeccd764b0b86c023405f9871e7
->>>>>>> 2478a500
 #: ../source/crud.txt:29
 msgid ":method:`db.collection.insertOne()` |versionadded|"
 msgstr ""
 
-<<<<<<< HEAD
-=======
 # 56904f87747041dc81312723ba493d7d
->>>>>>> 2478a500
 #: ../source/crud.txt:31
 msgid ":method:`db.collection.insertMany()` |versionadded|"
 msgstr ""
 
-<<<<<<< HEAD
-=======
 # 7711a3a772924b32b7ac020e3fb96d53
->>>>>>> 2478a500
 #: ../source/crud.txt:33
 msgid ""
 "In MongoDB, insert operations target a single :term:`collection`. All "
@@ -114,26 +81,17 @@
 "atomicity>` on the level of a single :doc:`document </core/document>`."
 msgstr ""
 
-<<<<<<< HEAD
-=======
 # 58c10675808c47b399509b07d1f43130
->>>>>>> 2478a500
 #: ../source/crud.txt:40
 msgid "For examples, see :doc:`/tutorial/insert-documents`."
 msgstr ""
 
-<<<<<<< HEAD
-=======
 # f0197bb8bb32443b87b8a851b0cf6ab1
->>>>>>> 2478a500
 #: ../source/crud.txt:45
 msgid "Read Operations"
 msgstr ""
 
-<<<<<<< HEAD
-=======
 # b92d08f1282c4e8280066f2e290a8d44
->>>>>>> 2478a500
 #: ../source/crud.txt:47
 msgid ""
 "Read operations retrieves :ref:`documents <bson-document-format>` from a "
@@ -142,51 +100,18 @@
 "collection:"
 msgstr ""
 
-<<<<<<< HEAD
-=======
 # 5ced4ee6d98246efa2b1dedfcb1735bc
->>>>>>> 2478a500
 #: ../source/crud.txt:52
 msgid ":method:`db.collection.find()`"
 msgstr ""
 
-<<<<<<< HEAD
-=======
 # 3dba505f5f824dd9a63f392370ac33dc
->>>>>>> 2478a500
 #: ../source/crud.txt:54
 msgid ""
 "You can specify :ref:`query filters or criteria <read-operations-query-"
 "argument>` that identify the documents to return."
 msgstr ""
 
-<<<<<<< HEAD
-#: ../source/crud.txt:59
-msgid "For examples, see:"
-msgstr ""
-
-#: ../source/crud.txt:61
-msgid ":doc:`/tutorial/query-documents`"
-msgstr ""
-
-#: ../source/crud.txt:63
-msgid ":doc:`/tutorial/query-embedded-documents`"
-msgstr ""
-
-#: ../source/crud.txt:65
-msgid ":doc:`/tutorial/query-arrays`"
-msgstr ""
-
-#: ../source/crud.txt:67
-msgid ":doc:`/tutorial/query-array-of-documents`"
-msgstr ""
-
-#: ../source/crud.txt:70
-msgid "Update Operations"
-msgstr ""
-
-#: ../source/crud.txt:72
-=======
 # bd60bc4f0e4e4bc7951b109e45ced1ae
 #: ../source/crud.txt:59
 msgid "For examples, see :doc:`/tutorial/query-documents`."
@@ -199,28 +124,12 @@
 
 # 2d895b7a144643cabfd87c76f75f6a2f
 #: ../source/crud.txt:64
->>>>>>> 2478a500
 msgid ""
 "Update operations modify existing :ref:`documents <bson-document-format>`"
 " in a :ref:`collection <collections>`. MongoDB provides the following "
 "methods to update documents of a collection:"
 msgstr ""
 
-<<<<<<< HEAD
-#: ../source/crud.txt:76
-msgid ":method:`db.collection.updateOne()` |versionadded|"
-msgstr ""
-
-#: ../source/crud.txt:78
-msgid ":method:`db.collection.updateMany()` |versionadded|"
-msgstr ""
-
-#: ../source/crud.txt:80
-msgid ":method:`db.collection.replaceOne()` |versionadded|"
-msgstr ""
-
-#: ../source/crud.txt:82
-=======
 # b31e1972e0d1483a99bb7dde1dda8ef5
 #: ../source/crud.txt:68
 msgid ":method:`db.collection.update()`"
@@ -243,36 +152,20 @@
 
 # 8156912a37ef464a9457eaf7772970b9
 #: ../source/crud.txt:76
->>>>>>> 2478a500
 msgid ""
 "In MongoDB, update operations target a single collection. All write "
 "operations in MongoDB are :doc:`atomic </core/write-operations-"
 "atomicity>` on the level of a single document."
 msgstr ""
 
-<<<<<<< HEAD
-#: ../source/crud.txt:86
-=======
 # 893bb987de744a188d4601540802b423
 #: ../source/crud.txt:80
->>>>>>> 2478a500
 msgid ""
 "You can specify criteria, or filters, that identify the documents to "
 "update. These :ref:`filters <document-query-filter>` use the same syntax "
 "as read operations."
 msgstr ""
 
-<<<<<<< HEAD
-#: ../source/crud.txt:92
-msgid "For examples, see :doc:`/tutorial/update-documents`."
-msgstr ""
-
-#: ../source/crud.txt:95
-msgid "Delete Operations"
-msgstr ""
-
-#: ../source/crud.txt:97
-=======
 # a85cf2e504c34127a78fe0e6260b0a6f
 #: ../source/crud.txt:86
 msgid "For examples, see :doc:`/tutorial/update-documents`."
@@ -285,23 +178,11 @@
 
 # c471c30ac31c4cfd8fdd6b2c2da12fbf
 #: ../source/crud.txt:91
->>>>>>> 2478a500
 msgid ""
 "Delete operations remove documents from a collection. MongoDB provides "
 "the following methods to delete documents of a collection:"
 msgstr ""
 
-<<<<<<< HEAD
-#: ../source/crud.txt:100
-msgid ":method:`db.collection.deleteOne()` |versionadded|"
-msgstr ""
-
-#: ../source/crud.txt:102
-msgid ":method:`db.collection.deleteMany()` |versionadded|"
-msgstr ""
-
-#: ../source/crud.txt:104
-=======
 # 4fce29d057e9420d97f9add29dc29f79
 #: ../source/crud.txt:94
 msgid ":method:`db.collection.remove()`"
@@ -319,36 +200,20 @@
 
 # 63d3d1685baf4f2d9bf38e7df1fb9501
 #: ../source/crud.txt:100
->>>>>>> 2478a500
 msgid ""
 "In MongoDB, delete operations target a single :term:`collection`. All "
 "write operations in MongoDB are :doc:`atomic </core/write-operations-"
 "atomicity>` on the level of a single document."
 msgstr ""
 
-<<<<<<< HEAD
-#: ../source/crud.txt:108
-=======
 # 6cb21985038645eba46f304249f0eec4
 #: ../source/crud.txt:104
->>>>>>> 2478a500
 msgid ""
 "You can specify criteria, or filters, that identify the documents to "
 "remove. These :ref:`filters <document-query-filter>` use the same syntax "
 "as read operations."
 msgstr ""
 
-<<<<<<< HEAD
-#: ../source/crud.txt:114
-msgid "For examples, see :doc:`/tutorial/remove-documents`."
-msgstr ""
-
-#: ../source/crud.txt:117
-msgid "Bulk Write"
-msgstr ""
-
-#: ../source/crud.txt:119
-=======
 # 21f7eb774b7c46739cafb72579201dd6
 #: ../source/crud.txt:110
 msgid "For examples, see :doc:`/tutorial/remove-documents`."
@@ -361,7 +226,6 @@
 
 # 8a842818ac4d44d3aa3ed55a74bd38d6
 #: ../source/crud.txt:115
->>>>>>> 2478a500
 msgid ""
 "MongoDB provides the ability to perform write operations in bulk. For "
 "details, see :doc:`/core/bulk-write-operations`."
