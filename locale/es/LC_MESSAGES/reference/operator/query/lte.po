--- conflicted
+++ resolved
@@ -8,11 +8,7 @@
 msgstr ""
 "Project-Id-Version: MongoDB Manual\n"
 "Report-Msgid-Bugs-To: \n"
-<<<<<<< HEAD
-"POT-Creation-Date: 2019-03-19 11:02-0400\n"
-=======
 "POT-Creation-Date: 2016-12-08 12:02-0500\n"
->>>>>>> 2478a500
 "PO-Revision-Date: 2013-12-16 23:08+0000\n"
 "Last-Translator: tychoish <tychoish@gmail.com>\n"
 "Language: es\n"
@@ -24,36 +20,24 @@
 "Content-Transfer-Encoding: 8bit\n"
 "Generated-By: Babel 2.6.0\n"
 
-<<<<<<< HEAD
-=======
 # 345aad8d20e543a0999a393c674fcc27
->>>>>>> 2478a500
 #: ../source/reference/operator/query/lte.txt:3
 msgid "$lte"
 msgstr ""
 
-<<<<<<< HEAD
-=======
 # 946a69f77bf04db7ac4119a31b338b44
->>>>>>> 2478a500
 #: ../source/reference/operator/query/lte.txt:15
 msgid "*Syntax*: ``{ field: { $lte: value} }``"
 msgstr ""
 
-<<<<<<< HEAD
-=======
 # ba3fe67e6e774910ac89c713eb19d125
->>>>>>> 2478a500
 #: ../source/reference/operator/query/lte.txt:17
 msgid ""
 ":query:`$lte` selects the documents where the value of the ``field`` is "
 "less than or equal to (i.e. ``<=``) the specified ``value``."
 msgstr ""
 
-<<<<<<< HEAD
-=======
 # f5ccd38beaf746b89148df1a714a12ac
->>>>>>> 2478a500
 #: ../source/includes/fact-type-bracketing.rst:1
 msgid ""
 "For most data types, :doc:`comparison operators</reference/operator"
@@ -63,38 +47,26 @@
 "bracketing`."
 msgstr ""
 
-<<<<<<< HEAD
-=======
 # 687e313347d44bd290fbedb3b47dd665
->>>>>>> 2478a500
 #: ../source/reference/operator/query/lte.txt:23
 msgid "Consider the following example:"
 msgstr ""
 
-<<<<<<< HEAD
-=======
 # d416516b485741c492b97cfebe0bf3b2
->>>>>>> 2478a500
 #: ../source/reference/operator/query/lte.txt:29
 msgid ""
 "This query will select all documents in the ``inventory`` collection "
 "where the ``qty`` field value is less than or equal to ``20``."
 msgstr ""
 
-<<<<<<< HEAD
-=======
 # e282bbc00fb1487e9bc44e7021d93dfb
->>>>>>> 2478a500
 #: ../source/reference/operator/query/lte.txt:32
 msgid ""
 "Consider the following example which uses the :query:`$lt` operator with "
 "a field from an embedded document:"
 msgstr ""
 
-<<<<<<< HEAD
-=======
 # 3b503b1149df49e9aa0cacd9e2b04d67
->>>>>>> 2478a500
 #: ../source/reference/operator/query/lte.txt:39
 msgid ""
 "This :method:`~db.collection.update()` operation will set the ``price`` "
@@ -102,10 +74,7 @@
 "``carrier`` whose ``fee`` field value is less than or equal to ``5``."
 msgstr ""
 
-<<<<<<< HEAD
-=======
 # 2ce014884a5a44f083b299e4a9df34e9
->>>>>>> 2478a500
 #: ../source/reference/operator/query/lte.txt:46
 msgid ""
 ":method:`~db.collection.find()`, :method:`~db.collection.update()`, "
