--- conflicted
+++ resolved
@@ -8,11 +8,7 @@
 msgstr ""
 "Project-Id-Version: MongoDB Manual\n"
 "Report-Msgid-Bugs-To: \n"
-<<<<<<< HEAD
-"POT-Creation-Date: 2019-03-19 11:02-0400\n"
-=======
 "POT-Creation-Date: 2016-12-08 12:02-0500\n"
->>>>>>> 2478a500
 "PO-Revision-Date: 2014-04-08 18:59+0000\n"
 "Last-Translator: tychoish <tychoish@gmail.com>\n"
 "Language: es\n"
@@ -24,23 +20,17 @@
 "Content-Transfer-Encoding: 8bit\n"
 "Generated-By: Babel 2.6.0\n"
 
-<<<<<<< HEAD
-=======
 # d7ea13593a614964b8e73a19576ac94e
->>>>>>> 2478a500
 #: ../source/reference/command/top.txt:3
 msgid "top"
 msgstr ""
 
-<<<<<<< HEAD
-=======
 # e57f3f3d84ab4034b55aca98f149b8ac
 #: ../source/reference/command/top.txt
 msgid "On this page"
 msgstr ""
 
 # 88a78744e9c6425fb8cf92bf78997eed
->>>>>>> 2478a500
 #: ../source/reference/command/top.txt:15
 msgid ""
 ":dbcommand:`top` is an administrative command that returns usage "
@@ -49,113 +39,58 @@
 "types:"
 msgstr ""
 
-<<<<<<< HEAD
-=======
 # 41e9264fc6824253a094fc5931d3c43a
->>>>>>> 2478a500
 #: ../source/reference/command/top.txt:20
 msgid "total"
 msgstr ""
 
-<<<<<<< HEAD
-=======
 # dc407d6bd511417a9d0a46b4f4348773
->>>>>>> 2478a500
 #: ../source/reference/command/top.txt:21
 msgid "readLock"
 msgstr ""
 
-<<<<<<< HEAD
-=======
 # d37232025bf34e40b0bae0297995e466
->>>>>>> 2478a500
 #: ../source/reference/command/top.txt:22
 msgid "writeLock"
 msgstr ""
 
-<<<<<<< HEAD
-=======
 # 09cf0e9d1bfa433f846a3cd525dd26d5
->>>>>>> 2478a500
 #: ../source/reference/command/top.txt:23
 msgid "queries"
 msgstr ""
 
-<<<<<<< HEAD
-=======
 # f2a38dec188446cca9e2bfb34d5d66b3
->>>>>>> 2478a500
 #: ../source/reference/command/top.txt:24
 msgid "getmore"
 msgstr ""
 
-<<<<<<< HEAD
-=======
 # 0de26d62ec2442ef862bc1829563b5d0
->>>>>>> 2478a500
 #: ../source/reference/command/top.txt:25
 msgid "insert"
 msgstr ""
 
-<<<<<<< HEAD
-=======
 # 51c0621e799a42aeb0eac1daa7b5ecce
->>>>>>> 2478a500
 #: ../source/reference/command/top.txt:26
 msgid "update"
 msgstr ""
 
-<<<<<<< HEAD
-=======
 # d5b75e6394f840a38fa70145bb7d12e5
->>>>>>> 2478a500
 #: ../source/reference/command/top.txt:27
 msgid "remove"
 msgstr ""
 
-<<<<<<< HEAD
-=======
 # e6839233a2c14c97bdd9bf9c53f9370a
->>>>>>> 2478a500
 #: ../source/reference/command/top.txt:28
 msgid "commands"
 msgstr ""
 
-<<<<<<< HEAD
-#: ../source/reference/command/top.txt:32
-msgid ""
-"The :dbcommand:`top` command must be run against a :doc:`mongod "
-"</reference/program/mongod>` instance. Running :dbcommand:`top` against a"
-" :doc:`mongos </reference/program/mongos>` instance will return an error."
-msgstr ""
-
-#: ../source/reference/command/top.txt:37
-=======
 # e6ed9a2755c4445181217dadebcb3170
 #: ../source/reference/command/top.txt:30
->>>>>>> 2478a500
 msgid ""
 "Issue the :dbcommand:`top` command against the :term:`admin database` in "
 "the form:"
 msgstr ""
 
-<<<<<<< HEAD
-#: ../source/reference/command/top.txt:46
-msgid "Example"
-msgstr ""
-
-#: ../source/reference/command/top.txt:48
-msgid ""
-"At the :binary:`~bin.mongo` shell prompt, use :dbcommand:`top` with the "
-"following invocation:"
-msgstr ""
-
-#: ../source/reference/command/top.txt:55
-msgid "Alternately you can use :dbcommand:`top` as follows:"
-msgstr ""
-
-#: ../source/reference/command/top.txt:61
-=======
 # da0388e65d514a63a30a317c4741bc6a
 #: ../source/reference/command/top.txt:39
 msgid "Example"
@@ -175,7 +110,6 @@
 
 # aa13095a7b3a41939f3a6390d697dd30
 #: ../source/reference/command/top.txt:55
->>>>>>> 2478a500
 msgid "The output of the top command would resemble the following output:"
 msgstr ""
 
