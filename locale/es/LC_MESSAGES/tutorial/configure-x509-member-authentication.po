#
msgid ""
msgstr ""
"Project-Id-Version: mongodb-manual 2.6\n"
"Report-Msgid-Bugs-To: \n"
<<<<<<< HEAD
"POT-Creation-Date: 2019-03-19 11:02-0400\n"
=======
"POT-Creation-Date: 2016-12-08 12:02-0500\n"
>>>>>>> 2478a500
"PO-Revision-Date: YEAR-MO-DA HO:MI+ZONE\n"
"Last-Translator: FULL NAME <EMAIL@ADDRESS>\n"
"Language-Team: LANGUAGE <LL@li.org>\n"
"MIME-Version: 1.0\n"
"Content-Type: text/plain; charset=utf-8\n"
"Content-Transfer-Encoding: 8bit\n"
"Generated-By: Babel 2.6.0\n"

# 006e9c6a54364f998ce7f87b91b8018c
#: ../source/tutorial/configure-x509-member-authentication.txt:5
msgid "Use x.509 Certificate for Membership Authentication"
msgstr ""

<<<<<<< HEAD
#: ../source/tutorial/configure-x509-member-authentication.txt:17
msgid ""
"MongoDB supports x.509 certificate authentication for use with a secure "
":doc:`TLS/SSL connection </tutorial/configure-ssl>`. Sharded cluster "
"members and replica set members can use x.509 certificates to verify "
"their membership to the cluster or the replica set instead of using "
":ref:`keyfiles <internal-auth-keyfile>`. The membership authentication is"
" an internal process."
msgstr ""

#: ../source/includes/fact-tls-1.0.rst:1
msgid ""
"Starting in version 4.0, |binary| disables support for TLS 1.0 encryption"
" on systems where TLS 1.1+ is available. For more details, see :ref:`4.0"
"-disable-tls`."
msgstr ""

#: ../source/tutorial/configure-x509-member-authentication.txt:30
msgid ""
"Enabling internal authentication also enables :doc:`/core/authorization`."
" Clients must authenticate as a user in order to connect and perform "
"operations in the deployment."
msgstr ""

#: ../source/tutorial/configure-x509-member-authentication.txt:34
msgid ""
"See the :doc:`/tutorial/manage-users-and-roles` tutorial for instructions"
" on adding users to the deployment."
msgstr ""

#: ../source/tutorial/configure-x509-member-authentication.txt:37
msgid ""
"See the :doc:`/tutorial/configure-x509-client-authentication` tutorial "
"for instructions on using x.509 certificates for user authentication."
msgstr ""

#: ../source/includes/extracts/security-prereq-configure-x509-member-authentication.rst:1
msgid ""
"A full description of TLS/SSL, PKI (Public Key Infrastructure) "
"certificates, in particular x.509 certificates, and Certificate Authority"
" is beyond the scope of this document. This tutorial assumes prior "
"knowledge of TLS/SSL as well as access to valid x.509 certificates."
msgstr ""

#: ../source/tutorial/configure-x509-member-authentication.txt:49
msgid "Member x.509 Certificate"
msgstr ""

#: ../source/tutorial/configure-x509-member-authentication.txt:53
msgid "You must have valid x.509 certificates."
msgstr ""

#: ../source/includes/extracts/ssl-facts-x509-invalid-certificate.rst:2
msgid ""
"Starting in MongoDB 4.0, if you specify ``--sslAllowInvalidCertificates``"
" or ``ssl.allowInvalidCertificates: true`` when using x.509 "
"authentication, an invalid certificate is only sufficient to establish a "
"TLS/SSL connection but is *insufficient* for authentication."
msgstr ""

#: ../source/tutorial/configure-x509-member-authentication.txt:58
msgid "Certificate Requirements"
msgstr ""

#: ../source/includes/extracts/x509-certificate-member.rst:1
msgid ""
"The member certificate, used for internal authentication to verify "
"membership to the sharded cluster or a replica set, must have the "
"following properties:"
msgstr ""

#: ../source/includes/extracts/x509-certificate-member.rst:5
msgid ""
"A single Certificate Authority (CA) must issue all the x.509 certificates"
" for the members of a sharded cluster or a replica set."
msgstr ""

#: ../source/includes/extracts/x509-certificate-member.rst:8
msgid ""
"The Distinguished Name (``DN``), found in the member certificate's "
"``subject``, must specify a non-empty value for *at least one* of the "
"following attributes: Organization (``O``), the Organizational Unit "
"(``OU``) or the Domain Component (``DC``)."
msgstr ""

#: ../source/includes/extracts/x509-certificate-member.rst:13
msgid ""
"The Organization attributes (``O``\\'s), the Organizational Unit "
"attributes (``OU``\\'s), and the Domain Components (``DC``\\'s) must "
"match those from the certificates for the other cluster members. To "
"match, the certificate must match all specifications of these attributes,"
" or even the non-specification of these attributes. The order of the "
"attributes does not matter."
msgstr ""

#: ../source/includes/extracts/x509-certificate-member.rst:20
msgid ""
"In the following example, the two ``DN``\\'s contain matching "
"specifications for ``O``, ``OU`` as well as the non-specification of the "
"``DC`` attribute."
msgstr ""

#: ../source/includes/extracts/x509-certificate-member.rst:29
msgid ""
"However, the following two ``DN``\\'s contain a mismatch for the ``OU`` "
"attribute since one contains two ``OU`` specifications and the other, "
"only one specification."
msgstr ""

#: ../source/includes/extracts/x509-certificate-member.rst:38
msgid ""
"Either the Common Name (``CN``) or one of the Subject Alternative Name "
"(``SAN``) entries must match the hostname of the server, used by the "
"other members of the cluster."
msgstr ""

#: ../source/includes/extracts/x509-certificate-member.rst:42
msgid ""
"For example, the certificates for a cluster could have the following "
"subjects:"
msgstr ""

#: ../source/includes/extracts/x509-certificate-member.rst:51
msgid ""
"*If* the certificate includes the Extended Key Usage "
"(``extendedKeyUsage``) setting, the value must include ``clientAuth`` "
"(\"TLS Web Client Authentication\")."
msgstr ""

#: ../source/includes/extracts/x509-certificate-member.rst:59
msgid ""
"You can also use a certificate that does not include the Extended Key "
"Usage (EKU)."
msgstr ""

#: ../source/tutorial/configure-x509-member-authentication.txt:63
msgid "Member Certificate and ``PEMKeyFile``"
msgstr ""

#: ../source/includes/extracts/x509-member-certificate-PEMKeyFile.rst:1
msgid ""
"To configure MongoDB for client certificate authentication, the "
":binary:`~bin.mongod` and :binary:`~bin.mongos` specify a ``PEMKeyFile`` "
"to prove its identity to clients, either through "
":setting:`net.ssl.PEMKeyFile` setting in the configuration file or "
"``--sslPEMKeyFile`` command line option."
msgstr ""

#: ../source/includes/extracts/x509-member-certificate-PEMKeyFile.rst:7
msgid ""
"If no :setting:`~net.ssl.clusterFile` certificate is specified for "
"internal member authentication, MongoDB will attempt to use the "
"``PEMKeyFile`` certificate for member authentication. In order to use "
"``PEMKeyFile`` certificate for internal authentication as well as for "
"client authentication, then the ``PEMKeyFile`` certificate must either:"
msgstr ""

#: ../source/includes/extracts/x509-member-certificate-PEMKeyFile.rst:14
msgid "Omit ``extendedKeyUsage`` or"
msgstr ""

#: ../source/includes/extracts/x509-member-certificate-PEMKeyFile.rst:16
msgid ""
"Specify ``extendedKeyUsage`` values that include ``clientAuth`` in "
"addition to ``serverAuth``."
msgstr ""

#: ../source/tutorial/configure-x509-member-authentication.txt:68
msgid "Configure Replica Set/Sharded Cluster"
msgstr ""

#: ../source/tutorial/configure-x509-member-authentication.txt:70
msgid ""
"Outside of rolling upgrade procedures, every component of a "
":term:`replica set` or :term:`sharded cluster` should use the same "
"``--clusterAuthMode`` setting to ensure it can securely connect to all "
"other components in the deployment."
msgstr ""

#: ../source/tutorial/configure-x509-member-authentication.txt:75
msgid ""
"For :term:`replica set` deployments, this includes all "
":binary:`~bin.mongod` members of the replica set."
msgstr ""

#: ../source/tutorial/configure-x509-member-authentication.txt:78
msgid ""
"For :term:`sharded cluster` deployments, this includes all "
":binary:`~bin.mongod` or :binary:`~bin.mongos` instances."
msgstr ""

#: ../source/includes/extracts/default-bind-ip-security.rst:2
msgid ""
"Starting in MongoDB 3.6, :binary:`~bin.mongod` and :binary:`~bin.mongos` "
"bind to localhost by default. If the members of your deployment are run "
"on different hosts or if you wish remote clients to connect to your "
"deployment, you must specify ``--bind_ip`` or :setting:`net.bindIp`. For "
"more information, see :ref:`3.6-bind_ip-compatibility`."
msgstr ""

#: ../source/tutorial/configure-x509-member-authentication.txt:86
msgid "Use Command-line Options"
msgstr ""

#: ../source/tutorial/configure-x509-member-authentication.txt:88
msgid ""
"To specify the x.509 certificate for internal cluster member "
"authentication, append the additional TLS/SSL options "
"``--clusterAuthMode`` and ``--sslClusterFile``, as in the following "
"example for a member of a replica set:"
msgstr ""

#: ../source/tutorial/configure-x509-member-authentication.txt:97
msgid ""
"Include any additional options, TLS/SSL or otherwise, that are required "
"for your specific configuration. For instance, if the membership key is "
"encrypted, set the ``--sslClusterPassword`` to the passphrase to decrypt "
"the key or have MongoDB prompt for the passphrase. See :ref:`ssl-"
"certificate-password` for details."
msgstr ""

=======
# 98250409547f497bb77f2ba413766f58
#: ../source/tutorial/configure-x509-member-authentication.txt
msgid "On this page"
msgstr ""

# 2dcd13d07e7e4dfc96e984e91b42bf05
#: ../source/tutorial/configure-x509-member-authentication.txt:17
msgid ""
"MongoDB supports x.509 certificate authentication for use with a secure "
":doc:`TLS/SSL connection </tutorial/configure-ssl>`. Sharded cluster "
"members and replica set members can use x.509 certificates to verify "
"their membership to the cluster or the replica set instead of using "
":ref:`keyfiles <internal-auth-keyfile>`. The membership authentication is"
" an internal process."
msgstr ""

# 6299745544c04cf08a2f00d5f2cef75f
#: ../source/tutorial/configure-x509-member-authentication.txt:25
msgid ""
"Enabling internal authentication also enables :doc:`/core/authorization`."
" Clients must authenticate as a user in order to connect and perform "
"operations in the deployment."
msgstr ""

# 2ca73e8a608b4059bf32fee852e40a7c
#: ../source/tutorial/configure-x509-member-authentication.txt:29
msgid ""
"See the :doc:`/tutorial/manage-users-and-roles` tutorial for instructions"
" on adding users to the deployment."
msgstr ""

# 54cb0f72efd04a9589477bbc60c12e61
#: ../source/tutorial/configure-x509-member-authentication.txt:32
msgid ""
"See the :doc:`/tutorial/configure-x509-client-authentication` tutorial "
"for instructions on using x.509 certificates for user authentication."
msgstr ""

# b11f50f811c8403b8adc8603457abefa
#: ../source/includes/extracts/security-prereq-configure-x509-member-authentication.rst:1
msgid ""
"A full description of TLS/SSL, PKI (Public Key Infrastructure) "
"certificates, in particular x.509 certificates, and Certificate Authority"
" is beyond the scope of this document. This tutorial assumes prior "
"knowledge of TLS/SSL as well as access to valid x.509 certificates."
msgstr ""

# 0a39adb9476545cbbebe168e40288642
#: ../source/tutorial/configure-x509-member-authentication.txt:44
msgid "Member x.509 Certificate"
msgstr ""

# 8717f6dfa6544282a196f0c4698657dc
#: ../source/tutorial/configure-x509-member-authentication.txt:47
msgid "Certificate Requirements"
msgstr ""

# 0d9dc5d041904e8aa56bf1e633b06a11
#: ../source/includes/extracts/x509-certificate-member.rst:1
msgid ""
"The member certificate, used for internal authentication to verify "
"membership to the sharded cluster or a replica set, must have the "
"following properties:"
msgstr ""

# 77e9536eee33405591bfef1065ebe7a3
#: ../source/includes/extracts/x509-certificate-member.rst:5
msgid ""
"A single Certificate Authority (CA) must issue all the x.509 certificates"
" for the members of a sharded cluster or a replica set."
msgstr ""

# 7899f7c89a8d400792ba3b6f04a6014a
#: ../source/includes/extracts/x509-certificate-member.rst:8
msgid ""
"The Distinguished Name (``DN``), found in the member certificate's "
"``subject``, must specify a non-empty value for *at least one* of the "
"following attributes: Organization (``O``), the Organizational Unit "
"(``OU``) or the Domain Component (``DC``)."
msgstr ""

# 72192ad3e7644b79a04628d6ab9e7b17
#: ../source/includes/extracts/x509-certificate-member.rst:13
msgid ""
"The Organization attributes (``O``\\'s), the Organizational Unit "
"attributes (``OU``\\'s), and the Domain Components (``DC``\\'s) must "
"match those from the certificates for the other cluster members. To "
"match, the certificate must match all specifications of these attributes,"
" or even the non-specification of these attributes. The order of the "
"attributes does not matter."
msgstr ""

# 2c9e4f54007b4368b42007ada066a664
#: ../source/includes/extracts/x509-certificate-member.rst:20
msgid ""
"In the following example, the two ``DN``\\'s contain matching "
"specifications for ``O``, ``OU`` as well as the non-specification of the "
"``DC`` attribute."
msgstr ""

# 27a0181e558b44b2a1e27e314118c553
#: ../source/includes/extracts/x509-certificate-member.rst:29
msgid ""
"However, the following two ``DN``\\'s contain a mismatch for the ``OU`` "
"attribute since one contains two ``OU`` specifications and the other, "
"only one specification."
msgstr ""

# f8ac9180e7174b44a699d9dee35798d9
#: ../source/includes/extracts/x509-certificate-member.rst:38
msgid ""
"Either the Common Name (``CN``) or one of the Subject Alternative Name "
"(``SAN``) entries must match the hostname of the server, used by the "
"other members of the cluster."
msgstr ""

# 659d5e30a50c4f95b4a84391731b8cd4
#: ../source/includes/extracts/x509-certificate-member.rst:42
msgid ""
"For example, the certificates for a cluster could have the following "
"subjects:"
msgstr ""

# ed5ad9a1541a4c239b99b58bdb10d93e
#: ../source/includes/extracts/x509-certificate-member.rst:51
msgid ""
"*If* the certificate includes the Extended Key Usage "
"(``extendedKeyUsage``) setting, the value must include ``clientAuth`` "
"(\"TLS Web Client Authentication\")."
msgstr ""

# 520953a15e074a1287410e2261a715f8
#: ../source/includes/extracts/x509-certificate-member.rst:59
msgid ""
"You can also use a certificate that does not include the Extended Key "
"Usage (EKU)."
msgstr ""

# 69d986485ee64cc0a5deb162cc3ce8d8
#: ../source/tutorial/configure-x509-member-authentication.txt:52
msgid "Member Certificate and ``PEMKeyFile``"
msgstr ""

# ae051b89e7ab46c2ab6c07be05efc576
#: ../source/includes/extracts/x509-member-certificate-PEMKeyFile.rst:1
msgid ""
"To configure MongoDB for client certificate authentication, the "
":program:`mongod` and :program:`mongos` specify a ``PEMKeyFile`` to prove"
" its identity to clients, either through :setting:`net.ssl.PEMKeyFile` "
"setting in the configuration file or ``--sslPEMKeyFile`` command line "
"option."
msgstr ""

# 75dc7a16a54147538ee320a88de9095d
#: ../source/includes/extracts/x509-member-certificate-PEMKeyFile.rst:7
msgid ""
"If no :setting:`~net.ssl.clusterFile` certificate is specified for "
"internal member authentication, MongoDB will attempt to use the "
"``PEMKeyFile`` certificate for member authentication. In order to use "
"``PEMKeyFile`` certificate for internal authentication as well as for "
"client authentication, then the ``PEMKeyFile`` certificate must either:"
msgstr ""

# e91777bf104d4874b25996c64164f92f
#: ../source/includes/extracts/x509-member-certificate-PEMKeyFile.rst:14
msgid "Omit ``extendedKeyUsage`` or"
msgstr ""

# b362a90e54424e9aa97aff344a9c47fb
#: ../source/includes/extracts/x509-member-certificate-PEMKeyFile.rst:16
msgid ""
"Specify ``extendedKeyUsage`` values that include ``clientAuth`` in "
"addition to ``serverAuth``."
msgstr ""

# 9fe7920ded554c0687e4266cd15742ca
#: ../source/tutorial/configure-x509-member-authentication.txt:57
msgid "Configure Replica Set/Sharded Cluster"
msgstr ""

# b026dc60bf74483a8bec3250c41dd59f
#: ../source/tutorial/configure-x509-member-authentication.txt:59
msgid ""
"Outside of rolling upgrade procedures, every component of a "
":term:`replica set` or :term:`sharded cluster` should use the same "
":option:`--clusterAuthMode` setting to ensure it can securely connect to "
"all other components in the deployment."
msgstr ""

# 4d8a5bbf18c84df68d6dfb173f3efebb
#: ../source/tutorial/configure-x509-member-authentication.txt:64
msgid ""
"For :term:`replica set` deployments, this includes all :program:`mongod` "
"members of the replica set."
msgstr ""

# 46a9f8da615545a9ace504c2aa61f9de
#: ../source/tutorial/configure-x509-member-authentication.txt:67
msgid ""
"For :term:`sharded cluster` deployments, this includes all "
":program:`mongod` or :program:`mongos` instances."
msgstr ""

# eafae004f0974ec4a39000fd81f75ab6
#: ../source/tutorial/configure-x509-member-authentication.txt:71
msgid "Use Command-line Options"
msgstr ""

# 6d813c9b575a45b59d8ed0c05e9121ab
#: ../source/tutorial/configure-x509-member-authentication.txt:73
msgid ""
"To specify the x.509 certificate for internal cluster member "
"authentication, append the additional TLS/SSL options "
":option:`--clusterAuthMode` and :option:`--sslClusterFile`, as in the "
"following example for a member of a replica set:"
msgstr ""

# 8b2d57335a724668b86f0c65df565672
#: ../source/tutorial/configure-x509-member-authentication.txt:82
msgid ""
"Include any additional options, TLS/SSL or otherwise, that are required "
"for your specific configuration. For instance, if the membership key is "
"encrypted, set the :option:`--sslClusterPassword` to the passphrase to "
"decrypt the key or have MongoDB prompt for the passphrase. See :ref:`ssl-"
"certificate-password` for details."
msgstr ""

# 964085fab01a4fb9ac64cff2367e59ed
>>>>>>> 2478a500
#: ../source/includes/warning-x509-requires-sslCAfile.rst:3
msgid ""
"If the :option:`--sslCAFile <mongod --sslCAFile>` option and its target "
"file are not specified, x.509 client and member authentication will not "
<<<<<<< HEAD
"function. :binary:`~bin.mongod`, and :binary:`~bin.mongos` in sharded "
"systems, will not be able to verify the certificates of processes "
"connecting to it against the trusted certificate authority (CA) that "
"issued them, breaking the certificate chain."
msgstr ""

#: ../source/includes/warning-x509-requires-sslCAfile.rst:10
msgid ""
"As of version 2.6.4, :binary:`~bin.mongod` will not start with x.509 "
"authentication enabled if the CA file is not specified."
msgstr ""

#: ../source/tutorial/configure-x509-member-authentication.txt:106
msgid "Use Configuration File"
msgstr ""

#: ../source/tutorial/configure-x509-member-authentication.txt:108
=======
"function. :program:`mongod`, and :program:`mongos` in sharded systems, "
"will not be able to verify the certificates of processes connecting to it"
" against the trusted certificate authority (CA) that issued them, "
"breaking the certificate chain."
msgstr ""

# 6caffa6f014d4abc8257266aeaa2594f
#: ../source/includes/warning-x509-requires-sslCAfile.rst:10
msgid ""
"As of version 2.6.4, :program:`mongod` will not start with x.509 "
"authentication enabled if the CA file is not specified."
msgstr ""

# 05077a6253864b12a8cbff3c86e2b0cf
#: ../source/tutorial/configure-x509-member-authentication.txt:91
msgid "Use Configuration File"
msgstr ""

# 2fa2cbbada5349e4944269b0b62f0b99
#: ../source/tutorial/configure-x509-member-authentication.txt:93
>>>>>>> 2478a500
msgid ""
"You can specify the configuration for MongoDB in a :doc:`YAML formatted "
"</reference/configuration-options>` configuration file, as in the "
"following example:"
msgstr ""

<<<<<<< HEAD
#: ../source/tutorial/configure-x509-member-authentication.txt:125
=======
# 10d222c6307e4bdd8cbd9e0793f16e5a
#: ../source/tutorial/configure-x509-member-authentication.txt:109
>>>>>>> 2478a500
msgid ""
"See :setting:`security.clusterAuthMode`, :setting:`net.ssl.mode`, "
":setting:`net.ssl.PEMKeyFile`, :setting:`net.ssl.CAFile`, and "
":setting:`net.ssl.clusterFile` for more information on the settings."
msgstr ""

<<<<<<< HEAD
#: ../source/tutorial/configure-x509-member-authentication.txt:131
msgid "Additional Information"
msgstr ""

#: ../source/tutorial/configure-x509-member-authentication.txt:133
=======
# 42136456168f4597911533184405ac1b
#: ../source/tutorial/configure-x509-member-authentication.txt:114
msgid "Additional Information"
msgstr ""

# b308635e52044d72991953018ce8ba4f
#: ../source/tutorial/configure-x509-member-authentication.txt:116
>>>>>>> 2478a500
msgid ""
"To upgrade from keyfile internal authentication to x.509 internal "
"authentication, see :doc:`/tutorial/upgrade-keyfile-to-x509`."
msgstr ""

#~ msgid ""
#~ "MongoDB supports x.509 certificate "
#~ "authentication for use with a secure "
#~ ":doc:`SSL connection </tutorial/configure-ssl>`. "
#~ "Sharded cluster members and replica set"
#~ " members can use x.509 certificates "
#~ "to verify their membership to the "
#~ "cluster or the replica set instead "
#~ "of using :doc:`keyfiles </core/authentication>`. "
#~ "The membership authentication is an "
#~ "internal process."
#~ msgstr ""

#~ msgid ""
#~ "For client authentication with x.509, "
#~ "see :doc:`configure-x509-client-authentication`."
#~ msgstr ""

#~ msgid ""
#~ "It is possible to use a single "
#~ "x509 certificate for both member "
#~ "authentication and :doc:`x.509 client "
#~ "authentication </tutorial/configure-x509-client-"
#~ "authentication>`. To do so, obtain a "
#~ "certificate with both ``clientAuth`` and "
#~ "``serverAuth`` (i.e. \"TLS Web Client "
#~ "Authentication\" and \"TLS Web Server "
#~ "Authentication\") specified as Extended Key"
#~ " Usage (EKU) values, or simply do "
#~ "not specify any EKU values. Provide "
#~ "this file as the the "
#~ ":option:`--sslPEMKeyFile <mongod --sslPEMKeyFile>` "
#~ "and omit the :option:`--sslClusterFile <mongod"
#~ " --sslClusterFile>` option described below."
#~ msgstr ""

#~ msgid ""
#~ "To specify the x.509 certificate for "
#~ "internal cluster member authentication, append"
#~ " the additional SSL options "
#~ ":option:`--clusterAuthMode` and "
#~ ":option:`--sslClusterFile`, as in the "
#~ "following example for a member of "
#~ "a replica set:"
#~ msgstr ""

#~ msgid ""
#~ "Include any additional options, SSL or"
#~ " otherwise, that are required for "
#~ "your specific configuration. For instance, "
#~ "if the membership key is encrypted, "
#~ "set the :option:`--sslClusterPassword` to the"
#~ " passphrase to decrypt the key or "
#~ "have MongoDB prompt for the passphrase."
#~ " See :ref:`ssl-certificate-password` for"
#~ " details."
#~ msgstr ""

#~ msgid ""
<<<<<<< HEAD
#~ "If the :option:`--sslCAFile <mongod "
#~ "--sslCAFile>` option and its target file"
#~ " are not specified, x.509 client and"
#~ " member authentication will not function."
#~ " :program:`mongod`, and :program:`mongos` in "
#~ "sharded systems, will not be able "
#~ "to verify the certificates of processes"
#~ " connecting to it against the trusted"
#~ " certificate authority (CA) that issued "
#~ "them, breaking the certificate chain."
#~ msgstr ""

#~ msgid ""
#~ "As of version 2.6.4, :program:`mongod` "
#~ "will not start with x.509 authentication"
#~ " enabled if the CA file is not"
#~ " specified."
#~ msgstr ""

#~ msgid ""
=======
>>>>>>> 2478a500
#~ "You may also specify these options "
#~ "in the :doc:`configuration file </reference"
#~ "/configuration-options>`."
#~ msgstr ""

#~ msgid "YAML Formatted Configuration File"
#~ msgstr ""

#~ msgid ""
#~ "Starting in MongoDB 2.6, you can "
#~ "specify the configuration for MongoDB in"
#~ " :doc:`YAML format </reference/configuration-"
#~ "options>`, as in the following example:"
#~ msgstr ""

#~ msgid "v2.4 Configuration File"
#~ msgstr ""

#~ msgid ""
#~ "For backwards compatibility, you can "
#~ "also specify the configuration using the"
#~ " :v2.4:`v2.4 configuration file format "
#~ "</reference/configuration>`, as in the "
#~ "following example:"
#~ msgstr ""

#~ msgid "Upgrade from Keyfile Authentication to x.509 Authentication"
#~ msgstr ""

#~ msgid ""
#~ "To upgrade clusters that are currently"
#~ " using keyfile authentication to x.509 "
#~ "authentication, use a rolling upgrade "
#~ "process."
#~ msgstr ""

#~ msgid "Clusters Currently Using SSL"
#~ msgstr ""

#~ msgid ""
#~ "For clusters using SSL and keyfile "
#~ "authentication, to upgrade to x.509 "
#~ "cluster authentication, use the following "
#~ "rolling upgrade process:"
#~ msgstr ""

#~ msgid ""
#~ "For each node of a cluster, start"
#~ " the node with the option "
#~ ":option:`--clusterAuthMode` set to ``sendKeyFile``"
#~ " and the option :option:`--sslClusterFile` "
#~ "set to the appropriate path of the"
#~ " node's certificate. Include other "
#~ ":doc:`SSL options </tutorial/configure-ssl>` "
#~ "as well as any other options that"
#~ " are required for your specific "
#~ "configuration. For example:"
#~ msgstr ""

#~ msgid ""
#~ "With this setting, each node continues"
#~ " to use its keyfile to authenticate"
#~ " itself as a member. However, each"
#~ " node can now accept either a "
#~ "keyfile or an x.509 certificate from "
#~ "other members to authenticate those "
#~ "members. Upgrade all nodes of the "
#~ "cluster to this setting."
#~ msgstr ""

#~ msgid ""
#~ "Then, for each node of a cluster,"
#~ " connect to the node and use "
#~ "the :dbcommand:`setParameter` command to "
#~ "update the :parameter:`clusterAuthMode` to "
#~ "``sendX509``. [#update-mode-alternative]_ For"
#~ " example,"
#~ msgstr ""

#~ msgid ""
#~ "With this setting, each node uses "
#~ "its x.509 certificate, specified with "
#~ "the :option:`--sslClusterFile` option in the"
#~ " previous step, to authenticate itself "
#~ "as a member. However, each node "
#~ "continues to accept either a keyfile "
#~ "or an x.509 certificate from other "
#~ "members to authenticate those members. "
#~ "Upgrade all nodes of the cluster "
#~ "to this setting."
#~ msgstr ""

#~ msgid ""
#~ "Optional but recommended. Finally, for "
#~ "each node of the cluster, connect "
#~ "to the node and use the "
#~ ":dbcommand:`setParameter` command to update "
#~ "the :parameter:`clusterAuthMode` to ``x509`` "
#~ "to only use the x.509 certificate "
#~ "for authentication. [#update-mode-"
#~ "alternative]_ For example:"
#~ msgstr ""

#~ msgid ""
#~ "After the upgrade of all nodes, "
#~ "edit the :doc:`configuration file </reference"
#~ "/configuration-options>` with the appropriate "
#~ "x.509 settings to ensure that upon "
#~ "subsequent restarts, the cluster uses "
#~ "x.509 authentication."
#~ msgstr ""

#~ msgid ""
#~ "See :option:`--clusterAuthMode` for the "
#~ "various modes and their descriptions."
#~ msgstr ""

#~ msgid "Clusters Currently Not Using SSL"
#~ msgstr ""

#~ msgid ""
#~ "For clusters using keyfile authentication "
#~ "but not SSL, to upgrade to x.509"
#~ " authentication, use the following rolling"
#~ " upgrade process:"
#~ msgstr ""

#~ msgid ""
#~ "For each node of a cluster, start"
#~ " the node with the option "
#~ ":option:`--sslMode` set to ``allowSSL``, the"
#~ " option :option:`--clusterAuthMode` set to "
#~ "``sendKeyFile`` and the option "
#~ ":option:`--sslClusterFile` set to the "
#~ "appropriate path of the node's "
#~ "certificate. Include other :doc:`SSL options"
#~ " </tutorial/configure-ssl>` as well as "
#~ "any other options that are required "
#~ "for your specific configuration. For "
#~ "example:"
#~ msgstr ""

#~ msgid ""
#~ "The :option:`--sslMode allowSSL <--sslMode>` "
#~ "setting allows the node to accept "
#~ "both SSL and non-SSL incoming "
#~ "connections. Its outgoing connections do "
#~ "not use SSL."
#~ msgstr ""

#~ msgid ""
#~ "The :option:`--clusterAuthMode sendKeyFile "
#~ "<--clusterAuthMode>` setting allows each node"
#~ " continues to use its keyfile to "
#~ "authenticate itself as a member. "
#~ "However, each node can now accept "
#~ "either a keyfile or an x.509 "
#~ "certificate from other members to "
#~ "authenticate those members."
#~ msgstr ""

#~ msgid "Upgrade all nodes of the cluster to these settings."
#~ msgstr ""

#~ msgid ""
#~ "Then, for each node of a cluster,"
#~ " connect to the node and use "
#~ "the :dbcommand:`setParameter` command to "
#~ "update the :parameter:`sslMode` to "
#~ "``preferSSL`` and the :parameter:`clusterAuthMode`"
#~ " to ``sendX509``. [#update-mode-"
#~ "alternative]_ For example:"
#~ msgstr ""

#~ msgid ""
#~ "With the :parameter:`sslMode` set to "
#~ "``preferSSL``, the node accepts both SSL"
#~ " and non-SSL incoming connections, "
#~ "and its outgoing connections use SSL."
#~ msgstr ""

#~ msgid ""
#~ "With the :parameter:`clusterAuthMode` set to"
#~ " ``sendX509``, each node uses its "
#~ "x.509 certificate, specified with the "
#~ ":option:`--sslClusterFile` option in the "
#~ "previous step, to authenticate itself as"
#~ " a member. However, each node "
#~ "continues to accept either a keyfile "
#~ "or an x.509 certificate from other "
#~ "members to authenticate those members."
#~ msgstr ""

#~ msgid ""
#~ "Optional but recommended. Finally, for "
#~ "each node of the cluster, connect "
#~ "to the node and use the "
#~ ":dbcommand:`setParameter` command to update "
#~ "the :parameter:`sslMode` to ``requireSSL`` and"
#~ " the :parameter:`clusterAuthMode` to ``x509``."
#~ " [#update-mode-alternative]_ For example:"
#~ msgstr ""

#~ msgid ""
#~ "With the :parameter:`sslMode` set to "
#~ "``requireSSL``, the node only uses SSL"
#~ " connections."
#~ msgstr ""

#~ msgid ""
#~ "With the :parameter:`clusterAuthMode` set to"
#~ " ``x509``, the node only uses the "
#~ "x.509 certificate for authentication."
#~ msgstr ""

#~ msgid ""
#~ "After the upgrade of all nodes, "
#~ "edit the :doc:`configuration file </reference"
#~ "/configuration-options>` with the appropriate "
#~ "SSL and x.509 settings to ensure "
#~ "that upon subsequent restarts, the "
#~ "cluster uses x.509 authentication."
#~ msgstr ""

#~ msgid ""
#~ "As an alternative to using the "
#~ ":dbcommand:`setParameter` command, you can "
#~ "also restart the nodes with the "
#~ "appropriate SSL and x509 options and "
#~ "values."
#~ msgstr ""
<|MERGE_RESOLUTION|>--- conflicted
+++ resolved
@@ -3,11 +3,7 @@
 msgstr ""
 "Project-Id-Version: mongodb-manual 2.6\n"
 "Report-Msgid-Bugs-To: \n"
-<<<<<<< HEAD
-"POT-Creation-Date: 2019-03-19 11:02-0400\n"
-=======
 "POT-Creation-Date: 2016-12-08 12:02-0500\n"
->>>>>>> 2478a500
 "PO-Revision-Date: YEAR-MO-DA HO:MI+ZONE\n"
 "Last-Translator: FULL NAME <EMAIL@ADDRESS>\n"
 "Language-Team: LANGUAGE <LL@li.org>\n"
@@ -21,7 +17,12 @@
 msgid "Use x.509 Certificate for Membership Authentication"
 msgstr ""
 
-<<<<<<< HEAD
+# 98250409547f497bb77f2ba413766f58
+#: ../source/tutorial/configure-x509-member-authentication.txt
+msgid "On this page"
+msgstr ""
+
+# 2dcd13d07e7e4dfc96e984e91b42bf05
 #: ../source/tutorial/configure-x509-member-authentication.txt:17
 msgid ""
 "MongoDB supports x.509 certificate authentication for use with a secure "
@@ -32,32 +33,29 @@
 " an internal process."
 msgstr ""
 
-#: ../source/includes/fact-tls-1.0.rst:1
-msgid ""
-"Starting in version 4.0, |binary| disables support for TLS 1.0 encryption"
-" on systems where TLS 1.1+ is available. For more details, see :ref:`4.0"
-"-disable-tls`."
-msgstr ""
-
-#: ../source/tutorial/configure-x509-member-authentication.txt:30
+# 6299745544c04cf08a2f00d5f2cef75f
+#: ../source/tutorial/configure-x509-member-authentication.txt:25
 msgid ""
 "Enabling internal authentication also enables :doc:`/core/authorization`."
 " Clients must authenticate as a user in order to connect and perform "
 "operations in the deployment."
 msgstr ""
 
-#: ../source/tutorial/configure-x509-member-authentication.txt:34
+# 2ca73e8a608b4059bf32fee852e40a7c
+#: ../source/tutorial/configure-x509-member-authentication.txt:29
 msgid ""
 "See the :doc:`/tutorial/manage-users-and-roles` tutorial for instructions"
 " on adding users to the deployment."
 msgstr ""
 
-#: ../source/tutorial/configure-x509-member-authentication.txt:37
+# 54cb0f72efd04a9589477bbc60c12e61
+#: ../source/tutorial/configure-x509-member-authentication.txt:32
 msgid ""
 "See the :doc:`/tutorial/configure-x509-client-authentication` tutorial "
 "for instructions on using x.509 certificates for user authentication."
 msgstr ""
 
+# b11f50f811c8403b8adc8603457abefa
 #: ../source/includes/extracts/security-prereq-configure-x509-member-authentication.rst:1
 msgid ""
 "A full description of TLS/SSL, PKI (Public Key Infrastructure) "
@@ -66,26 +64,17 @@
 "knowledge of TLS/SSL as well as access to valid x.509 certificates."
 msgstr ""
 
-#: ../source/tutorial/configure-x509-member-authentication.txt:49
+# 0a39adb9476545cbbebe168e40288642
+#: ../source/tutorial/configure-x509-member-authentication.txt:44
 msgid "Member x.509 Certificate"
 msgstr ""
 
-#: ../source/tutorial/configure-x509-member-authentication.txt:53
-msgid "You must have valid x.509 certificates."
-msgstr ""
-
-#: ../source/includes/extracts/ssl-facts-x509-invalid-certificate.rst:2
-msgid ""
-"Starting in MongoDB 4.0, if you specify ``--sslAllowInvalidCertificates``"
-" or ``ssl.allowInvalidCertificates: true`` when using x.509 "
-"authentication, an invalid certificate is only sufficient to establish a "
-"TLS/SSL connection but is *insufficient* for authentication."
-msgstr ""
-
-#: ../source/tutorial/configure-x509-member-authentication.txt:58
+# 8717f6dfa6544282a196f0c4698657dc
+#: ../source/tutorial/configure-x509-member-authentication.txt:47
 msgid "Certificate Requirements"
 msgstr ""
 
+# 0d9dc5d041904e8aa56bf1e633b06a11
 #: ../source/includes/extracts/x509-certificate-member.rst:1
 msgid ""
 "The member certificate, used for internal authentication to verify "
@@ -93,12 +82,14 @@
 "following properties:"
 msgstr ""
 
+# 77e9536eee33405591bfef1065ebe7a3
 #: ../source/includes/extracts/x509-certificate-member.rst:5
 msgid ""
 "A single Certificate Authority (CA) must issue all the x.509 certificates"
 " for the members of a sharded cluster or a replica set."
 msgstr ""
 
+# 7899f7c89a8d400792ba3b6f04a6014a
 #: ../source/includes/extracts/x509-certificate-member.rst:8
 msgid ""
 "The Distinguished Name (``DN``), found in the member certificate's "
@@ -107,6 +98,7 @@
 "(``OU``) or the Domain Component (``DC``)."
 msgstr ""
 
+# 72192ad3e7644b79a04628d6ab9e7b17
 #: ../source/includes/extracts/x509-certificate-member.rst:13
 msgid ""
 "The Organization attributes (``O``\\'s), the Organizational Unit "
@@ -117,6 +109,7 @@
 "attributes does not matter."
 msgstr ""
 
+# 2c9e4f54007b4368b42007ada066a664
 #: ../source/includes/extracts/x509-certificate-member.rst:20
 msgid ""
 "In the following example, the two ``DN``\\'s contain matching "
@@ -124,6 +117,7 @@
 "``DC`` attribute."
 msgstr ""
 
+# 27a0181e558b44b2a1e27e314118c553
 #: ../source/includes/extracts/x509-certificate-member.rst:29
 msgid ""
 "However, the following two ``DN``\\'s contain a mismatch for the ``OU`` "
@@ -131,6 +125,7 @@
 "only one specification."
 msgstr ""
 
+# f8ac9180e7174b44a699d9dee35798d9
 #: ../source/includes/extracts/x509-certificate-member.rst:38
 msgid ""
 "Either the Common Name (``CN``) or one of the Subject Alternative Name "
@@ -138,12 +133,14 @@
 "other members of the cluster."
 msgstr ""
 
+# 659d5e30a50c4f95b4a84391731b8cd4
 #: ../source/includes/extracts/x509-certificate-member.rst:42
 msgid ""
 "For example, the certificates for a cluster could have the following "
 "subjects:"
 msgstr ""
 
+# ed5ad9a1541a4c239b99b58bdb10d93e
 #: ../source/includes/extracts/x509-certificate-member.rst:51
 msgid ""
 "*If* the certificate includes the Extended Key Usage "
@@ -151,25 +148,29 @@
 "(\"TLS Web Client Authentication\")."
 msgstr ""
 
+# 520953a15e074a1287410e2261a715f8
 #: ../source/includes/extracts/x509-certificate-member.rst:59
 msgid ""
 "You can also use a certificate that does not include the Extended Key "
 "Usage (EKU)."
 msgstr ""
 
-#: ../source/tutorial/configure-x509-member-authentication.txt:63
+# 69d986485ee64cc0a5deb162cc3ce8d8
+#: ../source/tutorial/configure-x509-member-authentication.txt:52
 msgid "Member Certificate and ``PEMKeyFile``"
 msgstr ""
 
+# ae051b89e7ab46c2ab6c07be05efc576
 #: ../source/includes/extracts/x509-member-certificate-PEMKeyFile.rst:1
 msgid ""
 "To configure MongoDB for client certificate authentication, the "
-":binary:`~bin.mongod` and :binary:`~bin.mongos` specify a ``PEMKeyFile`` "
-"to prove its identity to clients, either through "
-":setting:`net.ssl.PEMKeyFile` setting in the configuration file or "
-"``--sslPEMKeyFile`` command line option."
-msgstr ""
-
+":program:`mongod` and :program:`mongos` specify a ``PEMKeyFile`` to prove"
+" its identity to clients, either through :setting:`net.ssl.PEMKeyFile` "
+"setting in the configuration file or ``--sslPEMKeyFile`` command line "
+"option."
+msgstr ""
+
+# 75dc7a16a54147538ee320a88de9095d
 #: ../source/includes/extracts/x509-member-certificate-PEMKeyFile.rst:7
 msgid ""
 "If no :setting:`~net.ssl.clusterFile` certificate is specified for "
@@ -179,234 +180,6 @@
 "client authentication, then the ``PEMKeyFile`` certificate must either:"
 msgstr ""
 
-#: ../source/includes/extracts/x509-member-certificate-PEMKeyFile.rst:14
-msgid "Omit ``extendedKeyUsage`` or"
-msgstr ""
-
-#: ../source/includes/extracts/x509-member-certificate-PEMKeyFile.rst:16
-msgid ""
-"Specify ``extendedKeyUsage`` values that include ``clientAuth`` in "
-"addition to ``serverAuth``."
-msgstr ""
-
-#: ../source/tutorial/configure-x509-member-authentication.txt:68
-msgid "Configure Replica Set/Sharded Cluster"
-msgstr ""
-
-#: ../source/tutorial/configure-x509-member-authentication.txt:70
-msgid ""
-"Outside of rolling upgrade procedures, every component of a "
-":term:`replica set` or :term:`sharded cluster` should use the same "
-"``--clusterAuthMode`` setting to ensure it can securely connect to all "
-"other components in the deployment."
-msgstr ""
-
-#: ../source/tutorial/configure-x509-member-authentication.txt:75
-msgid ""
-"For :term:`replica set` deployments, this includes all "
-":binary:`~bin.mongod` members of the replica set."
-msgstr ""
-
-#: ../source/tutorial/configure-x509-member-authentication.txt:78
-msgid ""
-"For :term:`sharded cluster` deployments, this includes all "
-":binary:`~bin.mongod` or :binary:`~bin.mongos` instances."
-msgstr ""
-
-#: ../source/includes/extracts/default-bind-ip-security.rst:2
-msgid ""
-"Starting in MongoDB 3.6, :binary:`~bin.mongod` and :binary:`~bin.mongos` "
-"bind to localhost by default. If the members of your deployment are run "
-"on different hosts or if you wish remote clients to connect to your "
-"deployment, you must specify ``--bind_ip`` or :setting:`net.bindIp`. For "
-"more information, see :ref:`3.6-bind_ip-compatibility`."
-msgstr ""
-
-#: ../source/tutorial/configure-x509-member-authentication.txt:86
-msgid "Use Command-line Options"
-msgstr ""
-
-#: ../source/tutorial/configure-x509-member-authentication.txt:88
-msgid ""
-"To specify the x.509 certificate for internal cluster member "
-"authentication, append the additional TLS/SSL options "
-"``--clusterAuthMode`` and ``--sslClusterFile``, as in the following "
-"example for a member of a replica set:"
-msgstr ""
-
-#: ../source/tutorial/configure-x509-member-authentication.txt:97
-msgid ""
-"Include any additional options, TLS/SSL or otherwise, that are required "
-"for your specific configuration. For instance, if the membership key is "
-"encrypted, set the ``--sslClusterPassword`` to the passphrase to decrypt "
-"the key or have MongoDB prompt for the passphrase. See :ref:`ssl-"
-"certificate-password` for details."
-msgstr ""
-
-=======
-# 98250409547f497bb77f2ba413766f58
-#: ../source/tutorial/configure-x509-member-authentication.txt
-msgid "On this page"
-msgstr ""
-
-# 2dcd13d07e7e4dfc96e984e91b42bf05
-#: ../source/tutorial/configure-x509-member-authentication.txt:17
-msgid ""
-"MongoDB supports x.509 certificate authentication for use with a secure "
-":doc:`TLS/SSL connection </tutorial/configure-ssl>`. Sharded cluster "
-"members and replica set members can use x.509 certificates to verify "
-"their membership to the cluster or the replica set instead of using "
-":ref:`keyfiles <internal-auth-keyfile>`. The membership authentication is"
-" an internal process."
-msgstr ""
-
-# 6299745544c04cf08a2f00d5f2cef75f
-#: ../source/tutorial/configure-x509-member-authentication.txt:25
-msgid ""
-"Enabling internal authentication also enables :doc:`/core/authorization`."
-" Clients must authenticate as a user in order to connect and perform "
-"operations in the deployment."
-msgstr ""
-
-# 2ca73e8a608b4059bf32fee852e40a7c
-#: ../source/tutorial/configure-x509-member-authentication.txt:29
-msgid ""
-"See the :doc:`/tutorial/manage-users-and-roles` tutorial for instructions"
-" on adding users to the deployment."
-msgstr ""
-
-# 54cb0f72efd04a9589477bbc60c12e61
-#: ../source/tutorial/configure-x509-member-authentication.txt:32
-msgid ""
-"See the :doc:`/tutorial/configure-x509-client-authentication` tutorial "
-"for instructions on using x.509 certificates for user authentication."
-msgstr ""
-
-# b11f50f811c8403b8adc8603457abefa
-#: ../source/includes/extracts/security-prereq-configure-x509-member-authentication.rst:1
-msgid ""
-"A full description of TLS/SSL, PKI (Public Key Infrastructure) "
-"certificates, in particular x.509 certificates, and Certificate Authority"
-" is beyond the scope of this document. This tutorial assumes prior "
-"knowledge of TLS/SSL as well as access to valid x.509 certificates."
-msgstr ""
-
-# 0a39adb9476545cbbebe168e40288642
-#: ../source/tutorial/configure-x509-member-authentication.txt:44
-msgid "Member x.509 Certificate"
-msgstr ""
-
-# 8717f6dfa6544282a196f0c4698657dc
-#: ../source/tutorial/configure-x509-member-authentication.txt:47
-msgid "Certificate Requirements"
-msgstr ""
-
-# 0d9dc5d041904e8aa56bf1e633b06a11
-#: ../source/includes/extracts/x509-certificate-member.rst:1
-msgid ""
-"The member certificate, used for internal authentication to verify "
-"membership to the sharded cluster or a replica set, must have the "
-"following properties:"
-msgstr ""
-
-# 77e9536eee33405591bfef1065ebe7a3
-#: ../source/includes/extracts/x509-certificate-member.rst:5
-msgid ""
-"A single Certificate Authority (CA) must issue all the x.509 certificates"
-" for the members of a sharded cluster or a replica set."
-msgstr ""
-
-# 7899f7c89a8d400792ba3b6f04a6014a
-#: ../source/includes/extracts/x509-certificate-member.rst:8
-msgid ""
-"The Distinguished Name (``DN``), found in the member certificate's "
-"``subject``, must specify a non-empty value for *at least one* of the "
-"following attributes: Organization (``O``), the Organizational Unit "
-"(``OU``) or the Domain Component (``DC``)."
-msgstr ""
-
-# 72192ad3e7644b79a04628d6ab9e7b17
-#: ../source/includes/extracts/x509-certificate-member.rst:13
-msgid ""
-"The Organization attributes (``O``\\'s), the Organizational Unit "
-"attributes (``OU``\\'s), and the Domain Components (``DC``\\'s) must "
-"match those from the certificates for the other cluster members. To "
-"match, the certificate must match all specifications of these attributes,"
-" or even the non-specification of these attributes. The order of the "
-"attributes does not matter."
-msgstr ""
-
-# 2c9e4f54007b4368b42007ada066a664
-#: ../source/includes/extracts/x509-certificate-member.rst:20
-msgid ""
-"In the following example, the two ``DN``\\'s contain matching "
-"specifications for ``O``, ``OU`` as well as the non-specification of the "
-"``DC`` attribute."
-msgstr ""
-
-# 27a0181e558b44b2a1e27e314118c553
-#: ../source/includes/extracts/x509-certificate-member.rst:29
-msgid ""
-"However, the following two ``DN``\\'s contain a mismatch for the ``OU`` "
-"attribute since one contains two ``OU`` specifications and the other, "
-"only one specification."
-msgstr ""
-
-# f8ac9180e7174b44a699d9dee35798d9
-#: ../source/includes/extracts/x509-certificate-member.rst:38
-msgid ""
-"Either the Common Name (``CN``) or one of the Subject Alternative Name "
-"(``SAN``) entries must match the hostname of the server, used by the "
-"other members of the cluster."
-msgstr ""
-
-# 659d5e30a50c4f95b4a84391731b8cd4
-#: ../source/includes/extracts/x509-certificate-member.rst:42
-msgid ""
-"For example, the certificates for a cluster could have the following "
-"subjects:"
-msgstr ""
-
-# ed5ad9a1541a4c239b99b58bdb10d93e
-#: ../source/includes/extracts/x509-certificate-member.rst:51
-msgid ""
-"*If* the certificate includes the Extended Key Usage "
-"(``extendedKeyUsage``) setting, the value must include ``clientAuth`` "
-"(\"TLS Web Client Authentication\")."
-msgstr ""
-
-# 520953a15e074a1287410e2261a715f8
-#: ../source/includes/extracts/x509-certificate-member.rst:59
-msgid ""
-"You can also use a certificate that does not include the Extended Key "
-"Usage (EKU)."
-msgstr ""
-
-# 69d986485ee64cc0a5deb162cc3ce8d8
-#: ../source/tutorial/configure-x509-member-authentication.txt:52
-msgid "Member Certificate and ``PEMKeyFile``"
-msgstr ""
-
-# ae051b89e7ab46c2ab6c07be05efc576
-#: ../source/includes/extracts/x509-member-certificate-PEMKeyFile.rst:1
-msgid ""
-"To configure MongoDB for client certificate authentication, the "
-":program:`mongod` and :program:`mongos` specify a ``PEMKeyFile`` to prove"
-" its identity to clients, either through :setting:`net.ssl.PEMKeyFile` "
-"setting in the configuration file or ``--sslPEMKeyFile`` command line "
-"option."
-msgstr ""
-
-# 75dc7a16a54147538ee320a88de9095d
-#: ../source/includes/extracts/x509-member-certificate-PEMKeyFile.rst:7
-msgid ""
-"If no :setting:`~net.ssl.clusterFile` certificate is specified for "
-"internal member authentication, MongoDB will attempt to use the "
-"``PEMKeyFile`` certificate for member authentication. In order to use "
-"``PEMKeyFile`` certificate for internal authentication as well as for "
-"client authentication, then the ``PEMKeyFile`` certificate must either:"
-msgstr ""
-
 # e91777bf104d4874b25996c64164f92f
 #: ../source/includes/extracts/x509-member-certificate-PEMKeyFile.rst:14
 msgid "Omit ``extendedKeyUsage`` or"
@@ -472,30 +245,10 @@
 msgstr ""
 
 # 964085fab01a4fb9ac64cff2367e59ed
->>>>>>> 2478a500
 #: ../source/includes/warning-x509-requires-sslCAfile.rst:3
 msgid ""
 "If the :option:`--sslCAFile <mongod --sslCAFile>` option and its target "
 "file are not specified, x.509 client and member authentication will not "
-<<<<<<< HEAD
-"function. :binary:`~bin.mongod`, and :binary:`~bin.mongos` in sharded "
-"systems, will not be able to verify the certificates of processes "
-"connecting to it against the trusted certificate authority (CA) that "
-"issued them, breaking the certificate chain."
-msgstr ""
-
-#: ../source/includes/warning-x509-requires-sslCAfile.rst:10
-msgid ""
-"As of version 2.6.4, :binary:`~bin.mongod` will not start with x.509 "
-"authentication enabled if the CA file is not specified."
-msgstr ""
-
-#: ../source/tutorial/configure-x509-member-authentication.txt:106
-msgid "Use Configuration File"
-msgstr ""
-
-#: ../source/tutorial/configure-x509-member-authentication.txt:108
-=======
 "function. :program:`mongod`, and :program:`mongos` in sharded systems, "
 "will not be able to verify the certificates of processes connecting to it"
 " against the trusted certificate authority (CA) that issued them, "
@@ -516,32 +269,20 @@
 
 # 2fa2cbbada5349e4944269b0b62f0b99
 #: ../source/tutorial/configure-x509-member-authentication.txt:93
->>>>>>> 2478a500
 msgid ""
 "You can specify the configuration for MongoDB in a :doc:`YAML formatted "
 "</reference/configuration-options>` configuration file, as in the "
 "following example:"
 msgstr ""
 
-<<<<<<< HEAD
-#: ../source/tutorial/configure-x509-member-authentication.txt:125
-=======
 # 10d222c6307e4bdd8cbd9e0793f16e5a
 #: ../source/tutorial/configure-x509-member-authentication.txt:109
->>>>>>> 2478a500
 msgid ""
 "See :setting:`security.clusterAuthMode`, :setting:`net.ssl.mode`, "
 ":setting:`net.ssl.PEMKeyFile`, :setting:`net.ssl.CAFile`, and "
 ":setting:`net.ssl.clusterFile` for more information on the settings."
 msgstr ""
 
-<<<<<<< HEAD
-#: ../source/tutorial/configure-x509-member-authentication.txt:131
-msgid "Additional Information"
-msgstr ""
-
-#: ../source/tutorial/configure-x509-member-authentication.txt:133
-=======
 # 42136456168f4597911533184405ac1b
 #: ../source/tutorial/configure-x509-member-authentication.txt:114
 msgid "Additional Information"
@@ -549,7 +290,6 @@
 
 # b308635e52044d72991953018ce8ba4f
 #: ../source/tutorial/configure-x509-member-authentication.txt:116
->>>>>>> 2478a500
 msgid ""
 "To upgrade from keyfile internal authentication to x.509 internal "
 "authentication, see :doc:`/tutorial/upgrade-keyfile-to-x509`."
@@ -614,29 +354,6 @@
 #~ msgstr ""
 
 #~ msgid ""
-<<<<<<< HEAD
-#~ "If the :option:`--sslCAFile <mongod "
-#~ "--sslCAFile>` option and its target file"
-#~ " are not specified, x.509 client and"
-#~ " member authentication will not function."
-#~ " :program:`mongod`, and :program:`mongos` in "
-#~ "sharded systems, will not be able "
-#~ "to verify the certificates of processes"
-#~ " connecting to it against the trusted"
-#~ " certificate authority (CA) that issued "
-#~ "them, breaking the certificate chain."
-#~ msgstr ""
-
-#~ msgid ""
-#~ "As of version 2.6.4, :program:`mongod` "
-#~ "will not start with x.509 authentication"
-#~ " enabled if the CA file is not"
-#~ " specified."
-#~ msgstr ""
-
-#~ msgid ""
-=======
->>>>>>> 2478a500
 #~ "You may also specify these options "
 #~ "in the :doc:`configuration file </reference"
 #~ "/configuration-options>`."
