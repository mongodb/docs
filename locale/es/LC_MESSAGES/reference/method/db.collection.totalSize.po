# SOME DESCRIPTIVE TITLE.
# Copyright (C) 2011-2014, MongoDB, Inc.
# This file is distributed under the same license as the mongodb-manual
# package.
#
# Translators:
msgid ""
msgstr ""
"Project-Id-Version: MongoDB Manual\n"
"Report-Msgid-Bugs-To: \n"
<<<<<<< HEAD
"POT-Creation-Date: 2019-03-19 11:02-0400\n"
=======
"POT-Creation-Date: 2016-12-08 12:02-0500\n"
>>>>>>> 2478a500
"PO-Revision-Date: 2013-12-16 23:31+0000\n"
"Last-Translator: tychoish <tychoish@gmail.com>\n"
"Language: es\n"
"Language-Team: Spanish (http://www.transifex.com/projects/p/mongodb-"
"manual/language/es/)\n"
"Plural-Forms: nplurals=2; plural=(n != 1)\n"
"MIME-Version: 1.0\n"
"Content-Type: text/plain; charset=utf-8\n"
"Content-Transfer-Encoding: 8bit\n"
"Generated-By: Babel 2.6.0\n"

<<<<<<< HEAD
=======
# 42b4808a52f74a919c9b24f96b3a9706
>>>>>>> 2478a500
#: ../source/reference/method/db.collection.totalSize.txt:3
msgid "db.collection.totalSize()"
msgstr ""

<<<<<<< HEAD
#: ../source/reference/method/db.collection.totalSize.txt
msgid "Returns"
msgstr ""

#: ../source/reference/method/db.collection.totalSize.txt:15
msgid ""
"The total size in bytes of the data in the collection plus the size of "
"every index on the collection.  If collection data is compressed (which "
"is the :option:`default for WiredTiger <mongod "
"--wiredTigerCollectionBlockCompressor>`), the returned size reflects the "
"compressed size of the collection data.  If an index uses prefix "
"compression (which is the :option:`default for WiredTiger <mongod "
"--wiredTigerIndexPrefixCompression>`), the returned size reflects the "
"compressed size of the index."
msgstr ""

#: ../source/reference/method/db.collection.totalSize.txt:15
msgid ""
"The total size in bytes of the data in the collection plus the size of "
"every index on the collection."
msgstr ""

#: ../source/reference/method/db.collection.totalSize.txt:18
msgid ""
"If collection data is compressed (which is the :option:`default for "
"WiredTiger <mongod --wiredTigerCollectionBlockCompressor>`), the returned"
" size reflects the compressed size of the collection data."
msgstr ""

#: ../source/reference/method/db.collection.totalSize.txt:23
msgid ""
"If an index uses prefix compression (which is the :option:`default for "
"WiredTiger <mongod --wiredTigerIndexPrefixCompression>`), the returned "
"size reflects the compressed size of the index."
msgstr ""

#: ../source/reference/method/db.collection.totalSize.txt:28
msgid ""
"The value returned is the sum of :method:`db.collection.storageSize()` "
"and :method:`db.collection.totalIndexSize()` in bytes."
=======
# ed5cdfe6610644b28d46d7cb3253d8ef
#: ../source/reference/method/db.collection.totalSize.txt:15
msgid ""
"The total size in bytes of the data in the collection plus the size of "
"every indexes on the collection."
>>>>>>> 2478a500
msgstr ""

# 3cb5550d6e47423c8c214db9f93e5db6
#~ msgid ""
#~ "The total size of the data in "
#~ "the collection plus the size of "
#~ "every indexes on the collection."
#~ msgstr ""
<|MERGE_RESOLUTION|>--- conflicted
+++ resolved
@@ -8,11 +8,7 @@
 msgstr ""
 "Project-Id-Version: MongoDB Manual\n"
 "Report-Msgid-Bugs-To: \n"
-<<<<<<< HEAD
-"POT-Creation-Date: 2019-03-19 11:02-0400\n"
-=======
 "POT-Creation-Date: 2016-12-08 12:02-0500\n"
->>>>>>> 2478a500
 "PO-Revision-Date: 2013-12-16 23:31+0000\n"
 "Last-Translator: tychoish <tychoish@gmail.com>\n"
 "Language: es\n"
@@ -24,62 +20,16 @@
 "Content-Transfer-Encoding: 8bit\n"
 "Generated-By: Babel 2.6.0\n"
 
-<<<<<<< HEAD
-=======
 # 42b4808a52f74a919c9b24f96b3a9706
->>>>>>> 2478a500
 #: ../source/reference/method/db.collection.totalSize.txt:3
 msgid "db.collection.totalSize()"
 msgstr ""
 
-<<<<<<< HEAD
-#: ../source/reference/method/db.collection.totalSize.txt
-msgid "Returns"
-msgstr ""
-
-#: ../source/reference/method/db.collection.totalSize.txt:15
-msgid ""
-"The total size in bytes of the data in the collection plus the size of "
-"every index on the collection.  If collection data is compressed (which "
-"is the :option:`default for WiredTiger <mongod "
-"--wiredTigerCollectionBlockCompressor>`), the returned size reflects the "
-"compressed size of the collection data.  If an index uses prefix "
-"compression (which is the :option:`default for WiredTiger <mongod "
-"--wiredTigerIndexPrefixCompression>`), the returned size reflects the "
-"compressed size of the index."
-msgstr ""
-
-#: ../source/reference/method/db.collection.totalSize.txt:15
-msgid ""
-"The total size in bytes of the data in the collection plus the size of "
-"every index on the collection."
-msgstr ""
-
-#: ../source/reference/method/db.collection.totalSize.txt:18
-msgid ""
-"If collection data is compressed (which is the :option:`default for "
-"WiredTiger <mongod --wiredTigerCollectionBlockCompressor>`), the returned"
-" size reflects the compressed size of the collection data."
-msgstr ""
-
-#: ../source/reference/method/db.collection.totalSize.txt:23
-msgid ""
-"If an index uses prefix compression (which is the :option:`default for "
-"WiredTiger <mongod --wiredTigerIndexPrefixCompression>`), the returned "
-"size reflects the compressed size of the index."
-msgstr ""
-
-#: ../source/reference/method/db.collection.totalSize.txt:28
-msgid ""
-"The value returned is the sum of :method:`db.collection.storageSize()` "
-"and :method:`db.collection.totalIndexSize()` in bytes."
-=======
 # ed5cdfe6610644b28d46d7cb3253d8ef
 #: ../source/reference/method/db.collection.totalSize.txt:15
 msgid ""
 "The total size in bytes of the data in the collection plus the size of "
 "every indexes on the collection."
->>>>>>> 2478a500
 msgstr ""
 
 # 3cb5550d6e47423c8c214db9f93e5db6
