# SOME DESCRIPTIVE TITLE.
# Copyright (C) 2011-2014, MongoDB, Inc.
# This file is distributed under the same license as the mongodb-manual
# package.
#
# Translators:
msgid ""
msgstr ""
"Project-Id-Version: MongoDB Manual\n"
"Report-Msgid-Bugs-To: \n"
<<<<<<< HEAD
"POT-Creation-Date: 2019-03-19 11:02-0400\n"
=======
"POT-Creation-Date: 2016-12-08 12:02-0500\n"
>>>>>>> 2478a500
"PO-Revision-Date: 2013-12-16 22:31+0000\n"
"Last-Translator: tychoish <tychoish@gmail.com>\n"
"Language: es\n"
"Language-Team: Spanish (http://www.transifex.com/projects/p/mongodb-"
"manual/language/es/)\n"
"Plural-Forms: nplurals=2; plural=(n != 1)\n"
"MIME-Version: 1.0\n"
"Content-Type: text/plain; charset=utf-8\n"
"Content-Transfer-Encoding: 8bit\n"
"Generated-By: Babel 2.6.0\n"

<<<<<<< HEAD
=======
# bb59ccdace744959b26e39d8a6d57f73
>>>>>>> 2478a500
#: ../source/release-notes/drivers-write-concern.txt:7
msgid "Default Write Concern Change"
msgstr ""

<<<<<<< HEAD
=======
# 616f669b3e904672b614fc13e71d6db1
#: ../source/release-notes/drivers-write-concern.txt
msgid "On this page"
msgstr ""

# 0b324445af7a4398ae5d979af3dc8ba2
>>>>>>> 2478a500
#: ../source/release-notes/drivers-write-concern.txt:17
msgid ""
"These release notes outline a change to all driver interfaces released in"
" November 2012. See release notes for specific drivers for additional "
"information."
msgstr ""

<<<<<<< HEAD
=======
# 966d7700728d4adf83b9ad6726e3ae1f
>>>>>>> 2478a500
#: ../source/release-notes/drivers-write-concern.txt:24
msgid "Changes"
msgstr ""

<<<<<<< HEAD
=======
# f3b9e675520249309120b3920eee89e2
>>>>>>> 2478a500
#: ../source/release-notes/drivers-write-concern.txt:26
msgid ""
"As of the releases listed below, there are two major changes to all "
"drivers:"
msgstr ""

<<<<<<< HEAD
=======
# 6e1dd4f689384761b1fc3385e74412ae
>>>>>>> 2478a500
#: ../source/release-notes/drivers-write-concern.txt:29
msgid ""
"All drivers will add a new top-level connection class that will increase "
"consistency for all MongoDB client interfaces."
msgstr ""

<<<<<<< HEAD
=======
# 85e81b1748a54116b1b45760993a4d47
>>>>>>> 2478a500
#: ../source/release-notes/drivers-write-concern.txt:32
msgid ""
"This change is non-backward breaking: existing connection classes will "
"remain in all drivers for a time, and will continue to operate as "
"expected. However, those previous connection classes are now deprecated "
"as of these releases, and will eventually be removed from the driver "
"interfaces."
msgstr ""

<<<<<<< HEAD
=======
# eb4b228a534643a299cd2ad96aff6020
>>>>>>> 2478a500
#: ../source/release-notes/drivers-write-concern.txt:38
msgid ""
"The new top-level connection class is named ``MongoClient``, or similar "
"depending on how host languages handle namespacing."
msgstr ""

<<<<<<< HEAD
=======
# bb783029f1f1494fb1e3b0109e7b215f
>>>>>>> 2478a500
#: ../source/release-notes/drivers-write-concern.txt:41
msgid ""
"The default write concern on the new ``MongoClient`` class will be to "
"acknowledge all write operations [#without-arguments]_. This will allow "
<<<<<<< HEAD
"your application to receive acknowledgement of all write operations."
msgstr ""

=======
"your application to receive acknowledgment of all write operations."
msgstr ""

# e4dd0c60b9724e5a9ee6cc27a8d6ced5
>>>>>>> 2478a500
#: ../source/release-notes/drivers-write-concern.txt:46
msgid ""
"See the documentation of :ref:`Write Concern <write-concern>` for more "
"information about write concern in MongoDB."
msgstr ""

<<<<<<< HEAD
=======
# 76dc3cd0c88d482c83fbc2bf95e19174
>>>>>>> 2478a500
#: ../source/release-notes/drivers-write-concern.txt:49
msgid "Please migrate to the new ``MongoClient`` class expeditiously."
msgstr ""

<<<<<<< HEAD
=======
# a9b5f3d6a3be413f8a1eb47a61806a8e
>>>>>>> 2478a500
#: ../source/release-notes/drivers-write-concern.txt:51
msgid ""
"The drivers will call :dbcommand:`getLastError` without arguments, which "
"is logically equivalent to the ``w: 1`` option; however, this operation "
"allows :term:`replica set` users to override the default write concern "
"with the :rsconf:`settings.getLastErrorDefaults` setting in the "
":doc:`/reference/replica-configuration`."
msgstr ""

<<<<<<< HEAD
=======
# e34f9d16457c4dfdb5cc04622373c5f9
>>>>>>> 2478a500
#: ../source/release-notes/drivers-write-concern.txt:63
msgid "Releases"
msgstr ""

<<<<<<< HEAD
=======
# 579879b63cfb4c7fbc5c22c978b0aaf7
>>>>>>> 2478a500
#: ../source/release-notes/drivers-write-concern.txt:65
msgid ""
"The following driver releases will include the changes outlined in :ref"
":`write-concern-change-notes`. See each driver's release notes for a full"
" account of each release as well as other related driver-specific "
"changes."
msgstr ""

<<<<<<< HEAD
=======
# ab6aa8ee0e0e4d2ea870d214fb9147b3
>>>>>>> 2478a500
#: ../source/release-notes/drivers-write-concern.txt:70
msgid "C#, version 1.7"
msgstr ""

<<<<<<< HEAD
=======
# 83045fee00964abe97612d18308e9f63
>>>>>>> 2478a500
#: ../source/release-notes/drivers-write-concern.txt:71
msgid "Java, version 2.10.0"
msgstr ""

<<<<<<< HEAD
=======
# 5d66ac77e9574a43aa33ac49121b52b8
>>>>>>> 2478a500
#: ../source/release-notes/drivers-write-concern.txt:72
msgid "Node.js, version 1.2"
msgstr ""

<<<<<<< HEAD
=======
# 9f620c54c9b7401cb7b2b456ef730066
>>>>>>> 2478a500
#: ../source/release-notes/drivers-write-concern.txt:73
msgid "Perl, version 0.501.1"
msgstr ""

<<<<<<< HEAD
#: ../source/release-notes/drivers-write-concern.txt:74
msgid "Legacy PHP, version 1.4"
msgstr ""

=======
# f19398dc62dc4ad19a4133aaa25d94a7
#: ../source/release-notes/drivers-write-concern.txt:74
msgid "PHP, version 1.4"
msgstr ""

# f28149115579427b81d81383cfec295e
>>>>>>> 2478a500
#: ../source/release-notes/drivers-write-concern.txt:75
msgid "Python, version 2.4"
msgstr ""

<<<<<<< HEAD
=======
# c7426d9db9d348a2aaf749aae4f5ff4a
>>>>>>> 2478a500
#: ../source/release-notes/drivers-write-concern.txt:76
msgid "Ruby, version 1.8"
msgstr ""

<<<<<<< HEAD
# 96c5f2cff8d34db890e9e52b543cc386
#~ msgid ""
#~ "The default write concern on the "
#~ "new ``MongoClient`` class will be to "
#~ "acknowledge all write operations [#without-"
#~ "arguments]_. This will allow your "
#~ "application to receive acknowledgment of "
#~ "all write operations."
#~ msgstr ""

=======
>>>>>>> 2478a500
# 2026574702ec4d55a8f1d18be70b93c1
#~ msgid ""
#~ "The drivers will call "
#~ ":dbcommand:`getLastError` without arguments, which"
#~ " is logically equivalent to the ``w:"
#~ " 1`` option; however, this operation "
#~ "allows :term:`replica set` users to "
#~ "override the default write concern with"
#~ " the "
#~ ":data:`~local.system.replset.settings.getLastErrorDefaults` "
#~ "setting in the :doc:`/reference/replica-"
#~ "configuration`."
#~ msgstr ""
<<<<<<< HEAD

# ecd405ab372443fd9f6eac81f3941f79
#~ msgid "PHP, version 1.4"
#~ msgstr ""
=======
>>>>>>> 2478a500
<|MERGE_RESOLUTION|>--- conflicted
+++ resolved
@@ -8,11 +8,7 @@
 msgstr ""
 "Project-Id-Version: MongoDB Manual\n"
 "Report-Msgid-Bugs-To: \n"
-<<<<<<< HEAD
-"POT-Creation-Date: 2019-03-19 11:02-0400\n"
-=======
 "POT-Creation-Date: 2016-12-08 12:02-0500\n"
->>>>>>> 2478a500
 "PO-Revision-Date: 2013-12-16 22:31+0000\n"
 "Last-Translator: tychoish <tychoish@gmail.com>\n"
 "Language: es\n"
@@ -24,23 +20,17 @@
 "Content-Transfer-Encoding: 8bit\n"
 "Generated-By: Babel 2.6.0\n"
 
-<<<<<<< HEAD
-=======
 # bb59ccdace744959b26e39d8a6d57f73
->>>>>>> 2478a500
 #: ../source/release-notes/drivers-write-concern.txt:7
 msgid "Default Write Concern Change"
 msgstr ""
 
-<<<<<<< HEAD
-=======
 # 616f669b3e904672b614fc13e71d6db1
 #: ../source/release-notes/drivers-write-concern.txt
 msgid "On this page"
 msgstr ""
 
 # 0b324445af7a4398ae5d979af3dc8ba2
->>>>>>> 2478a500
 #: ../source/release-notes/drivers-write-concern.txt:17
 msgid ""
 "These release notes outline a change to all driver interfaces released in"
@@ -48,38 +38,26 @@
 "information."
 msgstr ""
 
-<<<<<<< HEAD
-=======
 # 966d7700728d4adf83b9ad6726e3ae1f
->>>>>>> 2478a500
 #: ../source/release-notes/drivers-write-concern.txt:24
 msgid "Changes"
 msgstr ""
 
-<<<<<<< HEAD
-=======
 # f3b9e675520249309120b3920eee89e2
->>>>>>> 2478a500
 #: ../source/release-notes/drivers-write-concern.txt:26
 msgid ""
 "As of the releases listed below, there are two major changes to all "
 "drivers:"
 msgstr ""
 
-<<<<<<< HEAD
-=======
 # 6e1dd4f689384761b1fc3385e74412ae
->>>>>>> 2478a500
 #: ../source/release-notes/drivers-write-concern.txt:29
 msgid ""
 "All drivers will add a new top-level connection class that will increase "
 "consistency for all MongoDB client interfaces."
 msgstr ""
 
-<<<<<<< HEAD
-=======
 # 85e81b1748a54116b1b45760993a4d47
->>>>>>> 2478a500
 #: ../source/release-notes/drivers-write-concern.txt:32
 msgid ""
 "This change is non-backward breaking: existing connection classes will "
@@ -89,52 +67,34 @@
 "interfaces."
 msgstr ""
 
-<<<<<<< HEAD
-=======
 # eb4b228a534643a299cd2ad96aff6020
->>>>>>> 2478a500
 #: ../source/release-notes/drivers-write-concern.txt:38
 msgid ""
 "The new top-level connection class is named ``MongoClient``, or similar "
 "depending on how host languages handle namespacing."
 msgstr ""
 
-<<<<<<< HEAD
-=======
 # bb783029f1f1494fb1e3b0109e7b215f
->>>>>>> 2478a500
 #: ../source/release-notes/drivers-write-concern.txt:41
 msgid ""
 "The default write concern on the new ``MongoClient`` class will be to "
 "acknowledge all write operations [#without-arguments]_. This will allow "
-<<<<<<< HEAD
-"your application to receive acknowledgement of all write operations."
-msgstr ""
-
-=======
 "your application to receive acknowledgment of all write operations."
 msgstr ""
 
 # e4dd0c60b9724e5a9ee6cc27a8d6ced5
->>>>>>> 2478a500
 #: ../source/release-notes/drivers-write-concern.txt:46
 msgid ""
 "See the documentation of :ref:`Write Concern <write-concern>` for more "
 "information about write concern in MongoDB."
 msgstr ""
 
-<<<<<<< HEAD
-=======
 # 76dc3cd0c88d482c83fbc2bf95e19174
->>>>>>> 2478a500
 #: ../source/release-notes/drivers-write-concern.txt:49
 msgid "Please migrate to the new ``MongoClient`` class expeditiously."
 msgstr ""
 
-<<<<<<< HEAD
-=======
 # a9b5f3d6a3be413f8a1eb47a61806a8e
->>>>>>> 2478a500
 #: ../source/release-notes/drivers-write-concern.txt:51
 msgid ""
 "The drivers will call :dbcommand:`getLastError` without arguments, which "
@@ -144,18 +104,12 @@
 ":doc:`/reference/replica-configuration`."
 msgstr ""
 
-<<<<<<< HEAD
-=======
 # e34f9d16457c4dfdb5cc04622373c5f9
->>>>>>> 2478a500
 #: ../source/release-notes/drivers-write-concern.txt:63
 msgid "Releases"
 msgstr ""
 
-<<<<<<< HEAD
-=======
 # 579879b63cfb4c7fbc5c22c978b0aaf7
->>>>>>> 2478a500
 #: ../source/release-notes/drivers-write-concern.txt:65
 msgid ""
 "The following driver releases will include the changes outlined in :ref"
@@ -164,76 +118,41 @@
 "changes."
 msgstr ""
 
-<<<<<<< HEAD
-=======
 # ab6aa8ee0e0e4d2ea870d214fb9147b3
->>>>>>> 2478a500
 #: ../source/release-notes/drivers-write-concern.txt:70
 msgid "C#, version 1.7"
 msgstr ""
 
-<<<<<<< HEAD
-=======
 # 83045fee00964abe97612d18308e9f63
->>>>>>> 2478a500
 #: ../source/release-notes/drivers-write-concern.txt:71
 msgid "Java, version 2.10.0"
 msgstr ""
 
-<<<<<<< HEAD
-=======
 # 5d66ac77e9574a43aa33ac49121b52b8
->>>>>>> 2478a500
 #: ../source/release-notes/drivers-write-concern.txt:72
 msgid "Node.js, version 1.2"
 msgstr ""
 
-<<<<<<< HEAD
-=======
 # 9f620c54c9b7401cb7b2b456ef730066
->>>>>>> 2478a500
 #: ../source/release-notes/drivers-write-concern.txt:73
 msgid "Perl, version 0.501.1"
 msgstr ""
 
-<<<<<<< HEAD
-#: ../source/release-notes/drivers-write-concern.txt:74
-msgid "Legacy PHP, version 1.4"
-msgstr ""
-
-=======
 # f19398dc62dc4ad19a4133aaa25d94a7
 #: ../source/release-notes/drivers-write-concern.txt:74
 msgid "PHP, version 1.4"
 msgstr ""
 
 # f28149115579427b81d81383cfec295e
->>>>>>> 2478a500
 #: ../source/release-notes/drivers-write-concern.txt:75
 msgid "Python, version 2.4"
 msgstr ""
 
-<<<<<<< HEAD
-=======
 # c7426d9db9d348a2aaf749aae4f5ff4a
->>>>>>> 2478a500
 #: ../source/release-notes/drivers-write-concern.txt:76
 msgid "Ruby, version 1.8"
 msgstr ""
 
-<<<<<<< HEAD
-# 96c5f2cff8d34db890e9e52b543cc386
-#~ msgid ""
-#~ "The default write concern on the "
-#~ "new ``MongoClient`` class will be to "
-#~ "acknowledge all write operations [#without-"
-#~ "arguments]_. This will allow your "
-#~ "application to receive acknowledgment of "
-#~ "all write operations."
-#~ msgstr ""
-
-=======
->>>>>>> 2478a500
 # 2026574702ec4d55a8f1d18be70b93c1
 #~ msgid ""
 #~ "The drivers will call "
@@ -247,10 +166,3 @@
 #~ "setting in the :doc:`/reference/replica-"
 #~ "configuration`."
 #~ msgstr ""
-<<<<<<< HEAD
-
-# ecd405ab372443fd9f6eac81f3941f79
-#~ msgid "PHP, version 1.4"
-#~ msgstr ""
-=======
->>>>>>> 2478a500
