--- conflicted
+++ resolved
@@ -15,23 +15,9 @@
 msgid "Replica Set Data Synchronization"
 msgstr "复制集的数据同步"
 
-<<<<<<< HEAD
-#: ../source/core/replica-set-sync.txt:9
-msgid ""
-"In order to maintain up-to-date copies of the shared data set, members of a "
-"replica set :term:`sync` or replicate data from other members. MongoDB uses "
-"two forms of data synchronization: :ref:`initial sync <replica-set-initial-"
-"sync>` to populate new members with the full data set, and replication to "
-"apply ongoing changes to the entire data set."
-msgstr ""
-"为了维持数据集镜像中数据的实时性，复制集的节点会从其他节点上 :term:`sync`  或"
-"者复制数据。Mongodb在 :ref:`初始同步 <replica-set-initial-sync>` 的时候将完整"
-"的数据集传输给新的节点，然后通过复制不间断的将数据集的变动应用在从节点上。"
-
-#: ../source/core/replica-set-sync.txt:19
-=======
+
 #: ../source/core/replica-set-sync.txt:25
->>>>>>> 7b6fda55
+
 msgid "Initial Sync"
 msgstr "初始同步"
 
@@ -101,83 +87,9 @@
 msgid "Replication"
 msgstr "复制"
 
-<<<<<<< HEAD
-#: ../source/core/replica-set-sync.txt:57
-msgid ""
-"Replica set members replicate data continuously after the initial sync. This "
-"process keeps the members up to date with all changes to the replica set's "
-"data. In most cases, secondaries synchronize from the primary. Secondaries "
-"may automatically change their *sync targets* if needed based on changes in "
-"the ping time and state of other members' replication."
-msgstr ""
-"在初始同步后，复制集节点就会开始不断的复制数据了，这也就保证了节点上的数据总"
-"是最新的。大多数时候，从节点从主节点上同步数据。从节点也可能会根据网络的延时"
-"与其他节点的复制情况来自动的变更其自己的 *复制标记* 。"
-
-#: ../source/core/replica-set-sync.txt:64
-msgid ""
-"For a member to sync from another, both members must have the same value for"
-" the :data:`~replSetGetConfig.members[n].buildIndexes` setting."
-msgstr ""
-"如果希望从别的节点上复制数据，所有节点需要有一致的 :data:`~local.system."
-"replset.members[n].buildIndexes` 值/每个节点的  :data:`~local.system.replset."
-"members[n].buildIndexes` 必须是  ``true`` 或者 ``false`` 。"
-
-#: ../source/core/replica-set-sync.txt:68
-msgid ""
-"Beginning in version 2.2, secondaries avoid syncing from :ref:`delayed "
-"members <replica-set-delayed-members>` and :ref:`hidden members <replica-set-"
-"hidden-members>`."
-msgstr ""
-"在2.2版本之后，从节点将不会从 :ref:`延时节点 <replica-set-delayed-members>`  "
-"和  :ref:`隐藏节点  <replica-set-hidden-members>` 上复制数据。"
-
-#: ../source/core/replica-set-sync.txt:73
-msgid "Validity and Durability"
-msgstr "准确性与持久化（Validity and Durability）"
-
-#: ../source/core/replica-set-sync.txt:75
-msgid ""
-"In a replica set, the set can have at most one primary and only the primary "
-"can accept write operations. [#edge-cases-2-primaries]_ Secondaries apply "
-"operations from the primary asynchronously to provide :term:`eventual "
-"consistency`."
-msgstr ""
-"复制集中，只有主节点才能接收写操作。只在主节点上进行写为节点间的 :term:`数据"
-"一致性 <strict consistency>` 提供了保障。 "
-
-#: ../source/core/replica-set-sync.txt:80
-msgid ""
-":term:`Journaling <journal>` provides single-instance write durability. "
-"Without journaling, if a MongoDB instance terminates ungracefully, you must "
-"assume that the database is in an invalid state."
-msgstr ""
-" :term:`Journaling <journal>` 保障了单个实例的写的持久化。如果MongoDB实例意外"
-"挂了，而又没有journaling，那么数据库会处于不可用的状态。"
-
-#: ../source/core/replica-set-sync.txt:84
-msgid ""
-"In MongoDB, clients can see the results of writes before they are made "
-"durable:"
-msgstr ""
-
-#: ../source/includes/list-visibility-of-data.rst:1
-msgid ""
-"Regardless of :doc:`write concern </reference/write-concern>`, other clients"
-" can see the result of the write operations before the write operation is "
-"acknowledged to the issuing client."
-msgstr ""
-
-#: ../source/includes/list-visibility-of-data.rst:5
-msgid ""
-"Clients can read data which may be subsequently :doc:`rolled back </core"
-"/replica-set-rollbacks>`."
-msgstr ""
-
-#: ../source/core/replica-set-sync.txt:92
-=======
+
 #: ../source/core/replica-set-sync.txt:89
->>>>>>> 7b6fda55
+
 msgid "Multithreaded Replication"
 msgstr "多线复制"
 
