--- conflicted
+++ resolved
@@ -8,11 +8,7 @@
 msgstr ""
 "Project-Id-Version: MongoDB Manual\n"
 "Report-Msgid-Bugs-To: \n"
-<<<<<<< HEAD
-"POT-Creation-Date: 2019-03-19 11:02-0400\n"
-=======
 "POT-Creation-Date: 2016-12-08 12:02-0500\n"
->>>>>>> 2478a500
 "PO-Revision-Date: 2014-04-08 19:10+0000\n"
 "Last-Translator: tychoish <tychoish@gmail.com>\n"
 "Language: es\n"
@@ -24,36 +20,16 @@
 "Content-Transfer-Encoding: 8bit\n"
 "Generated-By: Babel 2.6.0\n"
 
-<<<<<<< HEAD
-=======
 # 38027f1376cb450bacea2745a58afd35
->>>>>>> 2478a500
 #: ../source/reference/program/mongosniff.txt:7
 msgid "``mongosniff``"
 msgstr ""
 
-<<<<<<< HEAD
-=======
 # ce10dd980b8949f8830dc839d06e59c4
->>>>>>> 2478a500
 #: ../source/reference/program/mongosniff.txt:21
 msgid "Removed in MongoDB 3.4"
 msgstr ""
 
-<<<<<<< HEAD
-#: ../source/reference/program/mongosniff.txt:23
-msgid ""
-"MongoDB 3.4 replaces :binary:`~bin.mongosniff` with "
-":binary:`~bin.mongoreplay`, a powerful traffic capture and replay tool "
-"that you can use to inspect and record commands sent a MongoDB instance, "
-"and then replay those commands back onto another host at a later time."
-msgstr ""
-
-#: ../source/reference/program/mongosniff.txt:28
-msgid ""
-":binary:`~bin.mongoreplay` provides a more flexible version of "
-":binary:`~bin.mongosniff` to help you investigate database activity."
-=======
 # 4c21230e162a428a9a69a99dd461dad1
 #: ../source/reference/program/mongosniff.txt:23
 msgid ""
@@ -68,7 +44,6 @@
 msgid ""
 ":program:`mongoreplay` provides a more flexible version of "
 ":program:`mongosniff` to help you investigate database activity."
->>>>>>> 2478a500
 msgstr ""
 
 #~ msgid ""
