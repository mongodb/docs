--- conflicted
+++ resolved
@@ -8,11 +8,7 @@
 msgstr ""
 "Project-Id-Version: MongoDB Manual\n"
 "Report-Msgid-Bugs-To: \n"
-<<<<<<< HEAD
-"POT-Creation-Date: 2019-03-19 11:02-0400\n"
-=======
 "POT-Creation-Date: 2016-12-08 12:02-0500\n"
->>>>>>> 2478a500
 "PO-Revision-Date: 2014-04-08 16:25+0000\n"
 "Last-Translator: tychoish <tychoish@gmail.com>\n"
 "Language: es\n"
@@ -24,15 +20,17 @@
 "Content-Transfer-Encoding: 8bit\n"
 "Generated-By: Babel 2.6.0\n"
 
-<<<<<<< HEAD
-=======
 # 4d5fe5a8937b41a39d061175ebd91dd9
->>>>>>> 2478a500
 #: ../source/faq/concurrency.txt:3
 msgid "FAQ: Concurrency"
 msgstr ""
 
-<<<<<<< HEAD
+# 8d007f83efc244d183d20d5e331631bd
+#: ../source/faq/concurrency.txt
+msgid "On this page"
+msgstr ""
+
+# 4419f19e4fb448ae9dfd9f464344b13c
 #: ../source/faq/concurrency.txt:15
 msgid ""
 "MongoDB allows multiple clients to read and write the same data. In order"
@@ -43,10 +41,12 @@
 "that clients never see an inconsistent view of the data."
 msgstr ""
 
+# dd4f3bc3ed2e4238b583836f59c77cff
 #: ../source/faq/concurrency.txt:27
 msgid "What type of locking does MongoDB use?"
 msgstr ""
 
+# dc19b00e50204fe9b3afa70b54d9619a
 #: ../source/includes/extracts/lock-general.rst:1
 msgid ""
 "MongoDB uses multi-granularity locking [#mgl-ref]_ that allows operations"
@@ -55,6 +55,7 @@
 "below the collection level (e.g., at the document-level in WiredTiger)."
 msgstr ""
 
+# 791d6a6431e548f88577abf60d496b15
 #: ../source/includes/extracts/lock-general.rst:7
 msgid ""
 "MongoDB uses reader-writer locks that allow concurrent readers shared "
@@ -62,15 +63,17 @@
 "give exclusive access to a single write operation."
 msgstr ""
 
+# cd6a711c6e4b4a24aaafa90af023b49b
 #: ../source/faq/concurrency.txt:31
 msgid ""
 "In addition to a shared (S) locking mode for reads and an exclusive (X) "
 "locking mode for write operations, intent shared (IS) and intent "
 "exclusive (IX) modes indicate an intent to read or write a resource using"
-" a finer granularity lock.  When locking at a certain granularity, all "
+" a finer granularity lock.  When locking at a certain granularity all "
 "higher levels are locked using an :term:`intent lock`."
 msgstr ""
 
+# 1d151f03200c4a2f84e870249dc3f8fe
 #: ../source/faq/concurrency.txt:37
 msgid ""
 "For example, when locking a collection for writing (using mode X), both "
@@ -81,68 +84,7 @@
 "shared (IS) locks."
 msgstr ""
 
-=======
-# 8d007f83efc244d183d20d5e331631bd
-#: ../source/faq/concurrency.txt
-msgid "On this page"
-msgstr ""
-
-# 4419f19e4fb448ae9dfd9f464344b13c
-#: ../source/faq/concurrency.txt:15
-msgid ""
-"MongoDB allows multiple clients to read and write the same data. In order"
-" to ensure consistency, it uses locking and other :term:`concurrency "
-"control` measures to prevent multiple clients from modifying the same "
-"piece of data simultaneously. Together, these mechanisms guarantee that "
-"all writes to a single document occur either in full or not at all and "
-"that clients never see an inconsistent view of the data."
-msgstr ""
-
-# dd4f3bc3ed2e4238b583836f59c77cff
-#: ../source/faq/concurrency.txt:27
-msgid "What type of locking does MongoDB use?"
-msgstr ""
-
-# dc19b00e50204fe9b3afa70b54d9619a
-#: ../source/includes/extracts/lock-general.rst:1
-msgid ""
-"MongoDB uses multi-granularity locking [#mgl-ref]_ that allows operations"
-" to lock at the global, database or collection level, and allows for "
-"individual storage engines to implement their own concurrency control "
-"below the collection level (e.g., at the document-level in WiredTiger)."
-msgstr ""
-
-# 791d6a6431e548f88577abf60d496b15
-#: ../source/includes/extracts/lock-general.rst:7
-msgid ""
-"MongoDB uses reader-writer locks that allow concurrent readers shared "
-"access to a resource, such as a database or collection, but in MMAPv1, "
-"give exclusive access to a single write operation."
-msgstr ""
-
-# cd6a711c6e4b4a24aaafa90af023b49b
-#: ../source/faq/concurrency.txt:31
-msgid ""
-"In addition to a shared (S) locking mode for reads and an exclusive (X) "
-"locking mode for write operations, intent shared (IS) and intent "
-"exclusive (IX) modes indicate an intent to read or write a resource using"
-" a finer granularity lock.  When locking at a certain granularity all "
-"higher levels are locked using an :term:`intent lock`."
-msgstr ""
-
-# 1d151f03200c4a2f84e870249dc3f8fe
-#: ../source/faq/concurrency.txt:37
-msgid ""
-"For example, when locking a collection for writing (using mode X), both "
-"the corresponding database lock and the global lock must be locked in "
-"intent exclusive (IX) mode. A single database can simultaneously be "
-"locked in IS and IX mode, but an exclusive (X) lock cannot coexist with "
-"any other modes, and a shared (S) lock can only coexists with intent "
-"shared (IS) locks."
-msgstr ""
-
 # 810cbd1ac67049d4b93ec6928f529cf4
->>>>>>> 2478a500
 #: ../source/faq/concurrency.txt:46
 msgid ""
 "Locks are fair, with reads and writes being queued in order. However, to "
@@ -153,15 +95,12 @@
 "following items:"
 msgstr ""
 
-<<<<<<< HEAD
-=======
 # f69eaad76292424db5aa2f3227fbd3a0
->>>>>>> 2478a500
 #: ../source/faq/concurrency.txt:53
 msgid "IS |rarr| IS |rarr| X |rarr| X |rarr| S |rarr| IS"
 msgstr ""
 
-<<<<<<< HEAD
+# 72d55d237c194d4e81e2a62cedec4645
 #: ../source/faq/concurrency.txt:55
 msgid ""
 "In strict first-in, first-out (FIFO) ordering, only the first two IS "
@@ -172,86 +111,14 @@
 "possible."
 msgstr ""
 
-#: ../source/faq/concurrency.txt:62 ../source/faq/concurrency.txt:121
-msgid ""
-"In :method:`db.serverStatus()` and :method:`db.currentOp()` output, the "
-"lock modes are represented as follows:"
-msgstr ""
-
-#: ../source/includes/fact-lock-modes.rst:5
-msgid "Lock Mode"
-msgstr ""
-
-#: ../source/includes/fact-lock-modes.rst:6
-msgid "Description"
-msgstr ""
-
-#: ../source/includes/fact-lock-modes.rst:8
-msgid "``R``"
-msgstr ""
-
-#: ../source/includes/fact-lock-modes.rst:10
-msgid "Represents Shared (S) lock."
-msgstr ""
-
-#: ../source/includes/fact-lock-modes.rst:12
-msgid "``W``"
-msgstr ""
-
-#: ../source/includes/fact-lock-modes.rst:14
-msgid "Represents Exclusive (X) lock."
-msgstr ""
-
-#: ../source/includes/fact-lock-modes.rst:16
-msgid "``r``"
-msgstr ""
-
-#: ../source/includes/fact-lock-modes.rst:18
-msgid "Represents Intent Shared (IS) lock."
-msgstr ""
-
-#: ../source/includes/fact-lock-modes.rst:20
-msgid "``w``"
-msgstr ""
-
-#: ../source/includes/fact-lock-modes.rst:22
-msgid "Represents Intent Exclusive (IX) lock."
-msgstr ""
-
-#: ../source/faq/concurrency.txt:67
-msgid ""
-=======
-# 72d55d237c194d4e81e2a62cedec4645
-#: ../source/faq/concurrency.txt:55
-msgid ""
-"In strict first-in, first-out (FIFO) ordering, only the first two IS "
-"modes would be granted. Instead MongoDB will actually grant all IS and S "
-"modes, and once they all drain, it will grant X, even if new IS or S "
-"requests have been queued in the meantime. As a grant will always move "
-"all other requests ahead in the queue, no starvation of any request is "
-"possible."
-msgstr ""
-
 # 95f3cb3fa86e44c595420d4586cd558f
 #: ../source/faq/concurrency.txt:62
 msgid ""
->>>>>>> 2478a500
 "See the Wikipedia page on `Multiple granularity locking "
 "<http://en.wikipedia.org/wiki/Multiple_granularity_locking>`_ for more "
 "information."
 msgstr ""
 
-<<<<<<< HEAD
-#: ../source/faq/concurrency.txt:73
-msgid "How granular are locks in MongoDB?"
-msgstr ""
-
-#: ../source/faq/concurrency.txt:78
-msgid "For WiredTiger"
-msgstr ""
-
-#: ../source/faq/concurrency.txt:80
-=======
 # a9f2204f612b4ceaa11c7598f8063ed4
 #: ../source/faq/concurrency.txt:68
 msgid "How granular are locks in MongoDB?"
@@ -264,16 +131,12 @@
 
 # 609c89df800e4d3bb3f9a33e06bb27a4
 #: ../source/faq/concurrency.txt:75
->>>>>>> 2478a500
 msgid ""
 "Beginning with version 3.0, MongoDB ships with the :ref:`WiredTiger "
 "<storage-wiredtiger>` storage engine."
 msgstr ""
 
-<<<<<<< HEAD
-=======
 # 3c39c6f56e174f30a6cc42693f0bf7d1
->>>>>>> 2478a500
 #: ../source/includes/fact-wiredtiger-locks.rst:1
 msgid ""
 "For most read and write operations, WiredTiger uses optimistic "
@@ -281,9 +144,9 @@
 "database and collection levels. When the storage engine detects conflicts"
 " between two operations, one will incur a write conflict causing MongoDB "
 "to transparently retry that operation."
-<<<<<<< HEAD
-msgstr ""
-
+msgstr ""
+
+# 0ee7a27116224368bea174f4ce3a0d56
 #: ../source/includes/fact-wiredtiger-locks.rst:7
 msgid ""
 "Some global operations, typically short lived operations involving "
@@ -292,11 +155,13 @@
 "exclusive database lock."
 msgstr ""
 
-#: ../source/faq/concurrency.txt:86
+# ab76705adbc2421ea8fe4b6887197bd0
+#: ../source/faq/concurrency.txt:81
 msgid "For MMAPv1"
 msgstr ""
 
-#: ../source/faq/concurrency.txt:88
+# d23c5081feb14b0a83e3aa463c64d14b
+#: ../source/faq/concurrency.txt:83
 msgid ""
 "The MMAPv1 storage engine uses collection-level locking as of the 3.0 "
 "release series, an improvement on earlier versions in which the database "
@@ -305,7 +170,8 @@
 "concurrency control."
 msgstr ""
 
-#: ../source/faq/concurrency.txt:94
+# a80e3a68bc444f3fb95bcda26b684987
+#: ../source/faq/concurrency.txt:89
 msgid ""
 "For example, if you have six collections in a database using the MMAPv1 "
 "storage engine and an operation takes a collection-level write lock, the "
@@ -314,48 +180,6 @@
 " duration of the operation holding the lock."
 msgstr ""
 
-#: ../source/faq/concurrency.txt:101
-msgid "How do I see the status of locks on my :binary:`~bin.mongod` instances?"
-msgstr ""
-
-#: ../source/faq/concurrency.txt:103
-=======
-msgstr ""
-
-# 0ee7a27116224368bea174f4ce3a0d56
-#: ../source/includes/fact-wiredtiger-locks.rst:7
-msgid ""
-"Some global operations, typically short lived operations involving "
-"multiple databases, still require a global \"instance-wide\" lock. Some "
-"other operations, such as dropping a collection, still require an "
-"exclusive database lock."
-msgstr ""
-
-# ab76705adbc2421ea8fe4b6887197bd0
-#: ../source/faq/concurrency.txt:81
-msgid "For MMAPv1"
-msgstr ""
-
-# d23c5081feb14b0a83e3aa463c64d14b
-#: ../source/faq/concurrency.txt:83
-msgid ""
-"The MMAPv1 storage engine uses collection-level locking as of the 3.0 "
-"release series, an improvement on earlier versions in which the database "
-"lock was the finest-grain lock. Third-party storage engines may either "
-"use collection-level locking or implement their own finer-grained "
-"concurrency control."
-msgstr ""
-
-# a80e3a68bc444f3fb95bcda26b684987
-#: ../source/faq/concurrency.txt:89
-msgid ""
-"For example, if you have six collections in a database using the MMAPv1 "
-"storage engine and an operation takes a collection-level write lock, the "
-"other five collections are still available for read and write operations."
-" An exclusive database lock makes all six collections unavailable for the"
-" duration of the operation holding the lock."
-msgstr ""
-
 # 6e2da8a1a6bc4eaba960949ba5307ee4
 #: ../source/faq/concurrency.txt:96
 msgid "How do I see the status of locks on my :program:`mongod` instances?"
@@ -363,31 +187,11 @@
 
 # 2b6a87e1689f4e62ae2c86fe1ef36aab
 #: ../source/faq/concurrency.txt:98
->>>>>>> 2478a500
 msgid ""
 "For reporting on lock utilization information on locks, use any of the "
 "following methods:"
 msgstr ""
 
-<<<<<<< HEAD
-#: ../source/faq/concurrency.txt:106
-msgid ":method:`db.serverStatus()`,"
-msgstr ""
-
-#: ../source/faq/concurrency.txt:107
-msgid ":method:`db.currentOp()`,"
-msgstr ""
-
-#: ../source/faq/concurrency.txt:108
-msgid ":doc:`mongotop </reference/program/mongotop>`,"
-msgstr ""
-
-#: ../source/faq/concurrency.txt:109
-msgid ":doc:`mongostat </reference/program/mongostat>`, and/or"
-msgstr ""
-
-#: ../source/faq/concurrency.txt:110
-=======
 # db91fa6d474848cda865b3a8a9386c9c
 # e058b61981d245c284863b40a2a111d9
 #: ../source/faq/concurrency.txt:101 ../source/faq/concurrency.txt:195
@@ -411,42 +215,19 @@
 
 # 668467cf00844fef8e0a6434e1f8acfb
 #: ../source/faq/concurrency.txt:105
->>>>>>> 2478a500
 msgid ""
 "the |mms-home| or :products:`Ops Manager, an on-premise solution "
 "available in MongoDB Enterprise Advanced </mongodb-enterprise-"
 "advanced?jmp=docs>`"
 msgstr ""
 
-<<<<<<< HEAD
-#: ../source/faq/concurrency.txt:115
-=======
 # 24c1ea050f214f1a87ef68e814b52e9f
 #: ../source/faq/concurrency.txt:110
->>>>>>> 2478a500
 msgid ""
 "Specifically, the :serverstatus:`locks` document in the :doc:`output of "
 "serverStatus </reference/command/serverStatus>`, or the "
 ":data:`~currentOp.locks` field in the :doc:`current operation reporting "
 "</reference/method/db.currentOp>` provides insight into the type of locks"
-<<<<<<< HEAD
-" and amount of lock contention in your :binary:`~bin.mongod` instance."
-msgstr ""
-
-#: ../source/faq/concurrency.txt:126
-msgid "To terminate an operation, use :method:`db.killOp()`."
-msgstr ""
-
-#: ../source/faq/concurrency.txt:133
-msgid "Does a read or write operation ever yield the lock?"
-msgstr ""
-
-#: ../source/faq/concurrency.txt:135
-msgid "In some situations, read and write operations can yield their locks."
-msgstr ""
-
-#: ../source/faq/concurrency.txt:137
-=======
 " and amount of lock contention in your :program:`mongod` instance."
 msgstr ""
 
@@ -467,179 +248,12 @@
 
 # 7372557c137946eca30b74ccb19c964e
 #: ../source/faq/concurrency.txt:127
->>>>>>> 2478a500
 msgid ""
 "Long running read and write operations, such as queries, updates, and "
 "deletes, yield under many conditions.  MongoDB operations can also yield "
 "locks between individual document modifications in write operations that "
 "affect multiple documents like :method:`~db.collection.update()` with the"
 " ``multi`` parameter."
-<<<<<<< HEAD
-msgstr ""
-
-#: ../source/faq/concurrency.txt:143
-msgid ""
-"For storage engines supporting document level :term:`concurrency "
-"control`, such as :doc:`WiredTiger </core/wiredtiger>`, yielding is not "
-"necessary when accessing storage as the :term:`intent locks <intent "
-"lock>`, held at the global, database and collection level, do not block "
-"other readers and writers. However, operations will periodically yield, "
-"such as:"
-msgstr ""
-
-#: ../source/faq/concurrency.txt:150
-msgid ""
-"to avoid long-lived storage transactions because these can potentially "
-"require holding a large amount of data in memory;"
-msgstr ""
-
-#: ../source/faq/concurrency.txt:153
-msgid ""
-"to serve as interruption points so that you can kill long running "
-"operations;"
-msgstr ""
-
-#: ../source/faq/concurrency.txt:156
-msgid ""
-"to allow operations that require exclusive access to a collection such as"
-" index/collection drops and creations."
-msgstr ""
-
-#: ../source/faq/concurrency.txt:159
-msgid ""
-"MongoDB's :ref:`MMAPv1 <storage-mmapv1>` storage engine uses heuristics "
-"based on its access pattern to predict whether data is likely in physical"
-" memory before performing a read. If MongoDB *predicts* that the data is "
-"not in physical memory, an operation will yield its lock while MongoDB "
-"loads the data into memory. Once data is available in memory, the "
-"operation will reacquire the lock to complete the operation."
-msgstr ""
-
-#: ../source/faq/concurrency.txt:170
-msgid "What locks are taken by some common client operations?"
-msgstr ""
-
-#: ../source/faq/concurrency.txt:172
-msgid ""
-"The following table lists some operations and the types of locks they use"
-" for document level locking storage engines:"
-msgstr ""
-
-#: ../source/faq/concurrency.txt:178
-msgid "Operation"
-msgstr ""
-
-#: ../source/faq/concurrency.txt:180
-msgid "Database"
-msgstr ""
-
-#: ../source/faq/concurrency.txt:182
-msgid "Collection"
-msgstr ""
-
-#: ../source/faq/concurrency.txt:184
-msgid "Issue a query"
-msgstr ""
-
-#: ../source/faq/concurrency.txt:186 ../source/faq/concurrency.txt:188
-#: ../source/faq/concurrency.txt:210 ../source/faq/concurrency.txt:212
-#: ../source/faq/concurrency.txt:228
-msgid "``r`` (Intent Shared)"
-msgstr ""
-
-#: ../source/faq/concurrency.txt:190
-msgid "Insert data"
-msgstr ""
-
-#: ../source/faq/concurrency.txt:192 ../source/faq/concurrency.txt:194
-#: ../source/faq/concurrency.txt:198 ../source/faq/concurrency.txt:200
-#: ../source/faq/concurrency.txt:204 ../source/faq/concurrency.txt:206
-#: ../source/faq/concurrency.txt:222 ../source/faq/concurrency.txt:224
-msgid "``w`` (Intent Exclusive)"
-msgstr ""
-
-#: ../source/faq/concurrency.txt:196
-msgid "Remove data"
-msgstr ""
-
-#: ../source/faq/concurrency.txt:202
-msgid "Update data"
-msgstr ""
-
-#: ../source/faq/concurrency.txt:208
-msgid "Perform Aggregation"
-msgstr ""
-
-#: ../source/faq/concurrency.txt:214
-msgid "Create an index (Foreground)"
-msgstr ""
-
-#: ../source/faq/concurrency.txt:216
-msgid "``W`` (Exclusive)"
-msgstr ""
-
-#: ../source/faq/concurrency.txt:220
-msgid "Create an index (Background)"
-msgstr ""
-
-#: ../source/faq/concurrency.txt:226
-msgid "List collections"
-msgstr ""
-
-#: ../source/faq/concurrency.txt:234
-msgid "Map-reduce"
-msgstr ""
-
-#: ../source/faq/concurrency.txt:236
-msgid "``W`` (Exclusive) and ``R`` (Shared)"
-msgstr ""
-
-#: ../source/faq/concurrency.txt:238
-msgid "``w`` (Intent Exclusive) and ``r`` (Intent Shared)"
-msgstr ""
-
-#: ../source/faq/concurrency.txt:241
-msgid "Which administrative commands lock the database?"
-msgstr ""
-
-#: ../source/faq/concurrency.txt:243
-msgid ""
-"Certain administrative commands can exclusively lock the database for "
-"extended periods of time. In some deployments, for large databases, you "
-"may consider taking the :binary:`~bin.mongod` instance offline so that "
-"clients are not affected. For example, if a :binary:`~bin.mongod` is part"
-" of a :term:`replica set`, take the :binary:`~bin.mongod` offline and let"
-" other members of the set service load while maintenance is in progress."
-msgstr ""
-
-#: ../source/faq/concurrency.txt:250
-msgid ""
-"The following administrative operations require an exclusive lock at the "
-"database level for extended periods:"
-msgstr ""
-
-#: ../source/faq/concurrency.txt:255 ../source/faq/concurrency.txt:294
-msgid "Commands"
-msgstr ""
-
-#: ../source/faq/concurrency.txt:256 ../source/faq/concurrency.txt:295
-msgid "Methods"
-msgstr ""
-
-#: ../source/faq/concurrency.txt:258
-msgid ":dbcommand:`cloneCollectionAsCapped`"
-msgstr ""
-
-#: ../source/faq/concurrency.txt:261
-msgid ":dbcommand:`compact`"
-msgstr ""
-
-#: ../source/faq/concurrency.txt:264
-msgid ":dbcommand:`convertToCapped`"
-msgstr ""
-
-#: ../source/faq/concurrency.txt:267
-=======
 msgstr ""
 
 # 06f6de788d354217886793546c58f1e4
@@ -840,306 +454,11 @@
 
 # c386d95cfc8f4174bc0e8f4aeff3029a
 #: ../source/faq/concurrency.txt:182
->>>>>>> 2478a500
-msgid ""
-":dbcommand:`copydb`. This operation may lock all databases. See :ref"
-":`faq-concurrency-lock-multiple-dbs`."
-msgstr ""
-
-<<<<<<< HEAD
-#: ../source/faq/concurrency.txt:270
-msgid ""
-":method:`db.copyDatabase()`. This operation may lock all databases. See "
-":ref:`faq-concurrency-lock-multiple-dbs`."
-msgstr ""
-
-#: ../source/faq/concurrency.txt:273
-msgid ""
-":dbcommand:`create` when creating a very large (i.e. many gigabytes) "
-"capped collection"
-msgstr ""
-
-#: ../source/faq/concurrency.txt:275
-msgid ""
-":method:`db.createCollection()` when creating a very large (i.e. many "
-"gigabytes) capped collection"
-msgstr ""
-
-#: ../source/faq/concurrency.txt:278
-msgid ""
-":dbcommand:`createIndexes` for indexes *without* ``background`` set to "
-"``true``"
-msgstr ""
-
-#: ../source/faq/concurrency.txt:281
-msgid ""
-":method:`db.collection.createIndex()` and "
-":method:`db.collection.createIndexes()` issued *without* ``background`` "
-"set to ``true``"
-msgstr ""
-
-#: ../source/faq/concurrency.txt:285
-msgid ":dbcommand:`repairDatabase`"
-msgstr ""
-
-#: ../source/faq/concurrency.txt:286
-msgid ":method:`db.repairDatabase()`"
-msgstr ""
-
-#: ../source/faq/concurrency.txt:289
-msgid ""
-"The following administrative operations lock the database but only hold "
-"the lock for a very short time:"
-msgstr ""
-
-#: ../source/faq/concurrency.txt:297
-msgid ":dbcommand:`authenticate`"
-msgstr ""
-
-#: ../source/faq/concurrency.txt:299
-msgid ":method:`db.auth()`"
-msgstr ""
-
-#: ../source/faq/concurrency.txt:302
-msgid ":dbcommand:`createUser`"
-msgstr ""
-
-#: ../source/faq/concurrency.txt:303
-msgid ":method:`db.createUser()`"
-msgstr ""
-
-#: ../source/faq/concurrency.txt:306
-msgid ":dbcommand:`dropIndexes`"
-msgstr ""
-
-#: ../source/faq/concurrency.txt:307
-msgid ":method:`db.collection.dropIndex()`"
-msgstr ""
-
-#: ../source/faq/concurrency.txt:309
-msgid ":dbcommand:`getLastError`"
-msgstr ""
-
-#: ../source/faq/concurrency.txt:310
-msgid ":method:`db.getLastError()`"
-msgstr ""
-
-#: ../source/faq/concurrency.txt:312
-msgid ":dbcommand:`isMaster`"
-msgstr ""
-
-#: ../source/faq/concurrency.txt:313
-msgid ":method:`db.isMaster()`"
-msgstr ""
-
-#: ../source/faq/concurrency.txt:315
-msgid ":dbcommand:`replSetGetStatus`"
-msgstr ""
-
-#: ../source/faq/concurrency.txt:316
-msgid ":method:`rs.status()`"
-msgstr ""
-
-#: ../source/faq/concurrency.txt:319
-msgid ":dbcommand:`renameCollection`"
-msgstr ""
-
-#: ../source/faq/concurrency.txt:320
-msgid ":method:`db.collection.renameCollection()`"
-msgstr ""
-
-#: ../source/faq/concurrency.txt:322
-msgid ":dbcommand:`serverStatus`"
-msgstr ""
-
-#: ../source/faq/concurrency.txt:324
-msgid ":method:`db.serverStatus()`"
-msgstr ""
-
-#: ../source/faq/concurrency.txt:326
-msgid ":ref:`faq-concurrency-lock-multiple-dbs`"
-msgstr ""
-
-#: ../source/faq/concurrency.txt:331
-msgid "Does a MongoDB operation ever lock more than one database?"
-msgstr ""
-
-#: ../source/faq/concurrency.txt:333
-msgid "The following MongoDB operations take a global exclusive lock:"
-msgstr ""
-
-#: ../source/faq/concurrency.txt:335
-msgid ""
-":method:`db.copyDatabase()` obtains a :serverstatus:`global exclusive (W)"
-" lock <locks>` and will block other operations until it finishes."
-msgstr ""
-
-#: ../source/faq/concurrency.txt:338
-msgid ""
-":method:`db.repairDatabase()` obtains a :serverstatus:`global exclusive "
-"(W) lock <locks>` and will block other operations until it finishes."
-msgstr ""
-
-#: ../source/faq/concurrency.txt:342
-msgid ""
-"Starting in MongoDB 4.0, :method:`db.collection.reIndex()` takes a "
-":serverstatus:`global exclusive (W) lock <locks>` and will block other "
-"operations until it finishes."
-msgstr ""
-
-#: ../source/faq/concurrency.txt:346
-msgid ""
-":doc:`User authentication </core/authentication>` requires a read lock on"
-" the ``admin`` database for deployments using :ref:`2.6 user credentials "
-"<admin-system-users-collection>`. For deployments using the 2.4 schema "
-"for user credentials, authentication locks the ``admin`` database as well"
-" as the database the user is accessing."
-msgstr ""
-
-#: ../source/faq/concurrency.txt:352
-msgid ""
-"All writes to a replica set's :term:`primary` lock both the database "
-"receiving the writes and then the ``local`` database for a short time. "
-"The lock for the ``local`` database allows the :binary:`~bin.mongod` to "
-"write to the primary's :term:`oplog` and accounts for a small portion of "
-"the total time of the operation."
-msgstr ""
-
-#: ../source/faq/concurrency.txt:358
-msgid ""
-"Replica set member :doc:`state transitions </reference/replica-states>` "
-"take global exlusive lock."
-msgstr ""
-
-#: ../source/faq/concurrency.txt:362
-msgid "How does sharding affect concurrency?"
-msgstr ""
-
-#: ../source/faq/concurrency.txt:364
-msgid ""
-":term:`Sharding <sharding>` improves concurrency by distributing "
-"collections over multiple :binary:`~bin.mongod` instances, allowing shard"
-" servers (i.e. :binary:`~bin.mongos` processes) to perform any number of "
-"operations concurrently to the various downstream :binary:`~bin.mongod` "
-"instances."
-msgstr ""
-
-#: ../source/includes/extracts/lock-sharding.rst:1
-msgid ""
-"In a sharded cluster, locks apply to each individual shard, not to the "
-"whole cluster; i.e. each :binary:`~bin.mongod` instance is independent of"
-" the others in the sharded cluster and uses its own :ref:`locks <faq-"
-"concurrency-locking>`. The operations on one :binary:`~bin.mongod` "
-"instance do not block the operations on any others."
-msgstr ""
-
-#: ../source/faq/concurrency.txt:375
-msgid "How does concurrency affect a replica set primary?"
-msgstr ""
-
-#: ../source/faq/concurrency.txt:377
-msgid ""
-"With replica sets, when MongoDB writes to a collection on the "
-":term:`primary`, MongoDB also writes to the primary's :term:`oplog`, "
-"which is a special collection in the ``local`` database. Therefore, "
-"MongoDB must lock both the collection's database and the ``local`` "
-"database. The :binary:`~bin.mongod` must lock both databases at the same "
-"time to keep the database consistent and ensure that write operations, "
-"even with replication, are \"all-or-nothing\" operations."
-msgstr ""
-
-#: ../source/includes/extracts/lock-replica-set-primary.rst:1
-msgid ""
-"When writing to a :term:`replica set`, the lock's scope applies to the "
-":term:`primary`."
-msgstr ""
-
-#: ../source/faq/concurrency.txt:388
-msgid "How does concurrency affect secondaries?"
-msgstr ""
-
-#: ../source/faq/concurrency.txt:390
-msgid ""
-"In :term:`replication`, MongoDB does not apply writes serially to "
-":term:`secondaries <secondary>`. Secondaries collect oplog entries in "
-"batches and then apply those batches in parallel. Secondaries do not "
-"allow reads while applying the write operations, and apply write "
-"operations in the order that they appear in the oplog."
-msgstr ""
-
-#: ../source/faq/concurrency.txt:397
-msgid "Does MongoDB support transactions?"
-msgstr ""
-
-#: ../source/includes/extracts/transactions-faq.rst:1
-msgid ""
-"Because a single document can contain related data that would otherwise "
-"be modeled across separate parent-child tables in a relational schema, "
-"MongoDB's atomic single-document operations already provide transaction "
-"semantics that meet the data integrity needs of the majority of "
-"applications. One or more fields may be written in a single operation, "
-"including updates to multiple sub-documents and elements of an array. The"
-" guarantees provided by MongoDB ensure complete isolation as a document "
-"is updated; any errors cause the operation to roll back so that clients "
-"receive a consistent view of the document."
-msgstr ""
-
-#: ../source/includes/extracts/transactions-faq.rst:11
-msgid ""
-"Starting in version 4.0, for situations that require atomicity for "
-"updates to multiple documents or consistency between reads to multiple "
-"documents, MongoDB provides :doc:`multi-document transactions "
-"</core/transactions>` for replica sets, and transactions for sharded "
-"clusters are scheduled for MongoDB 4.2."
-msgstr ""
-
-#: ../source/includes/extracts/transactions-usage.rst:3
-msgid ""
-"In most cases, multi-document transaction incurs a greater performance "
-"cost over single document writes, and the availability of multi-document "
-"transaction should not be a replacement for effective schema design. For "
-"many scenarios, the :ref:`denormalized data model (embedded documents and"
-" arrays) <data-modeling-embedding>` will continue to be optimal for your "
-"data and use cases. That is, for many scenarios, modeling your data "
-"appropriately will minimize the need for multi-document transactions."
-msgstr ""
-
-#: ../source/includes/fact-upcoming.rst:1
-msgid ""
-"The development, release, and timing of any features or functionality "
-"described for our products remains at our sole discretion. This "
-"information is merely intended to outline our general product direction "
-"and it should not be relied on in making a purchasing decision nor is "
-"this a commitment, promise or legal obligation to deliver any material, "
-"code, or functionality."
-msgstr ""
-
-#: ../source/faq/concurrency.txt:408
-msgid "What isolation guarantees does MongoDB provide?"
-msgstr ""
-
-#: ../source/faq/concurrency.txt:410
-msgid ""
-"Depending on the read concern, clients can see the results of writes "
-"before the writes are :term:`durable`. To control whether the data read "
-"may be rolled back or not, clients can use the ``readConcern`` option."
-msgstr ""
-
-#: ../source/faq/concurrency.txt:414
-msgid "For information, see:"
-msgstr ""
-
-#: ../source/faq/concurrency.txt:416
-msgid ":doc:`/core/read-isolation-consistency-recency`"
-msgstr ""
-
-#: ../source/faq/concurrency.txt:418
-msgid ":doc:`/core/write-operations-atomicity`"
-msgstr ""
-
-#: ../source/faq/concurrency.txt:420
-msgid ":doc:`/reference/read-concern`"
-=======
+msgid ""
+":method:`db.createCollection()`, when creating a very large (i.e. many "
+"gigabytes) capped collection,"
+msgstr ""
+
 # d7be8eb1f2864760ac53f04aba3f5da9
 #: ../source/faq/concurrency.txt:184
 msgid ":method:`db.collection.validate()`, and"
@@ -1472,7 +791,6 @@
 # acf8964905b044fc9393201db62c554b
 #: ../source/faq/concurrency.txt:333
 msgid "Other systems refer to these semantics as *read uncommitted*."
->>>>>>> 2478a500
 msgstr ""
 
 #~ msgid ""
@@ -1626,13 +944,6 @@
 #~ "per :program:`mongod` instance."
 #~ msgstr ""
 
-<<<<<<< HEAD
-# d6b1479383ae4b77a6fcf8ea6e4f6f66
-#~ msgid "How do I see the status of locks on my :program:`mongod` instances?"
-#~ msgstr ""
-
-=======
->>>>>>> 2478a500
 # 5b913c9f56d04371b6e49a85809fde7a
 #~ msgid "the `MongoDB Management Service (MMS) <http://mms.mongodb.com/>`_"
 #~ msgstr ""
@@ -1650,204 +961,12 @@
 #~ ":program:`mongod` instance."
 #~ msgstr ""
 
-<<<<<<< HEAD
-# b46c006895b04d45a29c1d394ae29080
-#~ msgid "Which operations lock the database?"
-#~ msgstr ""
-
-# e83bd154249e4529bf01d00fc27e7e48
-#~ msgid ""
-#~ "The following table lists common "
-#~ "database operations and the types of "
-#~ "locks they use."
-#~ msgstr ""
-
-# 2d55de68f6a2430cb8944333295acf75
-#~ msgid "Lock Type"
-#~ msgstr ""
-
-# e795bbabaee34dadb6fbae0f8e9b60da
-# 7c96e22bbd5743d9aacdfb419069d019
-# b25a693cba634543998e80dd5f6ee329
-#~ msgid "Read lock"
-#~ msgstr ""
-
-# 65e42deceded4ff6802744bf7d32b7e7
-#~ msgid "Get more data from a :term:`cursor`"
-#~ msgstr ""
-
-# 03b364123bee4376b0aa5b0c3bdba3cf
-# bd2cae1c87494a70a97e446ade4f766a
-# 959bc4d38cb54f10ba0479ba23fc1ed1
-#~ msgid "Write lock"
-#~ msgstr ""
-
-# 86a6cb6b2af74839bb32ab62ec647745
-#~ msgid ":term:`Map-reduce <map-reduce>`"
-#~ msgstr ""
-
-# 596d9ca814b9469ba95a8b2ac0bfa255
-#~ msgid ""
-#~ "Read lock and write lock, unless "
-#~ "operations are specified as non-atomic."
-#~ " Portions of map-reduce jobs can "
-#~ "run concurrently."
-#~ msgstr ""
-
-# 7f225323314c4a8388e81160b744b14b
-#~ msgid "Create an index"
-#~ msgstr ""
-
-# 64b094c65c3248e598569e48317892e8
-#~ msgid ""
-#~ "Building an index in the foreground, "
-#~ "which is the default, locks the "
-#~ "database for extended periods of time."
-#~ msgstr ""
-
-# 244b3eb888434a959d72339432f0153f
-#~ msgid ":method:`db.eval()`"
-#~ msgstr ""
-
-# 51bbf4e59d3b4083b6d3c7e25d03f5f9
-#~ msgid ":dbcommand:`eval`"
-#~ msgstr ""
-
-# ed3e4d96bceb4b0caeae2826aa09ebd4
-#~ msgid ":method:`~db.collection.aggregate()`"
-#~ msgstr ""
-
-# a44cbd8dc565441d952b3c28c9585a52
-#~ msgid ""
-#~ "Certain administrative commands can "
-#~ "exclusively lock the database for "
-#~ "extended periods of time. In some "
-#~ "deployments, for large databases, you "
-#~ "may consider taking the :program:`mongod` "
-#~ "instance offline so that clients are "
-#~ "not affected. For example, if a "
-#~ ":program:`mongod` is part of a "
-#~ ":term:`replica set`, take the "
-#~ ":program:`mongod` offline and let other "
-#~ "members of the set service load "
-#~ "while maintenance is in progress."
-#~ msgstr ""
-
-# f90d1632c5a24b639f9b71b925cd274c
-#~ msgid ""
-#~ "The following administrative operations "
-#~ "require an exclusive (i.e. write) lock"
-#~ " on the database for extended "
-#~ "periods:"
-#~ msgstr ""
-
-=======
->>>>>>> 2478a500
 # 5624217a913744b79d4a850f2ea03125
 #~ msgid ""
 #~ ":method:`db.collection.ensureIndex()`, when issued "
 #~ "*without* setting ``background`` to ``true``,"
 #~ msgstr ""
 
-<<<<<<< HEAD
-# 169f7a7160934ceb88e889884c0a4de3
-#~ msgid ":dbcommand:`reIndex`,"
-#~ msgstr ""
-
-# 0b503bfb967d41d8b6912bf2e2d47adf
-#~ msgid ":dbcommand:`compact`,"
-#~ msgstr ""
-
-# ef48c95761904057ad4399c86c5e3307
-#~ msgid ":method:`db.repairDatabase()`,"
-#~ msgstr ""
-
-# bf414d92358849168fbbf61b704f1b5c
-#~ msgid ""
-#~ ":method:`db.createCollection()`, when creating a "
-#~ "very large (i.e. many gigabytes) capped"
-#~ " collection,"
-#~ msgstr ""
-
-# d5b9c42817f349fab9d2aa6a7c0e010b
-#~ msgid ":method:`db.collection.validate()`, and"
-#~ msgstr ""
-
-# d668e1da4f6d41ee823e9549f6ebe6e8
-#~ msgid ""
-#~ "The following administrative commands lock "
-#~ "the database but only hold the "
-#~ "lock for a very short time:"
-#~ msgstr ""
-
-# 71c01a7f0a93405bb5eb0bdd6689eb4f
-#~ msgid ":method:`db.collection.dropIndex()`,"
-#~ msgstr ""
-
-# ef0b84e9029f474f99bc58c934e6c699
-#~ msgid ":method:`db.getLastError()`,"
-#~ msgstr ""
-
-# d015b7fc8fd4409d837a8af873f3e7cc
-#~ msgid ":method:`db.isMaster()`,"
-#~ msgstr ""
-
-# 3fff6a85cf024767bf251e014a48fbc3
-#~ msgid ":method:`rs.status()` (i.e. :dbcommand:`replSetGetStatus`),"
-#~ msgstr ""
-
-# 2c708c2ec72b4172bb7a2084cb235ed0
-#~ msgid ":method:`db.auth()`, and"
-#~ msgstr ""
-
-# d121db69a69b4e9bbfdbd641df9fabca
-#~ msgid ":method:`db.addUser()`."
-#~ msgstr ""
-
-# 87029a088aee43de95582bacf7bf7093
-#~ msgid "The following MongoDB operations lock multiple databases:"
-#~ msgstr ""
-
-# bb0cb4b7b4eb49c7846fe62532d853bc
-#~ msgid ""
-#~ ":method:`db.copyDatabase()` must lock the "
-#~ "entire :program:`mongod` instance at once."
-#~ msgstr ""
-
-# 0b2e3be3abe143b3b275f3703c204d84
-#~ msgid ""
-#~ ":term:`Journaling <journal>`, which is an "
-#~ "internal operation, locks all databases "
-#~ "for short intervals. All databases share"
-#~ " a single journal."
-#~ msgstr ""
-
-# b2aa48eddcd542b5a150a7ae4378b586
-#~ msgid ""
-#~ "All writes to a replica set's "
-#~ ":term:`primary` lock both the database "
-#~ "receiving the writes and then the "
-#~ "``local`` database for a short time. "
-#~ "The lock for the ``local`` database "
-#~ "allows the :program:`mongod` to write to"
-#~ " the primary's :term:`oplog` and accounts"
-#~ " for a small portion of the "
-#~ "total time of the operation."
-#~ msgstr ""
-
-# 26f60c548b4a4b1682395f2b0c222fd7
-#~ msgid ""
-#~ ":term:`Sharding <sharding>` improves concurrency "
-#~ "by distributing collections over multiple "
-#~ ":program:`mongod` instances, allowing shard "
-#~ "servers (i.e. :program:`mongos` processes) to"
-#~ " perform any number of operations "
-#~ "concurrently to the various downstream "
-#~ ":program:`mongod` instances."
-#~ msgstr ""
-
-=======
->>>>>>> 2478a500
 # 8dedab74528c484685bb6ff33b18ca90
 #~ msgid ""
 #~ "Each :program:`mongod` instance is independent"
@@ -1874,7 +993,6 @@
 #~ "consistent and ensure that write "
 #~ "operations, even with replication, are "
 #~ "\"all-or-nothing\" operations."
-<<<<<<< HEAD
 #~ msgstr ""
 
 # ef4ad20b3b194bc291b58a490d1e918a
@@ -1904,37 +1022,6 @@
 
 # fc9526a273e3458f860fa2cdd72e667d
 #~ msgid ""
-=======
-#~ msgstr ""
-
-# ef4ad20b3b194bc291b58a490d1e918a
-#~ msgid ""
-#~ "MongoDB can apply several writes in "
-#~ "parallel on replica set secondaries, in"
-#~ " two phases:"
-#~ msgstr ""
-
-# 6044731c0374483e99613401eb9c1808
-#~ msgid ""
-#~ "During the first *prefer* phase, under"
-#~ " a read lock, the :program:`mongod` "
-#~ "ensures that all documents affected by"
-#~ " the operations are in memory. During"
-#~ " this phase, other clients may "
-#~ "execute queries against this member."
-#~ msgstr ""
-
-# 67b42e92694e48c0a72b4940245c8543
-#~ msgid ""
-#~ "A thread pool using write locks "
-#~ "applies all write operations in the "
-#~ "batch as part of a coordinated "
-#~ "write phase."
-#~ msgstr ""
-
-# fc9526a273e3458f860fa2cdd72e667d
-#~ msgid ""
->>>>>>> 2478a500
 #~ "What kind of concurrency does MongoDB"
 #~ " provide for JavaScript operations?"
 #~ msgstr ""
@@ -1998,41 +1085,3 @@
 #~ "will reacquire the lock to complete "
 #~ "the operation."
 #~ msgstr ""
-<<<<<<< HEAD
-
-#~ msgid ""
-#~ "MongoDB does not yield locks when "
-#~ "scanning an index even if it "
-#~ "predicts that the index is not in"
-#~ " memory."
-#~ msgstr ""
-
-#~ msgid ""
-#~ "Write lock. The :method:`db.eval()` method "
-#~ "takes a global write lock while "
-#~ "evaluating the JavaScript function. To "
-#~ "avoid taking this global write lock, "
-#~ "you can use the :dbcommand:`eval` "
-#~ "command with ``nolock: true``."
-#~ msgstr ""
-
-#~ msgid ""
-#~ "Write lock. By default, :dbcommand:`eval` "
-#~ "command takes a global write lock "
-#~ "while evaluating the JavaScript function. "
-#~ "If used with ``nolock: true``, the "
-#~ ":dbcommand:`eval` command does *not* take "
-#~ "a global write lock while evaluating "
-#~ "the JavaScript function. However, the "
-#~ "logic within the JavaScript function may"
-#~ " take write locks for write "
-#~ "operations."
-#~ msgstr ""
-
-#~ msgid ""
-#~ ":method:`db.repairDatabase()` obtains a global "
-#~ "write lock and will block other "
-#~ "operations until it finishes."
-#~ msgstr ""
-=======
->>>>>>> 2478a500
