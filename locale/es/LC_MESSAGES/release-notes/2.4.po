--- conflicted
+++ resolved
@@ -8,11 +8,7 @@
 msgstr ""
 "Project-Id-Version: MongoDB Manual\n"
 "Report-Msgid-Bugs-To: \n"
-<<<<<<< HEAD
-"POT-Creation-Date: 2019-03-19 11:02-0400\n"
-=======
 "POT-Creation-Date: 2016-12-08 12:02-0500\n"
->>>>>>> 2478a500
 "PO-Revision-Date: 2014-04-08 16:27+0000\n"
 "Last-Translator: tychoish <tychoish@gmail.com>\n"
 "Language: es\n"
@@ -24,91 +20,61 @@
 "Content-Transfer-Encoding: 8bit\n"
 "Generated-By: Babel 2.6.0\n"
 
-<<<<<<< HEAD
-=======
 # 9422f639ce3e4f8e937c240c95bb48f8
->>>>>>> 2478a500
 #: ../source/release-notes/2.4.txt:3
 msgid "Release Notes for MongoDB 2.4"
 msgstr ""
 
-<<<<<<< HEAD
-=======
 # a2f6467f119845248dbe1b246e5cdf9c
->>>>>>> 2478a500
 #: ../source/release-notes/2.4.txt:5
 msgid "*March 19, 2013*"
 msgstr ""
 
-<<<<<<< HEAD
-=======
 # d37881e9f53848d5ae5ea404e95870b9
 #: ../source/release-notes/2.4.txt
 msgid "On this page"
 msgstr ""
 
 # 8b12d7ad65c242d19c2d54ca18ee0b56
->>>>>>> 2478a500
 #: ../source/release-notes/2.4.txt:15
 msgid ""
 "MongoDB 2.4 includes enhanced geospatial support, switch to V8 JavaScript"
 " engine, security enhancements, and text search (beta) and hashed index."
 msgstr ""
 
-<<<<<<< HEAD
-=======
 # 3d35340379b84cc6a450b12e8a9d8ce8
->>>>>>> 2478a500
 #: ../source/release-notes/2.4.txt:19
 msgid "Minor Releases"
 msgstr ""
 
-<<<<<<< HEAD
-=======
 # 243d30ac1ad34845863c245b457ad4bd
->>>>>>> 2478a500
 #: ../source/release-notes/2.4.txt:28
 msgid "2.4.14 -- April 28, 2015"
 msgstr ""
 
-<<<<<<< HEAD
-=======
 # b285e1c764ad42a88cccab3dac961d79
->>>>>>> 2478a500
 #: ../source/release-notes/2.4.txt:30
 msgid ""
 "Init script sets process ulimit to different value compared to "
 "documentation :issue:`SERVER-17780`"
 msgstr ""
 
-<<<<<<< HEAD
-=======
 # 92a139ae7e944dfb98e424d60f1ff856
->>>>>>> 2478a500
 #: ../source/release-notes/2.4.txt:33
 msgid "Compute BinData length in v8 :issue:`SERVER-17647`"
 msgstr ""
 
-<<<<<<< HEAD
-=======
 # ad1f973b4e3e4c1eb71381c90202c815
->>>>>>> 2478a500
 #: ../source/release-notes/2.4.txt:35
 msgid "Upgrade PCRE Version from 8.30 to Latest :issue:`SERVER-17252`"
 msgstr ""
 
-<<<<<<< HEAD
-=======
 # fcffada0813741e8b4049a0c01bf11ed
->>>>>>> 2478a500
 #: ../source/release-notes/2.4.txt:37
 msgid ":ref:`2.4.14 Changelog <2.4.14-changelog>`."
 msgstr ""
 
-<<<<<<< HEAD
-=======
 # e598589d93e04925b532a2acdc37a1f4
->>>>>>> 2478a500
 #: ../source/release-notes/2.4.txt:39
 #, python-format
 msgid ""
@@ -116,50 +82,32 @@
 "<https://jira.mongodb.org/issues/?jql=fixVersion%20%3D%20%222.4.14%22%20AND%20project%20%3D%20SERVER>`_."
 msgstr ""
 
-<<<<<<< HEAD
-=======
 # d6ce582cc2f1487298b243734fcaed06
->>>>>>> 2478a500
 #: ../source/release-notes/2.4.txt:42
 msgid "2.4.13 -- February 25, 2015"
 msgstr ""
 
-<<<<<<< HEAD
-=======
 # be21d013fb324eeeb1d4582e11fbd455
->>>>>>> 2478a500
 #: ../source/release-notes/2.4.txt:44
 msgid "Enforce BSON BinData length validation :issue:`SERVER-17278`"
 msgstr ""
 
-<<<<<<< HEAD
-=======
 # a468ae5f5762498e94769d46e8456314
->>>>>>> 2478a500
 #: ../source/release-notes/2.4.txt:46
 msgid "Disable SSLv3 ciphers :issue:`SERVER-15673`"
 msgstr ""
 
-<<<<<<< HEAD
-=======
 # 4729209b89014ab397e9d44a3644054e
->>>>>>> 2478a500
 #: ../source/release-notes/2.4.txt:48
 msgid "Improve BSON validation :issue:`SERVER-17264`"
 msgstr ""
 
-<<<<<<< HEAD
-=======
 # bf4f5f0d9f56424bbf1aba16892533d9
->>>>>>> 2478a500
 #: ../source/release-notes/2.4.txt:50
 msgid ":ref:`2.4.13 Changelog <2.4.13-changelog>`."
 msgstr ""
 
-<<<<<<< HEAD
-=======
 # fb16cf64163346ff9ad6ec6d1c478b08
->>>>>>> 2478a500
 #: ../source/release-notes/2.4.txt:52
 #, python-format
 msgid ""
@@ -167,44 +115,29 @@
 "<https://jira.mongodb.org/issues/?jql=fixVersion%20%3D%20%222.4.13%22%20AND%20project%20%3D%20SERVER>`_."
 msgstr ""
 
-<<<<<<< HEAD
-=======
 # f76e7c31a5f44f15b44d038060792eeb
->>>>>>> 2478a500
 #: ../source/release-notes/2.4.txt:55
 msgid "2.4.12 -- October 16, 2014"
 msgstr ""
 
-<<<<<<< HEAD
-=======
 # e36950d7ec9446d98d0625c51f453b7e
->>>>>>> 2478a500
 #: ../source/release-notes/2.4.txt:57
 msgid ""
 "Partially written journal last section causes recovery to fail "
 ":issue:`SERVER-15111`."
 msgstr ""
 
-<<<<<<< HEAD
-=======
 # 71e85165289d4b38852283056d2f3eec
->>>>>>> 2478a500
 #: ../source/release-notes/2.4.txt:59
 msgid "Explicitly zero ``.ns`` files on creation :issue:`SERVER-15369`."
 msgstr ""
 
-<<<<<<< HEAD
-=======
 # 1eaeb356f3c640029e3a70e5cee1a039
->>>>>>> 2478a500
 #: ../source/release-notes/2.4.txt:61
 msgid ":ref:`2.4.12 Changelog <2.4.12-changelog>`."
 msgstr ""
 
-<<<<<<< HEAD
-=======
 # 408ac92c4f274b579e20317f6169e41b
->>>>>>> 2478a500
 #: ../source/release-notes/2.4.txt:63
 #, python-format
 msgid ""
@@ -212,64 +145,43 @@
 "<https://jira.mongodb.org/issues/?jql=fixVersion%20%3D%20%222.4.12%22%20AND%20project%20%3D%20SERVER>`_."
 msgstr ""
 
-<<<<<<< HEAD
-=======
 # 48e9dec5d24b4a738e564127869831fa
->>>>>>> 2478a500
 #: ../source/release-notes/2.4.txt:66
 msgid "2.4.11 -- August 18, 2014"
 msgstr ""
 
-<<<<<<< HEAD
-=======
 # 572b3ad9f4534e30bd37298b036627e6
->>>>>>> 2478a500
 #: ../source/release-notes/2.4.txt:68
 msgid "Fixed potential information leak: :issue:`SERVER-14268`."
 msgstr ""
 
-<<<<<<< HEAD
-=======
 # a973abe3b4a74d5595894e84faa1c8e3
->>>>>>> 2478a500
 #: ../source/release-notes/2.4.txt:70
 msgid ""
 "Resolved issue were an ``_id`` with a ``$prefix`` field caused "
 "replication failure due to unvalidated insert :issue:`SERVER-12209`."
 msgstr ""
 
-<<<<<<< HEAD
-=======
 # 8d1377bb93b04dae913e638f6e051bf2
->>>>>>> 2478a500
 #: ../source/release-notes/2.4.txt:73
 msgid ""
 "Addressed issue where updates to documents with text-indexed fields could"
 " lead to incorrect entries :issue:`SERVER-14738`."
 msgstr ""
 
-<<<<<<< HEAD
-=======
 # 61f8f9cf165842219af4b500faa3659c
->>>>>>> 2478a500
 #: ../source/release-notes/2.4.txt:76
 msgid ""
 "Resolved issue where creating descending index on ``_id`` could corrupt "
 "namespace :issue:`SERVER-14833`."
 msgstr ""
 
-<<<<<<< HEAD
-=======
 # 4b77ae1471574564aaf08ffe9f6979c3
->>>>>>> 2478a500
 #: ../source/release-notes/2.4.txt:79
 msgid ":ref:`2.4.11 Changelog <2.4.11-changelog>`."
 msgstr ""
 
-<<<<<<< HEAD
-=======
 # 06661072a7a74d0890272e97c29a2dfd
->>>>>>> 2478a500
 #: ../source/release-notes/2.4.txt:81
 #, python-format
 msgid ""
@@ -277,66 +189,45 @@
 "<https://jira.mongodb.org/issues/?jql=fixVersion%20%3D%20%222.4.11%22%20AND%20project%20%3D%20SERVER>`_."
 msgstr ""
 
-<<<<<<< HEAD
-=======
 # e4bfee112bb94a90860dbf7c8dd0b569
->>>>>>> 2478a500
 #: ../source/release-notes/2.4.txt:84
 msgid "2.4.10 -- April 4, 2014"
 msgstr ""
 
-<<<<<<< HEAD
-=======
 # 17e00ec608e24380aa3e29fb3cbe4297
->>>>>>> 2478a500
 #: ../source/release-notes/2.4.txt:86
 msgid ""
 "Performs fast file allocation on Windows when available "
 ":issue:`SERVER-8480`."
 msgstr ""
 
-<<<<<<< HEAD
-=======
 # 9cf414cf7abb40c4a87791be2ecd1c31
->>>>>>> 2478a500
 #: ../source/release-notes/2.4.txt:88
 msgid ""
 "Start elections if more than one primary is detected "
 ":issue:`SERVER-10793`."
 msgstr ""
 
-<<<<<<< HEAD
-=======
 # becb5a385cf54b42ae961313ccb3fdc6
->>>>>>> 2478a500
 #: ../source/release-notes/2.4.txt:90
 msgid ""
 "Changes to allow safe downgrading from v2.6 to v2.4 "
 ":issue:`SERVER-12914`, :issue:`SERVER-12175`."
 msgstr ""
 
-<<<<<<< HEAD
-=======
 # ba991ad771e943e0b8ffd261fc62fce3
->>>>>>> 2478a500
 #: ../source/release-notes/2.4.txt:92
 msgid ""
 "Fixes for edge cases in index creation :issue:`SERVER-12481`, "
 ":issue:`SERVER-12956`."
 msgstr ""
 
-<<<<<<< HEAD
-=======
 # 4f946a2426b1492db507fb82e9128e16
->>>>>>> 2478a500
 #: ../source/release-notes/2.4.txt:94
 msgid ":ref:`2.4.10 Changelog <2.4.10-changelog>`."
 msgstr ""
 
-<<<<<<< HEAD
-=======
 # 318856dadcce472b90d5983c93c5e9a5
->>>>>>> 2478a500
 #: ../source/release-notes/2.4.txt:96
 #, python-format
 msgid ""
@@ -344,22 +235,11 @@
 "<https://jira.mongodb.org/issues/?jql=fixVersion%20%3D%20%222.4.10%22%20AND%20project%20%3D%20SERVER>`_."
 msgstr ""
 
-<<<<<<< HEAD
-=======
 # c0f039e955e64978803b7619eb24a17a
->>>>>>> 2478a500
 #: ../source/release-notes/2.4.txt:99
 msgid "2.4.9 -- January 10, 2014"
 msgstr ""
 
-<<<<<<< HEAD
-#: ../source/release-notes/2.4.txt:101
-msgid ""
-"Fix for instances where :binary:`~bin.mongos` incorrectly reports a "
-"successful write :issue:`SERVER-12146`."
-msgstr ""
-
-=======
 # f236cada1c2c4c599abb8369bda47be7
 #: ../source/release-notes/2.4.txt:101
 msgid ""
@@ -368,27 +248,20 @@
 msgstr ""
 
 # 50d0b918cae54abcbc40c315e8f8d574
->>>>>>> 2478a500
 #: ../source/release-notes/2.4.txt:104
 msgid ""
 "Make non-primary read preferences consistent with ``slaveOK`` versioning "
 "logic :issue:`SERVER-11971`."
 msgstr ""
 
-<<<<<<< HEAD
-=======
 # 34b07c4d17fc44b595006a3116c962b3
->>>>>>> 2478a500
 #: ../source/release-notes/2.4.txt:107
 msgid ""
 "Allow new sharded cluster connections to read from secondaries when "
 "primary is down :issue:`SERVER-7246`."
 msgstr ""
 
-<<<<<<< HEAD
-=======
 # b6dbade793cb4d94aa5a331f7664cf75
->>>>>>> 2478a500
 #: ../source/release-notes/2.4.txt:110
 #, python-format
 msgid ""
@@ -396,38 +269,26 @@
 "<https://jira.mongodb.org/issues/?jql=fixVersion%20%3D%20%222.4.9%22%20AND%20project%20%3D%20SERVER>`_."
 msgstr ""
 
-<<<<<<< HEAD
-=======
 # ae7c36694be142d7ada7fb98538634f5
->>>>>>> 2478a500
 #: ../source/release-notes/2.4.txt:113
 msgid "2.4.8 -- November 1, 2013"
 msgstr ""
 
-<<<<<<< HEAD
-=======
 # 3c897fe438ea410c8fc3376b6be04802
->>>>>>> 2478a500
 #: ../source/release-notes/2.4.txt:115
 msgid ""
 "Increase future compatibility for 2.6 authorization features "
 ":issue:`SERVER-11478`."
 msgstr ""
 
-<<<<<<< HEAD
-=======
 # 691b5452067b4745a3386d1dfd627755
->>>>>>> 2478a500
 #: ../source/release-notes/2.4.txt:118
 msgid ""
 "Fix :dbcommand:`dbhash` cache issue for config servers "
 ":issue:`SERVER-11421`."
 msgstr ""
 
-<<<<<<< HEAD
-=======
 # e5acd046436d4c468db5ce2a58889615
->>>>>>> 2478a500
 #: ../source/release-notes/2.4.txt:121
 #, python-format
 msgid ""
@@ -435,50 +296,32 @@
 "<https://jira.mongodb.org/issues/?jql=fixVersion%20%3D%20%222.4.8%22%20AND%20project%20%3D%20SERVER>`_."
 msgstr ""
 
-<<<<<<< HEAD
-=======
 # debb32f24a1b49e89d78de3776c65534
->>>>>>> 2478a500
 #: ../source/release-notes/2.4.txt:124
 msgid "2.4.7 -- October 21, 2013"
 msgstr ""
 
-<<<<<<< HEAD
-=======
 # f39de3dca4b14382b03d29dfdd6920b3
->>>>>>> 2478a500
 #: ../source/release-notes/2.4.txt:126
 msgid "Fixed over-aggressive caching of V8 Isolates :issue:`SERVER-10596`."
 msgstr ""
 
-<<<<<<< HEAD
-=======
 # cad6a197ba81468496ae58d3fd5d3cac
->>>>>>> 2478a500
 #: ../source/release-notes/2.4.txt:128
 msgid "Removed extraneous initial count during mapReduce :issue:`SERVER-9907`."
 msgstr ""
 
-<<<<<<< HEAD
-=======
 # 57d7870c07384ae6865308d056396f81
->>>>>>> 2478a500
 #: ../source/release-notes/2.4.txt:131
 msgid "Cache results of dbhash command :issue:`SERVER-11021`."
 msgstr ""
 
-<<<<<<< HEAD
-=======
 # 98bc65a2d29a4b4e854a3392d7255aa0
->>>>>>> 2478a500
 #: ../source/release-notes/2.4.txt:133
 msgid "Fixed memory leak in aggregation :issue:`SERVER-10554`."
 msgstr ""
 
-<<<<<<< HEAD
-=======
 # 96ee13bbf325439bb45b2c82bb4185f8
->>>>>>> 2478a500
 #: ../source/release-notes/2.4.txt:135
 #, python-format
 msgid ""
@@ -486,56 +329,38 @@
 "<https://jira.mongodb.org/issues/?jql=fixVersion%20%3D%20%222.4.7%22%20AND%20project%20%3D%20SERVER>`_."
 msgstr ""
 
-<<<<<<< HEAD
-=======
 # 4951f41531b84119ac0a4e55ad7c41d2
->>>>>>> 2478a500
 #: ../source/release-notes/2.4.txt:138
 msgid "2.4.6 -- August 20, 2013"
 msgstr ""
 
-<<<<<<< HEAD
-=======
 # c3fe5268c62a4efa8d520826382e3c1e
->>>>>>> 2478a500
 #: ../source/release-notes/2.4.txt:140
 msgid ""
 "Fix for possible loss of documents during the chunk migration process if "
 "a document in the chunk is very large :issue:`SERVER-10478`."
 msgstr ""
 
-<<<<<<< HEAD
-=======
 # d180f321ac0b4a8287385a07ed8edc21
->>>>>>> 2478a500
 #: ../source/release-notes/2.4.txt:143
 msgid "Fix for C++ client shutdown issues :issue:`SERVER-8891`."
 msgstr ""
 
-<<<<<<< HEAD
-=======
 # 04441a0b55bf4b20889f7e3b90859be0
->>>>>>> 2478a500
 #: ../source/release-notes/2.4.txt:145
 msgid ""
 "Improved replication robustness in presence of high network latency "
 ":issue:`SERVER-10085`."
 msgstr ""
 
-<<<<<<< HEAD
-=======
 # 3c84cb9206c04ed5a5cd0dc55b354007
->>>>>>> 2478a500
 #: ../source/release-notes/2.4.txt:148
 msgid ""
 "Improved Solaris support :issue:`SERVER-9832`, :issue:`SERVER-9786`, and "
 ":issue:`SERVER-7080`."
 msgstr ""
 
-<<<<<<< HEAD
-=======
 # d70f56bc873a4265be797b34826627d4
->>>>>>> 2478a500
 #: ../source/release-notes/2.4.txt:151
 #, python-format
 msgid ""
@@ -543,66 +368,45 @@
 "<https://jira.mongodb.org/issues/?jql=fixVersion%20%3D%20%222.4.6%22%20AND%20project%20%3D%20SERVER>`_."
 msgstr ""
 
-<<<<<<< HEAD
-=======
 # eb7504600ebc4a308a98ede4e3ca8f78
->>>>>>> 2478a500
 #: ../source/release-notes/2.4.txt:154
 msgid "2.4.5 -- July 3, 2013"
 msgstr ""
 
-<<<<<<< HEAD
-=======
 # 249a77ffeb0341579531f498b4c11378
->>>>>>> 2478a500
 #: ../source/release-notes/2.4.txt:156
 msgid ""
 "Fix for CVE-2013-4650 Improperly grant user system privileges on "
 "databases other than local :issue:`SERVER-9983`."
 msgstr ""
 
-<<<<<<< HEAD
-=======
 # 77c1f5f7a5ea4384a22cb01871facb7a
->>>>>>> 2478a500
 #: ../source/release-notes/2.4.txt:159
 msgid ""
 "Fix for CVE-2013-3969 Remotely triggered segmentation fault in Javascript"
 " engine :issue:`SERVER-9878`."
 msgstr ""
 
-<<<<<<< HEAD
-=======
 # 9ed138c333cb4c3cb01d1a17d090033a
->>>>>>> 2478a500
 #: ../source/release-notes/2.4.txt:162
 msgid ""
 "Fix to prevent identical background indexes from being built "
 ":issue:`SERVER-9856`."
 msgstr ""
 
-<<<<<<< HEAD
-=======
 # 4016b14bf0db41c1a920681fc6558ab6
->>>>>>> 2478a500
 #: ../source/release-notes/2.4.txt:165
 msgid ""
 "Config server performance improvements :issue:`SERVER-9864` and "
 ":issue:`SERVER-5442`."
 msgstr ""
 
-<<<<<<< HEAD
-=======
 # 38c81f21128c46adab49f3ba32920908
->>>>>>> 2478a500
 #: ../source/release-notes/2.4.txt:168
 msgid "Improved initial sync resilience to network failure :issue:`SERVER-9853`."
 msgstr ""
 
-<<<<<<< HEAD
-=======
 # 90e520c19c834f43ad8b461a08a3f3fb
->>>>>>> 2478a500
 #: ../source/release-notes/2.4.txt:170
 #, python-format
 msgid ""
@@ -610,44 +414,29 @@
 "<https://jira.mongodb.org/issues/?jql=fixVersion%20%3D%20%222.4.5%22%20AND%20project%20%3D%20SERVER>`_."
 msgstr ""
 
-<<<<<<< HEAD
-=======
 # 949d0988da03459c91582ba7f33604bc
->>>>>>> 2478a500
 #: ../source/release-notes/2.4.txt:173
 msgid "2.4.4 -- June 4, 2013"
 msgstr ""
 
-<<<<<<< HEAD
-=======
 # 0e4e6eba4eb64ee68ce377069ea83947
->>>>>>> 2478a500
 #: ../source/release-notes/2.4.txt:175
 msgid "Performance fix for Windows version :issue:`SERVER-9721`"
 msgstr ""
 
-<<<<<<< HEAD
-=======
 # a84c6b1910a048c3bad817e4883216d5
->>>>>>> 2478a500
 #: ../source/release-notes/2.4.txt:177
 msgid "Fix for config upgrade failure :issue:`SERVER-9661`."
 msgstr ""
 
-<<<<<<< HEAD
-=======
 # 269d87e67b8e424085f16af4eb900354
->>>>>>> 2478a500
 #: ../source/release-notes/2.4.txt:179
 msgid ""
 "Migration to Cyrus SASL library for MongoDB Enterprise "
 ":issue:`SERVER-8813`."
 msgstr ""
 
-<<<<<<< HEAD
-=======
 # cc17c9a40d3142fcb92db22bfc12ab46
->>>>>>> 2478a500
 #: ../source/release-notes/2.4.txt:181
 #, python-format
 msgid ""
@@ -655,46 +444,31 @@
 "<https://jira.mongodb.org/issues/?jql=fixVersion%20%3D%20%222.4.4%22%20AND%20project%20%3D%20SERVER>`_."
 msgstr ""
 
-<<<<<<< HEAD
-=======
 # a96f17edd2134926aa074aca09f15173
->>>>>>> 2478a500
 #: ../source/release-notes/2.4.txt:184
 msgid "2.4.3 -- April 23, 2013"
 msgstr ""
 
-<<<<<<< HEAD
-=======
 # 401875e7941f45ee913f81649b826462
->>>>>>> 2478a500
 #: ../source/release-notes/2.4.txt:186
 msgid ""
 "Fix for ``mongo`` shell ignoring modified object's ``_id`` field "
 ":issue:`SERVER-9385`."
 msgstr ""
 
-<<<<<<< HEAD
-=======
 # a11be7505e3e4a68ac96803fcc3fba42
->>>>>>> 2478a500
 #: ../source/release-notes/2.4.txt:189
 msgid "Fix for race condition in log rotation :issue:`SERVER-4739`."
 msgstr ""
 
-<<<<<<< HEAD
-=======
 # eb2e348ca11744f08b6db7d07bb33d60
->>>>>>> 2478a500
 #: ../source/release-notes/2.4.txt:191
 msgid ""
 "Fix for ``copydb`` command with authorization in a sharded cluster "
 ":issue:`SERVER-9093`."
 msgstr ""
 
-<<<<<<< HEAD
-=======
 # fc9c80a11570444d888a585f4b1823ad
->>>>>>> 2478a500
 #: ../source/release-notes/2.4.txt:194
 #, python-format
 msgid ""
@@ -702,44 +476,29 @@
 "<https://jira.mongodb.org/issues/?jql=fixVersion%20%3D%20%222.4.3%22%20AND%20project%20%3D%20SERVER>`_."
 msgstr ""
 
-<<<<<<< HEAD
-=======
 # 5f6587e3966e482fb47031764fd78b28
->>>>>>> 2478a500
 #: ../source/release-notes/2.4.txt:197
 msgid "2.4.2 -- April 17, 2013"
 msgstr ""
 
-<<<<<<< HEAD
-=======
 # bab79f93bfd34d88ba7067f71880161d
->>>>>>> 2478a500
 #: ../source/release-notes/2.4.txt:199
 msgid ""
 "Several V8 memory leak and performance fixes :issue:`SERVER-9267` and "
 ":issue:`SERVER-9230`."
 msgstr ""
 
-<<<<<<< HEAD
-=======
 # 8ed6ead664bd4a29b0fb8ebbb26aa520
->>>>>>> 2478a500
 #: ../source/release-notes/2.4.txt:202
 msgid "Fix for upgrading sharded clusters :issue:`SERVER-9125`."
 msgstr ""
 
-<<<<<<< HEAD
-=======
 # 23949f0ad5b849d3a212e32034e21166
->>>>>>> 2478a500
 #: ../source/release-notes/2.4.txt:204
 msgid "Fix for high volume connection crash :issue:`SERVER-9014`."
 msgstr ""
 
-<<<<<<< HEAD
-=======
 # 105d37630f5948bb943baff79eb9c872
->>>>>>> 2478a500
 #: ../source/release-notes/2.4.txt:206
 #, python-format
 msgid ""
@@ -747,26 +506,17 @@
 "<https://jira.mongodb.org/issues/?jql=fixVersion%20%3D%20%222.4.2%22%20AND%20project%20%3D%20SERVER>`_"
 msgstr ""
 
-<<<<<<< HEAD
-=======
 # 6ec7f3b20639493a91cf77ab0dbc2d2b
->>>>>>> 2478a500
 #: ../source/release-notes/2.4.txt:209
 msgid "2.4.1 -- April 17, 2013"
 msgstr ""
 
-<<<<<<< HEAD
-=======
 # 0ee7492896f6494f8b6128c2ff896690
->>>>>>> 2478a500
 #: ../source/release-notes/2.4.txt:211
 msgid "Fix for losing index changes during initial sync :issue:`SERVER-9087`"
 msgstr ""
 
-<<<<<<< HEAD
-=======
 # df975b84b210446393c1df23a71fcf5d
->>>>>>> 2478a500
 #: ../source/release-notes/2.4.txt:213
 #, python-format
 msgid ""
@@ -774,84 +524,57 @@
 "<https://jira.mongodb.org/issues/?jql=fixVersion%20%3D%20%222.4.1%22%20AND%20project%20%3D%20SERVER>`_."
 msgstr ""
 
-<<<<<<< HEAD
-=======
 # b891cea184a146beb316a223ff2ba590
->>>>>>> 2478a500
 #: ../source/release-notes/2.4.txt:216
 msgid "Major New Features"
 msgstr ""
 
-<<<<<<< HEAD
-=======
 # 1afc500ebf844511b0a1ddcb8d9e37c8
->>>>>>> 2478a500
 #: ../source/release-notes/2.4.txt:218
 msgid ""
 "The following changes in MongoDB affect both standard and Enterprise "
 "editions:"
 msgstr ""
 
-<<<<<<< HEAD
-=======
 # eaaa3b2982624aa4b60e80805c9b55c2
->>>>>>> 2478a500
 #: ../source/release-notes/2.4.txt:224
 msgid "Text Search"
 msgstr ""
 
-<<<<<<< HEAD
-=======
 # 48adb72e394c4a7c8b2bcb5c4d1b0aaa
->>>>>>> 2478a500
 #: ../source/release-notes/2.4.txt:226
 msgid ""
 "Add support for text search of content in MongoDB databases as a *beta* "
 "feature. See :doc:`/core/index-text` for more information."
 msgstr ""
 
-<<<<<<< HEAD
-=======
 # bb17846d2a7946c09accb56d771b134e
->>>>>>> 2478a500
 #: ../source/release-notes/2.4.txt:232
 msgid "Geospatial Support Enhancements"
 msgstr ""
 
-<<<<<<< HEAD
-=======
 # d0a0a25494e94807abef004a5e9af4f8
->>>>>>> 2478a500
 #: ../source/release-notes/2.4.txt:234
 msgid ""
 "Add new :doc:`2dsphere index </core/2dsphere>`. The new index supports "
-"`GeoJSON <https://tools.ietf.org/html/rfc7946>`_ objects ``Point``, "
-"``LineString``, and ``Polygon``. See :doc:`/core/2dsphere` and :doc"
-":`/geospatial-queries`."
-msgstr ""
-
-<<<<<<< HEAD
-=======
+"`GeoJSON <http://geojson.org/geojson-spec.html>`_ objects ``Point``, "
+"``LineString``, and ``Polygon``. See :doc:`/core/2dsphere` and "
+":doc:`/applications/geospatial-indexes`."
+msgstr ""
+
 # 83ad43c2f08244dfb31ca295db4ea2a7
->>>>>>> 2478a500
 #: ../source/release-notes/2.4.txt:239
 msgid ""
 "Introduce operators :query:`$geometry`, :query:`$geoWithin` and "
 ":query:`$geoIntersects` to work with the GeoJSON data."
 msgstr ""
 
-<<<<<<< HEAD
-=======
 # 5ff700d8febb46e6909af4c2875a8749
->>>>>>> 2478a500
 #: ../source/release-notes/2.4.txt:245
 msgid "Hashed Index"
 msgstr ""
 
-<<<<<<< HEAD
-=======
 # 5b278081a6244a06a2a5765c82b35ecf
->>>>>>> 2478a500
 #: ../source/release-notes/2.4.txt:247
 msgid ""
 "Add new :ref:`hashed index <index-type-hashed>` to index documents using "
@@ -860,66 +583,45 @@
 "sharding`."
 msgstr ""
 
-<<<<<<< HEAD
-=======
 # 0e969188a73244b0baf2022917279765
->>>>>>> 2478a500
 #: ../source/release-notes/2.4.txt:255
 msgid "Improvements to the Aggregation Framework"
 msgstr ""
 
-<<<<<<< HEAD
-=======
 # 360ad8f5c60849ef8be52ef936a065bb
->>>>>>> 2478a500
 #: ../source/release-notes/2.4.txt:257
 msgid ""
 "Improve support for geospatial queries. See the :query:`$geoWithin` "
 "operator and the :pipeline:`$geoNear` pipeline stage."
 msgstr ""
 
-<<<<<<< HEAD
-=======
 # 65be62a91b054c50900a71ecd7242c67
->>>>>>> 2478a500
 #: ../source/release-notes/2.4.txt:261
 msgid ""
 "Improve sort efficiency when the :pipeline:`$sort` stage immediately "
 "precedes a :pipeline:`$limit` in the pipeline."
 msgstr ""
 
-<<<<<<< HEAD
-=======
 # cee01b209b544caf96ab773f1555b8fc
->>>>>>> 2478a500
 #: ../source/release-notes/2.4.txt:264
 msgid ""
 "Add new operators :expression:`$millisecond` and :expression:`$concat` "
 "and modify how :group:`$min` operator processes ``null`` values."
 msgstr ""
 
-<<<<<<< HEAD
-=======
 # 88af27b858374701bed71f2dc34012b0
->>>>>>> 2478a500
 #: ../source/release-notes/2.4.txt:271
 msgid "Changes to Update Operators"
 msgstr ""
 
-<<<<<<< HEAD
-=======
 # d3f6ff5c86f448199a74e0b76f04a60c
->>>>>>> 2478a500
 #: ../source/release-notes/2.4.txt:273
 msgid ""
 "Add new :update:`$setOnInsert` operator for use with :method:`upsert "
 "<db.collection.update()>` ."
 msgstr ""
 
-<<<<<<< HEAD
-=======
 # 95a3f949bcc2454eb02279bebafa9a98
->>>>>>> 2478a500
 #: ../source/release-notes/2.4.txt:276
 msgid ""
 "Enhance functionality of the :update:`$push` operator, supporting its use"
@@ -927,43 +629,27 @@
 "modifiers."
 msgstr ""
 
-<<<<<<< HEAD
-=======
 # d0105ee83e99435d84f621ff2c0a469b
->>>>>>> 2478a500
 #: ../source/release-notes/2.4.txt:281
 msgid "Additional Limitations for Map-Reduce and ``$where`` Operations"
 msgstr ""
 
-<<<<<<< HEAD
-=======
 # ba663b4bf9b34d0c86d21a7de868096c
->>>>>>> 2478a500
 #: ../source/release-notes/2.4.txt:283
 msgid ""
 "The :dbcommand:`mapReduce` command, :dbcommand:`group` command, and the "
 ":query:`$where` operator expressions cannot access certain global "
 "functions or properties, such as ``db``, that are available in the "
-<<<<<<< HEAD
-":binary:`~bin.mongo` shell. See the individual command or operator for "
-"details."
-msgstr ""
-
-=======
 ":program:`mongo` shell. See the individual command or operator for "
 "details."
 msgstr ""
 
 # 13bfea3878aa460daf41d7195c8d02a9
->>>>>>> 2478a500
 #: ../source/release-notes/2.4.txt:292
 msgid "Improvements to ``serverStatus`` Command"
 msgstr ""
 
-<<<<<<< HEAD
-=======
 # 1137330616034a8493b1d64158ee2b51
->>>>>>> 2478a500
 #: ../source/release-notes/2.4.txt:294
 msgid ""
 "Provide additional metrics and customization for the "
@@ -971,18 +657,12 @@
 ":dbcommand:`serverStatus` for more information."
 msgstr ""
 
-<<<<<<< HEAD
-=======
 # f0169cd8003641ac90feafa6abd4a8e7
->>>>>>> 2478a500
 #: ../source/release-notes/2.4.txt:302
 msgid "Security Enhancements"
 msgstr ""
 
-<<<<<<< HEAD
-=======
 # 71e372bb25084f009f998fbda48d54e5
->>>>>>> 2478a500
 #: ../source/release-notes/2.4.txt:304
 msgid ""
 "Introduce a role-based access control system :v2.4:`User Privileges "
@@ -990,10 +670,7 @@
 "Documents </reference/privilege-documents>`."
 msgstr ""
 
-<<<<<<< HEAD
-=======
 # 87a67f679f1243a9af7027f9cbb20725
->>>>>>> 2478a500
 #: ../source/release-notes/2.4.txt:308
 msgid ""
 "Enforce uniqueness of the user in user privilege documents per database. "
@@ -1001,47 +678,32 @@
 "existing databases may have duplicates."
 msgstr ""
 
-<<<<<<< HEAD
-=======
 # 1d503ba07a9243b189a57737f82ea783
->>>>>>> 2478a500
 #: ../source/release-notes/2.4.txt:312
 msgid ""
 "Support encrypted connections using SSL certificates signed by a "
 "Certificate Authority. See :doc:`/tutorial/configure-ssl`."
 msgstr ""
 
-<<<<<<< HEAD
-=======
 # 02dda514f6f4425983d4b6eed4d07b15
 # 2b14a4e1136145e094b3144e724bc4db
->>>>>>> 2478a500
 #: ../source/release-notes/2.4.txt:315 ../source/release-notes/2.4.txt:417
 msgid ""
 "For more information on security and risk management strategies, see "
 ":doc:`MongoDB Security Practices and Procedures </security>`."
 msgstr ""
 
-<<<<<<< HEAD
-=======
 # bbc4d55dbe7744fc8eacdb0b734ec98b
->>>>>>> 2478a500
 #: ../source/release-notes/2.4.txt:319
 msgid "Performance Improvements"
 msgstr ""
 
-<<<<<<< HEAD
-=======
 # 36ebb230196649c9afe328805d3f27eb
->>>>>>> 2478a500
 #: ../source/release-notes/2.4.txt:324
 msgid "V8 JavaScript Engine"
 msgstr ""
 
-<<<<<<< HEAD
-=======
 # 01ed910d5f6c401189641dac2d5bd5ff
->>>>>>> 2478a500
 #: ../source/release-notes/2.4.txt:332
 msgid ""
 "Change default JavaScript engine from SpiderMonkey to V8. The change "
@@ -1052,35 +714,20 @@
 " query operator :query:`$where`."
 msgstr ""
 
-<<<<<<< HEAD
-=======
 # 64d484a89eab401db766bc9e8dada43e
->>>>>>> 2478a500
 #: ../source/release-notes/2.4.txt:339
 msgid ""
 "See :doc:`/release-notes/2.4-javascript` for more information about all "
 "changes ."
 msgstr ""
 
-<<<<<<< HEAD
-=======
 # aa596dcb2a224d3c9afe51f71d491900
->>>>>>> 2478a500
 #: ../source/release-notes/2.4.txt:343
 msgid ""
 "BSON Document Validation Enabled by Default for ``mongod`` and "
 "``mongorestore``"
 msgstr ""
 
-<<<<<<< HEAD
-#: ../source/release-notes/2.4.txt:345
-msgid ""
-"Enable basic :term:`BSON` object validation for :binary:`~bin.mongod` and"
-" :binary:`~bin.mongorestore` when writing to MongoDB data files. See "
-":setting:`~net.wireObjectCheck` for details."
-msgstr ""
-
-=======
 # 06fac6d405044a52a8b417d19b6953bf
 #: ../source/release-notes/2.4.txt:345
 msgid ""
@@ -1090,65 +737,38 @@
 msgstr ""
 
 # 74c67c8122a84acb822dfaea43787376
->>>>>>> 2478a500
 #: ../source/release-notes/2.4.txt:350
 msgid "Index Build Enhancements"
 msgstr ""
 
-<<<<<<< HEAD
-#: ../source/release-notes/2.4.txt:352
-msgid ""
-"Add support for multiple concurrent index builds in the background by a "
-"single :binary:`~bin.mongod` instance. See :ref:`building indexes in the "
-=======
 # b3e21107d9e64c059d0e29f7fab98c4e
 #: ../source/release-notes/2.4.txt:352
 msgid ""
 "Add support for multiple concurrent index builds in the background by a "
 "single :program:`mongod` instance. See :ref:`building indexes in the "
->>>>>>> 2478a500
 "background <index-creation-background>` for more information on "
 "background index builds."
 msgstr ""
 
-<<<<<<< HEAD
-=======
 # 6eea04936b294edc84c373427e62dbc6
->>>>>>> 2478a500
 #: ../source/release-notes/2.4.txt:357
 msgid ""
 "Allow the :method:`db.killOp()` method to terminate a foreground index "
 "build."
 msgstr ""
 
-<<<<<<< HEAD
-=======
 # 623f91fcb8234d9f984eff7ff26d7532
->>>>>>> 2478a500
 #: ../source/release-notes/2.4.txt:360
 msgid ""
 "Improve index validation during index creation. See :doc:`/release-"
 "notes/2.4-index-types` for more information."
 msgstr ""
 
-<<<<<<< HEAD
-=======
 # e5160a441289409e8783a8d19af73b3d
->>>>>>> 2478a500
 #: ../source/release-notes/2.4.txt:364
 msgid "Set Parameters as Command Line Options"
 msgstr ""
 
-<<<<<<< HEAD
-#: ../source/release-notes/2.4.txt:366
-msgid ""
-"Provide ``--setParameter`` as a command line option for "
-":binary:`~bin.mongos` and :binary:`~bin.mongod`. See "
-":binary:`~bin.mongod` and :binary:`~bin.mongos` for list of available "
-"options for :setting:`setParameter`."
-msgstr ""
-
-=======
 # 78b83ab7e7fa432b8e43fcc7bc89e889
 #: ../source/release-notes/2.4.txt:366
 msgid ""
@@ -1158,15 +778,11 @@
 msgstr ""
 
 # 993246b2d3d648ac9e12fc5dbdd515df
->>>>>>> 2478a500
 #: ../source/release-notes/2.4.txt:372
 msgid "Changed Replication Behavior for Chunk Migration"
 msgstr ""
 
-<<<<<<< HEAD
-=======
 # 6ff0dcd2256e4f28a760d4b81300bf3c
->>>>>>> 2478a500
 #: ../source/release-notes/2.4.txt:374
 msgid ""
 "By default, each document move during :ref:`chunk migration <sharding-"
@@ -1175,18 +791,12 @@
 ":`chunk-migration-replication`."
 msgstr ""
 
-<<<<<<< HEAD
-=======
 # 10364bffc8d041beb6801ef1390a967d
->>>>>>> 2478a500
 #: ../source/release-notes/2.4.txt:380
 msgid "Improved Chunk Migration Queue Behavior"
 msgstr ""
 
-<<<<<<< HEAD
-=======
 # 5037bf9ae6ac4119b7d1cbe4a818fa43
->>>>>>> 2478a500
 #: ../source/release-notes/2.4.txt:382
 msgid ""
 "Increase performance for moving multiple chunks off an overloaded shard. "
@@ -1195,34 +805,22 @@
 "migration-queuing` for details."
 msgstr ""
 
-<<<<<<< HEAD
-=======
 # fd4d6247ca5d4e37b8018d7167b54110
->>>>>>> 2478a500
 #: ../source/release-notes/2.4.txt:390
 msgid "Enterprise"
 msgstr ""
 
-<<<<<<< HEAD
-=======
 # 334adb5282c54697945f6732bc8f2a2c
->>>>>>> 2478a500
 #: ../source/release-notes/2.4.txt:392
 msgid "The following changes are specific to MongoDB Enterprise Editions:"
 msgstr ""
 
-<<<<<<< HEAD
-=======
 # 4e0bd495238b4b53b2bb738a7db4b96a
->>>>>>> 2478a500
 #: ../source/release-notes/2.4.txt:397
 msgid "SASL Library Change"
 msgstr ""
 
-<<<<<<< HEAD
-=======
 # 7359a5080b244e95b40c5dba3b7c2f31
->>>>>>> 2478a500
 #: ../source/release-notes/2.4.txt:399
 msgid ""
 "In 2.4.4, MongoDB Enterprise uses Cyrus SASL. Earlier 2.4 Enterprise "
@@ -1233,18 +831,12 @@
 " dependencies."
 msgstr ""
 
-<<<<<<< HEAD
-=======
 # 8c13163f2ca541b1b18d91406516460e
->>>>>>> 2478a500
 #: ../source/release-notes/2.4.txt:409
 msgid "New Modular Authentication System with Support for Kerberos"
 msgstr ""
 
-<<<<<<< HEAD
-=======
 # 0142c886d064401f9e4e0a5076446275
->>>>>>> 2478a500
 #: ../source/release-notes/2.4.txt:411
 msgid ""
 "In 2.4, the MongoDB Enterprise now supports authentication via a Kerberos"
@@ -1254,32 +846,16 @@
 "drivers`."
 msgstr ""
 
-<<<<<<< HEAD
-=======
 # f662a0e58b2d43eeaf16ed326544f16f
->>>>>>> 2478a500
 #: ../source/release-notes/2.4.txt:421
 msgid "Additional Information"
 msgstr ""
 
-<<<<<<< HEAD
-=======
 # ae7683c9e83344f280ee28ef972dba22
->>>>>>> 2478a500
 #: ../source/release-notes/2.4.txt:424
 msgid "Platform Notes"
 msgstr ""
 
-<<<<<<< HEAD
-#: ../source/release-notes/2.4.txt:426
-msgid ""
-"For macOS, MongoDB 2.4 only supports macOS versions 10.6 (Snow Leopard) "
-"and later. There are no other platform support changes in MongoDB 2.4. "
-"See the `downloads page <http://www.mongodb.org/downloads/>`_ for more "
-"information on platform support."
-msgstr ""
-
-=======
 # 4ceeb956932b4c07bb4e72f7a3ca2e68
 #: ../source/release-notes/2.4.txt:426
 msgid ""
@@ -1290,39 +866,26 @@
 msgstr ""
 
 # a361b7f2102e4b88bc513af97ec11243
->>>>>>> 2478a500
 #: ../source/release-notes/2.4.txt:432
 msgid "Upgrade Process"
 msgstr ""
 
-<<<<<<< HEAD
-=======
 # eb5637ac4b9842c48b883d01bec9f2ea
->>>>>>> 2478a500
 #: ../source/release-notes/2.4.txt:441
 msgid "See :doc:`/release-notes/2.4-upgrade` for full upgrade instructions."
 msgstr ""
 
-<<<<<<< HEAD
-=======
 # 9840b0d59a214e99812d9b8636d116ac
->>>>>>> 2478a500
 #: ../source/release-notes/2.4.txt:444
 msgid "Other Resources"
 msgstr ""
 
-<<<<<<< HEAD
-=======
 # 004a1715a1b04cd2af47fd86e5b3506b
->>>>>>> 2478a500
 #: ../source/release-notes/2.4.txt:446
 msgid "`MongoDB Downloads <http://mongodb.org/downloads>`_."
 msgstr ""
 
-<<<<<<< HEAD
-=======
 # ec9f2c3a66e74c608ec83a37c3b9ea38
->>>>>>> 2478a500
 #: ../source/release-notes/2.4.txt:447
 #, python-format
 msgid ""
@@ -1330,18 +893,15 @@
 "<https://jira.mongodb.org/secure/IssueNavigator.jspa?reset=true&jqlQuery=project+%3D+SERVER+AND+fixVersion+in+%28%222.3.2%22,+%222.3.1%22,+%222.3.0%22,+%222.4.0-rc0%22,+%222.4.0-rc1%22,+%222.4.0-rc2%22,+%222.4.0-rc3%22%29>`_."
 msgstr ""
 
-<<<<<<< HEAD
-=======
 # d29d773738cc44e69d16d05ac05370ca
->>>>>>> 2478a500
 #: ../source/release-notes/2.4.txt:448
 #, python-format
 msgid ""
 "`All Backwards incompatible changes "
 "<https://jira.mongodb.org/issues/?jql=project%20%3D%20SERVER%20AND%20fixVersion%20in%20(%222.3.2%22%2C%20%222.3.1%22%2C%20%222.3.0%22%2C%20%222.4.0-rc0%22%2C%20%222.4.0-rc1%22%2C%20%222.4.0-rc2%22%2C%20%222.4.0-rc3%22)%20AND%20%22Backwards%20Compatibility%22%20in%20(%22Major%20Change%22%2C%22Minor%20Change%22%20)%20ORDER%20BY%20votes%20DESC%2C%20issuetype%20DESC%2C%20key%20DESC>`_."
 msgstr ""
-<<<<<<< HEAD
-
+
+# b441c93318aa407aabe9a86aaa6fdfe8
 #: ../source/release-notes/2.4.txt:449
 msgid ""
 "`All Third Party License Notices "
@@ -1362,59 +922,11 @@
 #~ "<https://jira.mongodb.org/secure/IssueNavigator.jspa?reset=true&jqlQuery=project+%3D+SERVER+AND+fixVersion+in+%28%222.3.2%22%2C+%222.3.1%22%2C+%222.3.0%22%2C+%222.4.0-rc0%22%2C+%222.4.0-rc1%22%2C+%222.4.0-rc2%22%2C+%222.4.0-rc3%22%29+AND+%22Backward+Breaking%22+in+%28+Rarely+%2C+sometimes%2C+yes+%29+ORDER+BY+votes+DESC%2C+issuetype+DESC%2C+key+DESC>`_."
 #~ msgstr ""
 
-# b909c695a0084da190937994ed3c031e
-#~ msgid ""
-#~ "Fix for instances where :program:`mongos` "
-#~ "incorrectly reports a successful write "
-#~ ":issue:`SERVER-12146`."
-#~ msgstr ""
-
-# 17ff8ce4cfa34d36af41e7302ee5887a
-#~ msgid ""
-#~ "Add new :doc:`2dsphere index "
-#~ "</core/2dsphere>`. The new index supports "
-#~ "`GeoJSON <http://geojson.org/geojson-spec.html>`_ "
-#~ "objects ``Point``, ``LineString``, and "
-#~ "``Polygon``. See :doc:`/core/2dsphere` and "
-#~ ":doc:`/applications/geospatial-indexes`."
-#~ msgstr ""
-
-# d7c4106db92d4e30828cb9645976fbac
-#~ msgid ""
-#~ "The :dbcommand:`mapReduce` command, "
-#~ ":dbcommand:`group` command, and the "
-#~ ":query:`$where` operator expressions cannot "
-#~ "access certain global functions or "
-#~ "properties, such as ``db``, that are "
-#~ "available in the :program:`mongo` shell. "
-#~ "See the individual command or operator"
-#~ " for details."
-#~ msgstr ""
-
 # 0f59e13322674ebd8bb6298570506727
 #~ msgid ""
 #~ "Introduce a role-based access control"
 #~ " system :v2.4:`/reference/user-privileges` using"
 #~ " new :doc:`/reference/privilege-documents`."
-#~ msgstr ""
-
-# d02fa25191a64df6bf89d5526e735745
-#~ msgid ""
-#~ "Add support for multiple concurrent "
-#~ "index builds in the background by "
-#~ "a single :program:`mongod` instance. See "
-#~ ":ref:`building indexes in the background "
-#~ "<index-creation-background>` for more "
-#~ "information on background index builds."
-#~ msgstr ""
-
-# 21c126d0481b492285dd86a28a3c23e7
-#~ msgid ""
-#~ "Provide ``--setParameter`` as a command "
-#~ "line option for :program:`mongos` and "
-#~ ":program:`mongod`. See :program:`mongod` and "
-#~ ":program:`mongos` for list of available "
-#~ "options for :setting:`setParameter`."
 #~ msgstr ""
 
 # d0c1275a9662408a9370f83a76d76f63
@@ -1431,68 +943,6 @@
 #~ " the dependencies."
 #~ msgstr ""
 
-# eeffff9abc4846b984f4c6701a6e7db7
-#~ msgid ""
-#~ "For OS X, MongoDB 2.4 only "
-#~ "supports OS X versions 10.6 (Snow "
-#~ "Leopard) and later. There are no "
-#~ "other platform support changes in "
-#~ "MongoDB 2.4. See the `downloads page "
-#~ "<http://www.mongodb.org/downloads/>`_ for more "
-#~ "information on platform support."
-=======
-
-# b441c93318aa407aabe9a86aaa6fdfe8
-#: ../source/release-notes/2.4.txt:449
-msgid ""
-"`All Third Party License Notices "
-"<https://github.com/mongodb/mongo/blob/v2.4/distsrc/THIRD-PARTY-"
-"NOTICES>`_."
-msgstr ""
-
-#~ msgid ""
-#~ "Enable basic :term:`BSON` object validation"
-#~ " for :program:`mongod` and "
-#~ ":program:`mongorestore` when writing to "
-#~ "MongoDB data files. See :setting:`objcheck`"
-#~ " for details."
-#~ msgstr ""
-
-#~ msgid ""
-#~ "`All Backwards incompatible changes "
-#~ "<https://jira.mongodb.org/secure/IssueNavigator.jspa?reset=true&jqlQuery=project+%3D+SERVER+AND+fixVersion+in+%28%222.3.2%22%2C+%222.3.1%22%2C+%222.3.0%22%2C+%222.4.0-rc0%22%2C+%222.4.0-rc1%22%2C+%222.4.0-rc2%22%2C+%222.4.0-rc3%22%29+AND+%22Backward+Breaking%22+in+%28+Rarely+%2C+sometimes%2C+yes+%29+ORDER+BY+votes+DESC%2C+issuetype+DESC%2C+key+DESC>`_."
-#~ msgstr ""
-
-# 0f59e13322674ebd8bb6298570506727
-#~ msgid ""
-#~ "Introduce a role-based access control"
-#~ " system :v2.4:`/reference/user-privileges` using"
-#~ " new :doc:`/reference/privilege-documents`."
->>>>>>> 2478a500
-#~ msgstr ""
-
-# d0c1275a9662408a9370f83a76d76f63
-#~ msgid ""
-<<<<<<< HEAD
-#~ "Enable basic :term:`BSON` object validation"
-#~ " for :program:`mongod` and "
-#~ ":program:`mongorestore` when writing to "
-#~ "MongoDB data files. See "
-#~ ":setting:`~net.wireObjectCheck` for details."
-=======
-#~ "In 2.4.4, MongoDB Enterprise uses Cyrus"
-#~ " SASL. Earlier 2.4 Enterprise versions "
-#~ "use GNU SASL (``libgsasl``). To upgrade"
-#~ " to 2.4.4 MongoDB Enterprise or "
-#~ "greater, you **must** install all "
-#~ "package dependencies related to this "
-#~ "change, including the appropriate Cyrus "
-#~ "SASL ``GSSAPI`` library. See :doc:`/tutorial"
-#~ "/install-mongodb-enterprise` for details of"
-#~ " the dependencies."
->>>>>>> 2478a500
-#~ msgstr ""
-
 #~ msgid ""
 #~ "`All Backwards incompatible changes "
 #~ "<https://jira.mongodb.org/issues/?jql=project%20%3D%20SERVER%20AND%20fixVersion%20in%20(%222.3.2%22%2C%20%222.3.1%22%2C%20%222.3.0%22%2C%20%222.4.0-rc0%22%2C%20%222.4.0-rc1%22%2C%20%222.4.0-rc2%22%2C%20%222.4.0-rc3%22)%20AND%20%22Backwards%20Compatibility%22%20in%20%20(%22Major%20Change%22%2C%20%22Minor%20Change%22)%20ORDER%20BY%20votes%20DESC%2C%20issuetype%20DESC%2C%20key%20DESC>`_."
