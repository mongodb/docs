#
msgid ""
msgstr ""
"Project-Id-Version: mongodb-manual 3.0\n"
"Report-Msgid-Bugs-To: \n"
"POT-Creation-Date: 2015-08-20 19:13-0400\n"
"PO-Revision-Date: YEAR-MO-DA HO:MI+ZONE\n"
"Last-Translator: FULL NAME <EMAIL@ADDRESS>\n"
"Language-Team: LANGUAGE <LL@li.org>\n"
"MIME-Version: 1.0\n"
"Content-Type: text/plain; charset=UTF-8\n"
"Content-Transfer-Encoding: 8bit\n"
"X-Generator: Poedit 1.7.4\n"
"Last-Translator: \n"
"Language-Team: \n"

#: ../source/applications/design-notes.txt:3
msgid "Design Notes"
msgstr "设计指南"

#: ../source/applications/design-notes.txt:13
msgid ""
"This page details features of MongoDB that may be important to keep in mind "
"when developing applications."
msgstr ""

#: ../source/applications/design-notes.txt:17
msgid "Schema Considerations"
msgstr "模式考量"

#: ../source/applications/design-notes.txt:20
msgid "Dynamic Schema"
msgstr "动态模式"

#: ../source/applications/design-notes.txt:22
msgid ""
"Data in MongoDB has a *dynamic schema*. :term:`Collections <collection>` do "
"not enforce :term:`document` structure. This facilitates iterative "
"development and polymorphism. Nevertheless, collections often hold "
"documents with highly homogeneous structures. See :doc:`/core/data-models` "
"for more information."
msgstr ""
"MongoDB中的数据拥有 *动态模式*。 :term:`Collections <collection>` 没有强制 :"
"term:`document` 的结构。这有助于迭代开发和多态。不过，集合通保存着高度同质化"
"的结构。更多信息请参见 :doc:`/core/data-models` 。"

#: ../source/applications/design-notes.txt:28
msgid "Some operational considerations include:"
msgstr "如下是一些实际操作中的参考，包括："

#: ../source/applications/design-notes.txt:30
msgid "the exact set of collections to be used;"
msgstr "明确被使用的集合；"

#: ../source/applications/design-notes.txt:32
msgid ""
"the indexes to be used: with the exception of the ``_id`` index, all "
"indexes must be created explicitly;"
msgstr "使用索引：除 ``_id`` 索引外，所有的索引都必须显示创建；"

#: ../source/applications/design-notes.txt:35
msgid ""
"shard key declarations: choosing a good shard key is very important as the "
"shard key cannot be changed once set."
msgstr "片键声明：选择好的片键非常重要，因为片键一旦被设定就不能更改。"

#: ../source/applications/design-notes.txt:38
msgid ""
"Avoid importing unmodified data directly from a relational database. In "
"general, you will want to \"roll up\" certain data into richer documents "
"that take advantage of MongoDB's support for embedded documents and nested "
"arrays."
msgstr ""
"不要直接从关系型数据库导入未更改的数据。通常，你想把某些数据导入更灵活的文"
"档，以便于利用MongoDB支持子文档和内嵌数组。"

#: ../source/applications/design-notes.txt:44
msgid "Case Sensitive Strings"
msgstr "字符串大小写敏感"

#: ../source/applications/design-notes.txt:46
msgid ""
"MongoDB strings are case sensitive. So a search for ``\"joe\"`` will not "
"find ``\"Joe\"``."
msgstr ""
"MongoDB的字符串是大小写敏感的。所以对 ``\"joe\"`` 的查询不会找到 ``\"Joe"
"\"``。"

#: ../source/applications/design-notes.txt:49
msgid "Consider:"
msgstr "考虑如下建议："

#: ../source/applications/design-notes.txt:51
msgid "storing data in a normalized case format, or"
msgstr "以规范化的大小写格式存储数据；"

#: ../source/applications/design-notes.txt:53
msgid "using regular expressions ending with the ``i`` option, and/or"
msgstr ""

<<<<<<< HEAD
#: ../source/applications/design-notes.txt:49
msgid ""
"using :doc:`$toLower </reference/operator/aggregation/toLower/>` or :doc:`"
"$toUpper </reference/operator/aggregation/toUpper/>` in the :doc:"
"`aggregation framework </core/aggregation/>`."
msgstr ""
"在 :doc:`aggregation framework </core/aggregation/>` 中使用 :doc:`$toLower "
"</reference/operator/aggregation/toLower/>` 或 :doc:`$toUpper </reference/"
"operator/aggregation/toUpper/>`。"

#: ../source/applications/design-notes.txt:54
=======
#: ../source/applications/design-notes.txt:60
>>>>>>> 7b6fda55
msgid "Type Sensitive Fields"
msgstr "字段类型敏感"

#: ../source/applications/design-notes.txt:62
msgid ""
"MongoDB data is stored in the BSON format, a binary encoded serialization of"
" JSON-like documents.  BSON encodes additional type information. See "
"`bsonspec.org <http://bsonspec.org/#/specification>`_ for more information."
msgstr ""
"MongoDB的数据被存储为 :meta-driver:`BSON </legacy/bson/>` 格式——类JSON文档的"
"二进制编码序列。BSON编码进去了额外的类型信息。更多信息请参见 `bsonspec.org "
"<http://bsonspec.org/#/specification>`_  。"

#: ../source/applications/design-notes.txt:67
msgid ""
"Consider the following document which has a field ``x`` with the *string* "
"value ``\"123\"``:"
msgstr "考虑如下文档，该文档的字段 ``x`` 的值为 *字符串* 值 ``\"123\"``："

#: ../source/applications/design-notes.txt:74
msgid ""
"Then the following query which looks for a *number* value ``123`` will "
"**not** return that document:"
msgstr "那么，如下查找 *数字* 值 ``123`` 的查询不会返回上面的文档："

#: ../source/applications/design-notes.txt:82
msgid "General Considerations"
msgstr "常规考量"

#: ../source/applications/design-notes.txt:85
msgid "By Default, Updates Affect **one** Document"
msgstr "默认情况下，更新操作只作用于一个文档。"

#: ../source/applications/design-notes.txt:87
msgid ""
"To update multiple documents that meet your query criteria, set the :method:"
"`update` ``multi`` option to ``true`` or ``1``. See: :ref:`Update Multiple "
"Documents <update-multiple-documents>`."
msgstr ""
"为了能更新符合你的查询条件的多个文档，设置 :method:`update` ``multi`` 选项"
"为 ``true`` 或者 ``1``。更多信息请参见 :ref:`Update Multiple Documents "
"<update-multiple-documents>`。"

#: ../source/applications/design-notes.txt:91
msgid ""
"Prior to MongoDB 2.2, you would specify the ``upsert`` and ``multi`` "
"options in the :method:`update` method as positional boolean options. See: "
"the :method:`update` method reference documentation."
msgstr ""
"对于MongoDB 2.2或之前的版本，你可以在 :method:`update` 方法特定位置上的布尔"
"型选项中指定 ``upsert`` 和 ``multi`` 选项。 "

#: ../source/applications/design-notes.txt:96
msgid "BSON Document Size Limit"
msgstr "BSON文档大小限制"

<<<<<<< HEAD
#: ../source/applications/design-notes.txt:92
msgid ""
"The :limit:`BSON Document Size` limit is currently set at 16MB per "
"document. If you require larger documents, use :doc:`GridFS </core/gridfs/"
">`."
msgstr ""
"目前， :limit:`BSON Document Size` 的限制为单个文档不大于16MB。如果你需要更"
"大的文档，使用 :doc:`GridFS </core/gridfs/>`。"

#: ../source/applications/design-notes.txt:97
=======
#: ../source/applications/design-notes.txt:103
>>>>>>> 7b6fda55
msgid "No Fully Generalized Transactions"
msgstr "没有完全的整体事务"

#: ../source/applications/design-notes.txt:105
msgid ""
"MongoDB does not have :doc:`fully generalized transactions </core/write-"
"operations-atomicity>`. If you model your data using rich documents that "
"closely resemble your application's objects, each logical object will be in "
"one MongoDB document. MongoDB allows you to modify a document in a single "
"atomic operation. These kinds of data modification pattern covers most "
"common uses of transactions in other systems."
msgstr ""
"MongoDB没有 :doc:`fully generalized transactions </tutorial/isolate-"
"sequence-of-operations/>`。如果你用灵活的文档建立的数据模型与你应用中的对象"
"十分贴近的话，任何一个逻辑上的对象都将在一个MongoDB 文档中。MongoDB允许你在"
"单个的原子操作中修改文档。这种数据修改模式涉及了其他系统中事务最普遍的用法。"

#: ../source/applications/design-notes.txt:114
msgid "Replica Set Considerations"
msgstr "复制集考量"

#: ../source/applications/design-notes.txt:117
msgid "Use an Odd Number of Replica Set Members"
msgstr "使用奇数个复制集成员"

#: ../source/applications/design-notes.txt:119
msgid ""
":doc:`Replica sets </replication/>` perform consensus elections. To ensure "
"that elections will proceed successfully, either use an odd number of "
"members, typically three, or else use an :term:`arbiter` to ensure an odd "
"number of votes."
msgstr ""
":doc:`Replica sets </replication/>` 展示了一致性选举。为了保证该选举能成功进"
"行，你要么使用奇数个成员，比如典型的3个，要么使用 :term:`arbiter` 保证投票为"
"奇数。"

#: ../source/applications/design-notes.txt:125
msgid "Keep Replica Set Members Up-to-Date"
msgstr "保持复制集成员最新"

#: ../source/applications/design-notes.txt:127
msgid ""
"MongoDB replica sets support :doc:`automatic failover </core/replica-set-"
"high-availability>`. It is important for your secondaries to be up-to-date. "
"There are various strategies for assessing consistency:"
msgstr ""
"MongoDB复制集支持 :doc:`automatic failover </core/replica-set-high-"
"availability>`。这个特性对保持从节点为最新非常重要。有多种策略可以评估数据的"
"一致性："

#: ../source/applications/design-notes.txt:132
msgid ""
"Use monitoring tools to alert you to lag events. See :doc:`/administration/"
"monitoring` for a detailed discussion of MongoDB's monitoring options."
msgstr "使用监视工具警告你延迟事件。"

#: ../source/applications/design-notes.txt:136
msgid "Specify appropriate write concern."
msgstr "指定适当的安全写级别"

#: ../source/applications/design-notes.txt:138
msgid ""
"If your application requires *manual* fail over, you can configure your "
"secondaries as :ref:`priority 0 <replica-set-secondary-only-members>`. "
"Priority 0 secondaries require manual action for a failover. This may be "
"practical for a small replica set, but large deployments should fail over "
"automatically."
msgstr ""
"如果你的应用需要 *手动* 故障切换，你可以将你的从节点配置为 :ref:`priority 0 "
"<replica-set-secondary-only-members>`。优先级为0的从节点需要手动进行故障切"
"换。这对小型的复制集可能比较实用，但是大型部署应当自动进行故障切换。"

#: ../source/applications/design-notes.txt:145
msgid ":ref:`replica set rollbacks <replica-set-rollback>`."
msgstr ""

#: ../source/applications/design-notes.txt:148
msgid "Sharding Considerations"
msgstr "分片考量"

#: ../source/applications/design-notes.txt:150
msgid ""
"Pick your shard keys carefully. You cannot choose a new shard key for a "
"collection that is already sharded."
msgstr "仔细地挑选你的片键。你不能为一个已经分片的集合选择新的片键。"

#: ../source/applications/design-notes.txt:153
msgid "Shard key values are immutable."
msgstr "片键值是不可改变的。"

#: ../source/applications/design-notes.txt:155
msgid ""
"When enabling sharding on an *existing collection*, MongoDB imposes a "
"maximum size on those collections to ensure that it is possible to create "
"chunks. For a detailed explanation of this limit, see: :limit:`<sharding-"
"existing-collection-data-size>`."
msgstr ""
"当对一个 *已经存在的集合* 开启分片时，MongoDB会使用分片后最大集合的大小以确"
"保能创建数据段。关于这个限制的详细说明，请参见： :limit:`<sharding-existing-"
"collection-data-size>`。"

#: ../source/applications/design-notes.txt:160
msgid ""
"To shard large amounts of data, create a new empty sharded collection, and "
"ingest the data from the source collection using an application level "
"import operation."
msgstr ""
"为了能对大量数据分片，创建一个空的已分片的新集合，并使用应用级别的导入操作从"
"源集合获取数据。"

#: ../source/applications/design-notes.txt:165
msgid ""
"Unique indexes are not enforced across shards except for the shard key "
"itself. See :doc:`/tutorial/enforce-unique-keys-for-sharded-collections`."
msgstr ""
"除了片键自身，通过分片不能强制添加唯一索引。参见 :doc:`/tutorial/enforce-"
"unique-keys-for-sharded-collections`。"

#: ../source/applications/design-notes.txt:168
msgid ""
"Consider :doc:`pre-splitting </tutorial/create-chunks-in-sharded-cluster>` "
"an empty sharded collection before a massive bulk import."
msgstr ""

#: ../source/applications/design-notes.txt:172
msgid "Analyze Performance"
msgstr ""

#: ../source/includes/intro-performance.rst:1
msgid ""
"As you develop and operate applications with MongoDB, you may want to "
"analyze the performance of the database as the application. "
":doc:`/administration/analyzing-mongodb-performance` discusses some of the "
"operational factors that can influence performance."
msgstr ""

#: ../source/includes/extracts/additional-resources-optimization.rst:4
msgid "Additional Resources"
msgstr ""

#: ../source/includes/extracts/additional-resources-optimization.rst:6
msgid ""
"`MongoDB Ops Optimization Consulting Package "
"<https://www.mongodb.com/products/consulting?jmp=docs#ops_optimization>`_"
msgstr ""
<<<<<<< HEAD
"考虑在大规模批量导入前 :doc:`pre-splitting </administration/sharded-"
"clusters>` 已分片集合。"
=======

#: ../source/applications/design-notes.txt:0
msgid "On this page"
msgstr ""

#: ../source/applications/design-notes.txt:55
msgid ""
"using :doc:`$toLower </reference/operator/aggregation/toLower/>` or "
":doc:`$toUpper </reference/operator/aggregation/toUpper/>` in the "
":doc:`aggregation framework </core/aggregation-pipeline/>`."
msgstr ""

#: ../source/applications/design-notes.txt:98
msgid ""
"The :limit:`BSON Document Size` limit is currently set at 16 MB per "
"document. If you require larger documents, use :doc:`GridFS "
"</core/gridfs/>`."
msgstr ""

#~ msgid ""
#~ "using :doc:`$toLower </reference/operator/aggregation/toLower/>` or "
#~ ":doc:`$toUpper </reference/operator/aggregation/toUpper/>` in the "
#~ ":doc:`aggregation framework </core/aggregation/>`."
#~ msgstr ""

#~ msgid ""
#~ "The :limit:`BSON Document Size` limit is currently set at 16MB per document."
#~ " If you require larger documents, use :doc:`GridFS </core/gridfs/>`."
#~ msgstr ""
>>>>>>> 7b6fda55
<|MERGE_RESOLUTION|>--- conflicted
+++ resolved
@@ -98,21 +98,9 @@
 msgid "using regular expressions ending with the ``i`` option, and/or"
 msgstr ""
 
-<<<<<<< HEAD
-#: ../source/applications/design-notes.txt:49
-msgid ""
-"using :doc:`$toLower </reference/operator/aggregation/toLower/>` or :doc:`"
-"$toUpper </reference/operator/aggregation/toUpper/>` in the :doc:"
-"`aggregation framework </core/aggregation/>`."
-msgstr ""
-"在 :doc:`aggregation framework </core/aggregation/>` 中使用 :doc:`$toLower "
-"</reference/operator/aggregation/toLower/>` 或 :doc:`$toUpper </reference/"
-"operator/aggregation/toUpper/>`。"
-
-#: ../source/applications/design-notes.txt:54
-=======
+
 #: ../source/applications/design-notes.txt:60
->>>>>>> 7b6fda55
+
 msgid "Type Sensitive Fields"
 msgstr "字段类型敏感"
 
@@ -169,20 +157,9 @@
 msgid "BSON Document Size Limit"
 msgstr "BSON文档大小限制"
 
-<<<<<<< HEAD
-#: ../source/applications/design-notes.txt:92
-msgid ""
-"The :limit:`BSON Document Size` limit is currently set at 16MB per "
-"document. If you require larger documents, use :doc:`GridFS </core/gridfs/"
-">`."
-msgstr ""
-"目前， :limit:`BSON Document Size` 的限制为单个文档不大于16MB。如果你需要更"
-"大的文档，使用 :doc:`GridFS </core/gridfs/>`。"
-
-#: ../source/applications/design-notes.txt:97
-=======
+
 #: ../source/applications/design-notes.txt:103
->>>>>>> 7b6fda55
+
 msgid "No Fully Generalized Transactions"
 msgstr "没有完全的整体事务"
 
@@ -328,10 +305,7 @@
 "`MongoDB Ops Optimization Consulting Package "
 "<https://www.mongodb.com/products/consulting?jmp=docs#ops_optimization>`_"
 msgstr ""
-<<<<<<< HEAD
-"考虑在大规模批量导入前 :doc:`pre-splitting </administration/sharded-"
-"clusters>` 已分片集合。"
-=======
+
 
 #: ../source/applications/design-notes.txt:0
 msgid "On this page"
@@ -361,4 +335,3 @@
 #~ "The :limit:`BSON Document Size` limit is currently set at 16MB per document."
 #~ " If you require larger documents, use :doc:`GridFS </core/gridfs/>`."
 #~ msgstr ""
->>>>>>> 7b6fda55
