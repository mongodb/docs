--- conflicted
+++ resolved
@@ -8,11 +8,7 @@
 msgstr ""
 "Project-Id-Version: MongoDB Manual\n"
 "Report-Msgid-Bugs-To: \n"
-<<<<<<< HEAD
-"POT-Creation-Date: 2019-03-19 11:02-0400\n"
-=======
 "POT-Creation-Date: 2016-12-08 12:02-0500\n"
->>>>>>> 2478a500
 "PO-Revision-Date: 2013-12-16 23:24+0000\n"
 "Last-Translator: tychoish <tychoish@gmail.com>\n"
 "Language: es\n"
@@ -24,15 +20,17 @@
 "Content-Transfer-Encoding: 8bit\n"
 "Generated-By: Babel 2.6.0\n"
 
-<<<<<<< HEAD
-=======
 # 7d7af7d6c0ba432c9e3ab1d045cd641d
->>>>>>> 2478a500
 #: ../source/reference/command/movePrimary.txt:3
 msgid "movePrimary"
 msgstr ""
 
-<<<<<<< HEAD
+# 90e3e0e894a4465a827e5dc57aa21bba
+#: ../source/reference/command/movePrimary.txt
+msgid "On this page"
+msgstr ""
+
+# 70da986e60a74676b45f632263fd9c27
 #: ../source/reference/command/movePrimary.txt:15
 msgid ""
 "In a :term:`sharded cluster`, :dbcommand:`movePrimary` reassigns the "
@@ -42,34 +40,14 @@
 " specified :term:`shard`. Use the command with the following form:"
 msgstr ""
 
-=======
-# 90e3e0e894a4465a827e5dc57aa21bba
-#: ../source/reference/command/movePrimary.txt
-msgid "On this page"
-msgstr ""
-
-# 70da986e60a74676b45f632263fd9c27
-#: ../source/reference/command/movePrimary.txt:15
-msgid ""
-"In a :term:`sharded cluster`, :dbcommand:`movePrimary` reassigns the "
-":term:`primary shard` which holds all un-sharded collections in the "
-"database.  :dbcommand:`movePrimary` first changes the primary shard in "
-"the cluster metadata, and then migrates all un-sharded collections to the"
-" specified :term:`shard`. Use the command with the following form:"
-msgstr ""
-
 # e34dfada94d64439b050ca4cfb33a269
->>>>>>> 2478a500
 #: ../source/reference/command/movePrimary.txt:25
 msgid ""
 "For example, the following command moves the primary shard from ``test`` "
 "to ``shard0001``:"
 msgstr ""
 
-<<<<<<< HEAD
-=======
 # 53c8397e926340e4a973adca7dec1cff
->>>>>>> 2478a500
 #: ../source/reference/command/movePrimary.txt:32
 msgid ""
 "When the command returns, the database's primary shard location has "
@@ -77,10 +55,7 @@
 ":dbcommand:`removeShard` command."
 msgstr ""
 
-<<<<<<< HEAD
-=======
 # 610e820d49114c3da64bf530eada7ce9
->>>>>>> 2478a500
 #: ../source/reference/command/movePrimary.txt:38
 msgid ""
 "The destination shard must rebuild its indexes in the foreground when it "
@@ -89,56 +64,6 @@
 " :doc:`/core/index-creation` for details."
 msgstr ""
 
-<<<<<<< HEAD
-#: ../source/reference/command/movePrimary.txt:44
-msgid ""
-":dbcommand:`movePrimary` is an administrative command that is only "
-"available for :binary:`~bin.mongos` instances."
-msgstr ""
-
-#: ../source/reference/command/movePrimary.txt:50
-msgid "Considerations"
-msgstr ""
-
-#: ../source/includes/warning-movePrimary.rst:3
-msgid ""
-"If you use the :dbcommand:`movePrimary` command to move un-sharded "
-"collections, you must either restart all :binary:`~bin.mongos` instances,"
-" or use the :dbcommand:`flushRouterConfig` command on all "
-":binary:`~bin.mongos` instances before reading or writing any data to any"
-" unsharded collections that were moved. This action ensures that the "
-":binary:`~bin.mongos` is aware of the new shard for these collections."
-msgstr ""
-
-#: ../source/includes/warning-movePrimary.rst:10
-msgid ""
-"If you do not update the :binary:`~bin.mongos` instances' metadata cache "
-"after using :dbcommand:`movePrimary`, the :binary:`~bin.mongos` may miss "
-"data on reads, and may not write data to the correct shard. To recover, "
-"you must manually intervene."
-msgstr ""
-
-#: ../source/reference/command/movePrimary.txt:54
-msgid ""
-"Avoid accessing an un-sharded collection during migration. "
-":dbcommand:`movePrimary` does not prevent reading and writing during its "
-"operation, and such actions yield undefined behavior."
-msgstr ""
-
-#: ../source/reference/command/movePrimary.txt:58
-msgid ""
-":dbcommand:`movePrimary` may take significant time to complete, and you "
-"should plan for this unavailability."
-msgstr ""
-
-#: ../source/includes/extracts/mongos-operations-wc-move-primary.rst:2
-msgid ""
-":binary:`~bin.mongos` uses :writeconcern:`\"majority\"` for "
-":dbcommand:`movePrimary`."
-msgstr ""
-
-#: ../source/reference/command/movePrimary.txt:63
-=======
 # a3dedaccd0d54115bd6cbbf4a2842796
 #: ../source/reference/command/movePrimary.txt:44
 msgid ""
@@ -188,7 +113,6 @@
 
 # ac666776c78a4233957958aaf824ba4d
 #: ../source/reference/command/movePrimary.txt:59
->>>>>>> 2478a500
 msgid ""
 ":dbcommand:`movePrimary` will fail if the destination shard contains a "
 "conflicting collection name.  This may occur if documents are written to "
@@ -196,13 +120,6 @@
 "the original primary shard is restored."
 msgstr ""
 
-<<<<<<< HEAD
-#: ../source/reference/command/movePrimary.txt:69
-msgid "Additional Information"
-msgstr ""
-
-#: ../source/reference/command/movePrimary.txt:71
-=======
 # 31349faec1c84323bd175d39ff058f61
 #: ../source/reference/command/movePrimary.txt:65
 msgid "Additional Information"
@@ -210,7 +127,6 @@
 
 # 2ede1c1c4e474109a6b22d0c2593f8e9
 #: ../source/reference/command/movePrimary.txt:67
->>>>>>> 2478a500
 msgid "See :doc:`/tutorial/remove-shards-from-cluster` for a complete procedure."
 msgstr ""
 
