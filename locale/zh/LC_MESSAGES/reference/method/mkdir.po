#
msgid ""
msgstr ""
"Project-Id-Version: mongodb-manual 3.0\n"
"Report-Msgid-Bugs-To: \n"
"POT-Creation-Date: 2015-08-20 19:13-0400\n"
"PO-Revision-Date: YEAR-MO-DA HO:MI+ZONE\n"
"Last-Translator: FULL NAME <EMAIL@ADDRESS>\n"
"Language-Team: LANGUAGE <LL@li.org>\n"
"MIME-Version: 1.0\n"
"Content-Type: text/plain; charset=UTF-8\n"
"Content-Transfer-Encoding: 8bit\n"
"Plural-Forms: nplurals=1; plural=0;\n"
"Language: zh\n"
"X-Generator: Poedit 1.6.9\n"

#: ../source/reference/method/mkdir.txt:3
msgid "mkdir()"
msgstr "mkdir()"

#: ../source/reference/method/mkdir.txt:14
msgid "Description"
msgstr "介绍"

#: ../source/reference/method/mkdir.txt:18
msgid ""
"Creates a directory at the specified path. This method creates the entire "
"path specified if the enclosing directory or directories do not already exit."
msgstr "在指定的路径创建目录。当指定的目录不存在时，此方法会创建完整路径。"

#: ../source/reference/method/mkdir.txt:22
msgid ""
"This method is equivalent to :command:`mkdir -p` with BSD or GNU utilities."
msgstr "此方法与 BSD 或 GNU 工具中的 :command:`mkdir -p` 命令效果相同。"

#: ../source/reference/method/mkdir.txt:24
msgid "The :method:`mkdir()` method has the following parameter:"
<<<<<<< HEAD
msgstr " :method:`mkdir()` 方法有下面这些参数："
=======
msgstr ""

#: ../source/reference/method/mkdir.txt:0
msgid "On this page"
msgstr ""
>>>>>>> 7b6fda55
<|MERGE_RESOLUTION|>--- conflicted
+++ resolved
@@ -35,12 +35,9 @@
 
 #: ../source/reference/method/mkdir.txt:24
 msgid "The :method:`mkdir()` method has the following parameter:"
-<<<<<<< HEAD
-msgstr " :method:`mkdir()` 方法有下面这些参数："
-=======
+
 msgstr ""
 
 #: ../source/reference/method/mkdir.txt:0
 msgid "On this page"
 msgstr ""
->>>>>>> 7b6fda55
