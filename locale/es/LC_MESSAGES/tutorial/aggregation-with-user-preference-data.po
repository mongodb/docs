--- conflicted
+++ resolved
@@ -8,11 +8,7 @@
 msgstr ""
 "Project-Id-Version: MongoDB Manual\n"
 "Report-Msgid-Bugs-To: \n"
-<<<<<<< HEAD
-"POT-Creation-Date: 2019-03-19 11:02-0400\n"
-=======
 "POT-Creation-Date: 2016-12-08 12:02-0500\n"
->>>>>>> 2478a500
 "PO-Revision-Date: 2014-04-08 18:37+0000\n"
 "Last-Translator: tychoish <tychoish@gmail.com>\n"
 "Language: es\n"
@@ -24,31 +20,22 @@
 "Content-Transfer-Encoding: 8bit\n"
 "Generated-By: Babel 2.6.0\n"
 
-<<<<<<< HEAD
-=======
 # 0ebedf472b1b494b80c53c6afacbdb60
->>>>>>> 2478a500
 #: ../source/tutorial/aggregation-with-user-preference-data.txt:3
 msgid "Aggregation with User Preference Data"
 msgstr ""
 
-<<<<<<< HEAD
-=======
 # 1aa4f88e51c9401886f92d83c92d23a7
 #: ../source/tutorial/aggregation-with-user-preference-data.txt
 msgid "On this page"
 msgstr ""
 
 # 2b67268ddf254b81a77e2c5bc67ae017
->>>>>>> 2478a500
 #: ../source/tutorial/aggregation-with-user-preference-data.txt:14
 msgid "Data Model"
 msgstr ""
 
-<<<<<<< HEAD
-=======
 # 2684cd6a03c344a3a29d146c46ca08d8
->>>>>>> 2478a500
 #: ../source/tutorial/aggregation-with-user-preference-data.txt:16
 msgid ""
 "Consider a hypothetical sports club with a database that contains a "
@@ -57,18 +44,12 @@
 "following:"
 msgstr ""
 
-<<<<<<< HEAD
-=======
 # ad4774dac6d242999ec9ce82bb34b7e1
->>>>>>> 2478a500
 #: ../source/tutorial/aggregation-with-user-preference-data.txt:71
 msgid "Normalize and Sort Documents"
 msgstr ""
 
-<<<<<<< HEAD
-=======
 # df2e8badf5f64d12a6151a7460dc4aeb
->>>>>>> 2478a500
 #: ../source/tutorial/aggregation-with-user-preference-data.txt:73
 msgid ""
 "The following operation returns user names in upper case and in "
@@ -77,38 +58,26 @@
 "for processing."
 msgstr ""
 
-<<<<<<< HEAD
-=======
 # 12d6bc48fe784844a4b2965844ec845e
->>>>>>> 2478a500
 #: ../source/tutorial/aggregation-with-user-preference-data.txt:87
 msgid ""
 "All documents from the ``users`` collection pass through the pipeline, "
 "which consists of the following operations:"
 msgstr ""
 
-<<<<<<< HEAD
-=======
 # b8a013d157d6439881166bb0b42bc373
 # 7fb690d890dd46eda6c68e8304306503
->>>>>>> 2478a500
 #: ../source/tutorial/aggregation-with-user-preference-data.txt:90
 #: ../source/tutorial/aggregation-with-user-preference-data.txt:207
 msgid "The :pipeline:`$project` operator:"
 msgstr ""
 
-<<<<<<< HEAD
-=======
 # dc57dad36780466a93bb819c1824bbd9
->>>>>>> 2478a500
 #: ../source/tutorial/aggregation-with-user-preference-data.txt:92
 msgid "creates a new field called ``name``."
 msgstr ""
 
-<<<<<<< HEAD
-=======
 # 5f043bf498914b03a2aa26bdce601040
->>>>>>> 2478a500
 #: ../source/tutorial/aggregation-with-user-preference-data.txt:94
 msgid ""
 "converts the value of the ``_id`` to upper case, with the "
@@ -116,44 +85,29 @@
 "new field, named ``name`` to hold this value."
 msgstr ""
 
-<<<<<<< HEAD
-=======
 # f5569d1b198d4053ad32c7a8a0780514
->>>>>>> 2478a500
 #: ../source/tutorial/aggregation-with-user-preference-data.txt:99
 msgid ""
 "suppresses the ``id`` field. :pipeline:`$project` will pass the ``_id`` "
 "field by default, unless explicitly suppressed."
 msgstr ""
 
-<<<<<<< HEAD
-=======
 # f0b4ac31b6e94450a00106788d8d3c3d
->>>>>>> 2478a500
 #: ../source/tutorial/aggregation-with-user-preference-data.txt:102
 msgid "The :pipeline:`$sort` operator orders the results by the ``name`` field."
 msgstr ""
 
-<<<<<<< HEAD
-=======
 # f54285e56b3046189f6cb225c82fc2f7
->>>>>>> 2478a500
 #: ../source/tutorial/aggregation-with-user-preference-data.txt:105
 msgid "The results of the aggregation would resemble the following:"
 msgstr ""
 
-<<<<<<< HEAD
-=======
 # fcdbaeba9bc7447984809a23a4cb5ee6
->>>>>>> 2478a500
 #: ../source/tutorial/aggregation-with-user-preference-data.txt:183
 msgid "Return Usernames Ordered by Join Month"
 msgstr ""
 
-<<<<<<< HEAD
-=======
 # 618e670e5f6740069e8f974fd6c5b8e6
->>>>>>> 2478a500
 #: ../source/tutorial/aggregation-with-user-preference-data.txt:185
 msgid ""
 "The following aggregation operation returns user names sorted by the "
@@ -161,11 +115,8 @@
 "membership renewal notices."
 msgstr ""
 
-<<<<<<< HEAD
-=======
 # 887b703c897a45a78775f06b7650b9df
 # 58f882ca8278497f98edda2b1c80020e
->>>>>>> 2478a500
 #: ../source/tutorial/aggregation-with-user-preference-data.txt:204
 #: ../source/tutorial/aggregation-with-user-preference-data.txt:261
 msgid ""
@@ -173,18 +124,12 @@
 " following operations:"
 msgstr ""
 
-<<<<<<< HEAD
-=======
 # 074fd4993c534d33ab03fb7c4fe8409e
->>>>>>> 2478a500
 #: ../source/tutorial/aggregation-with-user-preference-data.txt:209
 msgid "Creates two new fields: ``month_joined`` and ``name``."
 msgstr ""
 
-<<<<<<< HEAD
-=======
 # 35eab496e164468683744e7a255bf9ec
->>>>>>> 2478a500
 #: ../source/tutorial/aggregation-with-user-preference-data.txt:211
 msgid ""
 "Suppresses the ``id`` from the results. The :method:`aggregate() "
@@ -192,10 +137,7 @@
 "explicitly suppressed."
 msgstr ""
 
-<<<<<<< HEAD
-=======
 # 6a90b1b9f06d4bac8439fb941f79f106
->>>>>>> 2478a500
 #: ../source/tutorial/aggregation-with-user-preference-data.txt:215
 msgid ""
 "The :expression:`$month` operator converts the values of the ``joined`` "
@@ -204,36 +146,24 @@
 "``month_joined`` field."
 msgstr ""
 
-<<<<<<< HEAD
-=======
 # 252b28543e06494ebfca5c4cbaaae1b5
->>>>>>> 2478a500
 #: ../source/tutorial/aggregation-with-user-preference-data.txt:220
 msgid ""
 "The :pipeline:`$sort` operator sorts the results by the ``month_joined`` "
 "field."
 msgstr ""
 
-<<<<<<< HEAD
-=======
 # 49a40767b8e44aa581c274bb547c5af8
->>>>>>> 2478a500
 #: ../source/tutorial/aggregation-with-user-preference-data.txt:223
 msgid "The operation returns results that resemble the following:"
 msgstr ""
 
-<<<<<<< HEAD
-=======
 # 2ae07259ef8f48ef961483df47ce4b8d
->>>>>>> 2478a500
 #: ../source/tutorial/aggregation-with-user-preference-data.txt:245
 msgid "Return Total Number of Joins per Month"
 msgstr ""
 
-<<<<<<< HEAD
-=======
 # 5ebc880301ab4a23931f8bb12b445b89
->>>>>>> 2478a500
 #: ../source/tutorial/aggregation-with-user-preference-data.txt:247
 msgid ""
 "The following operation shows how many people joined each month of the "
@@ -241,20 +171,14 @@
 "strategies."
 msgstr ""
 
-<<<<<<< HEAD
-=======
 # 69cc2c916dd04c4890b7e5741a56a74e
->>>>>>> 2478a500
 #: ../source/tutorial/aggregation-with-user-preference-data.txt:264
 msgid ""
 "The :pipeline:`$project` operator creates a new field called "
 "``month_joined``."
 msgstr ""
 
-<<<<<<< HEAD
-=======
 # d46c4acef4fa4372a76a09bd479e6260
->>>>>>> 2478a500
 #: ../source/tutorial/aggregation-with-user-preference-data.txt:267
 msgid ""
 "The :expression:`$month` operator converts the values of the ``joined`` "
@@ -263,10 +187,7 @@
 "field."
 msgstr ""
 
-<<<<<<< HEAD
-=======
 # 8448d1fc7f31478e90758c4559e71be5
->>>>>>> 2478a500
 #: ../source/tutorial/aggregation-with-user-preference-data.txt:272
 msgid ""
 "The :pipeline:`$group` operator collects all documents with a given "
@@ -275,20 +196,14 @@
 "new \"per-month\" document with two fields:"
 msgstr ""
 
-<<<<<<< HEAD
-=======
 # 6ae810c917214c3f88eae5eee79808a3
->>>>>>> 2478a500
 #: ../source/tutorial/aggregation-with-user-preference-data.txt:278
 msgid ""
 "``_id``, which contains a nested document with the ``month_joined`` field"
 " and its value."
 msgstr ""
 
-<<<<<<< HEAD
-=======
 # b2d741aceea0480ca025819df4aed7bb
->>>>>>> 2478a500
 #: ../source/tutorial/aggregation-with-user-preference-data.txt:281
 msgid ""
 "``number``, which is a generated field. The :group:`$sum` operator "
@@ -296,10 +211,7 @@
 "``month_joined`` value."
 msgstr ""
 
-<<<<<<< HEAD
-=======
 # 0a092e5a6b654b619804495cdbfbc5f8
->>>>>>> 2478a500
 #: ../source/tutorial/aggregation-with-user-preference-data.txt:285
 msgid ""
 "The :pipeline:`$sort` operator sorts the documents created by "
@@ -307,26 +219,17 @@
 "field."
 msgstr ""
 
-<<<<<<< HEAD
-=======
 # 5a4f13d8a0e44072965fa5640edd259c
->>>>>>> 2478a500
 #: ../source/tutorial/aggregation-with-user-preference-data.txt:289
 msgid "The result of this aggregation operation would resemble the following:"
 msgstr ""
 
-<<<<<<< HEAD
-=======
 # 167887c6358742cfaf0e5a23bf4e43a1
->>>>>>> 2478a500
 #: ../source/tutorial/aggregation-with-user-preference-data.txt:313
 msgid "Return the Five Most Common \"Likes\""
 msgstr ""
 
-<<<<<<< HEAD
-=======
 # 90add99185494bb89d4e3c731d04ff28
->>>>>>> 2478a500
 #: ../source/tutorial/aggregation-with-user-preference-data.txt:315
 msgid ""
 "The following aggregation collects top five most \"liked\" activities in "
@@ -334,20 +237,14 @@
 " development."
 msgstr ""
 
-<<<<<<< HEAD
-=======
 # 82f273dd3da34aec9108899ce5c73449
->>>>>>> 2478a500
 #: ../source/tutorial/aggregation-with-user-preference-data.txt:330
 msgid ""
 "The pipeline begins with all documents in the ``users`` collection, and "
 "passes these documents through the following operations:"
 msgstr ""
 
-<<<<<<< HEAD
-=======
 # 84531a3042384ed4b0e1a2abeaacdc66
->>>>>>> 2478a500
 #: ../source/tutorial/aggregation-with-user-preference-data.txt:333
 msgid ""
 "The :pipeline:`$unwind` operator separates each value in the ``likes`` "
@@ -355,36 +252,21 @@
 " in the array."
 msgstr ""
 
-<<<<<<< HEAD
-=======
 # 4c3aee93bc624e2db106d7a52a7c779d
 #: ../source/tutorial/aggregation-with-user-preference-data.txt
 msgid "Example"
 msgstr ""
 
 # 63c8d795edaa4518991f732dddb426f4
->>>>>>> 2478a500
 #: ../source/tutorial/aggregation-with-user-preference-data.txt:339
 msgid "Given the following document from the ``users`` collection:"
 msgstr ""
 
-<<<<<<< HEAD
-=======
 # f0a7799682824f0e87cbb453d6d00fc4
->>>>>>> 2478a500
 #: ../source/tutorial/aggregation-with-user-preference-data.txt:349
 msgid "The :pipeline:`$unwind` operator would create the following documents:"
 msgstr ""
 
-<<<<<<< HEAD
-#: ../source/tutorial/aggregation-with-user-preference-data.txt:365
-msgid ""
-"The :pipeline:`$group` operator collects all documents with the same "
-"value for the ``likes`` field and counts each grouping. With this "
-"information, :pipeline:`$group` creates a new document with two fields:"
-msgstr ""
-
-=======
 # 6391725b3e2f40c09de80a634b9378ee
 #: ../source/tutorial/aggregation-with-user-preference-data.txt:365
 msgid ""
@@ -394,15 +276,11 @@
 msgstr ""
 
 # eb48033a84e1470390b2a51690afe273
->>>>>>> 2478a500
 #: ../source/tutorial/aggregation-with-user-preference-data.txt:370
 msgid "``_id``, which contains the ``likes`` value."
 msgstr ""
 
-<<<<<<< HEAD
-=======
 # ff650cdb9ddc465b80d605feb6459545
->>>>>>> 2478a500
 #: ../source/tutorial/aggregation-with-user-preference-data.txt:372
 msgid ""
 "``number``, which is a generated field. The :group:`$sum` operator "
@@ -410,35 +288,25 @@
 "``likes`` value."
 msgstr ""
 
-<<<<<<< HEAD
-=======
 # 95b9e6e6c11347c4907abf8ae5368c27
->>>>>>> 2478a500
 #: ../source/tutorial/aggregation-with-user-preference-data.txt:376
 msgid ""
 "The :pipeline:`$sort` operator sorts these documents by the ``number`` "
 "field in reverse order."
 msgstr ""
 
-<<<<<<< HEAD
-=======
 # 0b79ae4891384588b80138b3885f67ce
->>>>>>> 2478a500
 #: ../source/tutorial/aggregation-with-user-preference-data.txt:379
 msgid ""
 "The :pipeline:`$limit` operator only includes the first 5 result "
 "documents."
 msgstr ""
 
-<<<<<<< HEAD
-=======
 # 45a13d25f8c74f8a8224c2a986418440
->>>>>>> 2478a500
 #: ../source/tutorial/aggregation-with-user-preference-data.txt:382
 msgid "The results of aggregation would resemble the following:"
 msgstr ""
 
-<<<<<<< HEAD
 #~ msgid ""
 #~ "Consider a hypothetical sports club with"
 #~ " a database that contains a ``user``"
@@ -447,26 +315,3 @@
 #~ "stores these data in documents that "
 #~ "resemble the following:"
 #~ msgstr ""
-
-# 4cc4751400c84e858fd74f5912ec47bd
-#~ msgid "Example"
-#~ msgstr ""
-
-# 743f0d1f14f74fe39f9b34ef2a9eabbf
-#~ msgid ""
-#~ "The :pipeline:`$group` operator collects all"
-#~ " documents the same value for the "
-#~ "``likes`` field and counts each "
-#~ "grouping. With this information, "
-#~ ":pipeline:`$group` creates a new document "
-#~ "with two fields:"
-=======
-#~ msgid ""
-#~ "Consider a hypothetical sports club with"
-#~ " a database that contains a ``user``"
-#~ " collection that tracks the user's "
-#~ "join dates, sport preferences, and "
-#~ "stores these data in documents that "
-#~ "resemble the following:"
->>>>>>> 2478a500
-#~ msgstr ""
