--- conflicted
+++ resolved
@@ -8,11 +8,7 @@
 msgstr ""
 "Project-Id-Version: MongoDB Manual\n"
 "Report-Msgid-Bugs-To: \n"
-<<<<<<< HEAD
-"POT-Creation-Date: 2019-03-19 11:02-0400\n"
-=======
 "POT-Creation-Date: 2016-12-08 12:02-0500\n"
->>>>>>> 2478a500
 "PO-Revision-Date: 2014-04-08 16:31+0000\n"
 "Last-Translator: tychoish <tychoish@gmail.com>\n"
 "Language: es\n"
@@ -24,772 +20,11 @@
 "Content-Transfer-Encoding: 8bit\n"
 "Generated-By: Babel 2.6.0\n"
 
-<<<<<<< HEAD
-=======
 # a2e37eab5c1a4eddbeb6d3fa22ad5a73
->>>>>>> 2478a500
 #: ../source/tutorial/convert-replica-set-to-replicated-shard-cluster.txt:3
 msgid "Convert a Replica Set to a Sharded Cluster"
 msgstr ""
 
-<<<<<<< HEAD
-#: ../source/tutorial/convert-replica-set-to-replicated-shard-cluster.txt:14
-msgid "Overview"
-msgstr ""
-
-#: ../source/tutorial/convert-replica-set-to-replicated-shard-cluster.txt:16
-msgid ""
-"This tutorial converts a single three-member replica set to a sharded "
-"cluster with two shards. Each shard is an independent three-member "
-"replica set. This tutorial is specific to MongoDB |version|. For other "
-"versions of MongoDB, refer to the corresponding version of the MongoDB "
-"Manual."
-msgstr ""
-
-#: ../source/tutorial/convert-replica-set-to-replicated-shard-cluster.txt:22
-msgid "The procedure is as follows:"
-msgstr ""
-
-#: ../source/tutorial/convert-replica-set-to-replicated-shard-cluster.txt:24
-msgid ""
-"Create the initial three-member replica set and insert data into a "
-"collection. See :ref:`convert-setup-initial-set`."
-msgstr ""
-
-#: ../source/tutorial/convert-replica-set-to-replicated-shard-cluster.txt:27
-msgid ""
-"Start the config servers and a :binary:`~bin.mongos`. See :ref:`convert-"
-"deploy-sharding-infrastructure`."
-msgstr ""
-
-#: ../source/tutorial/convert-replica-set-to-replicated-shard-cluster.txt:30
-msgid ""
-"Add the initial replica set as a shard. See :ref:`convert-add-initial-"
-"shard`."
-msgstr ""
-
-#: ../source/tutorial/convert-replica-set-to-replicated-shard-cluster.txt:33
-msgid ""
-"Create a second shard and add to the cluster. See :ref:`convert-add-"
-"second-shard`."
-msgstr ""
-
-#: ../source/tutorial/convert-replica-set-to-replicated-shard-cluster.txt:36
-msgid "Shard the desired collection. See :ref:`convert-shard-collection`."
-msgstr ""
-
-#: ../source/tutorial/convert-replica-set-to-replicated-shard-cluster.txt:39
-msgid "Prerequisites"
-msgstr ""
-
-#: ../source/tutorial/convert-replica-set-to-replicated-shard-cluster.txt:41
-msgid ""
-"This tutorial uses a total of ten servers: one server for the "
-":binary:`~bin.mongos` and three servers each for the first :term:`replica"
-" set`, the second replica set, and the :doc:`config server replica set "
-"</core/sharded-cluster-config-servers>`."
-msgstr ""
-
-#: ../source/tutorial/convert-replica-set-to-replicated-shard-cluster.txt:46
-msgid ""
-"Each server must have a resolvable domain, hostname, or IP address within"
-" your system."
-msgstr ""
-
-#: ../source/tutorial/convert-replica-set-to-replicated-shard-cluster.txt:49
-msgid ""
-"The tutorial uses the default data directories (e.g. ``/data/db`` and "
-"``/data/configdb``). Create the appropriate directories with appropriate "
-"permissions. To use different paths, see :doc:`/reference/configuration-"
-"options` ."
-msgstr ""
-
-#: ../source/tutorial/convert-replica-set-to-replicated-shard-cluster.txt:55
-msgid "Procedures"
-msgstr ""
-
-#: ../source/tutorial/convert-replica-set-to-replicated-shard-cluster.txt:60
-msgid "Set Up Initial Replica Set"
-msgstr ""
-
-#: ../source/tutorial/convert-replica-set-to-replicated-shard-cluster.txt:62
-msgid ""
-"This procedure creates the initial three-member replica set ``rs0``. The "
-"replica set members are on the following hosts: ``mongodb0.example.net``,"
-" ``mongodb1.example.net``, and ``mongodb2.example.net``."
-msgstr ""
-
-#: ../source/includes/steps/convert-replica-set-add-new-shard.rst:8
-#: ../source/includes/steps/convert-replica-set-shard-deploy-test-data.rst:8
-msgid "Start each member of the replica set with the appropriate options."
-msgstr ""
-
-#: ../source/includes/steps/convert-replica-set-shard-deploy-test-data.rst:11
-#: ../source/includes/steps/convert-replica-set-shard-deploy-test-data.rst:91
-msgid ""
-"For each member, start a :binary:`~bin.mongod` instance with the "
-"following settings:"
-msgstr ""
-
-#: ../source/includes/steps/convert-replica-set-shard-deploy-test-data.rst:14
-#: ../source/includes/steps/convert-replica-set-shard-deploy-test-data.rst:94
-msgid "Set :setting:`replication.replSetName` option to the replica set name,"
-msgstr ""
-
-#: ../source/includes/fact-unique-replica-set-names.rst:1
-msgid ""
-"If your application connects to more than one replica set, each set "
-"should have a distinct name. Some drivers group replica set connections "
-"by replica set name."
-msgstr ""
-
-#: ../source/includes/steps/convert-replica-set-shard-deploy-test-data.rst:18
-#: ../source/includes/steps/convert-replica-set-shard-deploy-test-data.rst:98
-msgid ""
-"Set :setting:`net.bindIp` option to the hostname/ip or a comma-delimited "
-"list of hostnames/ips, and"
-msgstr ""
-
-#: ../source/includes/steps/convert-replica-set-shard-deploy-test-data.rst:21
-#: ../source/includes/steps/convert-replica-set-shard-deploy-test-data.rst:101
-msgid "Set any other settings as appropriate for your deployment."
-msgstr ""
-
-#: ../source/includes/steps/convert-replica-set-shard-deploy-test-data.rst:23
-#: ../source/includes/steps/convert-replica-set-shard-deploy-test-data.rst:103
-msgid ""
-"In this tutorial, the three :binary:`~bin.mongod` instances are "
-"associated with the following hosts:"
-msgstr ""
-
-#: ../source/includes/steps/convert-replica-set-shard-deploy-test-data.rst:29
-#: ../source/includes/steps/convert-replica-set-shard-deploy-test-data.rst:109
-msgid "Replica Set Member"
-msgstr ""
-
-#: ../source/includes/steps/convert-replica-set-shard-deploy-test-data.rst:30
-#: ../source/includes/steps/convert-replica-set-shard-deploy-test-data.rst:110
-msgid "Hostname"
-msgstr ""
-
-#: ../source/includes/steps/convert-replica-set-shard-deploy-test-data.rst:32
-#: ../source/includes/steps/convert-replica-set-shard-deploy-test-data.rst:112
-msgid "Member 0"
-msgstr ""
-
-#: ../source/includes/steps/convert-replica-set-shard-deploy-test-data.rst:33
-#: ../source/includes/steps/convert-replica-set-shard-deploy-test-data.rst:113
-msgid "``mongodb0.example.net``"
-msgstr ""
-
-#: ../source/includes/steps/convert-replica-set-shard-deploy-test-data.rst:35
-#: ../source/includes/steps/convert-replica-set-shard-deploy-test-data.rst:115
-msgid "Member 1"
-msgstr ""
-
-#: ../source/includes/steps/convert-replica-set-shard-deploy-test-data.rst:36
-#: ../source/includes/steps/convert-replica-set-shard-deploy-test-data.rst:116
-msgid "``mongodb1.example.net``"
-msgstr ""
-
-#: ../source/includes/steps/convert-replica-set-shard-deploy-test-data.rst:38
-#: ../source/includes/steps/convert-replica-set-shard-deploy-test-data.rst:118
-msgid "Member 2"
-msgstr ""
-
-#: ../source/includes/steps/convert-replica-set-shard-deploy-test-data.rst:39
-#: ../source/includes/steps/convert-replica-set-shard-deploy-test-data.rst:119
-msgid "``mongodb2.example.net``"
-msgstr ""
-
-#: ../source/includes/steps/convert-replica-set-shard-deploy-test-data.rst:41
-#: ../source/includes/steps/convert-replica-set-shard-deploy-test-data.rst:121
-msgid ""
-"The following example specifies the replica set name and the ip binding "
-"through the :option:`--replSet <mongod --replSet>` and :option:`--bind_ip"
-" <mongod --bind_ip>` command-line options:"
-msgstr ""
-
-#: ../source/includes/warning-bind-ip-security-considerations.rst:3
-msgid ""
-"Before binding to a non-localhost (e.g. publicly accessible) IP address, "
-"ensure you have secured your cluster from unauthorized access. For a "
-"complete list of security recommendations, see :doc:`/administration"
-"/security-checklist`. At minimum, consider :ref:`enabling authentication "
-"<checklist-auth>` and :doc:`hardening network infrastructure </core"
-"/security-network>`."
-msgstr ""
-
-#: ../source/includes/steps/convert-replica-set-shard-deploy-test-data.rst:51
-#: ../source/includes/steps/convert-replica-set-shard-deploy-test-data.rst:131
-msgid ""
-"For ``<hostname(s)|ip address(es)>``, specify the hostname(s) and/or ip "
-"address(es) for your :binary:`~bin.mongod` instance that remote clients "
-"(including the other members of the replica set) can use to connect to "
-"the instance."
-msgstr ""
-
-#: ../source/includes/steps/convert-replica-set-shard-deploy-test-data.rst:56
-#: ../source/includes/steps/convert-replica-set-shard-deploy-test-data.rst:136
-msgid ""
-"Alternatively, you can also specify the :setting:`replica set name "
-"<replication.replSetName>` and the :setting:`ip addresses <net.bindIp>` "
-"in a :doc:`configuration file </reference/configuration-options>`:"
-msgstr ""
-
-#: ../source/includes/steps/convert-replica-set-shard-deploy-test-data.rst:68
-#: ../source/includes/steps/convert-replica-set-shard-deploy-test-data.rst:148
-msgid ""
-"To start :binary:`~bin.mongod` with a configuration file, specify the "
-"configuration file's path with the :option:`--config <mongod --config>` "
-"option:"
-msgstr ""
-
-#: ../source/includes/steps/convert-replica-set-shard-deploy-test-data.rst:76
-#: ../source/includes/steps/convert-replica-set-shard-deploy-test-data.rst:156
-msgid ""
-"In production deployments, you can configure a :term:`init script` to "
-"manage this process. Init scripts are beyond the scope of this document."
-msgstr ""
-
-#: ../source/includes/steps/convert-replica-set-add-new-shard.rst:36
-#: ../source/includes/steps/convert-replica-set-shard-deploy-test-data.rst:88
-msgid "Step 1: Start each member of the replica set with the appropriate options."
-msgstr ""
-
-#: ../source/includes/steps/convert-replica-set-shard-deploy-test-data.rst:168
-msgid "Connect a :binary:`~bin.mongo` shell to one of the ``mongod`` instances."
-msgstr ""
-
-#: ../source/includes/steps/convert-replica-set-shard-deploy-test-data.rst:171
-#: ../source/includes/steps/convert-replica-set-shard-deploy-test-data.rst:197
-msgid ""
-"From the same machine where one of the :binary:`~bin.mongod` is running "
-"(in this tutorial, ``mongodb0.example.net``), start the "
-":binary:`~bin.mongo` shell. To connect to the :binary:`~bin.mongod` "
-"listening to localhost on the default port of ``27017``, simply issue:"
-msgstr ""
-
-#: ../source/includes/steps/convert-replica-set-shard-deploy-test-data.rst:183
-#: ../source/includes/steps/convert-replica-set-shard-deploy-test-data.rst:209
-msgid ""
-"Depending on your path, you may need to specify the path to the "
-":binary:`~bin.mongo` binary."
-msgstr ""
-
-#: ../source/includes/steps/convert-replica-set-shard-deploy-test-data.rst:194
-msgid ""
-"Step 2: Connect a :binary:`~bin.mongo` shell to one of the ``mongod`` "
-"instances."
-msgstr ""
-
-#: ../source/includes/steps/convert-replica-set-add-new-shard.rst:100
-#: ../source/includes/steps/convert-replica-set-shard-deploy-test-data.rst:220
-msgid "Initiate the replica set."
-msgstr ""
-
-#: ../source/includes/steps/convert-replica-set-shard-deploy-test-data.rst:223
-#: ../source/includes/steps/convert-replica-set-shard-deploy-test-data.rst:259
-msgid ""
-"From the :binary:`~bin.mongo` shell, run :method:`rs.initiate()` on "
-"replica set member 0."
-msgstr ""
-
-#: ../source/includes/fact-rs-initiate-once-only.rst:1
-msgid ""
-"Run :method:`rs.initiate()` on *just one and only one* "
-":binary:`~bin.mongod` instance for the replica set."
-msgstr ""
-
-#: ../source/includes/tip-hostnames.rst:3
-msgid ""
-"When possible, use a logical DNS hostname instead of an ip address, "
-"particularly when configuring replica set members or sharded cluster "
-"members. The use of logical DNS hostnames avoids configuration changes "
-"due to ip address changes."
-msgstr ""
-
-#: ../source/includes/steps/convert-replica-set-shard-deploy-test-data.rst:245
-#: ../source/includes/steps/convert-replica-set-shard-deploy-test-data.rst:281
-msgid ""
-"MongoDB initiates a replica set, using the default replica set "
-"configuration."
-msgstr ""
-
-#: ../source/includes/steps/convert-replica-set-add-new-shard.rst:131
-#: ../source/includes/steps/convert-replica-set-shard-deploy-test-data.rst:256
-msgid "Step 3: Initiate the replica set."
-msgstr ""
-
-#: ../source/includes/steps/convert-replica-set-shard-deploy-test-data.rst:292
-msgid "Create and populate a new collection."
-msgstr ""
-
-#: ../source/includes/steps/convert-replica-set-shard-deploy-test-data.rst:294
-#: ../source/includes/steps/convert-replica-set-shard-deploy-test-data.rst:327
-msgid ""
-"The following step adds one million documents to the collection "
-"``test_collection`` and can take several minutes depending on your "
-"system."
-msgstr ""
-
-#: ../source/includes/steps/convert-replica-set-shard-deploy-test-data.rst:298
-#: ../source/includes/steps/convert-replica-set-shard-deploy-test-data.rst:331
-msgid "To determine the primary, use :method:`rs.status()`."
-msgstr ""
-
-#: ../source/includes/steps/convert-replica-set-shard-deploy-test-data.rst:301
-#: ../source/includes/steps/convert-replica-set-shard-deploy-test-data.rst:334
-msgid "Issue the following operations on the primary of the replica set:"
-msgstr ""
-
-#: ../source/includes/steps/convert-replica-set-shard-deploy-test-data.rst:325
-msgid "Step 4: Create and populate a new collection."
-msgstr ""
-
-#: ../source/tutorial/convert-replica-set-to-replicated-shard-cluster.txt:69
-msgid ""
-"For more information on deploying a replica set, see :doc:`/tutorial"
-"/deploy-replica-set`."
-msgstr ""
-
-#: ../source/tutorial/convert-replica-set-to-replicated-shard-cluster.txt:73
-msgid "Restart the Replica Set as a Shard"
-msgstr ""
-
-#: ../source/includes/fact-3.4-shardsvr-required.rst:1
-msgid ""
-"For MongoDB 3.4 sharded clusters, :binary:`~bin.mongod` instances for the"
-" shards **must** explicitly specify its role as a ``shardsvr``, either "
-"via the configuration file setting :setting:`sharding.clusterRole` or via"
-" the command line option :option:`--shardsvr <mongod --shardsvr>`."
-msgstr ""
-
-#: ../source/includes/fact-3.4-shardsvr-required.rst:9
-msgid ""
-"Default port for :binary:`~bin.mongod` instances with the ``shardsvr`` "
-"role is ``27018``. To use a different port, specify :setting:`net.port` "
-"setting or :option:`--port <mongod --port>` option."
-msgstr ""
-
-#: ../source/includes/steps/convert-replica-set-shard-aware.rst:8
-msgid "Determine the primary and secondary members."
-msgstr ""
-
-#: ../source/includes/steps/convert-replica-set-shard-aware.rst:10
-#: ../source/includes/steps/convert-replica-set-shard-aware.rst:23
-msgid ""
-"Connect a :binary:`~bin.mongo` shell to one of the members and run "
-":method:`rs.status()` to determine the primary and secondary members."
-msgstr ""
-
-#: ../source/includes/steps/convert-replica-set-shard-aware.rst:21
-msgid "Step 1: Determine the primary and secondary members."
-msgstr ""
-
-#: ../source/includes/steps/convert-replica-set-shard-aware.rst:34
-msgid "Restart secondary members with the ``--shardsvr`` option."
-msgstr ""
-
-#: ../source/includes/steps/convert-replica-set-shard-aware.rst:36
-#: ../source/includes/steps/convert-replica-set-shard-aware.rst:63
-msgid ""
-"One secondary at a time, restart each :ref:`secondary <replica-set-"
-"secondary-members>` with the :option:`--shardsvr <mongod --shardsvr>` "
-"option. To continue to use the same port, include the :option:`--port "
-"<mongod --port>` option. Include additional options, such as "
-":option:`--bind_ip <mongod --bind_ip>`, as appropriate for your "
-"deployment."
-msgstr ""
-
-#: ../source/includes/steps/convert-replica-set-shard-aware.rst:50
-#: ../source/includes/steps/convert-replica-set-shard-aware.rst:77
-msgid ""
-"Include any other options as appropriate for your deployment. Repeat this"
-" step for the other secondary."
-msgstr ""
-
-#: ../source/includes/steps/convert-replica-set-shard-aware.rst:61
-msgid "Step 2: Restart secondary members with the ``--shardsvr`` option."
-msgstr ""
-
-#: ../source/includes/steps/convert-replica-set-shard-aware.rst:88
-msgid "Step down the primary."
-msgstr ""
-
-#: ../source/includes/steps/convert-replica-set-shard-aware.rst:90
-#: ../source/includes/steps/convert-replica-set-shard-aware.rst:107
-msgid ""
-"Connect a :binary:`~bin.mongo` shell to the primary and stepdown the "
-"primary."
-msgstr ""
-
-#: ../source/includes/steps/convert-replica-set-shard-aware.rst:105
-msgid "Step 3: Step down the primary."
-msgstr ""
-
-#: ../source/includes/steps/convert-replica-set-shard-aware.rst:122
-msgid "Restart the primary with the ``--shardsvr`` option."
-msgstr ""
-
-#: ../source/includes/steps/convert-replica-set-shard-aware.rst:124
-#: ../source/includes/steps/convert-replica-set-shard-aware.rst:145
-msgid ""
-"Restart the primary with the :option:`--shardsvr <mongod --shardsvr>` "
-"option. To continue to use the same port, include the :option:`--port "
-"<mongod --port>`  option."
-msgstr ""
-
-#: ../source/includes/steps/convert-replica-set-shard-aware.rst:133
-#: ../source/includes/steps/convert-replica-set-shard-aware.rst:154
-msgid "Include any other options as appropriate for your deployment."
-msgstr ""
-
-#: ../source/includes/steps/convert-replica-set-shard-aware.rst:143
-msgid "Step 4: Restart the primary with the ``--shardsvr`` option."
-msgstr ""
-
-#: ../source/tutorial/convert-replica-set-to-replicated-shard-cluster.txt:84
-msgid "Deploy Config Server Replica Set and ``mongos``"
-msgstr ""
-
-#: ../source/tutorial/convert-replica-set-to-replicated-shard-cluster.txt:86
-msgid ""
-"This procedure deploys the three-member replica set for the :doc:`config "
-"servers </core/sharded-cluster-config-servers>` and the "
-":binary:`~bin.mongos`."
-msgstr ""
-
-#: ../source/tutorial/convert-replica-set-to-replicated-shard-cluster.txt:90
-msgid ""
-"The config servers use the following hosts: ``mongodb7.example.net``, "
-"``mongodb8.example.net``, and ``mongodb9.example.net``."
-msgstr ""
-
-#: ../source/tutorial/convert-replica-set-to-replicated-shard-cluster.txt:93
-msgid "The :binary:`~bin.mongos` uses ``mongodb6.example.net``."
-msgstr ""
-
-#: ../source/includes/steps/convert-replica-set-shard-deploy-infrastructure.rst:8
-msgid "Deploy the config servers as a three-member replica set."
-msgstr ""
-
-#: ../source/includes/steps/convert-replica-set-shard-deploy-infrastructure.rst:10
-#: ../source/includes/steps/convert-replica-set-shard-deploy-infrastructure.rst:60
-msgid ""
-"Start a config server on ``mongodb7.example.net``, "
-"``mongodb8.example.net``, and ``mongodb9.example.net``. Specify the same "
-"replica set name. The config servers use the default data directory "
-"``/data/configdb`` and the default port ``27019``."
-msgstr ""
-
-#: ../source/includes/steps/convert-replica-set-shard-deploy-infrastructure.rst:23
-#: ../source/includes/steps/convert-replica-set-shard-deploy-infrastructure.rst:73
-msgid ""
-"To modify the default settings or to include additional options specific "
-"to your deployment, see :doc:`/reference/program/mongod` or "
-":doc:`/reference/configuration-options`."
-msgstr ""
-
-#: ../source/includes/steps/convert-replica-set-shard-deploy-infrastructure.rst:28
-#: ../source/includes/steps/convert-replica-set-shard-deploy-infrastructure.rst:78
-msgid ""
-"Connect a :binary:`~bin.mongo` shell to one of the config servers and run"
-" :method:`rs.initiate()` to initiate the replica set."
-msgstr ""
-
-#: ../source/includes/steps/convert-replica-set-shard-deploy-infrastructure.rst:58
-msgid "Step 1: Deploy the config servers as a three-member replica set."
-msgstr ""
-
-#: ../source/includes/steps/convert-replica-set-shard-deploy-infrastructure.rst:108
-msgid "Start a ``mongos`` instance."
-msgstr ""
-
-#: ../source/includes/steps/convert-replica-set-shard-deploy-infrastructure.rst:110
-#: ../source/includes/steps/convert-replica-set-shard-deploy-infrastructure.rst:129
-msgid ""
-"On ``mongodb6.example.net``, start the :binary:`~bin.mongos` specifying "
-"the config server replica set name followed by a slash ``/`` and at least"
-" one of the config server hostnames and ports."
-msgstr ""
-
-#: ../source/includes/steps/convert-replica-set-shard-deploy-infrastructure.rst:127
-msgid "Step 2: Start a ``mongos`` instance."
-msgstr ""
-
-#: ../source/tutorial/convert-replica-set-to-replicated-shard-cluster.txt:100
-msgid "Add Initial Replica Set as a Shard"
-msgstr ""
-
-#: ../source/tutorial/convert-replica-set-to-replicated-shard-cluster.txt:102
-msgid "The following procedure adds the initial replica set ``rs0`` as a shard."
-msgstr ""
-
-#: ../source/includes/steps/convert-replica-set-add-new-shard.rst:162
-#: ../source/includes/steps/convert-replica-set-add-shards.rst:8
-#: ../source/includes/steps/convert-replica-set-enable-sharding.rst:8
-msgid "Connect a ``mongo`` shell to the ``mongos``."
-msgstr ""
-
-#: ../source/includes/steps/convert-replica-set-add-shards.rst:22
-#: ../source/includes/steps/convert-replica-set-enable-sharding.rst:22
-msgid "Step 1: Connect a ``mongo`` shell to the ``mongos``."
-msgstr ""
-
-#: ../source/includes/steps/convert-replica-set-add-new-shard.rst:190
-#: ../source/includes/steps/convert-replica-set-add-shards.rst:36
-msgid "Add the shard."
-msgstr ""
-
-#: ../source/includes/steps/convert-replica-set-add-shards.rst:38
-#: ../source/includes/steps/convert-replica-set-add-shards.rst:54
-msgid "Add a shard to the cluster with the :method:`sh.addShard` method:"
-msgstr ""
-
-#: ../source/includes/steps/convert-replica-set-add-shards.rst:52
-msgid "Step 2: Add the shard."
-msgstr ""
-
-#: ../source/tutorial/convert-replica-set-to-replicated-shard-cluster.txt:109
-msgid "Add Second Shard"
-msgstr ""
-
-#: ../source/tutorial/convert-replica-set-to-replicated-shard-cluster.txt:111
-msgid ""
-"The following procedure deploys a new replica set ``rs1`` for the second "
-"shard and adds it to the cluster. The replica set members are on the "
-"following hosts: ``mongodb3.example.net``, ``mongodb4.example.net``, and "
-"``mongodb5.example.net``."
-msgstr ""
-
-#: ../source/includes/steps/convert-replica-set-add-new-shard.rst:10
-#: ../source/includes/steps/convert-replica-set-add-new-shard.rst:38
-msgid ""
-"For each member, start a :binary:`~bin.mongod`, specifying the replica "
-"set name through the :setting:`replSet` option and its role as a shard "
-"with the :option:`--shardsvr <mongod --shardsvr>` option. Specify "
-"additional options, such as :option:`--bind_ip <mongod --bind_ip>`, as "
-"appropriate."
-msgstr ""
-
-#: ../source/includes/steps/convert-replica-set-add-new-shard.rst:17
-#: ../source/includes/steps/convert-replica-set-add-new-shard.rst:45
-msgid "For replication-specific parameters, see :ref:`cli-mongod-replica-set`."
-msgstr ""
-
-#: ../source/includes/steps/convert-replica-set-add-new-shard.rst:26
-#: ../source/includes/steps/convert-replica-set-add-new-shard.rst:54
-msgid "Repeat this step for the other two members of the ``rs1`` replica set."
-msgstr ""
-
-#: ../source/includes/steps/convert-replica-set-add-new-shard.rst:64
-msgid "Connect a :binary:`~bin.mongo` shell to a replica set member."
-msgstr ""
-
-#: ../source/includes/steps/convert-replica-set-add-new-shard.rst:66
-#: ../source/includes/steps/convert-replica-set-add-new-shard.rst:84
-msgid ""
-"Connect a :binary:`~bin.mongo` shell to *one* member of the replica set "
-"(e.g. ``mongodb3.example.net``)"
-msgstr ""
-
-#: ../source/includes/steps/convert-replica-set-add-new-shard.rst:82
-msgid "Step 2: Connect a :binary:`~bin.mongo` shell to a replica set member."
-msgstr ""
-
-#: ../source/includes/steps/convert-replica-set-add-new-shard.rst:102
-#: ../source/includes/steps/convert-replica-set-add-new-shard.rst:133
-msgid ""
-"From the :binary:`~bin.mongo` shell, run :method:`rs.initiate()` to "
-"initiate a replica set that consists of the current member."
-msgstr ""
-
-#: ../source/includes/steps/convert-replica-set-add-new-shard.rst:176
-msgid "Step 4: Connect a ``mongo`` shell to the ``mongos``."
-msgstr ""
-
-#: ../source/includes/steps/convert-replica-set-add-new-shard.rst:192
-#: ../source/includes/steps/convert-replica-set-add-new-shard.rst:210
-msgid ""
-"In a :binary:`~bin.mongo` shell connected to the :binary:`~bin.mongos`, "
-"add the shard to the cluster with the :method:`sh.addShard()` method:"
-msgstr ""
-
-#: ../source/includes/steps/convert-replica-set-add-new-shard.rst:208
-msgid "Step 5: Add the shard."
-msgstr ""
-
-#: ../source/tutorial/convert-replica-set-to-replicated-shard-cluster.txt:125
-msgid "Shard a Collection"
-msgstr ""
-
-#: ../source/includes/steps/convert-replica-set-enable-sharding.rst:36
-msgid "Enable sharding for a database."
-msgstr ""
-
-#: ../source/includes/steps/convert-replica-set-enable-sharding.rst:38
-#: ../source/includes/steps/convert-replica-set-enable-sharding.rst:72
-msgid ""
-"Before you can shard a collection, you must first enable sharding for the"
-" collection's database. Enabling sharding for a database does not "
-"redistribute data but makes it possible to shard the collections in that "
-"database."
-msgstr ""
-
-#: ../source/includes/steps/convert-replica-set-enable-sharding.rst:44
-#: ../source/includes/steps/convert-replica-set-enable-sharding.rst:78
-msgid "The following operation enables sharding on the ``test`` database:"
-msgstr ""
-
-#: ../source/includes/extracts/mongos-operations-wc-enable-sharding.rst:2
-msgid ""
-":binary:`~bin.mongos` uses :writeconcern:`\"majority\"` for the "
-":dbcommand:`enableSharding` command and its helper "
-":method:`sh.enableSharding()`."
-msgstr ""
-
-#: ../source/includes/steps/convert-replica-set-enable-sharding.rst:55
-#: ../source/includes/steps/convert-replica-set-enable-sharding.rst:89
-msgid "The operation returns the status of the operation:"
-msgstr ""
-
-#: ../source/includes/steps/convert-replica-set-enable-sharding.rst:70
-msgid "Step 2: Enable sharding for a database."
-msgstr ""
-
-#: ../source/includes/steps/convert-replica-set-enable-sharding.rst:104
-msgid "Determine the shard key."
-msgstr ""
-
-#: ../source/includes/steps/convert-replica-set-enable-sharding.rst:106
-#: ../source/includes/steps/convert-replica-set-enable-sharding.rst:133
-msgid ""
-"For the collection to shard, determine the shard key. The :ref:`shard key"
-" <sharding-shard-key>` determines how MongoDB distributes the documents "
-"between shards. Good shard keys:"
-msgstr ""
-
-#: ../source/includes/steps/convert-replica-set-enable-sharding.rst:110
-#: ../source/includes/steps/convert-replica-set-enable-sharding.rst:137
-msgid "have values that are evenly distributed among all documents,"
-msgstr ""
-
-#: ../source/includes/steps/convert-replica-set-enable-sharding.rst:112
-#: ../source/includes/steps/convert-replica-set-enable-sharding.rst:139
-msgid ""
-"group documents that are often accessed at the same time into contiguous "
-"chunks, and"
-msgstr ""
-
-#: ../source/includes/steps/convert-replica-set-enable-sharding.rst:114
-#: ../source/includes/steps/convert-replica-set-enable-sharding.rst:141
-msgid "allow for effective distribution of activity among shards."
-msgstr ""
-
-#: ../source/includes/steps/convert-replica-set-enable-sharding.rst:116
-#: ../source/includes/steps/convert-replica-set-enable-sharding.rst:143
-msgid ""
-"Once you shard a collection with the specified shard key, you **cannot** "
-"change the shard key. For more information on shard keys, see :doc:`/core"
-"/sharding-shard-key`."
-msgstr ""
-
-#: ../source/includes/steps/convert-replica-set-enable-sharding.rst:120
-#: ../source/includes/steps/convert-replica-set-enable-sharding.rst:147
-msgid ""
-"This procedure will use the ``number`` field as the shard key for "
-"``test_collection``."
-msgstr ""
-
-#: ../source/includes/steps/convert-replica-set-enable-sharding.rst:131
-msgid "Step 3: Determine the shard key."
-msgstr ""
-
-#: ../source/includes/steps/convert-replica-set-enable-sharding.rst:158
-msgid "Create an index on the shard key."
-msgstr ""
-
-#: ../source/includes/steps/convert-replica-set-enable-sharding.rst:160
-#: ../source/includes/steps/convert-replica-set-enable-sharding.rst:179
-msgid ""
-"Before sharding a non-empty collection, create an :doc:`index on the "
-"shard key </core/sharding-shard-key>`."
-msgstr ""
-
-#: ../source/includes/steps/convert-replica-set-enable-sharding.rst:177
-msgid "Step 4: Create an index on the shard key."
-msgstr ""
-
-#: ../source/includes/steps/convert-replica-set-enable-sharding.rst:196
-msgid "Shard the collection."
-msgstr ""
-
-#: ../source/includes/steps/convert-replica-set-enable-sharding.rst:198
-#: ../source/includes/steps/convert-replica-set-enable-sharding.rst:234
-msgid ""
-"In the ``test`` database, shard the ``test_collection``, specifying "
-"``number`` as the shard key."
-msgstr ""
-
-#: ../source/includes/extracts/mongos-operations-wc-shard-collection.rst:2
-msgid ""
-":binary:`~bin.mongos` uses :writeconcern:`\"majority\"` for the "
-":doc:`write concern </reference/write-concern>` of the "
-":dbcommand:`shardCollection` command and its helper "
-":method:`sh.shardCollection()`."
-msgstr ""
-
-#: ../source/includes/steps/convert-replica-set-enable-sharding.rst:211
-#: ../source/includes/steps/convert-replica-set-enable-sharding.rst:247
-msgid "The method returns the status of the operation:"
-msgstr ""
-
-#: ../source/includes/steps/convert-replica-set-enable-sharding.rst:219
-#: ../source/includes/steps/convert-replica-set-enable-sharding.rst:255
-msgid ""
-"The :doc:`balancer </core/sharding-balancer-administration>` "
-"redistributes chunks of documents when it next runs. As clients insert "
-"additional documents into this collection, the :binary:`~bin.mongos` "
-"routes the documents to the appropriate shard."
-msgstr ""
-
-#: ../source/includes/steps/convert-replica-set-enable-sharding.rst:232
-msgid "Step 5: Shard the collection."
-msgstr ""
-
-#: ../source/includes/steps/convert-replica-set-enable-sharding.rst:268
-msgid "Confirm the shard is balancing."
-msgstr ""
-
-#: ../source/includes/steps/convert-replica-set-enable-sharding.rst:270
-#: ../source/includes/steps/convert-replica-set-enable-sharding.rst:397
-msgid ""
-"To confirm balancing activity, run :method:`db.stats()` or "
-":method:`db.printShardingStatus()` in the ``test`` database."
-msgstr ""
-
-#: ../source/includes/steps/convert-replica-set-enable-sharding.rst:281
-#: ../source/includes/steps/convert-replica-set-enable-sharding.rst:408
-msgid "Example output of the :method:`db.stats()`:"
-msgstr ""
-
-#: ../source/includes/steps/convert-replica-set-enable-sharding.rst:340
-#: ../source/includes/steps/convert-replica-set-enable-sharding.rst:467
-msgid "Example output of the :method:`db.printShardingStatus()`:"
-msgstr ""
-
-#: ../source/includes/steps/convert-replica-set-enable-sharding.rst:384
-#: ../source/includes/steps/convert-replica-set-enable-sharding.rst:511
-msgid ""
-"Run these commands for a second time to demonstrate that :term:`chunks "
-"<chunk>` are migrating from ``rs0`` to ``rs1``."
-msgstr ""
-
-#: ../source/includes/steps/convert-replica-set-enable-sharding.rst:395
-msgid "Step 6: Confirm the shard is balancing."
-msgstr ""
-=======
 # 31c93bd77a1041429cf7536ab5528503
 #: ../source/tutorial/convert-replica-set-to-replicated-shard-cluster.txt
 msgid "On this page"
@@ -1486,498 +721,6 @@
 #~ "are migrating from ``firstset`` to "
 #~ "``secondset``."
 #~ msgstr ""
->>>>>>> 2478a500
-
-# b7440b8c5ab24bc3b7dc296e686c230b
-#~ msgid "Convert a Replica Set to a Replicated Sharded Cluster"
-#~ msgstr ""
-
-# 2b2d42cb519844909ce0be80227acb43
-#~ msgid ""
-#~ "Following this tutorial, you will "
-#~ "convert a single 3-member replica set"
-#~ " to a cluster that consists of "
-#~ "2 shards. Each shard will consist "
-#~ "of an independent 3-member replica set."
-#~ msgstr ""
-
-# f54df6281d474256a2dbb38f8f6ad78d
-#~ msgid ""
-#~ "The tutorial uses a test environment "
-#~ "running on a local system UNIX-"
-#~ "like system. You should feel encouraged"
-#~ " to \"follow along at home.\" If "
-#~ "you need to perform this process "
-#~ "in a production environment, notes "
-#~ "throughout the document indicate procedural"
-#~ " differences."
-#~ msgstr ""
-
-# 0a20cfe12502477690e46cdae8f7d816
-#~ msgid "The procedure, from a high level, is as follows:"
-#~ msgstr ""
-
-# b1e89e5c8b5a4d48895a47ac4544bcb7
-#~ msgid ""
-#~ "Create or select a 3-member replica "
-#~ "set and insert some data into a"
-#~ " collection."
-#~ msgstr ""
-
-# 04f4cb464a7e42f4b3ac23cf925c62a7
-#~ msgid "Start the config databases and create a cluster with a single shard."
-#~ msgstr ""
-
-# 97b9a1ad66744cb2beee36df20d6475f
-#~ msgid "Create a second replica set with three new :program:`mongod` instances."
-#~ msgstr ""
-
-# 3fadedf4722c426f9530ef886f72866b
-#~ msgid "Add the second replica set as a shard in the cluster."
-#~ msgstr ""
-
-# 4f2aca85ab9f4a1da0b8600a2b6c5423
-#~ msgid "Enable sharding on the desired collection or collections."
-#~ msgstr ""
-
-# abf9d7a95c6d46a6a8e80059bd141e8b
-#~ msgid "Process"
-#~ msgstr ""
-
-# a309a3b0ceb74f1aaf85fbfa665b3710
-#~ msgid ""
-#~ "Install MongoDB according to the "
-#~ "instructions in the :ref:`MongoDB Installation"
-#~ " Tutorial <tutorials-installation>`."
-#~ msgstr ""
-
-# 31d1aac49f104e3b9fcb29d389266592
-#~ msgid "Deploy a Replica Set with Test Data"
-#~ msgstr ""
-
-# 76a5dfe4f4fa420989351b7be65a342d
-#~ msgid ""
-#~ "If have an existing MongoDB "
-#~ ":term:`replica set` deployment, you can "
-#~ "omit the this step and continue "
-#~ "from :ref:`convert-replica-set-to-"
-#~ "shard-cluster-deploy-sharding-infrastructure`."
-#~ msgstr ""
-
-# 67b8fb8b1130444b9499eb121fb3a5f2
-#~ msgid ""
-#~ "Use the following sequence of steps "
-#~ "to configure and deploy a replica "
-#~ "set and to insert test data."
-#~ msgstr ""
-
-# e0c6306af7ce4db3ad0237cc5b435876
-#~ msgid ""
-#~ "Create the following directories for the"
-#~ " first replica set instance, named "
-#~ "``firstset``:"
-#~ msgstr ""
-
-# 3d3ce2e11dcb493aa6e47532a1cac8df
-#~ msgid "``/data/example/firstset1``"
-#~ msgstr ""
-
-# eb07e63117514542b85f06616a434857
-#~ msgid "``/data/example/firstset2``"
-#~ msgstr ""
-
-# b7752c4618bd4f05bde91a024cf6b1fd
-#~ msgid "``/data/example/firstset3``"
-#~ msgstr ""
-
-# 2b688927b43d44f5a8786582007b6e35
-#~ msgid "To create directories, issue the following command:"
-#~ msgstr ""
-
-# 26e35a139d58420b891a3150be476cfa
-#~ msgid ""
-#~ "In a separate terminal window or "
-#~ "GNU Screen window, start three "
-#~ ":program:`mongod` instances by running each"
-#~ " of the following commands:"
-#~ msgstr ""
-
-# 7d4681b50b43412caa629e66c788c361
-#~ msgid ""
-#~ "The :option:`--oplogSize 700 <mongod "
-#~ "--oplogSize>` option restricts the size "
-#~ "of the operation log (i.e. oplog) "
-#~ "for each :program:`mongod` instance to "
-#~ "700MB. Without the :option:`--oplogSize "
-#~ "<mongod --oplogSize>` option, each "
-#~ ":program:`mongod` reserves approximately 5% of"
-#~ " the free disk space on the "
-#~ "volume. By limiting the size of "
-#~ "the oplog, each instance starts more "
-#~ "quickly. Omit this setting in production"
-#~ " environments."
-#~ msgstr ""
-
-# 54b11b035e264d25bdf152e9b3586328
-#~ msgid ""
-#~ "In a :program:`mongo` shell session in"
-#~ " a new terminal, connect to the "
-#~ "mongodb instance on port 10001 by "
-#~ "running the following command. If you"
-#~ " are in a production environment, "
-#~ "first read the note below."
-#~ msgstr ""
-
-# bb811a11726a4a22bdcb86d207d0c594
-#~ msgid ""
-#~ "Above and hereafter, if you are "
-#~ "running in a production environment or"
-#~ " are testing this process with "
-#~ ":program:`mongod` instances on multiple "
-#~ "systems, replace \"localhost\" with a "
-#~ "resolvable domain, hostname, or the IP"
-#~ " address of your system."
-#~ msgstr ""
-
-# 85ab6d33d9c7421482a4a4cd1998e805
-#~ msgid ""
-#~ "In the :program:`mongo` shell, initialize "
-#~ "the first replica set by issuing "
-#~ "the following command:"
-#~ msgstr ""
-
-# 0c217e1f56704222ac65fcd6748ca7d1
-#~ msgid ""
-#~ "In the :program:`mongo` shell, create "
-#~ "and populate a new collection by "
-#~ "issuing the following sequence of "
-#~ "JavaScript operations:"
-#~ msgstr ""
-
-# cca3cc1e653b4bb3a2335783d28545dd
-#~ msgid ""
-#~ "The above operations add one million "
-#~ "documents to the collection "
-#~ "``test_collection``. This can take several "
-#~ "minutes, depending on your system."
-#~ msgstr ""
-
-# d0e02b36c4264ca7b2aa375ecc4b2c52
-#~ msgid "The script adds the documents in the following form:"
-#~ msgstr ""
-
-# 6ef72a565ae44661bd82c12d40bd8ad0
-#~ msgid "Deploy Sharding Infrastructure"
-#~ msgstr ""
-
-# 742b2cf2493c4fff895e8d7d01ceca04
-#~ msgid ""
-#~ "This procedure creates the three config"
-#~ " databases that store the cluster's "
-#~ "metadata."
-#~ msgstr ""
-
-# 709f423b27ca4cea934efe32563fff91
-#~ msgid ""
-#~ "For development and testing environments, "
-#~ "a single config database is sufficient."
-#~ " In production environments, use three "
-#~ "config databases. Because config instances "
-#~ "store only the *metadata* for the "
-#~ "sharded cluster, they have minimal "
-#~ "resource requirements."
-#~ msgstr ""
-
-# ba8c072d885a43a4b1bb4541c6934435
-#~ msgid ""
-#~ "Create the following data directories "
-#~ "for three :term:`config database` instances:"
-#~ msgstr ""
-
-# 5e20cfe6d9194e81aa4b641fb67d6839
-#~ msgid "``/data/example/config1``"
-#~ msgstr ""
-
-# 64a33eeaaaaf4b8f969c13541ff03a4a
-#~ msgid "``/data/example/config2``"
-#~ msgstr ""
-
-# effc3fdd8ef84d72bb4865be50635a51
-#~ msgid "``/data/example/config3``"
-#~ msgstr ""
-
-# 72c867a99b1b4baab2c3cf92f9446d4f
-#~ msgid "Issue the following command at the system prompt:"
-#~ msgstr ""
-
-# 036216e54fdf41e3b3cb71dba212e3c0
-#~ msgid ""
-#~ "In a separate terminal window or "
-#~ "GNU Screen window, start the config "
-#~ "databases by running the following "
-#~ "commands:"
-#~ msgstr ""
-
-# b75969fd994048f4b43a6bd3cf3b7ee0
-#~ msgid ""
-#~ "In a separate terminal window or "
-#~ "GNU Screen window, start :program:`mongos` "
-#~ "instance by running the following "
-#~ "command:"
-#~ msgstr ""
-
-# e945e18421fc4b68a6b460c89a3d29e6
-#~ msgid ""
-#~ "If you are using the collection "
-#~ "created earlier or are just "
-#~ "experimenting with sharding, you can use"
-#~ " a small :option:`--chunkSize <mongos "
-#~ "--chunkSize>` (1MB works well.) The "
-#~ "default :setting:`~sharding.chunkSize` of 64MB "
-#~ "means that your cluster must have "
-#~ "64MB of data before the MongoDB's "
-#~ "automatic sharding begins working."
-#~ msgstr ""
-
-# ae4c13dacd4b4b01a1c0df12cfbb6149
-#~ msgid "In production environments, do not use a small shard size."
-#~ msgstr ""
-
-# 93c74d9e463b49fe969381843cfdbffe
-#~ msgid ""
-#~ "The :setting:`~sharding.configDB` options specify"
-#~ " the *configuration databases* (e.g. "
-#~ "``localhost:20001``, ``localhost:20002``, and "
-#~ "``localhost:2003``). The :program:`mongos` instance"
-#~ " runs on the default \"MongoDB\" port"
-#~ " (i.e. ``27017``), while the databases "
-#~ "themselves are running on ports in "
-#~ "the ``30001`` series. In the this "
-#~ "example, you may omit the "
-#~ ":option:`--port 27017 <mongos --port>` option,"
-#~ " as ``27017`` is the default port."
-#~ msgstr ""
-
-# eb1951c14f884f568a2e398c129a7c80
-#~ msgid ""
-#~ "Add the first shard in "
-#~ ":program:`mongos`. In a new terminal "
-#~ "window or GNU Screen session, add "
-#~ "the first shard, according to the "
-#~ "following procedure:"
-#~ msgstr ""
-
-# 44c3549bc3b74b5b8402ce37b6737f94
-#~ msgid "Connect to the :program:`mongos` with the following command:"
-#~ msgstr ""
-
-# 416b3b72d6fd4f1dad595b6e709ebfcb
-#~ msgid ""
-#~ "Add the first shard to the cluster"
-#~ " by issuing the :dbcommand:`addShard` "
-#~ "command:"
-#~ msgstr ""
-
-# b5fc6322ffb0434f9be769606b47737a
-#~ msgid "Observe the following message, which denotes success:"
-#~ msgstr ""
-
-# 8970e84fdf26440e85d153d90eb8bff2
-#~ msgid "Deploy a Second Replica Set"
-#~ msgstr ""
-
-# 0718d14dc4524f5d87deffb422bce3be
-#~ msgid ""
-#~ "This procedure deploys a second replica"
-#~ " set. This closely mirrors the "
-#~ "process used to establish the first "
-#~ "replica set above, omitting the test "
-#~ "data."
-#~ msgstr ""
-
-# f748a3f12ec14066a65bfbeef33de093
-#~ msgid ""
-#~ "Create the following  data directories "
-#~ "for the members of the second "
-#~ "replica set, named ``secondset``:"
-#~ msgstr ""
-
-# c8ec54ed20de43368a82d733575ab128
-#~ msgid "``/data/example/secondset1``"
-#~ msgstr ""
-
-# 2e50b1c0cfc846c78051f72f75ca33da
-#~ msgid "``/data/example/secondset2``"
-#~ msgstr ""
-
-# 7565dbff6f1e4fa19f8201ca94934e57
-#~ msgid "``/data/example/secondset3``"
-#~ msgstr ""
-
-# c515dd9549de4f7a899d848a11f49355
-#~ msgid ""
-#~ "In three new terminal windows, start "
-#~ "three instances of :program:`mongod` with "
-#~ "the following commands:"
-#~ msgstr ""
-
-# 98722292554a4e5193de28c3d82f7231
-#~ msgid ""
-#~ "As above, the second replica set "
-#~ "uses the smaller :setting:`~replication.oplogSizeMB`"
-#~ " configuration. Omit this setting in "
-#~ "production environments."
-#~ msgstr ""
-
-# 826e9bf7c0a54fa9acf567d96a494546
-#~ msgid ""
-#~ "In the :program:`mongo` shell, connect "
-#~ "to one mongodb instance by issuing "
-#~ "the following command:"
-#~ msgstr ""
-
-# a16905e24efd46cea54b25cded9923b3
-#~ msgid ""
-#~ "In the :program:`mongo` shell, initialize "
-#~ "the second replica set by issuing "
-#~ "the following command:"
-#~ msgstr ""
-
-# 6213af2f95164c368dfe3f9b255473ad
-#~ msgid ""
-#~ "Add the second replica set to the"
-#~ " cluster. Connect to the :program:`mongos`"
-#~ " instance created in the previous "
-#~ "procedure and issue the following "
-#~ "sequence of commands:"
-#~ msgstr ""
-
-# 6aaaea69eabf4aaf9dd9d9ff9419e6ef
-#~ msgid "This command returns the following success message:"
-#~ msgstr ""
-
-# eb639d7326c848c08a70baf52c088420
-#~ msgid ""
-#~ "Verify that both shards are properly "
-#~ "configured by running the "
-#~ ":dbcommand:`listShards` command. View this and"
-#~ " example output below:"
-#~ msgstr ""
-
-# 738e6156c9de495eb3616bde2656b5bd
-#~ msgid "Enable Sharding"
-#~ msgstr ""
-
-# 9b79b4c03b3d443faf84018ed0407776
-#~ msgid ""
-#~ "MongoDB must have :term:`sharding` enabled "
-#~ "on *both* the database and collection"
-#~ " levels."
-#~ msgstr ""
-
-# f491e1d818ad4baeaee03cf80aaf2b40
-#~ msgid "Enabling Sharding on the Database Level"
-#~ msgstr ""
-
-# 495ef9b7825343d7aa45a07343ef8838
-#~ msgid ""
-#~ "Issue the :dbcommand:`enableSharding` command. "
-#~ "The following example enables sharding "
-#~ "on the \"test\" database:"
-#~ msgstr ""
-
-# a0bd527d657d4734966903e13e09e21c
-#~ msgid "Create an Index on the Shard Key"
-#~ msgstr ""
-
-# 63844d30ec6b44f789a0e594b3f380b3
-#~ msgid ""
-#~ "MongoDB uses the shard key to "
-#~ "distribute documents between shards. Once "
-#~ "selected, you cannot change the shard"
-#~ " key. Good shard keys:"
-#~ msgstr ""
-
-# dfc967445bcb4445af3ecc3fa6fa8873
-#~ msgid ""
-#~ "Typically shard keys are compound, "
-#~ "comprising of some sort of hash "
-#~ "and some sort of other primary "
-#~ "key. Selecting a shard key depends "
-#~ "on your data set, application "
-#~ "architecture, and usage pattern, and is"
-#~ " beyond the scope of this document."
-#~ " For the purposes of this example,"
-#~ " we will shard the \"number\" key."
-#~ " This typically would *not* be a "
-#~ "good shard key for production "
-#~ "deployments."
-#~ msgstr ""
-
-# 0e7dcc83ce444115ab16dd0c76b8ae2f
-#~ msgid "Create the index with the following procedure:"
-#~ msgstr ""
-
-# b8f267c5861d43ffaf33acc7d8c985be
-#~ msgid ""
-#~ "The :ref:`Shard Key Overview <sharding-"
-#~ "shard-key>` and :ref:`Shard Key "
-#~ "<sharding-internals-shard-keys>` sections."
-#~ msgstr ""
-
-# bfeed7aed2864fc492a675948ccc716b
-#~ msgid "Shard the Collection"
-#~ msgstr ""
-
-# d8a5fb7600ff4dd3bda3941e38eaad3c
-#~ msgid "Issue the following command:"
-#~ msgstr ""
-
-# 2f5f74d0ea8546abb430ef3541d61e18
-#~ msgid "The collection ``test_collection`` is now sharded!"
-#~ msgstr ""
-
-# 2394c2c3450248d8b6ec7e51988adfde
-#~ msgid ""
-#~ "Over the next few minutes the "
-#~ "Balancer begins to redistribute chunks "
-#~ "of documents. You can confirm this "
-#~ "activity by switching to the ``test``"
-#~ " database and running :method:`db.stats()` "
-#~ "or :method:`db.printShardingStatus()`."
-#~ msgstr ""
-
-# 1c61af836a7c407a89be6f2d4dfa880a
-#~ msgid ""
-#~ "As clients insert additional documents "
-#~ "into this collection, :program:`mongos` "
-#~ "distributes the documents evenly between "
-#~ "the shards."
-#~ msgstr ""
-
-# 5492cbbaaec24ea0b4e2910456717b9b
-#~ msgid ""
-#~ "In the :program:`mongo` shell, issue the"
-#~ " following commands to return statics "
-#~ "against each cluster:"
-#~ msgstr ""
-
-# 4220c3baea394d71a0b46e992a55012f
-#~ msgid "Example output of the :method:`db.stats()` command:"
-#~ msgstr ""
-
-# 049d8d99e2bf4185820a8ef9679ac981
-#~ msgid "Example output of the :method:`db.printShardingStatus()` command:"
-#~ msgstr ""
-
-# f966282e8c9e4b9a927c30a2f437d420
-#~ msgid ""
-#~ "In a few moments you can run "
-#~ "these commands for a second time "
-#~ "to demonstrate that :term:`chunks <chunk>` "
-#~ "are migrating from ``firstset`` to "
-#~ "``secondset``."
-#~ msgstr ""
 
 # fc0976faef34459ba1bfa21f3f4fd5a0
 #~ msgid ""
