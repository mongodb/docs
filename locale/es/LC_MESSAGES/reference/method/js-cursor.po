--- conflicted
+++ resolved
@@ -8,11 +8,7 @@
 msgstr ""
 "Project-Id-Version: MongoDB Manual\n"
 "Report-Msgid-Bugs-To: \n"
-<<<<<<< HEAD
-"POT-Creation-Date: 2019-03-19 11:02-0400\n"
-=======
 "POT-Creation-Date: 2016-12-08 12:02-0500\n"
->>>>>>> 2478a500
 "PO-Revision-Date: 2013-12-16 23:29+0000\n"
 "Last-Translator: tychoish <tychoish@gmail.com>\n"
 "Language: es\n"
@@ -24,175 +20,65 @@
 "Content-Transfer-Encoding: 8bit\n"
 "Generated-By: Babel 2.6.0\n"
 
-<<<<<<< HEAD
-=======
 # d690e9b78c754bcfbe73ed7e07c453df
->>>>>>> 2478a500
 #: ../source/reference/method/js-cursor.txt:3
 msgid "Cursor Methods"
 msgstr ""
 
-<<<<<<< HEAD
-=======
 # a30abeae73ce49eaa3507a607db4a5db
->>>>>>> 2478a500
 #: ../source/reference/method/js-cursor.txt:13
 msgid "These methods modify the way that the underlying query is executed."
 msgstr ""
 
-<<<<<<< HEAD
-=======
 # 2c5ac4fc31ee4be2a28988b1f7893716
->>>>>>> 2478a500
 #: ../source/includes/extracts/methods-toc-explanation.rst:3
 msgid ""
 "For details on specific methods, including syntax and examples, click on "
 "the specific method to go to its reference page."
 msgstr ""
 
-<<<<<<< HEAD
-=======
 # 4228dd5b31eb4699a0c95b44645878f8
->>>>>>> 2478a500
 #: ../source/includes/toc/table-method-cursor.rst:2
 msgid "Name"
 msgstr ""
 
-<<<<<<< HEAD
-=======
 # ab31741f3aef4f21b7f84eb651046351
->>>>>>> 2478a500
 #: ../source/includes/toc/table-method-cursor.rst:2
 msgid "Description"
 msgstr ""
 
-<<<<<<< HEAD
-=======
 # 29971a591d464cf0ab04ffc6d6cd3f2f
->>>>>>> 2478a500
 #: ../source/includes/toc/table-method-cursor.rst:4
 msgid ":method:`cursor.addOption()`"
 msgstr ""
 
-<<<<<<< HEAD
-=======
 # 64109e26351047c6bd64e81049866fcd
->>>>>>> 2478a500
 #: ../source/includes/toc/table-method-cursor.rst:4
 msgid "Adds special wire protocol flags that modify the behavior of the query.'"
 msgstr ""
 
-<<<<<<< HEAD
-=======
 # 2bf24469063e4537b38fc6e86d7f29dc
->>>>>>> 2478a500
 #: ../source/includes/toc/table-method-cursor.rst:6
 msgid ":method:`cursor.batchSize()`"
 msgstr ""
 
-<<<<<<< HEAD
-=======
 # f0fc9e634c2049a9a01037f5ecbf2d5a
->>>>>>> 2478a500
 #: ../source/includes/toc/table-method-cursor.rst:6
 msgid ""
 "Controls the number of documents MongoDB will return to the client in a "
 "single network message."
 msgstr ""
 
-<<<<<<< HEAD
-=======
 # 633c018b22604548a85b580336bb3738
->>>>>>> 2478a500
 #: ../source/includes/toc/table-method-cursor.rst:8
 msgid ":method:`cursor.close()`"
 msgstr ""
 
-<<<<<<< HEAD
-=======
 # a4a310c33ed7487ebdb274a8a8074711
->>>>>>> 2478a500
 #: ../source/includes/toc/table-method-cursor.rst:8
 msgid "Close a cursor and free associated server resources."
 msgstr ""
 
-<<<<<<< HEAD
-#: ../source/includes/toc/table-method-cursor.rst:10
-msgid ":method:`cursor.isClosed()`"
-msgstr ""
-
-#: ../source/includes/toc/table-method-cursor.rst:10
-msgid "Returns ``true`` if the cursor is closed."
-msgstr ""
-
-#: ../source/includes/toc/table-method-cursor.rst:12
-msgid ":method:`cursor.collation()`"
-msgstr ""
-
-#: ../source/includes/toc/table-method-cursor.rst:12
-msgid ""
-"Specifies the collation for the cursor returned by the "
-":method:`db.collection.find()`."
-msgstr ""
-
-#: ../source/includes/toc/table-method-cursor.rst:14
-msgid ":method:`cursor.comment()`"
-msgstr ""
-
-#: ../source/includes/toc/table-method-cursor.rst:14
-msgid ""
-"Attaches a comment to the query to allow for traceability in the logs and"
-" the system.profile collection."
-msgstr ""
-
-#: ../source/includes/toc/table-method-cursor.rst:16
-msgid ":method:`cursor.count()`"
-msgstr ""
-
-#: ../source/includes/toc/table-method-cursor.rst:16
-msgid ""
-"Modifies the cursor to return the number of documents in the result set "
-"rather than the documents themselves."
-msgstr ""
-
-#: ../source/includes/toc/table-method-cursor.rst:18
-msgid ":method:`cursor.explain()`"
-msgstr ""
-
-#: ../source/includes/toc/table-method-cursor.rst:18
-msgid "Reports on the query execution plan for a cursor."
-msgstr ""
-
-#: ../source/includes/toc/table-method-cursor.rst:20
-msgid ":method:`cursor.forEach()`"
-msgstr ""
-
-#: ../source/includes/toc/table-method-cursor.rst:20
-msgid "Applies a JavaScript function for every document in a cursor."
-msgstr ""
-
-#: ../source/includes/toc/table-method-cursor.rst:22
-msgid ":method:`cursor.hasNext()`"
-msgstr ""
-
-#: ../source/includes/toc/table-method-cursor.rst:22
-msgid "Returns true if the cursor has documents and can be iterated."
-msgstr ""
-
-#: ../source/includes/toc/table-method-cursor.rst:24
-msgid ":method:`cursor.hint()`"
-msgstr ""
-
-#: ../source/includes/toc/table-method-cursor.rst:24
-msgid "Forces MongoDB to use a specific index for a query."
-msgstr ""
-
-#: ../source/includes/toc/table-method-cursor.rst:26
-msgid ":method:`cursor.isExhausted()`"
-msgstr ""
-
-#: ../source/includes/toc/table-method-cursor.rst:26
-=======
 # 25458da644ba4df09aa2beb1384bb062
 #: ../source/includes/toc/table-method-cursor.rst:10
 msgid ":method:`cursor.collation()`"
@@ -346,57 +232,11 @@
 
 # 818c6c90f9b34a7f953bccb16a26c2bd
 #: ../source/includes/toc/table-method-cursor.rst:36
->>>>>>> 2478a500
-msgid ""
-"Returns ``true`` if the cursor is closed *and* there are no objects "
-"remaining in the batch."
-msgstr ""
-
-<<<<<<< HEAD
-#: ../source/includes/toc/table-method-cursor.rst:28
-msgid ":method:`cursor.itcount()`"
-msgstr ""
-
-#: ../source/includes/toc/table-method-cursor.rst:28
-msgid ""
-"Computes the total number of documents in the cursor client-side by "
-"fetching and iterating the result set."
-msgstr ""
-
-#: ../source/includes/toc/table-method-cursor.rst:30
-msgid ":method:`cursor.limit()`"
-msgstr ""
-
-#: ../source/includes/toc/table-method-cursor.rst:30
-msgid "Constrains the size of a cursor's result set."
-msgstr ""
-
-#: ../source/includes/toc/table-method-cursor.rst:32
-msgid ":method:`cursor.map()`"
-msgstr ""
-
-#: ../source/includes/toc/table-method-cursor.rst:32
-msgid ""
-"Applies a function to each document in a cursor and collects the return "
-"values in an array."
-msgstr ""
-
-#: ../source/includes/toc/table-method-cursor.rst:34
-msgid ":method:`cursor.max()`"
-msgstr ""
-
-#: ../source/includes/toc/table-method-cursor.rst:34
-msgid ""
-"Specifies an exclusive upper index bound for a cursor. For use with "
+msgid ""
+"Specifies an inclusive lower index bound for a cursor. For use with "
 ":method:`cursor.hint()`"
 msgstr ""
 
-#: ../source/includes/toc/table-method-cursor.rst:36
-msgid ":method:`cursor.maxScan()`"
-msgstr ""
-
-#: ../source/includes/toc/table-method-cursor.rst:36
-=======
 # bd52d9e4ae2b47d7a0c4673da4ba64cb
 #: ../source/includes/toc/table-method-cursor.rst:38
 msgid ":method:`cursor.next()`"
@@ -492,19 +332,11 @@
 
 # b1586dd815cd43998094f37c9418ee6d
 #: ../source/includes/toc/table-method-cursor.rst:54
->>>>>>> 2478a500
-msgid ""
-"Deprecated. Specifies the maximum number of items to scan; documents for "
-"collection scans, keys for index scans."
-msgstr ""
-
-<<<<<<< HEAD
-#: ../source/includes/toc/table-method-cursor.rst:38
-msgid ":method:`cursor.maxTimeMS()`"
-msgstr ""
-
-#: ../source/includes/toc/table-method-cursor.rst:38
-=======
+msgid ""
+"Returns a count of the documents in the cursor after applying "
+":method:`~cursor.skip()` and :method:`~cursor.limit()` methods."
+msgstr ""
+
 # 0b3c1347040442afac7e0b801788c499
 #: ../source/includes/toc/table-method-cursor.rst:56
 msgid ":method:`cursor.skip()`"
@@ -512,139 +344,11 @@
 
 # 8d9d0d4c796e4a42a8cebfdceac31e7b
 #: ../source/includes/toc/table-method-cursor.rst:56
->>>>>>> 2478a500
-msgid ""
-"Specifies a cumulative time limit in milliseconds for processing "
-"operations on a cursor."
-msgstr ""
-
-<<<<<<< HEAD
-#: ../source/includes/toc/table-method-cursor.rst:40
-msgid ":method:`cursor.min()`"
-msgstr ""
-
-#: ../source/includes/toc/table-method-cursor.rst:40
-msgid ""
-"Specifies an inclusive lower index bound for a cursor. For use with "
-":method:`cursor.hint()`"
-msgstr ""
-
-#: ../source/includes/toc/table-method-cursor.rst:42
-msgid ":method:`cursor.next()`"
-msgstr ""
-
-#: ../source/includes/toc/table-method-cursor.rst:42
-msgid "Returns the next document in a cursor."
-msgstr ""
-
-#: ../source/includes/toc/table-method-cursor.rst:44
-msgid ":method:`cursor.noCursorTimeout()`"
-msgstr ""
-
-#: ../source/includes/toc/table-method-cursor.rst:44
-msgid ""
-"Instructs the server to avoid closing a cursor automatically after a "
-"period of inactivity."
-msgstr ""
-
-#: ../source/includes/toc/table-method-cursor.rst:46
-msgid ":method:`cursor.objsLeftInBatch()`"
-msgstr ""
-
-#: ../source/includes/toc/table-method-cursor.rst:46
-msgid "Returns the number of documents left in the current cursor batch."
-msgstr ""
-
-#: ../source/includes/toc/table-method-cursor.rst:48
-msgid ":method:`cursor.pretty()`"
-msgstr ""
-
-#: ../source/includes/toc/table-method-cursor.rst:48
-msgid "Configures the cursor to display results in an easy-to-read format."
-msgstr ""
-
-#: ../source/includes/toc/table-method-cursor.rst:50
-msgid ":method:`cursor.readConcern()`"
-msgstr ""
-
-#: ../source/includes/toc/table-method-cursor.rst:50
-msgid ""
-"Specifies a :term:`read concern` for a :method:`find() "
-"<db.collection.find()>` operation."
-msgstr ""
-
-#: ../source/includes/toc/table-method-cursor.rst:52
-msgid ":method:`cursor.readPref()`"
-msgstr ""
-
-#: ../source/includes/toc/table-method-cursor.rst:52
-msgid ""
-"Specifies a :term:`read preference` to a cursor to control how the client"
-" directs queries to a :term:`replica set`."
-msgstr ""
-
-#: ../source/includes/toc/table-method-cursor.rst:54
-msgid ":method:`cursor.returnKey()`"
-msgstr ""
-
-#: ../source/includes/toc/table-method-cursor.rst:54
-msgid "Modifies the cursor to return index keys rather than the documents."
-msgstr ""
-
-#: ../source/includes/toc/table-method-cursor.rst:56
-msgid ":method:`cursor.showRecordId()`"
-msgstr ""
-
-#: ../source/includes/toc/table-method-cursor.rst:56
-msgid ""
-"Adds an internal storage engine ID field to each document returned by the"
-" cursor."
-msgstr ""
-
-#: ../source/includes/toc/table-method-cursor.rst:58
-msgid ":method:`cursor.size()`"
-msgstr ""
-
-#: ../source/includes/toc/table-method-cursor.rst:58
-msgid ""
-"Returns a count of the documents in the cursor after applying "
-":method:`~cursor.skip()` and :method:`~cursor.limit()` methods."
-msgstr ""
-
-#: ../source/includes/toc/table-method-cursor.rst:60
-msgid ":method:`cursor.skip()`"
-msgstr ""
-
-#: ../source/includes/toc/table-method-cursor.rst:60
 msgid ""
 "Returns a cursor that begins returning results only after passing or "
 "skipping a number of documents."
 msgstr ""
 
-#: ../source/includes/toc/table-method-cursor.rst:62
-msgid ":method:`cursor.sort()`"
-msgstr ""
-
-#: ../source/includes/toc/table-method-cursor.rst:62
-msgid "Returns results ordered according to a sort specification."
-msgstr ""
-
-#: ../source/includes/toc/table-method-cursor.rst:64
-msgid ":method:`cursor.tailable()`"
-msgstr ""
-
-#: ../source/includes/toc/table-method-cursor.rst:64
-msgid ""
-"Marks the cursor as tailable. Only valid for cursors over capped "
-"collections."
-msgstr ""
-
-#: ../source/includes/toc/table-method-cursor.rst:66
-msgid ":method:`cursor.toArray()`"
-msgstr ""
-
-#: ../source/includes/toc/table-method-cursor.rst:66
-=======
 # 4be705bd7c814817980a2fe32dcb506f
 #: ../source/includes/toc/table-method-cursor.rst:58
 msgid ":method:`cursor.snapshot()`"
@@ -687,7 +391,6 @@
 
 # c7183efd217c46e6909dbe550e1baac3
 #: ../source/includes/toc/table-method-cursor.rst:64
->>>>>>> 2478a500
 msgid "Returns an array that contains all documents returned by the cursor."
 msgstr ""
 
@@ -709,19 +412,3 @@
 #~ " that include the on-disk location"
 #~ " of the document."
 #~ msgstr ""
-<<<<<<< HEAD
-
-# d51d455a07d44ab3af1e58f2354fd44c
-#~ msgid ":method:`cursor.snapshot()`"
-#~ msgstr ""
-
-# a9662cd41be74afc9b52e959dabf813f
-#~ msgid ""
-#~ "Forces the cursor to use the index"
-#~ " on the ``_id`` field. Ensures that"
-#~ " the cursor returns each document, "
-#~ "with regards to the value of the"
-#~ " ``_id`` field, only once."
-#~ msgstr ""
-=======
->>>>>>> 2478a500
