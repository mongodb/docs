--- conflicted
+++ resolved
@@ -16,26 +16,9 @@
 msgid "Iterate a Cursor in the ``mongo`` Shell"
 msgstr "在 ``mongo`` 命令行里迭代游标"
 
-<<<<<<< HEAD
-#: ../source/tutorial/iterate-a-cursor.txt:7
-msgid ""
-"The :method:`db.collection.find()` method returns a cursor. To access the "
-"documents, you need to iterate the cursor. However, in the :program:`mongo` "
-"shell, if the returned cursor is not assigned to a variable using the "
-"``var`` keyword, then the cursor is automatically iterated up to 20 times to "
-"print up to the first 20 documents in the results. The following describes "
-"ways to manually iterate the cursor to access the documents or to use the "
-"iterator index."
-msgstr ""
-" :method`db.collection.find()` 方法返回游标。为了访问文档，你需要迭代游标。然"
-"而 在:program:`mongo` 命令行里，如果返回的游标没有使用 ``var`` 关键字赋值给一"
-"个变量，那么游标将自动迭代最多20次以打印至多前20个文档到结果中。下面描述了手"
-"动迭代游标以访问文档或者使用迭代索引的方法。"
-
-#: ../source/tutorial/iterate-a-cursor.txt:16
-=======
+
 #: ../source/tutorial/iterate-a-cursor.txt:26
->>>>>>> 7b6fda55
+
 msgid "Manually Iterate the Cursor"
 msgstr "手动迭代游标"
 
@@ -135,11 +118,7 @@
 msgid "Consider the following example:"
 msgstr "请考虑下面的示例："
 
-<<<<<<< HEAD
-#: ../source/tutorial/iterate-a-cursor.txt:100
-msgid "The ``myCursor[3]`` is equivalent to the following example:"
-msgstr " ``myCursor[3]`` 等价于下面的例子："
-=======
+
 #: ../source/tutorial/iterate-a-cursor.txt:0
 msgid "On this page"
 msgstr ""
@@ -294,4 +273,3 @@
 
 #~ msgid "The ``myCursor[3]`` is equivalent to the following example:"
 #~ msgstr ""
->>>>>>> 7b6fda55
