#
msgid ""
msgstr ""
"Project-Id-Version: mongodb-manual 3.0\n"
"Report-Msgid-Bugs-To: \n"
"POT-Creation-Date: 2015-08-20 19:13-0400\n"
"PO-Revision-Date: YEAR-MO-DA HO:MI+ZONE\n"
"Last-Translator: FULL NAME <EMAIL@ADDRESS>\n"
"Language-Team: LANGUAGE <LL@li.org>\n"
"MIME-Version: 1.0\n"
"Content-Type: text/plain; charset=UTF-8\n"
"Content-Transfer-Encoding: 8bit\n"

#: ../source/reference/method/load.txt:3
msgid "load()"
msgstr "load()"

#: ../source/reference/method/load.txt:14
msgid "Definition"
msgstr "说明"

#: ../source/reference/method/load.txt:18
msgid "Loads and runs a JavaScript file into the current shell environment."
msgstr "在当前命令行中载入并执行一个 JavaScript 文件。"

#: ../source/reference/method/load.txt:20
msgid "The :method:`load()` method has the following parameter:"
msgstr " :method:`load()` 方法接收下列参数："

#: ../source/reference/method/load.txt:25
msgid ""
"Specify filenames with relative or absolute paths. When using relative path "
"names, confirm the current directory using the :method:`pwd()` method."
msgstr ""
"文件名可以是相对路径或绝对路径。使用相对路径时，请先用 :method:`pwd()` 方法确"
"认当前所在目录。"

#: ../source/reference/method/load.txt:29
msgid ""
"After executing a file with :method:`load()`, you may reference any "
"functions or variables defined the file from the :program:`mongo` shell "
"environment."
msgstr ""
"使用 :method:`load()` 方法执行一个文件后，可以在命令行中引用这个文件中定义的"
"所有方法和变量。"

#: ../source/reference/method/load.txt:34
msgid "Example"
msgstr "例如"

#: ../source/reference/method/load.txt:36
msgid "Consider the following examples of the :method:`load()` method:"
<<<<<<< HEAD
msgstr "参考下列使用 :method:`load()` 方法的例子："
=======
msgstr ""

#: ../source/reference/method/load.txt:0
msgid "On this page"
msgstr ""
>>>>>>> 7b6fda55
<|MERGE_RESOLUTION|>--- conflicted
+++ resolved
@@ -50,12 +50,9 @@
 
 #: ../source/reference/method/load.txt:36
 msgid "Consider the following examples of the :method:`load()` method:"
-<<<<<<< HEAD
-msgstr "参考下列使用 :method:`load()` 方法的例子："
-=======
+
 msgstr ""
 
 #: ../source/reference/method/load.txt:0
 msgid "On this page"
 msgstr ""
->>>>>>> 7b6fda55
