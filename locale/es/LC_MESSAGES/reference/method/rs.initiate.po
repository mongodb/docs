--- conflicted
+++ resolved
@@ -8,11 +8,7 @@
 msgstr ""
 "Project-Id-Version: MongoDB Manual\n"
 "Report-Msgid-Bugs-To: \n"
-<<<<<<< HEAD
-"POT-Creation-Date: 2019-03-19 11:02-0400\n"
-=======
 "POT-Creation-Date: 2016-12-08 12:02-0500\n"
->>>>>>> 2478a500
 "PO-Revision-Date: 2013-12-16 23:29+0000\n"
 "Last-Translator: tychoish <tychoish@gmail.com>\n"
 "Language: es\n"
@@ -24,32 +20,22 @@
 "Content-Transfer-Encoding: 8bit\n"
 "Generated-By: Babel 2.6.0\n"
 
-<<<<<<< HEAD
-=======
 # ce95388f9ee34762aef39efff1781e1e
->>>>>>> 2478a500
 #: ../source/reference/method/rs.initiate.txt:3
 msgid "rs.initiate()"
 msgstr ""
 
-<<<<<<< HEAD
-#: ../source/includes/apiargs/method-rs.initiate-param.rst:11
-=======
 # 5e44f3135c5f4684ac96514e4c5bc70e
 #: ../source/reference/method/rs.initiate.txt
 msgid "On this page"
 msgstr ""
 
 # 2023b3b6c6514a0784daa8ef73bd80ba
->>>>>>> 2478a500
 #: ../source/reference/method/rs.initiate.txt:14
 msgid "Description"
 msgstr ""
 
-<<<<<<< HEAD
-=======
 # 486c0027eb9449c49692d08fe7797e97
->>>>>>> 2478a500
 #: ../source/reference/method/rs.initiate.txt:18
 msgid ""
 "Initiates a :term:`replica set`. Optionally, the method can take an "
@@ -57,119 +43,16 @@
 "a replica set <replica-set-configuration-document>`."
 msgstr ""
 
-<<<<<<< HEAD
-=======
 # 4130aa2a556e48f88927de457eff713f
->>>>>>> 2478a500
 #: ../source/reference/method/rs.initiate.txt:23
 msgid "The :method:`rs.initiate()` method has the following parameter:"
 msgstr ""
 
-<<<<<<< HEAD
-#: ../source/includes/apiargs/method-rs.initiate-param.rst:7
-msgid "Parameter"
-msgstr ""
-
-#: ../source/includes/apiargs/method-rs.initiate-param.rst:9
-msgid "Type"
-msgstr ""
-
-#: ../source/includes/apiargs/method-rs.initiate-param.rst:13
-msgid "``configuration``"
-msgstr ""
-
-#: ../source/includes/apiargs/method-rs.initiate-param.rst:15
-msgid "document"
-msgstr ""
-
-#: ../source/includes/apiargs/method-rs.initiate-param.rst:17
-#: ../source/includes/apiargs/method-rs.initiate-param.rst:29
-msgid ""
-"Optional. A document that specifies :ref:`configuration <replica-set-"
-"configuration-document>` for the new replica set. If a configuration is "
-"not specified, MongoDB uses a default replica set configuration."
-msgstr ""
-
-#: ../source/includes/apiargs/method-rs.initiate-param.rst
-msgid "param document configuration"
-msgstr ""
-
-=======
 # 41822be4a0e3480eac9e366ae6f10ac0
->>>>>>> 2478a500
 #: ../source/reference/method/rs.initiate.txt:27
 msgid ""
 "The :method:`rs.initiate()` method provides a wrapper around the "
 ":dbcommand:`replSetInitiate` command."
-<<<<<<< HEAD
-msgstr ""
-
-#: ../source/reference/method/rs.initiate.txt:32
-msgid "IP Binding"
-msgstr ""
-
-#: ../source/includes/fact-default-bind-ip.rst:1
-msgid ""
-"Starting in MongoDB 3.6, MongoDB binaries, :binary:`~bin.mongod` and "
-":binary:`~bin.mongos`, bind to localhost by default. If the "
-":setting:`net.ipv6` configuration file setting or the ``--ipv6`` command "
-"line option is set for the binary, the binary additionally binds to the "
-"localhost IPv6 address."
-msgstr ""
-
-#: ../source/includes/fact-default-bind-ip.rst:7
-msgid ""
-"Previously, starting from MongoDB 2.6, only the binaries from the "
-"official MongoDB RPM (Red Hat, CentOS, Fedora Linux, and derivatives) and"
-" DEB (Debian, Ubuntu, and derivatives) packages bind to localhost by "
-"default."
-msgstr ""
-
-#: ../source/includes/fact-default-bind-ip.rst:12
-msgid ""
-"When bound only to the localhost, these MongoDB 3.6 binaries can only "
-"accept connections from clients (including the :binary:`~bin.mongo` "
-"shell, other members in your deployment for replica sets and sharded "
-"clusters) that are running on the same machine. Remote clients cannot "
-"connect to the binaries bound only to localhost."
-msgstr ""
-
-#: ../source/includes/fact-default-bind-ip.rst:18
-msgid ""
-"To override and bind to other ip addresses, you can use the "
-":setting:`net.bindIp` configuration file setting or the ``--bind_ip`` "
-"command-line option to specify a list of hostnames or ip addresses."
-msgstr ""
-
-#: ../source/includes/warning-bind-ip-security-considerations.rst:3
-msgid ""
-"Before binding to a non-localhost (e.g. publicly accessible) IP address, "
-"ensure you have secured your cluster from unauthorized access. For a "
-"complete list of security recommendations, see :doc:`/administration"
-"/security-checklist`. At minimum, consider :ref:`enabling authentication "
-"<checklist-auth>` and :doc:`hardening network infrastructure </core"
-"/security-network>`."
-msgstr ""
-
-#: ../source/includes/fact-default-bind-ip.rst:25
-msgid ""
-"For example, the following :binary:`~bin.mongod` instance binds to both "
-"the localhost and the hostname ``My-Example-Associated-Hostname``, which "
-"is associated with the ip address ``198.51.100.1``:"
-msgstr ""
-
-#: ../source/includes/fact-default-bind-ip.rst:33
-msgid ""
-"In order to connect to this instance, remote clients must specify the "
-"hostname  or its associated ip address ``198.51.100.1``:"
-msgstr ""
-
-#: ../source/reference/method/rs.initiate.txt:37
-msgid "Replica Set Configuration"
-msgstr ""
-
-#: ../source/reference/method/rs.initiate.txt:39
-=======
 msgstr ""
 
 # 4d7ad5860f064c169934b97a996de577
@@ -179,54 +62,11 @@
 
 # 6f3d0523cd184071bff05fb56747d155
 #: ../source/reference/method/rs.initiate.txt:33
->>>>>>> 2478a500
 msgid ""
 "See :ref:`replica-set-configuration-document` for details of replica set "
 "configuration document."
 msgstr ""
 
-<<<<<<< HEAD
-#: ../source/includes/tip-hostnames.rst:3
-msgid ""
-"When possible, use a logical DNS hostname instead of an ip address, "
-"particularly when configuring replica set members or sharded cluster "
-"members. The use of logical DNS hostnames avoids configuration changes "
-"due to ip address changes."
-msgstr ""
-
-#: ../source/reference/method/rs.initiate.txt:45
-msgid "Example"
-msgstr ""
-
-#: ../source/reference/method/rs.initiate.txt:47
-msgid "The following example initiates a new replica set with three members."
-msgstr ""
-
-#: ../source/reference/method/rs.initiate.txt:49
-msgid ""
-"The three :binary:`~bin.mongod` instances must have started with the "
-":option:`--replSet <mongod --replSet>` command line option (or "
-":setting:`replication.replSetName` if using a configuration file) set to "
-"``myReplSet`` and the :option:`--bind_ip <mongod --bind_ip>` (or "
-":setting:`net.bindIp` if using a configuration file) set appropriately "
-"such that other members of the replica set and clients can connect."
-msgstr ""
-
-#: ../source/reference/method/rs.initiate.txt:58
-msgid ""
-"Connect a :binary:`~bin.mongo` shell to one of the :binary:`~bin.mongod` "
-"instances and run :method:`rs.initiate()`."
-msgstr ""
-
-#: ../source/includes/fact-rs-initiate-once-only.rst:1
-msgid ""
-"Run :method:`rs.initiate()` on *just one and only one* "
-":binary:`~bin.mongod` instance for the replica set."
-msgstr ""
-
-#: ../source/reference/method/rs.initiate.txt:81
-msgid ""
-=======
 # f51009d2999e40ae92d33d4f02b474a4
 #: ../source/reference/method/rs.initiate.txt:37
 msgid "Example"
@@ -257,28 +97,19 @@
 # efead3a452424445874a8896da0ee797
 #: ../source/reference/method/rs.initiate.txt:64
 msgid ""
->>>>>>> 2478a500
 "For details on replica set configuration, see :ref:`replSetGetConfig-"
 "output`."
 msgstr ""
 
-<<<<<<< HEAD
-#: ../source/reference/method/rs.initiate.txt:84
-=======
 # 50f7a54a026247428712911dd5a4f97d
 #: ../source/reference/method/rs.initiate.txt:67
->>>>>>> 2478a500
 msgid ""
 "For details on deploying a replica set, see :doc:`/tutorial/deploy-"
 "replica-set`."
 msgstr ""
 
-<<<<<<< HEAD
-#: ../source/reference/method/rs.initiate.txt:87
-=======
 # 9c207f238d0049e8aa8a930ee0787ae8
 #: ../source/reference/method/rs.initiate.txt:70
->>>>>>> 2478a500
 msgid ":doc:`/administration/replica-set-member-configuration`"
 msgstr ""
 
