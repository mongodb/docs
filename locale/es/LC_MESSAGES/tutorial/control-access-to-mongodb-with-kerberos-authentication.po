# SOME DESCRIPTIVE TITLE.
# Copyright (C) 2011-2014, MongoDB, Inc.
# This file is distributed under the same license as the mongodb-manual
# package.
#
# Translators:
msgid ""
msgstr ""
"Project-Id-Version: MongoDB Manual\n"
"Report-Msgid-Bugs-To: \n"
<<<<<<< HEAD
"POT-Creation-Date: 2019-03-19 11:02-0400\n"
=======
"POT-Creation-Date: 2016-12-08 12:02-0500\n"
>>>>>>> 2478a500
"PO-Revision-Date: 2014-04-08 16:33+0000\n"
"Last-Translator: tychoish <tychoish@gmail.com>\n"
"Language: es\n"
"Language-Team: Spanish (http://www.transifex.com/projects/p/mongodb-"
"manual/language/es/)\n"
"Plural-Forms: nplurals=2; plural=(n != 1)\n"
"MIME-Version: 1.0\n"
"Content-Type: text/plain; charset=utf-8\n"
"Content-Transfer-Encoding: 8bit\n"
"Generated-By: Babel 2.6.0\n"
<<<<<<< HEAD

#: ../source/tutorial/control-access-to-mongodb-with-kerberos-authentication.txt:3
msgid "Configure MongoDB with Kerberos Authentication on Linux"
msgstr ""

#: ../source/tutorial/control-access-to-mongodb-with-kerberos-authentication.txt:15
msgid "Overview"
msgstr ""

#: ../source/tutorial/control-access-to-mongodb-with-kerberos-authentication.txt:17
msgid ""
"MongoDB Enterprise supports authentication using a :doc:`Kerberos service"
" </core/kerberos>`. Kerberos is an industry standard authentication "
"protocol for large client/server system."
msgstr ""

#: ../source/tutorial/control-access-to-mongodb-with-kerberos-authentication.txt:22
msgid "Prerequisites"
msgstr ""

#: ../source/tutorial/control-access-to-mongodb-with-kerberos-authentication.txt:24
msgid ""
"Setting up and configuring a Kerberos deployment is beyond the scope of "
"this document. This tutorial assumes you have configured a :ref:`Kerberos"
" service principal <kerberos-service-principal>` for each "
":binary:`~bin.mongod` and :binary:`~bin.mongos` instance in your MongoDB "
"deployment, and you have a valid :ref:`keytab file <keytab-files>` for "
"for each :binary:`~bin.mongod` and :binary:`~bin.mongos` instance."
msgstr ""

#: ../source/includes/fact-kerberos-FQDN-repica-sets.rst:1
msgid ""
"For replica sets and sharded clusters, ensure that your configuration "
"uses fully qualified domain names (FQDN) rather than IP addresses or "
"unqualified hostnames. You must use the FQDN for GSSAPI to correctly "
"resolve the Kerberos realms and allow you to connect."
msgstr ""

#: ../source/includes/fact-confirm-enterprise-binaries.rst:1
msgid ""
"To verify MongoDB Enterprise binaries, pass the ``--version`` command "
"line option to the :binary:`~bin.mongod` or :binary:`~bin.mongos`:"
msgstr ""

#: ../source/includes/fact-confirm-enterprise-binaries.rst:8
msgid ""
"In the output from this command, look for the string ``modules: "
"subscription`` or ``modules: enterprise`` to confirm your system has "
"MongoDB Enterprise."
msgstr ""

#: ../source/tutorial/control-access-to-mongodb-with-kerberos-authentication.txt:36
msgid "Procedure"
msgstr ""

#: ../source/tutorial/control-access-to-mongodb-with-kerberos-authentication.txt:38
msgid ""
"The following procedure outlines the steps to add a Kerberos user "
"principal to MongoDB, configure a standalone :binary:`~bin.mongod` "
"instance for Kerberos support, and connect using the :binary:`~bin.mongo`"
" shell and authenticate the user principal."
msgstr ""

#: ../source/includes/steps/control-access-to-mongodb-with-kerberos-authentication.rst:8
msgid "Start ``mongod`` without Kerberos."
msgstr ""

#: ../source/includes/steps/control-access-to-mongodb-with-kerberos-authentication.rst:10
#: ../source/includes/steps/control-access-to-mongodb-with-kerberos-authentication.rst:35
msgid ""
"For the initial addition of Kerberos users, start :binary:`~bin.mongod` "
"without Kerberos support."
msgstr ""

#: ../source/includes/steps/control-access-to-mongodb-with-kerberos-authentication.rst:14
#: ../source/includes/steps/control-access-to-mongodb-with-kerberos-authentication.rst:39
msgid ""
"If a Kerberos user is already in MongoDB and has the :ref:`privileges "
"required to create a user <createUser-required-access>`, you can start "
":binary:`~bin.mongod` with Kerberos support."
msgstr ""

#: ../source/includes/steps/control-access-to-mongodb-with-kerberos-authentication.rst:19
#: ../source/includes/steps/control-access-to-mongodb-with-kerberos-authentication.rst:44
msgid "Include additional settings as appropriate to your deployment."
msgstr ""

#: ../source/includes/extracts/default-bind-ip-security.rst:2
msgid ""
"Starting in MongoDB 3.6, :binary:`~bin.mongod` and :binary:`~bin.mongos` "
"bind to localhost by default. If the members of your deployment are run "
"on different hosts or if you wish remote clients to connect to your "
"deployment, you must specify ``--bind_ip`` or :setting:`net.bindIp`. For "
"more information, see :ref:`3.6-bind_ip-compatibility`."
msgstr ""

#: ../source/includes/steps/control-access-to-mongodb-with-kerberos-authentication.rst:33
msgid "Step 1: Start ``mongod`` without Kerberos."
msgstr ""

#: ../source/includes/steps/control-access-to-mongodb-with-kerberos-authentication.rst:58
msgid "Connect to ``mongod``."
msgstr ""

#: ../source/includes/steps/control-access-to-mongodb-with-kerberos-authentication.rst:60
#: ../source/includes/steps/control-access-to-mongodb-with-kerberos-authentication.rst:75
msgid ""
"Connect via the :binary:`~bin.mongo` shell to the :binary:`~bin.mongod` "
"instance. If :binary:`~bin.mongod` has :option:`--auth <mongod --auth>` "
"enabled, ensure you connect with the :ref:`privileges required to create "
"a user <createUser-required-access>`."
msgstr ""

#: ../source/includes/steps/control-access-to-mongodb-with-kerberos-authentication.rst:73
msgid "Step 2: Connect to ``mongod``."
msgstr ""

#: ../source/includes/steps/control-access-to-mongodb-with-kerberos-authentication.rst:88
msgid "Add Kerberos Principal(s) to MongoDB."
msgstr ""

#: ../source/includes/steps/control-access-to-mongodb-with-kerberos-authentication.rst:90
#: ../source/includes/steps/control-access-to-mongodb-with-kerberos-authentication.rst:134
msgid ""
"Add a Kerberos principal, ``<username>@<KERBEROS REALM>`` or "
"``<username>/<instance>@<KERBEROS REALM>``, to MongoDB in the "
"``$external`` database. Specify the Kerberos realm in all uppercase. The "
"``$external`` database allows :binary:`~bin.mongod` to consult an "
"external source (e.g. Kerberos) to authenticate. To specify the user's "
"privileges, assign :doc:`roles </core/authorization>` to the user."
msgstr ""

#: ../source/includes/extracts/sessions-external-username-limit.rst:4
msgid ""
"To use sessions with ``$external`` authentication users (i.e. Kerberos, "
"LDAP, x.509 users), the usernames cannot be greater than 10k bytes."
msgstr ""

#: ../source/includes/steps/control-access-to-mongodb-with-kerberos-authentication.rst:101
#: ../source/includes/steps/control-access-to-mongodb-with-kerberos-authentication.rst:145
msgid ""
"The following example adds the Kerberos principal "
"``application/reporting@EXAMPLE.NET`` with read-only access to the "
"``records`` database:"
msgstr ""

#: ../source/includes/steps/control-access-to-mongodb-with-kerberos-authentication.rst:117
#: ../source/includes/steps/control-access-to-mongodb-with-kerberos-authentication.rst:161
msgid ""
"Add additional principals as needed. For every user you want to "
"authenticate using Kerberos, you must create a corresponding user in "
"MongoDB. For more information about creating and managing users, see "
":doc:`/reference/command/nav-user-management`."
msgstr ""

#: ../source/includes/steps/control-access-to-mongodb-with-kerberos-authentication.rst:132
msgid "Step 3: Add Kerberos Principal(s) to MongoDB."
msgstr ""

#: ../source/includes/steps/control-access-to-mongodb-with-kerberos-authentication.rst:176
msgid "Start ``mongod`` with Kerberos support."
msgstr ""

#: ../source/includes/steps/control-access-to-mongodb-with-kerberos-authentication.rst:178
#: ../source/includes/steps/control-access-to-mongodb-with-kerberos-authentication.rst:228
msgid ""
"To start :binary:`~bin.mongod` with Kerberos support, set the "
"environmental variable ``KRB5_KTNAME`` to the path of the keytab file and"
" the :binary:`~bin.mongod` parameter "
":parameter:`authenticationMechanisms` to ``GSSAPI`` in the following "
"form:"
msgstr ""

#: ../source/includes/extracts/default-bind-ip-security-additional-command-line.rst:2
msgid ""
"Include additional options as required for your configuration. For "
"instance, if you wish remote clients to connect to your deployment or "
"your deployment members are run on different hosts, specify the "
"``--bind_ip``. For more information, see :ref:`3.6-bind_ip-"
"compatibility`."
msgstr ""

#: ../source/includes/steps/control-access-to-mongodb-with-kerberos-authentication.rst:197
#: ../source/includes/steps/control-access-to-mongodb-with-kerberos-authentication.rst:247
msgid ""
"For example, the following starts a standalone :binary:`~bin.mongod` "
"instance with Kerberos support:"
msgstr ""

#: ../source/includes/steps/control-access-to-mongodb-with-kerberos-authentication.rst:209
#: ../source/includes/steps/control-access-to-mongodb-with-kerberos-authentication.rst:259
msgid ""
"The path to your :binary:`~bin.mongod` as well as your :ref:`keytab file "
"<keytab-files>` may differ. The :ref:`keytab file <keytab-files>` must be"
" only accessible to the owner of the :binary:`~bin.mongod` process."
msgstr ""

#: ../source/includes/steps/control-access-to-mongodb-with-kerberos-authentication.rst:214
#: ../source/includes/steps/control-access-to-mongodb-with-kerberos-authentication.rst:264
msgid ""
"With the official ``.deb`` or ``.rpm`` packages, you can set the "
"``KRB5_KTNAME`` in a environment settings file. See :ref:`setting-"
"krb5_ktname` for details."
msgstr ""

#: ../source/includes/steps/control-access-to-mongodb-with-kerberos-authentication.rst:226
msgid "Step 4: Start ``mongod`` with Kerberos support."
msgstr ""

#: ../source/includes/steps/control-access-to-mongodb-with-kerberos-authentication.rst:276
msgid "Connect ``mongo`` shell to ``mongod`` and authenticate."
msgstr ""

#: ../source/includes/steps/control-access-to-mongodb-with-kerberos-authentication.rst:278
#: ../source/includes/steps/control-access-to-mongodb-with-kerberos-authentication.rst:322
msgid ""
"Connect the :binary:`~bin.mongo` shell client as the Kerberos principal "
"``application/reporting@EXAMPLE.NET``. Before connecting, you must have "
"used Kerberos's ``kinit`` program to get credentials for "
"``application/reporting@EXAMPLE.NET``."
msgstr ""

#: ../source/includes/steps/control-access-to-mongodb-with-kerberos-authentication.rst:284
#: ../source/includes/steps/control-access-to-mongodb-with-kerberos-authentication.rst:328
msgid "You can connect and authenticate from the command line."
msgstr ""

#: ../source/includes/steps/control-access-to-mongodb-with-kerberos-authentication.rst:291
#: ../source/includes/steps/control-access-to-mongodb-with-kerberos-authentication.rst:335
msgid ""
"If you are connecting to a system whose hostname matches the Kerberos "
"name, ensure that you specify the fully qualified domain name (FQDN) for "
"the ``--host`` option, rather than an IP address or unqualified hostname."
msgstr ""

#: ../source/includes/steps/control-access-to-mongodb-with-kerberos-authentication.rst:296
#: ../source/includes/steps/control-access-to-mongodb-with-kerberos-authentication.rst:340
msgid ""
"If you are connecting to a system whose hostname does not match the "
"Kerberos name, use :option:`--gssapiHostName <mongo --gssapiHostName>` to"
" specify the Kerberos FQDN that it responds to."
msgstr ""

#: ../source/includes/steps/control-access-to-mongodb-with-kerberos-authentication.rst:301
#: ../source/includes/steps/control-access-to-mongodb-with-kerberos-authentication.rst:345
msgid ""
"Alternatively, you can first connect :binary:`~bin.mongo` to the "
":binary:`~bin.mongod`, and then from the :binary:`~bin.mongo` shell, use "
"the :method:`db.auth()` method to authenticate in the ``$external`` "
"database."
msgstr ""

#: ../source/includes/steps/control-access-to-mongodb-with-kerberos-authentication.rst:320
msgid "Step 5: Connect ``mongo`` shell to ``mongod`` and authenticate."
msgstr ""

#: ../source/tutorial/control-access-to-mongodb-with-kerberos-authentication.txt:46
msgid "Additional Considerations"
msgstr ""

#: ../source/tutorial/control-access-to-mongodb-with-kerberos-authentication.txt:51
msgid "KRB5_KTNAME"
msgstr ""

#: ../source/tutorial/control-access-to-mongodb-with-kerberos-authentication.txt:53
msgid ""
"If you installed MongoDB Enterprise using one of the official ``.deb`` or"
" ``.rpm`` packages, and you use the included init/upstart scripts to "
"control the :binary:`~bin.mongod` instance, you can set the "
"``KR5_KTNAME`` variable in the default environment settings file instead "
"of setting the variable each time."
msgstr ""

#: ../source/tutorial/control-access-to-mongodb-with-kerberos-authentication.txt:59
=======

# 3e255dcb1ab3464bb533a37965768826
#: ../source/tutorial/control-access-to-mongodb-with-kerberos-authentication.txt:3
msgid "Configure MongoDB with Kerberos Authentication on Linux"
msgstr ""

# e3f45241e1644e9eae9a86b7e3617f5e
#: ../source/tutorial/control-access-to-mongodb-with-kerberos-authentication.txt
msgid "On this page"
msgstr ""

# 4d9be3f710e844f9b9f7309e1d7ab417
#: ../source/tutorial/control-access-to-mongodb-with-kerberos-authentication.txt:16
msgid "Overview"
msgstr ""

# f9b8924f13084b90b3c9ea38b4f10200
#: ../source/tutorial/control-access-to-mongodb-with-kerberos-authentication.txt:18
msgid ""
"MongoDB Enterprise supports authentication using a :doc:`Kerberos service"
" </core/kerberos>`. Kerberos is an industry standard authentication "
"protocol for large client/server system."
msgstr ""

# 2ffb5c3252e243598e98e255b624dbb2
#: ../source/tutorial/control-access-to-mongodb-with-kerberos-authentication.txt:23
msgid "Prerequisites"
msgstr ""

# 5d9bc374db0544aa9bf1580d39ba541a
#: ../source/tutorial/control-access-to-mongodb-with-kerberos-authentication.txt:25
msgid ""
"Setting up and configuring a Kerberos deployment is beyond the scope of "
"this document. This tutorial assumes you have configured a :ref:`Kerberos"
" service principal <kerberos-service-principal>` for each "
":program:`mongod` and :program:`mongos` instance in your MongoDB "
"deployment, and you have a valid :ref:`keytab file <keytab-files>` for "
"for each :program:`mongod` and :program:`mongos` instance."
msgstr ""

# 051b2257083e4a56ba0dd08dca4c29ea
#: ../source/includes/fact-kerberos-FQDN-repica-sets.rst:1
msgid ""
"For replica sets and sharded clusters, ensure that your configuration "
"uses fully qualified domain names (FQDN) rather than IP addresses or "
"unqualified hostnames. You must use the FQDN for GSSAPI to correctly "
"resolve the Kerberos realms and allow you to connect."
msgstr ""

# 983bbbb5ed40486586a1c8365a89c3d6
#: ../source/includes/fact-confirm-enterprise-binaries.rst:1
msgid ""
"To verify MongoDB Enterprise binaries, pass the ``--version`` command "
"line option to the :program:`mongod` or :program:`mongos`:"
msgstr ""

# 0702c56cf8ff4472bec2a3f68c19b95f
#: ../source/includes/fact-confirm-enterprise-binaries.rst:8
msgid ""
"In the output from this command, look for the string ``modules: "
"subscription`` or ``modules: enterprise`` to confirm your system has "
"MongoDB Enterprise."
msgstr ""

# 99cd2cc088964419b67657ee057b0968
#: ../source/tutorial/control-access-to-mongodb-with-kerberos-authentication.txt:37
msgid "Procedure"
msgstr ""

# 17f1615402774c9caa984934fdb1f33a
#: ../source/tutorial/control-access-to-mongodb-with-kerberos-authentication.txt:39
msgid ""
"The following procedure outlines the steps to add a Kerberos user "
"principal to MongoDB, configure a standalone :program:`mongod` instance "
"for Kerberos support, and connect using the :program:`mongo` shell and "
"authenticate the user principal."
msgstr ""

# 1789bd747ddb4ea7b688e92460186231
#: ../source/tutorial/control-access-to-mongodb-with-kerberos-authentication.txt:47
msgid "Additional Considerations"
msgstr ""

# 7ca0b475cb914550bd30d2fb0742acd9
#: ../source/tutorial/control-access-to-mongodb-with-kerberos-authentication.txt:52
msgid "KRB5_KTNAME"
msgstr ""

# 50980c3fad564eec932df5b61229129d
#: ../source/tutorial/control-access-to-mongodb-with-kerberos-authentication.txt:54
msgid ""
"If you installed MongoDB Enterprise using one of the official ``.deb`` or"
" ``.rpm`` packages, and you use the included init/upstart scripts to "
"control the :program:`mongod` instance, you can set the ``KR5_KTNAME`` "
"variable in the default environment settings file instead of setting the "
"variable each time."
msgstr ""

# ef492a925680447c9acb63439b89ec2d
#: ../source/tutorial/control-access-to-mongodb-with-kerberos-authentication.txt:60
>>>>>>> 2478a500
msgid ""
"For ``.rpm`` packages, the default environment settings file is "
":file:`/etc/sysconfig/mongod`."
msgstr ""

<<<<<<< HEAD
#: ../source/tutorial/control-access-to-mongodb-with-kerberos-authentication.txt:62
msgid "For ``.deb`` packages, the file is :file:`/etc/default/mongodb`."
msgstr ""

#: ../source/tutorial/control-access-to-mongodb-with-kerberos-authentication.txt:64
msgid "Set the ``KRB5_KTNAME`` value in a line that resembles the following:"
msgstr ""

#: ../source/tutorial/control-access-to-mongodb-with-kerberos-authentication.txt:71
msgid "Configure ``mongos`` for Kerberos"
msgstr ""

#: ../source/tutorial/control-access-to-mongodb-with-kerberos-authentication.txt:73
msgid ""
"To start :binary:`~bin.mongos` with Kerberos support, set the "
"environmental variable ``KRB5_KTNAME`` to the path of its :ref:`keytab "
"file <keytab-files>` and the :binary:`~bin.mongos` parameter "
=======
# c8a8f2a2731f4ce8b5be04561416cc8e
#: ../source/tutorial/control-access-to-mongodb-with-kerberos-authentication.txt:63
msgid "For ``.deb`` packages, the file is :file:`/etc/default/mongodb`."
msgstr ""

# 0e8511a93d034c37848b45c75ebdc7c4
#: ../source/tutorial/control-access-to-mongodb-with-kerberos-authentication.txt:65
msgid "Set the ``KRB5_KTNAME`` value in a line that resembles the following:"
msgstr ""

# 41337d509afa496198b5c29cca25f50c
#: ../source/tutorial/control-access-to-mongodb-with-kerberos-authentication.txt:72
msgid "Configure ``mongos`` for Kerberos"
msgstr ""

# 208cd0451c7a4f0396b23fc738316389
#: ../source/tutorial/control-access-to-mongodb-with-kerberos-authentication.txt:74
msgid ""
"To start :program:`mongos` with Kerberos support, set the environmental "
"variable ``KRB5_KTNAME`` to the path of its :ref:`keytab file <keytab-"
"files>` and the :program:`mongos` parameter "
>>>>>>> 2478a500
":parameter:`authenticationMechanisms` to ``GSSAPI`` in the following "
"form:"
msgstr ""

<<<<<<< HEAD
#: ../source/tutorial/control-access-to-mongodb-with-kerberos-authentication.txt:88
msgid ""
"For example, the following starts a :binary:`~bin.mongos` instance with "
"Kerberos support:"
msgstr ""

#: ../source/tutorial/control-access-to-mongodb-with-kerberos-authentication.txt:100
msgid ""
"The path to your :binary:`~bin.mongos` as well as your :ref:`keytab file "
"<keytab-files>` may differ. The :ref:`keytab file <keytab-files>` must be"
" only accessible to the owner of the :binary:`~bin.mongos` process."
msgstr ""

#: ../source/tutorial/control-access-to-mongodb-with-kerberos-authentication.txt:104
msgid ""
"Modify or include any additional :binary:`~bin.mongos` options as "
"required for your configuration. For example, instead of using "
":option:`--keyFile <mongos --keyFile>` for internal authentication of "
"sharded cluster members, you can use :ref:`x.509 member authentication "
"<x509-internal-authentication>` instead."
msgstr ""

#: ../source/tutorial/control-access-to-mongodb-with-kerberos-authentication.txt:111
msgid "Use a Config File"
msgstr ""

#: ../source/tutorial/control-access-to-mongodb-with-kerberos-authentication.txt:113
=======
# 7bc751a261be49c78ebb398c51dfdaf3
#: ../source/tutorial/control-access-to-mongodb-with-kerberos-authentication.txt:86
msgid ""
"For example, the following starts a :program:`mongos` instance with "
"Kerberos support:"
msgstr ""

# 857cf8dc7c3d43deb5393ffa7a3509d2
#: ../source/tutorial/control-access-to-mongodb-with-kerberos-authentication.txt:97
msgid ""
"The path to your :program:`mongos` as well as your :ref:`keytab file "
"<keytab-files>` may differ. The :ref:`keytab file <keytab-files>` must be"
" only accessible to the owner of the :program:`mongos` process."
msgstr ""

# 8b326b43e38a46e480a01fa935244cda
#: ../source/tutorial/control-access-to-mongodb-with-kerberos-authentication.txt:101
msgid ""
"Modify or include any additional :program:`mongos` options as required "
"for your configuration. For example, instead of using :option:`--keyFile`"
" for internal authentication of sharded cluster members, you can use "
":ref:`x.509 member authentication <x509-internal-authentication>` "
"instead."
msgstr ""

# 8060081ef24144bd84eb7402181c5268
#: ../source/tutorial/control-access-to-mongodb-with-kerberos-authentication.txt:108
msgid "Use a Config File"
msgstr ""

# d96b8a67ece8471caeeb32503ac9cdc2
#: ../source/tutorial/control-access-to-mongodb-with-kerberos-authentication.txt:110
>>>>>>> 2478a500
msgid ""
"To configure :binary:`~bin.mongod` or :binary:`~bin.mongos` for Kerberos "
"support using a :doc:`configuration file </reference/configuration-"
"options>`, specify the :parameter:`authenticationMechanisms` setting in "
"the configuration file."
msgstr ""

<<<<<<< HEAD
#: ../source/tutorial/control-access-to-mongodb-with-kerberos-authentication.txt:118
=======
# eb62b13ae36347289e65841dd53bb0cd
#: ../source/tutorial/control-access-to-mongodb-with-kerberos-authentication.txt:115
>>>>>>> 2478a500
msgid ""
"If using the :doc:`YAML configuration file format </reference"
"/configuration-options>`:"
msgstr ""

<<<<<<< HEAD
#: ../source/includes/extracts/default-bind-ip-security-additional-config-file.rst:2
msgid ""
"Include additional  options as required for your configuration. For "
"instance, if you wish remote clients to connect to your deployment or "
"your deployment members are run on different hosts, specify the "
":setting:`net.bindIp` setting. For more information, see :ref:`3.6"
"-bind_ip-compatibility`."
msgstr ""

#: ../source/tutorial/control-access-to-mongodb-with-kerberos-authentication.txt:128
msgid ""
"For example, if :file:`/opt/mongodb/mongod.conf` contains the following "
"configuration settings for a standalone :binary:`~bin.mongod`:"
msgstr ""

#: ../source/tutorial/control-access-to-mongodb-with-kerberos-authentication.txt:143
msgid ""
"To start :binary:`~bin.mongod` with Kerberos support, use the following "
"form:"
msgstr ""

#: ../source/tutorial/control-access-to-mongodb-with-kerberos-authentication.txt:151
msgid ""
"The path to your :binary:`~bin.mongod`, :ref:`keytab file <keytab-"
"files>`, and configuration file may differ. The :ref:`keytab file "
"<keytab-files>` must be only accessible to the owner of the "
":binary:`~bin.mongod` process."
msgstr ""

#: ../source/tutorial/control-access-to-mongodb-with-kerberos-authentication.txt:157
msgid "Troubleshoot Kerberos Setup for MongoDB"
msgstr ""

#: ../source/tutorial/control-access-to-mongodb-with-kerberos-authentication.txt:159
=======
# 3b70bc7750cd40399188dda7c14d4178
#: ../source/tutorial/control-access-to-mongodb-with-kerberos-authentication.txt:123
msgid "Or, if using the older ``.ini`` configuration file format:"
msgstr ""

# 3b6121bbbb3e4f1b84dbdbad1639a218
#: ../source/tutorial/control-access-to-mongodb-with-kerberos-authentication.txt:129
msgid ""
"Modify or include any additional :program:`mongod` options as required "
"for your configuration. For example, if :file:`/opt/mongodb/mongod.conf` "
"contains the following configuration settings for a standalone "
":program:`mongod`:"
msgstr ""

# c4ffa83d32fd4339b3ed3bc15a1e442f
#: ../source/tutorial/control-access-to-mongodb-with-kerberos-authentication.txt:143
msgid ""
"Or, if using the :v2.4:`older configuration file format </reference"
"/configuration-options>`:"
msgstr ""

# f85b574cfa904c9f8c21992c665de1ab
#: ../source/tutorial/control-access-to-mongodb-with-kerberos-authentication.txt:152
msgid "To start :program:`mongod` with Kerberos support, use the following form:"
msgstr ""

# 7bf9957feac04bdd83b22a9e86befd42
#: ../source/tutorial/control-access-to-mongodb-with-kerberos-authentication.txt:160
msgid ""
"The path to your :program:`mongod`, :ref:`keytab file <keytab-files>`, "
"and configuration file may differ. The :ref:`keytab file <keytab-files>` "
"must be only accessible to the owner of the :program:`mongod` process."
msgstr ""

# a81054c322d645a59fc89cf77c8049c5
#: ../source/tutorial/control-access-to-mongodb-with-kerberos-authentication.txt:166
msgid "Troubleshoot Kerberos Setup for MongoDB"
msgstr ""

# 5046a19651324327b4c1e6a8331a3697
#: ../source/tutorial/control-access-to-mongodb-with-kerberos-authentication.txt:168
>>>>>>> 2478a500
msgid ""
"If you encounter problems when starting :binary:`~bin.mongod` or "
":binary:`~bin.mongos` with Kerberos authentication, see :doc:`/tutorial"
"/troubleshoot-kerberos`."
msgstr ""

<<<<<<< HEAD
#: ../source/tutorial/control-access-to-mongodb-with-kerberos-authentication.txt:166
msgid "Incorporate Additional Authentication Mechanisms"
msgstr ""

#: ../source/tutorial/control-access-to-mongodb-with-kerberos-authentication.txt:168
msgid ""
"Kerberos authentication (:ref:`GSSAPI <security-auth-kerberos>` "
"(Kerberos)) can work alongside:"
msgstr ""

#: ../source/tutorial/control-access-to-mongodb-with-kerberos-authentication.txt:171
msgid "MongoDB's SCRAM authentication mechanism:"
msgstr ""

#: ../source/tutorial/control-access-to-mongodb-with-kerberos-authentication.txt:173
msgid ":ref:`SCRAM-SHA-1 <authentication-scram>`"
msgstr ""

#: ../source/tutorial/control-access-to-mongodb-with-kerberos-authentication.txt:175
msgid ":ref:`SCRAM-SHA-256 <authentication-scram>` (*Added in MongoDB 4.0*)"
msgstr ""

#: ../source/tutorial/control-access-to-mongodb-with-kerberos-authentication.txt:177
msgid "MongoDB's authentication mechanism for LDAP:"
msgstr ""

#: ../source/tutorial/control-access-to-mongodb-with-kerberos-authentication.txt:179
msgid ":ref:`PLAIN <security-auth-ldap>` (LDAP SASL)"
msgstr ""

#: ../source/tutorial/control-access-to-mongodb-with-kerberos-authentication.txt:181
msgid "MongoDB's authentication mechanism for x.509:"
msgstr ""

#: ../source/tutorial/control-access-to-mongodb-with-kerberos-authentication.txt:183
msgid ":ref:`MONGODB-X509 <security-auth-x509>`)"
msgstr ""

#: ../source/tutorial/control-access-to-mongodb-with-kerberos-authentication.txt:185
msgid "Specify the mechanisms as follows:"
msgstr ""

#: ../source/tutorial/control-access-to-mongodb-with-kerberos-authentication.txt:191
=======
# 3224e96e98624abb91a56a03189afa22
#: ../source/tutorial/control-access-to-mongodb-with-kerberos-authentication.txt:175
msgid "Incorporate Additional Authentication Mechanisms"
msgstr ""

# 426939d7cdc94a21b9ed70a8101b898b
#: ../source/tutorial/control-access-to-mongodb-with-kerberos-authentication.txt:177
msgid ""
"Kerberos authentication (:ref:`GSSAPI <security-auth-kerberos>` "
"(Kerberos)) can work alongside MongoDB's challenge/response "
"authentication mechanisms (:ref:`SCRAM-SHA-1 <authentication-scram-"
"sha-1>` and :ref:`MONGODB-CR <authentication-mongodb-cr>`), MongoDB's "
"authentication mechanism for LDAP (:ref:`PLAIN <security-auth-ldap>` "
"(LDAP SASL)), and MongoDB's authentication mechanism for x.509 ( "
":ref:`MONGODB-X509 <security-auth-x509>`). Specify the mechanisms as "
"follows:"
msgstr ""

# d7a7f01493224b2f81b35d5003d6aa42
#: ../source/tutorial/control-access-to-mongodb-with-kerberos-authentication.txt:190
>>>>>>> 2478a500
msgid ""
"Only add the other mechanisms if in use. This parameter setting does not "
"affect MongoDB's internal authentication of cluster members."
msgstr ""

<<<<<<< HEAD
=======
# f04b87e33e7a481992d0d9454a656530
>>>>>>> 2478a500
#: ../source/includes/extracts/additional-resources-kerberos.rst:4
msgid "Additional Resources"
msgstr ""

<<<<<<< HEAD
=======
# 4ad82e8b37754454a1d7d4336b61fe5f
>>>>>>> 2478a500
#: ../source/includes/extracts/additional-resources-kerberos.rst:6
msgid ""
"`MongoDB LDAP and Kerberos Authentication with Dell (Quest) "
"Authentication Services <https://www.mongodb.com/blog/post/mongodb-ldap-"
"and-kerberos-authentication-dell-quest-authentication-"
"services?jmp=docs>`_"
msgstr ""

<<<<<<< HEAD
#: ../source/includes/extracts/additional-resources-kerberos.rst:7
msgid ""
"`MongoDB with Red Hat Enterprise Linux Identity Management and Kerberos "
"<https://docs.mongodb.com/ecosystem/tutorial/manage-red-hat-enterprise-"
=======
# 86c22928538148c0b6118476056ae8dd
#: ../source/includes/extracts/additional-resources-kerberos.rst:7
msgid ""
"`MongoDB with Red Hat Enterprise Linux Identity Management and Kerberos "
"<http://docs.mongodb.org/ecosystem/tutorial/manage-red-hat-enterprise-"
>>>>>>> 2478a500
"linux-identity-management?jmp=docs>`_"
msgstr ""

#~ msgid "Deploy MongoDB with Kerberos Support on Linux"
#~ msgstr ""

#~ msgid ""
#~ "Modify or include any additional "
#~ ":program:`mongos` options as required for "
#~ "your configuration. For example, instead "
#~ "of using :option:`--keyFile` for for "
#~ "internal authentication of sharded cluster "
#~ "members, you can use :ref:`x.509 member"
#~ " authentication <x509-internal-authentication>` "
#~ "instead."
#~ msgstr ""

# 7b0bc578af3141549378c004f93c9110
#~ msgid ""
#~ "Setting up and configuring a Kerberos"
#~ " deployment is beyond the scope of"
#~ " this document. This tutorial assumes "
#~ "you have have configured a "
#~ ":ref:`Kerberos service principal <kerberos-"
#~ "service-principal>` for each :program:`mongod`"
#~ " and :program:`mongos` instance in your "
#~ "MongoDB deployment, and you have a "
#~ "valid :ref:`keytab file <keytab-files>` "
#~ "for for each :program:`mongod` and "
#~ ":program:`mongos` instance."
#~ msgstr ""

<<<<<<< HEAD
# 4e7c46b3bebd4f2392493aed2de1862a
#~ msgid ""
#~ "The following procedure outlines the "
#~ "steps to add a Kerberos user "
#~ "principal to MongoDB, configure a "
#~ "standalone :program:`mongod` instance for "
#~ "Kerberos support, and connect using the"
#~ " :program:`mongo` shell and authenticate "
#~ "the user principal."
=======
# ec97fe1c647749f9a9870fec18f4ca0e
#~ msgid "Start ``mongod`` without Kerberos."
>>>>>>> 2478a500
#~ msgstr ""

# aa89727c7fb9431d9228bf83cb98d086
#~ msgid ""
#~ "For the initial addition of Kerberos "
#~ "users, start :program:`mongod` without "
#~ "Kerberos support."
#~ msgstr ""

# beb3a4eb85e24fef89d7311d367d7f4d
#~ msgid ""
#~ "If a Kerberos user is already in"
#~ " MongoDB and has the :ref:`privileges "
#~ "required to create a user "
#~ "<createUser-required-access>`, you can "
#~ "start :program:`mongod` with Kerberos support."
#~ msgstr ""

<<<<<<< HEAD
=======
# 1268a4b3320848e7bfbd1df1fad1ea01
#~ msgid "Connect to ``mongod``."
#~ msgstr ""

>>>>>>> 2478a500
# 9ec45a75bdaa43809b5b87a44c119243
#~ msgid ""
#~ "Connect via the :program:`mongo` shell "
#~ "to the :program:`mongod` instance. If "
#~ ":program:`mongod` has :option:`--auth` enabled, "
#~ "ensure you connect with the "
#~ ":ref:`privileges required to create a "
#~ "user <createUser-required-access>`."
#~ msgstr ""

<<<<<<< HEAD
=======
# d5f54c477dc74a97b56c0600eed99022
#~ msgid "Add Kerberos Principal(s) to MongoDB."
#~ msgstr ""

>>>>>>> 2478a500
# c922dd55cb76476faae6852710c30f2b
#~ msgid ""
#~ "Add a Kerberos principal, "
#~ "``<username>@<KERBEROS REALM>`` or "
#~ "``<username>/<instance>@<KERBEROS REALM>``, to "
#~ "MongoDB in the ``$external`` database. "
#~ "Specify the Kerberos realm in all "
#~ "uppercase. The ``$external`` database allows"
#~ " :program:`mongod` to consult an external"
#~ " source (e.g. Kerberos) to authenticate."
#~ " To specify the user's privileges, "
#~ "assign :doc:`roles </core/authorization>` to "
#~ "the user."
#~ msgstr ""

<<<<<<< HEAD
=======
# 5bfab63d8924436987d1ba077c525a61
#~ msgid ""
#~ "The following example adds the Kerberos"
#~ " principal ``application/reporting@EXAMPLE.NET`` with"
#~ " read-only access to the ``records``"
#~ " database:"
#~ msgstr ""

# 432052489db44e81a4d68ae125199380
#~ msgid ""
#~ "Add additional principals as needed. For"
#~ " every user you want to authenticate"
#~ " using Kerberos, you must create a"
#~ " corresponding user in MongoDB. For "
#~ "more information about creating and "
#~ "managing users, see :doc:`/reference/command/nav-"
#~ "user-management`."
#~ msgstr ""

# 00d523d4f0cc45e3827b9147e82748e4
#~ msgid "Start ``mongod`` with Kerberos support."
#~ msgstr ""

>>>>>>> 2478a500
# 6bb28087b7f54f68bac23716c00cb0d3
#~ msgid ""
#~ "To start :program:`mongod` with Kerberos "
#~ "support, set the environmental variable "
#~ "``KRB5_KTNAME`` to the path of the "
#~ "keytab file and the :program:`mongod` "
#~ "parameter :parameter:`authenticationMechanisms` to "
#~ "``GSSAPI`` in the following form:"
#~ msgstr ""

# 1363b2c8449e41b6b05a443a9268be4c
#~ msgid ""
#~ "For example, the following starts a "
#~ "standalone :program:`mongod` instance with "
#~ "Kerberos support:"
#~ msgstr ""

# dd3bf7f86a7641c4a214117e9851713d
#~ msgid ""
#~ "The path to your :program:`mongod` as"
#~ " well as your :ref:`keytab file "
#~ "<keytab-files>` may differ. Modify or "
#~ "include additional :program:`mongod` options "
#~ "as required for your configuration. The"
#~ " :ref:`keytab file <keytab-files>` must "
#~ "be only accessible to the owner of"
#~ " the :program:`mongod` process."
#~ msgstr ""

<<<<<<< HEAD
=======
# 315f799c90d7493babdb0e32b1b46e82
#~ msgid ""
#~ "With the official ``.deb`` or ``.rpm``"
#~ " packages, you can set the "
#~ "``KRB5_KTNAME`` in a environment settings "
#~ "file. See :ref:`setting-krb5_ktname` for "
#~ "details."
#~ msgstr ""

# 697b77aef32b40b19765add066c59056
#~ msgid "Connect ``mongo`` shell to ``mongod`` and authenticate."
#~ msgstr ""

>>>>>>> 2478a500
# e2cb8049bb6049abb7274f1e01aab219
#~ msgid ""
#~ "Connect the :program:`mongo` shell client "
#~ "as the Kerberos principal "
#~ "``application/reporting@EXAMPLE.NET``. Before connecting,"
#~ " you must have used Kerberos's "
#~ "``kinit`` program to get credentials for"
#~ " ``application/reporting@EXAMPLE.NET``."
#~ msgstr ""

<<<<<<< HEAD
=======
# 09d58e3d76194d91a19c30ed3af7181a
#~ msgid "You can connect and authenticate from the command line."
#~ msgstr ""

>>>>>>> 2478a500
# 21cc26ddd21d4cb581e52358a7f76db3
#~ msgid ""
#~ "Or, alternatively, you can first connect"
#~ " :program:`mongo` to the :program:`mongod`, "
#~ "and then from the :program:`mongo` "
#~ "shell, use the :method:`db.auth()` method "
#~ "to authenticate in the ``$external`` "
#~ "database."
#~ msgstr ""

<<<<<<< HEAD
# cc41efaeec964f4fb3614f6a8a14652d
#~ msgid ""
#~ "If you installed MongoDB Enterprise "
#~ "using one of the official ``.deb`` "
#~ "or ``.rpm`` packages, and you use "
#~ "the included init/upstart scripts to "
#~ "control the :program:`mongod` instance, you"
#~ " can set the ``KR5_KTNAME`` variable "
#~ "in the default environment settings file"
#~ " instead of setting the variable each"
#~ " time."
#~ msgstr ""

# 6e79fc0fdb2d4ad5aa2a33669a3959a8
#~ msgid ""
#~ "To start :program:`mongos` with Kerberos "
#~ "support, set the environmental variable "
#~ "``KRB5_KTNAME`` to the path of its "
#~ ":ref:`keytab file <keytab-files>` and "
#~ "the :program:`mongos` parameter "
#~ ":parameter:`authenticationMechanisms` to ``GSSAPI`` "
#~ "in the following form:"
#~ msgstr ""

# 58e2801b0ff0418697abf65ba29e28f4
#~ msgid ""
#~ "For example, the following starts a "
#~ ":program:`mongos` instance with Kerberos "
#~ "support:"
#~ msgstr ""

# 8d142d4e1a6b478dabc7e78278353aa3
#~ msgid ""
#~ "The path to your :program:`mongos` as"
#~ " well as your :ref:`keytab file "
#~ "<keytab-files>` may differ. The "
#~ ":ref:`keytab file <keytab-files>` must "
#~ "be only accessible to the owner of"
#~ " the :program:`mongos` process."
#~ msgstr ""

# bfcbfad5c9a1488e9fc036f03d2ddb32
#~ msgid ""
#~ "To configure :program:`mongod` or "
#~ ":program:`mongos` for Kerberos support using"
#~ " a :doc:`configuration file </reference"
#~ "/configuration-options>`, specify the "
#~ ":parameter:`authenticationMechanisms` setting in the"
#~ " configuration file:"
#~ msgstr ""

=======
>>>>>>> 2478a500
# 089fb6a82cb742cb8f3f358bf2a8df5d
#~ msgid ""
#~ "Modify or include any additional "
#~ ":program:`mongod` options as required for "
#~ "your configuration."
#~ msgstr ""

# c2271d241f0b48e992d583fa9d77a0f7
#~ msgid ""
#~ "For example, if :file:`/opt/mongodb/mongod.conf` "
#~ "contains the following configuration settings"
#~ " for a standalone :program:`mongod`:"
#~ msgstr ""

<<<<<<< HEAD
# b236720a99db47bf8f35753e13523a79
#~ msgid ""
#~ "To start :program:`mongod` with Kerberos "
#~ "support, use the following form:"
#~ msgstr ""

# fa5bbb661a1d43e9b8c61aa01b3d2635
#~ msgid ""
#~ "The path to your :program:`mongod`, "
#~ ":ref:`keytab file <keytab-files>`, and "
#~ "configuration file may differ. The "
#~ ":ref:`keytab file <keytab-files>` must "
#~ "be only accessible to the owner of"
#~ " the :program:`mongod` process."
#~ msgstr ""

# e6a324db09b2416db87360ed671a5285
#~ msgid ""
#~ "If you encounter problems when starting"
#~ " :program:`mongod` or :program:`mongos` with "
#~ "Kerberos authentication, see :doc:`/tutorial"
#~ "/troubleshoot-kerberos`."
#~ msgstr ""

=======
>>>>>>> 2478a500
# 988c0b4e3399475489665439c16f6bee
#~ msgid ""
#~ "Kerberos authentication (``GSSAPI``) can work"
#~ " alongside MongoDB's challenge/response "
#~ "authentication mechanism (``MONGODB-CR``), "
#~ "MongoDB's authentication mechanism for LDAP"
#~ " (``PLAIN``), and MongoDB's authentication "
#~ "mechanism for x.509 (``MONGODB-X509``). "
#~ "Specify the mechanisms, as follows:"
#~ msgstr ""

#~ msgid "To verify MongoDB Enterprise binaries:"
#~ msgstr ""
<<<<<<< HEAD

#~ msgid ""
#~ "Modify or include any additional "
#~ ":program:`mongos` options as required for "
#~ "your configuration. For example, instead "
#~ "of using :option:`--keyFile` for internal "
#~ "authentication of sharded cluster members, "
#~ "you can use :ref:`x.509 member "
#~ "authentication <x509-internal-authentication>` "
#~ "instead."
#~ msgstr ""
=======
>>>>>>> 2478a500
<|MERGE_RESOLUTION|>--- conflicted
+++ resolved
@@ -8,11 +8,7 @@
 msgstr ""
 "Project-Id-Version: MongoDB Manual\n"
 "Report-Msgid-Bugs-To: \n"
-<<<<<<< HEAD
-"POT-Creation-Date: 2019-03-19 11:02-0400\n"
-=======
 "POT-Creation-Date: 2016-12-08 12:02-0500\n"
->>>>>>> 2478a500
 "PO-Revision-Date: 2014-04-08 16:33+0000\n"
 "Last-Translator: tychoish <tychoish@gmail.com>\n"
 "Language: es\n"
@@ -23,282 +19,6 @@
 "Content-Type: text/plain; charset=utf-8\n"
 "Content-Transfer-Encoding: 8bit\n"
 "Generated-By: Babel 2.6.0\n"
-<<<<<<< HEAD
-
-#: ../source/tutorial/control-access-to-mongodb-with-kerberos-authentication.txt:3
-msgid "Configure MongoDB with Kerberos Authentication on Linux"
-msgstr ""
-
-#: ../source/tutorial/control-access-to-mongodb-with-kerberos-authentication.txt:15
-msgid "Overview"
-msgstr ""
-
-#: ../source/tutorial/control-access-to-mongodb-with-kerberos-authentication.txt:17
-msgid ""
-"MongoDB Enterprise supports authentication using a :doc:`Kerberos service"
-" </core/kerberos>`. Kerberos is an industry standard authentication "
-"protocol for large client/server system."
-msgstr ""
-
-#: ../source/tutorial/control-access-to-mongodb-with-kerberos-authentication.txt:22
-msgid "Prerequisites"
-msgstr ""
-
-#: ../source/tutorial/control-access-to-mongodb-with-kerberos-authentication.txt:24
-msgid ""
-"Setting up and configuring a Kerberos deployment is beyond the scope of "
-"this document. This tutorial assumes you have configured a :ref:`Kerberos"
-" service principal <kerberos-service-principal>` for each "
-":binary:`~bin.mongod` and :binary:`~bin.mongos` instance in your MongoDB "
-"deployment, and you have a valid :ref:`keytab file <keytab-files>` for "
-"for each :binary:`~bin.mongod` and :binary:`~bin.mongos` instance."
-msgstr ""
-
-#: ../source/includes/fact-kerberos-FQDN-repica-sets.rst:1
-msgid ""
-"For replica sets and sharded clusters, ensure that your configuration "
-"uses fully qualified domain names (FQDN) rather than IP addresses or "
-"unqualified hostnames. You must use the FQDN for GSSAPI to correctly "
-"resolve the Kerberos realms and allow you to connect."
-msgstr ""
-
-#: ../source/includes/fact-confirm-enterprise-binaries.rst:1
-msgid ""
-"To verify MongoDB Enterprise binaries, pass the ``--version`` command "
-"line option to the :binary:`~bin.mongod` or :binary:`~bin.mongos`:"
-msgstr ""
-
-#: ../source/includes/fact-confirm-enterprise-binaries.rst:8
-msgid ""
-"In the output from this command, look for the string ``modules: "
-"subscription`` or ``modules: enterprise`` to confirm your system has "
-"MongoDB Enterprise."
-msgstr ""
-
-#: ../source/tutorial/control-access-to-mongodb-with-kerberos-authentication.txt:36
-msgid "Procedure"
-msgstr ""
-
-#: ../source/tutorial/control-access-to-mongodb-with-kerberos-authentication.txt:38
-msgid ""
-"The following procedure outlines the steps to add a Kerberos user "
-"principal to MongoDB, configure a standalone :binary:`~bin.mongod` "
-"instance for Kerberos support, and connect using the :binary:`~bin.mongo`"
-" shell and authenticate the user principal."
-msgstr ""
-
-#: ../source/includes/steps/control-access-to-mongodb-with-kerberos-authentication.rst:8
-msgid "Start ``mongod`` without Kerberos."
-msgstr ""
-
-#: ../source/includes/steps/control-access-to-mongodb-with-kerberos-authentication.rst:10
-#: ../source/includes/steps/control-access-to-mongodb-with-kerberos-authentication.rst:35
-msgid ""
-"For the initial addition of Kerberos users, start :binary:`~bin.mongod` "
-"without Kerberos support."
-msgstr ""
-
-#: ../source/includes/steps/control-access-to-mongodb-with-kerberos-authentication.rst:14
-#: ../source/includes/steps/control-access-to-mongodb-with-kerberos-authentication.rst:39
-msgid ""
-"If a Kerberos user is already in MongoDB and has the :ref:`privileges "
-"required to create a user <createUser-required-access>`, you can start "
-":binary:`~bin.mongod` with Kerberos support."
-msgstr ""
-
-#: ../source/includes/steps/control-access-to-mongodb-with-kerberos-authentication.rst:19
-#: ../source/includes/steps/control-access-to-mongodb-with-kerberos-authentication.rst:44
-msgid "Include additional settings as appropriate to your deployment."
-msgstr ""
-
-#: ../source/includes/extracts/default-bind-ip-security.rst:2
-msgid ""
-"Starting in MongoDB 3.6, :binary:`~bin.mongod` and :binary:`~bin.mongos` "
-"bind to localhost by default. If the members of your deployment are run "
-"on different hosts or if you wish remote clients to connect to your "
-"deployment, you must specify ``--bind_ip`` or :setting:`net.bindIp`. For "
-"more information, see :ref:`3.6-bind_ip-compatibility`."
-msgstr ""
-
-#: ../source/includes/steps/control-access-to-mongodb-with-kerberos-authentication.rst:33
-msgid "Step 1: Start ``mongod`` without Kerberos."
-msgstr ""
-
-#: ../source/includes/steps/control-access-to-mongodb-with-kerberos-authentication.rst:58
-msgid "Connect to ``mongod``."
-msgstr ""
-
-#: ../source/includes/steps/control-access-to-mongodb-with-kerberos-authentication.rst:60
-#: ../source/includes/steps/control-access-to-mongodb-with-kerberos-authentication.rst:75
-msgid ""
-"Connect via the :binary:`~bin.mongo` shell to the :binary:`~bin.mongod` "
-"instance. If :binary:`~bin.mongod` has :option:`--auth <mongod --auth>` "
-"enabled, ensure you connect with the :ref:`privileges required to create "
-"a user <createUser-required-access>`."
-msgstr ""
-
-#: ../source/includes/steps/control-access-to-mongodb-with-kerberos-authentication.rst:73
-msgid "Step 2: Connect to ``mongod``."
-msgstr ""
-
-#: ../source/includes/steps/control-access-to-mongodb-with-kerberos-authentication.rst:88
-msgid "Add Kerberos Principal(s) to MongoDB."
-msgstr ""
-
-#: ../source/includes/steps/control-access-to-mongodb-with-kerberos-authentication.rst:90
-#: ../source/includes/steps/control-access-to-mongodb-with-kerberos-authentication.rst:134
-msgid ""
-"Add a Kerberos principal, ``<username>@<KERBEROS REALM>`` or "
-"``<username>/<instance>@<KERBEROS REALM>``, to MongoDB in the "
-"``$external`` database. Specify the Kerberos realm in all uppercase. The "
-"``$external`` database allows :binary:`~bin.mongod` to consult an "
-"external source (e.g. Kerberos) to authenticate. To specify the user's "
-"privileges, assign :doc:`roles </core/authorization>` to the user."
-msgstr ""
-
-#: ../source/includes/extracts/sessions-external-username-limit.rst:4
-msgid ""
-"To use sessions with ``$external`` authentication users (i.e. Kerberos, "
-"LDAP, x.509 users), the usernames cannot be greater than 10k bytes."
-msgstr ""
-
-#: ../source/includes/steps/control-access-to-mongodb-with-kerberos-authentication.rst:101
-#: ../source/includes/steps/control-access-to-mongodb-with-kerberos-authentication.rst:145
-msgid ""
-"The following example adds the Kerberos principal "
-"``application/reporting@EXAMPLE.NET`` with read-only access to the "
-"``records`` database:"
-msgstr ""
-
-#: ../source/includes/steps/control-access-to-mongodb-with-kerberos-authentication.rst:117
-#: ../source/includes/steps/control-access-to-mongodb-with-kerberos-authentication.rst:161
-msgid ""
-"Add additional principals as needed. For every user you want to "
-"authenticate using Kerberos, you must create a corresponding user in "
-"MongoDB. For more information about creating and managing users, see "
-":doc:`/reference/command/nav-user-management`."
-msgstr ""
-
-#: ../source/includes/steps/control-access-to-mongodb-with-kerberos-authentication.rst:132
-msgid "Step 3: Add Kerberos Principal(s) to MongoDB."
-msgstr ""
-
-#: ../source/includes/steps/control-access-to-mongodb-with-kerberos-authentication.rst:176
-msgid "Start ``mongod`` with Kerberos support."
-msgstr ""
-
-#: ../source/includes/steps/control-access-to-mongodb-with-kerberos-authentication.rst:178
-#: ../source/includes/steps/control-access-to-mongodb-with-kerberos-authentication.rst:228
-msgid ""
-"To start :binary:`~bin.mongod` with Kerberos support, set the "
-"environmental variable ``KRB5_KTNAME`` to the path of the keytab file and"
-" the :binary:`~bin.mongod` parameter "
-":parameter:`authenticationMechanisms` to ``GSSAPI`` in the following "
-"form:"
-msgstr ""
-
-#: ../source/includes/extracts/default-bind-ip-security-additional-command-line.rst:2
-msgid ""
-"Include additional options as required for your configuration. For "
-"instance, if you wish remote clients to connect to your deployment or "
-"your deployment members are run on different hosts, specify the "
-"``--bind_ip``. For more information, see :ref:`3.6-bind_ip-"
-"compatibility`."
-msgstr ""
-
-#: ../source/includes/steps/control-access-to-mongodb-with-kerberos-authentication.rst:197
-#: ../source/includes/steps/control-access-to-mongodb-with-kerberos-authentication.rst:247
-msgid ""
-"For example, the following starts a standalone :binary:`~bin.mongod` "
-"instance with Kerberos support:"
-msgstr ""
-
-#: ../source/includes/steps/control-access-to-mongodb-with-kerberos-authentication.rst:209
-#: ../source/includes/steps/control-access-to-mongodb-with-kerberos-authentication.rst:259
-msgid ""
-"The path to your :binary:`~bin.mongod` as well as your :ref:`keytab file "
-"<keytab-files>` may differ. The :ref:`keytab file <keytab-files>` must be"
-" only accessible to the owner of the :binary:`~bin.mongod` process."
-msgstr ""
-
-#: ../source/includes/steps/control-access-to-mongodb-with-kerberos-authentication.rst:214
-#: ../source/includes/steps/control-access-to-mongodb-with-kerberos-authentication.rst:264
-msgid ""
-"With the official ``.deb`` or ``.rpm`` packages, you can set the "
-"``KRB5_KTNAME`` in a environment settings file. See :ref:`setting-"
-"krb5_ktname` for details."
-msgstr ""
-
-#: ../source/includes/steps/control-access-to-mongodb-with-kerberos-authentication.rst:226
-msgid "Step 4: Start ``mongod`` with Kerberos support."
-msgstr ""
-
-#: ../source/includes/steps/control-access-to-mongodb-with-kerberos-authentication.rst:276
-msgid "Connect ``mongo`` shell to ``mongod`` and authenticate."
-msgstr ""
-
-#: ../source/includes/steps/control-access-to-mongodb-with-kerberos-authentication.rst:278
-#: ../source/includes/steps/control-access-to-mongodb-with-kerberos-authentication.rst:322
-msgid ""
-"Connect the :binary:`~bin.mongo` shell client as the Kerberos principal "
-"``application/reporting@EXAMPLE.NET``. Before connecting, you must have "
-"used Kerberos's ``kinit`` program to get credentials for "
-"``application/reporting@EXAMPLE.NET``."
-msgstr ""
-
-#: ../source/includes/steps/control-access-to-mongodb-with-kerberos-authentication.rst:284
-#: ../source/includes/steps/control-access-to-mongodb-with-kerberos-authentication.rst:328
-msgid "You can connect and authenticate from the command line."
-msgstr ""
-
-#: ../source/includes/steps/control-access-to-mongodb-with-kerberos-authentication.rst:291
-#: ../source/includes/steps/control-access-to-mongodb-with-kerberos-authentication.rst:335
-msgid ""
-"If you are connecting to a system whose hostname matches the Kerberos "
-"name, ensure that you specify the fully qualified domain name (FQDN) for "
-"the ``--host`` option, rather than an IP address or unqualified hostname."
-msgstr ""
-
-#: ../source/includes/steps/control-access-to-mongodb-with-kerberos-authentication.rst:296
-#: ../source/includes/steps/control-access-to-mongodb-with-kerberos-authentication.rst:340
-msgid ""
-"If you are connecting to a system whose hostname does not match the "
-"Kerberos name, use :option:`--gssapiHostName <mongo --gssapiHostName>` to"
-" specify the Kerberos FQDN that it responds to."
-msgstr ""
-
-#: ../source/includes/steps/control-access-to-mongodb-with-kerberos-authentication.rst:301
-#: ../source/includes/steps/control-access-to-mongodb-with-kerberos-authentication.rst:345
-msgid ""
-"Alternatively, you can first connect :binary:`~bin.mongo` to the "
-":binary:`~bin.mongod`, and then from the :binary:`~bin.mongo` shell, use "
-"the :method:`db.auth()` method to authenticate in the ``$external`` "
-"database."
-msgstr ""
-
-#: ../source/includes/steps/control-access-to-mongodb-with-kerberos-authentication.rst:320
-msgid "Step 5: Connect ``mongo`` shell to ``mongod`` and authenticate."
-msgstr ""
-
-#: ../source/tutorial/control-access-to-mongodb-with-kerberos-authentication.txt:46
-msgid "Additional Considerations"
-msgstr ""
-
-#: ../source/tutorial/control-access-to-mongodb-with-kerberos-authentication.txt:51
-msgid "KRB5_KTNAME"
-msgstr ""
-
-#: ../source/tutorial/control-access-to-mongodb-with-kerberos-authentication.txt:53
-msgid ""
-"If you installed MongoDB Enterprise using one of the official ``.deb`` or"
-" ``.rpm`` packages, and you use the included init/upstart scripts to "
-"control the :binary:`~bin.mongod` instance, you can set the "
-"``KR5_KTNAME`` variable in the default environment settings file instead "
-"of setting the variable each time."
-msgstr ""
-
-#: ../source/tutorial/control-access-to-mongodb-with-kerberos-authentication.txt:59
-=======
 
 # 3e255dcb1ab3464bb533a37965768826
 #: ../source/tutorial/control-access-to-mongodb-with-kerberos-authentication.txt:3
@@ -399,31 +119,11 @@
 
 # ef492a925680447c9acb63439b89ec2d
 #: ../source/tutorial/control-access-to-mongodb-with-kerberos-authentication.txt:60
->>>>>>> 2478a500
 msgid ""
 "For ``.rpm`` packages, the default environment settings file is "
 ":file:`/etc/sysconfig/mongod`."
 msgstr ""
 
-<<<<<<< HEAD
-#: ../source/tutorial/control-access-to-mongodb-with-kerberos-authentication.txt:62
-msgid "For ``.deb`` packages, the file is :file:`/etc/default/mongodb`."
-msgstr ""
-
-#: ../source/tutorial/control-access-to-mongodb-with-kerberos-authentication.txt:64
-msgid "Set the ``KRB5_KTNAME`` value in a line that resembles the following:"
-msgstr ""
-
-#: ../source/tutorial/control-access-to-mongodb-with-kerberos-authentication.txt:71
-msgid "Configure ``mongos`` for Kerberos"
-msgstr ""
-
-#: ../source/tutorial/control-access-to-mongodb-with-kerberos-authentication.txt:73
-msgid ""
-"To start :binary:`~bin.mongos` with Kerberos support, set the "
-"environmental variable ``KRB5_KTNAME`` to the path of its :ref:`keytab "
-"file <keytab-files>` and the :binary:`~bin.mongos` parameter "
-=======
 # c8a8f2a2731f4ce8b5be04561416cc8e
 #: ../source/tutorial/control-access-to-mongodb-with-kerberos-authentication.txt:63
 msgid "For ``.deb`` packages, the file is :file:`/etc/default/mongodb`."
@@ -445,40 +145,10 @@
 "To start :program:`mongos` with Kerberos support, set the environmental "
 "variable ``KRB5_KTNAME`` to the path of its :ref:`keytab file <keytab-"
 "files>` and the :program:`mongos` parameter "
->>>>>>> 2478a500
 ":parameter:`authenticationMechanisms` to ``GSSAPI`` in the following "
 "form:"
 msgstr ""
 
-<<<<<<< HEAD
-#: ../source/tutorial/control-access-to-mongodb-with-kerberos-authentication.txt:88
-msgid ""
-"For example, the following starts a :binary:`~bin.mongos` instance with "
-"Kerberos support:"
-msgstr ""
-
-#: ../source/tutorial/control-access-to-mongodb-with-kerberos-authentication.txt:100
-msgid ""
-"The path to your :binary:`~bin.mongos` as well as your :ref:`keytab file "
-"<keytab-files>` may differ. The :ref:`keytab file <keytab-files>` must be"
-" only accessible to the owner of the :binary:`~bin.mongos` process."
-msgstr ""
-
-#: ../source/tutorial/control-access-to-mongodb-with-kerberos-authentication.txt:104
-msgid ""
-"Modify or include any additional :binary:`~bin.mongos` options as "
-"required for your configuration. For example, instead of using "
-":option:`--keyFile <mongos --keyFile>` for internal authentication of "
-"sharded cluster members, you can use :ref:`x.509 member authentication "
-"<x509-internal-authentication>` instead."
-msgstr ""
-
-#: ../source/tutorial/control-access-to-mongodb-with-kerberos-authentication.txt:111
-msgid "Use a Config File"
-msgstr ""
-
-#: ../source/tutorial/control-access-to-mongodb-with-kerberos-authentication.txt:113
-=======
 # 7bc751a261be49c78ebb398c51dfdaf3
 #: ../source/tutorial/control-access-to-mongodb-with-kerberos-authentication.txt:86
 msgid ""
@@ -511,61 +181,20 @@
 
 # d96b8a67ece8471caeeb32503ac9cdc2
 #: ../source/tutorial/control-access-to-mongodb-with-kerberos-authentication.txt:110
->>>>>>> 2478a500
-msgid ""
-"To configure :binary:`~bin.mongod` or :binary:`~bin.mongos` for Kerberos "
-"support using a :doc:`configuration file </reference/configuration-"
-"options>`, specify the :parameter:`authenticationMechanisms` setting in "
-"the configuration file."
-msgstr ""
-
-<<<<<<< HEAD
-#: ../source/tutorial/control-access-to-mongodb-with-kerberos-authentication.txt:118
-=======
+msgid ""
+"To configure :program:`mongod` or :program:`mongos` for Kerberos support "
+"using a :doc:`configuration file </reference/configuration-options>`, "
+"specify the :parameter:`authenticationMechanisms` setting in the "
+"configuration file:"
+msgstr ""
+
 # eb62b13ae36347289e65841dd53bb0cd
 #: ../source/tutorial/control-access-to-mongodb-with-kerberos-authentication.txt:115
->>>>>>> 2478a500
 msgid ""
 "If using the :doc:`YAML configuration file format </reference"
 "/configuration-options>`:"
 msgstr ""
 
-<<<<<<< HEAD
-#: ../source/includes/extracts/default-bind-ip-security-additional-config-file.rst:2
-msgid ""
-"Include additional  options as required for your configuration. For "
-"instance, if you wish remote clients to connect to your deployment or "
-"your deployment members are run on different hosts, specify the "
-":setting:`net.bindIp` setting. For more information, see :ref:`3.6"
-"-bind_ip-compatibility`."
-msgstr ""
-
-#: ../source/tutorial/control-access-to-mongodb-with-kerberos-authentication.txt:128
-msgid ""
-"For example, if :file:`/opt/mongodb/mongod.conf` contains the following "
-"configuration settings for a standalone :binary:`~bin.mongod`:"
-msgstr ""
-
-#: ../source/tutorial/control-access-to-mongodb-with-kerberos-authentication.txt:143
-msgid ""
-"To start :binary:`~bin.mongod` with Kerberos support, use the following "
-"form:"
-msgstr ""
-
-#: ../source/tutorial/control-access-to-mongodb-with-kerberos-authentication.txt:151
-msgid ""
-"The path to your :binary:`~bin.mongod`, :ref:`keytab file <keytab-"
-"files>`, and configuration file may differ. The :ref:`keytab file "
-"<keytab-files>` must be only accessible to the owner of the "
-":binary:`~bin.mongod` process."
-msgstr ""
-
-#: ../source/tutorial/control-access-to-mongodb-with-kerberos-authentication.txt:157
-msgid "Troubleshoot Kerberos Setup for MongoDB"
-msgstr ""
-
-#: ../source/tutorial/control-access-to-mongodb-with-kerberos-authentication.txt:159
-=======
 # 3b70bc7750cd40399188dda7c14d4178
 #: ../source/tutorial/control-access-to-mongodb-with-kerberos-authentication.txt:123
 msgid "Or, if using the older ``.ini`` configuration file format:"
@@ -607,58 +236,12 @@
 
 # 5046a19651324327b4c1e6a8331a3697
 #: ../source/tutorial/control-access-to-mongodb-with-kerberos-authentication.txt:168
->>>>>>> 2478a500
-msgid ""
-"If you encounter problems when starting :binary:`~bin.mongod` or "
-":binary:`~bin.mongos` with Kerberos authentication, see :doc:`/tutorial"
+msgid ""
+"If you encounter problems when starting :program:`mongod` or "
+":program:`mongos` with Kerberos authentication, see :doc:`/tutorial"
 "/troubleshoot-kerberos`."
 msgstr ""
 
-<<<<<<< HEAD
-#: ../source/tutorial/control-access-to-mongodb-with-kerberos-authentication.txt:166
-msgid "Incorporate Additional Authentication Mechanisms"
-msgstr ""
-
-#: ../source/tutorial/control-access-to-mongodb-with-kerberos-authentication.txt:168
-msgid ""
-"Kerberos authentication (:ref:`GSSAPI <security-auth-kerberos>` "
-"(Kerberos)) can work alongside:"
-msgstr ""
-
-#: ../source/tutorial/control-access-to-mongodb-with-kerberos-authentication.txt:171
-msgid "MongoDB's SCRAM authentication mechanism:"
-msgstr ""
-
-#: ../source/tutorial/control-access-to-mongodb-with-kerberos-authentication.txt:173
-msgid ":ref:`SCRAM-SHA-1 <authentication-scram>`"
-msgstr ""
-
-#: ../source/tutorial/control-access-to-mongodb-with-kerberos-authentication.txt:175
-msgid ":ref:`SCRAM-SHA-256 <authentication-scram>` (*Added in MongoDB 4.0*)"
-msgstr ""
-
-#: ../source/tutorial/control-access-to-mongodb-with-kerberos-authentication.txt:177
-msgid "MongoDB's authentication mechanism for LDAP:"
-msgstr ""
-
-#: ../source/tutorial/control-access-to-mongodb-with-kerberos-authentication.txt:179
-msgid ":ref:`PLAIN <security-auth-ldap>` (LDAP SASL)"
-msgstr ""
-
-#: ../source/tutorial/control-access-to-mongodb-with-kerberos-authentication.txt:181
-msgid "MongoDB's authentication mechanism for x.509:"
-msgstr ""
-
-#: ../source/tutorial/control-access-to-mongodb-with-kerberos-authentication.txt:183
-msgid ":ref:`MONGODB-X509 <security-auth-x509>`)"
-msgstr ""
-
-#: ../source/tutorial/control-access-to-mongodb-with-kerberos-authentication.txt:185
-msgid "Specify the mechanisms as follows:"
-msgstr ""
-
-#: ../source/tutorial/control-access-to-mongodb-with-kerberos-authentication.txt:191
-=======
 # 3224e96e98624abb91a56a03189afa22
 #: ../source/tutorial/control-access-to-mongodb-with-kerberos-authentication.txt:175
 msgid "Incorporate Additional Authentication Mechanisms"
@@ -679,24 +262,17 @@
 
 # d7a7f01493224b2f81b35d5003d6aa42
 #: ../source/tutorial/control-access-to-mongodb-with-kerberos-authentication.txt:190
->>>>>>> 2478a500
 msgid ""
 "Only add the other mechanisms if in use. This parameter setting does not "
 "affect MongoDB's internal authentication of cluster members."
 msgstr ""
 
-<<<<<<< HEAD
-=======
 # f04b87e33e7a481992d0d9454a656530
->>>>>>> 2478a500
 #: ../source/includes/extracts/additional-resources-kerberos.rst:4
 msgid "Additional Resources"
 msgstr ""
 
-<<<<<<< HEAD
-=======
 # 4ad82e8b37754454a1d7d4336b61fe5f
->>>>>>> 2478a500
 #: ../source/includes/extracts/additional-resources-kerberos.rst:6
 msgid ""
 "`MongoDB LDAP and Kerberos Authentication with Dell (Quest) "
@@ -705,18 +281,11 @@
 "services?jmp=docs>`_"
 msgstr ""
 
-<<<<<<< HEAD
-#: ../source/includes/extracts/additional-resources-kerberos.rst:7
-msgid ""
-"`MongoDB with Red Hat Enterprise Linux Identity Management and Kerberos "
-"<https://docs.mongodb.com/ecosystem/tutorial/manage-red-hat-enterprise-"
-=======
 # 86c22928538148c0b6118476056ae8dd
 #: ../source/includes/extracts/additional-resources-kerberos.rst:7
 msgid ""
 "`MongoDB with Red Hat Enterprise Linux Identity Management and Kerberos "
 "<http://docs.mongodb.org/ecosystem/tutorial/manage-red-hat-enterprise-"
->>>>>>> 2478a500
 "linux-identity-management?jmp=docs>`_"
 msgstr ""
 
@@ -749,20 +318,8 @@
 #~ ":program:`mongos` instance."
 #~ msgstr ""
 
-<<<<<<< HEAD
-# 4e7c46b3bebd4f2392493aed2de1862a
-#~ msgid ""
-#~ "The following procedure outlines the "
-#~ "steps to add a Kerberos user "
-#~ "principal to MongoDB, configure a "
-#~ "standalone :program:`mongod` instance for "
-#~ "Kerberos support, and connect using the"
-#~ " :program:`mongo` shell and authenticate "
-#~ "the user principal."
-=======
 # ec97fe1c647749f9a9870fec18f4ca0e
 #~ msgid "Start ``mongod`` without Kerberos."
->>>>>>> 2478a500
 #~ msgstr ""
 
 # aa89727c7fb9431d9228bf83cb98d086
@@ -781,13 +338,10 @@
 #~ "start :program:`mongod` with Kerberos support."
 #~ msgstr ""
 
-<<<<<<< HEAD
-=======
 # 1268a4b3320848e7bfbd1df1fad1ea01
 #~ msgid "Connect to ``mongod``."
 #~ msgstr ""
 
->>>>>>> 2478a500
 # 9ec45a75bdaa43809b5b87a44c119243
 #~ msgid ""
 #~ "Connect via the :program:`mongo` shell "
@@ -798,13 +352,10 @@
 #~ "user <createUser-required-access>`."
 #~ msgstr ""
 
-<<<<<<< HEAD
-=======
 # d5f54c477dc74a97b56c0600eed99022
 #~ msgid "Add Kerberos Principal(s) to MongoDB."
 #~ msgstr ""
 
->>>>>>> 2478a500
 # c922dd55cb76476faae6852710c30f2b
 #~ msgid ""
 #~ "Add a Kerberos principal, "
@@ -820,8 +371,6 @@
 #~ "the user."
 #~ msgstr ""
 
-<<<<<<< HEAD
-=======
 # 5bfab63d8924436987d1ba077c525a61
 #~ msgid ""
 #~ "The following example adds the Kerberos"
@@ -845,7 +394,6 @@
 #~ msgid "Start ``mongod`` with Kerberos support."
 #~ msgstr ""
 
->>>>>>> 2478a500
 # 6bb28087b7f54f68bac23716c00cb0d3
 #~ msgid ""
 #~ "To start :program:`mongod` with Kerberos "
@@ -875,8 +423,6 @@
 #~ " the :program:`mongod` process."
 #~ msgstr ""
 
-<<<<<<< HEAD
-=======
 # 315f799c90d7493babdb0e32b1b46e82
 #~ msgid ""
 #~ "With the official ``.deb`` or ``.rpm``"
@@ -890,7 +436,6 @@
 #~ msgid "Connect ``mongo`` shell to ``mongod`` and authenticate."
 #~ msgstr ""
 
->>>>>>> 2478a500
 # e2cb8049bb6049abb7274f1e01aab219
 #~ msgid ""
 #~ "Connect the :program:`mongo` shell client "
@@ -901,13 +446,10 @@
 #~ " ``application/reporting@EXAMPLE.NET``."
 #~ msgstr ""
 
-<<<<<<< HEAD
-=======
 # 09d58e3d76194d91a19c30ed3af7181a
 #~ msgid "You can connect and authenticate from the command line."
 #~ msgstr ""
 
->>>>>>> 2478a500
 # 21cc26ddd21d4cb581e52358a7f76db3
 #~ msgid ""
 #~ "Or, alternatively, you can first connect"
@@ -918,60 +460,6 @@
 #~ "database."
 #~ msgstr ""
 
-<<<<<<< HEAD
-# cc41efaeec964f4fb3614f6a8a14652d
-#~ msgid ""
-#~ "If you installed MongoDB Enterprise "
-#~ "using one of the official ``.deb`` "
-#~ "or ``.rpm`` packages, and you use "
-#~ "the included init/upstart scripts to "
-#~ "control the :program:`mongod` instance, you"
-#~ " can set the ``KR5_KTNAME`` variable "
-#~ "in the default environment settings file"
-#~ " instead of setting the variable each"
-#~ " time."
-#~ msgstr ""
-
-# 6e79fc0fdb2d4ad5aa2a33669a3959a8
-#~ msgid ""
-#~ "To start :program:`mongos` with Kerberos "
-#~ "support, set the environmental variable "
-#~ "``KRB5_KTNAME`` to the path of its "
-#~ ":ref:`keytab file <keytab-files>` and "
-#~ "the :program:`mongos` parameter "
-#~ ":parameter:`authenticationMechanisms` to ``GSSAPI`` "
-#~ "in the following form:"
-#~ msgstr ""
-
-# 58e2801b0ff0418697abf65ba29e28f4
-#~ msgid ""
-#~ "For example, the following starts a "
-#~ ":program:`mongos` instance with Kerberos "
-#~ "support:"
-#~ msgstr ""
-
-# 8d142d4e1a6b478dabc7e78278353aa3
-#~ msgid ""
-#~ "The path to your :program:`mongos` as"
-#~ " well as your :ref:`keytab file "
-#~ "<keytab-files>` may differ. The "
-#~ ":ref:`keytab file <keytab-files>` must "
-#~ "be only accessible to the owner of"
-#~ " the :program:`mongos` process."
-#~ msgstr ""
-
-# bfcbfad5c9a1488e9fc036f03d2ddb32
-#~ msgid ""
-#~ "To configure :program:`mongod` or "
-#~ ":program:`mongos` for Kerberos support using"
-#~ " a :doc:`configuration file </reference"
-#~ "/configuration-options>`, specify the "
-#~ ":parameter:`authenticationMechanisms` setting in the"
-#~ " configuration file:"
-#~ msgstr ""
-
-=======
->>>>>>> 2478a500
 # 089fb6a82cb742cb8f3f358bf2a8df5d
 #~ msgid ""
 #~ "Modify or include any additional "
@@ -986,33 +474,6 @@
 #~ " for a standalone :program:`mongod`:"
 #~ msgstr ""
 
-<<<<<<< HEAD
-# b236720a99db47bf8f35753e13523a79
-#~ msgid ""
-#~ "To start :program:`mongod` with Kerberos "
-#~ "support, use the following form:"
-#~ msgstr ""
-
-# fa5bbb661a1d43e9b8c61aa01b3d2635
-#~ msgid ""
-#~ "The path to your :program:`mongod`, "
-#~ ":ref:`keytab file <keytab-files>`, and "
-#~ "configuration file may differ. The "
-#~ ":ref:`keytab file <keytab-files>` must "
-#~ "be only accessible to the owner of"
-#~ " the :program:`mongod` process."
-#~ msgstr ""
-
-# e6a324db09b2416db87360ed671a5285
-#~ msgid ""
-#~ "If you encounter problems when starting"
-#~ " :program:`mongod` or :program:`mongos` with "
-#~ "Kerberos authentication, see :doc:`/tutorial"
-#~ "/troubleshoot-kerberos`."
-#~ msgstr ""
-
-=======
->>>>>>> 2478a500
 # 988c0b4e3399475489665439c16f6bee
 #~ msgid ""
 #~ "Kerberos authentication (``GSSAPI``) can work"
@@ -1026,17 +487,3 @@
 
 #~ msgid "To verify MongoDB Enterprise binaries:"
 #~ msgstr ""
-<<<<<<< HEAD
-
-#~ msgid ""
-#~ "Modify or include any additional "
-#~ ":program:`mongos` options as required for "
-#~ "your configuration. For example, instead "
-#~ "of using :option:`--keyFile` for internal "
-#~ "authentication of sharded cluster members, "
-#~ "you can use :ref:`x.509 member "
-#~ "authentication <x509-internal-authentication>` "
-#~ "instead."
-#~ msgstr ""
-=======
->>>>>>> 2478a500
