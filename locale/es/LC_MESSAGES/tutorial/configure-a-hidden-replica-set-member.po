# SOME DESCRIPTIVE TITLE.
# Copyright (C) 2011-2014, MongoDB, Inc.
# This file is distributed under the same license as the mongodb-manual
# package.
#
# Translators:
msgid ""
msgstr ""
"Project-Id-Version: MongoDB Manual\n"
"Report-Msgid-Bugs-To: \n"
<<<<<<< HEAD
"POT-Creation-Date: 2019-03-19 11:02-0400\n"
=======
"POT-Creation-Date: 2016-12-08 12:02-0500\n"
>>>>>>> 2478a500
"PO-Revision-Date: 2014-04-08 18:40+0000\n"
"Last-Translator: tychoish <tychoish@gmail.com>\n"
"Language: es\n"
"Language-Team: Spanish (http://www.transifex.com/projects/p/mongodb-"
"manual/language/es/)\n"
"Plural-Forms: nplurals=2; plural=(n != 1)\n"
"MIME-Version: 1.0\n"
"Content-Type: text/plain; charset=utf-8\n"
"Content-Transfer-Encoding: 8bit\n"
"Generated-By: Babel 2.6.0\n"

<<<<<<< HEAD
=======
# 3fa3e67864b446069d67c69d5a98ecb0
>>>>>>> 2478a500
#: ../source/tutorial/configure-a-hidden-replica-set-member.txt:3
msgid "Configure a Hidden Replica Set Member"
msgstr ""

<<<<<<< HEAD
=======
# 7ffa71446471426bbd60404c3ef94c43
#: ../source/tutorial/configure-a-hidden-replica-set-member.txt
msgid "On this page"
msgstr ""

# a057afc019c644f9af82329416a51372
>>>>>>> 2478a500
#: ../source/tutorial/configure-a-hidden-replica-set-member.txt:13
msgid ""
"Hidden members are part of a :term:`replica set` but cannot become "
":term:`primary` and are invisible to client applications. Hidden members "
<<<<<<< HEAD
"may vote in :ref:`elections <replica-set-elections>`. For more "
=======
"may vote in :ref:`elections <replica-set-elections>`. For a more "
>>>>>>> 2478a500
"information on hidden members and their uses, see :doc:`/core/replica-"
"set-hidden-member`."
msgstr ""

<<<<<<< HEAD
=======
# bb3a1ef156ab4158b4a1aece10a1ff47
>>>>>>> 2478a500
#: ../source/tutorial/configure-a-hidden-replica-set-member.txt:20
msgid "Considerations"
msgstr ""

<<<<<<< HEAD
=======
# e881b8adae304ffc80fbb6f93ec70074
>>>>>>> 2478a500
#: ../source/tutorial/configure-a-hidden-replica-set-member.txt:22
msgid ""
"The most common use of hidden nodes is to support :doc:`delayed members "
"</core/replica-set-delayed-member>`. If you only need to prevent a member"
" from becoming primary, configure a :doc:`priority 0 member </core"
"/replica-set-priority-0-member>`."
msgstr ""

<<<<<<< HEAD
=======
# e0a0db128ba4474995cfa7f3e4158790
>>>>>>> 2478a500
#: ../source/includes/fact-replica-set-sync-prefers-non-hidden.rst:1
msgid ""
"If the :rsconf:`settings.chainingAllowed` setting allows secondary "
"members to sync from other secondaries, MongoDB by default prefers non-"
"hidden members over hidden members when selecting a sync target. MongoDB "
"will only choose hidden members as a last resort. If you want a secondary"
" to sync from a hidden member, use the :dbcommand:`replSetSyncFrom` "
"database command to override the default sync target. See the "
"documentation for :dbcommand:`replSetSyncFrom` before using the command."
msgstr ""

<<<<<<< HEAD
=======
# 2ea6d225663b4b14a0e280f3b2f2b0b0
>>>>>>> 2478a500
#: ../source/includes/fact-replica-set-sync-prefers-non-hidden.rst:10
msgid ":doc:`/tutorial/manage-chained-replication`"
msgstr ""

<<<<<<< HEAD
=======
# 303be6db69c34c40bddf30239da0280a
>>>>>>> 2478a500
#: ../source/tutorial/configure-a-hidden-replica-set-member.txt:30
msgid "Examples"
msgstr ""

<<<<<<< HEAD
=======
# 6a494ddf2d124a15ace1e5858510afcc
>>>>>>> 2478a500
#: ../source/tutorial/configure-a-hidden-replica-set-member.txt:33
msgid "Member Configuration Document"
msgstr ""

<<<<<<< HEAD
=======
# 7629108db739411ca717b7ac34c28d12
>>>>>>> 2478a500
#: ../source/tutorial/configure-a-hidden-replica-set-member.txt:35
msgid ""
"To configure a secondary member as hidden, set its "
":rsconf:`members[n].priority` value to ``0`` and set its "
":rsconf:`members[n].hidden` value to ``true`` in its member "
"configuration:"
msgstr ""

<<<<<<< HEAD
=======
# 630794c7dae2433b9f1e30acda326fcf
>>>>>>> 2478a500
#: ../source/tutorial/configure-a-hidden-replica-set-member.txt:52
msgid "Configuration Procedure"
msgstr ""

<<<<<<< HEAD
=======
# 53c23bb51c48443babfed939e9bc33fa
>>>>>>> 2478a500
#: ../source/tutorial/configure-a-hidden-replica-set-member.txt:54
msgid ""
"The following example hides the secondary member currently at the index "
"``0`` in the :rsconf:`members` array. To configure a :term:`hidden "
<<<<<<< HEAD
"member`, use the following sequence of operations in a "
":binary:`~bin.mongo` shell connected to the primary, specifying the "
"member to configure by its array index in the :rsconf:`members` array:"
msgstr ""

=======
"member`, use the following sequence of operations in a :program:`mongo` "
"shell connected to the primary, specifying the member to configure by its"
" array index in the :rsconf:`members` array:"
msgstr ""

# 3958355d26d64294ade2dbb64b4f798b
>>>>>>> 2478a500
#: ../source/tutorial/configure-a-hidden-replica-set-member.txt:68
msgid ""
"After re-configuring the set, this secondary member has a priority of "
"``0`` so that it cannot become primary and is hidden. The other members "
"in the set will not advertise the hidden member in the "
":dbcommand:`isMaster` or :method:`db.isMaster()` output."
msgstr ""

<<<<<<< HEAD
=======
# 74ecb11419d24cb9ad5629216a0ca517
>>>>>>> 2478a500
#: ../source/includes/fact-rs-conf-array-index.rst:1
msgid ""
"When updating the replica configuration object, access the replica set "
"members in the :rsconf:`members` array with the **array index**. The "
"array index begins with ``0``. Do **not** confuse this index value with "
"the value of the :rsconf:`members[n]._id` field in each document in the "
":rsconf:`members` array."
msgstr ""

<<<<<<< HEAD
=======
# d5eff0d6b57e497ebabcca4f957f045e
>>>>>>> 2478a500
#: ../source/includes/warning-rs-reconfig.rst:3
msgid ""
"The :method:`rs.reconfig()` shell method can force the current primary to"
" step down, which causes an :ref:`election <replica-set-elections>`. When"
<<<<<<< HEAD
" the primary steps down, the :binary:`~bin.mongod` closes all client "
=======
" the primary steps down, the :program:`mongod` closes all client "
>>>>>>> 2478a500
"connections. While this typically takes 10-20 seconds, try to make these "
"changes during scheduled maintenance periods."
msgstr ""

<<<<<<< HEAD
#: ../source/includes/warning-mixed-version-rs-config.rst:1
msgid ""
"Avoid reconfiguring replica sets that contain members of different "
"MongoDB versions as validation rules may differ across MongoDB versions."
msgstr ""

=======
# cbfa5d1a089247aaa8273ca70cbf264c
#: ../source/includes/warning-rs-reconfig.rst:10
msgid ""
"To successfully reconfigure a replica set, a majority of the members must"
" be accessible. If your replica set has an even number of members, add an"
" :doc:`arbiter </tutorial/add-replica-set-arbiter>` to ensure that "
"members can quickly obtain a majority of votes in an election for "
"primary."
msgstr ""

# c3c4574cd7d447fa9fa23e4417a8ce8d
>>>>>>> 2478a500
#: ../source/tutorial/configure-a-hidden-replica-set-member.txt:78
msgid "Related Documents"
msgstr ""

<<<<<<< HEAD
=======
# 4d74fe6ba1eb4aecbb2b4823fc561a17
>>>>>>> 2478a500
#: ../source/tutorial/configure-a-hidden-replica-set-member.txt:80
msgid ":ref:`Replica Set Reconfiguration <replica-set-reconfiguration-usage>`"
msgstr ""

<<<<<<< HEAD
=======
# 721116e851f94da88e1dd50c3f5d5c3a
>>>>>>> 2478a500
#: ../source/tutorial/configure-a-hidden-replica-set-member.txt:82
msgid ":doc:`/core/replica-set-elections`"
msgstr ""

<<<<<<< HEAD
=======
# 4f753350f3f74e2bb61c03968bfe4531
>>>>>>> 2478a500
#: ../source/tutorial/configure-a-hidden-replica-set-member.txt:84
msgid ":ref:`Read Preference <replica-set-read-preference>`"
msgstr ""

# a36fef73ac744666b41985f332643c98
#~ msgid ""
#~ "Hidden members are part of a "
#~ ":term:`replica set` but cannot become "
#~ ":term:`primary` and are invisible to "
#~ "client applications. Hidden members do "
#~ "vote in :ref:`elections <replica-set-"
#~ "elections>`. For a more information on"
#~ " hidden members and their uses, see"
#~ " :doc:`/core/replica-set-hidden-member`."
#~ msgstr ""

# 5e8e7d5320b24719936eaa64680d7e97
#~ msgid ""
#~ "If the "
#~ ":data:`~local.system.replset.settings.chainingAllowed` setting"
#~ " allows secondary members to sync "
#~ "from other secondaries, MongoDB by "
#~ "default prefers non-hidden members over"
#~ " hidden members when selecting a sync"
#~ " target. MongoDB will only choose "
#~ "hidden members as a last resort. "
#~ "If you want a secondary to sync"
#~ " from a hidden member, use the "
#~ ":dbcommand:`replSetSyncFrom` database command to "
#~ "override the default sync target. See"
#~ " the documentation for "
#~ ":dbcommand:`replSetSyncFrom` before using the "
#~ "command."
#~ msgstr ""

# 066041449d364583beea4e79005e75a3
#~ msgid ""
#~ "For :term:`sharded clusters <sharded cluster>`"
#~ " running with replica sets before "
#~ "2.0, if you reconfigured a member "
#~ "as hidden, you *had* to restart "
#~ ":program:`mongos` to prevent queries from "
#~ "reaching the hidden member."
#~ msgstr ""

# 938fdb78966f4c288c969c1b247c59f1
#~ msgid ""
#~ "To configure a secondary member as "
#~ "hidden, set its "
#~ ":data:`~local.system.replset.members[n].priority` value to"
#~ " ``0`` and set its "
#~ ":data:`~local.system.replset.members[n].hidden` value to"
#~ " ``true`` in its member configuration:"
#~ msgstr ""

# 9f9826ae9bfc422eb06e86e2f78031dd
#~ msgid ""
#~ "The following example hides the "
#~ "secondary member currently at the index"
#~ " ``0`` in the "
#~ ":data:`~local.system.replset.members` array. To "
#~ "configure a :term:`hidden member`, use "
#~ "the following sequence of operations in"
#~ " a :program:`mongo` shell connected to "
#~ "the primary, specifying the member to"
#~ " configure by its array index in "
#~ "the :data:`~local.system.replset.members` array:"
#~ msgstr ""

# 04a1cb5214334039ae0b0a2fb07f9d77
#~ msgid ""
#~ "When updating the replica configuration "
#~ "object, access the replica set members"
#~ " in the :data:`~local.system.replset.members` "
#~ "array with the **array index**. The "
#~ "array index begins with ``0``. Do "
#~ "**not** confuse this index value with"
#~ " the value of the "
#~ ":data:`~local.system.replset.members[n]._id` field in "
#~ "each document in the "
#~ ":data:`~local.system.replset.members` array."
#~ msgstr ""
<<<<<<< HEAD

# 6f13833ba38f430ea02e706b8a7f4b18
#~ msgid ""
#~ "The :method:`rs.reconfig()` shell method can"
#~ " force the current primary to step"
#~ " down, which causes an :ref:`election "
#~ "<replica-set-elections>`. When the "
#~ "primary steps down, the :program:`mongod` "
#~ "closes all client connections. While "
#~ "this typically takes 10-20 seconds, try"
#~ " to make these changes during "
#~ "scheduled maintenance periods."
#~ msgstr ""

# 5c969843e634445f9759740f5a315e26
#~ msgid ""
#~ "To successfully reconfigure a replica "
#~ "set, a majority of the members "
#~ "must be accessible. If your replica "
#~ "set has an even number of members,"
#~ " add an :doc:`arbiter </tutorial/add-"
#~ "replica-set-arbiter>` to ensure that "
#~ "members can quickly obtain a majority"
#~ " of votes in an election for "
#~ "primary."
#~ msgstr ""
=======
>>>>>>> 2478a500
<|MERGE_RESOLUTION|>--- conflicted
+++ resolved
@@ -8,11 +8,7 @@
 msgstr ""
 "Project-Id-Version: MongoDB Manual\n"
 "Report-Msgid-Bugs-To: \n"
-<<<<<<< HEAD
-"POT-Creation-Date: 2019-03-19 11:02-0400\n"
-=======
 "POT-Creation-Date: 2016-12-08 12:02-0500\n"
->>>>>>> 2478a500
 "PO-Revision-Date: 2014-04-08 18:40+0000\n"
 "Last-Translator: tychoish <tychoish@gmail.com>\n"
 "Language: es\n"
@@ -24,48 +20,32 @@
 "Content-Transfer-Encoding: 8bit\n"
 "Generated-By: Babel 2.6.0\n"
 
-<<<<<<< HEAD
-=======
 # 3fa3e67864b446069d67c69d5a98ecb0
->>>>>>> 2478a500
 #: ../source/tutorial/configure-a-hidden-replica-set-member.txt:3
 msgid "Configure a Hidden Replica Set Member"
 msgstr ""
 
-<<<<<<< HEAD
-=======
 # 7ffa71446471426bbd60404c3ef94c43
 #: ../source/tutorial/configure-a-hidden-replica-set-member.txt
 msgid "On this page"
 msgstr ""
 
 # a057afc019c644f9af82329416a51372
->>>>>>> 2478a500
 #: ../source/tutorial/configure-a-hidden-replica-set-member.txt:13
 msgid ""
 "Hidden members are part of a :term:`replica set` but cannot become "
 ":term:`primary` and are invisible to client applications. Hidden members "
-<<<<<<< HEAD
-"may vote in :ref:`elections <replica-set-elections>`. For more "
-=======
 "may vote in :ref:`elections <replica-set-elections>`. For a more "
->>>>>>> 2478a500
 "information on hidden members and their uses, see :doc:`/core/replica-"
 "set-hidden-member`."
 msgstr ""
 
-<<<<<<< HEAD
-=======
 # bb3a1ef156ab4158b4a1aece10a1ff47
->>>>>>> 2478a500
 #: ../source/tutorial/configure-a-hidden-replica-set-member.txt:20
 msgid "Considerations"
 msgstr ""
 
-<<<<<<< HEAD
-=======
 # e881b8adae304ffc80fbb6f93ec70074
->>>>>>> 2478a500
 #: ../source/tutorial/configure-a-hidden-replica-set-member.txt:22
 msgid ""
 "The most common use of hidden nodes is to support :doc:`delayed members "
@@ -74,10 +54,7 @@
 "/replica-set-priority-0-member>`."
 msgstr ""
 
-<<<<<<< HEAD
-=======
 # e0a0db128ba4474995cfa7f3e4158790
->>>>>>> 2478a500
 #: ../source/includes/fact-replica-set-sync-prefers-non-hidden.rst:1
 msgid ""
 "If the :rsconf:`settings.chainingAllowed` setting allows secondary "
@@ -89,34 +66,22 @@
 "documentation for :dbcommand:`replSetSyncFrom` before using the command."
 msgstr ""
 
-<<<<<<< HEAD
-=======
 # 2ea6d225663b4b14a0e280f3b2f2b0b0
->>>>>>> 2478a500
 #: ../source/includes/fact-replica-set-sync-prefers-non-hidden.rst:10
 msgid ":doc:`/tutorial/manage-chained-replication`"
 msgstr ""
 
-<<<<<<< HEAD
-=======
 # 303be6db69c34c40bddf30239da0280a
->>>>>>> 2478a500
 #: ../source/tutorial/configure-a-hidden-replica-set-member.txt:30
 msgid "Examples"
 msgstr ""
 
-<<<<<<< HEAD
-=======
 # 6a494ddf2d124a15ace1e5858510afcc
->>>>>>> 2478a500
 #: ../source/tutorial/configure-a-hidden-replica-set-member.txt:33
 msgid "Member Configuration Document"
 msgstr ""
 
-<<<<<<< HEAD
-=======
 # 7629108db739411ca717b7ac34c28d12
->>>>>>> 2478a500
 #: ../source/tutorial/configure-a-hidden-replica-set-member.txt:35
 msgid ""
 "To configure a secondary member as hidden, set its "
@@ -125,36 +90,22 @@
 "configuration:"
 msgstr ""
 
-<<<<<<< HEAD
-=======
 # 630794c7dae2433b9f1e30acda326fcf
->>>>>>> 2478a500
 #: ../source/tutorial/configure-a-hidden-replica-set-member.txt:52
 msgid "Configuration Procedure"
 msgstr ""
 
-<<<<<<< HEAD
-=======
 # 53c23bb51c48443babfed939e9bc33fa
->>>>>>> 2478a500
 #: ../source/tutorial/configure-a-hidden-replica-set-member.txt:54
 msgid ""
 "The following example hides the secondary member currently at the index "
 "``0`` in the :rsconf:`members` array. To configure a :term:`hidden "
-<<<<<<< HEAD
-"member`, use the following sequence of operations in a "
-":binary:`~bin.mongo` shell connected to the primary, specifying the "
-"member to configure by its array index in the :rsconf:`members` array:"
-msgstr ""
-
-=======
 "member`, use the following sequence of operations in a :program:`mongo` "
 "shell connected to the primary, specifying the member to configure by its"
 " array index in the :rsconf:`members` array:"
 msgstr ""
 
 # 3958355d26d64294ade2dbb64b4f798b
->>>>>>> 2478a500
 #: ../source/tutorial/configure-a-hidden-replica-set-member.txt:68
 msgid ""
 "After re-configuring the set, this secondary member has a priority of "
@@ -163,10 +114,7 @@
 ":dbcommand:`isMaster` or :method:`db.isMaster()` output."
 msgstr ""
 
-<<<<<<< HEAD
-=======
 # 74ecb11419d24cb9ad5629216a0ca517
->>>>>>> 2478a500
 #: ../source/includes/fact-rs-conf-array-index.rst:1
 msgid ""
 "When updating the replica configuration object, access the replica set "
@@ -176,31 +124,16 @@
 ":rsconf:`members` array."
 msgstr ""
 
-<<<<<<< HEAD
-=======
 # d5eff0d6b57e497ebabcca4f957f045e
->>>>>>> 2478a500
 #: ../source/includes/warning-rs-reconfig.rst:3
 msgid ""
 "The :method:`rs.reconfig()` shell method can force the current primary to"
 " step down, which causes an :ref:`election <replica-set-elections>`. When"
-<<<<<<< HEAD
-" the primary steps down, the :binary:`~bin.mongod` closes all client "
-=======
 " the primary steps down, the :program:`mongod` closes all client "
->>>>>>> 2478a500
 "connections. While this typically takes 10-20 seconds, try to make these "
 "changes during scheduled maintenance periods."
 msgstr ""
 
-<<<<<<< HEAD
-#: ../source/includes/warning-mixed-version-rs-config.rst:1
-msgid ""
-"Avoid reconfiguring replica sets that contain members of different "
-"MongoDB versions as validation rules may differ across MongoDB versions."
-msgstr ""
-
-=======
 # cbfa5d1a089247aaa8273ca70cbf264c
 #: ../source/includes/warning-rs-reconfig.rst:10
 msgid ""
@@ -212,31 +145,21 @@
 msgstr ""
 
 # c3c4574cd7d447fa9fa23e4417a8ce8d
->>>>>>> 2478a500
 #: ../source/tutorial/configure-a-hidden-replica-set-member.txt:78
 msgid "Related Documents"
 msgstr ""
 
-<<<<<<< HEAD
-=======
 # 4d74fe6ba1eb4aecbb2b4823fc561a17
->>>>>>> 2478a500
 #: ../source/tutorial/configure-a-hidden-replica-set-member.txt:80
 msgid ":ref:`Replica Set Reconfiguration <replica-set-reconfiguration-usage>`"
 msgstr ""
 
-<<<<<<< HEAD
-=======
 # 721116e851f94da88e1dd50c3f5d5c3a
->>>>>>> 2478a500
 #: ../source/tutorial/configure-a-hidden-replica-set-member.txt:82
 msgid ":doc:`/core/replica-set-elections`"
 msgstr ""
 
-<<<<<<< HEAD
-=======
 # 4f753350f3f74e2bb61c03968bfe4531
->>>>>>> 2478a500
 #: ../source/tutorial/configure-a-hidden-replica-set-member.txt:84
 msgid ":ref:`Read Preference <replica-set-read-preference>`"
 msgstr ""
@@ -319,32 +242,3 @@
 #~ "each document in the "
 #~ ":data:`~local.system.replset.members` array."
 #~ msgstr ""
-<<<<<<< HEAD
-
-# 6f13833ba38f430ea02e706b8a7f4b18
-#~ msgid ""
-#~ "The :method:`rs.reconfig()` shell method can"
-#~ " force the current primary to step"
-#~ " down, which causes an :ref:`election "
-#~ "<replica-set-elections>`. When the "
-#~ "primary steps down, the :program:`mongod` "
-#~ "closes all client connections. While "
-#~ "this typically takes 10-20 seconds, try"
-#~ " to make these changes during "
-#~ "scheduled maintenance periods."
-#~ msgstr ""
-
-# 5c969843e634445f9759740f5a315e26
-#~ msgid ""
-#~ "To successfully reconfigure a replica "
-#~ "set, a majority of the members "
-#~ "must be accessible. If your replica "
-#~ "set has an even number of members,"
-#~ " add an :doc:`arbiter </tutorial/add-"
-#~ "replica-set-arbiter>` to ensure that "
-#~ "members can quickly obtain a majority"
-#~ " of votes in an election for "
-#~ "primary."
-#~ msgstr ""
-=======
->>>>>>> 2478a500
