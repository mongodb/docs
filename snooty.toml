--- conflicted
+++ resolved
@@ -231,13 +231,8 @@
 package-name = "mongodb"
 version = "6.2"
 latest-lts-version = "6.0"
-<<<<<<< HEAD
-release = "6.0.1"
-version-dev = "6.2"
-=======
-release = "6.1.1"
+release = "6.2.0"
 version-dev = "6.1"
->>>>>>> 8a3a3fc3
 pgp-version = "{+version+}"
 rsa-key = "4B7C549A058F8B6B"
 pgp-fingerprint = "E162F504A20CDF15827F718D4B7C549A058F8B6B"
