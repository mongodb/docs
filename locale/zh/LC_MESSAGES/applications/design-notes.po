--- conflicted
+++ resolved
@@ -3,15 +3,10 @@
 msgstr ""
 "Project-Id-Version: mongodb-manual 3.0\n"
 "Report-Msgid-Bugs-To: \n"
-<<<<<<< HEAD
-"POT-Creation-Date: 2014-09-03 15:39-0400\n"
-"PO-Revision-Date: 2015-01-30 10:04+0800\n"
-=======
 "POT-Creation-Date: 2015-08-20 19:13-0400\n"
 "PO-Revision-Date: YEAR-MO-DA HO:MI+ZONE\n"
 "Last-Translator: FULL NAME <EMAIL@ADDRESS>\n"
 "Language-Team: LANGUAGE <LL@li.org>\n"
->>>>>>> 2ec0463a
 "MIME-Version: 1.0\n"
 "Content-Type: text/plain; charset=UTF-8\n"
 "Content-Transfer-Encoding: 8bit\n"
@@ -25,15 +20,9 @@
 
 #: ../source/applications/design-notes.txt:7
 msgid ""
-<<<<<<< HEAD
-"This page details features of MongoDB that may be important to bear in mind "
-"when designing your applications."
-msgstr "本篇详细描述了你在设计你的应用时应铭记于心的MongoDB的重要特性。"
-=======
 "This page details features of MongoDB that may be important to keep in mind "
 "when developing applications."
 msgstr ""
->>>>>>> 2ec0463a
 
 #: ../source/applications/design-notes.txt:11
 msgid "Schema Considerations"
@@ -106,13 +95,8 @@
 msgstr "以规范化的大小写格式存储数据；"
 
 #: ../source/applications/design-notes.txt:47
-<<<<<<< HEAD
-msgid "using regular expressions ending with ``/i``, and/or"
-msgstr "使用以 ``/i`` 结尾的正则表达式；"
-=======
 msgid "using regular expressions ending with the ``i`` option, and/or"
 msgstr ""
->>>>>>> 2ec0463a
 
 #: ../source/applications/design-notes.txt:49
 msgid ""
@@ -130,16 +114,9 @@
 
 #: ../source/applications/design-notes.txt:56
 msgid ""
-<<<<<<< HEAD
-"MongoDB data is stored in the :meta-driver:`BSON </legacy/bson/>` format, a "
-"binary encoded serialization of JSON-like documents.  BSON encodes "
-"additional type information. See `bsonspec.org <http://bsonspec.org/#/"
-"specification>`_ for more information."
-=======
 "MongoDB data is stored in the BSON format, a binary encoded serialization of"
 " JSON-like documents.  BSON encodes additional type information. See "
 "`bsonspec.org <http://bsonspec.org/#/specification>`_ for more information."
->>>>>>> 2ec0463a
 msgstr ""
 "MongoDB的数据被存储为 :meta-driver:`BSON </legacy/bson/>` 格式——类JSON文档的"
 "二进制编码序列。BSON编码进去了额外的类型信息。更多信息请参见 `bsonspec.org "
@@ -203,21 +180,12 @@
 
 #: ../source/applications/design-notes.txt:99
 msgid ""
-<<<<<<< HEAD
-"MongoDB does not have :doc:`fully generalized transactions </tutorial/"
-"isolate-sequence-of-operations/>`. If you model your data using rich "
-"documents that closely resemble your application's objects, each logical "
-"object will be in one MongoDB document. MongoDB allows you to modify a "
-"document in a single atomic operation. These kinds of data modification "
-"pattern covers most common uses of transactions in other systems."
-=======
 "MongoDB does not have :doc:`fully generalized transactions </core/write-"
 "operations-atomicity>`. If you model your data using rich documents that "
 "closely resemble your application's objects, each logical object will be in "
 "one MongoDB document. MongoDB allows you to modify a document in a single "
 "atomic operation. These kinds of data modification pattern covers most "
 "common uses of transactions in other systems."
->>>>>>> 2ec0463a
 msgstr ""
 "MongoDB没有 :doc:`fully generalized transactions </tutorial/isolate-"
 "sequence-of-operations/>`。如果你用灵活的文档建立的数据模型与你应用中的对象"
@@ -327,13 +295,6 @@
 
 #: ../source/applications/design-notes.txt:162
 msgid ""
-<<<<<<< HEAD
-"Consider :doc:`pre-splitting </administration/sharded-clusters>` a sharded "
-"collection before a massive bulk import."
-msgstr ""
-"考虑在大规模批量导入前 :doc:`pre-splitting </administration/sharded-"
-"clusters>` 已分片集合。"
-=======
 "Consider :doc:`pre-splitting </tutorial/create-chunks-in-sharded-cluster>` "
 "an empty sharded collection before a massive bulk import."
 msgstr ""
@@ -359,4 +320,5 @@
 "`MongoDB Ops Optimization Consulting Package "
 "<https://www.mongodb.com/products/consulting?jmp=docs#ops_optimization>`_"
 msgstr ""
->>>>>>> 2ec0463a
+"考虑在大规模批量导入前 :doc:`pre-splitting </administration/sharded-"
+"clusters>` 已分片集合。"