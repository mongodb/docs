--- conflicted
+++ resolved
@@ -8,11 +8,7 @@
 msgstr ""
 "Project-Id-Version: MongoDB Manual\n"
 "Report-Msgid-Bugs-To: \n"
-<<<<<<< HEAD
-"POT-Creation-Date: 2019-03-19 11:02-0400\n"
-=======
 "POT-Creation-Date: 2016-12-08 12:02-0500\n"
->>>>>>> 2478a500
 "PO-Revision-Date: 2014-04-08 18:36+0000\n"
 "Last-Translator: tychoish <tychoish@gmail.com>\n"
 "Language: es\n"
@@ -24,31 +20,22 @@
 "Content-Transfer-Encoding: 8bit\n"
 "Generated-By: Babel 2.6.0\n"
 
-<<<<<<< HEAD
-=======
 # 13fd4d4d03824e9fbacb30dad70f3cc1
->>>>>>> 2478a500
 #: ../source/tutorial/adjust-replica-set-member-priority.txt:3
 msgid "Adjust Priority for Replica Set Member"
 msgstr ""
 
-<<<<<<< HEAD
-=======
 # f51f80def5cd4b24be0bbeb8021316cf
 #: ../source/tutorial/adjust-replica-set-member-priority.txt
 msgid "On this page"
 msgstr ""
 
 # 69b140c3fde54307b68f6cdf7bfbc3a0
->>>>>>> 2478a500
 #: ../source/tutorial/adjust-replica-set-member-priority.txt:14
 msgid "Overview"
 msgstr ""
 
-<<<<<<< HEAD
-=======
 # 8ef3a1656c2b4109902d3e324ce1d7b1
->>>>>>> 2478a500
 #: ../source/tutorial/adjust-replica-set-member-priority.txt:16
 msgid ""
 "The ``priority`` settings of replica set members affect both the timing "
@@ -58,10 +45,7 @@
 "more likely to become primary and that others can never become primary."
 msgstr ""
 
-<<<<<<< HEAD
-=======
 # d30f6f5b32214715b348a39d5e6bf8b6
->>>>>>> 2478a500
 #: ../source/tutorial/adjust-replica-set-member-priority.txt:22
 msgid ""
 "The value of the member's :rsconf:`~members[n].priority` setting "
@@ -69,18 +53,12 @@
 "higher the number, the higher the priority."
 msgstr ""
 
-<<<<<<< HEAD
-=======
 # 47091240e62a460486d1fdee62aa5a51
->>>>>>> 2478a500
 #: ../source/tutorial/adjust-replica-set-member-priority.txt:28
 msgid "Considerations"
 msgstr ""
 
-<<<<<<< HEAD
-=======
 # deda0d077718481bafbdbbe8a310bd69
->>>>>>> 2478a500
 #: ../source/tutorial/adjust-replica-set-member-priority.txt:30
 msgid ""
 "To modify priorities, you update the :rsconf:`members` array in the "
@@ -89,10 +67,7 @@
 "member's :rsconf:`members[n]._id` field in the array."
 msgstr ""
 
-<<<<<<< HEAD
-=======
 # 593651d73d0341469522a2a84d6e2b4e
->>>>>>> 2478a500
 #: ../source/tutorial/adjust-replica-set-member-priority.txt:36
 msgid ""
 "The value of :rsconf:`~members[n].priority` can be any floating point "
@@ -100,10 +75,7 @@
 "the ``priority`` field is ``1``."
 msgstr ""
 
-<<<<<<< HEAD
-=======
 # fd55cf9399e44643b0ef551bd0ec65ca
->>>>>>> 2478a500
 #: ../source/tutorial/adjust-replica-set-member-priority.txt:40
 msgid ""
 "To block a member from seeking election as primary, assign it a priority "
@@ -112,26 +84,16 @@
 "set to ``0``."
 msgstr ""
 
-<<<<<<< HEAD
-#: ../source/includes/fact-rs-non-voting-priority-restriction.rst:1
-msgid "Non-voting members must have :rsconf:`~members[n].priority` of 0."
-msgstr ""
-
-#: ../source/includes/fact-rs-nonzero-priority-vote-restriction.rst:1
-msgid ""
-"Members with :rsconf:`~members[n].priority` greater than 0 cannot have 0 "
-":rsconf:`~members[n].votes`."
-msgstr ""
-
-#: ../source/includes/fact-arbiter-priority.rst:1
-msgid ""
-"Starting in MongoDB 3.6, arbiters have priority ``0``. When you upgrade a"
-" replica set to MongoDB 3.6, if the existing configuration has an arbiter"
-" with priority ``1``, MongoDB 3.6 reconfigures the arbiter to have "
-"priority ``0``."
-msgstr ""
-
-#: ../source/tutorial/adjust-replica-set-member-priority.txt:57
+# 3f883513a076469281675f5405b9a8da
+#: ../source/tutorial/adjust-replica-set-member-priority.txt:45
+msgid ""
+"For :doc:`arbiters </core/replica-set-arbiter>`, the default ``priority``"
+" value is ``1``; however, arbiters cannot become primary regardless of "
+"the configured value."
+msgstr ""
+
+# e500a24019e1418a8b84b4b041ca7adb
+#: ../source/tutorial/adjust-replica-set-member-priority.txt:49
 msgid ""
 "Adjust priority settings during a scheduled maintenance window. "
 "Reconfiguring priority can force the current primary to step down, "
@@ -139,81 +101,9 @@
 ":term:`client` connections."
 msgstr ""
 
-#: ../source/tutorial/adjust-replica-set-member-priority.txt:63
+# 5d0bce7efbc144d49281549bf5b35d73
+#: ../source/tutorial/adjust-replica-set-member-priority.txt:55
 msgid "Procedure"
-msgstr ""
-
-#: ../source/includes/warning-rs-reconfig.rst:3
-msgid ""
-"The :method:`rs.reconfig()` shell method can force the current primary to"
-" step down, which causes an :ref:`election <replica-set-elections>`. When"
-" the primary steps down, the :binary:`~bin.mongod` closes all client "
-"connections. While this typically takes 10-20 seconds, try to make these "
-"changes during scheduled maintenance periods."
-msgstr ""
-
-#: ../source/includes/warning-mixed-version-rs-config.rst:1
-msgid ""
-"Avoid reconfiguring replica sets that contain members of different "
-"MongoDB versions as validation rules may differ across MongoDB versions."
-msgstr ""
-
-#: ../source/includes/steps/adjust-replica-set-member-priority.rst:8
-msgid "Copy the replica set configuration to a variable."
-msgstr ""
-
-#: ../source/includes/steps/adjust-replica-set-member-priority.rst:10
-#: ../source/includes/steps/adjust-replica-set-member-priority.rst:29
-msgid ""
-"In the :binary:`~bin.mongo` shell, use :method:`rs.conf()` to retrieve "
-"the replica set configuration and assign it to a variable. For example:"
-msgstr ""
-
-#: ../source/includes/steps/adjust-replica-set-member-priority.rst:27
-msgid "Step 1: Copy the replica set configuration to a variable."
-msgstr ""
-
-#: ../source/includes/steps/adjust-replica-set-member-priority.rst:46
-msgid "Change each member's priority value."
-msgstr ""
-
-#: ../source/includes/steps/adjust-replica-set-member-priority.rst:48
-#: ../source/includes/steps/adjust-replica-set-member-priority.rst:74
-msgid ""
-"Change each member's :rsconf:`members[n].priority` value, as configured "
-"in the :rsconf:`members` array."
-msgstr ""
-
-#: ../source/includes/steps/adjust-replica-set-member-priority.rst:60
-#: ../source/includes/steps/adjust-replica-set-member-priority.rst:86
-msgid ""
-"This sequence of operations modifies the value of ``cfg`` to set the "
-"priority for the first three members defined in the :rsconf:`members` "
-"array."
-msgstr ""
-
-#: ../source/includes/steps/adjust-replica-set-member-priority.rst:72
-msgid "Step 2: Change each member's priority value."
-msgstr ""
-
-#: ../source/includes/steps/adjust-replica-set-member-priority.rst:98
-msgid "Assign the replica set the new configuration."
-msgstr ""
-
-#: ../source/includes/steps/adjust-replica-set-member-priority.rst:100
-#: ../source/includes/steps/adjust-replica-set-member-priority.rst:121
-msgid "Use :method:`rs.reconfig()` to apply the new configuration."
-msgstr ""
-
-#: ../source/includes/steps/adjust-replica-set-member-priority.rst:108
-#: ../source/includes/steps/adjust-replica-set-member-priority.rst:129
-msgid ""
-"This operation updates the configuration of the replica set using the "
-"configuration defined by the value of ``cfg``."
-msgstr ""
-
-#: ../source/includes/steps/adjust-replica-set-member-priority.rst:119
-msgid "Step 3: Assign the replica set the new configuration."
 msgstr ""
 
 # d39f99f8a462403d877eefb2f44d20e0
@@ -281,12 +171,20 @@
 #~ " open :term:`client` connections."
 #~ msgstr ""
 
+# 87e78a847c6b42f4948f95473c3cfcda
+#~ msgid "Copy the replica set configuration to a variable."
+#~ msgstr ""
+
 # 237ed9c6b3854e71bd2b2fe2e8a1e558
 #~ msgid ""
 #~ "In the :program:`mongo` shell, use "
 #~ ":method:`rs.conf()` to retrieve the replica"
 #~ " set configuration and assign it to"
 #~ " a variable. For example:"
+#~ msgstr ""
+
+# 8cf8fa7017224f8db9db22af0155234b
+#~ msgid "Change each member's priority value."
 #~ msgstr ""
 
 # e3fca0e726cc4755bc6091a089d8d5e1
@@ -304,125 +202,6 @@
 #~ "priority for the first three members "
 #~ "defined in the :data:`~local.system.replset.members`"
 #~ " array."
-=======
-# 3f883513a076469281675f5405b9a8da
-#: ../source/tutorial/adjust-replica-set-member-priority.txt:45
-msgid ""
-"For :doc:`arbiters </core/replica-set-arbiter>`, the default ``priority``"
-" value is ``1``; however, arbiters cannot become primary regardless of "
-"the configured value."
-msgstr ""
-
-# e500a24019e1418a8b84b4b041ca7adb
-#: ../source/tutorial/adjust-replica-set-member-priority.txt:49
-msgid ""
-"Adjust priority settings during a scheduled maintenance window. "
-"Reconfiguring priority can force the current primary to step down, "
-"leading to an election. Before an election, the primary closes all open "
-":term:`client` connections."
-msgstr ""
-
-# 5d0bce7efbc144d49281549bf5b35d73
-#: ../source/tutorial/adjust-replica-set-member-priority.txt:55
-msgid "Procedure"
-msgstr ""
-
-# d39f99f8a462403d877eefb2f44d20e0
-#~ msgid ""
-#~ "The priority settings of replica set "
-#~ "members affect the outcomes of "
-#~ ":doc:`elections </core/replica-set-elections>` "
-#~ "for primary. Use this setting to "
-#~ "ensure that some members are more "
-#~ "likely to become primary and that "
-#~ "others can never become primary."
-#~ msgstr ""
-
-# 7d1a7b4a27f64e4fac59da7609def83c
-#~ msgid ""
-#~ "The value of the member's "
-#~ ":data:`~local.system.replset.members[n].priority` setting "
-#~ "determines the member's priority in "
-#~ "elections. The higher the number, the"
-#~ " higher the priority."
-#~ msgstr ""
-
-# 53b114231e514a568aa90efb3761f5e3
-#~ msgid ""
-#~ "To modify priorities, you update the "
-#~ ":data:`~local.system.replset.members` array in the"
-#~ " replica configuration object. The array"
-#~ " index begins with ``0``. Do **not**"
-#~ " confuse this index value with the"
-#~ " value of the replica set member's"
-#~ " :data:`~local.system.replset.members[n]._id` field in"
-#~ " the array."
-#~ msgstr ""
-
-# f94d378d0f5e4acbb61897ece91e6e02
-#~ msgid ""
-#~ "The value of "
-#~ ":data:`~local.system.replset.members[n].priority` can be"
-#~ " any floating point (i.e. decimal) "
-#~ "number between ``0`` and ``1000``. The"
-#~ " default value for the "
-#~ ":data:`~local.system.replset.members[n].priority` field is"
-#~ " ``1``."
-#~ msgstr ""
-
-# 48808e1ee510405d868d1a2277ea62ab
-#~ msgid ""
-#~ "To block a member from seeking "
-#~ "election as primary, assign it a "
-#~ "priority of ``0``. :ref:`Hidden members "
-#~ "<replica-set-hidden-members>`, :ref:`delayed "
-#~ "members <replica-set-delayed-members>`, "
-#~ "and :ref:`arbiters <replica-set-arbiters>` "
-#~ "all have :data:`~local.system.replset.members[n].priority`"
-#~ " set to ``0``."
-#~ msgstr ""
-
-# a9919ed7cfc940208786d00c1b3eceb3
-#~ msgid ""
-#~ "Adjust priority during a scheduled "
-#~ "maintenance window. Reconfiguring priority can"
-#~ " force the current primary to step"
-#~ " down, leading to an election. Before"
-#~ " an election the primary closes all"
-#~ " open :term:`client` connections."
-#~ msgstr ""
-
-# 87e78a847c6b42f4948f95473c3cfcda
-#~ msgid "Copy the replica set configuration to a variable."
-#~ msgstr ""
-
-# 237ed9c6b3854e71bd2b2fe2e8a1e558
-#~ msgid ""
-#~ "In the :program:`mongo` shell, use "
-#~ ":method:`rs.conf()` to retrieve the replica"
-#~ " set configuration and assign it to"
-#~ " a variable. For example:"
-#~ msgstr ""
-
-# 8cf8fa7017224f8db9db22af0155234b
-#~ msgid "Change each member's priority value."
-#~ msgstr ""
-
-# e3fca0e726cc4755bc6091a089d8d5e1
-#~ msgid ""
-#~ "Change each member's "
-#~ ":data:`~local.system.replset.members[n].priority` value, "
-#~ "as configured in the "
-#~ ":data:`~local.system.replset.members` array."
-#~ msgstr ""
-
-# 495e25cd0a8649a6920f3eba9c7b7c12
-#~ msgid ""
-#~ "This sequence of operations modifies the"
-#~ " value of ``cfg`` to set the "
-#~ "priority for the first three members "
-#~ "defined in the :data:`~local.system.replset.members`"
-#~ " array."
 #~ msgstr ""
 
 # ffcd44c125624c99bb58d1f54618b713
@@ -439,5 +218,4 @@
 #~ "of the replica set using the "
 #~ "configuration defined by the value of"
 #~ " ``cfg``."
->>>>>>> 2478a500
-#~ msgstr ""
+#~ msgstr ""
