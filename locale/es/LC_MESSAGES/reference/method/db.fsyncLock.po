--- conflicted
+++ resolved
@@ -8,11 +8,7 @@
 msgstr ""
 "Project-Id-Version: MongoDB Manual\n"
 "Report-Msgid-Bugs-To: \n"
-<<<<<<< HEAD
-"POT-Creation-Date: 2019-03-19 11:02-0400\n"
-=======
 "POT-Creation-Date: 2016-12-08 12:02-0500\n"
->>>>>>> 2478a500
 "PO-Revision-Date: 2013-12-16 23:36+0000\n"
 "Last-Translator: tychoish <tychoish@gmail.com>\n"
 "Language: es\n"
@@ -24,130 +20,11 @@
 "Content-Transfer-Encoding: 8bit\n"
 "Generated-By: Babel 2.6.0\n"
 
-<<<<<<< HEAD
-=======
 # e5edfb43516d4a7b849d01b5185823ab
->>>>>>> 2478a500
 #: ../source/reference/method/db.fsyncLock.txt:3
 msgid "db.fsyncLock()"
 msgstr ""
 
-<<<<<<< HEAD
-#: ../source/reference/method/db.fsyncLock.txt:18
-msgid "Definition"
-msgstr ""
-
-#: ../source/reference/method/db.fsyncLock.txt:22
-msgid ""
-"Forces the :binary:`~bin.mongod` to flush all pending write operations to"
-" disk and locks the *entire* :binary:`~bin.mongod` instance to prevent "
-"additional writes until the user releases the lock with a corresponding "
-":method:`db.fsyncUnlock()` command."
-msgstr ""
-
-#: ../source/reference/method/db.fsyncLock.txt:29
-msgid ""
-"The :method:`db.fsyncLock()` and :method:`db.fsyncUnlock()` operations "
-"maintain a lock count. :method:`db.fsyncLock()` increments the lock "
-"count, and :method:`db.fsyncUnlock()` decrements the lock count."
-msgstr ""
-
-#: ../source/reference/method/db.fsyncLock.txt:34
-msgid ""
-"To unlock a :binary:`~bin.mongod` instance for writes, the lock count "
-"must be zero. That is, for a given number of :method:`db.fsyncLock()` "
-"operations, you must issue a corresponding number of "
-":method:`db.fsyncUnlock()` operations to unlock the instance for writes."
-msgstr ""
-
-#: ../source/reference/method/db.fsyncLock.txt:40
-msgid ":method:`db.fsyncLock()`  has the syntax:"
-msgstr ""
-
-#: ../source/reference/method/db.fsyncLock.txt:46
-msgid "The operation returns a document with the following fields:"
-msgstr ""
-
-#: ../source/reference/method/db.fsyncLock.txt:48
-msgid "``info`` - Information on the status of the operation"
-msgstr ""
-
-#: ../source/reference/method/db.fsyncLock.txt:50
-msgid ""
-"``lockCount`` (*New in version 3.4*)- The number of locks currently on "
-"the instance."
-msgstr ""
-
-#: ../source/reference/method/db.fsyncLock.txt:52
-msgid "``seeAlso`` - Link to the :dbcommand:`fsync` command documentation."
-msgstr ""
-
-#: ../source/reference/method/db.fsyncLock.txt:54
-msgid "``ok`` - The status code."
-msgstr ""
-
-#: ../source/reference/method/db.fsyncLock.txt:57
-msgid ""
-"This command provides a simple wrapper around a :dbcommand:`fsync` "
-"database command with the following syntax:"
-msgstr ""
-
-#: ../source/reference/method/db.fsyncLock.txt:64
-msgid ""
-":method:`db.fsyncLock()` is an administrative command. You can use this "
-"operation to locks the database and create a window for :doc:`backup "
-"operations </core/backups>`."
-msgstr ""
-
-#: ../source/reference/method/db.fsyncLock.txt:69
-msgid "Behavior"
-msgstr ""
-
-#: ../source/includes/extracts/wt-fsync-lock-compatibility.rst:2
-msgid ""
-":method:`db.fsyncLock()` ensures that the data files are safe to copy "
-"using low-level backup utilities such as ``cp``, ``scp``, or ``tar``. A "
-":binary:`~bin.mongod` started using the copied files contains user-"
-"written data that is indistinguishable from the user-written data on the "
-"locked :binary:`~bin.mongod`."
-msgstr ""
-
-#: ../source/includes/extracts/wt-fsync-lock-compatibility.rst:8
-msgid ""
-"The data files of a locked :binary:`~bin.mongod` may change due to "
-"operations such as :ref:`journaling syncs <journal-process>` or "
-":ref:`WiredTiger snapshots <storage-wiredtiger-checkpoints>`.  While this"
-" has no affect on the logical data (e.g. data accessed by clients), some "
-"backup utilities may detect these changes and emit warnings or fail with "
-"errors. For more information on MongoDB- recommended backup utilities and"
-" procedures, see :doc:`/core/backups/`."
-msgstr ""
-
-#: ../source/reference/method/db.fsyncLock.txt:74
-msgid "Example"
-msgstr ""
-
-#: ../source/reference/method/db.fsyncLock.txt:76
-msgid "The following operation runs :method:`db.fsyncLock()`:"
-msgstr ""
-
-#: ../source/reference/method/db.fsyncLock.txt:82
-msgid ""
-"The operation returns the following status document that includes the "
-"``lockCount``:"
-msgstr ""
-
-#: ../source/reference/method/db.fsyncLock.txt:94
-msgid ""
-"If you run :method:`db.fsyncLock()` again, the operation increments the "
-"``lockCount``:"
-msgstr ""
-
-#: ../source/reference/method/db.fsyncLock.txt:106
-msgid ""
-"To unlock the instance for writes, you must run "
-":method:`db.fsyncUnlock()` twice to reduce the ``lockCount`` to 0."
-=======
 # 2ccb0c8cc4fc472596823e852d4ee682
 #: ../source/reference/method/db.fsyncLock.txt
 msgid "On this page"
@@ -236,7 +113,6 @@
 # c6deec1d5d0a4e2e88aed34583dfe2af
 #: ../source/reference/method/db.fsyncLock.txt:58
 msgid "Closing the connection may make it difficult to release the lock."
->>>>>>> 2478a500
 msgstr ""
 
 #~ msgid ""
@@ -268,25 +144,3 @@
 #~ "create a window for :doc:`backup "
 #~ "operations </core/backups>`."
 #~ msgstr ""
-<<<<<<< HEAD
-
-#~ msgid ""
-#~ ":method:`db.fsyncLock()` *may* block reads, "
-#~ "including those necessary to verify "
-#~ "authentication. Such reads are necessary "
-#~ "to establish new connections to a "
-#~ ":program:`mongod` that enforces authorization "
-#~ "checks."
-#~ msgstr ""
-
-#~ msgid ""
-#~ "When calling :method:`db.fsyncLock()`, ensure "
-#~ "that the connection is kept open "
-#~ "to allow a subsequent call to "
-#~ ":method:`db.fsyncUnlock()`."
-#~ msgstr ""
-
-#~ msgid "Closing the connection may make it difficult to release the lock."
-#~ msgstr ""
-=======
->>>>>>> 2478a500
