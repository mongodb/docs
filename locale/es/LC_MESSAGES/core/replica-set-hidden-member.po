# SOME DESCRIPTIVE TITLE.
# Copyright (C) 2011-2014, MongoDB, Inc.
# This file is distributed under the same license as the mongodb-manual
# package.
#
# Translators:
msgid ""
msgstr ""
"Project-Id-Version: MongoDB Manual\n"
"Report-Msgid-Bugs-To: \n"
<<<<<<< HEAD
"POT-Creation-Date: 2019-03-19 11:02-0400\n"
=======
"POT-Creation-Date: 2016-12-08 12:02-0500\n"
>>>>>>> 2478a500
"PO-Revision-Date: 2014-04-08 19:26+0000\n"
"Last-Translator: tychoish <tychoish@gmail.com>\n"
"Language: es\n"
"Language-Team: Spanish (http://www.transifex.com/projects/p/mongodb-"
"manual/language/es/)\n"
"Plural-Forms: nplurals=2; plural=(n != 1)\n"
"MIME-Version: 1.0\n"
"Content-Type: text/plain; charset=utf-8\n"
"Content-Transfer-Encoding: 8bit\n"
"Generated-By: Babel 2.6.0\n"

<<<<<<< HEAD
=======
# ea6b48ac428c4a78875141a60ac3f8cd
>>>>>>> 2478a500
#: ../source/core/replica-set-hidden-member.txt:7
msgid "Hidden Replica Set Members"
msgstr ""

<<<<<<< HEAD
#: ../source/core/replica-set-hidden-member.txt:17
msgid ""
"A hidden member maintains a copy of the :term:`primary's <primary>` data "
"set but is **invisible** to client applications. Hidden members are good "
"for workloads with different usage patterns from the other members in the"
" :term:`replica set`. Hidden members must always be :ref:`priority 0 "
"members <replica-set-secondary-only-members>` and so **cannot become "
"primary**. The :method:`db.isMaster()` method does not display hidden "
"members. Hidden members, however, **may vote** in :ref:`elections "
"<replica-set-elections>`."
msgstr ""

#: ../source/core/replica-set-hidden-member.txt:26
msgid ""
=======
# 51600d3bbd2e4aa484ac09ac02dfa5cf
#: ../source/core/replica-set-hidden-member.txt
msgid "On this page"
msgstr ""

# 0aa74034fc2d4145a47313cf48f298d5
#: ../source/core/replica-set-hidden-member.txt:17
msgid ""
"A hidden member maintains a copy of the :term:`primary's <primary>` data "
"set but is **invisible** to client applications. Hidden members are good "
"for workloads with different usage patterns from the other members in the"
" :term:`replica set`. Hidden members must always be :ref:`priority 0 "
"members <replica-set-secondary-only-members>` and so **cannot become "
"primary**. The :method:`db.isMaster()` method does not display hidden "
"members. Hidden members, however, **may vote** in :ref:`elections "
"<replica-set-elections>`."
msgstr ""

# 9b5357292fb34b878009ad9ef226ba35
#: ../source/core/replica-set-hidden-member.txt:26
msgid ""
>>>>>>> 2478a500
"In the following five-member replica set, all four secondary members have"
" copies of the primary's data set, but one of the secondary members is "
"hidden."
msgstr ""

<<<<<<< HEAD
=======
# 0b4bfb089e204cd4afc658b18566d753
>>>>>>> 2478a500
#: ../source/core/replica-set-hidden-member.txt:33
msgid "Behavior"
msgstr ""

<<<<<<< HEAD
=======
# e1cc6e3cb28d4dd69a33fff881f20f9f
>>>>>>> 2478a500
#: ../source/core/replica-set-hidden-member.txt:36
msgid "Read Operations"
msgstr ""

<<<<<<< HEAD
=======
# 88db4edc8e4645e0ba0250ff6c9f12c1
>>>>>>> 2478a500
#: ../source/core/replica-set-hidden-member.txt:38
msgid ""
"Clients will not distribute reads with the appropriate :doc:`read "
"preference </core/read-preference>` to hidden members. As a result, these"
" members receive no traffic other than basic replication. Use hidden "
"members for dedicated tasks such as reporting and backups. :doc:`Delayed "
"members </core/replica-set-delayed-member>` should be hidden."
msgstr ""

<<<<<<< HEAD
#: ../source/core/replica-set-hidden-member.txt:45
msgid ""
"In a sharded cluster, :binary:`~bin.mongos` do not interact with hidden "
"members."
msgstr ""

=======
# 7f787379cf8a40e08b3d254372c29093
#: ../source/core/replica-set-hidden-member.txt:45
msgid ""
"In a sharded cluster, :program:`mongos` do not interact with hidden "
"members."
msgstr ""

# a6ad9dd605fc4384938232a4cada36d4
>>>>>>> 2478a500
#: ../source/core/replica-set-hidden-member.txt:49
msgid "Voting"
msgstr ""

<<<<<<< HEAD
=======
# 76af6bc4ef84403b8b350f3b6d482968
>>>>>>> 2478a500
#: ../source/core/replica-set-hidden-member.txt:51
msgid ""
"Hidden members *may* vote in replica set elections. If you stop a voting "
"hidden member, ensure that the set has an active majority or the "
":term:`primary` will step down."
msgstr ""

<<<<<<< HEAD
=======
# f4c4b598fb0840698ea5764d11206b57
>>>>>>> 2478a500
#: ../source/core/replica-set-hidden-member.txt:55
msgid "For the purposes of backups,"
msgstr ""

<<<<<<< HEAD
=======
# 4946a7baed8746faad32f444b10cd99e
>>>>>>> 2478a500
#: ../source/core/replica-set-hidden-member.txt:57
msgid ""
"If using the MMAPv1 storage engine, you can avoid stopping a hidden "
"member with the :method:`db.fsyncLock()` and :method:`db.fsyncUnlock()` "
<<<<<<< HEAD
"operations to flush all writes and lock the :binary:`~bin.mongod` "
"instance for the duration of the backup operation."
msgstr ""

#: ../source/includes/extracts/wt-fsync-lock-compatibility.rst:2
msgid ""
":method:`db.fsyncLock()` ensures that the data files are safe to copy "
"using low-level backup utilities such as ``cp``, ``scp``, or ``tar``. A "
":binary:`~bin.mongod` started using the copied files contains user-"
"written data that is indistinguishable from the user-written data on the "
"locked :binary:`~bin.mongod`."
msgstr ""

#: ../source/includes/extracts/wt-fsync-lock-compatibility.rst:8
msgid ""
"The data files of a locked :binary:`~bin.mongod` may change due to "
"operations such as :ref:`journaling syncs <journal-process>` or "
":ref:`WiredTiger snapshots <storage-wiredtiger-checkpoints>`.  While this"
" has no affect on the logical data (e.g. data accessed by clients), some "
"backup utilities may detect these changes and emit warnings or fail with "
"errors. For more information on MongoDB- recommended backup utilities and"
" procedures, see :doc:`/core/backups/`."
msgstr ""

#: ../source/core/replica-set-hidden-member.txt:66
msgid "Write Concern"
msgstr ""

#: ../source/core/replica-set-hidden-member.txt:68
msgid ""
"Hidden replica set members can acknowledge write operations issued with "
":writeconcern:`w: \\<number\\> <\\<number\\>>`. For write operations "
"isued with :writeconcern:`w : \"majority\" <\"majority\">`, however, "
"hidden members must also be voting members (i.e. "
":rsconf:`members[n].votes` greater than ``0``) to acknowledge the "
"``\"majority\"`` write operation. Non-voting replica set members (i.e. "
":rsconf:`members[n].votes` is ``0``) cannot contribute to acknowledging "
"write operations with ``majority`` write concern."
msgstr ""

#: ../source/core/replica-set-hidden-member.txt:78
msgid "Further Reading"
msgstr ""

#: ../source/core/replica-set-hidden-member.txt:80
=======
"operations to flush all writes and lock the :program:`mongod` instance "
"for the duration of the backup operation."
msgstr ""

# f9580da9212c4632b412a08e7adcce97
#: ../source/includes/extracts/wt-fsync-lock-compatibility.rst:3
msgid ""
":method:`db.fsyncLock()` can ensure that the data files do not change for"
" MongoDB instances using either the MMAPv1 or the WiredTiger storage "
"engines, thus providing consistency for the purposes of creating backups."
msgstr ""

# 76d4867641904e16a365307f8403aeb2
#: ../source/includes/extracts/wt-fsync-lock-compatibility.rst:8
msgid ""
"In previous MongoDB versions, :method:`db.fsyncLock()` *cannot* guarantee"
" a consistent set of files for low-level backups (e.g. via file copy "
"``cp``, ``scp``, ``tar``) for WiredTiger."
msgstr ""

# 4c5394e54bbb4eb78b1cdb9a8c48ccd0
#: ../source/core/replica-set-hidden-member.txt:66
msgid "Further Reading"
msgstr ""

# fbfcb370b81e418fa8abf5b3cb9de00c
#: ../source/core/replica-set-hidden-member.txt:68
>>>>>>> 2478a500
msgid ""
"For more information about backing up MongoDB databases, see "
":doc:`/core/backups`. To configure a hidden member, see "
":doc:`/tutorial/configure-a-hidden-replica-set-member`."
msgstr ""

<<<<<<< HEAD
#~ msgid ""
#~ "A hidden member maintains a copy "
#~ "of the :term:`primary's <primary>` data "
#~ "set but is **invisible** to client "
#~ "applications. Hidden members are good "
#~ "for workloads with different usage "
#~ "patterns from the other members in "
#~ "the :term:`replica set`. Hidden members "
#~ "are always :ref:`priority 0 members "
#~ "<replica-set-secondary-only-members>` and"
#~ " **cannot become primary**. The "
#~ ":method:`db.isMaster()` method does not "
#~ "display hidden members. Hidden members, "
#~ "however, **do vote** in :ref:`elections "
#~ "<replica-set-elections>`."
#~ msgstr ""

# 648b79989d68461d89cb2d406b076a24
#~ msgid ""
#~ "In a sharded cluster, :program:`mongos` "
#~ "do not interact with hidden members."
#~ msgstr ""

# e9af883840084670b45979b66a29738e
#~ msgid ""
#~ "Hidden members *do* vote in replica "
#~ "set elections. If you stop a "
#~ "hidden member, ensure that the set "
#~ "has an active majority or the "
#~ ":term:`primary` will step down."
#~ msgstr ""

# 4a08f81935c049f5b273bcaa639cd599
#~ msgid ""
#~ "For the purposes of backups, you "
#~ "can avoid stopping a hidden member "
#~ "with the :method:`db.fsyncLock()` and "
#~ ":method:`db.fsyncUnlock()` operations to flush "
#~ "all writes and lock the "
#~ ":program:`mongod` instance for the duration"
#~ " of the backup operation."
#~ msgstr ""

# 2b8b15e77e034f3c82f8703f421dd7da
#~ msgid "replica set members"
#~ msgstr ""

# 2b8b15e77e034f3c82f8703f421dd7da
#~ msgid "hidden"
=======
# 219b03528a134623a42fac003f16f036
#: ../source/core/replica-set-hidden-member.txt:1
msgid "replica set members"
msgstr ""

# 219b03528a134623a42fac003f16f036
#: ../source/core/replica-set-hidden-member.txt:1
msgid "hidden"
msgstr ""

#~ msgid ""
#~ "A hidden member maintains a copy "
#~ "of the :term:`primary's <primary>` data "
#~ "set but is **invisible** to client "
#~ "applications. Hidden members are good "
#~ "for workloads with different usage "
#~ "patterns from the other members in "
#~ "the :term:`replica set`. Hidden members "
#~ "are always :ref:`priority 0 members "
#~ "<replica-set-secondary-only-members>` and"
#~ " **cannot become primary**. The "
#~ ":method:`db.isMaster()` method does not "
#~ "display hidden members. Hidden members, "
#~ "however, **do vote** in :ref:`elections "
#~ "<replica-set-elections>`."
#~ msgstr ""

# e9af883840084670b45979b66a29738e
#~ msgid ""
#~ "Hidden members *do* vote in replica "
#~ "set elections. If you stop a "
#~ "hidden member, ensure that the set "
#~ "has an active majority or the "
#~ ":term:`primary` will step down."
#~ msgstr ""

# 4a08f81935c049f5b273bcaa639cd599
#~ msgid ""
#~ "For the purposes of backups, you "
#~ "can avoid stopping a hidden member "
#~ "with the :method:`db.fsyncLock()` and "
#~ ":method:`db.fsyncUnlock()` operations to flush "
#~ "all writes and lock the "
#~ ":program:`mongod` instance for the duration"
#~ " of the backup operation."
>>>>>>> 2478a500
#~ msgstr ""

#~ msgid ""
#~ "A hidden member maintains a copy "
#~ "of the :term:`primary's <primary>` data "
#~ "set but is **invisible** to client "
#~ "applications. Hidden members are good "
#~ "for workloads with different usage "
#~ "patterns from the other members in "
#~ "the :term:`replica set`. Hidden members "
#~ "must always be :ref:`priority 0 members"
#~ " <replica-set-secondary-only-members>` "
#~ "and so **cannot become primary**. The"
#~ " :method:`db.isMaster()` method does not "
#~ "display hidden members. Hidden members, "
#~ "however, **do vote** in :ref:`elections "
#~ "<replica-set-elections>`."
#~ msgstr ""
<|MERGE_RESOLUTION|>--- conflicted
+++ resolved
@@ -8,11 +8,7 @@
 msgstr ""
 "Project-Id-Version: MongoDB Manual\n"
 "Report-Msgid-Bugs-To: \n"
-<<<<<<< HEAD
-"POT-Creation-Date: 2019-03-19 11:02-0400\n"
-=======
 "POT-Creation-Date: 2016-12-08 12:02-0500\n"
->>>>>>> 2478a500
 "PO-Revision-Date: 2014-04-08 19:26+0000\n"
 "Last-Translator: tychoish <tychoish@gmail.com>\n"
 "Language: es\n"
@@ -24,30 +20,11 @@
 "Content-Transfer-Encoding: 8bit\n"
 "Generated-By: Babel 2.6.0\n"
 
-<<<<<<< HEAD
-=======
 # ea6b48ac428c4a78875141a60ac3f8cd
->>>>>>> 2478a500
 #: ../source/core/replica-set-hidden-member.txt:7
 msgid "Hidden Replica Set Members"
 msgstr ""
 
-<<<<<<< HEAD
-#: ../source/core/replica-set-hidden-member.txt:17
-msgid ""
-"A hidden member maintains a copy of the :term:`primary's <primary>` data "
-"set but is **invisible** to client applications. Hidden members are good "
-"for workloads with different usage patterns from the other members in the"
-" :term:`replica set`. Hidden members must always be :ref:`priority 0 "
-"members <replica-set-secondary-only-members>` and so **cannot become "
-"primary**. The :method:`db.isMaster()` method does not display hidden "
-"members. Hidden members, however, **may vote** in :ref:`elections "
-"<replica-set-elections>`."
-msgstr ""
-
-#: ../source/core/replica-set-hidden-member.txt:26
-msgid ""
-=======
 # 51600d3bbd2e4aa484ac09ac02dfa5cf
 #: ../source/core/replica-set-hidden-member.txt
 msgid "On this page"
@@ -69,32 +46,22 @@
 # 9b5357292fb34b878009ad9ef226ba35
 #: ../source/core/replica-set-hidden-member.txt:26
 msgid ""
->>>>>>> 2478a500
 "In the following five-member replica set, all four secondary members have"
 " copies of the primary's data set, but one of the secondary members is "
 "hidden."
 msgstr ""
 
-<<<<<<< HEAD
-=======
 # 0b4bfb089e204cd4afc658b18566d753
->>>>>>> 2478a500
 #: ../source/core/replica-set-hidden-member.txt:33
 msgid "Behavior"
 msgstr ""
 
-<<<<<<< HEAD
-=======
 # e1cc6e3cb28d4dd69a33fff881f20f9f
->>>>>>> 2478a500
 #: ../source/core/replica-set-hidden-member.txt:36
 msgid "Read Operations"
 msgstr ""
 
-<<<<<<< HEAD
-=======
 # 88db4edc8e4645e0ba0250ff6c9f12c1
->>>>>>> 2478a500
 #: ../source/core/replica-set-hidden-member.txt:38
 msgid ""
 "Clients will not distribute reads with the appropriate :doc:`read "
@@ -104,14 +71,6 @@
 "members </core/replica-set-delayed-member>` should be hidden."
 msgstr ""
 
-<<<<<<< HEAD
-#: ../source/core/replica-set-hidden-member.txt:45
-msgid ""
-"In a sharded cluster, :binary:`~bin.mongos` do not interact with hidden "
-"members."
-msgstr ""
-
-=======
 # 7f787379cf8a40e08b3d254372c29093
 #: ../source/core/replica-set-hidden-member.txt:45
 msgid ""
@@ -120,15 +79,11 @@
 msgstr ""
 
 # a6ad9dd605fc4384938232a4cada36d4
->>>>>>> 2478a500
 #: ../source/core/replica-set-hidden-member.txt:49
 msgid "Voting"
 msgstr ""
 
-<<<<<<< HEAD
-=======
 # 76af6bc4ef84403b8b350f3b6d482968
->>>>>>> 2478a500
 #: ../source/core/replica-set-hidden-member.txt:51
 msgid ""
 "Hidden members *may* vote in replica set elections. If you stop a voting "
@@ -136,69 +91,16 @@
 ":term:`primary` will step down."
 msgstr ""
 
-<<<<<<< HEAD
-=======
 # f4c4b598fb0840698ea5764d11206b57
->>>>>>> 2478a500
 #: ../source/core/replica-set-hidden-member.txt:55
 msgid "For the purposes of backups,"
 msgstr ""
 
-<<<<<<< HEAD
-=======
 # 4946a7baed8746faad32f444b10cd99e
->>>>>>> 2478a500
 #: ../source/core/replica-set-hidden-member.txt:57
 msgid ""
 "If using the MMAPv1 storage engine, you can avoid stopping a hidden "
 "member with the :method:`db.fsyncLock()` and :method:`db.fsyncUnlock()` "
-<<<<<<< HEAD
-"operations to flush all writes and lock the :binary:`~bin.mongod` "
-"instance for the duration of the backup operation."
-msgstr ""
-
-#: ../source/includes/extracts/wt-fsync-lock-compatibility.rst:2
-msgid ""
-":method:`db.fsyncLock()` ensures that the data files are safe to copy "
-"using low-level backup utilities such as ``cp``, ``scp``, or ``tar``. A "
-":binary:`~bin.mongod` started using the copied files contains user-"
-"written data that is indistinguishable from the user-written data on the "
-"locked :binary:`~bin.mongod`."
-msgstr ""
-
-#: ../source/includes/extracts/wt-fsync-lock-compatibility.rst:8
-msgid ""
-"The data files of a locked :binary:`~bin.mongod` may change due to "
-"operations such as :ref:`journaling syncs <journal-process>` or "
-":ref:`WiredTiger snapshots <storage-wiredtiger-checkpoints>`.  While this"
-" has no affect on the logical data (e.g. data accessed by clients), some "
-"backup utilities may detect these changes and emit warnings or fail with "
-"errors. For more information on MongoDB- recommended backup utilities and"
-" procedures, see :doc:`/core/backups/`."
-msgstr ""
-
-#: ../source/core/replica-set-hidden-member.txt:66
-msgid "Write Concern"
-msgstr ""
-
-#: ../source/core/replica-set-hidden-member.txt:68
-msgid ""
-"Hidden replica set members can acknowledge write operations issued with "
-":writeconcern:`w: \\<number\\> <\\<number\\>>`. For write operations "
-"isued with :writeconcern:`w : \"majority\" <\"majority\">`, however, "
-"hidden members must also be voting members (i.e. "
-":rsconf:`members[n].votes` greater than ``0``) to acknowledge the "
-"``\"majority\"`` write operation. Non-voting replica set members (i.e. "
-":rsconf:`members[n].votes` is ``0``) cannot contribute to acknowledging "
-"write operations with ``majority`` write concern."
-msgstr ""
-
-#: ../source/core/replica-set-hidden-member.txt:78
-msgid "Further Reading"
-msgstr ""
-
-#: ../source/core/replica-set-hidden-member.txt:80
-=======
 "operations to flush all writes and lock the :program:`mongod` instance "
 "for the duration of the backup operation."
 msgstr ""
@@ -226,64 +128,12 @@
 
 # fbfcb370b81e418fa8abf5b3cb9de00c
 #: ../source/core/replica-set-hidden-member.txt:68
->>>>>>> 2478a500
 msgid ""
 "For more information about backing up MongoDB databases, see "
 ":doc:`/core/backups`. To configure a hidden member, see "
 ":doc:`/tutorial/configure-a-hidden-replica-set-member`."
 msgstr ""
 
-<<<<<<< HEAD
-#~ msgid ""
-#~ "A hidden member maintains a copy "
-#~ "of the :term:`primary's <primary>` data "
-#~ "set but is **invisible** to client "
-#~ "applications. Hidden members are good "
-#~ "for workloads with different usage "
-#~ "patterns from the other members in "
-#~ "the :term:`replica set`. Hidden members "
-#~ "are always :ref:`priority 0 members "
-#~ "<replica-set-secondary-only-members>` and"
-#~ " **cannot become primary**. The "
-#~ ":method:`db.isMaster()` method does not "
-#~ "display hidden members. Hidden members, "
-#~ "however, **do vote** in :ref:`elections "
-#~ "<replica-set-elections>`."
-#~ msgstr ""
-
-# 648b79989d68461d89cb2d406b076a24
-#~ msgid ""
-#~ "In a sharded cluster, :program:`mongos` "
-#~ "do not interact with hidden members."
-#~ msgstr ""
-
-# e9af883840084670b45979b66a29738e
-#~ msgid ""
-#~ "Hidden members *do* vote in replica "
-#~ "set elections. If you stop a "
-#~ "hidden member, ensure that the set "
-#~ "has an active majority or the "
-#~ ":term:`primary` will step down."
-#~ msgstr ""
-
-# 4a08f81935c049f5b273bcaa639cd599
-#~ msgid ""
-#~ "For the purposes of backups, you "
-#~ "can avoid stopping a hidden member "
-#~ "with the :method:`db.fsyncLock()` and "
-#~ ":method:`db.fsyncUnlock()` operations to flush "
-#~ "all writes and lock the "
-#~ ":program:`mongod` instance for the duration"
-#~ " of the backup operation."
-#~ msgstr ""
-
-# 2b8b15e77e034f3c82f8703f421dd7da
-#~ msgid "replica set members"
-#~ msgstr ""
-
-# 2b8b15e77e034f3c82f8703f421dd7da
-#~ msgid "hidden"
-=======
 # 219b03528a134623a42fac003f16f036
 #: ../source/core/replica-set-hidden-member.txt:1
 msgid "replica set members"
@@ -329,7 +179,6 @@
 #~ "all writes and lock the "
 #~ ":program:`mongod` instance for the duration"
 #~ " of the backup operation."
->>>>>>> 2478a500
 #~ msgstr ""
 
 #~ msgid ""
