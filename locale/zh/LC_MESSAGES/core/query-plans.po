#
msgid ""
msgstr ""
"Project-Id-Version: mongodb-manual 3.0\n"
"Report-Msgid-Bugs-To: \n"
"POT-Creation-Date: 2015-08-20 19:13-0400\n"
"PO-Revision-Date: YEAR-MO-DA HO:MI+ZONE\n"
"Last-Translator: FULL NAME <EMAIL@ADDRESS>\n"
"Language-Team: LANGUAGE <LL@li.org>\n"
"MIME-Version: 1.0\n"
"Content-Type: text/plain; charset=UTF-8\n"
"Content-Transfer-Encoding: 8bit\n"

#: ../source/core/query-plans.txt:7
msgid "Query Plans"
msgstr "查询计划"

#: ../source/core/query-plans.txt:19
msgid ""
"The MongoDB query optimizer processes queries and chooses the most efficient "
"query plan for a query given the available indexes. The query system then "
"uses this query plan each time the query runs."
msgstr ""
"在给定可用索引的情况下，MongoDB查询优化器处理查询并且选择出针对某查询而言最高"
"效的查询计划。每次查询执行的时候，查询系统都会使用该查询计划。"

#: ../source/includes/fact-query-optimizer-cache-behavior.rst:1
msgid ""
"The query optimizer only caches the plans for those query shapes that can "
"have more than one viable plan."
msgstr "查询优化器只会对那些看起来有多个可行计划的查询计划进行缓存。"

<<<<<<< HEAD
#: ../source/core/query-plans.txt:18
msgid ""
"The query optimizer occasionally reevaluates query plans as the content of "
"the collection changes to ensure optimal query plans. You can also specify "
"which indexes the optimizer evaluates with :ref:`index-filters`."
msgstr ""
"集合内容发生改变的时候，查询优化器会重新评估查询计划，以保证最优的查询计划。您"
"可以通过使用  :ref:`index-filters` 来指定优化器评估的索引。"

#: ../source/core/query-plans.txt:22
=======
#: ../source/core/query-plans.txt:45
>>>>>>> 7b6fda55
msgid ""
"You can use the :method:`db.collection.explain()` or the "
":method:`cursor.explain()` method to view statistics about the query plan "
"for a given query. This information can help as you develop :doc:`indexing "
"strategies </applications/indexes>`."
msgstr ""
"针对一个给定查询，您可以使用  :method:`~cursor.explain()`  方法查看查询计划的"
"统计。  :doc:`indexing strategies </applications/indexes>` 中的信息可以在您开"
"发的过程中为您提供帮助。"

#: ../source/includes/fact-explain-collection-method.rst:1
msgid ""
":method:`db.collection.explain()` provides information on the execution of "
"other operations, such as :method:`db.collection.update()`. See "
":method:`db.collection.explain()` for details."
msgstr ""

<<<<<<< HEAD
#: ../source/core/query-plans.txt:32
msgid "Query Optimization"
msgstr "查询优化"

#: ../source/core/query-plans.txt:34
msgid "To create a new query plan, the query optimizer:"
msgstr "为了创建一个新的查询计划，查询优化器："

#: ../source/core/query-plans.txt:36
msgid "runs the query against several candidate indexes in parallel."
msgstr "在几个候选索引上并行运行查询。"

#: ../source/core/query-plans.txt:38
msgid "records the matches in a common results buffer or buffers."
msgstr "在一个共同的结果区缓存或多个缓存中记录这些匹配。"

#: ../source/core/query-plans.txt:41
msgid ""
"If the candidate plans include only :term:`ordered query plans <ordered query "
"plan>`, there is a single common results buffer."
msgstr ""
"如果候选计划中只包括  :term:`有序查询计划 <ordered query plan>` ，就只会存在一"
"个单一的通用结果缓存区。"

#: ../source/core/query-plans.txt:44
msgid ""
"If the candidate plans include only :term:`unordered query plans <unordered "
"query plan>`, there is a single common results buffer."
msgstr ""
"如果候选计划中只包括  :term:`无序查询计划 <ordered query plan>` ，也只会存在一"
"个单一的通用结果缓存区。"

#: ../source/core/query-plans.txt:47
msgid ""
"If the candidate plans include *both* :term:`ordered query plans <ordered "
"query plan>` and :term:`unordered query plans <unordered query plan>`, there "
"are two common results buffers, one for the ordered plans and the other for "
"the unordered plans."
msgstr ""
"如果候选计划  *同时* 包括  :term:`有序查询计划 <ordered query plan>` 和  :"
"term:`无序查询计划 <unordered query plan>`  ，那么这里就会有两个通用结果缓存"
"区，一个是为有序计划准备的，另一个则是为无序计划准备的。"

#: ../source/core/query-plans.txt:52
msgid ""
"If an index returns a result already returned by another index, the optimizer "
"skips the duplicate match. In the case of the two buffers, both buffers are "
"de-duped."
msgstr ""
"如果一个索引返回另一个索引已经返回过的结果，该优化器将会跳过重复的匹配。在两个"
"缓存的情况下，两个缓存都会被重复删除。"

#: ../source/core/query-plans.txt:56
msgid ""
"stops the testing of candidate plans and selects an index when one of the "
"following events occur:"
msgstr "下列情形之一发生的时候，就会停止测试候选计划然后选择一个索引："
=======
#: ../source/core/query-plans.txt:78
msgid "Index Filters"
msgstr ""
>>>>>>> 7b6fda55

#: ../source/core/query-plans.txt:82
msgid ""
<<<<<<< HEAD
"An :term:`unordered query plan` has returned all the matching results; *or*"
msgstr "一个   :term:`无序查询计划`  已经返回了所有匹配的结果；  *或者* "
=======
"Index filters determine which indexes the optimizer evaluates for a "
":term:`query shape`. A query shape consists of a combination of query, sort,"
" and projection specifications. If an index filter exists for a given query "
"shape, the optimizer only considers those indexes specified in the filter."
msgstr ""
>>>>>>> 7b6fda55

#: ../source/core/query-plans.txt:88
msgid ""
<<<<<<< HEAD
"An :term:`ordered query plan` has returned all the matching results; *or*"
msgstr "一个   :term:`有序查询计划`  已经返回了所有匹配的结果；  *或者* "
=======
"When an index filter exists for the query shape, MongoDB ignores the "
":method:`~cursor.hint()`. To see whether MongoDB applied an index filter for"
" a query shape, check the :data:`~explain.queryPlanner.indexFilterSet` field"
" of either the :method:`db.collection.explain()` or the "
":method:`cursor.explain()` method."
msgstr ""
>>>>>>> 7b6fda55

#: ../source/core/query-plans.txt:94
msgid ""
<<<<<<< HEAD
"An :term:`ordered query plan` has returned a threshold number of matching "
"results:"
msgstr "一个   :term:`有序查询计划`  已经返回了阈值数量匹配的结果；  *或者* "
=======
"Index filters only affects which indexes the optimizer evaluates; the "
"optimizer may still select the collection scan as the winning plan for a "
"given query shape."
msgstr ""
>>>>>>> 7b6fda55

#: ../source/core/query-plans.txt:98
msgid ""
<<<<<<< HEAD
"Version 2.0: Threshold is the query batch size. The default batch size is 101."
msgstr "2.0版本： 阈值是批量查询的大小。默认批量大小是101。"

#: ../source/core/query-plans.txt:69
msgid "Version 2.2: Threshold is 101."
msgstr "2.2版本：阈值为101。"
=======
"Index filters exist for the duration of the server process and do not "
"persist after shutdown. MongoDB also provides a command to manually remove "
"filters."
msgstr ""
>>>>>>> 7b6fda55

#: ../source/core/query-plans.txt:102
msgid ""
<<<<<<< HEAD
"The selected index becomes the index specified in the query plan; future "
"iterations of this query or queries with the same query pattern will use this "
"index. Query pattern refers to query select conditions that differ only in "
"the values, as in the following two queries with the same query pattern:"
msgstr ""
"选定的索引成为查询计划中指定的索引。有相同查询模式的查询的后期迭代都将会使用该"
"索引。查询模式指的是查询选择条件只是在值上不想同，下面的两个查询就拥有相同的查"
"询模式："

#: ../source/core/query-plans.txt:83
msgid "Query Plan Revision"
msgstr "查询计划修订"
=======
"Because index filters overrides the expected behavior of the optimizer as "
"well as the :method:`~cursor.hint()` method, use index filters sparingly."
msgstr ""
>>>>>>> 7b6fda55

#: ../source/core/query-plans.txt:106
msgid ""
<<<<<<< HEAD
"As collections change over time, the query optimizer deletes the query plan "
"and re-evaluates after any of the following events:"
msgstr ""
"伴随着集合随着时间的变化而变化，在下面几种情形之一，查询优化器都会删除查询计划"
"并且对其进行重新评估："

#: ../source/core/query-plans.txt:88
msgid "The collection receives 1,000 write operations."
msgstr "集合接收1,000个写操作。"

#: ../source/core/query-plans.txt:90
msgid "The :dbcommand:`reIndex` rebuilds the index."
msgstr "  :dbcommand:`reIndex`  重建索引。"

#: ../source/core/query-plans.txt:92
msgid "You add or drop an index."
msgstr "您增加或者删除一个索引。"

#: ../source/core/query-plans.txt:94
msgid "The :program:`mongod` process restarts."
msgstr " :program:`mongod` 进程重启。"
=======
"See :dbcommand:`planCacheListFilters`, :dbcommand:`planCacheClearFilters`, "
"and :dbcommand:`planCacheSetFilter`."
msgstr ""

#: ../source/core/query-plans.txt:1
msgid "query optimizer"
msgstr ""

#: ../source/core/query-plans.txt:0
msgid "On this page"
msgstr ""
>>>>>>> 7b6fda55

#: ../source/core/query-plans.txt:25
msgid ""
<<<<<<< HEAD
"``explain()`` operations no longer read from or write to the query planner "
"cache."
msgstr ""

#: ../source/core/query-plans.txt:102
msgid "Cached Query Plan Interface"
msgstr "缓存查询计划接口"
=======
"For each query, the query planner searches the query plan cache for an entry"
" that fits the :term:`query shape`. If there are no matching entries, the "
"query planner generates candidate plans for evaluation over a trial period. "
"The query planner chooses a winning plan, creates a cache entry containing "
"the winning plan, and uses it to generate the result documents."
msgstr ""
>>>>>>> 7b6fda55

#: ../source/core/query-plans.txt:31
msgid ""
"If a matching entry exists, the query planner generates a plan based on that"
" entry and evaluates its performance through a ``replanning`` mechanism. "
"This mechanism makes a ``pass/fail`` decision based on the plan performance "
"and either keeps or evicts the cache entry. On eviction, the query planner "
"selects a new plan using the normal planning process and caches it. The "
"query planner executes the plan and returns the result documents for the "
"query."
msgstr ""
"MongoDB提供了  :doc:`/reference/method/js-plan-cache`  来查看和修改已缓存的查"
"询计划。"

<<<<<<< HEAD
#: ../source/core/query-plans.txt:112
msgid "Index Filters"
msgstr "索引过滤器"
=======
#: ../source/core/query-plans.txt:38
msgid "The following diagram illustrates the query planner logic:"
msgstr ""
>>>>>>> 7b6fda55

#: ../source/core/query-plans.txt:42
msgid ""
<<<<<<< HEAD
"Index filters determine which indexes the optimizer evaluates for a :term:"
"`query shape`. A query shape consists of a combination of query, sort, and "
"projection specifications. If an index filter exists for a given query shape, "
"the optimizer only considers those indexes specified in the filter."
=======
"See :ref:`query-plans-plan-cache-flushes` for additional scenarios that "
"trigger changes to the plan cache."
>>>>>>> 7b6fda55
msgstr ""
"索引过滤器会决定优化器评估哪一个索引作为一个  :term:`query shape` 。一个查询形"
"状由查询、排序以及映射说明组成。如果一个给定的查询形状存在一个索引过滤器，优化"
"器将只会考虑过滤器中指定的这些索引。"

#: ../source/core/query-plans.txt:54
msgid ""
":method:`~db.collection.explain()` operations no longer read from or write "
"to the query planner cache."
msgstr ""
"当查询形状中存在一个索引过滤器时，MongoDB将会忽略  :method:`~cursor.hint()` 。"
"如果您想了解MongoDB是否对一个查询使用了索引过滤器，您可以检查一下  :method:"
"`~cursor.explain()`  输出的  :data:`explain.filterSet`  字段。"

#: ../source/core/query-plans.txt:62
msgid "Plan Cache Flushes"
msgstr ""
"索引过滤器只会影响到优化器评估的索引，优化器有可能会仍然选择集合扫描作为某给定"
"查询形状的优胜方案。"

#: ../source/core/query-plans.txt:64
msgid ""
<<<<<<< HEAD
"Index filters exist for the duration of the server process and do not persist "
"after shutdown. MongoDB also provides a command to manually remove filters."
=======
"Catalog operations like index or collection drops flush the plan cache."
>>>>>>> 7b6fda55
msgstr ""
"索引过滤器只存在于服务器进程中，在关机之后并不会保存。MongoDB也提供了一个命令"
"手动删除过滤器。"

#: ../source/core/query-plans.txt:66
msgid ""
"The plan cache does not persist if a :program:`mongod` restarts or shuts "
"down."
msgstr ""
"由于索引过滤器重写了优化器以及  :method:`~cursor.hint()` 方法预期的操作，请合"
"理使用索引过滤器。"

#: ../source/core/query-plans.txt:70
msgid ""
<<<<<<< HEAD
"See :dbcommand:`planCacheListFilters`, :dbcommand:`planCacheClearFilters`, "
"and :dbcommand:`planCacheSetFilter`."
msgstr ""
"请参照  :dbcommand:`planCacheListFilters`  、 :dbcommand:"
"`planCacheClearFilters` 以及  :dbcommand:`planCacheSetFilter` 。"

#: ../source/core/query-plans.txt:1
msgid "query optimizer"
msgstr "查询优化器"
=======
"MongoDB provides :doc:`/reference/method/js-plan-cache` to view and modify "
"the cached query plans. The :method:`PlanCache.clear()` method flushes the "
"entire plan cache. Users can also clear particular plan cache entries using "
":method:`PlanCache.clearPlansByQuery()`."
msgstr ""

#~ msgid ""
#~ "The query optimizer occasionally reevaluates query plans as the content of "
#~ "the collection changes to ensure optimal query plans. You can also specify "
#~ "which indexes the optimizer evaluates with :ref:`index-filters`."
#~ msgstr ""

#~ msgid "Query Optimization"
#~ msgstr ""

#~ msgid "To create a new query plan, the query optimizer:"
#~ msgstr ""

#~ msgid "runs the query against several candidate indexes in parallel."
#~ msgstr ""

#~ msgid "records the matches in a common results buffer or buffers."
#~ msgstr ""

#~ msgid ""
#~ "If the candidate plans include only :term:`ordered query plans <ordered "
#~ "query plan>`, there is a single common results buffer."
#~ msgstr ""

#~ msgid ""
#~ "If the candidate plans include only :term:`unordered query plans <unordered "
#~ "query plan>`, there is a single common results buffer."
#~ msgstr ""

#~ msgid ""
#~ "If the candidate plans include *both* :term:`ordered query plans <ordered "
#~ "query plan>` and :term:`unordered query plans <unordered query plan>`, there"
#~ " are two common results buffers, one for the ordered plans and the other for"
#~ " the unordered plans."
#~ msgstr ""

#~ msgid ""
#~ "If an index returns a result already returned by another index, the "
#~ "optimizer skips the duplicate match. In the case of the two buffers, both "
#~ "buffers are de-duped."
#~ msgstr ""

#~ msgid ""
#~ "stops the testing of candidate plans and selects an index when one of the "
#~ "following events occur:"
#~ msgstr ""

#~ msgid ""
#~ "An :term:`unordered query plan` has returned all the matching results; *or*"
#~ msgstr ""

#~ msgid ""
#~ "An :term:`ordered query plan` has returned all the matching results; *or*"
#~ msgstr ""

#~ msgid ""
#~ "An :term:`ordered query plan` has returned a threshold number of matching "
#~ "results:"
#~ msgstr ""

#~ msgid ""
#~ "Version 2.0: Threshold is the query batch size. The default batch size is "
#~ "101."
#~ msgstr ""

#~ msgid "Version 2.2: Threshold is 101."
#~ msgstr ""

#~ msgid ""
#~ "The selected index becomes the index specified in the query plan; future "
#~ "iterations of this query or queries with the same query pattern will use "
#~ "this index. Query pattern refers to query select conditions that differ only"
#~ " in the values, as in the following two queries with the same query pattern:"
#~ msgstr ""

#~ msgid "Query Plan Revision"
#~ msgstr ""

#~ msgid ""
#~ "As collections change over time, the query optimizer deletes the query plan "
#~ "and re-evaluates after any of the following events:"
#~ msgstr ""

#~ msgid "The collection receives 1,000 write operations."
#~ msgstr ""

#~ msgid "The :dbcommand:`reIndex` rebuilds the index."
#~ msgstr ""

#~ msgid "You add or drop an index."
#~ msgstr ""

#~ msgid "The :program:`mongod` process restarts."
#~ msgstr ""

#~ msgid ""
#~ "``explain()`` operations no longer read from or write to the query planner "
#~ "cache."
#~ msgstr ""

#~ msgid "Cached Query Plan Interface"
#~ msgstr ""

#~ msgid ""
#~ "MongoDB provides :doc:`/reference/method/js-plan-cache` to view and modify "
#~ "the cached query plans."
#~ msgstr ""
>>>>>>> 7b6fda55
<|MERGE_RESOLUTION|>--- conflicted
+++ resolved
@@ -30,20 +30,9 @@
 "have more than one viable plan."
 msgstr "查询优化器只会对那些看起来有多个可行计划的查询计划进行缓存。"
 
-<<<<<<< HEAD
-#: ../source/core/query-plans.txt:18
-msgid ""
-"The query optimizer occasionally reevaluates query plans as the content of "
-"the collection changes to ensure optimal query plans. You can also specify "
-"which indexes the optimizer evaluates with :ref:`index-filters`."
-msgstr ""
-"集合内容发生改变的时候，查询优化器会重新评估查询计划，以保证最优的查询计划。您"
-"可以通过使用  :ref:`index-filters` 来指定优化器评估的索引。"
-
-#: ../source/core/query-plans.txt:22
-=======
+
 #: ../source/core/query-plans.txt:45
->>>>>>> 7b6fda55
+
 msgid ""
 "You can use the :method:`db.collection.explain()` or the "
 ":method:`cursor.explain()` method to view statistics about the query plan "
@@ -61,172 +50,62 @@
 ":method:`db.collection.explain()` for details."
 msgstr ""
 
-<<<<<<< HEAD
-#: ../source/core/query-plans.txt:32
-msgid "Query Optimization"
-msgstr "查询优化"
-
-#: ../source/core/query-plans.txt:34
-msgid "To create a new query plan, the query optimizer:"
-msgstr "为了创建一个新的查询计划，查询优化器："
-
-#: ../source/core/query-plans.txt:36
-msgid "runs the query against several candidate indexes in parallel."
-msgstr "在几个候选索引上并行运行查询。"
-
-#: ../source/core/query-plans.txt:38
-msgid "records the matches in a common results buffer or buffers."
-msgstr "在一个共同的结果区缓存或多个缓存中记录这些匹配。"
-
-#: ../source/core/query-plans.txt:41
-msgid ""
-"If the candidate plans include only :term:`ordered query plans <ordered query "
-"plan>`, there is a single common results buffer."
-msgstr ""
-"如果候选计划中只包括  :term:`有序查询计划 <ordered query plan>` ，就只会存在一"
-"个单一的通用结果缓存区。"
-
-#: ../source/core/query-plans.txt:44
-msgid ""
-"If the candidate plans include only :term:`unordered query plans <unordered "
-"query plan>`, there is a single common results buffer."
-msgstr ""
-"如果候选计划中只包括  :term:`无序查询计划 <ordered query plan>` ，也只会存在一"
-"个单一的通用结果缓存区。"
-
-#: ../source/core/query-plans.txt:47
-msgid ""
-"If the candidate plans include *both* :term:`ordered query plans <ordered "
-"query plan>` and :term:`unordered query plans <unordered query plan>`, there "
-"are two common results buffers, one for the ordered plans and the other for "
-"the unordered plans."
-msgstr ""
-"如果候选计划  *同时* 包括  :term:`有序查询计划 <ordered query plan>` 和  :"
-"term:`无序查询计划 <unordered query plan>`  ，那么这里就会有两个通用结果缓存"
-"区，一个是为有序计划准备的，另一个则是为无序计划准备的。"
-
-#: ../source/core/query-plans.txt:52
-msgid ""
-"If an index returns a result already returned by another index, the optimizer "
-"skips the duplicate match. In the case of the two buffers, both buffers are "
-"de-duped."
-msgstr ""
-"如果一个索引返回另一个索引已经返回过的结果，该优化器将会跳过重复的匹配。在两个"
-"缓存的情况下，两个缓存都会被重复删除。"
-
-#: ../source/core/query-plans.txt:56
-msgid ""
-"stops the testing of candidate plans and selects an index when one of the "
-"following events occur:"
-msgstr "下列情形之一发生的时候，就会停止测试候选计划然后选择一个索引："
-=======
+
 #: ../source/core/query-plans.txt:78
 msgid "Index Filters"
 msgstr ""
->>>>>>> 7b6fda55
+
 
 #: ../source/core/query-plans.txt:82
 msgid ""
-<<<<<<< HEAD
-"An :term:`unordered query plan` has returned all the matching results; *or*"
-msgstr "一个   :term:`无序查询计划`  已经返回了所有匹配的结果；  *或者* "
-=======
+
 "Index filters determine which indexes the optimizer evaluates for a "
 ":term:`query shape`. A query shape consists of a combination of query, sort,"
 " and projection specifications. If an index filter exists for a given query "
 "shape, the optimizer only considers those indexes specified in the filter."
 msgstr ""
->>>>>>> 7b6fda55
+
 
 #: ../source/core/query-plans.txt:88
 msgid ""
-<<<<<<< HEAD
-"An :term:`ordered query plan` has returned all the matching results; *or*"
-msgstr "一个   :term:`有序查询计划`  已经返回了所有匹配的结果；  *或者* "
-=======
+
 "When an index filter exists for the query shape, MongoDB ignores the "
 ":method:`~cursor.hint()`. To see whether MongoDB applied an index filter for"
 " a query shape, check the :data:`~explain.queryPlanner.indexFilterSet` field"
 " of either the :method:`db.collection.explain()` or the "
 ":method:`cursor.explain()` method."
 msgstr ""
->>>>>>> 7b6fda55
+
 
 #: ../source/core/query-plans.txt:94
 msgid ""
-<<<<<<< HEAD
-"An :term:`ordered query plan` has returned a threshold number of matching "
-"results:"
-msgstr "一个   :term:`有序查询计划`  已经返回了阈值数量匹配的结果；  *或者* "
-=======
+
 "Index filters only affects which indexes the optimizer evaluates; the "
 "optimizer may still select the collection scan as the winning plan for a "
 "given query shape."
 msgstr ""
->>>>>>> 7b6fda55
+
 
 #: ../source/core/query-plans.txt:98
 msgid ""
-<<<<<<< HEAD
-"Version 2.0: Threshold is the query batch size. The default batch size is 101."
-msgstr "2.0版本： 阈值是批量查询的大小。默认批量大小是101。"
-
-#: ../source/core/query-plans.txt:69
-msgid "Version 2.2: Threshold is 101."
-msgstr "2.2版本：阈值为101。"
-=======
+
 "Index filters exist for the duration of the server process and do not "
 "persist after shutdown. MongoDB also provides a command to manually remove "
 "filters."
 msgstr ""
->>>>>>> 7b6fda55
+
 
 #: ../source/core/query-plans.txt:102
 msgid ""
-<<<<<<< HEAD
-"The selected index becomes the index specified in the query plan; future "
-"iterations of this query or queries with the same query pattern will use this "
-"index. Query pattern refers to query select conditions that differ only in "
-"the values, as in the following two queries with the same query pattern:"
-msgstr ""
-"选定的索引成为查询计划中指定的索引。有相同查询模式的查询的后期迭代都将会使用该"
-"索引。查询模式指的是查询选择条件只是在值上不想同，下面的两个查询就拥有相同的查"
-"询模式："
-
-#: ../source/core/query-plans.txt:83
-msgid "Query Plan Revision"
-msgstr "查询计划修订"
-=======
+
 "Because index filters overrides the expected behavior of the optimizer as "
 "well as the :method:`~cursor.hint()` method, use index filters sparingly."
 msgstr ""
->>>>>>> 7b6fda55
+
 
 #: ../source/core/query-plans.txt:106
 msgid ""
-<<<<<<< HEAD
-"As collections change over time, the query optimizer deletes the query plan "
-"and re-evaluates after any of the following events:"
-msgstr ""
-"伴随着集合随着时间的变化而变化，在下面几种情形之一，查询优化器都会删除查询计划"
-"并且对其进行重新评估："
-
-#: ../source/core/query-plans.txt:88
-msgid "The collection receives 1,000 write operations."
-msgstr "集合接收1,000个写操作。"
-
-#: ../source/core/query-plans.txt:90
-msgid "The :dbcommand:`reIndex` rebuilds the index."
-msgstr "  :dbcommand:`reIndex`  重建索引。"
-
-#: ../source/core/query-plans.txt:92
-msgid "You add or drop an index."
-msgstr "您增加或者删除一个索引。"
-
-#: ../source/core/query-plans.txt:94
-msgid "The :program:`mongod` process restarts."
-msgstr " :program:`mongod` 进程重启。"
-=======
+
 "See :dbcommand:`planCacheListFilters`, :dbcommand:`planCacheClearFilters`, "
 "and :dbcommand:`planCacheSetFilter`."
 msgstr ""
@@ -238,26 +117,16 @@
 #: ../source/core/query-plans.txt:0
 msgid "On this page"
 msgstr ""
->>>>>>> 7b6fda55
 
 #: ../source/core/query-plans.txt:25
 msgid ""
-<<<<<<< HEAD
-"``explain()`` operations no longer read from or write to the query planner "
-"cache."
-msgstr ""
-
-#: ../source/core/query-plans.txt:102
-msgid "Cached Query Plan Interface"
-msgstr "缓存查询计划接口"
-=======
 "For each query, the query planner searches the query plan cache for an entry"
 " that fits the :term:`query shape`. If there are no matching entries, the "
 "query planner generates candidate plans for evaluation over a trial period. "
 "The query planner chooses a winning plan, creates a cache entry containing "
 "the winning plan, and uses it to generate the result documents."
 msgstr ""
->>>>>>> 7b6fda55
+
 
 #: ../source/core/query-plans.txt:31
 msgid ""
@@ -272,27 +141,18 @@
 "MongoDB提供了  :doc:`/reference/method/js-plan-cache`  来查看和修改已缓存的查"
 "询计划。"
 
-<<<<<<< HEAD
-#: ../source/core/query-plans.txt:112
-msgid "Index Filters"
-msgstr "索引过滤器"
-=======
+
 #: ../source/core/query-plans.txt:38
 msgid "The following diagram illustrates the query planner logic:"
 msgstr ""
->>>>>>> 7b6fda55
+
 
 #: ../source/core/query-plans.txt:42
 msgid ""
-<<<<<<< HEAD
-"Index filters determine which indexes the optimizer evaluates for a :term:"
-"`query shape`. A query shape consists of a combination of query, sort, and "
-"projection specifications. If an index filter exists for a given query shape, "
-"the optimizer only considers those indexes specified in the filter."
-=======
+
 "See :ref:`query-plans-plan-cache-flushes` for additional scenarios that "
 "trigger changes to the plan cache."
->>>>>>> 7b6fda55
+
 msgstr ""
 "索引过滤器会决定优化器评估哪一个索引作为一个  :term:`query shape` 。一个查询形"
 "状由查询、排序以及映射说明组成。如果一个给定的查询形状存在一个索引过滤器，优化"
@@ -315,12 +175,9 @@
 
 #: ../source/core/query-plans.txt:64
 msgid ""
-<<<<<<< HEAD
-"Index filters exist for the duration of the server process and do not persist "
-"after shutdown. MongoDB also provides a command to manually remove filters."
-=======
+
 "Catalog operations like index or collection drops flush the plan cache."
->>>>>>> 7b6fda55
+
 msgstr ""
 "索引过滤器只存在于服务器进程中，在关机之后并不会保存。MongoDB也提供了一个命令"
 "手动删除过滤器。"
@@ -335,17 +192,7 @@
 
 #: ../source/core/query-plans.txt:70
 msgid ""
-<<<<<<< HEAD
-"See :dbcommand:`planCacheListFilters`, :dbcommand:`planCacheClearFilters`, "
-"and :dbcommand:`planCacheSetFilter`."
-msgstr ""
-"请参照  :dbcommand:`planCacheListFilters`  、 :dbcommand:"
-"`planCacheClearFilters` 以及  :dbcommand:`planCacheSetFilter` 。"
-
-#: ../source/core/query-plans.txt:1
-msgid "query optimizer"
-msgstr "查询优化器"
-=======
+
 "MongoDB provides :doc:`/reference/method/js-plan-cache` to view and modify "
 "the cached query plans. The :method:`PlanCache.clear()` method flushes the "
 "entire plan cache. Users can also clear particular plan cache entries using "
@@ -458,4 +305,3 @@
 #~ "MongoDB provides :doc:`/reference/method/js-plan-cache` to view and modify "
 #~ "the cached query plans."
 #~ msgstr ""
->>>>>>> 7b6fda55
