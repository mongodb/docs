# SOME DESCRIPTIVE TITLE.
# Copyright (C) 2011-2014, MongoDB, Inc.
# This file is distributed under the same license as the mongodb-manual
# package.
#
# Translators:
msgid ""
msgstr ""
"Project-Id-Version: MongoDB Manual\n"
"Report-Msgid-Bugs-To: \n"
<<<<<<< HEAD
"POT-Creation-Date: 2019-03-19 11:02-0400\n"
=======
"POT-Creation-Date: 2016-12-08 12:02-0500\n"
>>>>>>> 2478a500
"PO-Revision-Date: 2014-04-08 19:25+0000\n"
"Last-Translator: tychoish <tychoish@gmail.com>\n"
"Language: es\n"
"Language-Team: Spanish (http://www.transifex.com/projects/p/mongodb-"
"manual/language/es/)\n"
"Plural-Forms: nplurals=2; plural=(n != 1)\n"
"MIME-Version: 1.0\n"
"Content-Type: text/plain; charset=utf-8\n"
"Content-Transfer-Encoding: 8bit\n"
"Generated-By: Babel 2.6.0\n"

<<<<<<< HEAD
#: ../source/core/gridfs.txt:5
msgid "GridFS"
msgstr ""

=======
# 22c91df9909e4567b36cdc539387442e
# 7f411f106dc340ee961634f3e73dcfd2
# 0a39e964807a4f2e8b0998302bb75dba
# 3f183a4a65dc49518d09f15445a3ca10
# a76995c16a7549f3a5be1a4b77bbaa69
# c2a60111587842719fe2cba22820df5e
#: ../source/core/gridfs.txt:1 ../source/core/gridfs.txt:5
#: ../source/core/gridfs.txt:83 ../source/core/gridfs.txt:123
#: ../source/core/gridfs.txt:162 ../source/core/gridfs.txt:237
msgid "GridFS"
msgstr ""

# d54f65dd24714211a553691e5d85b6c4
#: ../source/core/gridfs.txt
msgid "On this page"
msgstr ""

# 36ff2f13eaea4bbaad0bbf7a09e0f133
>>>>>>> 2478a500
#: ../source/core/gridfs.txt:15
msgid ""
":term:`GridFS` is a specification for storing and retrieving files that "
"exceed the :term:`BSON`\\-document :ref:`size limit <limit-bson-document-"
"size>` of 16 MB."
msgstr ""

<<<<<<< HEAD
=======
# ece78847658a49cbbbaa7e798f4f9adb
>>>>>>> 2478a500
#: ../source/core/gridfs.txt:19
msgid ""
"Instead of storing a file in a single document, GridFS divides the file "
"into parts, or chunks [#chunk-disambiguation]_, and stores each chunk as "
<<<<<<< HEAD
"a separate document. By default, GridFS uses a default chunk size of 255 "
"kB; that is, GridFS divides a file into chunks of 255 kB with the "
"exception of the last chunk. The last chunk is only as large as "
"necessary. Similarly, files that are no larger than the chunk size only "
"have a final chunk, using only as much space as needed plus some "
"additional metadata."
msgstr ""

=======
"a separate document. By default, GridFS uses a chunk size of 255 kB; that"
" is, GridFS divides a file into chunks of 255 kB with the exception of "
"the last chunk. The last chunk is only as large as necessary. Similarly, "
"files that are no larger than the chunk size only have a final chunk, "
"using only as much space as needed plus some additional metadata."
msgstr ""

# 534df153d9044f19b8e3ad3dd582a4e1
>>>>>>> 2478a500
#: ../source/core/gridfs.txt:28
msgid ""
"GridFS uses two collections to store files. One collection stores the "
"file chunks, and the other stores file metadata. The section :ref"
":`gridfs-collections` describes each collection in detail."
msgstr ""

<<<<<<< HEAD
=======
# 16edb6732fcd45ffa4630864640630b2
>>>>>>> 2478a500
#: ../source/core/gridfs.txt:32
msgid ""
"When you query GridFS for a file, the driver will reassemble the chunks "
"as needed. You can perform range queries on files stored through GridFS. "
"You can also access information from arbitrary sections of files, such as"
" to \"skip\" to the middle of a video or audio file."
msgstr ""

<<<<<<< HEAD
=======
# f813f9a6e0dc4208a95e997dfcfdcbf3
>>>>>>> 2478a500
#: ../source/core/gridfs.txt:37
msgid ""
"GridFS is useful not only for storing files that exceed 16 MB but also "
"for storing any files for which you want access without having to load "
"the entire file into memory. See also :ref:`faq-developers-when-to-use-"
"gridfs`."
msgstr ""

<<<<<<< HEAD
#: ../source/core/gridfs.txt:45
msgid "When to Use GridFS"
msgstr ""

#: ../source/core/gridfs.txt:47
msgid "In MongoDB, use :term:`GridFS` for storing files larger than 16 MB."
msgstr ""

#: ../source/core/gridfs.txt:49
msgid ""
"In some situations, storing large files may be more efficient in a "
"MongoDB database than on a system-level filesystem."
msgstr ""

#: ../source/core/gridfs.txt:52
msgid ""
"If your filesystem limits the number of files in a directory, you can use"
" GridFS to store as many files as needed."
msgstr ""

#: ../source/core/gridfs.txt:55
msgid ""
"When you want to access information from portions of large files without "
"having to load whole files into memory, you can use GridFS to recall "
"sections of files without reading the entire file into memory."
msgstr ""

#: ../source/core/gridfs.txt:60
msgid ""
"When you want to keep your files and metadata automatically synced and "
"deployed across a number of systems and facilities, you can use GridFS. "
"When using :ref:`geographically distributed replica sets <replica-set-"
"geographical-distribution>`, MongoDB can distribute files and their "
"metadata automatically to a number of :binary:`~bin.mongod` instances and"
" facilities."
msgstr ""

#: ../source/core/gridfs.txt:67
msgid ""
"Do not use GridFS if you need to update the content of the entire file "
"atomically. As an alternative you can store multiple versions of each "
"file and specify the current version of the file in the metadata. You can"
" update the metadata field that indicates \"latest\" status in an atomic "
"update after uploading the new version of the file, and later remove "
"previous versions if needed."
msgstr ""

#: ../source/core/gridfs.txt:74
msgid ""
"Furthermore, if your files are all smaller than the 16 MB :limit:`BSON "
"Document Size` limit, consider storing each file in a single document "
"instead of using GridFS. You may use the BinData data type to store the "
"binary data. See your :ecosystem:`drivers </drivers>` documentation for "
"details on using BinData."
msgstr ""

#: ../source/core/gridfs.txt:84
msgid "Use GridFS"
msgstr ""

#: ../source/core/gridfs.txt:86
=======
# be8398598258432c83ec7e8aa1e18056
# 782aa42082f7465ebc92eabafc5347b7
#: ../source/core/gridfs.txt:42 ../source/core/gridfs.txt:205
msgid "The default chunk size changed from 256 kB to 255 kB."
msgstr ""

# f44e1d0f05d24c9685f2a9bf4d900ca5
#: ../source/core/gridfs.txt:48
msgid "When to Use GridFS"
msgstr ""

# 37c4bd22eb7541799c556ae934ccd399
#: ../source/core/gridfs.txt:50
msgid "In MongoDB, use :term:`GridFS` for storing files larger than 16 MB."
msgstr ""

# d0dbce92840b429a96a1580892f80905
#: ../source/core/gridfs.txt:52
msgid ""
"In some situations, storing large files may be more efficient in a "
"MongoDB database than on a system-level filesystem."
msgstr ""

# 1d3f66b9449e41499e08ace9e17ab843
#: ../source/core/gridfs.txt:55
msgid ""
"If your filesystem limits the number of files in a directory, you can use"
" GridFS to store as many files as needed."
msgstr ""

# ac2361370aa240b597a9180ac6c60a25
#: ../source/core/gridfs.txt:58
msgid ""
"When you want to access information from portions of large files without "
"having to load whole files into memory, you can use GridFS to recall "
"sections of files without reading the entire file into memory."
msgstr ""

# 75a8232b3ad7470c8a787052b2ccb6a9
#: ../source/core/gridfs.txt:63
msgid ""
"When you want to keep your files and metadata automatically synced and "
"deployed across a number of systems and facilities, you can use GridFS. "
"When using :ref:`geographically distributed replica sets <replica-set-"
"geographical-distribution>`, MongoDB can distribute files and their "
"metadata automatically to a number of :program:`mongod` instances and "
"facilities."
msgstr ""

# 4dd499d6f03149a0bb5f35dcf4bfab94
#: ../source/core/gridfs.txt:70
msgid ""
"Do not use GridFS if you need to update the content of the entire file "
"atomically. As an alternative you can store multiple versions of each "
"file and specify the current version of the file in the metadata. You can"
" update the metadata field that indicates \"latest\" status in an atomic "
"update after uploading the new version of the file, and later remove "
"previous versions if needed."
msgstr ""

# 18f4d8e682114d3da5498239203df0b1
#: ../source/core/gridfs.txt:77
msgid ""
"Furthermore, if your files are all smaller the 16 MB :limit:`BSON "
"Document Size` limit, consider storing the file manually within a single "
"document instead of using GridFS. You may use the BinData data type to "
"store the binary data. See your :doc:`drivers </applications/drivers>` "
"documentation for details on using BinData."
msgstr ""

# 6d77ea77a1044a2cad14d6fa1058b7e5
#: ../source/core/gridfs.txt:87
msgid "Use GridFS"
msgstr ""

# 0f36916bc3784c52a6e2a2c566e16fc7
#: ../source/core/gridfs.txt:89
>>>>>>> 2478a500
msgid ""
"To store and retrieve files using :term:`GridFS`, use either of the "
"following:"
msgstr ""

<<<<<<< HEAD
#: ../source/core/gridfs.txt:89
=======
# 57ff4c94b8304c05af2156183117aea4
#: ../source/core/gridfs.txt:92
>>>>>>> 2478a500
msgid ""
"A MongoDB driver. See the :ecosystem:`drivers</drivers>` documentation "
"for information on using GridFS with your driver."
msgstr ""

<<<<<<< HEAD
#: ../source/core/gridfs.txt:92
msgid ""
"The :binary:`~bin.mongofiles` command-line tool. See the "
":binary:`~bin.mongofiles` reference for documentation."
msgstr ""

#: ../source/core/gridfs.txt:98
msgid "GridFS Collections"
msgstr ""

#: ../source/core/gridfs.txt:100
msgid ":term:`GridFS` stores files in two collections:"
msgstr ""

#: ../source/core/gridfs.txt:102
=======
# f259ad8584c74648ab22ae6c02d8d50d
#: ../source/core/gridfs.txt:95
msgid ""
"The :program:`mongofiles` command-line tool. See the "
":program:`mongofiles` reference for documentation."
msgstr ""

# af8c99574511472f93526fbb5ce536ad
#: ../source/core/gridfs.txt:101
msgid "GridFS Collections"
msgstr ""

# b2647fd3b5654513a3b9bbdad2146cc6
#: ../source/core/gridfs.txt:103
msgid ":term:`GridFS` stores files in two collections:"
msgstr ""

# 69c314edb8ac4f988d0d2eff87b2621e
#: ../source/core/gridfs.txt:105
>>>>>>> 2478a500
msgid ""
"``chunks`` stores the binary chunks. For details, see :ref:`gridfs-"
"chunks-collection`."
msgstr ""

<<<<<<< HEAD
#: ../source/core/gridfs.txt:105
=======
# f2aebfe517be42cf9f842e3cf6ad01b9
#: ../source/core/gridfs.txt:108
>>>>>>> 2478a500
msgid ""
"``files`` stores the file's metadata. For details, see :ref:`gridfs-"
"files-collection`."
msgstr ""

<<<<<<< HEAD
#: ../source/core/gridfs.txt:108
=======
# 47a6977a184743a6b5faa3a3a50c1412
#: ../source/core/gridfs.txt:111
>>>>>>> 2478a500
msgid ""
"GridFS places the collections in a common bucket by prefixing each with "
"the bucket name. By default, GridFS uses two collections with a bucket "
"named ``fs``:"
msgstr ""

<<<<<<< HEAD
#: ../source/core/gridfs.txt:112
msgid "``fs.files``"
msgstr ""

#: ../source/core/gridfs.txt:113
msgid "``fs.chunks``"
msgstr ""

#: ../source/core/gridfs.txt:115
=======
# 7865969054a64b93a9580bbb0089d5fd
#: ../source/core/gridfs.txt:115
msgid "``fs.files``"
msgstr ""

# d0d871b4093940618f6fb77f27840b00
#: ../source/core/gridfs.txt:116
msgid "``fs.chunks``"
msgstr ""

# b896f7a4b9ba40fdbeb003eeaaff2e73
#: ../source/core/gridfs.txt:118
>>>>>>> 2478a500
msgid ""
"You can choose a different bucket name, as well as create multiple "
"buckets in a single database. The full collection name, which includes "
"the bucket name, is subject to the :limit:`namespace length limit "
"<Namespace Length>`."
msgstr ""

<<<<<<< HEAD
#: ../source/core/gridfs.txt:124
msgid "The ``chunks`` Collection"
msgstr ""

#: ../source/core/gridfs.txt:126
=======
# 0f0ecbf7763f40b9b34a74d2db71dfe0
#: ../source/core/gridfs.txt:127
msgid "The ``chunks`` Collection"
msgstr ""

# fa1dd2db34c543829918aa39e496974a
#: ../source/core/gridfs.txt:129
>>>>>>> 2478a500
msgid ""
"Each document in the ``chunks`` [#chunk-disambiguation]_ collection "
"represents a distinct chunk of a file as represented in :term:`GridFS`. "
"Documents in this collection have the following form:"
msgstr ""

<<<<<<< HEAD
#: ../source/core/gridfs.txt:139
msgid "A document from the ``chunks`` collection contains the following fields:"
msgstr ""

#: ../source/core/gridfs.txt:143
msgid "The unique :term:`ObjectId` of the chunk."
msgstr ""

#: ../source/core/gridfs.txt:147
=======
# 5f245ac5e2284bd49eddad96a8f63362
#: ../source/core/gridfs.txt:142
msgid "A document from the ``chunks`` collection contains the following fields:"
msgstr ""

# 2525a0cf529a4210a837fae2bfe46e82
#: ../source/core/gridfs.txt:146
msgid "The unique :term:`ObjectId` of the chunk."
msgstr ""

# 455bc824843944509ba57815bf95176c
#: ../source/core/gridfs.txt:150
>>>>>>> 2478a500
msgid ""
"The ``_id`` of the \"parent\" document, as specified in the ``files`` "
"collection."
msgstr ""

<<<<<<< HEAD
#: ../source/core/gridfs.txt:152
=======
# 7070ed4e6ce4419b81afbd0f5070122d
#: ../source/core/gridfs.txt:155
>>>>>>> 2478a500
msgid ""
"The sequence number of the chunk. GridFS numbers all chunks, starting "
"with 0."
msgstr ""

<<<<<<< HEAD
#: ../source/core/gridfs.txt:157
msgid "The chunk's payload as a :term:`BSON` ``Binary`` type."
msgstr ""

#: ../source/core/gridfs.txt:163
msgid "The ``files`` Collection"
msgstr ""

#: ../source/core/gridfs.txt:165
msgid ""
"Each document in the ``files`` collection represents a file in "
":term:`GridFS`."
msgstr ""

#: ../source/core/gridfs.txt:182
=======
# 758d8a3ce96243fab5c795b279cce7d5
#: ../source/core/gridfs.txt:160
msgid "The chunk's payload as a :term:`BSON` ``Binary`` type."
msgstr ""

# 1966811cc35e448b8803d76b145cee1b
#: ../source/core/gridfs.txt:166
msgid "The ``files`` Collection"
msgstr ""

# 80d56c327d854b96958ed9907f6a752f
#: ../source/core/gridfs.txt:168
msgid ""
"Each document in the ``files`` collection represents a file in "
":term:`GridFS`. Consider a document in the ``files`` collection, which "
"has the following form:"
msgstr ""

# e8908fe242384dd480f4a7a68334d7d1
#: ../source/core/gridfs.txt:186
>>>>>>> 2478a500
msgid ""
"Documents in the ``files`` collection contain some or all of the "
"following fields:"
msgstr ""

<<<<<<< HEAD
#: ../source/core/gridfs.txt:187
=======
# 20d5b93ed2dd429c86cfd8309e291db3
#: ../source/core/gridfs.txt:191
>>>>>>> 2478a500
msgid ""
"The unique identifier for this document. The ``_id`` is of the data type "
"you chose for the original document. The default type for MongoDB "
"documents is :term:`BSON` :term:`ObjectId`."
msgstr ""

<<<<<<< HEAD
#: ../source/core/gridfs.txt:193
msgid "The size of the document in bytes."
msgstr ""

#: ../source/core/gridfs.txt:197
=======
# c7aa7a231e4f46a98f3f90ad42eb8131
#: ../source/core/gridfs.txt:197
msgid "The size of the document in bytes."
msgstr ""

# df7528efd2fc40069f0b2e38a69ccf59
#: ../source/core/gridfs.txt:201
>>>>>>> 2478a500
msgid ""
"The size of each chunk in **bytes**. GridFS divides the document into "
"chunks of size ``chunkSize``, except for the last, which is only as large"
" as needed. The default size is 255 kilobytes (kB)."
msgstr ""

<<<<<<< HEAD
#: ../source/core/gridfs.txt:204
=======
# bbd8755009ad44d6a7f100229a12107c
#: ../source/core/gridfs.txt:210
>>>>>>> 2478a500
msgid ""
"The date the document was first stored by GridFS. This value has the "
"``Date`` type."
msgstr ""

<<<<<<< HEAD
#: ../source/core/gridfs.txt:209
=======
# 899ba8d8df4a425787d12186f29be898
#: ../source/core/gridfs.txt:215
>>>>>>> 2478a500
msgid ""
"An MD5 hash of the complete file returned by the :doc:`filemd5 "
"</reference/command/filemd5>` command. This value has the ``String`` "
"type."
msgstr ""

<<<<<<< HEAD
#: ../source/core/gridfs.txt:215
msgid "Optional. A human-readable name for the GridFS file."
msgstr ""

#: ../source/core/gridfs.txt:219
msgid "Optional. A valid MIME type for the GridFS file."
msgstr ""

#: ../source/core/gridfs.txt:223
msgid "Optional. An array of alias strings."
msgstr ""

#: ../source/core/gridfs.txt:227
msgid ""
"Optional. The metadata field may be of any data type and can hold any "
"additional information you want to store. If you wish to add additional "
"arbitrary fields to documents in the ``files`` collection, add them to an"
" object in the metadata field."
msgstr ""

#: ../source/core/gridfs.txt:236
msgid "GridFS Indexes"
msgstr ""

#: ../source/core/gridfs.txt:238
msgid ""
"GridFS uses indexes on each of the ``chunks`` and ``files`` collections "
"for efficiency. :ecosystem:`Drivers </drivers>` that conform to the "
"`GridFS specification`_ automatically create these indexes for "
=======
# b2a9edc8d0f14219b68bd32c3582644f
#: ../source/core/gridfs.txt:221
msgid "Optional. A human-readable name for the GridFS file."
msgstr ""

# 92736a30aef84cf0932e755827c3d726
#: ../source/core/gridfs.txt:225
msgid "Optional. A valid MIME type for the GridFS file."
msgstr ""

# fecdeef7ba8e4231bda9015a708cf905
#: ../source/core/gridfs.txt:229
msgid "Optional. An array of alias strings."
msgstr ""

# 56157807dede4559bb4c3882e3e8e5ae
#: ../source/core/gridfs.txt:233
msgid "Optional. Any additional information you want to store."
msgstr ""

# fd29840302da46cfa08b392a255b053b
#: ../source/core/gridfs.txt:235
msgid "Applications may create additional arbitrary fields."
msgstr ""

# 588f83957e2c427e94964e5d60fa7087
#: ../source/core/gridfs.txt:241
msgid "GridFS Indexes"
msgstr ""

# 417c66eae6234473af58a638b3a6868e
#: ../source/core/gridfs.txt:243
msgid ""
"GridFS uses indexes on each of the ``chunks`` and ``files`` collections "
"for efficiency. :doc:`Drivers </applications/drivers>` that conform to "
"the `GridFS specification`_ automatically create these indexes for "
>>>>>>> 2478a500
"convenience. You can also create any additional indexes as desired to "
"suit your application's needs."
msgstr ""

<<<<<<< HEAD
#: ../source/core/gridfs.txt:247
msgid "The ``chunks`` Index"
msgstr ""

#: ../source/core/gridfs.txt:249
=======
# c1d839b3027740e9bb5624920a06887b
#: ../source/core/gridfs.txt:252
msgid "The ``chunks`` Index"
msgstr ""

# 3a5da03f315c4f949fb84ade0aa2735a
#: ../source/core/gridfs.txt:254
>>>>>>> 2478a500
msgid ""
":term:`GridFS` uses a :term:`unique <unique index>`, :term:`compound "
"<compound index>` index on the ``chunks`` collection using the "
"``files_id`` and ``n`` fields. This allows for efficient retrieval of "
"chunks, as demonstrated in the following example:"
msgstr ""

<<<<<<< HEAD
#: ../source/core/gridfs.txt:258 ../source/core/gridfs.txt:283
msgid ""
":ecosystem:`Drivers </drivers>` that conform to the `GridFS "
=======
# 57b37f3c28b34371aacccb43d169d8ed
# 9719dfc549b74c5699eb99e89d6ccea2
#: ../source/core/gridfs.txt:263 ../source/core/gridfs.txt:288
msgid ""
":doc:`Drivers </applications/drivers>` that conform to the `GridFS "
>>>>>>> 2478a500
"specification`_ will automatically ensure that this index exists before "
"read and write operations. See the relevant driver documentation for the "
"specific behavior of your GridFS application."
msgstr ""

<<<<<<< HEAD
#: ../source/core/gridfs.txt:263 ../source/core/gridfs.txt:288
msgid ""
"If this index does not exist, you can issue the following operation to "
"create it using the :binary:`~bin.mongo` shell:"
msgstr ""

#: ../source/core/gridfs.txt:273
msgid "The ``files`` Index"
msgstr ""

#: ../source/core/gridfs.txt:275
=======
# 68bb92d767274bd1b2797528546e19f4
# dca0172de06d41a883a3efd95ddfe99a
#: ../source/core/gridfs.txt:268 ../source/core/gridfs.txt:293
msgid ""
"If this index does not exist, you can issue the following operation to "
"create it using the :program:`mongo` shell:"
msgstr ""

# 8e62e9b31b1c4b40bbb7319dbf369d76
#: ../source/core/gridfs.txt:278
msgid "The ``files`` Index"
msgstr ""

# 7e491958ae564c6a9b8d36c161362fe2
#: ../source/core/gridfs.txt:280
>>>>>>> 2478a500
msgid ""
":term:`GridFS` uses an :term:`index` on the ``files`` collection using "
"the ``filename`` and ``uploadDate`` fields. This index allows for "
"efficient retrieval of files, as shown in this example:"
msgstr ""

<<<<<<< HEAD
#: ../source/core/gridfs.txt:295
=======
# 50b846c0d8a94ef1a9982c0e546bdea7
#: ../source/core/gridfs.txt:300
>>>>>>> 2478a500
msgid ""
"The use of the term *chunks* in the context of GridFS is not related to "
"the use of the term *chunks* in the context of sharding."
msgstr ""

<<<<<<< HEAD
#: ../source/core/gridfs.txt:302
msgid "Sharding GridFS"
msgstr ""

#: ../source/core/gridfs.txt:304
=======
# 76e87a54a23e4fa9951bf4d8c59c2431
#: ../source/core/gridfs.txt:307
msgid "Sharding GridFS"
msgstr ""

# 9d336dfbf3cd4bf4a4215c98b6e45111
#: ../source/core/gridfs.txt:309
>>>>>>> 2478a500
msgid ""
"There are two collections to consider with :term:`gridfs` - ``files`` and"
" ``chunks``."
msgstr ""

<<<<<<< HEAD
#: ../source/core/gridfs.txt:308
msgid "``chunks`` Collection"
msgstr ""

#: ../source/core/gridfs.txt:310
msgid ""
"To shard the ``chunks`` collection, use either ``{ files_id : 1, n : 1 "
"}`` or ``{ files_id : 1 }`` as the shard key index. ``files_id`` is an "
":term:`objectid` and changes :ref:`monotonically<shard-key-monotonic>`."
msgstr ""

#: ../source/core/gridfs.txt:314
msgid ""
"For MongoDB drivers that do not run :dbcommand:`filemd5` to verify "
"successful upload (for example, MongoDB drivers that support MongoDB 4.0 "
"or greater), you can use :doc:`/core/hashed-sharding` for the ``chunks`` "
"collection."
msgstr ""

#: ../source/core/gridfs.txt:319
msgid ""
"If the MongoDB driver runs :dbcommand:`filemd5`, you cannot use "
":doc:`/core/hashed-sharding`. For details, see :issue:`SERVER-9888`."
msgstr ""

#: ../source/core/gridfs.txt:323
msgid "``files`` Collection"
msgstr ""

#: ../source/core/gridfs.txt:325
msgid ""
"The ``files`` collection is small and only contains metadata. None of the"
" required keys for GridFS lend themselves to an even distribution in a "
"sharded environment. Leaving ``files`` unsharded allows all the file "
"metadata documents to live on the :term:`primary shard`."
msgstr ""

#: ../source/core/gridfs.txt:330
msgid ""
"If you *must* shard the ``files`` collection, use the ``_id`` field, "
"possibly in combination with an application field."
msgstr ""

#: ../source/includes/extracts/additional-resources-gridfs.rst:4
msgid "Additional Resources"
msgstr ""

#: ../source/includes/extracts/additional-resources-gridfs.rst:6
msgid ""
"`Building MongoDB Applications with Binary Files Using GridFS: Part 1 "
"<http://www.mongodb.com/blog/post/building-mongodb-applications-binary-"
"files-using-gridfs-part-1?jmp=docs>`_"
msgstr ""

#: ../source/includes/extracts/additional-resources-gridfs.rst:7
msgid ""
"`Building MongoDB Applications with Binary Files Using GridFS: Part 2 "
"<http://www.mongodb.com/blog/post/building-mongodb-applications-binary-"
"files-using-gridfs-part-2?jmp=docs>`_"
=======
# 4366598780a64e739d6a56e2d0a74a5f
#: ../source/core/gridfs.txt:312
msgid ""
"If you need to shard a GridFS data store, use the ``chunks`` collection "
"setting ``{ files_id : 1, n : 1 }`` or ``{ files_id : 1 }`` as the shard "
"key index."
msgstr ""

# 9dd88e38b53a49b1a3837d30fe5e81c7
#: ../source/core/gridfs.txt:316
msgid ""
"``files_id`` is an :term:`objectid` and changes :ref:`monotonically"
"<shard-key-monotonic>`."
msgstr ""

# 99c836a5bd5947b9b41bd895ec2e26eb
#: ../source/core/gridfs.txt:319
msgid ""
"You cannot use :doc:`/core/hashed-sharding` when sharding the ``chunks`` "
"collection."
msgstr ""

# 0e004d6c9700411199d478af8b8986b0
#: ../source/core/gridfs.txt:322
msgid ""
"The ``files`` collection is small and only contains metadata. None of the"
" required keys for GridFS lend themselves to an even distribution in a "
"sharded environment. If you *must* shard the ``files`` collection, use "
"the ``_id`` field, possibly in combination with an application field."
msgstr ""

# 67bc3cb853cf4411a0236cc126ecaa35
#: ../source/core/gridfs.txt:327
msgid ""
"Leaving ``files`` unsharded allows all the file metadata documents to "
"live on the :term:`primary shard`."
msgstr ""

# ff68a72baf144fc6bc8d89f2a429849c
#: ../source/includes/extracts/additional-resources-gridfs.rst:4
msgid "Additional Resources"
msgstr ""

# 0e33c79796fd47c897c0520b66b7ea00
#: ../source/includes/extracts/additional-resources-gridfs.rst:6
msgid ""
"`Building MongoDB Applications with Binary Files Using GridFS: Part 1 "
"<http://www.mongodb.com/blog/post/building-mongodb-applications-binary-"
"files-using-gridfs-part-1?jmp=docs>`_"
msgstr ""

# 5046271035df4d24bc39281c3a2a0517
#: ../source/includes/extracts/additional-resources-gridfs.rst:7
msgid ""
"`Building MongoDB Applications with Binary Files Using GridFS: Part 2 "
"<http://www.mongodb.com/blog/post/building-mongodb-applications-binary-"
"files-using-gridfs-part-2?jmp=docs>`_"
msgstr ""

# 0a39e964807a4f2e8b0998302bb75dba
#: ../source/core/gridfs.txt:83
msgid "initialize"
msgstr ""

# 3f183a4a65dc49518d09f15445a3ca10
#: ../source/core/gridfs.txt:123
msgid "chunks collection"
msgstr ""

# a76995c16a7549f3a5be1a4b77bbaa69
#: ../source/core/gridfs.txt:162
msgid "files collection"
msgstr ""

# c2a60111587842719fe2cba22820df5e
#: ../source/core/gridfs.txt:237
msgid "index; indexes"
>>>>>>> 2478a500
msgstr ""

# 09aaa093e6104218b339593f06ea55d2
#~ msgid ""
#~ ":term:`GridFS` is a specification for "
#~ "storing and retrieving files that exceed"
#~ " the :term:`BSON`\\-document :ref:`size limit "
#~ "<limit-bson-document-size>` of 16MB."
#~ msgstr ""

# 818ff2812f394094944835879e352a14
#~ msgid ""
#~ "Instead of storing a file in a "
#~ "single document, GridFS divides a file"
#~ " into parts, or chunks, [#chunk-"
#~ "disambiguation]_ and stores each of "
#~ "those chunks as a separate document. "
#~ "By default GridFS limits chunk size "
#~ "to 255k. GridFS uses two collections "
#~ "to store files. One collection stores"
#~ " the file chunks, and the other "
#~ "stores file metadata."
#~ msgstr ""

# cdc8c114d1d2425480a00940906e89cc
#~ msgid ""
#~ "When you query a GridFS store for"
#~ " a file, the driver or client "
#~ "will reassemble the chunks as needed."
#~ " You can perform range queries on "
#~ "files stored through GridFS.  You also"
#~ " can access information from arbitrary "
#~ "sections of files, which allows you "
#~ "to \"skip\" into the middle of a"
#~ " video or audio file."
#~ msgstr ""

# 273c1d76f23c4fca95c81dcf4c188fd8
#~ msgid ""
#~ "GridFS is useful not only for "
#~ "storing files that exceed 16MB but "
#~ "also for storing any files for "
#~ "which you want access without having "
#~ "to load the entire file into "
#~ "memory. For more information on the "
#~ "indications of GridFS, see :ref:`faq-"
#~ "developers-when-to-use-gridfs`."
#~ msgstr ""

# 7ee85d3d7dc7493fab4870901ae0bb81
#~ msgid "The default chunk size changed from 256k to 255k."
#~ msgstr ""

# 9295219797b84f2ebf1810eb1cb46131
#~ msgid "Implement GridFS"
#~ msgstr ""

<<<<<<< HEAD
# 6dd49e77b5f8458d850cccc63145c65b
#~ msgid ""
#~ "A MongoDB driver. See the "
#~ ":doc:`drivers</applications/drivers>` documentation for"
#~ " information on using GridFS with "
#~ "your driver."
#~ msgstr ""

=======
>>>>>>> 2478a500
# 4f6735d0ebb64834bd81da3ff6070599
#~ msgid ""
#~ "The :program:`mongofiles` command-line tool"
#~ " in the :program:`mongo` shell. See "
#~ ":doc:`/reference/program/mongofiles`."
#~ msgstr ""

# dbd12bfe38a8411b92d91833927bcf77
#~ msgid ""
#~ "GridFS places the collections in a "
#~ "common bucket by prefixing each with "
#~ "the bucket name. By default, GridFS "
#~ "uses two collections with names prefixed"
#~ " by ``fs`` bucket:"
#~ msgstr ""

# a134a40159d542b38bd4ec93cb5c315f
#~ msgid ""
#~ "You can choose a different bucket "
#~ "name than ``fs``, and create multiple"
#~ " buckets in a single database."
#~ msgstr ""

# 0b4c4eab10074e6ea3b7957cac2dd5bf
#~ msgid ""
#~ "Each document in the ``chunks`` "
#~ "collection represents a distinct chunk "
#~ "of a file as represented in the"
#~ " GridFS store. Each chunk is "
#~ "identified by its unique :term:`ObjectId` "
#~ "stored in its ``_id`` field."
#~ msgstr ""

# 34e2edfa8da14e448ce9204f142e3711
#~ msgid ""
#~ "For descriptions of all fields in "
#~ "the ``chunks`` and ``files`` collections, "
#~ "see :doc:`/reference/gridfs`."
#~ msgstr ""

# e06f235f3f314e12b06b6ba674ea3ae9
#~ msgid "GridFS Index"
#~ msgstr ""

# e082ffa038774feeb7c05b7f33dcd559
#~ msgid ""
#~ ":term:`GridFS` uses a :term:`unique <unique"
#~ " index>`, :term:`compound <compound index>` "
#~ "index on the ``chunks`` collection for"
#~ " the ``files_id`` and ``n`` fields. "
#~ "The ``files_id`` field contains the "
#~ "``_id`` of the chunk's \"parent\" "
#~ "document. The ``n`` field contains the"
#~ " sequence number of the chunk. GridFS"
#~ " numbers all chunks, starting with 0."
#~ " For descriptions of the documents "
#~ "and fields in the ``chunks`` collection,"
#~ " see :doc:`/reference/gridfs`."
#~ msgstr ""

# 31db7ac1604244f99ff6aa81e927c7b7
#~ msgid ""
#~ "The GridFS index allows efficient "
#~ "retrieval of chunks using the "
#~ "``files_id`` and ``n`` values, as shown"
#~ " in the following example:"
#~ msgstr ""

# 8228acae26a44732b716586a79f3de22
#~ msgid ""
#~ "See the relevant :doc:`driver "
#~ "</applications/drivers>` documentation for the "
#~ "specific behavior of your GridFS "
#~ "application. If your driver does not "
#~ "create this index, issue the following"
#~ " operation using the :program:`mongo` "
#~ "shell:"
#~ msgstr ""

# 05c0201fa1604b22a1926c53c07ec171
#~ msgid "Example Interface"
#~ msgstr ""

# 277286dd4bc844adba3681d537dd052b
#~ msgid ""
#~ "The following is an example of the"
#~ " GridFS interface in Java. The "
#~ "example is for demonstration purposes "
#~ "only. For API specifics, see the "
#~ "relevant :doc:`driver </applications/drivers>` "
#~ "documentation."
#~ msgstr ""

# 591366a01dca418d8f22005fe8ebb809
#~ msgid ""
#~ "By default, the interface must support"
#~ " the default GridFS bucket, named "
#~ "``fs``, as in the following:"
#~ msgstr ""

# 5476bc1fa7114fa8a97c340cbddaf33c
#~ msgid ""
#~ "Optionally, interfaces may support other "
#~ "additional GridFS buckets as in the "
#~ "following example:"
#~ msgstr ""

<<<<<<< HEAD
# 4c2f44e4216643e0a266f30f34b9e3d5
#~ msgid "initialize"
#~ msgstr ""

=======
>>>>>>> 2478a500
# b80daac507c84b5eab1474adc3f7bc27
#~ msgid "index"
#~ msgstr ""
<|MERGE_RESOLUTION|>--- conflicted
+++ resolved
@@ -8,11 +8,7 @@
 msgstr ""
 "Project-Id-Version: MongoDB Manual\n"
 "Report-Msgid-Bugs-To: \n"
-<<<<<<< HEAD
-"POT-Creation-Date: 2019-03-19 11:02-0400\n"
-=======
 "POT-Creation-Date: 2016-12-08 12:02-0500\n"
->>>>>>> 2478a500
 "PO-Revision-Date: 2014-04-08 19:25+0000\n"
 "Last-Translator: tychoish <tychoish@gmail.com>\n"
 "Language: es\n"
@@ -24,12 +20,6 @@
 "Content-Transfer-Encoding: 8bit\n"
 "Generated-By: Babel 2.6.0\n"
 
-<<<<<<< HEAD
-#: ../source/core/gridfs.txt:5
-msgid "GridFS"
-msgstr ""
-
-=======
 # 22c91df9909e4567b36cdc539387442e
 # 7f411f106dc340ee961634f3e73dcfd2
 # 0a39e964807a4f2e8b0998302bb75dba
@@ -48,7 +38,6 @@
 msgstr ""
 
 # 36ff2f13eaea4bbaad0bbf7a09e0f133
->>>>>>> 2478a500
 #: ../source/core/gridfs.txt:15
 msgid ""
 ":term:`GridFS` is a specification for storing and retrieving files that "
@@ -56,24 +45,11 @@
 "size>` of 16 MB."
 msgstr ""
 
-<<<<<<< HEAD
-=======
 # ece78847658a49cbbbaa7e798f4f9adb
->>>>>>> 2478a500
 #: ../source/core/gridfs.txt:19
 msgid ""
 "Instead of storing a file in a single document, GridFS divides the file "
 "into parts, or chunks [#chunk-disambiguation]_, and stores each chunk as "
-<<<<<<< HEAD
-"a separate document. By default, GridFS uses a default chunk size of 255 "
-"kB; that is, GridFS divides a file into chunks of 255 kB with the "
-"exception of the last chunk. The last chunk is only as large as "
-"necessary. Similarly, files that are no larger than the chunk size only "
-"have a final chunk, using only as much space as needed plus some "
-"additional metadata."
-msgstr ""
-
-=======
 "a separate document. By default, GridFS uses a chunk size of 255 kB; that"
 " is, GridFS divides a file into chunks of 255 kB with the exception of "
 "the last chunk. The last chunk is only as large as necessary. Similarly, "
@@ -82,7 +58,6 @@
 msgstr ""
 
 # 534df153d9044f19b8e3ad3dd582a4e1
->>>>>>> 2478a500
 #: ../source/core/gridfs.txt:28
 msgid ""
 "GridFS uses two collections to store files. One collection stores the "
@@ -90,10 +65,7 @@
 ":`gridfs-collections` describes each collection in detail."
 msgstr ""
 
-<<<<<<< HEAD
-=======
 # 16edb6732fcd45ffa4630864640630b2
->>>>>>> 2478a500
 #: ../source/core/gridfs.txt:32
 msgid ""
 "When you query GridFS for a file, the driver will reassemble the chunks "
@@ -102,10 +74,7 @@
 " to \"skip\" to the middle of a video or audio file."
 msgstr ""
 
-<<<<<<< HEAD
-=======
 # f813f9a6e0dc4208a95e997dfcfdcbf3
->>>>>>> 2478a500
 #: ../source/core/gridfs.txt:37
 msgid ""
 "GridFS is useful not only for storing files that exceed 16 MB but also "
@@ -114,45 +83,57 @@
 "gridfs`."
 msgstr ""
 
-<<<<<<< HEAD
-#: ../source/core/gridfs.txt:45
+# be8398598258432c83ec7e8aa1e18056
+# 782aa42082f7465ebc92eabafc5347b7
+#: ../source/core/gridfs.txt:42 ../source/core/gridfs.txt:205
+msgid "The default chunk size changed from 256 kB to 255 kB."
+msgstr ""
+
+# f44e1d0f05d24c9685f2a9bf4d900ca5
+#: ../source/core/gridfs.txt:48
 msgid "When to Use GridFS"
 msgstr ""
 
-#: ../source/core/gridfs.txt:47
+# 37c4bd22eb7541799c556ae934ccd399
+#: ../source/core/gridfs.txt:50
 msgid "In MongoDB, use :term:`GridFS` for storing files larger than 16 MB."
 msgstr ""
 
-#: ../source/core/gridfs.txt:49
+# d0dbce92840b429a96a1580892f80905
+#: ../source/core/gridfs.txt:52
 msgid ""
 "In some situations, storing large files may be more efficient in a "
 "MongoDB database than on a system-level filesystem."
 msgstr ""
 
-#: ../source/core/gridfs.txt:52
+# 1d3f66b9449e41499e08ace9e17ab843
+#: ../source/core/gridfs.txt:55
 msgid ""
 "If your filesystem limits the number of files in a directory, you can use"
 " GridFS to store as many files as needed."
 msgstr ""
 
-#: ../source/core/gridfs.txt:55
+# ac2361370aa240b597a9180ac6c60a25
+#: ../source/core/gridfs.txt:58
 msgid ""
 "When you want to access information from portions of large files without "
 "having to load whole files into memory, you can use GridFS to recall "
 "sections of files without reading the entire file into memory."
 msgstr ""
 
-#: ../source/core/gridfs.txt:60
+# 75a8232b3ad7470c8a787052b2ccb6a9
+#: ../source/core/gridfs.txt:63
 msgid ""
 "When you want to keep your files and metadata automatically synced and "
 "deployed across a number of systems and facilities, you can use GridFS. "
 "When using :ref:`geographically distributed replica sets <replica-set-"
 "geographical-distribution>`, MongoDB can distribute files and their "
-"metadata automatically to a number of :binary:`~bin.mongod` instances and"
-" facilities."
-msgstr ""
-
-#: ../source/core/gridfs.txt:67
+"metadata automatically to a number of :program:`mongod` instances and "
+"facilities."
+msgstr ""
+
+# 4dd499d6f03149a0bb5f35dcf4bfab94
+#: ../source/core/gridfs.txt:70
 msgid ""
 "Do not use GridFS if you need to update the content of the entire file "
 "atomically. As an alternative you can store multiple versions of each "
@@ -162,81 +143,6 @@
 "previous versions if needed."
 msgstr ""
 
-#: ../source/core/gridfs.txt:74
-msgid ""
-"Furthermore, if your files are all smaller than the 16 MB :limit:`BSON "
-"Document Size` limit, consider storing each file in a single document "
-"instead of using GridFS. You may use the BinData data type to store the "
-"binary data. See your :ecosystem:`drivers </drivers>` documentation for "
-"details on using BinData."
-msgstr ""
-
-#: ../source/core/gridfs.txt:84
-msgid "Use GridFS"
-msgstr ""
-
-#: ../source/core/gridfs.txt:86
-=======
-# be8398598258432c83ec7e8aa1e18056
-# 782aa42082f7465ebc92eabafc5347b7
-#: ../source/core/gridfs.txt:42 ../source/core/gridfs.txt:205
-msgid "The default chunk size changed from 256 kB to 255 kB."
-msgstr ""
-
-# f44e1d0f05d24c9685f2a9bf4d900ca5
-#: ../source/core/gridfs.txt:48
-msgid "When to Use GridFS"
-msgstr ""
-
-# 37c4bd22eb7541799c556ae934ccd399
-#: ../source/core/gridfs.txt:50
-msgid "In MongoDB, use :term:`GridFS` for storing files larger than 16 MB."
-msgstr ""
-
-# d0dbce92840b429a96a1580892f80905
-#: ../source/core/gridfs.txt:52
-msgid ""
-"In some situations, storing large files may be more efficient in a "
-"MongoDB database than on a system-level filesystem."
-msgstr ""
-
-# 1d3f66b9449e41499e08ace9e17ab843
-#: ../source/core/gridfs.txt:55
-msgid ""
-"If your filesystem limits the number of files in a directory, you can use"
-" GridFS to store as many files as needed."
-msgstr ""
-
-# ac2361370aa240b597a9180ac6c60a25
-#: ../source/core/gridfs.txt:58
-msgid ""
-"When you want to access information from portions of large files without "
-"having to load whole files into memory, you can use GridFS to recall "
-"sections of files without reading the entire file into memory."
-msgstr ""
-
-# 75a8232b3ad7470c8a787052b2ccb6a9
-#: ../source/core/gridfs.txt:63
-msgid ""
-"When you want to keep your files and metadata automatically synced and "
-"deployed across a number of systems and facilities, you can use GridFS. "
-"When using :ref:`geographically distributed replica sets <replica-set-"
-"geographical-distribution>`, MongoDB can distribute files and their "
-"metadata automatically to a number of :program:`mongod` instances and "
-"facilities."
-msgstr ""
-
-# 4dd499d6f03149a0bb5f35dcf4bfab94
-#: ../source/core/gridfs.txt:70
-msgid ""
-"Do not use GridFS if you need to update the content of the entire file "
-"atomically. As an alternative you can store multiple versions of each "
-"file and specify the current version of the file in the metadata. You can"
-" update the metadata field that indicates \"latest\" status in an atomic "
-"update after uploading the new version of the file, and later remove "
-"previous versions if needed."
-msgstr ""
-
 # 18f4d8e682114d3da5498239203df0b1
 #: ../source/core/gridfs.txt:77
 msgid ""
@@ -254,40 +160,18 @@
 
 # 0f36916bc3784c52a6e2a2c566e16fc7
 #: ../source/core/gridfs.txt:89
->>>>>>> 2478a500
 msgid ""
 "To store and retrieve files using :term:`GridFS`, use either of the "
 "following:"
 msgstr ""
 
-<<<<<<< HEAD
-#: ../source/core/gridfs.txt:89
-=======
 # 57ff4c94b8304c05af2156183117aea4
 #: ../source/core/gridfs.txt:92
->>>>>>> 2478a500
-msgid ""
-"A MongoDB driver. See the :ecosystem:`drivers</drivers>` documentation "
-"for information on using GridFS with your driver."
-msgstr ""
-
-<<<<<<< HEAD
-#: ../source/core/gridfs.txt:92
-msgid ""
-"The :binary:`~bin.mongofiles` command-line tool. See the "
-":binary:`~bin.mongofiles` reference for documentation."
-msgstr ""
-
-#: ../source/core/gridfs.txt:98
-msgid "GridFS Collections"
-msgstr ""
-
-#: ../source/core/gridfs.txt:100
-msgid ":term:`GridFS` stores files in two collections:"
-msgstr ""
-
-#: ../source/core/gridfs.txt:102
-=======
+msgid ""
+"A MongoDB driver. See the :doc:`drivers</applications/drivers>` "
+"documentation for information on using GridFS with your driver."
+msgstr ""
+
 # f259ad8584c74648ab22ae6c02d8d50d
 #: ../source/core/gridfs.txt:95
 msgid ""
@@ -307,46 +191,26 @@
 
 # 69c314edb8ac4f988d0d2eff87b2621e
 #: ../source/core/gridfs.txt:105
->>>>>>> 2478a500
 msgid ""
 "``chunks`` stores the binary chunks. For details, see :ref:`gridfs-"
 "chunks-collection`."
 msgstr ""
 
-<<<<<<< HEAD
-#: ../source/core/gridfs.txt:105
-=======
 # f2aebfe517be42cf9f842e3cf6ad01b9
 #: ../source/core/gridfs.txt:108
->>>>>>> 2478a500
 msgid ""
 "``files`` stores the file's metadata. For details, see :ref:`gridfs-"
 "files-collection`."
 msgstr ""
 
-<<<<<<< HEAD
-#: ../source/core/gridfs.txt:108
-=======
 # 47a6977a184743a6b5faa3a3a50c1412
 #: ../source/core/gridfs.txt:111
->>>>>>> 2478a500
 msgid ""
 "GridFS places the collections in a common bucket by prefixing each with "
 "the bucket name. By default, GridFS uses two collections with a bucket "
 "named ``fs``:"
 msgstr ""
 
-<<<<<<< HEAD
-#: ../source/core/gridfs.txt:112
-msgid "``fs.files``"
-msgstr ""
-
-#: ../source/core/gridfs.txt:113
-msgid "``fs.chunks``"
-msgstr ""
-
-#: ../source/core/gridfs.txt:115
-=======
 # 7865969054a64b93a9580bbb0089d5fd
 #: ../source/core/gridfs.txt:115
 msgid "``fs.files``"
@@ -359,7 +223,6 @@
 
 # b896f7a4b9ba40fdbeb003eeaaff2e73
 #: ../source/core/gridfs.txt:118
->>>>>>> 2478a500
 msgid ""
 "You can choose a different bucket name, as well as create multiple "
 "buckets in a single database. The full collection name, which includes "
@@ -367,13 +230,6 @@
 "<Namespace Length>`."
 msgstr ""
 
-<<<<<<< HEAD
-#: ../source/core/gridfs.txt:124
-msgid "The ``chunks`` Collection"
-msgstr ""
-
-#: ../source/core/gridfs.txt:126
-=======
 # 0f0ecbf7763f40b9b34a74d2db71dfe0
 #: ../source/core/gridfs.txt:127
 msgid "The ``chunks`` Collection"
@@ -381,24 +237,12 @@
 
 # fa1dd2db34c543829918aa39e496974a
 #: ../source/core/gridfs.txt:129
->>>>>>> 2478a500
 msgid ""
 "Each document in the ``chunks`` [#chunk-disambiguation]_ collection "
 "represents a distinct chunk of a file as represented in :term:`GridFS`. "
 "Documents in this collection have the following form:"
 msgstr ""
 
-<<<<<<< HEAD
-#: ../source/core/gridfs.txt:139
-msgid "A document from the ``chunks`` collection contains the following fields:"
-msgstr ""
-
-#: ../source/core/gridfs.txt:143
-msgid "The unique :term:`ObjectId` of the chunk."
-msgstr ""
-
-#: ../source/core/gridfs.txt:147
-=======
 # 5f245ac5e2284bd49eddad96a8f63362
 #: ../source/core/gridfs.txt:142
 msgid "A document from the ``chunks`` collection contains the following fields:"
@@ -411,40 +255,18 @@
 
 # 455bc824843944509ba57815bf95176c
 #: ../source/core/gridfs.txt:150
->>>>>>> 2478a500
 msgid ""
 "The ``_id`` of the \"parent\" document, as specified in the ``files`` "
 "collection."
 msgstr ""
 
-<<<<<<< HEAD
-#: ../source/core/gridfs.txt:152
-=======
 # 7070ed4e6ce4419b81afbd0f5070122d
 #: ../source/core/gridfs.txt:155
->>>>>>> 2478a500
 msgid ""
 "The sequence number of the chunk. GridFS numbers all chunks, starting "
 "with 0."
 msgstr ""
 
-<<<<<<< HEAD
-#: ../source/core/gridfs.txt:157
-msgid "The chunk's payload as a :term:`BSON` ``Binary`` type."
-msgstr ""
-
-#: ../source/core/gridfs.txt:163
-msgid "The ``files`` Collection"
-msgstr ""
-
-#: ../source/core/gridfs.txt:165
-msgid ""
-"Each document in the ``files`` collection represents a file in "
-":term:`GridFS`."
-msgstr ""
-
-#: ../source/core/gridfs.txt:182
-=======
 # 758d8a3ce96243fab5c795b279cce7d5
 #: ../source/core/gridfs.txt:160
 msgid "The chunk's payload as a :term:`BSON` ``Binary`` type."
@@ -465,31 +287,19 @@
 
 # e8908fe242384dd480f4a7a68334d7d1
 #: ../source/core/gridfs.txt:186
->>>>>>> 2478a500
 msgid ""
 "Documents in the ``files`` collection contain some or all of the "
 "following fields:"
 msgstr ""
 
-<<<<<<< HEAD
-#: ../source/core/gridfs.txt:187
-=======
 # 20d5b93ed2dd429c86cfd8309e291db3
 #: ../source/core/gridfs.txt:191
->>>>>>> 2478a500
 msgid ""
 "The unique identifier for this document. The ``_id`` is of the data type "
 "you chose for the original document. The default type for MongoDB "
 "documents is :term:`BSON` :term:`ObjectId`."
 msgstr ""
 
-<<<<<<< HEAD
-#: ../source/core/gridfs.txt:193
-msgid "The size of the document in bytes."
-msgstr ""
-
-#: ../source/core/gridfs.txt:197
-=======
 # c7aa7a231e4f46a98f3f90ad42eb8131
 #: ../source/core/gridfs.txt:197
 msgid "The size of the document in bytes."
@@ -497,67 +307,27 @@
 
 # df7528efd2fc40069f0b2e38a69ccf59
 #: ../source/core/gridfs.txt:201
->>>>>>> 2478a500
 msgid ""
 "The size of each chunk in **bytes**. GridFS divides the document into "
 "chunks of size ``chunkSize``, except for the last, which is only as large"
 " as needed. The default size is 255 kilobytes (kB)."
 msgstr ""
 
-<<<<<<< HEAD
-#: ../source/core/gridfs.txt:204
-=======
 # bbd8755009ad44d6a7f100229a12107c
 #: ../source/core/gridfs.txt:210
->>>>>>> 2478a500
 msgid ""
 "The date the document was first stored by GridFS. This value has the "
 "``Date`` type."
 msgstr ""
 
-<<<<<<< HEAD
-#: ../source/core/gridfs.txt:209
-=======
 # 899ba8d8df4a425787d12186f29be898
 #: ../source/core/gridfs.txt:215
->>>>>>> 2478a500
 msgid ""
 "An MD5 hash of the complete file returned by the :doc:`filemd5 "
 "</reference/command/filemd5>` command. This value has the ``String`` "
 "type."
 msgstr ""
 
-<<<<<<< HEAD
-#: ../source/core/gridfs.txt:215
-msgid "Optional. A human-readable name for the GridFS file."
-msgstr ""
-
-#: ../source/core/gridfs.txt:219
-msgid "Optional. A valid MIME type for the GridFS file."
-msgstr ""
-
-#: ../source/core/gridfs.txt:223
-msgid "Optional. An array of alias strings."
-msgstr ""
-
-#: ../source/core/gridfs.txt:227
-msgid ""
-"Optional. The metadata field may be of any data type and can hold any "
-"additional information you want to store. If you wish to add additional "
-"arbitrary fields to documents in the ``files`` collection, add them to an"
-" object in the metadata field."
-msgstr ""
-
-#: ../source/core/gridfs.txt:236
-msgid "GridFS Indexes"
-msgstr ""
-
-#: ../source/core/gridfs.txt:238
-msgid ""
-"GridFS uses indexes on each of the ``chunks`` and ``files`` collections "
-"for efficiency. :ecosystem:`Drivers </drivers>` that conform to the "
-"`GridFS specification`_ automatically create these indexes for "
-=======
 # b2a9edc8d0f14219b68bd32c3582644f
 #: ../source/core/gridfs.txt:221
 msgid "Optional. A human-readable name for the GridFS file."
@@ -594,18 +364,10 @@
 "GridFS uses indexes on each of the ``chunks`` and ``files`` collections "
 "for efficiency. :doc:`Drivers </applications/drivers>` that conform to "
 "the `GridFS specification`_ automatically create these indexes for "
->>>>>>> 2478a500
 "convenience. You can also create any additional indexes as desired to "
 "suit your application's needs."
 msgstr ""
 
-<<<<<<< HEAD
-#: ../source/core/gridfs.txt:247
-msgid "The ``chunks`` Index"
-msgstr ""
-
-#: ../source/core/gridfs.txt:249
-=======
 # c1d839b3027740e9bb5624920a06887b
 #: ../source/core/gridfs.txt:252
 msgid "The ``chunks`` Index"
@@ -613,7 +375,6 @@
 
 # 3a5da03f315c4f949fb84ade0aa2735a
 #: ../source/core/gridfs.txt:254
->>>>>>> 2478a500
 msgid ""
 ":term:`GridFS` uses a :term:`unique <unique index>`, :term:`compound "
 "<compound index>` index on the ``chunks`` collection using the "
@@ -621,35 +382,16 @@
 "chunks, as demonstrated in the following example:"
 msgstr ""
 
-<<<<<<< HEAD
-#: ../source/core/gridfs.txt:258 ../source/core/gridfs.txt:283
-msgid ""
-":ecosystem:`Drivers </drivers>` that conform to the `GridFS "
-=======
 # 57b37f3c28b34371aacccb43d169d8ed
 # 9719dfc549b74c5699eb99e89d6ccea2
 #: ../source/core/gridfs.txt:263 ../source/core/gridfs.txt:288
 msgid ""
 ":doc:`Drivers </applications/drivers>` that conform to the `GridFS "
->>>>>>> 2478a500
 "specification`_ will automatically ensure that this index exists before "
 "read and write operations. See the relevant driver documentation for the "
 "specific behavior of your GridFS application."
 msgstr ""
 
-<<<<<<< HEAD
-#: ../source/core/gridfs.txt:263 ../source/core/gridfs.txt:288
-msgid ""
-"If this index does not exist, you can issue the following operation to "
-"create it using the :binary:`~bin.mongo` shell:"
-msgstr ""
-
-#: ../source/core/gridfs.txt:273
-msgid "The ``files`` Index"
-msgstr ""
-
-#: ../source/core/gridfs.txt:275
-=======
 # 68bb92d767274bd1b2797528546e19f4
 # dca0172de06d41a883a3efd95ddfe99a
 #: ../source/core/gridfs.txt:268 ../source/core/gridfs.txt:293
@@ -665,31 +407,19 @@
 
 # 7e491958ae564c6a9b8d36c161362fe2
 #: ../source/core/gridfs.txt:280
->>>>>>> 2478a500
 msgid ""
 ":term:`GridFS` uses an :term:`index` on the ``files`` collection using "
 "the ``filename`` and ``uploadDate`` fields. This index allows for "
 "efficient retrieval of files, as shown in this example:"
 msgstr ""
 
-<<<<<<< HEAD
-#: ../source/core/gridfs.txt:295
-=======
 # 50b846c0d8a94ef1a9982c0e546bdea7
 #: ../source/core/gridfs.txt:300
->>>>>>> 2478a500
 msgid ""
 "The use of the term *chunks* in the context of GridFS is not related to "
 "the use of the term *chunks* in the context of sharding."
 msgstr ""
 
-<<<<<<< HEAD
-#: ../source/core/gridfs.txt:302
-msgid "Sharding GridFS"
-msgstr ""
-
-#: ../source/core/gridfs.txt:304
-=======
 # 76e87a54a23e4fa9951bf4d8c59c2431
 #: ../source/core/gridfs.txt:307
 msgid "Sharding GridFS"
@@ -697,73 +427,11 @@
 
 # 9d336dfbf3cd4bf4a4215c98b6e45111
 #: ../source/core/gridfs.txt:309
->>>>>>> 2478a500
 msgid ""
 "There are two collections to consider with :term:`gridfs` - ``files`` and"
 " ``chunks``."
 msgstr ""
 
-<<<<<<< HEAD
-#: ../source/core/gridfs.txt:308
-msgid "``chunks`` Collection"
-msgstr ""
-
-#: ../source/core/gridfs.txt:310
-msgid ""
-"To shard the ``chunks`` collection, use either ``{ files_id : 1, n : 1 "
-"}`` or ``{ files_id : 1 }`` as the shard key index. ``files_id`` is an "
-":term:`objectid` and changes :ref:`monotonically<shard-key-monotonic>`."
-msgstr ""
-
-#: ../source/core/gridfs.txt:314
-msgid ""
-"For MongoDB drivers that do not run :dbcommand:`filemd5` to verify "
-"successful upload (for example, MongoDB drivers that support MongoDB 4.0 "
-"or greater), you can use :doc:`/core/hashed-sharding` for the ``chunks`` "
-"collection."
-msgstr ""
-
-#: ../source/core/gridfs.txt:319
-msgid ""
-"If the MongoDB driver runs :dbcommand:`filemd5`, you cannot use "
-":doc:`/core/hashed-sharding`. For details, see :issue:`SERVER-9888`."
-msgstr ""
-
-#: ../source/core/gridfs.txt:323
-msgid "``files`` Collection"
-msgstr ""
-
-#: ../source/core/gridfs.txt:325
-msgid ""
-"The ``files`` collection is small and only contains metadata. None of the"
-" required keys for GridFS lend themselves to an even distribution in a "
-"sharded environment. Leaving ``files`` unsharded allows all the file "
-"metadata documents to live on the :term:`primary shard`."
-msgstr ""
-
-#: ../source/core/gridfs.txt:330
-msgid ""
-"If you *must* shard the ``files`` collection, use the ``_id`` field, "
-"possibly in combination with an application field."
-msgstr ""
-
-#: ../source/includes/extracts/additional-resources-gridfs.rst:4
-msgid "Additional Resources"
-msgstr ""
-
-#: ../source/includes/extracts/additional-resources-gridfs.rst:6
-msgid ""
-"`Building MongoDB Applications with Binary Files Using GridFS: Part 1 "
-"<http://www.mongodb.com/blog/post/building-mongodb-applications-binary-"
-"files-using-gridfs-part-1?jmp=docs>`_"
-msgstr ""
-
-#: ../source/includes/extracts/additional-resources-gridfs.rst:7
-msgid ""
-"`Building MongoDB Applications with Binary Files Using GridFS: Part 2 "
-"<http://www.mongodb.com/blog/post/building-mongodb-applications-binary-"
-"files-using-gridfs-part-2?jmp=docs>`_"
-=======
 # 4366598780a64e739d6a56e2d0a74a5f
 #: ../source/core/gridfs.txt:312
 msgid ""
@@ -841,7 +509,6 @@
 # c2a60111587842719fe2cba22820df5e
 #: ../source/core/gridfs.txt:237
 msgid "index; indexes"
->>>>>>> 2478a500
 msgstr ""
 
 # 09aaa093e6104218b339593f06ea55d2
@@ -899,17 +566,6 @@
 #~ msgid "Implement GridFS"
 #~ msgstr ""
 
-<<<<<<< HEAD
-# 6dd49e77b5f8458d850cccc63145c65b
-#~ msgid ""
-#~ "A MongoDB driver. See the "
-#~ ":doc:`drivers</applications/drivers>` documentation for"
-#~ " information on using GridFS with "
-#~ "your driver."
-#~ msgstr ""
-
-=======
->>>>>>> 2478a500
 # 4f6735d0ebb64834bd81da3ff6070599
 #~ msgid ""
 #~ "The :program:`mongofiles` command-line tool"
@@ -1017,13 +673,6 @@
 #~ "following example:"
 #~ msgstr ""
 
-<<<<<<< HEAD
-# 4c2f44e4216643e0a266f30f34b9e3d5
-#~ msgid "initialize"
-#~ msgstr ""
-
-=======
->>>>>>> 2478a500
 # b80daac507c84b5eab1474adc3f7bc27
 #~ msgid "index"
 #~ msgstr ""
