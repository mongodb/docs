#
msgid ""
msgstr ""
"Project-Id-Version: mongodb-manual 3.0\n"
"Report-Msgid-Bugs-To: \n"
"POT-Creation-Date: 2015-08-20 19:13-0400\n"
"PO-Revision-Date: YEAR-MO-DA HO:MI+ZONE\n"
"Last-Translator: FULL NAME <EMAIL@ADDRESS>\n"
"Language-Team: LANGUAGE <LL@li.org>\n"
"MIME-Version: 1.0\n"
"Content-Type: text/plain; charset=UTF-8\n"
"Content-Transfer-Encoding: 8bit\n"

#: ../source/core/aggregation-pipeline.txt:3
msgid "Aggregation Pipeline"
msgstr "聚合管道"

<<<<<<< HEAD
#: ../source/core/aggregation-pipeline.txt:9
msgid ""
"The aggregation pipeline is a framework for data aggregation modeled on the "
"concept of data processing pipelines. Documents enter a multi-stage pipeline"
" that transforms the documents into an aggregated results."
msgstr ""
"聚合管道是一个基于数据处理管道概念的框架。通过使用一个多阶段的管道，将一组文档转换为最终的聚合结果。"

#: ../source/core/aggregation-pipeline.txt:16
=======
#: ../source/core/aggregation-pipeline.txt:20
>>>>>>> 7b6fda55
msgid ""
"The aggregation pipeline provides an alternative to :term:`map-reduce` and "
"may be the preferred solution for aggregation tasks where the complexity of "
"map-reduce may be unwarranted."
msgstr ""

#: ../source/core/aggregation-pipeline.txt:24
msgid ""
"Aggregation pipeline have some limitations on value types and result size. "
"See :doc:`/core/aggregation-pipeline-limits` for details on limits and "
"restrictions on the aggregation pipeline."
msgstr ""

#: ../source/core/aggregation-pipeline.txt:31
msgid "Pipeline"
msgstr "管道"

#: ../source/core/aggregation-pipeline.txt:33
msgid ""
"The MongoDB aggregation pipeline consists of :ref:`stages <aggregation-"
"pipeline-operator-reference>`. Each stage transforms the documents as they "
"pass through the pipeline. Pipeline stages do not need to produce one output"
" document for every input document; e.g., some stages may generate new "
"documents or filter out documents. Pipeline stages can appear multiple times"
" in the pipeline."
msgstr ""

#: ../source/core/aggregation-pipeline.txt:40
msgid ""
"MongoDB provides the :method:`db.collection.aggregate()` method in the "
":program:`mongo` shell and the :dbcommand:`aggregate` command for "
"aggregation pipeline. See :ref:`aggregation-pipeline-operator-reference` for"
" the available stages."
msgstr ""

#: ../source/core/aggregation-pipeline.txt:45
msgid ""
"For example usage of the aggregation pipeline, consider :doc:`/tutorial"
"/aggregation-with-user-preference-data` and :doc:`/tutorial/aggregation-zip-"
"code-data-set`."
msgstr ""

#: ../source/core/aggregation-pipeline.txt:52
msgid "Pipeline Expressions"
msgstr "管道表达式"

#: ../source/core/aggregation-pipeline.txt:54
msgid ""
"Some pipeline stages takes a pipeline expression as its operand. Pipeline "
"expressions specify the transformation to apply to the input documents. "
"Expressions have a :doc:`document </core/document>` structure and can "
"contain other :ref:`expression <aggregation-expressions>`."
msgstr ""

#: ../source/core/aggregation-pipeline.txt:60
msgid ""
"Pipeline expressions can only operate on the current document in the "
"pipeline and cannot refer to data from other documents: expression "
"operations provide in-memory transformation of documents."
msgstr ""
"管道表达式只可以操作当前管道中的文档，不能访问其他的文档：表达式操作可以在内存中完成对文档的转换。"

#: ../source/core/aggregation-pipeline.txt:64
msgid ""
"Generally, expressions are stateless and are only evaluated when seen by the"
" aggregation process with one exception: :ref:`accumulator <aggregation-"
"accumulator-operators>` expressions."
msgstr ""

#: ../source/core/aggregation-pipeline.txt:78
msgid ""
"For more information on expressions, see :ref:`aggregation-expressions`."
msgstr ""

#: ../source/core/aggregation-pipeline.txt:84
msgid "Aggregation Pipeline Behavior"
msgstr "聚合管道的特点"

#: ../source/core/aggregation-pipeline.txt:86
msgid ""
"In MongoDB, the :dbcommand:`aggregate` command operates on a single "
"collection, logically passing the *entire* collection into the aggregation "
"pipeline. To optimize the operation, wherever possible, use the following "
"strategies to avoid scanning the entire collection."
msgstr ""
"在MongoDB中， :dbcommand:`aggregate` 命令会把*整个*集合中的文档传入聚合管道。"
"如有需要，可以使用下面的策略来优化这个操作，避免扫描整个集合。"

#: ../source/core/aggregation-pipeline.txt:94
msgid "Pipeline Operators and Indexes"
msgstr "管道操作符和索引"

#: ../source/core/aggregation-pipeline.txt:96
msgid ""
"The :pipeline:`$match` and :pipeline:`$sort` pipeline operators can take "
"advantage of an index when they occur at the **beginning** of the pipeline."
msgstr ""

#: ../source/core/aggregation-pipeline.txt:100
msgid ""
"The :pipeline:`$geoNear` pipeline operator takes advantage of a geospatial "
"index. When using :pipeline:`$geoNear`, the :pipeline:`$geoNear` pipeline "
"operation must appear as the first stage in an aggregation pipeline."
msgstr ""
"管道操作符 :pipeline:`$geoNear` 会使用地理空间信息索引。当使用 :pipeline:`$geoNear` 时，"
"一定让要 :pipeline:`$geoNear` 操作作为聚合管道的第一步来执行。"

#: ../source/core/aggregation-pipeline.txt:115
msgid "Early Filtering"
msgstr "预先过滤"

#: ../source/core/aggregation-pipeline.txt:117
msgid ""
"If your aggregation operation requires only a subset of the data in a "
"collection, use the :pipeline:`$match`, :pipeline:`$limit`, and "
":pipeline:`$skip` stages to restrict the documents that enter at the "
"beginning of the pipeline. When placed at the beginning of a pipeline, "
":pipeline:`$match` operations use suitable indexes to scan only the matching"
" documents in a collection."
msgstr ""

#: ../source/core/aggregation-pipeline.txt:124
msgid ""
"Placing a :pipeline:`$match` pipeline stage followed by a :pipeline:`$sort` "
"stage at the start of the pipeline is logically equivalent to a single query"
" with a sort and can use an index. When possible, place :pipeline:`$match` "
"operators at the beginning of the pipeline."
msgstr ""

#: ../source/core/aggregation-pipeline.txt:131
msgid "Additional Features"
msgstr "其他的特点"

#: ../source/core/aggregation-pipeline.txt:133
msgid ""
"The aggregation pipeline has an internal optimization phase that provides "
"improved performance for certain sequences of operators. For details, see "
":doc:`/core/aggregation-pipeline-optimization`."
msgstr ""
"有的管道阶段可以使用管道表达式作为运算符。管道表达式可以对输入文档做指定的转换。"
"管道表达式使用一个 :doc:`文档 </core/document>` 结构体，并且可以包含其他的 :ref:`表达式 <aggregation-expressions>` 。"

#: ../source/core/aggregation-pipeline.txt:137
msgid ""
"The aggregation pipeline supports operations on sharded collections. See "
":ref:`aggregation-pipeline-sharded-collection`."
msgstr ""
"一般来说，表达式是无状态的，并且仅在聚合过程中处于计算状态，除了 :ref:`累计操作符 <aggregation-"
"accumulator-operators>` 表达式。"

#: ../source/includes/extracts/additional-resources-aggregation.rst:4
msgid "Additional Resources"
msgstr ""
"使用 :pipeline:`$group` 操作符的累计操作，需要在管道处理文档的过程中维护自己的状态（例如总数、最大值、最小值和相关数据）。"

#: ../source/includes/extracts/additional-resources-aggregation.rst:6
msgid ""
"`MongoDB Analytics: Learn Aggregation by Example: Exploratory Analytics and "
"Visualization Using Flight Data <http://www.mongodb.com/presentations"
"/mongodb-analytics-learn-aggregation-example-exploratory-analytics-and-"
"visualization?jmp=docs>`_"
msgstr ""

#: ../source/includes/extracts/additional-resources-aggregation.rst:7
msgid ""
"`MongoDB for Time Series Data: Analyzing Time Series Data Using the "
"Aggregation Framework and Hadoop <http://www.mongodb.com/presentations"
"/mongodb-time-series-data-part-2-analyzing-time-series-data-using-"
"aggregation-framework?jmp=docs>`_"
msgstr ""
"如果在管道的 **开始** 阶段使用 :pipeline:`$match` 和 :pipeline:`$sort`，这两个操作符会使用索引提高性能。"

#: ../source/includes/extracts/additional-resources-aggregation.rst:8
msgid ""
"`The Aggregation Framework <https://www.mongodb.com/presentations"
"/aggregation-framework-0?jmp=docs>`_"
msgstr ""
"即使使用了索引，聚合依然需要访问实际存储的文档；比如索引不能满足聚合管道所需要的所有字段的时候。"

#: ../source/includes/extracts/additional-resources-aggregation.rst:9
msgid ""
"`Webinar: Exploring the Aggregation Framework "
"<https://www.mongodb.com/webinar/exploring-the-aggregation-"
"framework?jmp=docs>`_"
msgstr ""
"在以前的版本中，对每一个选择用例，一个索引可以贯穿整个管道。"

#: ../source/includes/extracts/additional-resources-aggregation.rst:10
msgid ""
"`Quick Reference Cards <https://www.mongodb.com/lp/misc/quick-reference-"
"cards?jmp=docs>`_"
msgstr ""

#: ../source/core/aggregation-pipeline.txt:0
msgid "On this page"
msgstr ""

#: ../source/core/aggregation-pipeline.txt:13
msgid ""
"The aggregation pipeline is a framework for data aggregation modeled on the "
"concept of data processing pipelines. Documents enter a multi-stage pipeline"
" that transforms the documents into aggregated results."
msgstr ""

#: ../source/core/aggregation-pipeline.txt:68
msgid ""
"The accumulators, used in the :pipeline:`$group` stage, maintain their state"
" (e.g. totals, maximums, minimums, and related data) as documents progress "
"through the pipeline."
msgstr ""

#: ../source/core/aggregation-pipeline.txt:74
msgid ""
"Some accumulators are available in the :pipeline:`$project` stage; however, "
"when used in the :pipeline:`$project` stage, the accumulators do not "
"maintain their state across documents."
msgstr ""

#: ../source/core/aggregation-pipeline.txt:108
msgid ""
"Starting in MongoDB 3.2, indexes can :ref:`cover <read-operations-covered-"
"query>` an aggregation pipeline. In MongoDB 2.6 and 3.0, indexes could not "
"cover an aggregation pipeline since even when the pipeline uses an index, "
"aggregation still requires access to the actual documents."
msgstr ""

#~ msgid ""
#~ "The aggregation pipeline is a framework for data aggregation modeled on the "
#~ "concept of data processing pipelines. Documents enter a multi-stage pipeline"
#~ " that transforms the documents into an aggregated results."
#~ msgstr ""

#~ msgid ""
#~ "The accumulators, used with the :pipeline:`$group` pipeline operator, "
#~ "maintain their state (e.g. totals, maximums, minimums, and related data) as "
#~ "documents progress through the pipeline."
#~ msgstr ""

#~ msgid ""
#~ "Even when the pipeline uses an index, aggregation still requires access to "
#~ "the actual documents; i.e. indexes cannot fully cover an aggregation "
#~ "pipeline."
#~ msgstr ""

#~ msgid ""
#~ "In previous versions, for very select use cases, an index could cover a "
#~ "pipeline."
#~ msgstr ""<|MERGE_RESOLUTION|>--- conflicted
+++ resolved
@@ -15,19 +15,9 @@
 msgid "Aggregation Pipeline"
 msgstr "聚合管道"
 
-<<<<<<< HEAD
-#: ../source/core/aggregation-pipeline.txt:9
-msgid ""
-"The aggregation pipeline is a framework for data aggregation modeled on the "
-"concept of data processing pipelines. Documents enter a multi-stage pipeline"
-" that transforms the documents into an aggregated results."
-msgstr ""
-"聚合管道是一个基于数据处理管道概念的框架。通过使用一个多阶段的管道，将一组文档转换为最终的聚合结果。"
-
-#: ../source/core/aggregation-pipeline.txt:16
-=======
+
 #: ../source/core/aggregation-pipeline.txt:20
->>>>>>> 7b6fda55
+
 msgid ""
 "The aggregation pipeline provides an alternative to :term:`map-reduce` and "
 "may be the preferred solution for aggregation tasks where the complexity of "
