# SOME DESCRIPTIVE TITLE.
# Copyright (C) 2011-2014, MongoDB, Inc.
# This file is distributed under the same license as the mongodb-manual
# package.
#
# Translators:
msgid ""
msgstr ""
"Project-Id-Version: MongoDB Manual\n"
"Report-Msgid-Bugs-To: \n"
<<<<<<< HEAD
"POT-Creation-Date: 2019-03-19 11:02-0400\n"
=======
"POT-Creation-Date: 2016-12-08 12:02-0500\n"
>>>>>>> 2478a500
"PO-Revision-Date: 2013-12-16 23:09+0000\n"
"Last-Translator: tychoish <tychoish@gmail.com>\n"
"Language: es\n"
"Language-Team: Spanish (http://www.transifex.com/projects/p/mongodb-"
"manual/language/es/)\n"
"Plural-Forms: nplurals=2; plural=(n != 1)\n"
"MIME-Version: 1.0\n"
"Content-Type: text/plain; charset=utf-8\n"
"Content-Transfer-Encoding: 8bit\n"
"Generated-By: Babel 2.6.0\n"

<<<<<<< HEAD
=======
# 456ad8c3b4eb484cbf8d75023be18f2e
>>>>>>> 2478a500
#: ../source/reference/operator/query/not.txt:3
msgid "$not"
msgstr ""

<<<<<<< HEAD
=======
# ead072ad668043bb931fa9311625200e
>>>>>>> 2478a500
#: ../source/reference/operator/query/not.txt:15
msgid "*Syntax*: ``{ field: { $not: { <operator-expression> } } }``"
msgstr ""

<<<<<<< HEAD
=======
# cfa873405c4f442c8553756f073307d5
>>>>>>> 2478a500
#: ../source/reference/operator/query/not.txt:17
msgid ""
":query:`$not` performs a logical ``NOT`` operation on the specified "
"``<operator-expression>`` and selects the documents that do *not* match "
"the ``<operator-expression>``. This includes documents that do not "
"contain the ``field``."
msgstr ""

<<<<<<< HEAD
=======
# 660abba888304fc88b6ec099333052d5
>>>>>>> 2478a500
#: ../source/reference/operator/query/not.txt:22
msgid "Consider the following query:"
msgstr ""

<<<<<<< HEAD
=======
# 07a6e5fa67024f39873b8b07ab5e0441
>>>>>>> 2478a500
#: ../source/reference/operator/query/not.txt:28
msgid ""
"This query will select all documents in the ``inventory`` collection "
"where:"
msgstr ""

<<<<<<< HEAD
=======
# 50de4427325f43d3b6b4da3023dc146a
>>>>>>> 2478a500
#: ../source/reference/operator/query/not.txt:30
msgid "the ``price`` field value is less than or equal to ``1.99`` **or**"
msgstr ""

<<<<<<< HEAD
=======
# 2ef63221a1bd4523934565bc0e63418d
>>>>>>> 2478a500
#: ../source/reference/operator/query/not.txt:31
msgid "the ``price`` field does not exist"
msgstr ""

<<<<<<< HEAD
=======
# 19ea0e449cf94d32b6add616bb1e6cd2
>>>>>>> 2478a500
#: ../source/reference/operator/query/not.txt:33
msgid ""
"``{ $not: { $gt: 1.99 } }`` is different from the :query:`$lte` operator."
" ``{ $lte: 1.99 }`` returns *only* the documents where ``price`` field "
"exists and its value is less than or equal to ``1.99``."
msgstr ""

<<<<<<< HEAD
=======
# 12bd7006fc7d49588b32e213495d0dcd
>>>>>>> 2478a500
#: ../source/reference/operator/query/not.txt:38
msgid ""
"Remember that the :query:`$not` operator only affects *other operators* "
"and cannot check fields and documents independently. So, use the "
":query:`$not` operator for logical disjunctions and the :query:`$ne` "
"operator to test the contents of fields directly."
msgstr ""

<<<<<<< HEAD
=======
# 0f09cfd3b5964c6e98349293dac5ff27
>>>>>>> 2478a500
#: ../source/reference/operator/query/not.txt:43
msgid "Consider the following behaviors when using the :query:`$not` operator:"
msgstr ""

<<<<<<< HEAD
=======
# 26cefd3c172d4d8b97920cd3cadc7c54
>>>>>>> 2478a500
#: ../source/reference/operator/query/not.txt:46
msgid ""
"The operation of the :query:`$not` operator is consistent with the "
"behavior of other operators but may yield unexpected results with some "
"data types like arrays."
msgstr ""

<<<<<<< HEAD
=======
# 37ce56cc00f947a3a2eccb93cf646bcd
>>>>>>> 2478a500
#: ../source/reference/operator/query/not.txt:50
msgid ""
"The :query:`$not` operator does **not** support operations with the "
":query:`$regex` operator. Instead use ``//`` or in your driver "
"interfaces, use your language's regular expression capability to create "
"regular expression objects."
msgstr ""

<<<<<<< HEAD
=======
# 81b4896be87940ca9e950f6282305b61
>>>>>>> 2478a500
#: ../source/reference/operator/query/not.txt:55
msgid ""
"Consider the following example which uses the pattern match expression "
"``//``:"
msgstr ""

<<<<<<< HEAD
=======
# 10ac6b9544434f4e855474498bd4f357
>>>>>>> 2478a500
#: ../source/reference/operator/query/not.txt:61
msgid ""
"The query will select all documents in the ``inventory`` collection where"
" the ``item`` field value does *not* start with the letter ``p``."
msgstr ""

<<<<<<< HEAD
=======
# db19e60f51164115810b24706131173b
>>>>>>> 2478a500
#: ../source/reference/operator/query/not.txt:65
msgid ""
"If you are using Python, you can write the above query with the PyMongo "
"driver and Python's :py:meth:`python:re.compile()` method to compile a "
"regular expression, as follows:"
msgstr ""

<<<<<<< HEAD
=======
# ac25f827c6cf439a9bf37714fa4777a4
>>>>>>> 2478a500
#: ../source/reference/operator/query/not.txt:77
msgid ""
":method:`~db.collection.find()`, :method:`~db.collection.update()`, "
":update:`$set`, :query:`$gt`, :query:`$regex`, :api:`PyMongo "
"<python/current>`, :term:`driver`."
msgstr ""

# 4e11acc9e6fc4fc78567ad0d58feb954
#~ msgid ""
#~ ":method:`~db.collection.find()`, "
#~ ":method:`~db.collection.update()`, :update:`$set`, "
#~ ":query:`$gt`, :query:`$regex`, :api:`PyMongo "
#~ "<python\\current>`, :term:`driver`."
#~ msgstr ""
<|MERGE_RESOLUTION|>--- conflicted
+++ resolved
@@ -8,11 +8,7 @@
 msgstr ""
 "Project-Id-Version: MongoDB Manual\n"
 "Report-Msgid-Bugs-To: \n"
-<<<<<<< HEAD
-"POT-Creation-Date: 2019-03-19 11:02-0400\n"
-=======
 "POT-Creation-Date: 2016-12-08 12:02-0500\n"
->>>>>>> 2478a500
 "PO-Revision-Date: 2013-12-16 23:09+0000\n"
 "Last-Translator: tychoish <tychoish@gmail.com>\n"
 "Language: es\n"
@@ -24,26 +20,17 @@
 "Content-Transfer-Encoding: 8bit\n"
 "Generated-By: Babel 2.6.0\n"
 
-<<<<<<< HEAD
-=======
 # 456ad8c3b4eb484cbf8d75023be18f2e
->>>>>>> 2478a500
 #: ../source/reference/operator/query/not.txt:3
 msgid "$not"
 msgstr ""
 
-<<<<<<< HEAD
-=======
 # ead072ad668043bb931fa9311625200e
->>>>>>> 2478a500
 #: ../source/reference/operator/query/not.txt:15
 msgid "*Syntax*: ``{ field: { $not: { <operator-expression> } } }``"
 msgstr ""
 
-<<<<<<< HEAD
-=======
 # cfa873405c4f442c8553756f073307d5
->>>>>>> 2478a500
 #: ../source/reference/operator/query/not.txt:17
 msgid ""
 ":query:`$not` performs a logical ``NOT`` operation on the specified "
@@ -52,44 +39,29 @@
 "contain the ``field``."
 msgstr ""
 
-<<<<<<< HEAD
-=======
 # 660abba888304fc88b6ec099333052d5
->>>>>>> 2478a500
 #: ../source/reference/operator/query/not.txt:22
 msgid "Consider the following query:"
 msgstr ""
 
-<<<<<<< HEAD
-=======
 # 07a6e5fa67024f39873b8b07ab5e0441
->>>>>>> 2478a500
 #: ../source/reference/operator/query/not.txt:28
 msgid ""
 "This query will select all documents in the ``inventory`` collection "
 "where:"
 msgstr ""
 
-<<<<<<< HEAD
-=======
 # 50de4427325f43d3b6b4da3023dc146a
->>>>>>> 2478a500
 #: ../source/reference/operator/query/not.txt:30
 msgid "the ``price`` field value is less than or equal to ``1.99`` **or**"
 msgstr ""
 
-<<<<<<< HEAD
-=======
 # 2ef63221a1bd4523934565bc0e63418d
->>>>>>> 2478a500
 #: ../source/reference/operator/query/not.txt:31
 msgid "the ``price`` field does not exist"
 msgstr ""
 
-<<<<<<< HEAD
-=======
 # 19ea0e449cf94d32b6add616bb1e6cd2
->>>>>>> 2478a500
 #: ../source/reference/operator/query/not.txt:33
 msgid ""
 "``{ $not: { $gt: 1.99 } }`` is different from the :query:`$lte` operator."
@@ -97,10 +69,7 @@
 "exists and its value is less than or equal to ``1.99``."
 msgstr ""
 
-<<<<<<< HEAD
-=======
 # 12bd7006fc7d49588b32e213495d0dcd
->>>>>>> 2478a500
 #: ../source/reference/operator/query/not.txt:38
 msgid ""
 "Remember that the :query:`$not` operator only affects *other operators* "
@@ -109,18 +78,12 @@
 "operator to test the contents of fields directly."
 msgstr ""
 
-<<<<<<< HEAD
-=======
 # 0f09cfd3b5964c6e98349293dac5ff27
->>>>>>> 2478a500
 #: ../source/reference/operator/query/not.txt:43
 msgid "Consider the following behaviors when using the :query:`$not` operator:"
 msgstr ""
 
-<<<<<<< HEAD
-=======
 # 26cefd3c172d4d8b97920cd3cadc7c54
->>>>>>> 2478a500
 #: ../source/reference/operator/query/not.txt:46
 msgid ""
 "The operation of the :query:`$not` operator is consistent with the "
@@ -128,10 +91,7 @@
 "data types like arrays."
 msgstr ""
 
-<<<<<<< HEAD
-=======
 # 37ce56cc00f947a3a2eccb93cf646bcd
->>>>>>> 2478a500
 #: ../source/reference/operator/query/not.txt:50
 msgid ""
 "The :query:`$not` operator does **not** support operations with the "
@@ -140,30 +100,21 @@
 "regular expression objects."
 msgstr ""
 
-<<<<<<< HEAD
-=======
 # 81b4896be87940ca9e950f6282305b61
->>>>>>> 2478a500
 #: ../source/reference/operator/query/not.txt:55
 msgid ""
 "Consider the following example which uses the pattern match expression "
 "``//``:"
 msgstr ""
 
-<<<<<<< HEAD
-=======
 # 10ac6b9544434f4e855474498bd4f357
->>>>>>> 2478a500
 #: ../source/reference/operator/query/not.txt:61
 msgid ""
 "The query will select all documents in the ``inventory`` collection where"
 " the ``item`` field value does *not* start with the letter ``p``."
 msgstr ""
 
-<<<<<<< HEAD
-=======
 # db19e60f51164115810b24706131173b
->>>>>>> 2478a500
 #: ../source/reference/operator/query/not.txt:65
 msgid ""
 "If you are using Python, you can write the above query with the PyMongo "
@@ -171,10 +122,7 @@
 "regular expression, as follows:"
 msgstr ""
 
-<<<<<<< HEAD
-=======
 # ac25f827c6cf439a9bf37714fa4777a4
->>>>>>> 2478a500
 #: ../source/reference/operator/query/not.txt:77
 msgid ""
 ":method:`~db.collection.find()`, :method:`~db.collection.update()`, "
