# SOME DESCRIPTIVE TITLE.
# Copyright (C) 2011-2014, MongoDB, Inc.
# This file is distributed under the same license as the mongodb-manual
# package.
#
# Translators:
msgid ""
msgstr ""
"Project-Id-Version: MongoDB Manual\n"
"Report-Msgid-Bugs-To: \n"
<<<<<<< HEAD
"POT-Creation-Date: 2019-03-19 11:02-0400\n"
=======
"POT-Creation-Date: 2016-12-08 12:02-0500\n"
>>>>>>> 2478a500
"PO-Revision-Date: 2014-04-08 18:45+0000\n"
"Last-Translator: tychoish <tychoish@gmail.com>\n"
"Language: es\n"
"Language-Team: Spanish (http://www.transifex.com/projects/p/mongodb-"
"manual/language/es/)\n"
"Plural-Forms: nplurals=2; plural=(n != 1)\n"
"MIME-Version: 1.0\n"
"Content-Type: text/plain; charset=utf-8\n"
"Content-Transfer-Encoding: 8bit\n"
"Generated-By: Babel 2.6.0\n"

<<<<<<< HEAD
=======
# 54e1463fe305429f8c064d89b6145d00
>>>>>>> 2478a500
#: ../source/reference/write-concern.txt:8
msgid "Write Concern"
msgstr ""

<<<<<<< HEAD
#: ../source/reference/write-concern.txt:18
msgid ""
"Write concern describes the level of acknowledgment requested from "
"MongoDB for write operations to a standalone :binary:`~bin.mongod` or to "
":doc:`replica sets </replication>` or to :doc:`sharded clusters "
"</sharding>`. In sharded clusters, :binary:`~bin.mongos` instances will "
"pass the write concern on to the shards."
msgstr ""

#: ../source/reference/write-concern.txt:26
msgid ""
"For :doc:`multi-document transactions </core/transactions>`, you set the "
"write concern at the transaction level, not at the individual operation "
"level. Do not explicitly set the write concern for individual write "
"operations in a transaction."
msgstr ""

#: ../source/reference/write-concern.txt:32
msgid "Write Concern Specification"
msgstr ""

#: ../source/reference/write-concern.txt:34
msgid "Write concern can include the following fields:"
msgstr ""

#: ../source/reference/write-concern.txt:40
msgid ""
"the :ref:`w <wc-w>` option to request acknowledgment that the write "
"operation has propagated to a specified number of :binary:`~bin.mongod` "
"instances or to :binary:`~bin.mongod` instances with specified tags."
msgstr ""

#: ../source/reference/write-concern.txt:44
msgid ""
"the :ref:`j <wc-j>` option to request acknowledgment that the write "
"operation has been written to the on-disk journal, and"
msgstr ""

#: ../source/reference/write-concern.txt:47
msgid ""
"the :ref:`wtimeout <wc-wtimeout>` option to specify a time limit to "
"prevent write operations from blocking indefinitely."
msgstr ""

#: ../source/reference/write-concern.txt:53
msgid "``w`` Option"
msgstr ""

#: ../source/reference/write-concern.txt:55
msgid ""
"The ``w`` option requests acknowledgment that the write operation has "
"propagated to a specified number of :binary:`~bin.mongod` instances or to"
" :binary:`~bin.mongod` instances with specified tags."
msgstr ""

#: ../source/reference/write-concern.txt:59
msgid ""
"Using the ``w`` option, the following ``w: <value>`` write concerns are "
"available:"
msgstr ""

#: ../source/reference/write-concern.txt:66
msgid "Value"
msgstr ""

#: ../source/reference/write-concern.txt:67
msgid "Description"
msgstr ""

#: ../source/reference/write-concern.txt:71
msgid ""
"Requests acknowledgment that the write operation has propagated to the "
"specified number of :binary:`~bin.mongod` instances. For example:"
msgstr ""

#: ../source/reference/write-concern.txt:79
#: ../source/reference/write-concern.txt:238
msgid "``w: 1``"
msgstr ""

#: ../source/reference/write-concern.txt:76
msgid ""
"Requests acknowledgment that the write operation has propagated to the "
"standalone :binary:`~bin.mongod` or the primary in a replica set. ``w: "
"1`` is the default write concern for MongoDB."
msgstr ""

#: ../source/reference/write-concern.txt:89
msgid "``w: 0``"
msgstr ""

#: ../source/reference/write-concern.txt:82
msgid ""
"Requests no acknowledgment of the write operation. However, ``w: 0`` may "
"return information about socket exceptions and networking errors to the "
"application."
msgstr ""

#: ../source/reference/write-concern.txt:86
msgid ""
"If you specify ``w: 0`` but include :ref:`j: true <wc-j>`, the :ref:`j: "
"true <wc-j>` prevails to request acknowledgment from the standalone "
":binary:`~bin.mongod` or the primary of a replica set."
msgstr ""

#: ../source/reference/write-concern.txt:91
msgid ""
"``w`` greater than 1 requires acknowledgment from the primary and as many"
" additional data-bearing secondaries to meet the specified write concern."
" For example, consider a 3-member replica set with no :term:`arbiters "
"<Arbiter>`. Specifying ``w: 2`` would require acknowledgment from the "
"primary and one of the secondaries. Specifying ``w: 3`` would require "
"acknowledgment from the primary and both secondaries."
msgstr ""

#: ../source/reference/write-concern.txt:101
#: ../source/reference/write-concern.txt:333
msgid ""
":ref:`Hidden <replica-set-hidden-members>`, :ref:`delayed <replica-set-"
"delayed-members>`, and :ref:`priority 0 <replica-set-secondary-only-"
"members>` members can acknowledge :writeconcern:`w: \\<number\\> "
"<\\<number\\>>` write operations."
msgstr ""

#: ../source/reference/write-concern.txt:107
#: ../source/reference/write-concern.txt:136
#: ../source/reference/write-concern.txt:306
#: ../source/reference/write-concern.txt:339
msgid ""
"Delayed secondaries can return write acknowledgment no earlier than the "
"configured :rsconf:`~members[n].slaveDelay`."
msgstr ""

#: ../source/reference/write-concern.txt:110
#: ../source/reference/write-concern.txt:144
msgid ""
"See :ref:`wc-ack-behavior` for when :binary:`~bin.mongod` instances "
"acknowledge the write."
msgstr ""

#: ../source/reference/write-concern.txt:115
msgid ""
"Requests acknowledgment that write operations have propagated to the "
"majority of data-bearing voting members (i.e. :rsconf:`members[n].votes` "
"is greater than ``0`` and :rsconf:`members[n].arbiterOnly` is ``false``)."
msgstr ""

#: ../source/reference/write-concern.txt:120
msgid ""
"For example, consider a replica set with 3 data-bearing voting members. "
"``\"majority\"`` write concern requires acknowledgment from two out of "
"three members, specifically the primary and one secondary. If you later "
"scaled the replica set to 5 data-bearing voting members, ``\"majority\"``"
" would require acknowledgment from three out of five members. "
"Specifically, the primary and two secondaries."
msgstr ""

#: ../source/reference/write-concern.txt:130
#: ../source/reference/write-concern.txt:300
msgid ""
":ref:`Hidden <replica-set-hidden-members>`, :ref:`delayed <replica-set-"
"delayed-members>`, and :ref:`priority 0 <replica-set-secondary-only-"
"members>` members with :rsconf:`members[n].votes` greater than ``0`` can "
"acknowledge :writeconcern:`\"majority\"` write operations."
msgstr ""

#: ../source/reference/write-concern.txt:139
msgid ""
"After the write operation returns with a :writeconcern:`w: \"majority\" "
"<\"majority\">` acknowledgment to the client, the client can read the "
"result of that write with a :readconcern:`\"majority\"` readConcern."
msgstr ""

#: ../source/reference/write-concern.txt:149
msgid ""
"Requests acknowledgment that the write operations have propagated to a "
"replica set member with the specified :ref:`tag <replica-set-"
"configuration-tag-sets>`. See :ref:`wc-ack-behavior` for when "
":binary:`~bin.mongod` instances acknowledge the write."
msgstr ""

#: ../source/reference/write-concern.txt:155
msgid ":doc:`/reference/replica-set-protocol-versions`"
msgstr ""

#: ../source/reference/write-concern.txt:160
msgid "``j`` Option"
msgstr ""

#: ../source/reference/write-concern.txt:162
msgid ""
"The ``j`` option requests acknowledgment from MongoDB that the write "
"operation has been written to the :doc:`on-disk journal "
"</core/journaling>`."
msgstr ""

#: ../source/reference/write-concern.txt:171
msgid ""
"If ``j: true``, requests acknowledgment that the :binary:`~bin.mongod` "
"instances, as specified in the :ref:`w: \\<value\\> <wc-w>`, have written"
" to the on-disk journal. ``j: true`` does not by itself guarantee that "
"the write will not be rolled back due to replica set primary failover."
msgstr ""

#: ../source/includes/note-write-concern-journaled-replication.rst:1
msgid ""
"With :writeconcern:`j: true <j>`, MongoDB returns only after the "
"requested number of members, including the primary, have written to the "
"journal. Previously :writeconcern:`j: true <j>` write concern in a "
"replica set only requires the :term:`primary` to write to the journal, "
"regardless of the :ref:`w: \\<value\\> <wc-w>` write concern."
msgstr ""

#: ../source/reference/write-concern.txt:183
msgid ""
"Specifying a write concern that includes ``j: true`` to a "
":binary:`~bin.mongod` instance that is running without journaling "
"produces an error."
msgstr ""

#: ../source/reference/write-concern.txt:187
msgid ""
"If journaling is enabled, :writeconcern:`w: \"majority\" <\"majority\">` "
"may imply ``j: true``. The :rsconf:`writeConcernMajorityJournalDefault` "
"replica set configuration setting determines the behavior. See :ref:`wc-"
"ack-behavior` for details."
msgstr ""

#: ../source/reference/write-concern.txt:196
msgid "``wtimeout``"
msgstr ""

#: ../source/reference/write-concern.txt:198
=======
# 8d24bcf63c964efbb9984596e3501f79
#: ../source/reference/write-concern.txt
msgid "On this page"
msgstr ""

# 22acfd458ba74d5f86918b7d97870c9b
#: ../source/reference/write-concern.txt:18
msgid ""
"Write concern describes the level of acknowledgement requested from "
"MongoDB for write operations to a standalone :program:`mongod` or to "
":doc:`replica sets </replication>` or to :doc:`sharded clusters "
"</sharding>`. In sharded clusters, :program:`mongos` instances will pass "
"the write concern on to the shards."
msgstr ""

# 49c6209b5f664ef2ad7cb2776088ed08
#: ../source/reference/write-concern.txt:25
msgid ""
"A new protocol for :ref:`write operations <rel-notes-write-operations>` "
"integrates write concerns with the write operations and eliminates the "
"need to call the :dbcommand:`getLastError` command. Previous versions "
"required a :dbcommand:`getLastError` command immediately after a write "
"operation to specify the write concern."
msgstr ""

# 90d4ba378a4e428393b3a6e92edcac50
#: ../source/reference/write-concern.txt:34
msgid "Write Concern Specification"
msgstr ""

# bd25f540d78540afb95c21f1f92cdaad
#: ../source/reference/write-concern.txt:36
msgid "Write concern can include the following fields:"
msgstr ""

# 5357ee360e2840c0a75d78e8acb59b29
#: ../source/reference/write-concern.txt:42
msgid ""
"the :ref:`w <wc-w>` option to request acknowledgment that the write "
"operation has propagated to a specified number of :program:`mongod` "
"instances or to :program:`mongod` instances with specified tags."
msgstr ""

# 51bd419b8e3c4c00a21fe00fa6694e73
#: ../source/reference/write-concern.txt:46
msgid ""
"the :ref:`j <wc-j>` option to request acknowledgement that the write "
"operation has been written to the journal, and"
msgstr ""

# 0549e5fe47644e32a3c778cf24c9f431
#: ../source/reference/write-concern.txt:49
msgid ""
"the :ref:`wtimeout <wc-wtimeout>` option to specify a time limit to "
"prevent write operations from blocking indefinitely."
msgstr ""

# 360e1910394745f6a4a667240160da76
#: ../source/reference/write-concern.txt:55
msgid "``w`` Option"
msgstr ""

# dc4201321cf84a6f8f379a46f3cf8055
#: ../source/reference/write-concern.txt:57
msgid ""
"The ``w`` option requests acknowledgement that the write operation has "
"propagated to a specified number of :program:`mongod` instances or to "
":program:`mongod` instances with specified tags."
msgstr ""

# 5710852ff4b440fab37ae20fc4e8e518
#: ../source/reference/write-concern.txt:61
msgid ""
"Using the ``w`` option, the following ``w: <value>`` write concerns are "
"available:"
msgstr ""

# b626367e38b94444a6854cbbdfffddfa
#: ../source/reference/write-concern.txt:68
msgid "Value"
msgstr ""

# 703e73446ee240baa17a9d66ed51d1c0
#: ../source/reference/write-concern.txt:69
msgid "Description"
msgstr ""

# 4a315043b28f4df2af3a503fdc2b4ef7
#: ../source/reference/write-concern.txt:73
msgid ""
"Requests acknowledgement that the write operation has propagated to the "
"specified number of :program:`mongod` instances. For example:"
msgstr ""

# 97bc942f8d314f6e872c4c5536820d28
# 788cf7b5b5714872b164f4182b39a51b
#: ../source/reference/write-concern.txt:81
#: ../source/reference/write-concern.txt:204
msgid "``w: 1``"
msgstr ""

# ee2a2ce0c2a64c3b9b56b9e776be7b2e
#: ../source/reference/write-concern.txt:78
msgid ""
"Requests acknowledgement that the write operation has propagated to the "
"standalone :program:`mongod` or the primary in a replica set. ``w: 1`` is"
" the default write concern for MongoDB."
msgstr ""

# 60a44dccf92e462f8d5654fee6aadfef
#: ../source/reference/write-concern.txt:91
msgid "``w: 0``"
msgstr ""

# fe914263ad6b4e8d80c610b946792ba8
#: ../source/reference/write-concern.txt:84
msgid ""
"Requests no acknowledgment of the write operation. However, ``w: 0`` may "
"return information about socket exceptions and networking errors to the "
"application."
msgstr ""

# 623aa91407d34adeb4197ad7358cf592
#: ../source/reference/write-concern.txt:88
msgid ""
"If you specify ``w: 0`` but include :ref:`j: true <wc-j>`, the :ref:`j: "
"true <wc-j>` prevails to request acknowledgement from the standalone "
":program:`mongod` or the primary of a replica set."
msgstr ""

# 4dd4b1b6d9994a82a9845aa9f186f0ab
#: ../source/reference/write-concern.txt:93
msgid ""
"Numbers greater than 1 are valid only for replica sets to request "
"acknowledgement from specified number of members, including the primary."
msgstr ""

# 96c5751e7c024faea81ad3b4bd8c2c77
# bc9be7944ad849c29fe950b2f438b454
#: ../source/reference/write-concern.txt:97
#: ../source/reference/write-concern.txt:111
msgid ""
"See :ref:`wc-ack-behavior` for when :program:`mongod` instances "
"acknowledge the write."
msgstr ""

# eedd2738a16742a8a069ca9ffc1c62f8
#: ../source/reference/write-concern.txt:102
msgid ""
"Requests acknowledgment that write operations have propagated to the "
"majority of voting nodes [#majority-definition]_, including the primary."
msgstr ""

# 840df2236a144d9dae926a742032def1
#: ../source/reference/write-concern.txt:106
msgid ""
"After the write operation returns with a :writeconcern:`w: \"majority\" "
"<\"majority\">` acknowledgement to the client, the client can read the "
"result of that write with a :readconcern:`\"majority\"` readConcern."
msgstr ""

# 521640e5e8f34d6b8d57e4c170f9b667
#: ../source/reference/write-concern.txt:116
msgid ""
"Requests acknowledgement that the write operations have propagated to a "
"replica set member with the specified :ref:`tag <replica-set-"
"configuration-tag-sets>`. See :ref:`wc-ack-behavior` for when "
":program:`mongod` instances acknowledge the write."
msgstr ""

# d02d2e8ce3ac474396a07b2bb7ff37d6
#: ../source/reference/write-concern.txt:125
msgid "``j`` Option"
msgstr ""

# 1b4e934ebe9e42b09ef6a728e346b508
#: ../source/reference/write-concern.txt:127
msgid ""
"The ``j`` option requests acknowledgement from MongoDB that the write "
"operation has been written to the :doc:`journal </core/journaling>`."
msgstr ""

# d6ebddc5d45c4e1d8252e1172c73851f
#: ../source/reference/write-concern.txt:136
msgid ""
"If ``j: true``, requests acknowledgement that the :program:`mongod` "
"instances, as specified in the :ref:`w: \\<value\\> <wc-w>`, have written"
" to the on-disk journal. ``j: true`` does not by itself guarantee that "
"the write will not be rolled back due to replica set primary failover."
msgstr ""

# 92e5cc30ea1947dfaaa4ac89c2f64fdc
#: ../source/includes/note-write-concern-journaled-replication.rst:1
msgid ""
"With :writeconcern:`j: true <j>`, MongoDB returns only after the "
"requested number of members, including the primary, have written to the "
"journal. Previously :writeconcern:`j: true <j>` write concern in a "
"replica set only requires the :term:`primary` to write to the journal, "
"regardless of the :ref:`w: \\<value\\> <wc-w>` write concern."
msgstr ""

# ee181cc2b99543cc8c5b13f7c053b153
#: ../source/reference/write-concern.txt:148
msgid ""
"Specifying a write concern that includes ``j: true`` to a "
":program:`mongod` instance that is running without journaling produces an"
" error."
msgstr ""

# faad1f68098b4b16b4a53b9257cc5b9c
#: ../source/reference/write-concern.txt:152
msgid ""
"For replica sets using :rsconf:`protocolVersion: 1 <protocolVersion>`, if"
" journaling is enabled, :writeconcern:`w: \"majority\" <\"majority\">` "
"may imply ``j: true``. The :rsconf:`writeConcernMajorityJournalDefault` "
"replica set configuration setting determines the behavior. See :ref:`wc-"
"ack-behavior` for details."
msgstr ""

# b9074760c45f4baca3d173a37b8c713a
#: ../source/reference/write-concern.txt:162
msgid "``wtimeout``"
msgstr ""

# af0e61d9067a47a39be74e12313c206c
#: ../source/reference/write-concern.txt:164
>>>>>>> 2478a500
msgid ""
"This option specifies a time limit, in milliseconds, for the write "
"concern. ``wtimeout`` is only applicable for ``w`` values greater than "
"``1``."
msgstr ""

<<<<<<< HEAD
#: ../source/reference/write-concern.txt:202
=======
# 4e4d7f246dfa4fc2867d5a09fdc950ff
#: ../source/reference/write-concern.txt:168
>>>>>>> 2478a500
msgid ""
"``wtimeout`` causes write operations to return with an error after the "
"specified limit, even if the required write concern will eventually "
"succeed. When these write operations return, MongoDB **does not** undo "
"successful data modifications performed before the write concern exceeded"
" the ``wtimeout`` time limit."
msgstr ""

<<<<<<< HEAD
#: ../source/reference/write-concern.txt:208
=======
# 6fbb651807f0450eaa18d7348cb1a801
#: ../source/reference/write-concern.txt:174
>>>>>>> 2478a500
msgid ""
"If you do not specify the ``wtimeout`` option and the level of write "
"concern is unachievable, the write operation will block indefinitely. "
"Specifying a ``wtimeout`` value of ``0`` is equivalent to a write concern"
" without the ``wtimeout`` option."
msgstr ""

<<<<<<< HEAD
#: ../source/reference/write-concern.txt:216
msgid "Acknowledgment Behavior"
msgstr ""

#: ../source/reference/write-concern.txt:218
msgid ""
"The :ref:`w <wc-w>` option and the :ref:`j <wc-j>` option determine when "
":binary:`~bin.mongod` instances acknowledge write operations."
msgstr ""

#: ../source/reference/write-concern.txt:222
msgid "Standalone"
msgstr ""

#: ../source/reference/write-concern.txt:224
msgid ""
"A standalone :binary:`~bin.mongod` acknowledges a write operation either "
"after applying the write in memory or after writing to the on-disk "
"journal. The following table lists the acknowledgment behavior for a "
"standalone and the relevant write concerns:"
msgstr ""

#: ../source/reference/write-concern.txt:234
#: ../source/reference/write-concern.txt:275
#: ../source/reference/write-concern.txt:321
msgid "``j`` is unspecified"
msgstr ""

#: ../source/reference/write-concern.txt:235
msgid "``j:true``"
msgstr ""

#: ../source/reference/write-concern.txt:236
msgid "``j:false``"
msgstr ""

#: ../source/reference/write-concern.txt:239
#: ../source/reference/write-concern.txt:241
#: ../source/reference/write-concern.txt:246
msgid "In memory"
msgstr ""

#: ../source/reference/write-concern.txt:240
#: ../source/reference/write-concern.txt:245
msgid "On-disk journal"
msgstr ""

#: ../source/reference/write-concern.txt:243
#: ../source/reference/write-concern.txt:307
msgid "``w: \"majority\"``"
msgstr ""

#: ../source/reference/write-concern.txt:244
msgid "On-disk journal *if running with journaling*"
msgstr ""

#: ../source/includes/extracts/no-journaling-rollback.rst:2
msgid ""
"With :rsconf:`writeConcernMajorityJournalDefault` set to ``false``, "
"MongoDB does not wait for :writeconcern:`w: \"majority\" <\"majority\">` "
"writes to be written to the on-disk journal before acknowledging the "
"writes. As such, :writeconcern:`majority` write operations could possibly"
" roll back in the event of a transient loss (e.g. crash and restart) of a"
" majority of nodes in a given replica set."
msgstr ""

#: ../source/reference/write-concern.txt:255
msgid "Replica Sets"
msgstr ""

#: ../source/reference/write-concern.txt:257
msgid ""
"The value specified to :ref:`w <wc-w>` determines the number of replica "
"set members that must acknowledge the write before returning success. For"
" each eligible replica set member, the :ref:`j <wc-j>` option determines "
"whether the member acknowledges writes after applying the write operation"
" in memory or after writing to the on-disk journal."
msgstr ""

#: ../source/reference/write-concern.txt:264
msgid ""
"Any data-bearing voting member of the replica set can contribute to write"
" acknowledgment of :writeconcern:`\"majority\"` write operations."
msgstr ""

#: ../source/reference/write-concern.txt:268
#: ../source/reference/write-concern.txt:314
msgid ""
"The following table lists when the member can acknowledge the write based"
" on the :ref:`j <wc-j>` value:"
msgstr ""

#: ../source/reference/write-concern.txt:276
msgid ""
"Acknowledgment depends on the value of "
":rsconf:`writeConcernMajorityJournalDefault`:"
msgstr ""

#: ../source/reference/write-concern.txt:279
msgid ""
"If ``true``, acknowledgment requires writing operation to on-disk journal"
" (``j: true``)."
msgstr ""

#: ../source/reference/write-concern.txt:282
msgid ":rsconf:`writeConcernMajorityJournalDefault` defaults to ``true``"
msgstr ""

#: ../source/reference/write-concern.txt:285
msgid ""
"If ``false``, acknowledgment requires writing operation in memory (``j: "
"false``)."
msgstr ""

#: ../source/reference/write-concern.txt:288
#: ../source/reference/write-concern.txt:325
msgid "``j: true``"
msgstr ""

#: ../source/reference/write-concern.txt:289
#: ../source/reference/write-concern.txt:326
msgid "Acknowledgment requires writing operation to on-disk journal."
msgstr ""

#: ../source/reference/write-concern.txt:291
#: ../source/reference/write-concern.txt:328
msgid "``j: false``"
msgstr ""

#: ../source/reference/write-concern.txt:292
#: ../source/reference/write-concern.txt:329
msgid "Acknowledgment requires writing operation in memory."
msgstr ""

#: ../source/reference/write-concern.txt:329
msgid "``w: <number>``"
msgstr ""

#: ../source/reference/write-concern.txt:310
msgid ""
"Any data-bearing member of the replica set can contribute to write "
"acknowledgment of :ref:`w: \\<number\\> <wc-w>` write operations."
msgstr ""

#: ../source/reference/write-concern.txt:322
msgid "Acknowledgment requires writing operation in memory (``j: false``)."
=======
# 45c929765153485ba83efea24b5b92f8
#: ../source/reference/write-concern.txt:182
msgid "Acknowledgement Behavior"
msgstr ""

# 3e0e4fb73b1c415a9a66e6d84a8f6dac
#: ../source/reference/write-concern.txt:184
msgid ""
"The :ref:`w <wc-w>` option and the :ref:`j <wc-j>` option determine when "
":program:`mongod` instances acknowledge write operations."
msgstr ""

# 6cf13133a7c14109b763777461a8311c
#: ../source/reference/write-concern.txt:188
msgid "Standalone"
msgstr ""

# 4191f1ff903640b09caa3c5cae87d587
#: ../source/reference/write-concern.txt:190
msgid ""
"A standalone :program:`mongod` acknowledges a write operation either "
"after applying the write in memory or after writing to the on-disk "
"journal. The following table lists the acknowledgement behavior for a "
"standalone and the relevant write concerns:"
msgstr ""

# 8fcdef1491e14f85918a38ec723845ba
# 80b65417da354f8faafbf9dddcb66abc
#: ../source/reference/write-concern.txt:200
#: ../source/reference/write-concern.txt:235
msgid "``j`` is unspecified"
msgstr ""

# 3119862c439d4ba98df303179243d8a6
# c9a005f16aba4d1789b1cc0e3b33f632
#: ../source/reference/write-concern.txt:201
#: ../source/reference/write-concern.txt:236
msgid "``j:true``"
msgstr ""

# 0014f28defa24a01946de97a9325bba4
# c7bb849bf52e467297c2442aec4c448e
#: ../source/reference/write-concern.txt:202
#: ../source/reference/write-concern.txt:237
msgid "``j:false``"
msgstr ""

# 7ab075860dce48f3aac44d4547a08a8b
# c7e850c8778e450aa8e91f397570984b
# 551d412a723e4f61870a3a0b10d33f77
# 0a29271b91de45cebdf2ca364eb7a2a4
# adfea8e0f18840df80c262bc948c4556
# d9c5ea86b30e47b5a2737569995c2111
#: ../source/reference/write-concern.txt:205
#: ../source/reference/write-concern.txt:207
#: ../source/reference/write-concern.txt:212
#: ../source/reference/write-concern.txt:252
#: ../source/reference/write-concern.txt:256
#: ../source/reference/write-concern.txt:260
msgid "In memory"
msgstr ""

# 8c0590ef2f2d456abb5a2c346ccea3b2
# 82ee102671fc4f6cb85be0c8b4359647
# 5880caa778af47dbae06c1c4c09bb7a4
# eac2419b520c47449babb7812770e850
#: ../source/reference/write-concern.txt:206
#: ../source/reference/write-concern.txt:211
#: ../source/reference/write-concern.txt:250
#: ../source/reference/write-concern.txt:258
msgid "On-disk journal"
msgstr ""

# bcad5acb8c2c42d9a18711066b2a3465
# 602236e5e32240b1953baaa5d1b2b6a2
#: ../source/reference/write-concern.txt:209
#: ../source/reference/write-concern.txt:239
msgid "``w: \"majority\"``"
msgstr ""

# dd92e6bbfbc3442ca485ecc7c262295e
#: ../source/reference/write-concern.txt:210
msgid "On-disk journal *if running with journaling*"
msgstr ""

# 06fb8800f0ff49e5a33ff4ab8b047c57
# 1d8a3e11a4b34dd294faa41b9aa11eae
#: ../source/includes/extracts/no-journaling-rollback.rst:1
msgid ""
"With :rsconf:`writeConcernMajorityJournalDefault` set to ``false``, "
"MongoDB will not wait for :writeconcern:`w: \"majority\" <\"majority\">` "
"writes to be durable before acknowledging the writes. As such, "
":writeconcern:`\"majority\"` write operations could possibly roll back in"
" the event of a loss of a replica set member."
msgstr ""

# d087c06232ce433f8ee48866b32c2ef4
#: ../source/reference/write-concern.txt:219
msgid "Replica Sets"
msgstr ""

# 07d70ee567124c8aa698a589ae36c2b4
#: ../source/reference/write-concern.txt:223
msgid ""
"A replica set acknowledges a write operation either after the specified "
"number of members apply the write in memory or after they write to the "
"on-disk journal. The number of members is specified by the :ref:`w: "
"\\<value\\> <wc-w>` setting. The following table lists the "
"acknowledgement behavior for these members and the relevant write "
"concerns [#3.2-behavior]_:"
msgstr ""

# e09a417b99574f649f72563c95ecadb2
#: ../source/reference/write-concern.txt:241
msgid "Depends on the value of :rsconf:`writeConcernMajorityJournalDefault`."
msgstr ""

# aa5076ab1aa2427dab23fc6b9b309088
#: ../source/reference/write-concern.txt:244
msgid "If true, On-disk journal."
msgstr ""

# 4106661ef7644894b5d9013a085677b6
#: ../source/reference/write-concern.txt:246
msgid "If false, In memory."
msgstr ""

# c87ec1c8ed2a4e3ba6c7212f013124e6
#: ../source/reference/write-concern.txt:254
msgid "``w: <number>``"
msgstr ""

# dd3fff66b09a445c99bafa1669fb44f9
#: ../source/reference/write-concern.txt:268
msgid ""
"For the behavior in version 3.2, refer to the :v3.2:`3.2 manual "
"</reference/write-concern>`."
msgstr ""

# ba8cf4f371324c7b85c50a282e94ef2e
#: ../source/reference/write-concern.txt:275
msgid ""
"Prior to MongoDB 3.0, ``w: \"majority\"`` refers to the majority of the "
"replica set's members instead of the majority of the replica set's voting"
" members."
msgstr ""

# a09435686d524b4b85436c07d293e70f
#: ../source/includes/fact-master-slave-majority.rst:1
msgid ""
"In :doc:`Master/Slave </core/master-slave>` deployments, MongoDB treats "
"``w: \"majority\"`` as equivalent to ``w: 1``. In earlier versions of "
"MongoDB, ``w: \"majority\"`` produces an error in :doc:`master/slave "
"</core/master-slave>` deployments."
>>>>>>> 2478a500
msgstr ""

#~ msgid "Overview"
#~ msgstr ""

#~ msgid ""
#~ ":term:`Write concern` describes the guarantee"
#~ " that MongoDB provides when reporting "
#~ "on the success of a write "
#~ "operation. The strength of the write "
#~ "concerns determine the level of "
#~ "guarantee. When inserts, updates and "
#~ "deletes have a *weak* write concern, "
#~ "write operations return quickly. In some"
#~ " failure cases, write operations issued "
#~ "with weak write concerns may not "
#~ "persist. With *stronger* write concerns, "
#~ "clients wait after sending a write "
#~ "operation for MongoDB to confirm the "
#~ "write operations."
#~ msgstr ""

#~ msgid ""
#~ "MongoDB provides different levels of "
#~ "write concern to better address the "
#~ "specific needs of applications. Clients "
#~ "may adjust write concern to ensure "
#~ "that the most important operations "
#~ "persist successfully to an entire "
#~ "MongoDB deployment. For other less "
#~ "critical operations, clients can adjust "
#~ "the write concern to ensure faster "
#~ "performance rather than ensure persistence "
#~ "to the entire deployment."
#~ msgstr ""

#~ msgid ""
#~ ":doc:`/core/write-concern` for an introduction"
#~ " to write concern in MongoDB."
#~ msgstr ""

#~ msgid ""
#~ "To provide write concern, :doc:`drivers "
#~ "</applications/drivers>` issue the "
#~ ":dbcommand:`getLastError` command after a "
#~ "write operation and receive a document"
#~ " with information about the last "
#~ "operation. This document's ``err`` field "
#~ "contains either:"
#~ msgstr ""

#~ msgid ""
#~ "``null``, which indicates the write "
#~ "operations have completed successfully, or"
#~ msgstr ""

#~ msgid "a description of the last error encountered."
#~ msgstr ""

#~ msgid ""
#~ "The definition of a \"successful write\""
#~ " depends on the arguments specified "
#~ "to :dbcommand:`getLastError`, or in replica"
#~ " sets, the configuration of "
#~ ":data:`~local.system.replset.settings.getLastErrorDefaults`. "
#~ "When deciding the level of write "
#~ "concern for your application, see the"
#~ " introduction to :doc:`/core/write-concern`."
#~ msgstr ""

#~ msgid ""
#~ "The :dbcommand:`getLastError` command has the"
#~ " following options to configure write "
#~ "concern requirements:"
#~ msgstr ""

#~ msgid "``j`` or \"journal\" option"
#~ msgstr ""

#~ msgid ""
#~ "This option confirms that the "
#~ ":program:`mongod` instance has written the "
#~ "data to the on-disk journal and"
#~ " ensures data is not lost if "
#~ "the :program:`mongod` instance shuts down "
#~ "unexpectedly. Set to ``true`` to enable,"
#~ " as shown in the following example:"
#~ msgstr ""

#~ msgid ""
#~ "If you set :data:`journal` to true, "
#~ "and the :program:`mongod` does not have"
#~ " journaling enabled, as with "
#~ ":setting:`nojournal`, then :dbcommand:`getLastError` "
#~ "will provide basic receipt acknowledgment, "
#~ "and will include a ``jnote`` field "
#~ "in its return document."
#~ msgstr ""

#~ msgid "``w`` option"
#~ msgstr ""

#~ msgid ""
#~ "This option provides the ability to "
#~ "disable write concern entirely *as well"
#~ " as* specifies the write concern "
#~ "operations for :term:`replica sets <replica"
#~ " set>`. See :doc:`Write Concern "
#~ "Considerations </core/write-concern>` for an"
#~ " introduction to the fundamental concepts"
#~ " of write concern. By default, the"
#~ " ``w`` option is set to ``1``, "
#~ "which provides basic receipt acknowledgment"
#~ " on a single :program:`mongod` instance "
#~ "or on the :term:`primary` in a "
#~ "replica set."
#~ msgstr ""

#~ msgid "The ``w`` option takes the following values:"
#~ msgstr ""

#~ msgid "``0``:"
#~ msgstr ""

#~ msgid ""
#~ "If you disable basic write operation "
#~ "acknowledgment but require journal commit "
#~ "acknowledgment, the journal commit prevails,"
#~ " and the driver will require that "
#~ ":program:`mongod` will acknowledge the write"
#~ " operation."
#~ msgstr ""

#~ msgid "``1``:"
#~ msgstr ""

#~ msgid "*A number greater than 1*:"
#~ msgstr ""

#~ msgid ""
#~ "Guarantees that write operations have "
#~ "propagated successfully to the specified "
#~ "number of replica set members including"
#~ " the primary. If you set ``w`` "
#~ "to a number that is greater than"
#~ " the number of set members that "
#~ "hold data, MongoDB waits for the "
#~ "non-existent members to become available,"
#~ " which means MongoDB blocks indefinitely."
#~ msgstr ""

#~ msgid "``majority``:"
#~ msgstr ""

#~ msgid ""
#~ "In :doc:`Master/Slave </core/master-slave>` "
#~ "deployments, :dbcommand:`getLastError` treats "
#~ "``w:majority`` as equivalent to ``w:1``. "
#~ "In earlier versions of MongoDB, "
#~ "``w:majority`` produces an error in "
#~ ":doc:`master/slave </core/master-slave>` "
#~ "deployments."
#~ msgstr ""

#~ msgid "*A tag set*:"
#~ msgstr ""

#~ msgid ""
#~ "By specifying a :ref:`tag set "
#~ "<replica-set-configuration-tag-sets>` you"
#~ " can have fine-grained control over"
#~ " which replica set members must "
#~ "acknowledge a write operation to satisfy"
#~ " the required level of write concern."
#~ msgstr ""

#~ msgid ""
#~ ":dbcommand:`getLastError` also supports a "
#~ "``wtimeout`` setting which allows clients "
#~ "to specify a timeout for the write"
#~ " concern: if you don't specify "
#~ "``wtimeout``, or if you give it a"
#~ " value of ``0``, and the "
#~ ":program:`mongod` cannot fulfill the write "
#~ "concern the :dbcommand:`getLastError` will "
#~ "block, potentially forever."
#~ msgstr ""

#~ msgid ""
#~ "For more information on write concern"
#~ " and replica sets, see :ref:`Write "
#~ "Concern for Replica Sets <replica-"
#~ "set-write-concern>` for more information."
#~ msgstr ""

#~ msgid ""
#~ "In sharded clusters, :program:`mongos` "
#~ "instances will pass write concern on "
#~ "to the shard :program:`mongod` instances."
#~ msgstr ""

# d64c63509bd34d3b8b06c4bc53fd7433
#~ msgid "Write Concern Reference"
#~ msgstr ""

# 6a1834578f1c48a3994b896a69a8201c
#~ msgid "Read Isolation Behavior"
#~ msgstr ""

# cf9eef82ab574ac3a288d0b148eb7276
#~ msgid ""
#~ "MongoDB allows clients to read documents"
#~ " inserted or modified before it "
#~ "commits these modifications to disk, "
#~ "regardless of write concern level or "
#~ "journaling configuration. As a result, "
#~ "applications may observe two classes of"
#~ " behaviors:"
#~ msgstr ""

# e7a5f3e3f6f543b09406b364b5a5c19c
#~ msgid ""
#~ "For systems with multiple concurrent "
#~ "readers and writers, MongoDB will allow"
#~ " clients to read the results of "
#~ "a write operation before the write "
#~ "operation returns."
#~ msgstr ""

# 855faf18005a4c6cae1167a69c37f886
#~ msgid ""
#~ "If the :program:`mongod` terminates before "
#~ "the journal commits, even if a "
#~ "write returns successfully, queries may "
#~ "have read data that will not exist"
#~ " after the :program:`mongod` restarts."
#~ msgstr ""

# 28c0dab2ebe8400d85ad9d2d900c59bf
#~ msgid ""
#~ "Other database systems refer to these"
#~ " isolation semantics as *read uncommitted*."
#~ " For all inserts and updates, MongoDB"
#~ " modifies each document in isolation: "
#~ "clients never see documents in "
#~ "intermediate states. For multi-document "
#~ "operations, MongoDB does not provide any"
#~ " multi-document transactions or isolation."
#~ msgstr ""

# 8819034b3eb8420ebeadad9a96e534e4
#~ msgid ""
#~ "When :program:`mongod` returns a successful"
#~ " *journaled write concern*, the data "
#~ "is fully committed to disk and "
#~ "will be available after :program:`mongod` "
#~ "restarts."
#~ msgstr ""

# 42761cb0189b491aa0937961b3048836
#~ msgid ""
#~ "For replica sets, write operations are"
#~ " durable only after a write "
#~ "replicates and commits to the journal"
#~ " of a majority of the members "
#~ "of the set. MongoDB regularly commits"
#~ " data to the journal regardless of"
#~ " journaled write concern: use the "
#~ ":setting:`~storage.journal.commitIntervalMs` to control"
#~ " how often a :program:`mongod` commits "
#~ "the journal."
#~ msgstr ""

# 298e8ef9baba481e9606d2b2b4d5e36f
#~ msgid "Available Write Concern"
#~ msgstr ""

# bda73172e0ba43a68b2963e7f7786475
#~ msgid ""
#~ "Disables basic acknowledgment of write "
#~ "operations, but returns information about "
#~ "socket exceptions and networking errors "
#~ "to the application."
#~ msgstr ""

# dc4ef5653dc240b089538e158293c356
#~ msgid ""
#~ "Provides acknowledgment of write operations"
#~ " on a standalone :program:`mongod` or "
#~ "the :term:`primary` in a replica set."
#~ msgstr ""

# eac57718110a401686edd06bac8867b7
#~ msgid ""
#~ "Confirms that write operations have "
#~ "propagated to the majority of configured"
#~ " replica set: a majority of the "
#~ "set's configured members must acknowledge "
#~ "the write operation before it succeeds."
#~ " This allows you to avoid hard "
#~ "coding assumptions about the size of "
#~ "your replica set into your application."
#~ msgstr ""

#~ msgid ""
#~ ":doc:`Write concern </core/write-concern>` "
#~ "describes the guarantee that MongoDB "
#~ "provides when reporting on the success"
#~ " of a write operation."
#~ msgstr ""

#~ msgid ""
<<<<<<< HEAD
#~ "A new protocol for :ref:`write "
#~ "operations <rel-notes-write-operations>` "
#~ "integrates write concerns with the write"
#~ " operations and eliminates the need "
#~ "to call the :dbcommand:`getLastError` command."
#~ " Previous versions required a "
#~ ":dbcommand:`getLastError` command immediately after"
#~ " a write operation to specify the "
#~ "write concern."
#~ msgstr ""

#~ msgid ""
=======
>>>>>>> 2478a500
#~ "Write concern can include the :ref:`w"
#~ " <wc-w>` option to specify the "
#~ "required number of acknowledgments before "
#~ "returning, the :ref:`j <wc-j>` option to"
#~ " require writes to the journal before"
#~ " returning, and :ref:`wtimeout <wc-"
#~ "wtimeout>` option to specify a time "
#~ "limit to prevent write operations from"
#~ " blocking indefinitely."
#~ msgstr ""

#~ msgid ""
#~ "In sharded clusters, :program:`mongos` "
#~ "instances will pass the write concern"
#~ " on to the shard."
#~ msgstr ""

#~ msgid ""
#~ "The ``w`` option provides the ability"
#~ " to disable write concern entirely "
#~ "*as well as* specify the write "
#~ "concern for :term:`replica sets <replica "
#~ "set>`."
#~ msgstr ""

#~ msgid ""
#~ "MongoDB uses ``w: 1`` as the "
#~ "default write concern. ``w: 1`` provides"
#~ " basic receipt acknowledgment."
#~ msgstr ""

#~ msgid "The ``w`` option accepts the following values:"
#~ msgstr ""

#~ msgid "``1``"
#~ msgstr ""

#~ msgid "This is the default write concern for MongoDB."
#~ msgstr ""

#~ msgid "``0``"
#~ msgstr ""

#~ msgid ""
#~ "If you disable basic write operation "
#~ "acknowledgment but require journal commit "
#~ "acknowledgment, the journal commit prevails,"
#~ " and the server will require that "
#~ ":program:`mongod` acknowledge the write "
#~ "operation."
#~ msgstr ""

#~ msgid "<Number greater than 1>"
#~ msgstr ""

#~ msgid ""
#~ "Guarantees that write operations have "
#~ "propagated successfully to the specified "
#~ "number of replica set members including"
#~ " the primary."
#~ msgstr ""

#~ msgid ""
#~ "For example, ``w: 2`` indicates "
#~ "acknowledgements from the primary and at"
#~ " least one secondary."
#~ msgstr ""

#~ msgid ""
#~ "If you set ``w`` to a number "
#~ "that is greater than the number of"
#~ " set members that hold data, MongoDB"
#~ " waits for the non-existent members"
#~ " to become available, which means "
#~ "MongoDB blocks indefinitely."
#~ msgstr ""

#~ msgid "``\"majority\"``"
#~ msgstr ""

<<<<<<< HEAD
#~ msgid ""
#~ "In :doc:`Master/Slave </core/master-slave>` "
#~ "deployments, MongoDB treats ``w: "
#~ "\"majority\"`` as equivalent to ``w: "
#~ "1``. In earlier versions of MongoDB, "
#~ "``w: \"majority\"`` produces an error in"
#~ " :doc:`master/slave </core/master-slave>` "
#~ "deployments."
#~ msgstr ""

=======
>>>>>>> 2478a500
#~ msgid "<tag set>"
#~ msgstr ""

#~ msgid ""
#~ "By specifying a :ref:`tag set "
#~ "<replica-set-configuration-tag-sets>`, you"
#~ " can have fine-grained control over"
#~ " which replica set members must "
#~ "acknowledge a write operation to satisfy"
#~ " the required level of write concern."
#~ msgstr ""

#~ msgid ""
#~ "The ``j`` option confirms that the "
#~ ":program:`mongod` instance has written the "
#~ "data to the on-disk journal. This"
#~ " ensures that data is not lost "
#~ "if the :program:`mongod` instance shuts "
#~ "down unexpectedly. Set to ``true`` to"
#~ " enable."
#~ msgstr ""

#~ msgid ""
#~ "Specifying a write concern that includes"
#~ " ``j: true`` to a :program:`mongod` "
#~ "or :program:`mongos` running with "
#~ ":option:`--nojournal` option now errors. "
#~ "Previous versions would ignore the ``j:"
#~ " true``."
#~ msgstr ""

#~ msgid ""
#~ "Requiring *journaled* write concern in a"
#~ " replica set only requires a journal"
#~ " commit of the write operation to "
#~ "the :term:`primary` of the set "
#~ "regardless of the level of *replica "
#~ "acknowledged* write concern."
#~ msgstr ""

#~ msgid ""
#~ "``wtimeout`` causes write operations to "
#~ "return with an error after the "
#~ "specified limit, even if the required"
#~ " write concern is not fulfilled. When"
#~ " these write operations return, MongoDB "
#~ "**does not** undo successful data "
#~ "modifications performed before the write "
#~ "concern exceeded the ``wtimeout`` time "
#~ "limit."
#~ msgstr ""

#~ msgid ""
#~ ":doc:`Write Concern Introduction </core/write-"
#~ "concern>` and :ref:`Write Concern for "
#~ "Replica Sets <replica-set-write-"
#~ "concern>`."
#~ msgstr ""
<|MERGE_RESOLUTION|>--- conflicted
+++ resolved
@@ -8,11 +8,7 @@
 msgstr ""
 "Project-Id-Version: MongoDB Manual\n"
 "Report-Msgid-Bugs-To: \n"
-<<<<<<< HEAD
-"POT-Creation-Date: 2019-03-19 11:02-0400\n"
-=======
 "POT-Creation-Date: 2016-12-08 12:02-0500\n"
->>>>>>> 2478a500
 "PO-Revision-Date: 2014-04-08 18:45+0000\n"
 "Last-Translator: tychoish <tychoish@gmail.com>\n"
 "Language: es\n"
@@ -24,219 +20,203 @@
 "Content-Transfer-Encoding: 8bit\n"
 "Generated-By: Babel 2.6.0\n"
 
-<<<<<<< HEAD
-=======
 # 54e1463fe305429f8c064d89b6145d00
->>>>>>> 2478a500
 #: ../source/reference/write-concern.txt:8
 msgid "Write Concern"
 msgstr ""
 
-<<<<<<< HEAD
+# 8d24bcf63c964efbb9984596e3501f79
+#: ../source/reference/write-concern.txt
+msgid "On this page"
+msgstr ""
+
+# 22acfd458ba74d5f86918b7d97870c9b
 #: ../source/reference/write-concern.txt:18
 msgid ""
-"Write concern describes the level of acknowledgment requested from "
-"MongoDB for write operations to a standalone :binary:`~bin.mongod` or to "
+"Write concern describes the level of acknowledgement requested from "
+"MongoDB for write operations to a standalone :program:`mongod` or to "
 ":doc:`replica sets </replication>` or to :doc:`sharded clusters "
-"</sharding>`. In sharded clusters, :binary:`~bin.mongos` instances will "
-"pass the write concern on to the shards."
-msgstr ""
-
-#: ../source/reference/write-concern.txt:26
-msgid ""
-"For :doc:`multi-document transactions </core/transactions>`, you set the "
-"write concern at the transaction level, not at the individual operation "
-"level. Do not explicitly set the write concern for individual write "
-"operations in a transaction."
-msgstr ""
-
-#: ../source/reference/write-concern.txt:32
+"</sharding>`. In sharded clusters, :program:`mongos` instances will pass "
+"the write concern on to the shards."
+msgstr ""
+
+# 49c6209b5f664ef2ad7cb2776088ed08
+#: ../source/reference/write-concern.txt:25
+msgid ""
+"A new protocol for :ref:`write operations <rel-notes-write-operations>` "
+"integrates write concerns with the write operations and eliminates the "
+"need to call the :dbcommand:`getLastError` command. Previous versions "
+"required a :dbcommand:`getLastError` command immediately after a write "
+"operation to specify the write concern."
+msgstr ""
+
+# 90d4ba378a4e428393b3a6e92edcac50
+#: ../source/reference/write-concern.txt:34
 msgid "Write Concern Specification"
 msgstr ""
 
-#: ../source/reference/write-concern.txt:34
+# bd25f540d78540afb95c21f1f92cdaad
+#: ../source/reference/write-concern.txt:36
 msgid "Write concern can include the following fields:"
 msgstr ""
 
-#: ../source/reference/write-concern.txt:40
+# 5357ee360e2840c0a75d78e8acb59b29
+#: ../source/reference/write-concern.txt:42
 msgid ""
 "the :ref:`w <wc-w>` option to request acknowledgment that the write "
-"operation has propagated to a specified number of :binary:`~bin.mongod` "
-"instances or to :binary:`~bin.mongod` instances with specified tags."
-msgstr ""
-
-#: ../source/reference/write-concern.txt:44
-msgid ""
-"the :ref:`j <wc-j>` option to request acknowledgment that the write "
-"operation has been written to the on-disk journal, and"
-msgstr ""
-
-#: ../source/reference/write-concern.txt:47
+"operation has propagated to a specified number of :program:`mongod` "
+"instances or to :program:`mongod` instances with specified tags."
+msgstr ""
+
+# 51bd419b8e3c4c00a21fe00fa6694e73
+#: ../source/reference/write-concern.txt:46
+msgid ""
+"the :ref:`j <wc-j>` option to request acknowledgement that the write "
+"operation has been written to the journal, and"
+msgstr ""
+
+# 0549e5fe47644e32a3c778cf24c9f431
+#: ../source/reference/write-concern.txt:49
 msgid ""
 "the :ref:`wtimeout <wc-wtimeout>` option to specify a time limit to "
 "prevent write operations from blocking indefinitely."
 msgstr ""
 
-#: ../source/reference/write-concern.txt:53
+# 360e1910394745f6a4a667240160da76
+#: ../source/reference/write-concern.txt:55
 msgid "``w`` Option"
 msgstr ""
 
-#: ../source/reference/write-concern.txt:55
-msgid ""
-"The ``w`` option requests acknowledgment that the write operation has "
-"propagated to a specified number of :binary:`~bin.mongod` instances or to"
-" :binary:`~bin.mongod` instances with specified tags."
-msgstr ""
-
-#: ../source/reference/write-concern.txt:59
+# dc4201321cf84a6f8f379a46f3cf8055
+#: ../source/reference/write-concern.txt:57
+msgid ""
+"The ``w`` option requests acknowledgement that the write operation has "
+"propagated to a specified number of :program:`mongod` instances or to "
+":program:`mongod` instances with specified tags."
+msgstr ""
+
+# 5710852ff4b440fab37ae20fc4e8e518
+#: ../source/reference/write-concern.txt:61
 msgid ""
 "Using the ``w`` option, the following ``w: <value>`` write concerns are "
 "available:"
 msgstr ""
 
-#: ../source/reference/write-concern.txt:66
+# b626367e38b94444a6854cbbdfffddfa
+#: ../source/reference/write-concern.txt:68
 msgid "Value"
 msgstr ""
 
-#: ../source/reference/write-concern.txt:67
+# 703e73446ee240baa17a9d66ed51d1c0
+#: ../source/reference/write-concern.txt:69
 msgid "Description"
 msgstr ""
 
-#: ../source/reference/write-concern.txt:71
-msgid ""
-"Requests acknowledgment that the write operation has propagated to the "
-"specified number of :binary:`~bin.mongod` instances. For example:"
-msgstr ""
-
-#: ../source/reference/write-concern.txt:79
-#: ../source/reference/write-concern.txt:238
+# 4a315043b28f4df2af3a503fdc2b4ef7
+#: ../source/reference/write-concern.txt:73
+msgid ""
+"Requests acknowledgement that the write operation has propagated to the "
+"specified number of :program:`mongod` instances. For example:"
+msgstr ""
+
+# 97bc942f8d314f6e872c4c5536820d28
+# 788cf7b5b5714872b164f4182b39a51b
+#: ../source/reference/write-concern.txt:81
+#: ../source/reference/write-concern.txt:204
 msgid "``w: 1``"
 msgstr ""
 
-#: ../source/reference/write-concern.txt:76
-msgid ""
-"Requests acknowledgment that the write operation has propagated to the "
-"standalone :binary:`~bin.mongod` or the primary in a replica set. ``w: "
-"1`` is the default write concern for MongoDB."
-msgstr ""
-
-#: ../source/reference/write-concern.txt:89
+# ee2a2ce0c2a64c3b9b56b9e776be7b2e
+#: ../source/reference/write-concern.txt:78
+msgid ""
+"Requests acknowledgement that the write operation has propagated to the "
+"standalone :program:`mongod` or the primary in a replica set. ``w: 1`` is"
+" the default write concern for MongoDB."
+msgstr ""
+
+# 60a44dccf92e462f8d5654fee6aadfef
+#: ../source/reference/write-concern.txt:91
 msgid "``w: 0``"
 msgstr ""
 
-#: ../source/reference/write-concern.txt:82
+# fe914263ad6b4e8d80c610b946792ba8
+#: ../source/reference/write-concern.txt:84
 msgid ""
 "Requests no acknowledgment of the write operation. However, ``w: 0`` may "
 "return information about socket exceptions and networking errors to the "
 "application."
 msgstr ""
 
-#: ../source/reference/write-concern.txt:86
+# 623aa91407d34adeb4197ad7358cf592
+#: ../source/reference/write-concern.txt:88
 msgid ""
 "If you specify ``w: 0`` but include :ref:`j: true <wc-j>`, the :ref:`j: "
-"true <wc-j>` prevails to request acknowledgment from the standalone "
-":binary:`~bin.mongod` or the primary of a replica set."
-msgstr ""
-
-#: ../source/reference/write-concern.txt:91
-msgid ""
-"``w`` greater than 1 requires acknowledgment from the primary and as many"
-" additional data-bearing secondaries to meet the specified write concern."
-" For example, consider a 3-member replica set with no :term:`arbiters "
-"<Arbiter>`. Specifying ``w: 2`` would require acknowledgment from the "
-"primary and one of the secondaries. Specifying ``w: 3`` would require "
-"acknowledgment from the primary and both secondaries."
-msgstr ""
-
-#: ../source/reference/write-concern.txt:101
-#: ../source/reference/write-concern.txt:333
-msgid ""
-":ref:`Hidden <replica-set-hidden-members>`, :ref:`delayed <replica-set-"
-"delayed-members>`, and :ref:`priority 0 <replica-set-secondary-only-"
-"members>` members can acknowledge :writeconcern:`w: \\<number\\> "
-"<\\<number\\>>` write operations."
-msgstr ""
-
-#: ../source/reference/write-concern.txt:107
-#: ../source/reference/write-concern.txt:136
-#: ../source/reference/write-concern.txt:306
-#: ../source/reference/write-concern.txt:339
-msgid ""
-"Delayed secondaries can return write acknowledgment no earlier than the "
-"configured :rsconf:`~members[n].slaveDelay`."
-msgstr ""
-
-#: ../source/reference/write-concern.txt:110
-#: ../source/reference/write-concern.txt:144
-msgid ""
-"See :ref:`wc-ack-behavior` for when :binary:`~bin.mongod` instances "
+"true <wc-j>` prevails to request acknowledgement from the standalone "
+":program:`mongod` or the primary of a replica set."
+msgstr ""
+
+# 4dd4b1b6d9994a82a9845aa9f186f0ab
+#: ../source/reference/write-concern.txt:93
+msgid ""
+"Numbers greater than 1 are valid only for replica sets to request "
+"acknowledgement from specified number of members, including the primary."
+msgstr ""
+
+# 96c5751e7c024faea81ad3b4bd8c2c77
+# bc9be7944ad849c29fe950b2f438b454
+#: ../source/reference/write-concern.txt:97
+#: ../source/reference/write-concern.txt:111
+msgid ""
+"See :ref:`wc-ack-behavior` for when :program:`mongod` instances "
 "acknowledge the write."
 msgstr ""
 
-#: ../source/reference/write-concern.txt:115
+# eedd2738a16742a8a069ca9ffc1c62f8
+#: ../source/reference/write-concern.txt:102
 msgid ""
 "Requests acknowledgment that write operations have propagated to the "
-"majority of data-bearing voting members (i.e. :rsconf:`members[n].votes` "
-"is greater than ``0`` and :rsconf:`members[n].arbiterOnly` is ``false``)."
-msgstr ""
-
-#: ../source/reference/write-concern.txt:120
-msgid ""
-"For example, consider a replica set with 3 data-bearing voting members. "
-"``\"majority\"`` write concern requires acknowledgment from two out of "
-"three members, specifically the primary and one secondary. If you later "
-"scaled the replica set to 5 data-bearing voting members, ``\"majority\"``"
-" would require acknowledgment from three out of five members. "
-"Specifically, the primary and two secondaries."
-msgstr ""
-
-#: ../source/reference/write-concern.txt:130
-#: ../source/reference/write-concern.txt:300
-msgid ""
-":ref:`Hidden <replica-set-hidden-members>`, :ref:`delayed <replica-set-"
-"delayed-members>`, and :ref:`priority 0 <replica-set-secondary-only-"
-"members>` members with :rsconf:`members[n].votes` greater than ``0`` can "
-"acknowledge :writeconcern:`\"majority\"` write operations."
-msgstr ""
-
-#: ../source/reference/write-concern.txt:139
+"majority of voting nodes [#majority-definition]_, including the primary."
+msgstr ""
+
+# 840df2236a144d9dae926a742032def1
+#: ../source/reference/write-concern.txt:106
 msgid ""
 "After the write operation returns with a :writeconcern:`w: \"majority\" "
-"<\"majority\">` acknowledgment to the client, the client can read the "
+"<\"majority\">` acknowledgement to the client, the client can read the "
 "result of that write with a :readconcern:`\"majority\"` readConcern."
 msgstr ""
 
-#: ../source/reference/write-concern.txt:149
-msgid ""
-"Requests acknowledgment that the write operations have propagated to a "
+# 521640e5e8f34d6b8d57e4c170f9b667
+#: ../source/reference/write-concern.txt:116
+msgid ""
+"Requests acknowledgement that the write operations have propagated to a "
 "replica set member with the specified :ref:`tag <replica-set-"
 "configuration-tag-sets>`. See :ref:`wc-ack-behavior` for when "
-":binary:`~bin.mongod` instances acknowledge the write."
-msgstr ""
-
-#: ../source/reference/write-concern.txt:155
-msgid ":doc:`/reference/replica-set-protocol-versions`"
-msgstr ""
-
-#: ../source/reference/write-concern.txt:160
+":program:`mongod` instances acknowledge the write."
+msgstr ""
+
+# d02d2e8ce3ac474396a07b2bb7ff37d6
+#: ../source/reference/write-concern.txt:125
 msgid "``j`` Option"
 msgstr ""
 
-#: ../source/reference/write-concern.txt:162
-msgid ""
-"The ``j`` option requests acknowledgment from MongoDB that the write "
-"operation has been written to the :doc:`on-disk journal "
-"</core/journaling>`."
-msgstr ""
-
-#: ../source/reference/write-concern.txt:171
-msgid ""
-"If ``j: true``, requests acknowledgment that the :binary:`~bin.mongod` "
+# 1b4e934ebe9e42b09ef6a728e346b508
+#: ../source/reference/write-concern.txt:127
+msgid ""
+"The ``j`` option requests acknowledgement from MongoDB that the write "
+"operation has been written to the :doc:`journal </core/journaling>`."
+msgstr ""
+
+# d6ebddc5d45c4e1d8252e1172c73851f
+#: ../source/reference/write-concern.txt:136
+msgid ""
+"If ``j: true``, requests acknowledgement that the :program:`mongod` "
 "instances, as specified in the :ref:`w: \\<value\\> <wc-w>`, have written"
 " to the on-disk journal. ``j: true`` does not by itself guarantee that "
 "the write will not be rolled back due to replica set primary failover."
 msgstr ""
 
+# 92e5cc30ea1947dfaaa4ac89c2f64fdc
 #: ../source/includes/note-write-concern-journaled-replication.rst:1
 msgid ""
 "With :writeconcern:`j: true <j>`, MongoDB returns only after the "
@@ -246,228 +226,6 @@
 "regardless of the :ref:`w: \\<value\\> <wc-w>` write concern."
 msgstr ""
 
-#: ../source/reference/write-concern.txt:183
-msgid ""
-"Specifying a write concern that includes ``j: true`` to a "
-":binary:`~bin.mongod` instance that is running without journaling "
-"produces an error."
-msgstr ""
-
-#: ../source/reference/write-concern.txt:187
-msgid ""
-"If journaling is enabled, :writeconcern:`w: \"majority\" <\"majority\">` "
-"may imply ``j: true``. The :rsconf:`writeConcernMajorityJournalDefault` "
-"replica set configuration setting determines the behavior. See :ref:`wc-"
-"ack-behavior` for details."
-msgstr ""
-
-#: ../source/reference/write-concern.txt:196
-msgid "``wtimeout``"
-msgstr ""
-
-#: ../source/reference/write-concern.txt:198
-=======
-# 8d24bcf63c964efbb9984596e3501f79
-#: ../source/reference/write-concern.txt
-msgid "On this page"
-msgstr ""
-
-# 22acfd458ba74d5f86918b7d97870c9b
-#: ../source/reference/write-concern.txt:18
-msgid ""
-"Write concern describes the level of acknowledgement requested from "
-"MongoDB for write operations to a standalone :program:`mongod` or to "
-":doc:`replica sets </replication>` or to :doc:`sharded clusters "
-"</sharding>`. In sharded clusters, :program:`mongos` instances will pass "
-"the write concern on to the shards."
-msgstr ""
-
-# 49c6209b5f664ef2ad7cb2776088ed08
-#: ../source/reference/write-concern.txt:25
-msgid ""
-"A new protocol for :ref:`write operations <rel-notes-write-operations>` "
-"integrates write concerns with the write operations and eliminates the "
-"need to call the :dbcommand:`getLastError` command. Previous versions "
-"required a :dbcommand:`getLastError` command immediately after a write "
-"operation to specify the write concern."
-msgstr ""
-
-# 90d4ba378a4e428393b3a6e92edcac50
-#: ../source/reference/write-concern.txt:34
-msgid "Write Concern Specification"
-msgstr ""
-
-# bd25f540d78540afb95c21f1f92cdaad
-#: ../source/reference/write-concern.txt:36
-msgid "Write concern can include the following fields:"
-msgstr ""
-
-# 5357ee360e2840c0a75d78e8acb59b29
-#: ../source/reference/write-concern.txt:42
-msgid ""
-"the :ref:`w <wc-w>` option to request acknowledgment that the write "
-"operation has propagated to a specified number of :program:`mongod` "
-"instances or to :program:`mongod` instances with specified tags."
-msgstr ""
-
-# 51bd419b8e3c4c00a21fe00fa6694e73
-#: ../source/reference/write-concern.txt:46
-msgid ""
-"the :ref:`j <wc-j>` option to request acknowledgement that the write "
-"operation has been written to the journal, and"
-msgstr ""
-
-# 0549e5fe47644e32a3c778cf24c9f431
-#: ../source/reference/write-concern.txt:49
-msgid ""
-"the :ref:`wtimeout <wc-wtimeout>` option to specify a time limit to "
-"prevent write operations from blocking indefinitely."
-msgstr ""
-
-# 360e1910394745f6a4a667240160da76
-#: ../source/reference/write-concern.txt:55
-msgid "``w`` Option"
-msgstr ""
-
-# dc4201321cf84a6f8f379a46f3cf8055
-#: ../source/reference/write-concern.txt:57
-msgid ""
-"The ``w`` option requests acknowledgement that the write operation has "
-"propagated to a specified number of :program:`mongod` instances or to "
-":program:`mongod` instances with specified tags."
-msgstr ""
-
-# 5710852ff4b440fab37ae20fc4e8e518
-#: ../source/reference/write-concern.txt:61
-msgid ""
-"Using the ``w`` option, the following ``w: <value>`` write concerns are "
-"available:"
-msgstr ""
-
-# b626367e38b94444a6854cbbdfffddfa
-#: ../source/reference/write-concern.txt:68
-msgid "Value"
-msgstr ""
-
-# 703e73446ee240baa17a9d66ed51d1c0
-#: ../source/reference/write-concern.txt:69
-msgid "Description"
-msgstr ""
-
-# 4a315043b28f4df2af3a503fdc2b4ef7
-#: ../source/reference/write-concern.txt:73
-msgid ""
-"Requests acknowledgement that the write operation has propagated to the "
-"specified number of :program:`mongod` instances. For example:"
-msgstr ""
-
-# 97bc942f8d314f6e872c4c5536820d28
-# 788cf7b5b5714872b164f4182b39a51b
-#: ../source/reference/write-concern.txt:81
-#: ../source/reference/write-concern.txt:204
-msgid "``w: 1``"
-msgstr ""
-
-# ee2a2ce0c2a64c3b9b56b9e776be7b2e
-#: ../source/reference/write-concern.txt:78
-msgid ""
-"Requests acknowledgement that the write operation has propagated to the "
-"standalone :program:`mongod` or the primary in a replica set. ``w: 1`` is"
-" the default write concern for MongoDB."
-msgstr ""
-
-# 60a44dccf92e462f8d5654fee6aadfef
-#: ../source/reference/write-concern.txt:91
-msgid "``w: 0``"
-msgstr ""
-
-# fe914263ad6b4e8d80c610b946792ba8
-#: ../source/reference/write-concern.txt:84
-msgid ""
-"Requests no acknowledgment of the write operation. However, ``w: 0`` may "
-"return information about socket exceptions and networking errors to the "
-"application."
-msgstr ""
-
-# 623aa91407d34adeb4197ad7358cf592
-#: ../source/reference/write-concern.txt:88
-msgid ""
-"If you specify ``w: 0`` but include :ref:`j: true <wc-j>`, the :ref:`j: "
-"true <wc-j>` prevails to request acknowledgement from the standalone "
-":program:`mongod` or the primary of a replica set."
-msgstr ""
-
-# 4dd4b1b6d9994a82a9845aa9f186f0ab
-#: ../source/reference/write-concern.txt:93
-msgid ""
-"Numbers greater than 1 are valid only for replica sets to request "
-"acknowledgement from specified number of members, including the primary."
-msgstr ""
-
-# 96c5751e7c024faea81ad3b4bd8c2c77
-# bc9be7944ad849c29fe950b2f438b454
-#: ../source/reference/write-concern.txt:97
-#: ../source/reference/write-concern.txt:111
-msgid ""
-"See :ref:`wc-ack-behavior` for when :program:`mongod` instances "
-"acknowledge the write."
-msgstr ""
-
-# eedd2738a16742a8a069ca9ffc1c62f8
-#: ../source/reference/write-concern.txt:102
-msgid ""
-"Requests acknowledgment that write operations have propagated to the "
-"majority of voting nodes [#majority-definition]_, including the primary."
-msgstr ""
-
-# 840df2236a144d9dae926a742032def1
-#: ../source/reference/write-concern.txt:106
-msgid ""
-"After the write operation returns with a :writeconcern:`w: \"majority\" "
-"<\"majority\">` acknowledgement to the client, the client can read the "
-"result of that write with a :readconcern:`\"majority\"` readConcern."
-msgstr ""
-
-# 521640e5e8f34d6b8d57e4c170f9b667
-#: ../source/reference/write-concern.txt:116
-msgid ""
-"Requests acknowledgement that the write operations have propagated to a "
-"replica set member with the specified :ref:`tag <replica-set-"
-"configuration-tag-sets>`. See :ref:`wc-ack-behavior` for when "
-":program:`mongod` instances acknowledge the write."
-msgstr ""
-
-# d02d2e8ce3ac474396a07b2bb7ff37d6
-#: ../source/reference/write-concern.txt:125
-msgid "``j`` Option"
-msgstr ""
-
-# 1b4e934ebe9e42b09ef6a728e346b508
-#: ../source/reference/write-concern.txt:127
-msgid ""
-"The ``j`` option requests acknowledgement from MongoDB that the write "
-"operation has been written to the :doc:`journal </core/journaling>`."
-msgstr ""
-
-# d6ebddc5d45c4e1d8252e1172c73851f
-#: ../source/reference/write-concern.txt:136
-msgid ""
-"If ``j: true``, requests acknowledgement that the :program:`mongod` "
-"instances, as specified in the :ref:`w: \\<value\\> <wc-w>`, have written"
-" to the on-disk journal. ``j: true`` does not by itself guarantee that "
-"the write will not be rolled back due to replica set primary failover."
-msgstr ""
-
-# 92e5cc30ea1947dfaaa4ac89c2f64fdc
-#: ../source/includes/note-write-concern-journaled-replication.rst:1
-msgid ""
-"With :writeconcern:`j: true <j>`, MongoDB returns only after the "
-"requested number of members, including the primary, have written to the "
-"journal. Previously :writeconcern:`j: true <j>` write concern in a "
-"replica set only requires the :term:`primary` to write to the journal, "
-"regardless of the :ref:`w: \\<value\\> <wc-w>` write concern."
-msgstr ""
-
 # ee181cc2b99543cc8c5b13f7c053b153
 #: ../source/reference/write-concern.txt:148
 msgid ""
@@ -493,19 +251,14 @@
 
 # af0e61d9067a47a39be74e12313c206c
 #: ../source/reference/write-concern.txt:164
->>>>>>> 2478a500
 msgid ""
 "This option specifies a time limit, in milliseconds, for the write "
 "concern. ``wtimeout`` is only applicable for ``w`` values greater than "
 "``1``."
 msgstr ""
 
-<<<<<<< HEAD
-#: ../source/reference/write-concern.txt:202
-=======
 # 4e4d7f246dfa4fc2867d5a09fdc950ff
 #: ../source/reference/write-concern.txt:168
->>>>>>> 2478a500
 msgid ""
 "``wtimeout`` causes write operations to return with an error after the "
 "specified limit, even if the required write concern will eventually "
@@ -514,12 +267,8 @@
 " the ``wtimeout`` time limit."
 msgstr ""
 
-<<<<<<< HEAD
-#: ../source/reference/write-concern.txt:208
-=======
 # 6fbb651807f0450eaa18d7348cb1a801
 #: ../source/reference/write-concern.txt:174
->>>>>>> 2478a500
 msgid ""
 "If you do not specify the ``wtimeout`` option and the level of write "
 "concern is unachievable, the write operation will block indefinitely. "
@@ -527,154 +276,6 @@
 " without the ``wtimeout`` option."
 msgstr ""
 
-<<<<<<< HEAD
-#: ../source/reference/write-concern.txt:216
-msgid "Acknowledgment Behavior"
-msgstr ""
-
-#: ../source/reference/write-concern.txt:218
-msgid ""
-"The :ref:`w <wc-w>` option and the :ref:`j <wc-j>` option determine when "
-":binary:`~bin.mongod` instances acknowledge write operations."
-msgstr ""
-
-#: ../source/reference/write-concern.txt:222
-msgid "Standalone"
-msgstr ""
-
-#: ../source/reference/write-concern.txt:224
-msgid ""
-"A standalone :binary:`~bin.mongod` acknowledges a write operation either "
-"after applying the write in memory or after writing to the on-disk "
-"journal. The following table lists the acknowledgment behavior for a "
-"standalone and the relevant write concerns:"
-msgstr ""
-
-#: ../source/reference/write-concern.txt:234
-#: ../source/reference/write-concern.txt:275
-#: ../source/reference/write-concern.txt:321
-msgid "``j`` is unspecified"
-msgstr ""
-
-#: ../source/reference/write-concern.txt:235
-msgid "``j:true``"
-msgstr ""
-
-#: ../source/reference/write-concern.txt:236
-msgid "``j:false``"
-msgstr ""
-
-#: ../source/reference/write-concern.txt:239
-#: ../source/reference/write-concern.txt:241
-#: ../source/reference/write-concern.txt:246
-msgid "In memory"
-msgstr ""
-
-#: ../source/reference/write-concern.txt:240
-#: ../source/reference/write-concern.txt:245
-msgid "On-disk journal"
-msgstr ""
-
-#: ../source/reference/write-concern.txt:243
-#: ../source/reference/write-concern.txt:307
-msgid "``w: \"majority\"``"
-msgstr ""
-
-#: ../source/reference/write-concern.txt:244
-msgid "On-disk journal *if running with journaling*"
-msgstr ""
-
-#: ../source/includes/extracts/no-journaling-rollback.rst:2
-msgid ""
-"With :rsconf:`writeConcernMajorityJournalDefault` set to ``false``, "
-"MongoDB does not wait for :writeconcern:`w: \"majority\" <\"majority\">` "
-"writes to be written to the on-disk journal before acknowledging the "
-"writes. As such, :writeconcern:`majority` write operations could possibly"
-" roll back in the event of a transient loss (e.g. crash and restart) of a"
-" majority of nodes in a given replica set."
-msgstr ""
-
-#: ../source/reference/write-concern.txt:255
-msgid "Replica Sets"
-msgstr ""
-
-#: ../source/reference/write-concern.txt:257
-msgid ""
-"The value specified to :ref:`w <wc-w>` determines the number of replica "
-"set members that must acknowledge the write before returning success. For"
-" each eligible replica set member, the :ref:`j <wc-j>` option determines "
-"whether the member acknowledges writes after applying the write operation"
-" in memory or after writing to the on-disk journal."
-msgstr ""
-
-#: ../source/reference/write-concern.txt:264
-msgid ""
-"Any data-bearing voting member of the replica set can contribute to write"
-" acknowledgment of :writeconcern:`\"majority\"` write operations."
-msgstr ""
-
-#: ../source/reference/write-concern.txt:268
-#: ../source/reference/write-concern.txt:314
-msgid ""
-"The following table lists when the member can acknowledge the write based"
-" on the :ref:`j <wc-j>` value:"
-msgstr ""
-
-#: ../source/reference/write-concern.txt:276
-msgid ""
-"Acknowledgment depends on the value of "
-":rsconf:`writeConcernMajorityJournalDefault`:"
-msgstr ""
-
-#: ../source/reference/write-concern.txt:279
-msgid ""
-"If ``true``, acknowledgment requires writing operation to on-disk journal"
-" (``j: true``)."
-msgstr ""
-
-#: ../source/reference/write-concern.txt:282
-msgid ":rsconf:`writeConcernMajorityJournalDefault` defaults to ``true``"
-msgstr ""
-
-#: ../source/reference/write-concern.txt:285
-msgid ""
-"If ``false``, acknowledgment requires writing operation in memory (``j: "
-"false``)."
-msgstr ""
-
-#: ../source/reference/write-concern.txt:288
-#: ../source/reference/write-concern.txt:325
-msgid "``j: true``"
-msgstr ""
-
-#: ../source/reference/write-concern.txt:289
-#: ../source/reference/write-concern.txt:326
-msgid "Acknowledgment requires writing operation to on-disk journal."
-msgstr ""
-
-#: ../source/reference/write-concern.txt:291
-#: ../source/reference/write-concern.txt:328
-msgid "``j: false``"
-msgstr ""
-
-#: ../source/reference/write-concern.txt:292
-#: ../source/reference/write-concern.txt:329
-msgid "Acknowledgment requires writing operation in memory."
-msgstr ""
-
-#: ../source/reference/write-concern.txt:329
-msgid "``w: <number>``"
-msgstr ""
-
-#: ../source/reference/write-concern.txt:310
-msgid ""
-"Any data-bearing member of the replica set can contribute to write "
-"acknowledgment of :ref:`w: \\<number\\> <wc-w>` write operations."
-msgstr ""
-
-#: ../source/reference/write-concern.txt:322
-msgid "Acknowledgment requires writing operation in memory (``j: false``)."
-=======
 # 45c929765153485ba83efea24b5b92f8
 #: ../source/reference/write-concern.txt:182
 msgid "Acknowledgement Behavior"
@@ -829,7 +430,6 @@
 "``w: \"majority\"`` as equivalent to ``w: 1``. In earlier versions of "
 "MongoDB, ``w: \"majority\"`` produces an error in :doc:`master/slave "
 "</core/master-slave>` deployments."
->>>>>>> 2478a500
 msgstr ""
 
 #~ msgid "Overview"
@@ -1142,21 +742,6 @@
 #~ msgstr ""
 
 #~ msgid ""
-<<<<<<< HEAD
-#~ "A new protocol for :ref:`write "
-#~ "operations <rel-notes-write-operations>` "
-#~ "integrates write concerns with the write"
-#~ " operations and eliminates the need "
-#~ "to call the :dbcommand:`getLastError` command."
-#~ " Previous versions required a "
-#~ ":dbcommand:`getLastError` command immediately after"
-#~ " a write operation to specify the "
-#~ "write concern."
-#~ msgstr ""
-
-#~ msgid ""
-=======
->>>>>>> 2478a500
 #~ "Write concern can include the :ref:`w"
 #~ " <wc-w>` option to specify the "
 #~ "required number of acknowledgments before "
@@ -1237,19 +822,6 @@
 #~ msgid "``\"majority\"``"
 #~ msgstr ""
 
-<<<<<<< HEAD
-#~ msgid ""
-#~ "In :doc:`Master/Slave </core/master-slave>` "
-#~ "deployments, MongoDB treats ``w: "
-#~ "\"majority\"`` as equivalent to ``w: "
-#~ "1``. In earlier versions of MongoDB, "
-#~ "``w: \"majority\"`` produces an error in"
-#~ " :doc:`master/slave </core/master-slave>` "
-#~ "deployments."
-#~ msgstr ""
-
-=======
->>>>>>> 2478a500
 #~ msgid "<tag set>"
 #~ msgstr ""
 
