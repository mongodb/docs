--- conflicted
+++ resolved
@@ -3,13 +3,8 @@
 msgstr ""
 "Project-Id-Version: mongodb-manual 3.0\n"
 "Report-Msgid-Bugs-To: \n"
-<<<<<<< HEAD
-"POT-Creation-Date: 2014-09-03 15:39-0400\n"
-"PO-Revision-Date: 2015-01-21 14:30+0800\n"
-=======
 "POT-Creation-Date: 2015-08-20 19:13-0400\n"
 "PO-Revision-Date: YEAR-MO-DA HO:MI+ZONE\n"
->>>>>>> 2ec0463a
 "Last-Translator: FULL NAME <EMAIL@ADDRESS>\n"
 "Language-Team: LANGUAGE <LL@li.org>\n"
 "MIME-Version: 1.0\n"
@@ -45,14 +40,8 @@
 #: ../source/tutorial/configure-replica-set-secondary-sync-target.txt:21
 msgid ""
 "To override the default sync target selection logic, you may manually "
-<<<<<<< HEAD
-"configure a :term:`secondary` member's sync target for pulling :term:`oplog` "
-"entries temporarily. The following operations provide access to this "
-"functionality:"
-=======
 "configure a :term:`secondary` member's sync target to temporarily pull "
 ":term:`oplog` entries. The following provide access to this functionality:"
->>>>>>> 2ec0463a
 msgstr ""
 "为了重写同步来源的逻辑，我们需要修改 :term:`secondary` 同步 :term:`oplog` 的"
 "来源。可以参考如下："
@@ -120,9 +109,6 @@
 "The sync target falls more than 30 seconds behind another member of the "
 "replica set; the :program:`mongod` will revert to the default sync target."
 msgstr ""
-<<<<<<< HEAD
-"同步来源节点落后于复制集其他节点30秒以上； :program:`mongod` 将恢复默认来源。"
-=======
 
 #: ../source/tutorial/configure-replica-set-secondary-sync-target.txt:62
 msgid "Target"
@@ -185,5 +171,4 @@
 #: ../source/tutorial/configure-replica-set-secondary-sync-target.txt:96
 msgid ""
 "To use the :method:`rs.syncFrom()` helper in the :program:`mongo` shell:"
-msgstr ""
->>>>>>> 2ec0463a
+msgstr ""