--- conflicted
+++ resolved
@@ -8,11 +8,7 @@
 msgstr ""
 "Project-Id-Version: MongoDB Manual\n"
 "Report-Msgid-Bugs-To: \n"
-<<<<<<< HEAD
-"POT-Creation-Date: 2019-03-19 11:02-0400\n"
-=======
 "POT-Creation-Date: 2016-12-08 12:02-0500\n"
->>>>>>> 2478a500
 "PO-Revision-Date: 2014-04-08 19:09+0000\n"
 "Last-Translator: tychoish <tychoish@gmail.com>\n"
 "Language: es\n"
@@ -24,55 +20,21 @@
 "Content-Transfer-Encoding: 8bit\n"
 "Generated-By: Babel 2.6.0\n"
 
-<<<<<<< HEAD
-=======
 # 76790e368aa94f4d8d5c39304143dd31
->>>>>>> 2478a500
 #: ../source/reference/program/mongos.exe.txt:3
 msgid "``mongos.exe``"
 msgstr ""
 
-<<<<<<< HEAD
-=======
 # 6de9dd01ea53418794d955a249104bd9
 #: ../source/reference/program/mongos.exe.txt
 msgid "On this page"
 msgstr ""
 
 # ce5ce69b056e4e4f9be185a303dcc7bd
->>>>>>> 2478a500
 #: ../source/reference/program/mongos.exe.txt:14
 msgid "Synopsis"
 msgstr ""
 
-<<<<<<< HEAD
-#: ../source/reference/program/mongos.exe.txt:16
-msgid ""
-":binary:`~bin.mongos.exe` is the build of the MongoDB Shard (i.e. "
-":binary:`~bin.mongos`) for the Windows platform. "
-":binary:`~bin.mongos.exe` has all of the features of "
-":binary:`~bin.mongos` on Unix-like platforms and is completely compatible"
-" with the other builds of :binary:`~bin.mongos`. In addition, "
-":binary:`~bin.mongos.exe` provides several options for interacting with "
-"the Windows platform itself."
-msgstr ""
-
-#: ../source/reference/program/mongos.exe.txt:24
-msgid ""
-"This document only references options that are unique to "
-":binary:`~bin.mongos.exe`. All :binary:`~bin.mongos` options are "
-"available. See the :doc:`/reference/program/mongos` and the "
-":doc:`/reference/configuration-options` documents for more information "
-"regarding :binary:`~bin.mongos.exe`."
-msgstr ""
-
-#: ../source/reference/program/mongos.exe.txt:30
-msgid ""
-"To install and use :binary:`~bin.mongos.exe`, read the :doc:`/tutorial"
-"/install-mongodb-on-windows` document."
-msgstr ""
-
-=======
 # f83c843a696d4ff0855a6bacd1022168
 #: ../source/reference/program/mongos.exe.txt:16
 msgid ""
@@ -102,23 +64,16 @@
 msgstr ""
 
 # 38636cec869c467b9146a55775f64baa
->>>>>>> 2478a500
 #: ../source/reference/program/mongos.exe.txt:34
 msgid "Options"
 msgstr ""
 
-<<<<<<< HEAD
-=======
 # a5131aa3ed61438cbdde859186440717
->>>>>>> 2478a500
 #: ../source/includes/option/option-mongos.exe-install.rst:3
 msgid "Installs :program:`mongos.exe` as a Windows Service and exits."
 msgstr ""
 
-<<<<<<< HEAD
-=======
 # 4bfd6345e06b4fcdb97cbcb79eb72211
->>>>>>> 2478a500
 #: ../source/includes/option/option-mongos.exe-install.rst:5
 msgid ""
 "If needed, you can install services for multiple instances of "
@@ -128,10 +83,7 @@
 "design requires it."
 msgstr ""
 
-<<<<<<< HEAD
-=======
 # d4b89107d94640379a6a450f4e00d7b8
->>>>>>> 2478a500
 #: ../source/includes/option/option-mongos.exe-remove.rst:3
 msgid ""
 "Removes the :program:`mongos.exe` Windows Service. If "
@@ -139,10 +91,7 @@
 "remove the service."
 msgstr ""
 
-<<<<<<< HEAD
-=======
 # 6fec7a1f02bf4901b1e703cfba69a688
->>>>>>> 2478a500
 #: ../source/includes/option/option-mongos.exe-remove.rst:6
 msgid ""
 ":option:`--remove` requires the :option:`--serviceName` if you configured"
@@ -150,28 +99,19 @@
 "operation."
 msgstr ""
 
-<<<<<<< HEAD
-=======
 # efd29880cc5440d49bc3b583d4abdb3f
->>>>>>> 2478a500
 #: ../source/includes/option/option-mongos.exe-reinstall.rst:3
 msgid ""
 "Removes :program:`mongos.exe` and reinstalls :program:`mongos.exe` as a "
 "Windows Service."
 msgstr ""
 
-<<<<<<< HEAD
-=======
 # e222d308c0f44886be8ec42eef686793
->>>>>>> 2478a500
 #: ../source/includes/option/option-mongos.exe-serviceName.rst:3
 msgid "*Default*: MongoS"
 msgstr ""
 
-<<<<<<< HEAD
-=======
 # 442e2315a72f4907bd09bc1408e6ab57
->>>>>>> 2478a500
 #: ../source/includes/option/option-mongos.exe-serviceName.rst:5
 msgid ""
 "Sets the service name of :program:`mongos.exe` when running as a Windows "
@@ -179,146 +119,77 @@
 "<name>`` operations."
 msgstr ""
 
-<<<<<<< HEAD
-=======
 # 72ffdca0ef3a41c8b5050dbea335ec74
->>>>>>> 2478a500
 #: ../source/includes/option/option-mongos.exe-serviceName.rst:9
 msgid ""
 "You must use :option:`--serviceName` in conjunction with either the "
-":option:`--install` or :option:`--remove` option."
-msgstr ""
-
-<<<<<<< HEAD
-=======
+":option:`--install` or :option:`--remove` install option."
+msgstr ""
+
 # 1d064d9db2bb4a4483b78f31a94ae108
->>>>>>> 2478a500
 #: ../source/includes/option/option-mongos.exe-serviceDisplayName.rst:3
 msgid "*Default*: Mongo DB Router"
 msgstr ""
 
-<<<<<<< HEAD
-=======
 # e0d605e944be422ba2c018aa34b2fb58
->>>>>>> 2478a500
 #: ../source/includes/option/option-mongos.exe-serviceDisplayName.rst:5
 msgid ""
 "Sets the name listed for MongoDB on the Services administrative "
 "application."
 msgstr ""
 
-<<<<<<< HEAD
-=======
 # 47319bbe3041458cba547e125f6c01b2
->>>>>>> 2478a500
 #: ../source/includes/option/option-mongos.exe-serviceDescription.rst:3
 msgid "*Default*: Mongo DB Sharding Router"
 msgstr ""
 
-<<<<<<< HEAD
-=======
 # cdc96d536cc44e468453acc5566d17ca
->>>>>>> 2478a500
 #: ../source/includes/option/option-mongos.exe-serviceDescription.rst:5
 msgid "Sets the :program:`mongos.exe` service description."
 msgstr ""
 
-<<<<<<< HEAD
-=======
 # 32fdf7d423154338bf9803cd1ef13956
->>>>>>> 2478a500
 #: ../source/includes/option/option-mongos.exe-serviceDescription.rst:7
 msgid ""
 "You must use :option:`--serviceDescription` in conjunction with the "
 ":option:`--install` option."
 msgstr ""
 
-<<<<<<< HEAD
-=======
 # dcf5917e798d4a178e66e19f805f47bd
->>>>>>> 2478a500
 #: ../source/includes/option/option-mongos.exe-serviceDescription.rst:10
 msgid ""
 "For descriptions that contain spaces, you must enclose the description in"
 " quotes."
 msgstr ""
 
-<<<<<<< HEAD
-=======
 # 8fc6995bb5204284b748bc1674b0f24a
->>>>>>> 2478a500
 #: ../source/includes/option/option-mongos.exe-serviceUser.rst:3
 msgid ""
 "Runs the :program:`mongos.exe` service in the context of a certain user. "
 "This user must have \"Log on as a service\" privileges."
 msgstr ""
 
-<<<<<<< HEAD
-=======
 # d94751b373bc407792ca58e381e794b7
->>>>>>> 2478a500
 #: ../source/includes/option/option-mongos.exe-serviceUser.rst:6
 msgid ""
 "You must use :option:`--serviceUser` in conjunction with the "
 ":option:`--install` option."
 msgstr ""
 
-<<<<<<< HEAD
-=======
 # b6c5a6f7c70346f882ae5a50f542caea
->>>>>>> 2478a500
 #: ../source/includes/option/option-mongos.exe-servicePassword.rst:3
 msgid ""
 "Sets the password for ``<user>`` for :program:`mongos.exe` when running "
 "with the :option:`--serviceUser` option."
 msgstr ""
 
-<<<<<<< HEAD
-=======
 # 81a7d0b3ccb04b9d945bc597f2442072
->>>>>>> 2478a500
 #: ../source/includes/option/option-mongos.exe-servicePassword.rst:6
 msgid ""
 "You must use :option:`--servicePassword` in conjunction with the "
 ":option:`--install` option."
 msgstr ""
 
-<<<<<<< HEAD
-# 7dbd57bf9f8245118dd563f97c3d0110
-#~ msgid ""
-#~ ":program:`mongos.exe` is the build of "
-#~ "the MongoDB Shard (i.e. :program:`mongos`) "
-#~ "for the Windows platform. "
-#~ ":program:`mongos.exe` has all of the "
-#~ "features of :program:`mongos` on Unix-"
-#~ "like platforms and is completely "
-#~ "compatible with the other builds of "
-#~ ":program:`mongos`. In addition, "
-#~ ":program:`mongos.exe` provides several options "
-#~ "for interacting with the Windows "
-#~ "platform itself."
-#~ msgstr ""
-
-# 227cdc81fd994272afccb4993006d03d
-#~ msgid ""
-#~ "This document only references options "
-#~ "that are unique to :program:`mongos.exe`. "
-#~ "All :program:`mongos` options are available."
-#~ " See the :doc:`/reference/program/mongos` and "
-#~ "the :doc:`/reference/configuration-options` "
-#~ "documents for more information regarding "
-#~ ":program:`mongos.exe`."
-#~ msgstr ""
-
-# 94ef627c92de48f48d86f443937e7509
-#~ msgid ""
-#~ "To install and use :program:`mongos.exe`, "
-#~ "read the :doc:`/tutorial/install-mongodb-"
-#~ "on-windows` document."
-#~ msgstr ""
-
-=======
->>>>>>> 2478a500
 # 2981ba1b6c454266b992d6d60104780b
 #~ msgid ""
 #~ "Set the service name of "
@@ -327,14 +198,3 @@
 #~ "the ``net start <name>`` and ``net "
 #~ "stop <name>`` operations."
 #~ msgstr ""
-<<<<<<< HEAD
-
-# 7e3e20fd9b454ba2abc838a25f688215
-#~ msgid ""
-#~ "You must use :option:`--serviceName` in "
-#~ "conjunction with either the "
-#~ ":option:`--install` or :option:`--remove` install"
-#~ " option."
-#~ msgstr ""
-=======
->>>>>>> 2478a500
