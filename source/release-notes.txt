.. start-include-here

Release Notes
-------------

Always install the latest, stable version of MongoDB. For more
information on types of MongoDB releases, see
:ref:`release-version-numbers`.

To see changes in MongoDB releases, see the following release notes.

<<<<<<< HEAD
Upcoming Rapid Release
~~~~~~~~~~~~~~~~~~~~~~

(*6.3-series*)

:ref:`release-notes-6.3`
=======
.. include:: /includes/rapid-release.rst

Current Rapid Release
~~~~~~~~~~~~~~~~~~~~~
>>>>>>> 74fd6796

- :ref:`release-notes-6.2`

.. toctree::
   :maxdepth: 1
   :hidden:

<<<<<<< HEAD
   /release-notes/6.3
=======
   /release-notes/6.2
   /release-notes/6.1
>>>>>>> 74fd6796

Current Stable Release
~~~~~~~~~~~~~~~~~~~~~~

(*6.0-series*)

- :ref:`release-notes-6.0`

.. toctree::
   :maxdepth: 1
   :hidden:

   /release-notes/6.0

Previous Rapid Releases
~~~~~~~~~~~~~~~~~~~~~~~

<<<<<<< HEAD
- :ref:`release-notes-6.2`
- :ref:`release-notes-6.1`
=======
- :ref:`release-notes-6.1`
- :ref:`release-notes-5.3`
- :ref:`release-notes-5.2`
- :ref:`release-notes-5.1`
>>>>>>> 74fd6796

.. toctree::
   :maxdepth: 1
   :hidden:

<<<<<<< HEAD
   /release-notes/6.2
   /release-notes/6.1
=======
   /release-notes/6.1
   /release-notes/5.3
   /release-notes/5.2
   /release-notes/5.1
>>>>>>> 74fd6796

Previous Stable Releases
~~~~~~~~~~~~~~~~~~~~~~~~

- :doc:`/release-notes/5.0`
- :doc:`/release-notes/4.4`
- :doc:`/release-notes/4.2`


EOL'ed Releases
~~~~~~~~~~~~~~~

.. hlist::
   :columns: 2

   - :doc:`/release-notes/4.0`
   - :doc:`/release-notes/3.6`
   - :doc:`/release-notes/3.4`
   - :doc:`/release-notes/3.2`
   - :doc:`/release-notes/3.0`
   - :doc:`/release-notes/2.6`
   - :doc:`/release-notes/2.4`
   - :doc:`/release-notes/2.2`
   - :doc:`/release-notes/2.0`
   - :doc:`/release-notes/1.8`
   - :doc:`/release-notes/1.6`
   - :doc:`/release-notes/1.4`
   - :doc:`/release-notes/1.2`


.. toctree::
   :maxdepth: 1
   :hidden:

   /release-notes/6.0
   /release-notes/5.0
   /release-notes/4.4
   /release-notes/4.2
   /release-notes/4.0
   /release-notes/3.6
   /release-notes/3.4
   /release-notes/3.2
   /release-notes/3.0
   /release-notes/2.6
   /release-notes/2.4
   /release-notes/2.2
   /release-notes/2.0
   /release-notes/1.8
   /release-notes/1.6
   /release-notes/1.4
   /release-notes/1.2

.. end-include-here

.. this page is primarily accessible via the /reference

Additional Information
~~~~~~~~~~~~~~~~~~~~~~

See also: :doc:`/reference/versioning`

.. toctree::
   :maxdepth: 1
   :hidden:

   /reference/versioning<|MERGE_RESOLUTION|>--- conflicted
+++ resolved
@@ -9,32 +9,29 @@
 
 To see changes in MongoDB releases, see the following release notes.
 
-<<<<<<< HEAD
 Upcoming Rapid Release
 ~~~~~~~~~~~~~~~~~~~~~~
 
+.. include:: /includes/rapid-release.rst
+
 (*6.3-series*)
 
-:ref:`release-notes-6.3`
-=======
-.. include:: /includes/rapid-release.rst
+- :ref:`release-notes-6.3`
 
-Current Rapid Release
-~~~~~~~~~~~~~~~~~~~~~
->>>>>>> 74fd6796
-
-- :ref:`release-notes-6.2`
+.. include:: /includes/in-dev.rst
 
 .. toctree::
    :maxdepth: 1
    :hidden:
 
-<<<<<<< HEAD
    /release-notes/6.3
-=======
-   /release-notes/6.2
-   /release-notes/6.1
->>>>>>> 74fd6796
+
+Current Rapid Release
+~~~~~~~~~~~~~~~~~~~~~
+
+(*6.2-series*)
+
+- :ref:`release-notes-6.2`
 
 Current Stable Release
 ~~~~~~~~~~~~~~~~~~~~~~
@@ -52,29 +49,18 @@
 Previous Rapid Releases
 ~~~~~~~~~~~~~~~~~~~~~~~
 
-<<<<<<< HEAD
 - :ref:`release-notes-6.2`
-- :ref:`release-notes-6.1`
-=======
 - :ref:`release-notes-6.1`
 - :ref:`release-notes-5.3`
 - :ref:`release-notes-5.2`
 - :ref:`release-notes-5.1`
->>>>>>> 74fd6796
 
 .. toctree::
    :maxdepth: 1
    :hidden:
 
-<<<<<<< HEAD
    /release-notes/6.2
    /release-notes/6.1
-=======
-   /release-notes/6.1
-   /release-notes/5.3
-   /release-notes/5.2
-   /release-notes/5.1
->>>>>>> 74fd6796
 
 Previous Stable Releases
 ~~~~~~~~~~~~~~~~~~~~~~~~
