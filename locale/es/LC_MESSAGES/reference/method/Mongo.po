--- conflicted
+++ resolved
@@ -8,11 +8,7 @@
 msgstr ""
 "Project-Id-Version: MongoDB Manual\n"
 "Report-Msgid-Bugs-To: \n"
-<<<<<<< HEAD
-"POT-Creation-Date: 2019-03-19 11:02-0400\n"
-=======
 "POT-Creation-Date: 2016-12-08 12:02-0500\n"
->>>>>>> 2478a500
 "PO-Revision-Date: 2013-12-16 23:43+0000\n"
 "Last-Translator: tychoish <tychoish@gmail.com>\n"
 "Language: es\n"
@@ -24,123 +20,60 @@
 "Content-Transfer-Encoding: 8bit\n"
 "Generated-By: Babel 2.6.0\n"
 
-<<<<<<< HEAD
-=======
 # 81c13a2849644c4e88722945b5293885
->>>>>>> 2478a500
 #: ../source/reference/method/Mongo.txt:3
 msgid "Mongo()"
 msgstr ""
 
-<<<<<<< HEAD
-#: ../source/includes/apiargs/method-Mongo-param.rst:11
-=======
 # 93a1d331ecaa4955ba2fd02c3490b140
 #: ../source/reference/method/Mongo.txt
 msgid "On this page"
 msgstr ""
 
 # c634b36e930c4266b3fbba37a6624030
->>>>>>> 2478a500
 #: ../source/reference/method/Mongo.txt:14
 msgid "Description"
 msgstr ""
 
-<<<<<<< HEAD
-=======
 # 48f4c5e7396c4b6895f4929ce46aeb58
->>>>>>> 2478a500
 #: ../source/reference/method/Mongo.txt:18
 msgid ""
 "JavaScript constructor to instantiate a database connection from the "
-":binary:`~bin.mongo` shell or from a JavaScript file."
+":program:`mongo` shell or from a JavaScript file."
 msgstr ""
 
-<<<<<<< HEAD
-=======
 # 34ba614558704274b28f89654cf33f53
->>>>>>> 2478a500
 #: ../source/reference/method/Mongo.txt:21
 msgid "The :method:`Mongo()` method has the following parameter:"
 msgstr ""
 
-<<<<<<< HEAD
-#: ../source/includes/apiargs/method-Mongo-param.rst:7
-msgid "Parameter"
-msgstr ""
-
-#: ../source/includes/apiargs/method-Mongo-param.rst:9
-msgid "Type"
-msgstr ""
-
-#: ../source/includes/apiargs/method-Mongo-param.rst:13
-msgid "``host``"
-msgstr ""
-
-#: ../source/includes/apiargs/method-Mongo-param.rst:15
-msgid "string"
-msgstr ""
-
-#: ../source/includes/apiargs/method-Mongo-param.rst:17
-#: ../source/includes/apiargs/method-Mongo-param.rst:26
-msgid "Optional. The host, either in the form of ``<host>`` or ``<host><:port>``."
-msgstr ""
-
-#: ../source/includes/apiargs/method-Mongo-param.rst
-msgid "param string host"
-msgstr ""
-
-=======
 # 68972a7b4f06495b957230bd560c19a7
->>>>>>> 2478a500
 #: ../source/reference/method/Mongo.txt:26
 msgid "Instantiation Options"
 msgstr ""
 
-<<<<<<< HEAD
-=======
 # 3fd202c5e53b473c98749e8fbc0713fa
->>>>>>> 2478a500
 #: ../source/reference/method/Mongo.txt:28
 msgid ""
 "Use the constructor without a parameter to instantiate a connection to "
 "the localhost interface on the default port."
 msgstr ""
 
-<<<<<<< HEAD
-=======
 # 47002408820c44e69db2a44ff8065522
->>>>>>> 2478a500
 #: ../source/reference/method/Mongo.txt:31
 msgid ""
 "Pass the ``<host>`` parameter to the constructor to instantiate a "
 "connection to the ``<host>`` and the default port."
 msgstr ""
 
-<<<<<<< HEAD
-=======
 # 9ca632b9e2d244f888c807ee621be161
->>>>>>> 2478a500
 #: ../source/reference/method/Mongo.txt:34
 msgid ""
 "Pass the ``<host><:port>`` parameter to the constructor to instantiate a "
 "connection to the ``<host>`` and the ``<port>``."
 msgstr ""
 
-<<<<<<< HEAD
-#: ../source/reference/method/Mongo.txt:37
-msgid ":method:`Mongo.getDB()` and :method:`db.getMongo()`."
-msgstr ""
-
-# d01f8a3281874a28b633b88c457a47d5
-#~ msgid ""
-#~ "JavaScript constructor to instantiate a "
-#~ "database connection from the :program:`mongo`"
-#~ " shell or from a JavaScript file."
-#~ msgstr ""
-=======
 # 21fb93585c9447769b7a9e2b245e16a9
 #: ../source/reference/method/Mongo.txt:37
 msgid ":method:`Mongo.getDB()` and :method:`db.getMongo()`."
 msgstr ""
->>>>>>> 2478a500
