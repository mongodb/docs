--- conflicted
+++ resolved
@@ -99,12 +99,8 @@
 
 #: ../source/tutorial/use-database-commands.txt:90
 msgid "Failed commands return the ``ok`` field with a value of ``0``."
-<<<<<<< HEAD
 msgstr "命令执行失败后返回的``ok``字段的值为``0``。"
-=======
-msgstr ""
 
 #: ../source/tutorial/use-database-commands.txt:0
 msgid "On this page"
-msgstr ""
->>>>>>> 7b6fda55
+msgstr ""