/*
 * nature.css_t
 * ~~~~~~~~~~~~
 *
 * Sphinx stylesheet -- nature theme.
 *
 * :copyright: Copyright 2007-2011 by the Sphinx team, see AUTHORS.
 * :license: BSD, see LICENSE for details.
 *
 */

@import url("basic.css");

/* -- page layout ----------------------------------------------------------- */

body {
    font-family: helvetica,arial,sans-serif;
    font-size: 100%;
    background-color: #402817;
    color: black;
    margin: 0;
    padding: 0;
}

div.documentwrapper {
    float: left;
    width: 100%;
    background-color: #F3F4EB;
}

div.bodywrapper {
    margin: 0 0 0 280px;
}

hr {
    border: 1px solid #B1B4B6;
}

div.document {
    background-color: white;
    text-shadow: none;
}

div.body {
    background-color: white;
    color: black;
    padding: 0 30px 30px 30px;
    font-size: 0.9em;
}

div.footer {
    color: white;
    width: 100%;
    padding: 13px 0;
    text-align: center;
    font-size: 75%;
    border-top: 1px solid black;
}

div.footer a {
    color: #989898;
    text-decoration: underline;
}

div.related {
    background-color: #402817;
    margin-bottom: 0.9em;
    margin-top: 0.9em;
    color: #fff;
    font-size: 0.9em;

}

div.related a {
    color: #E2F3CC;
}

div.related ul {
    padding: 0 10px 0;
}

div.footer-nav div.related ul {
    padding: 5px 10px 0;
}

div.sphinxsidebar {
    font-size: 0.72em;
    line-height: 1.4em;
    width: 280px;
}

div.sphinxsidebarwrapper{
    background-color: #F3F4EB;
    padding: 12px 5px;
}

div.sphinxsidebar h3 {
    font-family: helvetica,arial,sans-serif;
    color: black;
    font-size: 1.5em;
    font-weight: bold;
    margin: 0;
    padding: 10px 0 0 10px;
}

div.sphinxsidebar h3 a {
    color: #444;
}

div.sphinxsidebar p {
    color: #333333;
    margin: 12px 0 5px 12px;
    padding: 0 12p;
}

div.sphinxsidebar form {
    margin-top: 5px;
}

div.sphinxsidebar p.logo {
    color: #888;
    padding: 0px;
    margin: -18px 5px 5px;
}

div.sphinxsidebar p.topless {
}

div.sphinxsidebar ul ul, div.sphinxsidebar ul.want-points {
    list-style: none outside none;
    margin-left: 10px;
}

div.sphinxsidebar ul {
    margin: 10px;
    padding: 0;
    color: #000;
}

div.sphinxsidebar a {
    color: #444;
}

div.sphinxsidebar input {
    border: 1px solid #ccc;
    font-family: sans-serif;
    font-size: 1em;
}
div.sphinxsidebar input[type=text]{
    margin-left: 20px;
    width: 11em !important;
}
div.sphinxsidebar input[type="submit"] {
    text-align: center;
    width: 4.5em !important;
}

p.searchtip {
    font-size: 93%;
}

/* -- body styles ----------------------------------------------------------- */

a {
    color: #005B81;
    text-decoration: none;
}

a:hover {
    color: #E32E00;
    text-decoration: underline;
}

div.body h1,
div.body h2,
div.body h3,
div.body h4,
div.body h5,
div.body h6 {
    font-family: helvetica,arial,sans-serif;
    font-weight: bold;
    margin: 30px 0px 0px 0px;
    padding: 0;
}

div.body h1 { border-top: 15px solid white; margin-top: 0; font-size: 200%; }
div.body h2 { font-size: 150%; }
div.body h3 { font-size: 120%; }
div.body h4 { font-size: 110%; }
div.body h5 { font-size: 100%; }
div.body h6 { font-size: 100%; }

a.headerlink {
    color: #c60f0f;
    font-size: 0.8em;
    padding: 0 4px 0 4px;
    text-decoration: none;
}

a.headerlink:hover {
    background-color: #c60f0f;
    color: white;
}

div.body p, div.body dd, div.body li {
    line-height: 1.5em;
}

div.admonition p.admonition-title + p {
    display: inline;
}

div.highlight{
    background-color: white;
}

dl.binary {
    display: none;
}

div.topic {
    background-color: #eee;
}

div.warning {
    background-color: #ffe4e4;
    border: 1px solid #f66;
}
div.admonition {
    margin: 15px;
    padding: 7px;
}

div.note {
    background-color: #F3F4EB;
    border: 1px solid #ccc;
}

div.seealso {
    padding-bottom: 7px;
}

div.admonition-optional {
    background-color: #ffffee;
    border: 1px solid #dfdfdf;
    color: #666666;
    margin: 10px 25px;
}

div.admonition-example {
    background-color: #F3F4EB;
    border: 1px solid #ccc;
    color: #3E4349;
}

p.admonition-title {
    display: inline;
}

p.admonition-title:after {
    content: ":";
}

div.admonition pre {
    margin: 10px 0;
}

pre {
    padding: 10px;
    background-color: White;
    color: #222;
    line-height: 1.2em;
    border: 1px solid #C6C9CB;
    font-size: 1.1em;
    margin: 20px;
    -webkit-box-shadow: 1px 1px 1px #d8d8d8;
    -moz-box-shadow: 1px 1px 1px #d8d8d8;
}

tt {
    background-color: #ecf0f3;
    color: #222;
    /* padding: 1px 2px; */
    font-size: 1.1em;
    font-family: monospace;
}

.viewcode-back {
    font-family: helvetica,arial,sans-serif;
}

div.viewcode-block:target {
    background-color: #f4debf;
    border-top: 1px solid #ac9;
    border-bottom: 1px solid #ac9;
}

<<<<<<< HEAD
p.first, p.last {
    margin-bottom: 0 !important;
}
div.sphinxsidebar ul.current a.current {
    font-weight: bold;
}
table.docutils td {
    padding: 1px 8px 1em 5px;
}

div.sphinxsidebar li.toctree-l1 a.reference {
    font-size: 1.2em;
    color: #444;
    line-height: 1.5em;
}
div.sphinxsidebar ul.current li.toctree-l1 a {
    font-size: 1.2em;
    color: #444;
    line-height: 1.5em;
}
div.sphinxsidebar ul.current li.toctree-l2 a {
    font-size: 1.1em;
    color: #646464;
    line-height: 1.5em;
}
div.sphinxsidebar ul.current li.toctree-l3 a {
    font-size: 1.0em;
    color: #848484;
    line-height: 1.5em;
}
div.sphinxsidebar ul.current li.toctree-l4 a {
    font-size: .95em;
    color: #7b7b7b;
    line-height: 1.5em;
}
div.sphinxsidebar ul.current li.toctree-l5 a {
    font-size: .9em;
    color: #a3a3a3;
    line-height: 1.5em;
}
div.related li.right {
    float: right;
    margin-right: 5px;
    margin-top: 40px;
}
div.sphinxsidebar tt.literal .pre {
    font-weight: normal;
}
=======
p.first {
    margin-bottom: 0px !important;
    margin-top: 10px !important;
}

/* header-db */
div.spread {
    margin: 0 auto;
    width: 100%;
    min-width: 975px;
}

div.split {
    width: 950px;
    margin: 0 auto;
    text-align: left;
}

#header-db {
    height: 85px;
    background-color: #402817;
    background-image: url(http://media.mongodb.org/back-header.png);
    background-repeat: no-repeat;
    background-position: top center;
}

#header-db div#logo {
    margin-left: 6px;
    padding-top: 20px;
}

#breadcrumbsback {
    padding: 1em 0 .8em 0;
    background-color: #f6f4cd;
}

#breadcrumbsback div.split {
    overflow: hidden;
}

ol#breadcrumbs {
    margin-left: -14px;
}

#breadcrumbs li {
    background:transparent url(http://media.mongodb.org/icon-breadcrumbs.png) no-repeat auto 1px center;
    display:inline;
    float:left;
    line-height:1.8em;
    margin:0 0.33em 0 0;
    padding-left:15px;
    white-space:nowrap;
    line-height: 1.4em;
}

#breadcrumbs {
    color:#158f35;
}

#main-db {
    padding-top: 2.5em;
    padding-bottom: 2em;
    background-image: url(http://media.mongodb.org/back-body.png);
    background-repeat: repeat-x;
}

div#top-right {
    position: absolute;
    top: -3px;
    right: 10px;
    *z-index: 10;
}

div#top-right ul#header-menu-bar {
    margin-top: 0;
    padding-left: 20px;
    height: 38px;
    background-image: url(http://media.mongodb.org/trans-user-left.png);
    background-repeat: no-repeat;
}

div#top-right div.user-right  {
    float: right;
    height: 38px;
    min-width: 186px;
    margin: 0;
    padding: 0 20px 0 0;
    font-size: 85%;
    background-image: url(http://media.mongodb.org/trans-user-right.png);
    background-position: top right;
    background-repeat: no-repeat;
}

div#top-right div.user-right li.normal {
    float: left;
    padding: 8px 1em 0 0;
    height: 38px;
    background-image: url(http://media.mongodb.org/trans-user-back.png);
    background-repeat: repeat-x;
    list-style-type: none;
    font-size: 93%;
    color: #c48c55;
}

div#top-right div.user-right a, div#top-right div.user-right a:visited {
    border-right: 1px solid #663f12;
    padding-right: 1em;
    color: #aa814d;
    font-weight: normal;
}

div#top-right div.user-right li.last, div#top-right div.user-right a.last, div#top-right div.user-right a.last:visited {
    padding-right: 0;
    border-right: none;
}

.quick-search {
    margin: 0;
    padding: 0;
}
#quick-search input {
    float: right;
}
.quick-search input {
    border: none;
    margin: 0;
    padding: 0;
}
input.blank-search,
.quick-search .placeholded {
    color: #666;
}
input.blur {
    color: #666;
}
input[type="text"]:disabled {
    color: #333;
}
#quick-search-query {
    width: 13em;
}

div.search-db {
    position: absolute;
    top: 54px;
    right: 8px;
    width: 246px;
    height: 31px;
#    background-image: url(http://media.mongodb.org/back-search-input.png);
    background-repeat: no-repeat;
    *z-index: 1;
}

input#quick-search-query {
    -webkit-appearance:none;
    background-color: transparent !important;
    position: relative;
    top: 7px;
    width: 230px;
    border: none;
    font-size: 73%;
    color: #dbcaaf;
}

input#quick-search-query:active {
    border:none !important;
}

#quick-search .placeholded {
    color: #dbcaaf;
}

input.blur {
    color: #666;
}
input[type="text"]:disabled {
    color: #333;
}
#quick-search-query {
    width: 13em;
}

#home-nav {
    padding: 0;
    background-color: #f6f4cd;
}

#home-nav a:active, #home-nav a:focus {
    outline: none;
}

div.split ul.home-nav {
    margin: 0;
    height: 62px;
    padding: 15px 0 4px 0;
    width: 980px;
}

div.split ul.home-nav li {
    float: left;
    margin: 0;
    padding: 0;
    list-style-type: none;
    list-style-image: none;
}

ul.home-nav li.docs {
    width: 276px;
}

ul.home-nav li.docs a, ul.home-nav li.docs a:visited {
    float: left;
    background: url(http://www.mongodb.org/static/images/home_nav.png) -11px -63px;
    width: 209px;
    height: 54px;
}

ul.home-nav li.docs a:hover {
    float: left;
    background: url(http://www.mongodb.org/static/images/home_nav.png) -11px 0;
    width: 209px;
    height: 54px;
}

ul.home-nav li.try {
    width: 238px;
}

ul.home-nav li.try a, ul.home-nav li.try a:visited {
    float: left;
    background: url(http://www.mongodb.org/static/images/home_nav.png) -274px -63px;
    width: 176px;
    height: 54px;
}

ul.home-nav li.try a:hover {
    float: left;
    background: url(http://www.mongodb.org/static/images/home_nav.png) -274px 0;
    width: 176px;
    height: 54px;
}

ul.home-nav li.downloads {
    width: 245px;
}

ul.home-nav li.downloads a, ul.home-nav li.downloads a:visited {
    float: left;
    background: url(http://www.mongodb.org/static/images/home_nav.png) -497px -63px;
    width: 185px;
    height: 54px;
}

ul.home-nav li.downloads a:hover {
    float: left;
    background: url(http://www.mongodb.org/static/images/home_nav.png) -497px 0;
    width: 185px;
    height: 54px;
}

ul.home-nav li.drivers {
    width: 192px;
}

ul.home-nav li.drivers a, ul.home-nav li.drivers a:visited {
    float: left;
    background: url(http://www.mongodb.org/static/images/home_nav.png) right -63px no-repeat;
    width: 194px;
    height: 54px;
}

ul.home-nav li.drivers a:hover {
    float: left;
    background: url(http://www.mongodb.org/static/images/home_nav.png) right 0 no-repeat;
    width: 194px;
    height: 54px;
}

ul.home-nav li .hidden {visibility:hidden;}
div#docs-header {width:950px;}
div#main-db.hidden {display:none;}
div#header-db  {background-repeat: repeat-x;}
div#header-db div.split {float:left;}
div.gsc-control-cse-en, div.gsc-control-cse {padding:0!important;}
.cse .gsc-search-button input.gsc-search-button-v2, input.gsc-search-button-v2 {height:13px;margin-top:0px;min-width:13px;padding:6px 27px;width:13px;}
>>>>>>> 1c8d61e6
<|MERGE_RESOLUTION|>--- conflicted
+++ resolved
@@ -295,7 +295,6 @@
     border-bottom: 1px solid #ac9;
 }
 
-<<<<<<< HEAD
 p.first, p.last {
     margin-bottom: 0 !important;
 }
@@ -339,15 +338,10 @@
 div.related li.right {
     float: right;
     margin-right: 5px;
-    margin-top: 40px;
+    margin-top: 85px;
 }
 div.sphinxsidebar tt.literal .pre {
     font-weight: normal;
-}
-=======
-p.first {
-    margin-bottom: 0px !important;
-    margin-top: 10px !important;
 }
 
 /* header-db */
@@ -364,9 +358,9 @@
 }
 
 #header-db {
-    height: 85px;
+    height: 110px;
     background-color: #402817;
-    background-image: url(http://media.mongodb.org/back-header.png);
+    /* background-image: url(http://media.mongodb.org/back-header.png); */
     background-repeat: no-repeat;
     background-position: top center;
 }
@@ -629,5 +623,4 @@
 div#header-db  {background-repeat: repeat-x;}
 div#header-db div.split {float:left;}
 div.gsc-control-cse-en, div.gsc-control-cse {padding:0!important;}
-.cse .gsc-search-button input.gsc-search-button-v2, input.gsc-search-button-v2 {height:13px;margin-top:0px;min-width:13px;padding:6px 27px;width:13px;}
->>>>>>> 1c8d61e6
+.cse .gsc-search-button input.gsc-search-button-v2,input.gsc-search-button-v2 {height:13px;margin-top:0px!important;min-width:13px;padding:6px 27px;width:13px;}