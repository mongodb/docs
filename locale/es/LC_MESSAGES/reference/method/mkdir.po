--- conflicted
+++ resolved
@@ -8,11 +8,7 @@
 msgstr ""
 "Project-Id-Version: MongoDB Manual\n"
 "Report-Msgid-Bugs-To: \n"
-<<<<<<< HEAD
-"POT-Creation-Date: 2019-03-19 11:02-0400\n"
-=======
 "POT-Creation-Date: 2016-12-08 12:02-0500\n"
->>>>>>> 2478a500
 "PO-Revision-Date: 2013-12-16 23:28+0000\n"
 "Last-Translator: tychoish <tychoish@gmail.com>\n"
 "Language: es\n"
@@ -24,125 +20,37 @@
 "Content-Transfer-Encoding: 8bit\n"
 "Generated-By: Babel 2.6.0\n"
 
-<<<<<<< HEAD
-=======
 # ff5cc188395c431281a6eb5fa88bf5aa
->>>>>>> 2478a500
 #: ../source/reference/method/mkdir.txt:3
 msgid "mkdir()"
 msgstr ""
 
-<<<<<<< HEAD
-#: ../source/includes/apiargs/method-mkdir-param.rst:11
-=======
 # 8af2846728544d2ea1bd07718f713241
 #: ../source/reference/method/mkdir.txt
 msgid "On this page"
 msgstr ""
 
 # 84ff5fb2aed04e97bfc403703fc38aa4
->>>>>>> 2478a500
 #: ../source/reference/method/mkdir.txt:14
 msgid "Description"
 msgstr ""
 
-<<<<<<< HEAD
-=======
 # 8f34b76712c54e1a9a2c8dff036e85b0
->>>>>>> 2478a500
 #: ../source/reference/method/mkdir.txt:18
 msgid ""
 "Creates a directory at the specified path. This method creates the entire"
 " path specified if the enclosing directory or directories do not already "
-<<<<<<< HEAD
-"exit. The user running the :binary:`~bin.mongo` shell must have "
-"permission to create directories in the specified path."
-msgstr ""
-
-#: ../source/reference/method/mkdir.txt:24
-=======
 "exit."
 msgstr ""
 
 # 0187958992d244568ebc6648107706a2
 #: ../source/reference/method/mkdir.txt:22
->>>>>>> 2478a500
 msgid ""
 "This method is equivalent to :command:`mkdir -p` with BSD or GNU "
 "utilities."
 msgstr ""
 
-<<<<<<< HEAD
-#: ../source/reference/method/mkdir.txt:26
-msgid "The :method:`mkdir()` method has the following parameter:"
-msgstr ""
-
-#: ../source/includes/apiargs/method-mkdir-param.rst:7
-msgid "Parameter"
-msgstr ""
-
-#: ../source/includes/apiargs/method-mkdir-param.rst:9
-msgid "Type"
-msgstr ""
-
-#: ../source/includes/apiargs/method-mkdir-param.rst:13
-msgid "``path``"
-msgstr ""
-
-#: ../source/includes/apiargs/method-mkdir-param.rst:15
-msgid "string"
-msgstr ""
-
-#: ../source/includes/apiargs/method-mkdir-param.rst:17
-#: ../source/includes/apiargs/method-mkdir-param.rst:26
-msgid "A path on the local filesystem."
-msgstr ""
-
-#: ../source/includes/apiargs/method-mkdir-param.rst
-msgid "param string path"
-msgstr ""
-
-#: ../source/reference/method/mkdir.txt:32
-msgid ""
-":method:`mkdir()` returns a document with information about the result of"
-" the operation."
-msgstr ""
-
-#: ../source/reference/method/mkdir.txt:35
-msgid "On success, :method:`mkdir()` returns the following:"
-msgstr ""
-
-#: ../source/reference/method/mkdir.txt:41
-msgid ""
-"If the directory at the specified path already exists, :method:`mkdir()` "
-"returns the following:"
-msgstr ""
-
-#: ../source/reference/method/mkdir.txt:49
-msgid "Example"
-msgstr ""
-
-#: ../source/reference/method/mkdir.txt:51
-msgid ""
-"The following command creates a directory called ``foo`` in the shell's "
-"current working directory."
-msgstr ""
-
-#: ../source/reference/method/mkdir.txt:58
-msgid "The above command returns the following output:"
-msgstr ""
-
-# db03d6c901924e87927343160e1c20f3
-#~ msgid ""
-#~ "Creates a directory at the specified "
-#~ "path. This method creates the entire "
-#~ "path specified if the enclosing "
-#~ "directory or directories do not already"
-#~ " exit."
-#~ msgstr ""
-=======
 # bc84a3225691433e8fe823b2a0ab904c
 #: ../source/reference/method/mkdir.txt:24
 msgid "The :method:`mkdir()` method has the following parameter:"
 msgstr ""
->>>>>>> 2478a500
