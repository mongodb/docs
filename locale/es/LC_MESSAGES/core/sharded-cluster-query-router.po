# SOME DESCRIPTIVE TITLE.
# Copyright (C) 2011-2014, MongoDB, Inc.
# This file is distributed under the same license as the mongodb-manual
# package.
#
# Translators:
msgid ""
msgstr ""
"Project-Id-Version: MongoDB Manual\n"
"Report-Msgid-Bugs-To: \n"
<<<<<<< HEAD
"POT-Creation-Date: 2019-03-19 11:02-0400\n"
=======
"POT-Creation-Date: 2016-12-08 12:02-0500\n"
>>>>>>> 2478a500
"PO-Revision-Date: 2014-04-08 19:25+0000\n"
"Last-Translator: tychoish <tychoish@gmail.com>\n"
"Language: es\n"
"Language-Team: Spanish (http://www.transifex.com/projects/p/mongodb-"
"manual/language/es/)\n"
"Plural-Forms: nplurals=2; plural=(n != 1)\n"
"MIME-Version: 1.0\n"
"Content-Type: text/plain; charset=utf-8\n"
"Content-Transfer-Encoding: 8bit\n"
"Generated-By: Babel 2.6.0\n"

<<<<<<< HEAD
=======
# b84cd2c018d0468f9447f1302cbbc43e
# c3402413c2a7424f9dd7aef006140b7d
#: ../source/core/sharded-cluster-query-router.txt:1
>>>>>>> 2478a500
#: ../source/core/sharded-cluster-query-router.txt:7
msgid "mongos"
msgstr ""

<<<<<<< HEAD
#: ../source/core/sharded-cluster-query-router.txt:17
msgid ""
"MongoDB :binary:`~bin.mongos` instances route queries and write "
"operations to :term:`shards <shard>` in a sharded cluster. "
":binary:`~bin.mongos` provide the only interface to a sharded cluster "
"from the perspective of applications. Applications never connect or "
"communicate directly with the shards."
msgstr ""

#: ../source/core/sharded-cluster-query-router.txt:23
msgid ""
"The :binary:`~bin.mongos` tracks what data is on which shard by caching "
"the metadata from the :ref:`config servers <sharded-cluster-config-"
"server>`. The :binary:`~bin.mongos` uses the metadata to route operations"
" from applications and clients to the :binary:`~bin.mongod` instances. A "
":binary:`~bin.mongos` has no *persistent* state and consumes minimal "
"system resources."
msgstr ""

#: ../source/core/sharded-cluster-query-router.txt:30
msgid ""
"The most common practice is to run :binary:`~bin.mongos` instances on the"
" same systems as your application servers, but you can maintain "
":binary:`~bin.mongos` instances on the shards or on other dedicated "
"resources."
msgstr ""

#: ../source/core/sharded-cluster-query-router.txt:36
msgid "Routing And Results Process"
msgstr ""

#: ../source/core/sharded-cluster-query-router.txt:38
msgid ""
"A :binary:`~bin.mongos` instance routes a query to a :term:`cluster "
"<sharded cluster>` by:"
msgstr ""

#: ../source/core/sharded-cluster-query-router.txt:41
msgid ""
"Determining the list of :term:`shards <shard>` that must receive the "
"query."
msgstr ""

#: ../source/core/sharded-cluster-query-router.txt:44
msgid "Establishing a cursor on all targeted shards."
msgstr ""

#: ../source/core/sharded-cluster-query-router.txt:46
msgid ""
"The :binary:`~bin.mongos` then merges the data from each of the targeted "
"shards and returns the result document. Certain query modifiers, such as "
":ref:`sorting<sharding-mongos-sort>`, are performed on a shard such as "
"the :term:`primary shard` before :binary:`~bin.mongos` retrieves the "
"results."
msgstr ""

#: ../source/core/sharded-cluster-query-router.txt:54
msgid ""
"For :doc:`aggregation operations </core/aggregation-pipeline>` that run "
"on multiple shards, if the operations do not require running on the "
"database's :term:`primary shard`, these operations may route the results "
"back to the :binary:`~bin.mongos` where the results are then merged."
msgstr ""

#: ../source/core/sharded-cluster-query-router.txt:60
=======
# 4e2d5753160d40b0b2f864aa7eec87e7
#: ../source/core/sharded-cluster-query-router.txt
msgid "On this page"
msgstr ""

# 909466abf184441a9b807ef36a61dc9d
#: ../source/core/sharded-cluster-query-router.txt:17
msgid ""
"MongoDB :program:`mongos` instances route queries and write operations to"
" :term:`shards <shard>` in a sharded cluster. :program:`mongos` provide "
"the only interface to a sharded cluster from the perspective of "
"applications. Applications never connect or communicate directly with the"
" shards."
msgstr ""

# e2fbed9e0e384e81b22f5942ecfe9f16
#: ../source/core/sharded-cluster-query-router.txt:23
msgid ""
"The :program:`mongos` tracks what data is on which shard by caching the "
"metadata from the :ref:`config servers <sharded-cluster-config-server>`. "
"The :program:`mongos` uses the metadata to route operations from "
"applications and clients to the :program:`mongod` instances. A "
":program:`mongos` has no *persistent* state and consumes minimal system "
"resources."
msgstr ""

# 64af74cc88234883aabe7b076ef9a5dd
#: ../source/core/sharded-cluster-query-router.txt:30
msgid ""
"The most common practice is to run :program:`mongos` instances on the "
"same systems as your application servers, but you can maintain "
":program:`mongos` instances on the shards or on other dedicated "
"resources."
msgstr ""

# 91137b9a0f514d1b8da62eca4ea6aae4
#: ../source/core/sharded-cluster-query-router.txt:36
msgid "Routing And Results Process"
msgstr ""

# 21d0aeac69484024853e3417e5f20cc7
#: ../source/core/sharded-cluster-query-router.txt:38
>>>>>>> 2478a500
msgid ""
"There are two cases in which a pipeline is ineligible to run on "
":binary:`~bin.mongos`."
msgstr ""

<<<<<<< HEAD
#: ../source/core/sharded-cluster-query-router.txt:63
msgid ""
"The first case occurs when the merge part of the split pipeline contains "
"a stage which *must* run on a primary shard. For instance, if ``$lookup``"
" requires access to an unsharded collection in the same database as the "
"sharded collection on which the aggregation is running, the merge is "
"obliged to run on the primary shard."
msgstr ""

#: ../source/core/sharded-cluster-query-router.txt:69
msgid ""
"The second case occurs when the merge part of the split pipeline contains"
" a stage which may write temporary data to disk, such as ``$group``, and "
"the client has specified ``allowDiskUse:true``. In this case, assuming "
"that there are no other stages in the merge pipeline which require the "
"primary shard, the merge will run on a randomly-selected shard in the set"
" of shards targeted by the aggregation."
msgstr ""

#: ../source/core/sharded-cluster-query-router.txt:77
msgid ""
"For more information on how the work of aggregation is split among "
"components of a sharded cluster query, use ``explain:true`` as a "
"parameter to the :method:`~db.collection.aggregation()` call. The return "
"will include three json objects. ``mergeType`` shows where the stage of "
"the merge happens (\"primaryShard\", \"anyShard\", or \"mongos\"). "
"``splitPipeline`` shows which operations in your pipeline have run on "
"individual shards. ``shards`` shows the work each shard has done."
msgstr ""

#: ../source/core/sharded-cluster-query-router.txt:85
msgid ""
"In some cases, when the :term:`shard key` or a prefix of the shard key is"
" a part of the query, the :binary:`~bin.mongos` performs a :ref:`targeted"
" operation<sharding-mongos-targeted>`, routing queries to a subset of "
"shards in the cluster."
msgstr ""

#: ../source/core/sharded-cluster-query-router.txt:90
msgid ""
":binary:`~bin.mongos` performs a :ref:`broadcast operation<sharding-"
"mongos-broadcast>` for queries that do *not* include the :term:`shard "
"key`, routing queries to *all* shards in the cluster. Some queries that "
"do include the shard key may still result in a broadcast operation "
"depending on the distribution of data in the cluster and the selectivity "
"of the query."
msgstr ""

#: ../source/core/sharded-cluster-query-router.txt:97
=======
# 0a9d03f84fc24c7d8a81ac64eeed1700
#: ../source/core/sharded-cluster-query-router.txt:41
msgid ""
"Determining the list of :term:`shards <shard>` that must receive the "
"query."
msgstr ""

# 0ca7fcd358d549099eea6f3adea66c26
#: ../source/core/sharded-cluster-query-router.txt:44
msgid "Establishing a cursor on all targeted shards."
msgstr ""

# aa67a1638191495a82ee766f0811d8e9
#: ../source/core/sharded-cluster-query-router.txt:46
msgid ""
"The :program:`mongos` then merges the data from each of the targeted "
"shards and returns the result document. Certain query modifiers, such as "
":ref:`sorting<sharding-mongos-sort>`, are performed on a shard such as "
"the :term:`primary shard` before :program:`mongos` retrieves the results."
msgstr ""

# 98be1995295346db850401be2f08e35a
#: ../source/core/sharded-cluster-query-router.txt:54
msgid ""
"For :doc:`aggregation operations </core/aggregation-pipeline>` that run "
"on multiple shards, if the operations do not require running on the "
"database's :term:`primary shard`, these operations can route the results "
"to any shard to merge the results and avoid overloading the primary shard"
" for that database."
msgstr ""

# 466e23de619441e8aed632d4abaad2fd
#: ../source/core/sharded-cluster-query-router.txt:60
msgid ""
"In some cases, when the :term:`shard key` or a prefix of the shard key is"
" a part of the query, the :program:`mongos` performs a :ref:`targeted "
"operation<sharding-mongos-targeted>`, routing queries to a subset of "
"shards in the cluster."
msgstr ""

# 861bf1dc58734300964987039f7da943
#: ../source/core/sharded-cluster-query-router.txt:65
msgid ""
":program:`mongos` performs a :ref:`broadcast operation<sharding-mongos-"
"broadcast>` for queries that do *not* include the :term:`shard key`, "
"routing queries to *all* shards in the cluster. Some queries that do "
"include the shard key may still result in a broadcast operation depending"
" on the distribution of data in the cluster and the selectivity of the "
"query."
msgstr ""

# 9ac487567090475488e700afb193a3f0
#: ../source/core/sharded-cluster-query-router.txt:72
>>>>>>> 2478a500
msgid ""
"See :ref:`sharding-query-isolation` for more on targeted and broadcast "
"operations."
msgstr ""

<<<<<<< HEAD
#: ../source/core/sharded-cluster-query-router.txt:101
msgid "How ``mongos`` Handles Query Modifiers"
msgstr ""

#: ../source/core/sharded-cluster-query-router.txt:106
msgid "Sorting"
msgstr ""

#: ../source/core/sharded-cluster-query-router.txt:108
msgid ""
"If the result of the query is not sorted, the :binary:`~bin.mongos` "
"instance opens a result cursor that \"round robins\" results from all "
"cursors on the shards."
msgstr ""

#: ../source/core/sharded-cluster-query-router.txt:113
msgid "Limits"
msgstr ""

#: ../source/core/sharded-cluster-query-router.txt:115
msgid ""
"If the query limits the size of the result set using the "
":method:`~cursor.limit()` cursor method, the :binary:`~bin.mongos` "
"instance passes that limit to the shards and then re-applies the limit to"
" the result before returning the result to the client."
msgstr ""

#: ../source/core/sharded-cluster-query-router.txt:121
msgid "Skips"
msgstr ""

#: ../source/core/sharded-cluster-query-router.txt:123
msgid ""
"If the query specifies a number of records to *skip* using the "
":method:`~cursor.skip()` cursor method, the :binary:`~bin.mongos` "
"*cannot* pass the skip to the shards, but rather retrieves unskipped "
"results from the shards and skips the appropriate number of documents "
"when assembling the complete result."
msgstr ""

#: ../source/core/sharded-cluster-query-router.txt:129
msgid ""
"When used in conjunction with a :method:`~cursor.limit()`, the "
":binary:`~bin.mongos` will pass the *limit* plus the value of the "
=======
# b0fea17c9dfd4afd94c90058f88fb838
#: ../source/core/sharded-cluster-query-router.txt:76
msgid "How ``mongos`` Handles Query Modifiers"
msgstr ""

# a58d552bae5f4233b0c1618926fb6e9c
#: ../source/core/sharded-cluster-query-router.txt:81
msgid "Sorting"
msgstr ""

# 43e10e13a8ef4d85b54d91543b9420ff
#: ../source/core/sharded-cluster-query-router.txt:83
msgid ""
"If the result of the query is not sorted, the :program:`mongos` instance "
"opens a result cursor that \"round robins\" results from all cursors on "
"the shards."
msgstr ""

# c1609bc41f924314a2def60f0730cf86
#: ../source/core/sharded-cluster-query-router.txt:87
msgid ""
"If the query specifies sorted results using the :method:`~cursor.sort()` "
"cursor method, the :program:`mongos` instance passes the "
":operator:`$orderby` option to the shards. The :term:`primary shard` for "
"the database receives and performs a merge sort for all results before "
"returning the data to the client via the :program:`mongos`."
msgstr ""

# f4c63276b8ee4bf9a8b199ce697056a5
#: ../source/core/sharded-cluster-query-router.txt:95
msgid "Limits"
msgstr ""

# dcae7acf5904466a85ee4902f6212ffe
#: ../source/core/sharded-cluster-query-router.txt:97
msgid ""
"If the query limits the size of the result set using the "
":method:`~cursor.limit()` cursor method, the :program:`mongos` instance "
"passes that limit to the shards and then re-applies the limit to the "
"result before returning the result to the client."
msgstr ""

# 227cb14a35b34c8c82707f614a6ed040
#: ../source/core/sharded-cluster-query-router.txt:103
msgid "Skips"
msgstr ""

# c1770737ce2442efbe71a091e8fae1b9
#: ../source/core/sharded-cluster-query-router.txt:105
msgid ""
"If the query specifies a number of records to *skip* using the "
":method:`~cursor.skip()` cursor method, the :program:`mongos` *cannot* "
"pass the skip to the shards, but rather retrieves unskipped results from "
"the shards and skips the appropriate number of documents when assembling "
"the complete result."
msgstr ""

# 380681f7f0fd4ecfb4a85023fd3f4afa
#: ../source/core/sharded-cluster-query-router.txt:111
msgid ""
"When used in conjunction with a :method:`~cursor.limit()`, the "
":program:`mongos` will pass the *limit* plus the value of the "
>>>>>>> 2478a500
":method:`~cursor.skip()` to the shards to improve the efficiency of these"
" operations."
msgstr ""

<<<<<<< HEAD
#: ../source/core/sharded-cluster-query-router.txt:135
msgid "Confirm Connection to ``mongos`` Instances"
msgstr ""

#: ../source/core/sharded-cluster-query-router.txt:137
msgid ""
"To detect if the MongoDB instance that your client is connected to is "
":binary:`~bin.mongos`, use the :dbcommand:`isMaster` command. When a "
"client connects to a :binary:`~bin.mongos`, :dbcommand:`isMaster` returns"
" a document with a ``msg`` field that holds the string ``isdbgrid``. For "
"example:"
msgstr ""

#: ../source/core/sharded-cluster-query-router.txt:153
msgid ""
"If the application is instead connected to a :binary:`~bin.mongod`, the "
"returned document does not include the ``isdbgrid`` string."
msgstr ""

#: ../source/core/sharded-cluster-query-router.txt:162
msgid "Targeted Operations vs. Broadcast Operations"
msgstr ""

#: ../source/core/sharded-cluster-query-router.txt:164
msgid ""
"Generally, the fastest queries in a sharded environment are those that "
":binary:`~bin.mongos` route to a single shard, using the :term:`shard "
"key` and the cluster meta data from the :ref:`config server <sharding-"
"config-server>`. These :ref:`targeted operations<sharding-mongos-"
"targeted>` use the shard key value to locate the shard or subset of "
"shards that satisfy the query document."
msgstr ""

#: ../source/core/sharded-cluster-query-router.txt:171
msgid ""
"For queries that don't include the shard key, :binary:`~bin.mongos` must "
"query all shards, wait for their responses and then return the result to "
"the application. These \"scatter/gather\" queries can be long running "
"operations."
msgstr ""

#: ../source/core/sharded-cluster-query-router.txt:178
msgid "Broadcast Operations"
msgstr ""

#: ../source/core/sharded-cluster-query-router.txt:180
msgid ""
":binary:`~bin.mongos` instances broadcast queries to all shards for the "
"collection **unless** the :binary:`~bin.mongos` can determine which shard"
" or subset of shards stores this data."
msgstr ""

#: ../source/core/sharded-cluster-query-router.txt:186
msgid ""
"After the :binary:`~bin.mongos` receives responses from all shards, it "
"merges the data and returns the result document. The performance of a "
"broadcast operation depends on the overall load of the cluster, as well "
"as variables like network latency, individual shard load, and number of "
"documents returned per shard. Whenever possible, favor operations that "
"result in :ref:`targeted operation<sharding-mongos-targeted>` over those "
"that result in a broadcast operation."
msgstr ""

#: ../source/core/sharded-cluster-query-router.txt:194
msgid "Multi-update operations are always broadcast operations."
msgstr ""

#: ../source/core/sharded-cluster-query-router.txt:196
=======
# 5837b47891204d52bfc6d24bf8db5a33
#: ../source/core/sharded-cluster-query-router.txt:117
msgid "Confirm Connection to ``mongos`` Instances"
msgstr ""

# 2d8446ef14ff42d39c6252782ed155f2
#: ../source/core/sharded-cluster-query-router.txt:119
msgid ""
"To detect if the MongoDB instance that your client is connected to is "
":program:`mongos`, use the :dbcommand:`isMaster` command. When a client "
"connects to a :program:`mongos`, :dbcommand:`isMaster` returns a document"
" with a ``msg`` field that holds the string ``isdbgrid``. For example:"
msgstr ""

# d0c11770c8d0402d86100d85d1913ace
#: ../source/core/sharded-cluster-query-router.txt:134
msgid ""
"If the application is instead connected to a :program:`mongod`, the "
"returned document does not include the ``isdbgrid`` string."
msgstr ""

# 2260f59bcc93415d907a9f61a306c2ea
#: ../source/core/sharded-cluster-query-router.txt:143
msgid "Query Isolation"
msgstr ""

# 4d178a0bac0e468c94864fd57ca9ed81
#: ../source/core/sharded-cluster-query-router.txt:145
msgid ""
"Generally, the fastest queries in a sharded environment are those that "
":program:`mongos` route to a single shard, using the :term:`shard key` "
"and the cluster meta data from the :ref:`config server <sharding-config-"
"server>`. These :ref:`targeted operations<sharding-mongos-targeted>` use "
"the shard key value to locate the shard or subset of shards that satisfy "
"the query document."
msgstr ""

# 2feb1ac01fd24a57a4839fa68e756e46
#: ../source/core/sharded-cluster-query-router.txt:152
msgid ""
"For queries that don't include the shard key, :program:`mongos` must "
"query all shards, wait for their responses and then return the result to "
"the application. These \"scatter/gather\" queries can be long running "
"operations."
msgstr ""

# cefac5782aa744179d268fda66e5e750
#: ../source/core/sharded-cluster-query-router.txt:159
msgid "Broadcast Operations"
msgstr ""

# 7072e68c236041fdaca2bfa8609f989a
#: ../source/core/sharded-cluster-query-router.txt:161
>>>>>>> 2478a500
msgid ""
"The :method:`~db.collection.updateMany()` and "
":method:`~db.collection.deleteMany()` methods are broadcast operations, "
"unless the query document specifies the shard key in full."
msgstr ""

<<<<<<< HEAD
#: ../source/core/sharded-cluster-query-router.txt:203
msgid "Targeted Operations"
msgstr ""

#: ../source/core/sharded-cluster-query-router.txt:205
msgid ""
":binary:`~bin.mongos` can route queries that include the shard key or the"
" prefix of a :term:`compound<compound index>` shard key a specific shard "
"or set of shards. :binary:`~bin.mongos` uses the shard key value to "
"locate the :term:`chunk` whose range includes the shard key value and "
"directs the query at the :term:`shard` containing that chunk."
msgstr ""

#: ../source/core/sharded-cluster-query-router.txt:213
msgid "For example, if the shard key is:"
msgstr ""

#: ../source/core/sharded-cluster-query-router.txt:219
msgid ""
"The :binary:`~bin.mongos` program *can* route queries that include the "
"full shard key or either of the following shard key prefixes at a "
"specific shard or set of shards:"
msgstr ""

#: ../source/core/sharded-cluster-query-router.txt:228
msgid ""
"All :method:`~db.collection.insertOne()` operations target to one shard. "
"Each document in the :method:`~db.collection.insertMany()` array targets "
"to a single shard, but there is no guarantee all documents in the array "
"insert into a single shard."
msgstr ""

#: ../source/core/sharded-cluster-query-router.txt:233
msgid ""
"All :method:`~db.collection.updateOne()`, "
":method:`~db.collection.replaceOne()` and "
":method:`~db.collection.deleteOne()` operations *must* include the "
":term:`shard key` or ``_id`` in the query document. MongoDB returns an "
"error if these methods are used without the shard key or ``_id``."
msgstr ""

#: ../source/core/sharded-cluster-query-router.txt:239
msgid ""
"Depending on the distribution of data in the cluster and the selectivity "
"of the query, :binary:`~bin.mongos` may still perform a :ref:`broadcast "
"operation<sharding-mongos-broadcast>` to fulfill these queries."
msgstr ""

#: ../source/core/sharded-cluster-query-router.txt:244
msgid "Index Use"
msgstr ""

#: ../source/core/sharded-cluster-query-router.txt:246
msgid ""
"If the query does not include the :term:`shard key`, the "
":binary:`~bin.mongos` must send the query to all shards as a "
"\"scatter/gather\" operation. Each shard will, in turn, use *either* the "
"shard key index or another more efficient index to fulfill the query."
msgstr ""

#: ../source/core/sharded-cluster-query-router.txt:251
msgid ""
"If the query includes multiple sub-expressions that reference the fields "
"indexed by the shard key *and* the secondary index, the "
":binary:`~bin.mongos` can route the queries to a specific shard and the "
"shard will use the index that will allow it to fulfill most efficiently."
msgstr ""

#: ../source/core/sharded-cluster-query-router.txt:258
msgid "Sharded Cluster Security"
msgstr ""

#: ../source/core/sharded-cluster-query-router.txt:260
msgid ""
"Use :doc:`/core/security-internal-authentication` to enforce intra-"
"cluster security and prevent unauthorized cluster components from "
"accessing the cluster. You must start each :binary:`~bin.mongod` or "
":binary:`~bin.mongos` in the cluster with the appropriate security "
"settings in order to enforce internal authentication."
msgstr ""

#: ../source/core/sharded-cluster-query-router.txt:266
msgid ""
"See :doc:`/tutorial/deploy-sharded-cluster-with-keyfile-access-control` "
"for a tutorial on deploying a secured sharded cluster."
msgstr ""

#: ../source/core/sharded-cluster-query-router.txt:270
msgid "Cluster Users"
msgstr ""

#: ../source/core/sharded-cluster-query-router.txt:272
msgid ""
"Sharded clusters support :doc:`/core/authorization` *(RBAC)* for "
"restricting unauthorized access to cluster data and operations. You must "
"start each :binary:`~bin.mongod` in the cluster, including the "
":term:`config servers <config server>`, with the :option:`--auth <mongod "
"--auth>` option in order to enforce RBAC. Alternatively, enforcing "
":doc:`/core/security-internal-authentication` for inter-cluster security "
"also enables user access controls via RBAC."
msgstr ""

#: ../source/core/sharded-cluster-query-router.txt:279
msgid ""
"With RBAC enforced, clients must specify a :option:`--username <mongo "
"--username>`, :option:`--password <mongo --password>`, and "
":option:`--authenticationDatabase <mongo --authenticationDatabase>` when "
"connecting to the :binary:`~bin.mongos` in order to access cluster "
"resources."
msgstr ""

#: ../source/core/sharded-cluster-query-router.txt:284
msgid ""
"Each cluster has its own cluster users. These users cannot be used to "
"access individual shards."
msgstr ""

#: ../source/core/sharded-cluster-query-router.txt:287
msgid ""
"See :doc:`/tutorial/enable-authentication` for a tutorial on enabling "
"adding users to an RBAC-enabled MongoDB deployment."
msgstr ""

#: ../source/core/sharded-cluster-query-router.txt:291
msgid "Metadata Operations"
msgstr ""

#: ../source/includes/extracts/mongos-operations-wc.rst:2
msgid ""
":binary:`~bin.mongos` uses :writeconcern:`\"majority\"` for the following"
" operations that affect the sharded cluster metadata:"
msgstr ""

#: ../source/includes/extracts/mongos-operations-wc.rst:8
msgid "Command"
msgstr ""

#: ../source/includes/extracts/mongos-operations-wc.rst:9
msgid "Method"
msgstr ""

#: ../source/includes/extracts/mongos-operations-wc.rst:10
msgid "Note"
msgstr ""

#: ../source/includes/extracts/mongos-operations-wc.rst:12
msgid ":dbcommand:`addShard`"
msgstr ""

#: ../source/includes/extracts/mongos-operations-wc.rst:13
msgid ":method:`sh.addShard()`"
msgstr ""

#: ../source/includes/extracts/mongos-operations-wc.rst:16
msgid ":dbcommand:`create`"
msgstr ""

#: ../source/includes/extracts/mongos-operations-wc.rst:17
msgid ":method:`db.createCollection()`"
msgstr ""

#: ../source/includes/extracts/mongos-operations-wc.rst:20
msgid ":dbcommand:`drop`"
msgstr ""

#: ../source/includes/extracts/mongos-operations-wc.rst:21
msgid ":method:`db.collection.drop()`"
msgstr ""

#: ../source/includes/extracts/mongos-operations-wc.rst:24
msgid ":dbcommand:`dropDatabase`"
msgstr ""

#: ../source/includes/extracts/mongos-operations-wc.rst:26
msgid ":method:`db.dropDatabase()`"
msgstr ""

#: ../source/includes/extracts/mongos-operations-wc.rst:28
msgid "Changed in MongoDB 3.6"
msgstr ""

#: ../source/includes/extracts/mongos-operations-wc.rst:30
msgid ":dbcommand:`enableSharding`"
msgstr ""

#: ../source/includes/extracts/mongos-operations-wc.rst:31
msgid ":method:`sh.enableSharding()`"
msgstr ""

#: ../source/includes/extracts/mongos-operations-wc.rst:34
msgid ":dbcommand:`movePrimary`"
msgstr ""

#: ../source/includes/extracts/mongos-operations-wc.rst:38
msgid ":dbcommand:`renameCollection`"
msgstr ""

#: ../source/includes/extracts/mongos-operations-wc.rst:39
msgid ":method:`db.collection.renameCollection()`"
msgstr ""

#: ../source/includes/extracts/mongos-operations-wc.rst:42
msgid ":dbcommand:`shardCollection`"
msgstr ""

#: ../source/includes/extracts/mongos-operations-wc.rst:43
msgid ":method:`sh.shardCollection()`"
msgstr ""

#: ../source/includes/extracts/mongos-operations-wc.rst:46
msgid ":dbcommand:`removeShard`"
msgstr ""

#: ../source/includes/extracts/mongos-operations-wc.rst:50
msgid ":dbcommand:`setFeatureCompatibilityVersion`"
=======
# f6c22e2dac8541dbb9f437ca9cd64000
#: ../source/core/sharded-cluster-query-router.txt:167
msgid ""
"Once the :program:`mongos` has received a response from all shard, it "
"merges the data and returns the result document. The performance of a "
"broadcast operation depends on the overall load of the cluster, as well "
"as variables like network latency, individual shard load, and number of "
"documents returned per shard. Whenever possible, favor operations that "
"result in :ref:`targeted operation<sharding-mongos-targeted>` over those "
"that result in a broadcast operation."
msgstr ""

# 3b9aa7465fa04903ac14c3f5380555ed
#: ../source/core/sharded-cluster-query-router.txt:175
msgid "Multi-update operations are always broadcast operations."
msgstr ""

# 16fa937fc0ea454ea65e4b86d3182961
#: ../source/core/sharded-cluster-query-router.txt:177
msgid ""
"The :method:`~db.collection.updateMany()` and "
":method:`~db.collection.deleteMany()` methods are broadcast operations, "
"unless the query document specifies the shard key in full."
msgstr ""

# ee174c1f902149d6805ffa28a24f1ee9
#: ../source/core/sharded-cluster-query-router.txt:184
msgid "Targeted Operations"
msgstr ""

# 79aa4db1039d4b79b04592371d59f586
#: ../source/core/sharded-cluster-query-router.txt:186
msgid ""
":program:`mongos` can route queries that include the shard key or the "
"prefix of a :term:`compound<compound index>` shard key a specific shard "
"or set of shards. :program:`mongos` uses the shard key value to locate "
"the :term:`chunk` whose range includes the shard key value and directs "
"the query at the :term:`shard` containing that chunk."
msgstr ""

# 5fd2d729f8624241a8ebc9d3ae98d72c
#: ../source/core/sharded-cluster-query-router.txt:194
msgid "For example, if the shard key is:"
msgstr ""

# d69c243d83954a81b62501aeadf1b90c
#: ../source/core/sharded-cluster-query-router.txt:200
msgid ""
"The :program:`mongos` program *can* route queries that include the full "
"shard key or either of the following shard key prefixes at a specific "
"shard or set of shards:"
msgstr ""

# 7f3f048c076b49be8b70a4ce5b203405
#: ../source/core/sharded-cluster-query-router.txt:209
msgid ""
"All :method:`~db.collection.insertOne()` operations target to one shard. "
"Each document in the :method:`~db.collection.insertMany()` array targets "
"to a single shard, but there is no guarantee all documents in the array "
"insert into a single shard."
msgstr ""

# 9119ff2ee7dd43daacd8822fc2688c22
#: ../source/core/sharded-cluster-query-router.txt:214
msgid ""
"All :method:`~db.collection.updateOne()`, "
":method:`~db.collection.replaceOne()` and "
":method:`~db.collection.deleteOne()` operations *must* include the "
":term:`shard key` or ``_id`` in the query document. MongoDB returns an "
"error if these methods are used without the shard key or ``_id``."
msgstr ""

# 81ba6ec9d35d418b9fe22ae3d612b7f5
#: ../source/core/sharded-cluster-query-router.txt:220
msgid ""
"Depending on the distribution of data in the cluster and the selectivity "
"of the query, :program:`mongos` may still perform a :ref:`broadcast "
"operation<sharding-mongos-broadcast>` to fulfill these queries."
msgstr ""

# f59c1414ba7d42bfb49cff169a5a0300
#: ../source/core/sharded-cluster-query-router.txt:225
msgid "Index Use"
msgstr ""

# 87c24f3d14494673be5682ca8067332f
#: ../source/core/sharded-cluster-query-router.txt:227
msgid ""
"If the query does not include the :term:`shard key`, the "
":program:`mongos` must send the query to all shards as a "
"\"scatter/gather\" operation. Each shard will, in turn, use *either* the "
"shard key index or another more efficient index to fulfill the query."
msgstr ""

# 7eaa313c007f4a47b5e6a851d0acf824
#: ../source/core/sharded-cluster-query-router.txt:232
msgid ""
"If the query includes multiple sub-expressions that reference the fields "
"indexed by the shard key *and* the secondary index, the :program:`mongos`"
" can route the queries to a specific shard and the shard will use the "
"index that will allow it to fulfill most efficiently."
msgstr ""

# b60f88b68d534db1a412e92c314b52db
#: ../source/core/sharded-cluster-query-router.txt:239
msgid "Sharded Cluster Security"
msgstr ""

# 4bbd2009309c422a954b316b90e40868
#: ../source/core/sharded-cluster-query-router.txt:241
msgid ""
"Use :doc:`/core/security-internal-authentication` to enforce intra-"
"cluster security and prevent unauthorized cluster components from "
"accessing the cluster. You must start each :program:`mongod` or "
":program:`mongos` in the cluster with the appropriate security settings "
"in order to enforce internal authentication."
msgstr ""

# 61c5b848e41244f48c4c250dac7186e4
#: ../source/core/sharded-cluster-query-router.txt:247
msgid ""
"See :doc:`/tutorial/deploy-sharded-cluster-with-keyfile-access-control` "
"for a tutorial on deploying a secured sharded cluster."
msgstr ""

# 1fc4a358233a4677893e22846d51ec1b
#: ../source/core/sharded-cluster-query-router.txt:251
msgid "Cluster Users"
msgstr ""

# cc865ce1db984d02aa86e6201dbd6280
#: ../source/core/sharded-cluster-query-router.txt:253
msgid ""
"Sharded clusters support :doc:`/core/authorization` *(RBAC)* for "
"restricting unauthorized access to cluster data and operations. You must "
"start each :program:`mongod` in the cluster, including the :term:`config "
"servers <config server>`, with the :option:`--auth` option in order to "
"enforce RBAC. Alternatively, enforcing :doc:`/core/security-internal-"
"authentication` for inter-cluster security also enables user access "
"controls via RBAC."
msgstr ""

# 1bce0aef78914e34a05d7dac1d521ecd
#: ../source/core/sharded-cluster-query-router.txt:260
msgid ""
"With RBAC enforced, clients must specify a :option:`--username`, "
":option:`--password`, and :option:`--authenticationDatabase` when "
"connecting to the :program:`mongos` in order to access cluster resources."
msgstr ""

# fbc483a9a87647839206fee7d9f3e503
#: ../source/core/sharded-cluster-query-router.txt:265
msgid ""
"Each cluster has its own cluster users. These users cannot be used to "
"access individual shards."
msgstr ""

# fbb0bf8bb7d640ac998d15df81e68991
#: ../source/core/sharded-cluster-query-router.txt:268
msgid ""
"See :doc:`/tutorial/enable-authentication` for a tutorial on enabling "
"adding users to an RBAC-enabled MongoDB deployment."
msgstr ""

# 09640d3cc89240658e7e95db6aefa970
#: ../source/core/sharded-cluster-query-router.txt:137
msgid "shard key"
msgstr ""

# 09640d3cc89240658e7e95db6aefa970
#: ../source/core/sharded-cluster-query-router.txt:137
msgid "query isolation"
>>>>>>> 2478a500
msgstr ""

# 7f37ff447b374478b899031c8671d21b
#~ msgid "Sharded Cluster Query Routing"
#~ msgstr ""

<<<<<<< HEAD
# 18b5563113d54fbfa915ce9d54ceeab9
#~ msgid ""
#~ "MongoDB :program:`mongos` instances route "
#~ "queries and write operations to "
#~ ":term:`shards <shard>` in a sharded "
#~ "cluster. :program:`mongos` provide the only"
#~ " interface to a sharded cluster from"
#~ " the perspective of applications. "
#~ "Applications never connect or communicate "
#~ "directly with the shards."
#~ msgstr ""

# c915b52dfa16480c89a26d01746547e6
#~ msgid ""
#~ "The :program:`mongos` tracks what data "
#~ "is on which shard by caching the"
#~ " metadata from the :ref:`config servers "
#~ "<sharded-cluster-config-server>`. The "
#~ ":program:`mongos` uses the metadata to "
#~ "route operations from applications and "
#~ "clients to the :program:`mongod` instances."
#~ " A :program:`mongos` has no *persistent*"
#~ " state and consumes minimal system "
#~ "resources."
#~ msgstr ""

# 7afc5c23e0f94a9ba571bd41ae980098
#~ msgid ""
#~ "The most common practice is to run"
#~ " :program:`mongos` instances on the same"
#~ " systems as your application servers, "
#~ "but you can maintain :program:`mongos` "
#~ "instances on the shards or on "
#~ "other dedicated resources."
#~ msgstr ""

=======
>>>>>>> 2478a500
# 2fd012f5f5714f689d5fb836a040fb1f
#~ msgid ""
#~ "Some aggregation operations using the "
#~ ":dbcommand:`aggregate` command (i.e. "
#~ ":method:`db.collection.aggregate()`) will cause "
#~ ":program:`mongos` instances to require more"
#~ " CPU resources than in previous "
#~ "versions. This modified performance profile"
#~ " may dictate alternate architecture "
#~ "decisions if you use the "
#~ ":term:`aggregation framework` extensively in a"
#~ " sharded environment."
#~ msgstr ""

# fc5e72bd1931456bbfe93d5c2de39b28
#~ msgid "Routing Process"
#~ msgstr ""

# f9cbaec8f4804a72b199841a6dfe9f66
#~ msgid ""
#~ "A :program:`mongos` instance uses the "
#~ "following processes to route queries and"
#~ " return results."
#~ msgstr ""

# 9534870590bb4f0c83a82ab61b729ae8
#~ msgid "How ``mongos`` Determines which Shards Receive a Query"
#~ msgstr ""

<<<<<<< HEAD
# 42b5f35b93bd463c85ea36a2fda12de9
#~ msgid ""
#~ "A :program:`mongos` instance routes a "
#~ "query to a :term:`cluster <sharded "
#~ "cluster>` by:"
#~ msgstr ""

=======
>>>>>>> 2478a500
# b7e6af95259349c68c5b05d313bb92d1
#~ msgid ""
#~ "In some cases, when the :term:`shard "
#~ "key` or a prefix of the shard "
#~ "key is a part of the query, "
#~ "the :program:`mongos` can route the "
#~ "query to a subset of the shards."
#~ " Otherwise, the :program:`mongos` must "
#~ "direct the query to *all* shards "
#~ "that hold documents for that collection."
#~ msgstr ""

# e9961347d9604876a38ef8ba053e7c07
#~ msgid "Example"
#~ msgstr ""

# 3f19c779c6f549bf9aaa8dfb23cd9011
#~ msgid "Given the following shard key:"
#~ msgstr ""

# d4c5b49322a844598e917779169bfc5b
#~ msgid ""
#~ "Depending on the distribution of chunks"
#~ " in the cluster, the :program:`mongos` "
#~ "may be able to target the query"
#~ " at a subset of shards, if the"
#~ " query contains the following fields:"
#~ msgstr ""

<<<<<<< HEAD
# 8f7da1713250472ea35de5e524ac6f96
#~ msgid ""
#~ "If the result of the query is "
#~ "not sorted, the :program:`mongos` instance "
#~ "opens a result cursor that \"round "
#~ "robins\" results from all cursors on "
#~ "the shards."
#~ msgstr ""

=======
>>>>>>> 2478a500
# 352a3243e8dd4816994d74f3cb1ff5c6
#~ msgid ""
#~ "In versions prior to 2.0.5, the "
#~ ":program:`mongos` exhausted each cursor, one"
#~ " by one."
#~ msgstr ""

# 7d036a41775248848bf9af250397fc4a
#~ msgid ""
#~ "If the query specifies sorted results"
#~ " using the :method:`~cursor.sort()` cursor "
#~ "method, the :program:`mongos` instance passes"
#~ " the :operator:`$orderby` option to the "
#~ "shards. When the :program:`mongos` receives"
#~ " results it performs an incremental "
#~ "*merge sort* of the results while "
#~ "returning them to the client."
#~ msgstr ""

<<<<<<< HEAD
# eb5c53cc26f34f328929a19467ecbc9b
#~ msgid ""
#~ "If the query limits the size of"
#~ " the result set using the "
#~ ":method:`~cursor.limit()` cursor method, the "
#~ ":program:`mongos` instance passes that limit"
#~ " to the shards and then re-"
#~ "applies the limit to the result "
#~ "before returning the result to the "
#~ "client."
#~ msgstr ""

=======
>>>>>>> 2478a500
# 1029caa9c7b742fd92389ea74ad5c420
#~ msgid ""
#~ "If the query specifies a number of"
#~ " records to *skip* using the "
#~ ":method:`~cursor.skip()` cursor method, the "
#~ ":program:`mongos` *cannot* pass the skip "
#~ "to the shards, but rather retrieves "
#~ "unskipped results from the shards and"
#~ " skips the appropriate number of "
#~ "documents when assembling the complete "
#~ "result. However, when used in "
#~ "conjunction with a :method:`~cursor.limit()`, "
#~ "the :program:`mongos` will pass the "
#~ "*limit* plus the value of the "
#~ ":method:`~cursor.skip()` to the shards to "
#~ "improve the efficiency of these "
#~ "operations."
#~ msgstr ""

# 523e9945582c40a782d51b43c583e104
#~ msgid "Detect Connections to :program:`mongos` Instances"
#~ msgstr ""

<<<<<<< HEAD
# f43f70efa4ef45b59c8d5cd27edb22c1
#~ msgid ""
#~ "To detect if the MongoDB instance "
#~ "that your client is connected to "
#~ "is :program:`mongos`, use the "
#~ ":dbcommand:`isMaster` command. When a client"
#~ " connects to a :program:`mongos`, "
#~ ":dbcommand:`isMaster` returns a document with"
#~ " a ``msg`` field that holds the "
#~ "string ``isdbgrid``. For example:"
#~ msgstr ""

# 8cc184a2d86a4439862987abfa65e43a
#~ msgid ""
#~ "If the application is instead connected"
#~ " to a :program:`mongod`, the returned "
#~ "document does not include the "
#~ "``isdbgrid`` string."
#~ msgstr ""

=======
>>>>>>> 2478a500
# 7bbe5581d95343778e7ffada074c00fc
#~ msgid "Broadcast Operations and Targeted Operations"
#~ msgstr ""

# fc5f9b1e54c6496bab62de7770c8d845
#~ msgid "In general, operations in a sharded environment are either:"
#~ msgstr ""

# bf90e53d6c264e9ebffdbca369f3a745
#~ msgid ""
#~ "Broadcast to all shards in the "
#~ "cluster that hold documents in a "
#~ "collection"
#~ msgstr ""

# e0de2a9e821a476eb0b3ec6f7cc11a91
#~ msgid ""
#~ "Targeted at a single shard or a"
#~ " limited group of shards, based on"
#~ " the shard key"
#~ msgstr ""

# f91f84402089404295844641794a1e67
#~ msgid ""
#~ "For best performance, use targeted "
#~ "operations whenever possible. While some "
#~ "operations must broadcast to all shards,"
#~ " you can ensure MongoDB uses targeted"
#~ " operations whenever possible by always "
#~ "including the shard key."
#~ msgstr ""

<<<<<<< HEAD
# a634ce00563641278ccc58d3942d6293
#~ msgid ""
#~ ":program:`mongos` instances broadcast queries "
#~ "to all shards for the collection "
#~ "**unless** the :program:`mongos` can determine"
#~ " which shard or subset of shards "
#~ "stores this data."
#~ msgstr ""

=======
>>>>>>> 2478a500
# 8378bed41c11426b83643389415fbdee
#~ msgid ""
#~ "The :method:`~db.collection.remove()` operation is"
#~ " always a broadcast operation, unless "
#~ "the operation specifies the shard key"
#~ " in full."
#~ msgstr ""

# 55f841e62228461cb124335a6c5bd1c6
#~ msgid "All :method:`~db.collection.insert()` operations target to one shard."
#~ msgstr ""

# 5f96eab620a54841828a5a55a9219461
#~ msgid ""
#~ "All single :method:`~db.collection.update()` "
#~ "(including :term:`upsert` operations) and "
#~ ":method:`~db.collection.remove()` operations must "
#~ "target to one shard."
#~ msgstr ""

# c023627ad01a4dbfaa87d6022cbf6d42
#~ msgid ""
#~ "All |single-modification-operation-names| "
#~ "operations for a sharded collection that"
#~ " specify the |single-modification-"
#~ "operation-option| option must include the"
#~ " :term:`shard key` *or* the ``_id`` "
#~ "field in the query specification. "
#~ "|single-modification-operation-names| operations"
#~ " specifying |single-modification-operation-"
#~ "option| in a sharded collection without"
#~ " the :term:`shard key` *or* the "
#~ "``_id`` field return an error."
#~ msgstr ""

# 50ec7922736844b4b2261b98064a8430
#~ msgid ""
#~ "For queries that include the shard "
#~ "key or portion of the shard key,"
#~ " :program:`mongos` can target the query "
#~ "at a specific shard or set of "
#~ "shards. This is the case only if"
#~ " the portion of the shard key "
#~ "included in the query is a "
#~ "*prefix* of the shard key. For "
#~ "example, if the shard key is:"
#~ msgstr ""

<<<<<<< HEAD
# 5c4ea7c5074e4188bc94a9bc10c7deb5
#~ msgid ""
#~ "The :program:`mongos` program *can* route "
#~ "queries that include the full shard "
#~ "key or either of the following "
#~ "shard key prefixes at a specific "
#~ "shard or set of shards:"
#~ msgstr ""

=======
>>>>>>> 2478a500
# a1705783895c4bb8b459134f0b29049c
#~ msgid ""
#~ "Depending on the distribution of data"
#~ " in the cluster and the selectivity"
#~ " of the query, :program:`mongos` may "
#~ "still have to contact multiple shards"
#~ " [#possible-all]_ to fulfill these "
#~ "queries."
#~ msgstr ""

# bfa60c6bc2c642ed88b0e8275051cbad
#~ msgid ""
#~ ":program:`mongos` will route some queries, "
#~ "even some that include the shard "
#~ "key, to all shards, if needed."
#~ msgstr ""

# 6cfadba5eaf94e4ab3099a3588edfaec
#~ msgid "Sharded and Non-Sharded Data"
#~ msgstr ""

# 08dc2f0bba134dd0b2e85349a9927ae3
#~ msgid ""
#~ "Sharding operates on the collection "
#~ "level. You can shard multiple "
#~ "collections within a database or have"
#~ " multiple databases with sharding enabled."
#~ " [#sharding-databases]_ However, in "
#~ "production deployments, some databases and "
#~ "collections will use sharding, while "
#~ "other databases and collections will "
#~ "only reside on a single shard."
#~ msgstr ""

# 0d583eae805a4273977f26b21fe49521
#~ msgid ""
#~ "Regardless of the data architecture of"
#~ " your :term:`sharded cluster`, ensure that"
#~ " all queries and operations use the"
#~ " :term:`mongos` router to access the "
#~ "data cluster. Use the :program:`mongos` "
#~ "even for operations that do not "
#~ "impact the sharded data."
#~ msgstr ""

# e83fc3bca1ad432baf89a3a2fddddf96
#~ msgid ""
#~ "As you configure sharding, you will "
#~ "use the :dbcommand:`enableSharding` command to"
#~ " enable sharding for a database. This"
#~ " simply makes it possible to use "
#~ "the :dbcommand:`shardCollection` command on a"
#~ " collection within that database."
#~ msgstr ""
<|MERGE_RESOLUTION|>--- conflicted
+++ resolved
@@ -8,11 +8,7 @@
 msgstr ""
 "Project-Id-Version: MongoDB Manual\n"
 "Report-Msgid-Bugs-To: \n"
-<<<<<<< HEAD
-"POT-Creation-Date: 2019-03-19 11:02-0400\n"
-=======
 "POT-Creation-Date: 2016-12-08 12:02-0500\n"
->>>>>>> 2478a500
 "PO-Revision-Date: 2014-04-08 19:25+0000\n"
 "Last-Translator: tychoish <tychoish@gmail.com>\n"
 "Language: es\n"
@@ -24,83 +20,13 @@
 "Content-Transfer-Encoding: 8bit\n"
 "Generated-By: Babel 2.6.0\n"
 
-<<<<<<< HEAD
-=======
 # b84cd2c018d0468f9447f1302cbbc43e
 # c3402413c2a7424f9dd7aef006140b7d
 #: ../source/core/sharded-cluster-query-router.txt:1
->>>>>>> 2478a500
 #: ../source/core/sharded-cluster-query-router.txt:7
 msgid "mongos"
 msgstr ""
 
-<<<<<<< HEAD
-#: ../source/core/sharded-cluster-query-router.txt:17
-msgid ""
-"MongoDB :binary:`~bin.mongos` instances route queries and write "
-"operations to :term:`shards <shard>` in a sharded cluster. "
-":binary:`~bin.mongos` provide the only interface to a sharded cluster "
-"from the perspective of applications. Applications never connect or "
-"communicate directly with the shards."
-msgstr ""
-
-#: ../source/core/sharded-cluster-query-router.txt:23
-msgid ""
-"The :binary:`~bin.mongos` tracks what data is on which shard by caching "
-"the metadata from the :ref:`config servers <sharded-cluster-config-"
-"server>`. The :binary:`~bin.mongos` uses the metadata to route operations"
-" from applications and clients to the :binary:`~bin.mongod` instances. A "
-":binary:`~bin.mongos` has no *persistent* state and consumes minimal "
-"system resources."
-msgstr ""
-
-#: ../source/core/sharded-cluster-query-router.txt:30
-msgid ""
-"The most common practice is to run :binary:`~bin.mongos` instances on the"
-" same systems as your application servers, but you can maintain "
-":binary:`~bin.mongos` instances on the shards or on other dedicated "
-"resources."
-msgstr ""
-
-#: ../source/core/sharded-cluster-query-router.txt:36
-msgid "Routing And Results Process"
-msgstr ""
-
-#: ../source/core/sharded-cluster-query-router.txt:38
-msgid ""
-"A :binary:`~bin.mongos` instance routes a query to a :term:`cluster "
-"<sharded cluster>` by:"
-msgstr ""
-
-#: ../source/core/sharded-cluster-query-router.txt:41
-msgid ""
-"Determining the list of :term:`shards <shard>` that must receive the "
-"query."
-msgstr ""
-
-#: ../source/core/sharded-cluster-query-router.txt:44
-msgid "Establishing a cursor on all targeted shards."
-msgstr ""
-
-#: ../source/core/sharded-cluster-query-router.txt:46
-msgid ""
-"The :binary:`~bin.mongos` then merges the data from each of the targeted "
-"shards and returns the result document. Certain query modifiers, such as "
-":ref:`sorting<sharding-mongos-sort>`, are performed on a shard such as "
-"the :term:`primary shard` before :binary:`~bin.mongos` retrieves the "
-"results."
-msgstr ""
-
-#: ../source/core/sharded-cluster-query-router.txt:54
-msgid ""
-"For :doc:`aggregation operations </core/aggregation-pipeline>` that run "
-"on multiple shards, if the operations do not require running on the "
-"database's :term:`primary shard`, these operations may route the results "
-"back to the :binary:`~bin.mongos` where the results are then merged."
-msgstr ""
-
-#: ../source/core/sharded-cluster-query-router.txt:60
-=======
 # 4e2d5753160d40b0b2f864aa7eec87e7
 #: ../source/core/sharded-cluster-query-router.txt
 msgid "On this page"
@@ -143,63 +69,11 @@
 
 # 21d0aeac69484024853e3417e5f20cc7
 #: ../source/core/sharded-cluster-query-router.txt:38
->>>>>>> 2478a500
-msgid ""
-"There are two cases in which a pipeline is ineligible to run on "
-":binary:`~bin.mongos`."
-msgstr ""
-
-<<<<<<< HEAD
-#: ../source/core/sharded-cluster-query-router.txt:63
-msgid ""
-"The first case occurs when the merge part of the split pipeline contains "
-"a stage which *must* run on a primary shard. For instance, if ``$lookup``"
-" requires access to an unsharded collection in the same database as the "
-"sharded collection on which the aggregation is running, the merge is "
-"obliged to run on the primary shard."
-msgstr ""
-
-#: ../source/core/sharded-cluster-query-router.txt:69
-msgid ""
-"The second case occurs when the merge part of the split pipeline contains"
-" a stage which may write temporary data to disk, such as ``$group``, and "
-"the client has specified ``allowDiskUse:true``. In this case, assuming "
-"that there are no other stages in the merge pipeline which require the "
-"primary shard, the merge will run on a randomly-selected shard in the set"
-" of shards targeted by the aggregation."
-msgstr ""
-
-#: ../source/core/sharded-cluster-query-router.txt:77
-msgid ""
-"For more information on how the work of aggregation is split among "
-"components of a sharded cluster query, use ``explain:true`` as a "
-"parameter to the :method:`~db.collection.aggregation()` call. The return "
-"will include three json objects. ``mergeType`` shows where the stage of "
-"the merge happens (\"primaryShard\", \"anyShard\", or \"mongos\"). "
-"``splitPipeline`` shows which operations in your pipeline have run on "
-"individual shards. ``shards`` shows the work each shard has done."
-msgstr ""
-
-#: ../source/core/sharded-cluster-query-router.txt:85
-msgid ""
-"In some cases, when the :term:`shard key` or a prefix of the shard key is"
-" a part of the query, the :binary:`~bin.mongos` performs a :ref:`targeted"
-" operation<sharding-mongos-targeted>`, routing queries to a subset of "
-"shards in the cluster."
-msgstr ""
-
-#: ../source/core/sharded-cluster-query-router.txt:90
-msgid ""
-":binary:`~bin.mongos` performs a :ref:`broadcast operation<sharding-"
-"mongos-broadcast>` for queries that do *not* include the :term:`shard "
-"key`, routing queries to *all* shards in the cluster. Some queries that "
-"do include the shard key may still result in a broadcast operation "
-"depending on the distribution of data in the cluster and the selectivity "
-"of the query."
-msgstr ""
-
-#: ../source/core/sharded-cluster-query-router.txt:97
-=======
+msgid ""
+"A :program:`mongos` instance routes a query to a :term:`cluster <sharded "
+"cluster>` by:"
+msgstr ""
+
 # 0a9d03f84fc24c7d8a81ac64eeed1700
 #: ../source/core/sharded-cluster-query-router.txt:41
 msgid ""
@@ -253,58 +127,11 @@
 
 # 9ac487567090475488e700afb193a3f0
 #: ../source/core/sharded-cluster-query-router.txt:72
->>>>>>> 2478a500
 msgid ""
 "See :ref:`sharding-query-isolation` for more on targeted and broadcast "
 "operations."
 msgstr ""
 
-<<<<<<< HEAD
-#: ../source/core/sharded-cluster-query-router.txt:101
-msgid "How ``mongos`` Handles Query Modifiers"
-msgstr ""
-
-#: ../source/core/sharded-cluster-query-router.txt:106
-msgid "Sorting"
-msgstr ""
-
-#: ../source/core/sharded-cluster-query-router.txt:108
-msgid ""
-"If the result of the query is not sorted, the :binary:`~bin.mongos` "
-"instance opens a result cursor that \"round robins\" results from all "
-"cursors on the shards."
-msgstr ""
-
-#: ../source/core/sharded-cluster-query-router.txt:113
-msgid "Limits"
-msgstr ""
-
-#: ../source/core/sharded-cluster-query-router.txt:115
-msgid ""
-"If the query limits the size of the result set using the "
-":method:`~cursor.limit()` cursor method, the :binary:`~bin.mongos` "
-"instance passes that limit to the shards and then re-applies the limit to"
-" the result before returning the result to the client."
-msgstr ""
-
-#: ../source/core/sharded-cluster-query-router.txt:121
-msgid "Skips"
-msgstr ""
-
-#: ../source/core/sharded-cluster-query-router.txt:123
-msgid ""
-"If the query specifies a number of records to *skip* using the "
-":method:`~cursor.skip()` cursor method, the :binary:`~bin.mongos` "
-"*cannot* pass the skip to the shards, but rather retrieves unskipped "
-"results from the shards and skips the appropriate number of documents "
-"when assembling the complete result."
-msgstr ""
-
-#: ../source/core/sharded-cluster-query-router.txt:129
-msgid ""
-"When used in conjunction with a :method:`~cursor.limit()`, the "
-":binary:`~bin.mongos` will pass the *limit* plus the value of the "
-=======
 # b0fea17c9dfd4afd94c90058f88fb838
 #: ../source/core/sharded-cluster-query-router.txt:76
 msgid "How ``mongos`` Handles Query Modifiers"
@@ -367,81 +194,10 @@
 msgid ""
 "When used in conjunction with a :method:`~cursor.limit()`, the "
 ":program:`mongos` will pass the *limit* plus the value of the "
->>>>>>> 2478a500
 ":method:`~cursor.skip()` to the shards to improve the efficiency of these"
 " operations."
 msgstr ""
 
-<<<<<<< HEAD
-#: ../source/core/sharded-cluster-query-router.txt:135
-msgid "Confirm Connection to ``mongos`` Instances"
-msgstr ""
-
-#: ../source/core/sharded-cluster-query-router.txt:137
-msgid ""
-"To detect if the MongoDB instance that your client is connected to is "
-":binary:`~bin.mongos`, use the :dbcommand:`isMaster` command. When a "
-"client connects to a :binary:`~bin.mongos`, :dbcommand:`isMaster` returns"
-" a document with a ``msg`` field that holds the string ``isdbgrid``. For "
-"example:"
-msgstr ""
-
-#: ../source/core/sharded-cluster-query-router.txt:153
-msgid ""
-"If the application is instead connected to a :binary:`~bin.mongod`, the "
-"returned document does not include the ``isdbgrid`` string."
-msgstr ""
-
-#: ../source/core/sharded-cluster-query-router.txt:162
-msgid "Targeted Operations vs. Broadcast Operations"
-msgstr ""
-
-#: ../source/core/sharded-cluster-query-router.txt:164
-msgid ""
-"Generally, the fastest queries in a sharded environment are those that "
-":binary:`~bin.mongos` route to a single shard, using the :term:`shard "
-"key` and the cluster meta data from the :ref:`config server <sharding-"
-"config-server>`. These :ref:`targeted operations<sharding-mongos-"
-"targeted>` use the shard key value to locate the shard or subset of "
-"shards that satisfy the query document."
-msgstr ""
-
-#: ../source/core/sharded-cluster-query-router.txt:171
-msgid ""
-"For queries that don't include the shard key, :binary:`~bin.mongos` must "
-"query all shards, wait for their responses and then return the result to "
-"the application. These \"scatter/gather\" queries can be long running "
-"operations."
-msgstr ""
-
-#: ../source/core/sharded-cluster-query-router.txt:178
-msgid "Broadcast Operations"
-msgstr ""
-
-#: ../source/core/sharded-cluster-query-router.txt:180
-msgid ""
-":binary:`~bin.mongos` instances broadcast queries to all shards for the "
-"collection **unless** the :binary:`~bin.mongos` can determine which shard"
-" or subset of shards stores this data."
-msgstr ""
-
-#: ../source/core/sharded-cluster-query-router.txt:186
-msgid ""
-"After the :binary:`~bin.mongos` receives responses from all shards, it "
-"merges the data and returns the result document. The performance of a "
-"broadcast operation depends on the overall load of the cluster, as well "
-"as variables like network latency, individual shard load, and number of "
-"documents returned per shard. Whenever possible, favor operations that "
-"result in :ref:`targeted operation<sharding-mongos-targeted>` over those "
-"that result in a broadcast operation."
-msgstr ""
-
-#: ../source/core/sharded-cluster-query-router.txt:194
-msgid "Multi-update operations are always broadcast operations."
-msgstr ""
-
-#: ../source/core/sharded-cluster-query-router.txt:196
-=======
 # 5837b47891204d52bfc6d24bf8db5a33
 #: ../source/core/sharded-cluster-query-router.txt:117
 msgid "Confirm Connection to ``mongos`` Instances"
@@ -495,230 +251,12 @@
 
 # 7072e68c236041fdaca2bfa8609f989a
 #: ../source/core/sharded-cluster-query-router.txt:161
->>>>>>> 2478a500
-msgid ""
-"The :method:`~db.collection.updateMany()` and "
-":method:`~db.collection.deleteMany()` methods are broadcast operations, "
-"unless the query document specifies the shard key in full."
-msgstr ""
-
-<<<<<<< HEAD
-#: ../source/core/sharded-cluster-query-router.txt:203
-msgid "Targeted Operations"
-msgstr ""
-
-#: ../source/core/sharded-cluster-query-router.txt:205
-msgid ""
-":binary:`~bin.mongos` can route queries that include the shard key or the"
-" prefix of a :term:`compound<compound index>` shard key a specific shard "
-"or set of shards. :binary:`~bin.mongos` uses the shard key value to "
-"locate the :term:`chunk` whose range includes the shard key value and "
-"directs the query at the :term:`shard` containing that chunk."
-msgstr ""
-
-#: ../source/core/sharded-cluster-query-router.txt:213
-msgid "For example, if the shard key is:"
-msgstr ""
-
-#: ../source/core/sharded-cluster-query-router.txt:219
-msgid ""
-"The :binary:`~bin.mongos` program *can* route queries that include the "
-"full shard key or either of the following shard key prefixes at a "
-"specific shard or set of shards:"
-msgstr ""
-
-#: ../source/core/sharded-cluster-query-router.txt:228
-msgid ""
-"All :method:`~db.collection.insertOne()` operations target to one shard. "
-"Each document in the :method:`~db.collection.insertMany()` array targets "
-"to a single shard, but there is no guarantee all documents in the array "
-"insert into a single shard."
-msgstr ""
-
-#: ../source/core/sharded-cluster-query-router.txt:233
-msgid ""
-"All :method:`~db.collection.updateOne()`, "
-":method:`~db.collection.replaceOne()` and "
-":method:`~db.collection.deleteOne()` operations *must* include the "
-":term:`shard key` or ``_id`` in the query document. MongoDB returns an "
-"error if these methods are used without the shard key or ``_id``."
-msgstr ""
-
-#: ../source/core/sharded-cluster-query-router.txt:239
-msgid ""
-"Depending on the distribution of data in the cluster and the selectivity "
-"of the query, :binary:`~bin.mongos` may still perform a :ref:`broadcast "
-"operation<sharding-mongos-broadcast>` to fulfill these queries."
-msgstr ""
-
-#: ../source/core/sharded-cluster-query-router.txt:244
-msgid "Index Use"
-msgstr ""
-
-#: ../source/core/sharded-cluster-query-router.txt:246
-msgid ""
-"If the query does not include the :term:`shard key`, the "
-":binary:`~bin.mongos` must send the query to all shards as a "
-"\"scatter/gather\" operation. Each shard will, in turn, use *either* the "
-"shard key index or another more efficient index to fulfill the query."
-msgstr ""
-
-#: ../source/core/sharded-cluster-query-router.txt:251
-msgid ""
-"If the query includes multiple sub-expressions that reference the fields "
-"indexed by the shard key *and* the secondary index, the "
-":binary:`~bin.mongos` can route the queries to a specific shard and the "
-"shard will use the index that will allow it to fulfill most efficiently."
-msgstr ""
-
-#: ../source/core/sharded-cluster-query-router.txt:258
-msgid "Sharded Cluster Security"
-msgstr ""
-
-#: ../source/core/sharded-cluster-query-router.txt:260
-msgid ""
-"Use :doc:`/core/security-internal-authentication` to enforce intra-"
-"cluster security and prevent unauthorized cluster components from "
-"accessing the cluster. You must start each :binary:`~bin.mongod` or "
-":binary:`~bin.mongos` in the cluster with the appropriate security "
-"settings in order to enforce internal authentication."
-msgstr ""
-
-#: ../source/core/sharded-cluster-query-router.txt:266
-msgid ""
-"See :doc:`/tutorial/deploy-sharded-cluster-with-keyfile-access-control` "
-"for a tutorial on deploying a secured sharded cluster."
-msgstr ""
-
-#: ../source/core/sharded-cluster-query-router.txt:270
-msgid "Cluster Users"
-msgstr ""
-
-#: ../source/core/sharded-cluster-query-router.txt:272
-msgid ""
-"Sharded clusters support :doc:`/core/authorization` *(RBAC)* for "
-"restricting unauthorized access to cluster data and operations. You must "
-"start each :binary:`~bin.mongod` in the cluster, including the "
-":term:`config servers <config server>`, with the :option:`--auth <mongod "
-"--auth>` option in order to enforce RBAC. Alternatively, enforcing "
-":doc:`/core/security-internal-authentication` for inter-cluster security "
-"also enables user access controls via RBAC."
-msgstr ""
-
-#: ../source/core/sharded-cluster-query-router.txt:279
-msgid ""
-"With RBAC enforced, clients must specify a :option:`--username <mongo "
-"--username>`, :option:`--password <mongo --password>`, and "
-":option:`--authenticationDatabase <mongo --authenticationDatabase>` when "
-"connecting to the :binary:`~bin.mongos` in order to access cluster "
-"resources."
-msgstr ""
-
-#: ../source/core/sharded-cluster-query-router.txt:284
-msgid ""
-"Each cluster has its own cluster users. These users cannot be used to "
-"access individual shards."
-msgstr ""
-
-#: ../source/core/sharded-cluster-query-router.txt:287
-msgid ""
-"See :doc:`/tutorial/enable-authentication` for a tutorial on enabling "
-"adding users to an RBAC-enabled MongoDB deployment."
-msgstr ""
-
-#: ../source/core/sharded-cluster-query-router.txt:291
-msgid "Metadata Operations"
-msgstr ""
-
-#: ../source/includes/extracts/mongos-operations-wc.rst:2
-msgid ""
-":binary:`~bin.mongos` uses :writeconcern:`\"majority\"` for the following"
-" operations that affect the sharded cluster metadata:"
-msgstr ""
-
-#: ../source/includes/extracts/mongos-operations-wc.rst:8
-msgid "Command"
-msgstr ""
-
-#: ../source/includes/extracts/mongos-operations-wc.rst:9
-msgid "Method"
-msgstr ""
-
-#: ../source/includes/extracts/mongos-operations-wc.rst:10
-msgid "Note"
-msgstr ""
-
-#: ../source/includes/extracts/mongos-operations-wc.rst:12
-msgid ":dbcommand:`addShard`"
-msgstr ""
-
-#: ../source/includes/extracts/mongos-operations-wc.rst:13
-msgid ":method:`sh.addShard()`"
-msgstr ""
-
-#: ../source/includes/extracts/mongos-operations-wc.rst:16
-msgid ":dbcommand:`create`"
-msgstr ""
-
-#: ../source/includes/extracts/mongos-operations-wc.rst:17
-msgid ":method:`db.createCollection()`"
-msgstr ""
-
-#: ../source/includes/extracts/mongos-operations-wc.rst:20
-msgid ":dbcommand:`drop`"
-msgstr ""
-
-#: ../source/includes/extracts/mongos-operations-wc.rst:21
-msgid ":method:`db.collection.drop()`"
-msgstr ""
-
-#: ../source/includes/extracts/mongos-operations-wc.rst:24
-msgid ":dbcommand:`dropDatabase`"
-msgstr ""
-
-#: ../source/includes/extracts/mongos-operations-wc.rst:26
-msgid ":method:`db.dropDatabase()`"
-msgstr ""
-
-#: ../source/includes/extracts/mongos-operations-wc.rst:28
-msgid "Changed in MongoDB 3.6"
-msgstr ""
-
-#: ../source/includes/extracts/mongos-operations-wc.rst:30
-msgid ":dbcommand:`enableSharding`"
-msgstr ""
-
-#: ../source/includes/extracts/mongos-operations-wc.rst:31
-msgid ":method:`sh.enableSharding()`"
-msgstr ""
-
-#: ../source/includes/extracts/mongos-operations-wc.rst:34
-msgid ":dbcommand:`movePrimary`"
-msgstr ""
-
-#: ../source/includes/extracts/mongos-operations-wc.rst:38
-msgid ":dbcommand:`renameCollection`"
-msgstr ""
-
-#: ../source/includes/extracts/mongos-operations-wc.rst:39
-msgid ":method:`db.collection.renameCollection()`"
-msgstr ""
-
-#: ../source/includes/extracts/mongos-operations-wc.rst:42
-msgid ":dbcommand:`shardCollection`"
-msgstr ""
-
-#: ../source/includes/extracts/mongos-operations-wc.rst:43
-msgid ":method:`sh.shardCollection()`"
-msgstr ""
-
-#: ../source/includes/extracts/mongos-operations-wc.rst:46
-msgid ":dbcommand:`removeShard`"
-msgstr ""
-
-#: ../source/includes/extracts/mongos-operations-wc.rst:50
-msgid ":dbcommand:`setFeatureCompatibilityVersion`"
-=======
+msgid ""
+":program:`mongos` instances broadcast queries to all shards for the "
+"collection **unless** the :program:`mongos` can determine which shard or "
+"subset of shards stores this data."
+msgstr ""
+
 # f6c22e2dac8541dbb9f437ca9cd64000
 #: ../source/core/sharded-cluster-query-router.txt:167
 msgid ""
@@ -891,52 +429,12 @@
 # 09640d3cc89240658e7e95db6aefa970
 #: ../source/core/sharded-cluster-query-router.txt:137
 msgid "query isolation"
->>>>>>> 2478a500
 msgstr ""
 
 # 7f37ff447b374478b899031c8671d21b
 #~ msgid "Sharded Cluster Query Routing"
 #~ msgstr ""
 
-<<<<<<< HEAD
-# 18b5563113d54fbfa915ce9d54ceeab9
-#~ msgid ""
-#~ "MongoDB :program:`mongos` instances route "
-#~ "queries and write operations to "
-#~ ":term:`shards <shard>` in a sharded "
-#~ "cluster. :program:`mongos` provide the only"
-#~ " interface to a sharded cluster from"
-#~ " the perspective of applications. "
-#~ "Applications never connect or communicate "
-#~ "directly with the shards."
-#~ msgstr ""
-
-# c915b52dfa16480c89a26d01746547e6
-#~ msgid ""
-#~ "The :program:`mongos` tracks what data "
-#~ "is on which shard by caching the"
-#~ " metadata from the :ref:`config servers "
-#~ "<sharded-cluster-config-server>`. The "
-#~ ":program:`mongos` uses the metadata to "
-#~ "route operations from applications and "
-#~ "clients to the :program:`mongod` instances."
-#~ " A :program:`mongos` has no *persistent*"
-#~ " state and consumes minimal system "
-#~ "resources."
-#~ msgstr ""
-
-# 7afc5c23e0f94a9ba571bd41ae980098
-#~ msgid ""
-#~ "The most common practice is to run"
-#~ " :program:`mongos` instances on the same"
-#~ " systems as your application servers, "
-#~ "but you can maintain :program:`mongos` "
-#~ "instances on the shards or on "
-#~ "other dedicated resources."
-#~ msgstr ""
-
-=======
->>>>>>> 2478a500
 # 2fd012f5f5714f689d5fb836a040fb1f
 #~ msgid ""
 #~ "Some aggregation operations using the "
@@ -966,16 +464,6 @@
 #~ msgid "How ``mongos`` Determines which Shards Receive a Query"
 #~ msgstr ""
 
-<<<<<<< HEAD
-# 42b5f35b93bd463c85ea36a2fda12de9
-#~ msgid ""
-#~ "A :program:`mongos` instance routes a "
-#~ "query to a :term:`cluster <sharded "
-#~ "cluster>` by:"
-#~ msgstr ""
-
-=======
->>>>>>> 2478a500
 # b7e6af95259349c68c5b05d313bb92d1
 #~ msgid ""
 #~ "In some cases, when the :term:`shard "
@@ -1005,18 +493,6 @@
 #~ " query contains the following fields:"
 #~ msgstr ""
 
-<<<<<<< HEAD
-# 8f7da1713250472ea35de5e524ac6f96
-#~ msgid ""
-#~ "If the result of the query is "
-#~ "not sorted, the :program:`mongos` instance "
-#~ "opens a result cursor that \"round "
-#~ "robins\" results from all cursors on "
-#~ "the shards."
-#~ msgstr ""
-
-=======
->>>>>>> 2478a500
 # 352a3243e8dd4816994d74f3cb1ff5c6
 #~ msgid ""
 #~ "In versions prior to 2.0.5, the "
@@ -1036,21 +512,6 @@
 #~ "returning them to the client."
 #~ msgstr ""
 
-<<<<<<< HEAD
-# eb5c53cc26f34f328929a19467ecbc9b
-#~ msgid ""
-#~ "If the query limits the size of"
-#~ " the result set using the "
-#~ ":method:`~cursor.limit()` cursor method, the "
-#~ ":program:`mongos` instance passes that limit"
-#~ " to the shards and then re-"
-#~ "applies the limit to the result "
-#~ "before returning the result to the "
-#~ "client."
-#~ msgstr ""
-
-=======
->>>>>>> 2478a500
 # 1029caa9c7b742fd92389ea74ad5c420
 #~ msgid ""
 #~ "If the query specifies a number of"
@@ -1074,29 +535,6 @@
 #~ msgid "Detect Connections to :program:`mongos` Instances"
 #~ msgstr ""
 
-<<<<<<< HEAD
-# f43f70efa4ef45b59c8d5cd27edb22c1
-#~ msgid ""
-#~ "To detect if the MongoDB instance "
-#~ "that your client is connected to "
-#~ "is :program:`mongos`, use the "
-#~ ":dbcommand:`isMaster` command. When a client"
-#~ " connects to a :program:`mongos`, "
-#~ ":dbcommand:`isMaster` returns a document with"
-#~ " a ``msg`` field that holds the "
-#~ "string ``isdbgrid``. For example:"
-#~ msgstr ""
-
-# 8cc184a2d86a4439862987abfa65e43a
-#~ msgid ""
-#~ "If the application is instead connected"
-#~ " to a :program:`mongod`, the returned "
-#~ "document does not include the "
-#~ "``isdbgrid`` string."
-#~ msgstr ""
-
-=======
->>>>>>> 2478a500
 # 7bbe5581d95343778e7ffada074c00fc
 #~ msgid "Broadcast Operations and Targeted Operations"
 #~ msgstr ""
@@ -1129,18 +567,6 @@
 #~ "including the shard key."
 #~ msgstr ""
 
-<<<<<<< HEAD
-# a634ce00563641278ccc58d3942d6293
-#~ msgid ""
-#~ ":program:`mongos` instances broadcast queries "
-#~ "to all shards for the collection "
-#~ "**unless** the :program:`mongos` can determine"
-#~ " which shard or subset of shards "
-#~ "stores this data."
-#~ msgstr ""
-
-=======
->>>>>>> 2478a500
 # 8378bed41c11426b83643389415fbdee
 #~ msgid ""
 #~ "The :method:`~db.collection.remove()` operation is"
@@ -1189,18 +615,6 @@
 #~ "example, if the shard key is:"
 #~ msgstr ""
 
-<<<<<<< HEAD
-# 5c4ea7c5074e4188bc94a9bc10c7deb5
-#~ msgid ""
-#~ "The :program:`mongos` program *can* route "
-#~ "queries that include the full shard "
-#~ "key or either of the following "
-#~ "shard key prefixes at a specific "
-#~ "shard or set of shards:"
-#~ msgstr ""
-
-=======
->>>>>>> 2478a500
 # a1705783895c4bb8b459134f0b29049c
 #~ msgid ""
 #~ "Depending on the distribution of data"
