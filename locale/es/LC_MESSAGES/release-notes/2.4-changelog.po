# SOME DESCRIPTIVE TITLE.
# Copyright (C) 2011-2014, MongoDB, Inc.
# This file is distributed under the same license as the mongodb-manual
# package.
#
# Translators:
msgid ""
msgstr ""
"Project-Id-Version: MongoDB Manual\n"
"Report-Msgid-Bugs-To: \n"
<<<<<<< HEAD
"POT-Creation-Date: 2019-03-19 11:02-0400\n"
=======
"POT-Creation-Date: 2016-12-08 12:02-0500\n"
>>>>>>> 2478a500
"PO-Revision-Date: 2014-04-08 19:35+0000\n"
"Last-Translator: tychoish <tychoish@gmail.com>\n"
"Language: es\n"
"Language-Team: Spanish (http://www.transifex.com/projects/p/mongodb-"
"manual/language/es/)\n"
"Plural-Forms: nplurals=2; plural=(n != 1)\n"
"MIME-Version: 1.0\n"
"Content-Type: text/plain; charset=utf-8\n"
"Content-Transfer-Encoding: 8bit\n"
"Generated-By: Babel 2.6.0\n"

<<<<<<< HEAD
=======
# 0adcfcce11bd458ea027e944d1948ae9
>>>>>>> 2478a500
#: ../source/release-notes/2.4-changelog.txt:3
msgid "2.4 Changelog"
msgstr ""

<<<<<<< HEAD
=======
# 88a49bc175fc495082f06b1c5920f90a
#: ../source/release-notes/2.4-changelog.txt
msgid "On this page"
msgstr ""

# 09954edb6443420aaa40db4f4c9b7244
>>>>>>> 2478a500
#: ../source/release-notes/2.4-changelog.txt:16
msgid "2.4.14"
msgstr ""

<<<<<<< HEAD
=======
# 4fbf2b7646c34ba4a880a92daa28d6f3
>>>>>>> 2478a500
#: ../source/release-notes/2.4-changelog.txt:18
msgid ""
"Packaging: Init script sets process ulimit to different value compared to"
" documentation  (:issue:`SERVER-17780`)"
msgstr ""

<<<<<<< HEAD
=======
# 06a842689e564ec8ad881355bfcbb723
>>>>>>> 2478a500
#: ../source/release-notes/2.4-changelog.txt:20
msgid "Security: Compute BinData length in v8 (:issue:`SERVER-17647`)"
msgstr ""

<<<<<<< HEAD
=======
# a8bf1cf7ca8244a98a43dadf4d0b6cf3
>>>>>>> 2478a500
#: ../source/release-notes/2.4-changelog.txt:21
msgid "Build: Upgrade PCRE Version from 8.30 to Latest (:issue:`SERVER-17252`)"
msgstr ""

<<<<<<< HEAD
=======
# a32095c974684f05aadde0d55ca76b61
>>>>>>> 2478a500
#: ../source/release-notes/2.4-changelog.txt:26
msgid "2.4.13 - Changes"
msgstr ""

<<<<<<< HEAD
=======
# 264a420d36a948f396abbd3582268ea1
>>>>>>> 2478a500
#: ../source/release-notes/2.4-changelog.txt:28
msgid "Security: Enforce BSON BinData length validation (:issue:`SERVER-17278`)"
msgstr ""

<<<<<<< HEAD
=======
# f60dbd1b21644febbd2ee2380334bf8e
>>>>>>> 2478a500
#: ../source/release-notes/2.4-changelog.txt:29
msgid "Security: Disable SSLv3 ciphers (:issue:`SERVER-15673`)"
msgstr ""

<<<<<<< HEAD
=======
# 64a7e9fe18304cebb3c28fa04df581e6
>>>>>>> 2478a500
#: ../source/release-notes/2.4-changelog.txt:30
msgid "Networking: Improve BSON validation (:issue:`SERVER-17264`)"
msgstr ""

<<<<<<< HEAD
=======
# 17a0a2745c1a426c8acbb801325aa246
>>>>>>> 2478a500
#: ../source/release-notes/2.4-changelog.txt:35
msgid "2.4.12 - Changes"
msgstr ""

<<<<<<< HEAD
=======
# 650a8042b30d4eb0a783cc5676725b98
>>>>>>> 2478a500
#: ../source/release-notes/2.4-changelog.txt:37
msgid ""
"Sharding: Sharded connection cleanup on setup error can crash mongos "
"(:issue:`SERVER-15056`)"
msgstr ""

<<<<<<< HEAD
=======
# 6ac3290fc1af4cf390875b44a813998c
>>>>>>> 2478a500
#: ../source/release-notes/2.4-changelog.txt:38
msgid ""
"Sharding: \"type 7\" (OID) error when acquiring distributed lock for "
"first time (:issue:`SERVER-13616`)"
msgstr ""

<<<<<<< HEAD
=======
# 0d89cc3362a349aba15aa834a0d7d0fa
>>>>>>> 2478a500
#: ../source/release-notes/2.4-changelog.txt:39
msgid "Storage: explicitly zero .ns files on creation (:issue:`SERVER-15369`)"
msgstr ""

<<<<<<< HEAD
=======
# 8b32a97aba344655b6801f953ea15f38
>>>>>>> 2478a500
#: ../source/release-notes/2.4-changelog.txt:40
msgid ""
"Storage: partially written journal last section causes recovery to fail "
"(:issue:`SERVER-15111`)"
msgstr ""

<<<<<<< HEAD
=======
# 8e407688321a43ffbca01e7cc7e7fe66
>>>>>>> 2478a500
#: ../source/release-notes/2.4-changelog.txt:45
msgid "2.4.11 - Changes"
msgstr ""

<<<<<<< HEAD
=======
# add12bd5d2bd46dfb4b82c95daf5cf4c
>>>>>>> 2478a500
#: ../source/release-notes/2.4-changelog.txt:47
msgid "Security: Potential information leak (:issue:`SERVER-14268`)"
msgstr ""

<<<<<<< HEAD
=======
# 142d0b9b56ff47258a245a2e27cba8d7
>>>>>>> 2478a500
#: ../source/release-notes/2.4-changelog.txt:48
msgid ""
"Replication: ``_id`` with ``$prefix`` field causes replication failure "
"due to unvalidated insert (:issue:`SERVER-12209`)"
msgstr ""

<<<<<<< HEAD
=======
# de5cc40d58544f47ba482d7a90ee9fb4
>>>>>>> 2478a500
#: ../source/release-notes/2.4-changelog.txt:49
msgid ""
"Sharding: Invalid access: seg fault in ``SplitChunkCommand::run`` "
"(:issue:`SERVER-14342`)"
msgstr ""

<<<<<<< HEAD
=======
# 3e6c2616c7ed4bdba59ccae821048bff
>>>>>>> 2478a500
#: ../source/release-notes/2.4-changelog.txt:50
msgid ""
"Indexing: Creating descending index on ``_id`` can corrupt namespace "
"(:issue:`SERVER-14833`)"
msgstr ""

<<<<<<< HEAD
=======
# e10101584fba4465a43f6fc6a6fa15a6
>>>>>>> 2478a500
#: ../source/release-notes/2.4-changelog.txt:51
msgid ""
"Text Search: Updates to documents with text-indexed fields may lead to "
"incorrect entries (:issue:`SERVER-14738`)"
msgstr ""

<<<<<<< HEAD
=======
# 18137f2d3bd448e8af9dc71879e7dce2
>>>>>>> 2478a500
#: ../source/release-notes/2.4-changelog.txt:52
msgid ""
"Build: Add SCons flag to override treating all warnings as errors "
"(:issue:`SERVER-13724`)"
msgstr ""

<<<<<<< HEAD
=======
# 00984b903fc64823ae1421367f197288
>>>>>>> 2478a500
#: ../source/release-notes/2.4-changelog.txt:53
msgid ""
"Packaging: Fix mongodb enterprise 2.4 init script to allow multiple "
"processes per host (:issue:`SERVER-14336`)"
msgstr ""

<<<<<<< HEAD
#: ../source/release-notes/2.4-changelog.txt:54
msgid ""
"JavaScript: Do not store native function pointer as a property in "
"function prototype (:issue:`SERVER-14254`)"
msgstr ""

#: ../source/release-notes/2.4-changelog.txt:59
msgid "2.4.10 - Changes"
msgstr ""

#: ../source/release-notes/2.4-changelog.txt:61
msgid ""
"Indexes: Fixed issue that can cause index corruption when building "
"indexes concurrently (:issue:`SERVER-12990`)"
msgstr ""

=======
# 6c90b1c65a494549b5f8187e6382b196
#: ../source/release-notes/2.4-changelog.txt:54
msgid ""
"JavaScript: Do not store native function pointer as a property in "
"function prototype (:issue:`SERVER-14254`)"
msgstr ""

# f629dd6db72f4089b1e4e6a47b7b3b4e
#: ../source/release-notes/2.4-changelog.txt:59
msgid "2.4.10 - Changes"
msgstr ""

# 98cb3dad1faf49ff8e7e1b0c48ab7fa1
#: ../source/release-notes/2.4-changelog.txt:61
msgid ""
"Indexes: Fixed issue that can cause index corruption when building "
"indexes concurrently (:issue:`SERVER-12990`)"
msgstr ""

# a16f1e761ada44e29517417b0af6be13
>>>>>>> 2478a500
#: ../source/release-notes/2.4-changelog.txt:62
msgid ""
"Indexes: Fixed issue that can cause index corruption when shutting down "
"secondary node during index build (:issue:`SERVER-12956`)"
msgstr ""

<<<<<<< HEAD
=======
# ed44d2f8915448ab81e0e9fcc0317cd1
>>>>>>> 2478a500
#: ../source/release-notes/2.4-changelog.txt:63
msgid ""
"Indexes: Mongod now recognizes incompatible “future” text and geo index "
"versions and exits gracefully (:issue:`SERVER-12914`)"
msgstr ""

<<<<<<< HEAD
=======
# 43006c9056e8467292fa0217fca9e651
>>>>>>> 2478a500
#: ../source/release-notes/2.4-changelog.txt:64
msgid ""
"Indexes: Fixed issue that can cause secondaries to fail replication when "
"building the same index multiple times concurrently "
"(:issue:`SERVER-12662`)"
msgstr ""

<<<<<<< HEAD
=======
# 296cf9438bec467cbfc1ec748cceb88b
>>>>>>> 2478a500
#: ../source/release-notes/2.4-changelog.txt:65
msgid ""
"Indexes: Fixed issue that can cause index corruption on the tenth index "
"in a collection if the index build fails (:issue:`SERVER-12481`)"
msgstr ""

<<<<<<< HEAD
=======
# d3d75d8851ae47d983ad07df9e1d6434
>>>>>>> 2478a500
#: ../source/release-notes/2.4-changelog.txt:66
msgid ""
"Indexes: Introduced versioning for text and geo indexes to ensure "
"backwards compatibility (:issue:`SERVER-12175`)"
msgstr ""

<<<<<<< HEAD
=======
# 8c78ac8aa1bd4706b4b7889a3e77795e
>>>>>>> 2478a500
#: ../source/release-notes/2.4-changelog.txt:67
msgid ""
"Indexes: Disallowed building indexes on the system.indexes collection, "
"which can lead to initial sync failure on secondaries "
"(:issue:`SERVER-10231`)"
msgstr ""

<<<<<<< HEAD
=======
# 011904dab4c44babb6b222c3418160c8
>>>>>>> 2478a500
#: ../source/release-notes/2.4-changelog.txt:68
msgid ""
"Sharding: Avoid frequent immediate balancer retries when config servers "
"are out of sync (:issue:`SERVER-12908`)"
msgstr ""

<<<<<<< HEAD
=======
# cb16ebcc1c314b7bbe02cd7157e7f4ec
>>>>>>> 2478a500
#: ../source/release-notes/2.4-changelog.txt:69
msgid ""
"Sharding: Add indexes to locks collection on config servers to avoid long"
" queries in case of large numbers of collections (:issue:`SERVER-12548`)"
msgstr ""

<<<<<<< HEAD
=======
# e2c228d8c2854910aa79ed8cb171273f
>>>>>>> 2478a500
#: ../source/release-notes/2.4-changelog.txt:70
msgid ""
"Sharding: Fixed issue that can corrupt the config metadata cache when "
"sharding collections concurrently (:issue:`SERVER-12515`)"
msgstr ""

<<<<<<< HEAD
=======
# 1edec00ff8c74b73a7321feceac0a0f4
>>>>>>> 2478a500
#: ../source/release-notes/2.4-changelog.txt:71
msgid ""
"Sharding: Don't move chunks created on collections with a hashed shard "
"key if the collection already contains data (:issue:`SERVER-9259`)"
msgstr ""

<<<<<<< HEAD
=======
# edaa1971fba24885847ed3b91df732df
>>>>>>> 2478a500
#: ../source/release-notes/2.4-changelog.txt:72
msgid ""
"Replication: Fixed issue where node appears to be down in a replica set "
"during a compact operation (:issue:`SERVER-12264`)"
msgstr ""

<<<<<<< HEAD
=======
# 43735f0a9c6c45eb8e3687c59eb76198
>>>>>>> 2478a500
#: ../source/release-notes/2.4-changelog.txt:73
msgid ""
"Replication: Fixed issue that could cause delays in elections when a node"
" is not vetoing an election (:issue:`SERVER-12170`)"
msgstr ""

<<<<<<< HEAD
=======
# 729574e1755344f4ad170c69319be694
>>>>>>> 2478a500
#: ../source/release-notes/2.4-changelog.txt:74
msgid ""
"Replication: Step down all primaries if multiple primaries are detected "
"in replica set to ensure correct election result (:issue:`SERVER-10793`)"
msgstr ""

<<<<<<< HEAD
=======
# 3d29363de4ff4477b8801773389b835f
>>>>>>> 2478a500
#: ../source/release-notes/2.4-changelog.txt:75
msgid ""
"Replication: Upon clock skew detection, secondaries will switch to sync "
"directly from the primary to avoid sync cycles (:issue:`SERVER-8375`)"
msgstr ""

<<<<<<< HEAD
=======
# f8a4f00e76404b95b1ac7f911c682d0c
>>>>>>> 2478a500
#: ../source/release-notes/2.4-changelog.txt:76
msgid ""
"Runtime: The SIGXCPU signal is now caught and mongod writes a log message"
" and exits gracefully (:issue:`SERVER-12034`)"
msgstr ""

<<<<<<< HEAD
=======
# f1dbdd3176c44b2ba19993bf3b7a43ca
>>>>>>> 2478a500
#: ../source/release-notes/2.4-changelog.txt:77
msgid ""
"Runtime: Fixed issue where mongod fails to start on Linux when "
"/sys/dev/block directory is not readable (:issue:`SERVER-9248`)"
msgstr ""

<<<<<<< HEAD
=======
# 31c7d2fcec4c4e3e8cd0de229b6b3a02
>>>>>>> 2478a500
#: ../source/release-notes/2.4-changelog.txt:78
msgid ""
"Windows: No longer zero-fill newly allocated files on systems other than "
"Windows 7 or Windows Server 2008 R2 (:issue:`SERVER-8480`)"
msgstr ""

<<<<<<< HEAD
=======
# 5e173bca89a04baa82737ba90732c017
>>>>>>> 2478a500
#: ../source/release-notes/2.4-changelog.txt:79
msgid ""
"GridFS: Chunk size is decreased to 255 kB (from 256 kB) to avoid overhead"
" with usePowerOf2Sizes option (:issue:`SERVER-13331`)"
msgstr ""

<<<<<<< HEAD
=======
# e06d62ad7fae4373b67847651f4d3915
>>>>>>> 2478a500
#: ../source/release-notes/2.4-changelog.txt:80
msgid "SNMP: Fixed MIB file validation under smilint (:issue:`SERVER-12487`)"
msgstr ""

<<<<<<< HEAD
=======
# f252bbfb72434e4c8033038c287edd8b
>>>>>>> 2478a500
#: ../source/release-notes/2.4-changelog.txt:81
msgid ""
"Shell: Fixed issue in V8 memory allocation that could cause long-running "
"shell commands to crash (:issue:`SERVER-11871`)"
msgstr ""

<<<<<<< HEAD
=======
# 5b2458746fd0432f834a30d3c4786dfd
>>>>>>> 2478a500
#: ../source/release-notes/2.4-changelog.txt:82
msgid ""
"Shell: Fixed memory leak in the md5sumFile shell utility method "
"(:issue:`SERVER-11560`)"
msgstr ""

<<<<<<< HEAD
=======
# b54a2e0c025e47b48d295d5958a8016d
>>>>>>> 2478a500
#: ../source/release-notes/2.4-changelog.txt:85
msgid "Previous Releases"
msgstr ""

<<<<<<< HEAD
=======
# 92753b95991f4503ae7144aad021a38a
>>>>>>> 2478a500
#: ../source/release-notes/2.4-changelog.txt:87
#, python-format
msgid ""
"`All 2.4.9 improvements "
"<https://jira.mongodb.org/issues/?jql=fixVersion%20%3D%20%222.4.9%22%20AND%20project%20%3D%20SERVER>`_."
msgstr ""

<<<<<<< HEAD
=======
# 87e6dfcb6e66402f8c3440556b8fd88b
>>>>>>> 2478a500
#: ../source/release-notes/2.4-changelog.txt:88
#, python-format
msgid ""
"`All 2.4.8 improvements "
"<https://jira.mongodb.org/issues/?jql=fixVersion%20%3D%20%222.4.8%22%20AND%20project%20%3D%20SERVER>`_."
msgstr ""

<<<<<<< HEAD
=======
# 804ef1e8635b400bbcb9a3a04ac363c8
>>>>>>> 2478a500
#: ../source/release-notes/2.4-changelog.txt:89
#, python-format
msgid ""
"`All 2.4.7 improvements "
"<https://jira.mongodb.org/issues/?jql=fixVersion%20%3D%20%222.4.7%22%20AND%20project%20%3D%20SERVER>`_."
msgstr ""

<<<<<<< HEAD
=======
# 5cdda9a01206448194280080e4a929ff
>>>>>>> 2478a500
#: ../source/release-notes/2.4-changelog.txt:90
#, python-format
msgid ""
"`All 2.4.6 improvements "
"<https://jira.mongodb.org/issues/?jql=fixVersion%20%3D%20%222.4.6%22%20AND%20project%20%3D%20SERVER>`_."
msgstr ""

<<<<<<< HEAD
=======
# 29914ebdeaba4b91be51019b6e386405
>>>>>>> 2478a500
#: ../source/release-notes/2.4-changelog.txt:91
#, python-format
msgid ""
"`All 2.4.5 improvements "
"<https://jira.mongodb.org/issues/?jql=fixVersion%20%3D%20%222.4.5%22%20AND%20project%20%3D%20SERVER>`_."
msgstr ""

<<<<<<< HEAD
=======
# bc3a2801065d4fb591671b9ba69ad355
>>>>>>> 2478a500
#: ../source/release-notes/2.4-changelog.txt:92
#, python-format
msgid ""
"`All 2.4.4 improvements "
"<https://jira.mongodb.org/issues/?jql=fixVersion%20%3D%20%222.4.4%22%20AND%20project%20%3D%20SERVER>`_."
msgstr ""

<<<<<<< HEAD
=======
# 087862e38930444b85adcef390983065
>>>>>>> 2478a500
#: ../source/release-notes/2.4-changelog.txt:93
#, python-format
msgid ""
"`All 2.4.3 improvements "
"<https://jira.mongodb.org/issues/?jql=fixVersion%20%3D%20%222.4.3%22%20AND%20project%20%3D%20SERVER>`_."
msgstr ""

<<<<<<< HEAD
=======
# ee55051eb05c415d9f7c054d330f4cd7
>>>>>>> 2478a500
#: ../source/release-notes/2.4-changelog.txt:94
#, python-format
msgid ""
"`All 2.4.2 improvements "
"<https://jira.mongodb.org/issues/?jql=fixVersion%20%3D%20%222.4.2%22%20AND%20project%20%3D%20SERVER>`_"
msgstr ""

<<<<<<< HEAD
=======
# 055870da773c41e4ac110e7df07145a2
>>>>>>> 2478a500
#: ../source/release-notes/2.4-changelog.txt:95
#, python-format
msgid ""
"`All 2.4.1 improvements "
"<https://jira.mongodb.org/issues/?jql=fixVersion%20%3D%20%222.4.1%22%20AND%20project%20%3D%20SERVER>`_."
msgstr ""

# 69bcf3db71cc4eb48e9803ce62e80987
#~ msgid ""
#~ "GridFS: Chunk size is decreased to "
#~ "255 KB (from 256 KB) to avoid "
#~ "overhead with usePowerOf2Sizes option "
#~ "(:issue:`SERVER-13331`)"
#~ msgstr ""
<|MERGE_RESOLUTION|>--- conflicted
+++ resolved
@@ -8,11 +8,7 @@
 msgstr ""
 "Project-Id-Version: MongoDB Manual\n"
 "Report-Msgid-Bugs-To: \n"
-<<<<<<< HEAD
-"POT-Creation-Date: 2019-03-19 11:02-0400\n"
-=======
 "POT-Creation-Date: 2016-12-08 12:02-0500\n"
->>>>>>> 2478a500
 "PO-Revision-Date: 2014-04-08 19:35+0000\n"
 "Last-Translator: tychoish <tychoish@gmail.com>\n"
 "Language: es\n"
@@ -24,225 +20,141 @@
 "Content-Transfer-Encoding: 8bit\n"
 "Generated-By: Babel 2.6.0\n"
 
-<<<<<<< HEAD
-=======
 # 0adcfcce11bd458ea027e944d1948ae9
->>>>>>> 2478a500
 #: ../source/release-notes/2.4-changelog.txt:3
 msgid "2.4 Changelog"
 msgstr ""
 
-<<<<<<< HEAD
-=======
 # 88a49bc175fc495082f06b1c5920f90a
 #: ../source/release-notes/2.4-changelog.txt
 msgid "On this page"
 msgstr ""
 
 # 09954edb6443420aaa40db4f4c9b7244
->>>>>>> 2478a500
 #: ../source/release-notes/2.4-changelog.txt:16
 msgid "2.4.14"
 msgstr ""
 
-<<<<<<< HEAD
-=======
 # 4fbf2b7646c34ba4a880a92daa28d6f3
->>>>>>> 2478a500
 #: ../source/release-notes/2.4-changelog.txt:18
 msgid ""
 "Packaging: Init script sets process ulimit to different value compared to"
 " documentation  (:issue:`SERVER-17780`)"
 msgstr ""
 
-<<<<<<< HEAD
-=======
 # 06a842689e564ec8ad881355bfcbb723
->>>>>>> 2478a500
 #: ../source/release-notes/2.4-changelog.txt:20
 msgid "Security: Compute BinData length in v8 (:issue:`SERVER-17647`)"
 msgstr ""
 
-<<<<<<< HEAD
-=======
 # a8bf1cf7ca8244a98a43dadf4d0b6cf3
->>>>>>> 2478a500
 #: ../source/release-notes/2.4-changelog.txt:21
 msgid "Build: Upgrade PCRE Version from 8.30 to Latest (:issue:`SERVER-17252`)"
 msgstr ""
 
-<<<<<<< HEAD
-=======
 # a32095c974684f05aadde0d55ca76b61
->>>>>>> 2478a500
 #: ../source/release-notes/2.4-changelog.txt:26
 msgid "2.4.13 - Changes"
 msgstr ""
 
-<<<<<<< HEAD
-=======
 # 264a420d36a948f396abbd3582268ea1
->>>>>>> 2478a500
 #: ../source/release-notes/2.4-changelog.txt:28
 msgid "Security: Enforce BSON BinData length validation (:issue:`SERVER-17278`)"
 msgstr ""
 
-<<<<<<< HEAD
-=======
 # f60dbd1b21644febbd2ee2380334bf8e
->>>>>>> 2478a500
 #: ../source/release-notes/2.4-changelog.txt:29
 msgid "Security: Disable SSLv3 ciphers (:issue:`SERVER-15673`)"
 msgstr ""
 
-<<<<<<< HEAD
-=======
 # 64a7e9fe18304cebb3c28fa04df581e6
->>>>>>> 2478a500
 #: ../source/release-notes/2.4-changelog.txt:30
 msgid "Networking: Improve BSON validation (:issue:`SERVER-17264`)"
 msgstr ""
 
-<<<<<<< HEAD
-=======
 # 17a0a2745c1a426c8acbb801325aa246
->>>>>>> 2478a500
 #: ../source/release-notes/2.4-changelog.txt:35
 msgid "2.4.12 - Changes"
 msgstr ""
 
-<<<<<<< HEAD
-=======
 # 650a8042b30d4eb0a783cc5676725b98
->>>>>>> 2478a500
 #: ../source/release-notes/2.4-changelog.txt:37
 msgid ""
 "Sharding: Sharded connection cleanup on setup error can crash mongos "
 "(:issue:`SERVER-15056`)"
 msgstr ""
 
-<<<<<<< HEAD
-=======
 # 6ac3290fc1af4cf390875b44a813998c
->>>>>>> 2478a500
 #: ../source/release-notes/2.4-changelog.txt:38
 msgid ""
 "Sharding: \"type 7\" (OID) error when acquiring distributed lock for "
 "first time (:issue:`SERVER-13616`)"
 msgstr ""
 
-<<<<<<< HEAD
-=======
 # 0d89cc3362a349aba15aa834a0d7d0fa
->>>>>>> 2478a500
 #: ../source/release-notes/2.4-changelog.txt:39
 msgid "Storage: explicitly zero .ns files on creation (:issue:`SERVER-15369`)"
 msgstr ""
 
-<<<<<<< HEAD
-=======
 # 8b32a97aba344655b6801f953ea15f38
->>>>>>> 2478a500
 #: ../source/release-notes/2.4-changelog.txt:40
 msgid ""
 "Storage: partially written journal last section causes recovery to fail "
 "(:issue:`SERVER-15111`)"
 msgstr ""
 
-<<<<<<< HEAD
-=======
 # 8e407688321a43ffbca01e7cc7e7fe66
->>>>>>> 2478a500
 #: ../source/release-notes/2.4-changelog.txt:45
 msgid "2.4.11 - Changes"
 msgstr ""
 
-<<<<<<< HEAD
-=======
 # add12bd5d2bd46dfb4b82c95daf5cf4c
->>>>>>> 2478a500
 #: ../source/release-notes/2.4-changelog.txt:47
 msgid "Security: Potential information leak (:issue:`SERVER-14268`)"
 msgstr ""
 
-<<<<<<< HEAD
-=======
 # 142d0b9b56ff47258a245a2e27cba8d7
->>>>>>> 2478a500
 #: ../source/release-notes/2.4-changelog.txt:48
 msgid ""
 "Replication: ``_id`` with ``$prefix`` field causes replication failure "
 "due to unvalidated insert (:issue:`SERVER-12209`)"
 msgstr ""
 
-<<<<<<< HEAD
-=======
 # de5cc40d58544f47ba482d7a90ee9fb4
->>>>>>> 2478a500
 #: ../source/release-notes/2.4-changelog.txt:49
 msgid ""
 "Sharding: Invalid access: seg fault in ``SplitChunkCommand::run`` "
 "(:issue:`SERVER-14342`)"
 msgstr ""
 
-<<<<<<< HEAD
-=======
 # 3e6c2616c7ed4bdba59ccae821048bff
->>>>>>> 2478a500
 #: ../source/release-notes/2.4-changelog.txt:50
 msgid ""
 "Indexing: Creating descending index on ``_id`` can corrupt namespace "
 "(:issue:`SERVER-14833`)"
 msgstr ""
 
-<<<<<<< HEAD
-=======
 # e10101584fba4465a43f6fc6a6fa15a6
->>>>>>> 2478a500
 #: ../source/release-notes/2.4-changelog.txt:51
 msgid ""
 "Text Search: Updates to documents with text-indexed fields may lead to "
 "incorrect entries (:issue:`SERVER-14738`)"
 msgstr ""
 
-<<<<<<< HEAD
-=======
 # 18137f2d3bd448e8af9dc71879e7dce2
->>>>>>> 2478a500
 #: ../source/release-notes/2.4-changelog.txt:52
 msgid ""
 "Build: Add SCons flag to override treating all warnings as errors "
 "(:issue:`SERVER-13724`)"
 msgstr ""
 
-<<<<<<< HEAD
-=======
 # 00984b903fc64823ae1421367f197288
->>>>>>> 2478a500
 #: ../source/release-notes/2.4-changelog.txt:53
 msgid ""
 "Packaging: Fix mongodb enterprise 2.4 init script to allow multiple "
 "processes per host (:issue:`SERVER-14336`)"
 msgstr ""
 
-<<<<<<< HEAD
-#: ../source/release-notes/2.4-changelog.txt:54
-msgid ""
-"JavaScript: Do not store native function pointer as a property in "
-"function prototype (:issue:`SERVER-14254`)"
-msgstr ""
-
-#: ../source/release-notes/2.4-changelog.txt:59
-msgid "2.4.10 - Changes"
-msgstr ""
-
-#: ../source/release-notes/2.4-changelog.txt:61
-msgid ""
-"Indexes: Fixed issue that can cause index corruption when building "
-"indexes concurrently (:issue:`SERVER-12990`)"
-msgstr ""
-
-=======
 # 6c90b1c65a494549b5f8187e6382b196
 #: ../source/release-notes/2.4-changelog.txt:54
 msgid ""
@@ -263,27 +175,20 @@
 msgstr ""
 
 # a16f1e761ada44e29517417b0af6be13
->>>>>>> 2478a500
 #: ../source/release-notes/2.4-changelog.txt:62
 msgid ""
 "Indexes: Fixed issue that can cause index corruption when shutting down "
 "secondary node during index build (:issue:`SERVER-12956`)"
 msgstr ""
 
-<<<<<<< HEAD
-=======
 # ed44d2f8915448ab81e0e9fcc0317cd1
->>>>>>> 2478a500
 #: ../source/release-notes/2.4-changelog.txt:63
 msgid ""
 "Indexes: Mongod now recognizes incompatible “future” text and geo index "
 "versions and exits gracefully (:issue:`SERVER-12914`)"
 msgstr ""
 
-<<<<<<< HEAD
-=======
 # 43006c9056e8467292fa0217fca9e651
->>>>>>> 2478a500
 #: ../source/release-notes/2.4-changelog.txt:64
 msgid ""
 "Indexes: Fixed issue that can cause secondaries to fail replication when "
@@ -291,30 +196,21 @@
 "(:issue:`SERVER-12662`)"
 msgstr ""
 
-<<<<<<< HEAD
-=======
 # 296cf9438bec467cbfc1ec748cceb88b
->>>>>>> 2478a500
 #: ../source/release-notes/2.4-changelog.txt:65
 msgid ""
 "Indexes: Fixed issue that can cause index corruption on the tenth index "
 "in a collection if the index build fails (:issue:`SERVER-12481`)"
 msgstr ""
 
-<<<<<<< HEAD
-=======
 # d3d75d8851ae47d983ad07df9e1d6434
->>>>>>> 2478a500
 #: ../source/release-notes/2.4-changelog.txt:66
 msgid ""
 "Indexes: Introduced versioning for text and geo indexes to ensure "
 "backwards compatibility (:issue:`SERVER-12175`)"
 msgstr ""
 
-<<<<<<< HEAD
-=======
 # 8c78ac8aa1bd4706b4b7889a3e77795e
->>>>>>> 2478a500
 #: ../source/release-notes/2.4-changelog.txt:67
 msgid ""
 "Indexes: Disallowed building indexes on the system.indexes collection, "
@@ -322,166 +218,115 @@
 "(:issue:`SERVER-10231`)"
 msgstr ""
 
-<<<<<<< HEAD
-=======
 # 011904dab4c44babb6b222c3418160c8
->>>>>>> 2478a500
 #: ../source/release-notes/2.4-changelog.txt:68
 msgid ""
 "Sharding: Avoid frequent immediate balancer retries when config servers "
 "are out of sync (:issue:`SERVER-12908`)"
 msgstr ""
 
-<<<<<<< HEAD
-=======
 # cb16ebcc1c314b7bbe02cd7157e7f4ec
->>>>>>> 2478a500
 #: ../source/release-notes/2.4-changelog.txt:69
 msgid ""
 "Sharding: Add indexes to locks collection on config servers to avoid long"
 " queries in case of large numbers of collections (:issue:`SERVER-12548`)"
 msgstr ""
 
-<<<<<<< HEAD
-=======
 # e2c228d8c2854910aa79ed8cb171273f
->>>>>>> 2478a500
 #: ../source/release-notes/2.4-changelog.txt:70
 msgid ""
 "Sharding: Fixed issue that can corrupt the config metadata cache when "
 "sharding collections concurrently (:issue:`SERVER-12515`)"
 msgstr ""
 
-<<<<<<< HEAD
-=======
 # 1edec00ff8c74b73a7321feceac0a0f4
->>>>>>> 2478a500
 #: ../source/release-notes/2.4-changelog.txt:71
 msgid ""
 "Sharding: Don't move chunks created on collections with a hashed shard "
 "key if the collection already contains data (:issue:`SERVER-9259`)"
 msgstr ""
 
-<<<<<<< HEAD
-=======
 # edaa1971fba24885847ed3b91df732df
->>>>>>> 2478a500
 #: ../source/release-notes/2.4-changelog.txt:72
 msgid ""
 "Replication: Fixed issue where node appears to be down in a replica set "
 "during a compact operation (:issue:`SERVER-12264`)"
 msgstr ""
 
-<<<<<<< HEAD
-=======
 # 43735f0a9c6c45eb8e3687c59eb76198
->>>>>>> 2478a500
 #: ../source/release-notes/2.4-changelog.txt:73
 msgid ""
 "Replication: Fixed issue that could cause delays in elections when a node"
 " is not vetoing an election (:issue:`SERVER-12170`)"
 msgstr ""
 
-<<<<<<< HEAD
-=======
 # 729574e1755344f4ad170c69319be694
->>>>>>> 2478a500
 #: ../source/release-notes/2.4-changelog.txt:74
 msgid ""
 "Replication: Step down all primaries if multiple primaries are detected "
 "in replica set to ensure correct election result (:issue:`SERVER-10793`)"
 msgstr ""
 
-<<<<<<< HEAD
-=======
 # 3d29363de4ff4477b8801773389b835f
->>>>>>> 2478a500
 #: ../source/release-notes/2.4-changelog.txt:75
 msgid ""
 "Replication: Upon clock skew detection, secondaries will switch to sync "
 "directly from the primary to avoid sync cycles (:issue:`SERVER-8375`)"
 msgstr ""
 
-<<<<<<< HEAD
-=======
 # f8a4f00e76404b95b1ac7f911c682d0c
->>>>>>> 2478a500
 #: ../source/release-notes/2.4-changelog.txt:76
 msgid ""
 "Runtime: The SIGXCPU signal is now caught and mongod writes a log message"
 " and exits gracefully (:issue:`SERVER-12034`)"
 msgstr ""
 
-<<<<<<< HEAD
-=======
 # f1dbdd3176c44b2ba19993bf3b7a43ca
->>>>>>> 2478a500
 #: ../source/release-notes/2.4-changelog.txt:77
 msgid ""
 "Runtime: Fixed issue where mongod fails to start on Linux when "
 "/sys/dev/block directory is not readable (:issue:`SERVER-9248`)"
 msgstr ""
 
-<<<<<<< HEAD
-=======
 # 31c7d2fcec4c4e3e8cd0de229b6b3a02
->>>>>>> 2478a500
 #: ../source/release-notes/2.4-changelog.txt:78
 msgid ""
 "Windows: No longer zero-fill newly allocated files on systems other than "
 "Windows 7 or Windows Server 2008 R2 (:issue:`SERVER-8480`)"
 msgstr ""
 
-<<<<<<< HEAD
-=======
 # 5e173bca89a04baa82737ba90732c017
->>>>>>> 2478a500
 #: ../source/release-notes/2.4-changelog.txt:79
 msgid ""
 "GridFS: Chunk size is decreased to 255 kB (from 256 kB) to avoid overhead"
 " with usePowerOf2Sizes option (:issue:`SERVER-13331`)"
 msgstr ""
 
-<<<<<<< HEAD
-=======
 # e06d62ad7fae4373b67847651f4d3915
->>>>>>> 2478a500
 #: ../source/release-notes/2.4-changelog.txt:80
 msgid "SNMP: Fixed MIB file validation under smilint (:issue:`SERVER-12487`)"
 msgstr ""
 
-<<<<<<< HEAD
-=======
 # f252bbfb72434e4c8033038c287edd8b
->>>>>>> 2478a500
 #: ../source/release-notes/2.4-changelog.txt:81
 msgid ""
 "Shell: Fixed issue in V8 memory allocation that could cause long-running "
 "shell commands to crash (:issue:`SERVER-11871`)"
 msgstr ""
 
-<<<<<<< HEAD
-=======
 # 5b2458746fd0432f834a30d3c4786dfd
->>>>>>> 2478a500
 #: ../source/release-notes/2.4-changelog.txt:82
 msgid ""
 "Shell: Fixed memory leak in the md5sumFile shell utility method "
 "(:issue:`SERVER-11560`)"
 msgstr ""
 
-<<<<<<< HEAD
-=======
 # b54a2e0c025e47b48d295d5958a8016d
->>>>>>> 2478a500
 #: ../source/release-notes/2.4-changelog.txt:85
 msgid "Previous Releases"
 msgstr ""
 
-<<<<<<< HEAD
-=======
 # 92753b95991f4503ae7144aad021a38a
->>>>>>> 2478a500
 #: ../source/release-notes/2.4-changelog.txt:87
 #, python-format
 msgid ""
@@ -489,10 +334,7 @@
 "<https://jira.mongodb.org/issues/?jql=fixVersion%20%3D%20%222.4.9%22%20AND%20project%20%3D%20SERVER>`_."
 msgstr ""
 
-<<<<<<< HEAD
-=======
 # 87e6dfcb6e66402f8c3440556b8fd88b
->>>>>>> 2478a500
 #: ../source/release-notes/2.4-changelog.txt:88
 #, python-format
 msgid ""
@@ -500,10 +342,7 @@
 "<https://jira.mongodb.org/issues/?jql=fixVersion%20%3D%20%222.4.8%22%20AND%20project%20%3D%20SERVER>`_."
 msgstr ""
 
-<<<<<<< HEAD
-=======
 # 804ef1e8635b400bbcb9a3a04ac363c8
->>>>>>> 2478a500
 #: ../source/release-notes/2.4-changelog.txt:89
 #, python-format
 msgid ""
@@ -511,10 +350,7 @@
 "<https://jira.mongodb.org/issues/?jql=fixVersion%20%3D%20%222.4.7%22%20AND%20project%20%3D%20SERVER>`_."
 msgstr ""
 
-<<<<<<< HEAD
-=======
 # 5cdda9a01206448194280080e4a929ff
->>>>>>> 2478a500
 #: ../source/release-notes/2.4-changelog.txt:90
 #, python-format
 msgid ""
@@ -522,10 +358,7 @@
 "<https://jira.mongodb.org/issues/?jql=fixVersion%20%3D%20%222.4.6%22%20AND%20project%20%3D%20SERVER>`_."
 msgstr ""
 
-<<<<<<< HEAD
-=======
 # 29914ebdeaba4b91be51019b6e386405
->>>>>>> 2478a500
 #: ../source/release-notes/2.4-changelog.txt:91
 #, python-format
 msgid ""
@@ -533,10 +366,7 @@
 "<https://jira.mongodb.org/issues/?jql=fixVersion%20%3D%20%222.4.5%22%20AND%20project%20%3D%20SERVER>`_."
 msgstr ""
 
-<<<<<<< HEAD
-=======
 # bc3a2801065d4fb591671b9ba69ad355
->>>>>>> 2478a500
 #: ../source/release-notes/2.4-changelog.txt:92
 #, python-format
 msgid ""
@@ -544,10 +374,7 @@
 "<https://jira.mongodb.org/issues/?jql=fixVersion%20%3D%20%222.4.4%22%20AND%20project%20%3D%20SERVER>`_."
 msgstr ""
 
-<<<<<<< HEAD
-=======
 # 087862e38930444b85adcef390983065
->>>>>>> 2478a500
 #: ../source/release-notes/2.4-changelog.txt:93
 #, python-format
 msgid ""
@@ -555,10 +382,7 @@
 "<https://jira.mongodb.org/issues/?jql=fixVersion%20%3D%20%222.4.3%22%20AND%20project%20%3D%20SERVER>`_."
 msgstr ""
 
-<<<<<<< HEAD
-=======
 # ee55051eb05c415d9f7c054d330f4cd7
->>>>>>> 2478a500
 #: ../source/release-notes/2.4-changelog.txt:94
 #, python-format
 msgid ""
@@ -566,10 +390,7 @@
 "<https://jira.mongodb.org/issues/?jql=fixVersion%20%3D%20%222.4.2%22%20AND%20project%20%3D%20SERVER>`_"
 msgstr ""
 
-<<<<<<< HEAD
-=======
 # 055870da773c41e4ac110e7df07145a2
->>>>>>> 2478a500
 #: ../source/release-notes/2.4-changelog.txt:95
 #, python-format
 msgid ""
