--- conflicted
+++ resolved
@@ -8,11 +8,7 @@
 msgstr ""
 "Project-Id-Version: MongoDB Manual\n"
 "Report-Msgid-Bugs-To: \n"
-<<<<<<< HEAD
-"POT-Creation-Date: 2019-03-19 11:02-0400\n"
-=======
 "POT-Creation-Date: 2016-12-08 12:02-0500\n"
->>>>>>> 2478a500
 "PO-Revision-Date: 2013-12-16 22:43+0000\n"
 "Last-Translator: tychoish <tychoish@gmail.com>\n"
 "Language: es\n"
@@ -24,31 +20,22 @@
 "Content-Transfer-Encoding: 8bit\n"
 "Generated-By: Babel 2.6.0\n"
 
-<<<<<<< HEAD
-=======
 # e07fd7ee8fb24ba9b36c94340299cc0d
->>>>>>> 2478a500
 #: ../source/tutorial/configure-replica-set-secondary-sync-target.txt:3
 msgid "Configure a Secondary's Sync Target"
 msgstr ""
 
-<<<<<<< HEAD
-=======
 # edc1c97e22614d2da11fda01f7395445
 #: ../source/tutorial/configure-replica-set-secondary-sync-target.txt
 msgid "On this page"
 msgstr ""
 
 # ad1ef7dc93624701aa026d6e013af765
->>>>>>> 2478a500
 #: ../source/tutorial/configure-replica-set-secondary-sync-target.txt:14
 msgid "Overview"
 msgstr ""
 
-<<<<<<< HEAD
-=======
 # 7c4b18866b7047308ddf483b8a1e19c3
->>>>>>> 2478a500
 #: ../source/tutorial/configure-replica-set-secondary-sync-target.txt:16
 msgid ""
 "Secondaries capture data from the primary member to maintain an up to "
@@ -59,10 +46,7 @@
 "/manage-chained-replication` for more information."
 msgstr ""
 
-<<<<<<< HEAD
-=======
 # b524740c553c49ce9232f9142bf3bd1e
->>>>>>> 2478a500
 #: ../source/tutorial/configure-replica-set-secondary-sync-target.txt:23
 msgid ""
 "For some deployments, implementing a custom replication sync topology may"
@@ -70,10 +54,7 @@
 "provides the ability to specify a host to use as a sync target."
 msgstr ""
 
-<<<<<<< HEAD
-=======
 # 5551fee65bac4a27b21ad49fe288abd0
->>>>>>> 2478a500
 #: ../source/tutorial/configure-replica-set-secondary-sync-target.txt:27
 msgid ""
 "To temporarily override the default sync target selection logic, you may "
@@ -82,123 +63,26 @@
 "this functionality:"
 msgstr ""
 
-<<<<<<< HEAD
-=======
 # c2ae63958b6e4b1e9b8fb50c40505bbd
->>>>>>> 2478a500
 #: ../source/tutorial/configure-replica-set-secondary-sync-target.txt:32
 msgid ":dbcommand:`replSetSyncFrom` command, or"
 msgstr ""
 
-<<<<<<< HEAD
-#: ../source/tutorial/configure-replica-set-secondary-sync-target.txt:34
-msgid ":method:`rs.syncFrom()` helper in the :binary:`~bin.mongo` shell"
-msgstr ""
-
-=======
 # a3ef089022ff405e8be2304471f6f4ba
 #: ../source/tutorial/configure-replica-set-secondary-sync-target.txt:34
 msgid ":method:`rs.syncFrom()` helper in the :program:`mongo` shell"
 msgstr ""
 
 # 95eb67f4cd7043da8e7f5897d1f3d06c
->>>>>>> 2478a500
 #: ../source/tutorial/configure-replica-set-secondary-sync-target.txt:37
 msgid "Considerations"
 msgstr ""
 
-<<<<<<< HEAD
-=======
 # eb6542ebd280431f84760c41bca5d889
->>>>>>> 2478a500
 #: ../source/includes/extracts/rsSyncFrom-behavior-both.rst:2
 msgid "Sync Logic"
 msgstr ""
 
-<<<<<<< HEAD
-#: ../source/includes/extracts/rsSyncFrom-behavior-both.rst:6
-msgid ""
-"If an initial sync operation is in progress when you run "
-":dbcommand:`replSetSyncFrom`/:method:`rs.syncFrom()`, "
-":dbcommand:`replSetSyncFrom`/:method:`rs.syncFrom()` stops the in-"
-"progress initial sync and restarts the sync process with the new target. "
-"In previous versions, if you run "
-":dbcommand:`replSetSyncFrom`/:method:`rs.syncFrom()` during initial sync,"
-" MongoDB produces no error messages, but the sync target will not change "
-"until after the initial sync operation."
-msgstr ""
-
-#: ../source/includes/extracts/rsSyncFrom-behavior-both.rst:13
-msgid "Only modify the default sync logic as needed, and always exercise caution."
-msgstr ""
-
-#: ../source/includes/extracts/rsSyncFrom-behavior-both.rst:17
-msgid "Target"
-msgstr ""
-
-#: ../source/includes/extracts/rsSyncFrom-behavior-both.rst:19
-msgid ""
-"The member to sync from must be a valid source for data in the set. To "
-"sync from a member, the member must:"
-msgstr ""
-
-#: ../source/includes/extracts/rsSyncFrom-behavior-both.rst:22
-msgid ""
-"Have data. It cannot be an arbiter, in startup or recovering mode, and "
-"must be able to answer data queries."
-msgstr ""
-
-#: ../source/includes/extracts/rsSyncFrom-behavior-both.rst:25
-msgid "Be accessible."
-msgstr ""
-
-#: ../source/includes/extracts/rsSyncFrom-behavior-both.rst:27
-msgid "Be a member of the same set in the replica set configuration."
-msgstr ""
-
-#: ../source/includes/extracts/rsSyncFrom-behavior-both.rst:29
-msgid "Build indexes with the :rsconf:`members[n].buildIndexes` setting."
-msgstr ""
-
-#: ../source/includes/extracts/rsSyncFrom-behavior-both.rst:32
-msgid "A different member of the set, to prevent syncing from itself."
-msgstr ""
-
-#: ../source/includes/extracts/rsSyncFrom-behavior-both.rst:34
-msgid ""
-"If you attempt to replicate from a member that is more than 10 seconds "
-"behind the current member, :binary:`~bin.mongod` will log a warning but "
-"will still replicate from the lagging member."
-msgstr ""
-
-#: ../source/includes/extracts/rsSyncFrom-behavior-both.rst:39
-msgid "Persistence"
-msgstr ""
-
-#: ../source/includes/extracts/rsSyncFrom-behavior-both.rst:41
-msgid ""
-":dbcommand:`replSetSyncFrom`/:method:`rs.syncFrom()` provide a temporary "
-"override of default behavior. :binary:`~bin.mongod` will revert to the "
-"default sync behavior in the following situations:"
-msgstr ""
-
-#: ../source/includes/extracts/rsSyncFrom-behavior-both.rst:45
-msgid "The :binary:`~bin.mongod` instance restarts."
-msgstr ""
-
-#: ../source/includes/extracts/rsSyncFrom-behavior-both.rst:47
-msgid ""
-"The connection between the :binary:`~bin.mongod` and the sync target "
-"closes."
-msgstr ""
-
-#: ../source/includes/extracts/rsSyncFrom-behavior-both.rst:50
-msgid ""
-"If the sync target falls more than 30 seconds behind another member of "
-"the replica set."
-msgstr ""
-
-=======
 # 0a62d2cb21454fe78b67211cad90419c
 #: ../source/includes/extracts/rsSyncFrom-behavior-both.rst:4
 msgid ""
@@ -297,25 +181,10 @@
 msgstr ""
 
 # 4164106cf21847a6ae8cf10a30023c24
->>>>>>> 2478a500
 #: ../source/tutorial/configure-replica-set-secondary-sync-target.txt:42
 msgid "Procedure"
 msgstr ""
 
-<<<<<<< HEAD
-#: ../source/tutorial/configure-replica-set-secondary-sync-target.txt:44
-msgid ""
-"To use the :dbcommand:`replSetSyncFrom` command in the "
-":binary:`~bin.mongo` shell:"
-msgstr ""
-
-#: ../source/tutorial/configure-replica-set-secondary-sync-target.txt:50
-msgid ""
-"To use the :method:`rs.syncFrom()` helper in the :binary:`~bin.mongo` "
-"shell:"
-msgstr ""
-
-=======
 # 70461129fe1e482f9c83f9e86aba34d9
 #: ../source/tutorial/configure-replica-set-secondary-sync-target.txt:44
 msgid ""
@@ -328,7 +197,6 @@
 msgid "To use the :method:`rs.syncFrom()` helper in the :program:`mongo` shell:"
 msgstr ""
 
->>>>>>> 2478a500
 # 35da0710a308416894349072b5fd3a1d
 #~ msgid ""
 #~ "To override the default sync target "
@@ -339,13 +207,6 @@
 #~ "provide access to this functionality:"
 #~ msgstr ""
 
-<<<<<<< HEAD
-# db81c695ea1e4460920ad46b43d46410
-#~ msgid ":method:`rs.syncFrom()` helper in the :program:`mongo` shell"
-#~ msgstr ""
-
-=======
->>>>>>> 2478a500
 # 826437fe690b4946a81981e19c7de8fd
 #~ msgid ""
 #~ "Only modify the default sync logic "
@@ -375,19 +236,6 @@
 #~ "in the following situations:"
 #~ msgstr ""
 
-<<<<<<< HEAD
-# 1373e2737a2b42f8aa7d9faeb09e05c1
-#~ msgid "The :program:`mongod` instance restarts."
-#~ msgstr ""
-
-# 1c580760a7ea46518d1525421e44070d
-#~ msgid ""
-#~ "The connection between the :program:`mongod`"
-#~ " and the sync target closes."
-#~ msgstr ""
-
-=======
->>>>>>> 2478a500
 # 348360cc88424b4ab35483e3e9205e76
 #~ msgid ""
 #~ "The sync target falls more than 30"
