# SOME DESCRIPTIVE TITLE.
# Copyright (C) 2011-2014, MongoDB, Inc.
# This file is distributed under the same license as the mongodb-manual
# package.
#
# Translators:
msgid ""
msgstr ""
"Project-Id-Version: MongoDB Manual\n"
"Report-Msgid-Bugs-To: \n"
<<<<<<< HEAD
"POT-Creation-Date: 2019-03-19 11:02-0400\n"
=======
"POT-Creation-Date: 2016-12-08 12:02-0500\n"
>>>>>>> 2478a500
"PO-Revision-Date: 2014-04-08 18:38+0000\n"
"Last-Translator: tychoish <tychoish@gmail.com>\n"
"Language: es\n"
"Language-Team: Spanish (http://www.transifex.com/projects/p/mongodb-"
"manual/language/es/)\n"
"Plural-Forms: nplurals=2; plural=(n != 1)\n"
"MIME-Version: 1.0\n"
"Content-Type: text/plain; charset=utf-8\n"
"Content-Transfer-Encoding: 8bit\n"
"Generated-By: Babel 2.6.0\n"

<<<<<<< HEAD
=======
# 15a9811419154e40a73c2d5e6794a7a7
>>>>>>> 2478a500
#: ../source/tutorial/convert-secondary-into-arbiter.txt:3
msgid "Convert a Secondary to an Arbiter"
msgstr ""

<<<<<<< HEAD
=======
# 5e63adf2ce9d4d44bf1a81ced9f89f15
#: ../source/tutorial/convert-secondary-into-arbiter.txt
msgid "On this page"
msgstr ""

# cc902b4aa14647ffbdb744d20cfa7b73
>>>>>>> 2478a500
#: ../source/tutorial/convert-secondary-into-arbiter.txt:13
msgid ""
"If you have a :term:`secondary` in a :term:`replica set` that no longer "
"needs to hold data but that needs to remain in the set to ensure that the"
" set can :ref:`elect a primary <replica-set-elections>`, you may convert "
"the secondary to an :ref:`arbiter <replica-set-arbiters>` using either "
"procedure in this tutorial. Both procedures are operationally equivalent:"
msgstr ""

<<<<<<< HEAD
=======
# b30e8a4940c04028afd907bacbe50dc5
>>>>>>> 2478a500
#: ../source/tutorial/convert-secondary-into-arbiter.txt:20
msgid ""
"You may operate the arbiter on the same port as the former secondary. In "
"this procedure, you must shut down the secondary and remove its data "
"before restarting and reconfiguring it as an arbiter."
msgstr ""

<<<<<<< HEAD
=======
# 1e1415ead03e44348401771a981fa099
>>>>>>> 2478a500
#: ../source/tutorial/convert-secondary-into-arbiter.txt:24
msgid ""
"For this procedure, see :ref:`replica-set-convert-secondary-to-arbiter-"
"same-port`."
msgstr ""

<<<<<<< HEAD
=======
# a05acdd1edd543e9be7adec17df2b6d9
>>>>>>> 2478a500
#: ../source/tutorial/convert-secondary-into-arbiter.txt:26
msgid ""
"Run the arbiter on a new port. In this procedure, you can reconfigure the"
" server as an arbiter before shutting down the instance running as a "
"secondary."
msgstr ""

<<<<<<< HEAD
#: ../source/tutorial/convert-secondary-into-arbiter.txt:30
msgid "For this procedure, see :ref:`replica-set-convert-secondary-to-arbiter`."
msgstr ""

#: ../source/includes/extracts/arbiters-and-pvs-with-reference.rst:2
msgid ""
"For the following MongoDB versions, ``pv1`` increases the likelihood of "
":writeconcern:`w:1 <\\<number\\>>` rollbacks compared to ``pv0`` (no "
"longer supported in MongoDB 4.0+) for replica sets with arbiters:"
msgstr ""

#: ../source/includes/extracts/arbiters-and-pvs-with-reference.rst:6
msgid "MongoDB 3.4.1"
msgstr ""

#: ../source/includes/extracts/arbiters-and-pvs-with-reference.rst:8
msgid "MongoDB 3.4.0"
msgstr ""

#: ../source/includes/extracts/arbiters-and-pvs-with-reference.rst:10
msgid "MongoDB 3.2.11 or earlier"
msgstr ""

#: ../source/includes/extracts/arbiters-and-pvs-with-reference.rst:12
msgid "See :doc:`/reference/replica-set-protocol-versions`."
msgstr ""

#: ../source/tutorial/convert-secondary-into-arbiter.txt:39
msgid "Convert Secondary to Arbiter and Reuse the Port Number"
msgstr ""

#: ../source/tutorial/convert-secondary-into-arbiter.txt:41
=======
# cd95a0f5babc4496bdf65e8262b09401
#: ../source/tutorial/convert-secondary-into-arbiter.txt:30
msgid "For this procedure, see :ref:`replica-set-convert-secondary-to-arbiter`."
msgstr ""

# 518d657df7b440d9b0898416deec85a5
#: ../source/tutorial/convert-secondary-into-arbiter.txt:35
msgid "Convert Secondary to Arbiter and Reuse the Port Number"
msgstr ""

# 58b50df96c2e4f528dda4801fb22364f
#: ../source/tutorial/convert-secondary-into-arbiter.txt:37
>>>>>>> 2478a500
msgid ""
"If your application is connecting directly to the secondary, modify the "
"application so that MongoDB queries don't reach the secondary."
msgstr ""

<<<<<<< HEAD
#: ../source/tutorial/convert-secondary-into-arbiter.txt:45
#: ../source/tutorial/convert-secondary-into-arbiter.txt:157
msgid "Shut down the secondary."
msgstr ""

#: ../source/tutorial/convert-secondary-into-arbiter.txt:47
msgid ""
"Remove the :term:`secondary` from the :term:`replica set` by calling the "
":method:`rs.remove()` method. Perform this operation while connected to "
"the current :term:`primary` in the :binary:`~bin.mongo` shell:"
msgstr ""

#: ../source/tutorial/convert-secondary-into-arbiter.txt:55
msgid ""
"Verify that the replica set no longer includes the secondary by calling "
"the :method:`rs.conf()` method in the :binary:`~bin.mongo` shell:"
msgstr ""

#: ../source/tutorial/convert-secondary-into-arbiter.txt:62
#: ../source/tutorial/convert-secondary-into-arbiter.txt:173
msgid "Move the secondary's data directory to an archive folder. For example:"
msgstr ""

#: ../source/tutorial/convert-secondary-into-arbiter.txt:70
msgid ""
"Create a new, empty data directory to point to when restarting the "
":binary:`~bin.mongod` instance. You can reuse the previous name. For "
"example:"
msgstr ""

#: ../source/tutorial/convert-secondary-into-arbiter.txt:78
=======
# 7a18a8bb57a04aa1abf5233656f78037
# 1f30b1fd57da4dd8ab3b04970a7f3c77
#: ../source/tutorial/convert-secondary-into-arbiter.txt:41
#: ../source/tutorial/convert-secondary-into-arbiter.txt:149
msgid "Shut down the secondary."
msgstr ""

# 2ed2360b618b429b8565d3ac672acf70
#: ../source/tutorial/convert-secondary-into-arbiter.txt:43
msgid ""
"Remove the :term:`secondary` from the :term:`replica set` by calling the "
":method:`rs.remove()` method. Perform this operation while connected to "
"the current :term:`primary` in the :program:`mongo` shell:"
msgstr ""

# d2b5a1281f534d2189e6b0df556b5b5f
#: ../source/tutorial/convert-secondary-into-arbiter.txt:51
msgid ""
"Verify that the replica set no longer includes the secondary by calling "
"the :method:`rs.conf()` method in the :program:`mongo` shell:"
msgstr ""

# 21b27b83de454a95adea63b1ae1c0207
# 3366bf98c1fc45eabba13093871900f2
#: ../source/tutorial/convert-secondary-into-arbiter.txt:58
#: ../source/tutorial/convert-secondary-into-arbiter.txt:165
msgid "Move the secondary's data directory to an archive folder. For example:"
msgstr ""

# 9f16dde670a2493d86493c6a07c4586e
# 488dc55ff1534a2d9ba02a4d256b984e
#: ../source/tutorial/convert-secondary-into-arbiter.txt
msgid "Optional"
msgstr ""

# 5871a5925f0c4fad8d94da3b55302e17
#: ../source/tutorial/convert-secondary-into-arbiter.txt:66
>>>>>>> 2478a500
msgid ""
"Restart the :binary:`~bin.mongod` instance for the secondary, specifying "
"the port number, the empty data directory, and the replica set. You can "
"use the same port number you used before. Issue a command similar to the "
"following:"
msgstr ""

<<<<<<< HEAD
#: ../source/includes/warning-bind-ip-security-considerations.rst:3
msgid ""
"Before binding to a non-localhost (e.g. publicly accessible) IP address, "
"ensure you have secured your cluster from unauthorized access. For a "
"complete list of security recommendations, see :doc:`/administration"
"/security-checklist`. At minimum, consider :ref:`enabling authentication "
"<checklist-auth>` and :doc:`hardening network infrastructure </core"
"/security-network>`."
msgstr ""

#: ../source/tutorial/convert-secondary-into-arbiter.txt:89
msgid ""
"In the :binary:`~bin.mongo` shell convert the secondary to an arbiter "
"using the :method:`rs.addArb()` method:"
msgstr ""

#: ../source/tutorial/convert-secondary-into-arbiter.txt:96
=======
# 622c43def0c6435ab645a6fbb42b6cea
#: ../source/tutorial/convert-secondary-into-arbiter.txt:74
msgid ""
"Restart the :program:`mongod` instance for the secondary, specifying the "
"port number, the empty data directory, and the replica set. You can use "
"the same port number you used before. Issue a command similar to the "
"following:"
msgstr ""

# 2e2a514b315d4c8e96100bbe68f20d9a
#: ../source/tutorial/convert-secondary-into-arbiter.txt:83
msgid ""
"In the :program:`mongo` shell convert the secondary to an arbiter using "
"the :method:`rs.addArb()` method:"
msgstr ""

# d3598bd8ad234f8d80136d37513a0ead
#: ../source/tutorial/convert-secondary-into-arbiter.txt:90
>>>>>>> 2478a500
msgid ""
"Verify the arbiter belongs to the replica set by calling the "
":method:`rs.conf()` method in the :binary:`~bin.mongo` shell."
msgstr ""

<<<<<<< HEAD
#: ../source/tutorial/convert-secondary-into-arbiter.txt:103
#: ../source/tutorial/convert-secondary-into-arbiter.txt:151
msgid "The arbiter member should include the following:"
msgstr ""

#: ../source/tutorial/convert-secondary-into-arbiter.txt:112
msgid "Convert Secondary to Arbiter Running on a New Port Number"
msgstr ""

#: ../source/tutorial/convert-secondary-into-arbiter.txt:114
=======
# 91a86bb857594a8c915759e07ac978fe
# b809170686914f3b81c007d5a912294c
#: ../source/tutorial/convert-secondary-into-arbiter.txt:97
#: ../source/tutorial/convert-secondary-into-arbiter.txt:143
msgid "The arbiter member should include the following:"
msgstr ""

# 5699e618776840ec90efb2711eb83326
#: ../source/tutorial/convert-secondary-into-arbiter.txt:106
msgid "Convert Secondary to Arbiter Running on a New Port Number"
msgstr ""

# 335e4942cfa0430e9d2e06efa08a7cd3
#: ../source/tutorial/convert-secondary-into-arbiter.txt:108
>>>>>>> 2478a500
msgid ""
"If your application is connecting directly to the secondary or has a "
"connection string referencing the secondary, modify the application so "
"that MongoDB queries don't reach the secondary."
msgstr ""

<<<<<<< HEAD
#: ../source/tutorial/convert-secondary-into-arbiter.txt:119
=======
# 922d184c07dc41cdb5efb819399f3e13
#: ../source/tutorial/convert-secondary-into-arbiter.txt:113
>>>>>>> 2478a500
msgid ""
"Create a new, empty data directory to be used with the new port number. "
"For example:"
msgstr ""

<<<<<<< HEAD
#: ../source/tutorial/convert-secondary-into-arbiter.txt:126
msgid ""
"Start a new :binary:`~bin.mongod` instance on the new port number, "
"specifying the new data directory and the existing replica set. Issue a "
"command similar to the following:"
msgstr ""

#: ../source/tutorial/convert-secondary-into-arbiter.txt:136
msgid ""
"In the :binary:`~bin.mongo` shell connected to the current primary, "
"convert the new :binary:`~bin.mongod` instance to an arbiter using the "
":method:`rs.addArb()` method:"
msgstr ""

#: ../source/tutorial/convert-secondary-into-arbiter.txt:144
=======
# c2daa012c8a1405d9004b4f958f66c7e
#: ../source/tutorial/convert-secondary-into-arbiter.txt:120
msgid ""
"Start a new :program:`mongod` instance on the new port number, specifying"
" the new data directory and the existing replica set. Issue a command "
"similar to the following:"
msgstr ""

# 0aae149dec69425ea7eaf426c30024fb
#: ../source/tutorial/convert-secondary-into-arbiter.txt:128
msgid ""
"In the :program:`mongo` shell connected to the current primary, convert "
"the new :program:`mongod` instance to an arbiter using the "
":method:`rs.addArb()` method:"
msgstr ""

# 515d6524dfb94673b2b6823750037015
#: ../source/tutorial/convert-secondary-into-arbiter.txt:136
>>>>>>> 2478a500
msgid ""
"Verify the arbiter has been added to the replica set by calling the "
":method:`rs.conf()` method in the :binary:`~bin.mongo` shell."
msgstr ""

<<<<<<< HEAD
#: ../source/tutorial/convert-secondary-into-arbiter.txt:159
=======
# f5b40e68b1f3429f8f14f9154ecf2de7
#: ../source/tutorial/convert-secondary-into-arbiter.txt:151
>>>>>>> 2478a500
msgid ""
"Remove the :term:`secondary` from the :term:`replica set` by calling the "
":method:`rs.remove()` method in the :binary:`~bin.mongo` shell:"
msgstr ""

<<<<<<< HEAD
#: ../source/tutorial/convert-secondary-into-arbiter.txt:166
msgid ""
"Verify that the replica set no longer includes the old secondary by "
"calling the :method:`rs.conf()` method in the :binary:`~bin.mongo` shell:"
msgstr ""

# f1d58d05d60640c7b49d1802abf32dad
#~ msgid ""
#~ "Remove the :term:`secondary` from the "
#~ ":term:`replica set` by calling the "
#~ ":method:`rs.remove()` method. Perform this "
#~ "operation while connected to the current"
#~ " :term:`primary` in the :program:`mongo` "
#~ "shell:"
#~ msgstr ""

# 13d32f0bc7844b11aeecb2d34f1c4d3c
#~ msgid ""
#~ "Verify that the replica set no "
#~ "longer includes the secondary by calling"
#~ " the :method:`rs.conf()` method in the "
#~ ":program:`mongo` shell:"
#~ msgstr ""

# 414f4a737b104227ac9787a98d38ca7c
# 9fd2bcd0b53c41d9921299740530bbda
#~ msgid "Optional"
#~ msgstr ""

# 5afdd35bc3154474818dfdd383cffc91
#~ msgid ""
#~ "Create a new, empty data directory "
#~ "to point to when restarting the "
#~ ":program:`mongod` instance. You can reuse "
#~ "the previous name. For example:"
#~ msgstr ""

# aeafa925a05d492bb47a294e4417ad5e
#~ msgid ""
#~ "Restart the :program:`mongod` instance for "
#~ "the secondary, specifying the port "
#~ "number, the empty data directory, and"
#~ " the replica set. You can use "
#~ "the same port number you used "
#~ "before. Issue a command similar to "
#~ "the following:"
#~ msgstr ""

# 137f1c1efb7a447391805d17721cff45
#~ msgid ""
#~ "In the :program:`mongo` shell convert "
#~ "the secondary to an arbiter using "
#~ "the :method:`rs.addArb()` method:"
#~ msgstr ""

# cf795791db604ceab9fd8663f04a4b75
#~ msgid ""
#~ "Verify the arbiter belongs to the "
#~ "replica set by calling the "
#~ ":method:`rs.conf()` method in the "
#~ ":program:`mongo` shell."
#~ msgstr ""

# bf7a9a41dbce484b8d19a4de8c952592
#~ msgid ""
#~ "Start a new :program:`mongod` instance "
#~ "on the new port number, specifying "
#~ "the new data directory and the "
#~ "existing replica set. Issue a command"
#~ " similar to the following:"
#~ msgstr ""

# b4fa0ee3b01146fb85991429310e65f0
#~ msgid ""
#~ "In the :program:`mongo` shell connected "
#~ "to the current primary, convert the "
#~ "new :program:`mongod` instance to an "
#~ "arbiter using the :method:`rs.addArb()` "
#~ "method:"
#~ msgstr ""

# d130dec6b7434cd2aa137f39cfa8c769
#~ msgid ""
#~ "Verify the arbiter has been added "
#~ "to the replica set by calling the"
#~ " :method:`rs.conf()` method in the "
#~ ":program:`mongo` shell."
#~ msgstr ""

# 3f3734aca2e046f79037edff7dc9e498
#~ msgid ""
#~ "Remove the :term:`secondary` from the "
#~ ":term:`replica set` by calling the "
#~ ":method:`rs.remove()` method in the "
#~ ":program:`mongo` shell:"
#~ msgstr ""

# 8843b8ed1b074cda9efe5744a93012b9
#~ msgid ""
#~ "Verify that the replica set no "
#~ "longer includes the old secondary by "
#~ "calling the :method:`rs.conf()` method in "
#~ "the :program:`mongo` shell:"
#~ msgstr ""
=======
# de6f3e51c06347e69d8a25adb0c07bf8
#: ../source/tutorial/convert-secondary-into-arbiter.txt:158
msgid ""
"Verify that the replica set no longer includes the old secondary by "
"calling the :method:`rs.conf()` method in the :program:`mongo` shell:"
msgstr ""
>>>>>>> 2478a500
<|MERGE_RESOLUTION|>--- conflicted
+++ resolved
@@ -8,11 +8,7 @@
 msgstr ""
 "Project-Id-Version: MongoDB Manual\n"
 "Report-Msgid-Bugs-To: \n"
-<<<<<<< HEAD
-"POT-Creation-Date: 2019-03-19 11:02-0400\n"
-=======
 "POT-Creation-Date: 2016-12-08 12:02-0500\n"
->>>>>>> 2478a500
 "PO-Revision-Date: 2014-04-08 18:38+0000\n"
 "Last-Translator: tychoish <tychoish@gmail.com>\n"
 "Language: es\n"
@@ -24,23 +20,17 @@
 "Content-Transfer-Encoding: 8bit\n"
 "Generated-By: Babel 2.6.0\n"
 
-<<<<<<< HEAD
-=======
 # 15a9811419154e40a73c2d5e6794a7a7
->>>>>>> 2478a500
 #: ../source/tutorial/convert-secondary-into-arbiter.txt:3
 msgid "Convert a Secondary to an Arbiter"
 msgstr ""
 
-<<<<<<< HEAD
-=======
 # 5e63adf2ce9d4d44bf1a81ced9f89f15
 #: ../source/tutorial/convert-secondary-into-arbiter.txt
 msgid "On this page"
 msgstr ""
 
 # cc902b4aa14647ffbdb744d20cfa7b73
->>>>>>> 2478a500
 #: ../source/tutorial/convert-secondary-into-arbiter.txt:13
 msgid ""
 "If you have a :term:`secondary` in a :term:`replica set` that no longer "
@@ -50,10 +40,7 @@
 "procedure in this tutorial. Both procedures are operationally equivalent:"
 msgstr ""
 
-<<<<<<< HEAD
-=======
 # b30e8a4940c04028afd907bacbe50dc5
->>>>>>> 2478a500
 #: ../source/tutorial/convert-secondary-into-arbiter.txt:20
 msgid ""
 "You may operate the arbiter on the same port as the former secondary. In "
@@ -61,20 +48,14 @@
 "before restarting and reconfiguring it as an arbiter."
 msgstr ""
 
-<<<<<<< HEAD
-=======
 # 1e1415ead03e44348401771a981fa099
->>>>>>> 2478a500
 #: ../source/tutorial/convert-secondary-into-arbiter.txt:24
 msgid ""
 "For this procedure, see :ref:`replica-set-convert-secondary-to-arbiter-"
 "same-port`."
 msgstr ""
 
-<<<<<<< HEAD
-=======
 # a05acdd1edd543e9be7adec17df2b6d9
->>>>>>> 2478a500
 #: ../source/tutorial/convert-secondary-into-arbiter.txt:26
 msgid ""
 "Run the arbiter on a new port. In this procedure, you can reconfigure the"
@@ -82,40 +63,6 @@
 "secondary."
 msgstr ""
 
-<<<<<<< HEAD
-#: ../source/tutorial/convert-secondary-into-arbiter.txt:30
-msgid "For this procedure, see :ref:`replica-set-convert-secondary-to-arbiter`."
-msgstr ""
-
-#: ../source/includes/extracts/arbiters-and-pvs-with-reference.rst:2
-msgid ""
-"For the following MongoDB versions, ``pv1`` increases the likelihood of "
-":writeconcern:`w:1 <\\<number\\>>` rollbacks compared to ``pv0`` (no "
-"longer supported in MongoDB 4.0+) for replica sets with arbiters:"
-msgstr ""
-
-#: ../source/includes/extracts/arbiters-and-pvs-with-reference.rst:6
-msgid "MongoDB 3.4.1"
-msgstr ""
-
-#: ../source/includes/extracts/arbiters-and-pvs-with-reference.rst:8
-msgid "MongoDB 3.4.0"
-msgstr ""
-
-#: ../source/includes/extracts/arbiters-and-pvs-with-reference.rst:10
-msgid "MongoDB 3.2.11 or earlier"
-msgstr ""
-
-#: ../source/includes/extracts/arbiters-and-pvs-with-reference.rst:12
-msgid "See :doc:`/reference/replica-set-protocol-versions`."
-msgstr ""
-
-#: ../source/tutorial/convert-secondary-into-arbiter.txt:39
-msgid "Convert Secondary to Arbiter and Reuse the Port Number"
-msgstr ""
-
-#: ../source/tutorial/convert-secondary-into-arbiter.txt:41
-=======
 # cd95a0f5babc4496bdf65e8262b09401
 #: ../source/tutorial/convert-secondary-into-arbiter.txt:30
 msgid "For this procedure, see :ref:`replica-set-convert-secondary-to-arbiter`."
@@ -128,45 +75,11 @@
 
 # 58b50df96c2e4f528dda4801fb22364f
 #: ../source/tutorial/convert-secondary-into-arbiter.txt:37
->>>>>>> 2478a500
 msgid ""
 "If your application is connecting directly to the secondary, modify the "
 "application so that MongoDB queries don't reach the secondary."
 msgstr ""
 
-<<<<<<< HEAD
-#: ../source/tutorial/convert-secondary-into-arbiter.txt:45
-#: ../source/tutorial/convert-secondary-into-arbiter.txt:157
-msgid "Shut down the secondary."
-msgstr ""
-
-#: ../source/tutorial/convert-secondary-into-arbiter.txt:47
-msgid ""
-"Remove the :term:`secondary` from the :term:`replica set` by calling the "
-":method:`rs.remove()` method. Perform this operation while connected to "
-"the current :term:`primary` in the :binary:`~bin.mongo` shell:"
-msgstr ""
-
-#: ../source/tutorial/convert-secondary-into-arbiter.txt:55
-msgid ""
-"Verify that the replica set no longer includes the secondary by calling "
-"the :method:`rs.conf()` method in the :binary:`~bin.mongo` shell:"
-msgstr ""
-
-#: ../source/tutorial/convert-secondary-into-arbiter.txt:62
-#: ../source/tutorial/convert-secondary-into-arbiter.txt:173
-msgid "Move the secondary's data directory to an archive folder. For example:"
-msgstr ""
-
-#: ../source/tutorial/convert-secondary-into-arbiter.txt:70
-msgid ""
-"Create a new, empty data directory to point to when restarting the "
-":binary:`~bin.mongod` instance. You can reuse the previous name. For "
-"example:"
-msgstr ""
-
-#: ../source/tutorial/convert-secondary-into-arbiter.txt:78
-=======
 # 7a18a8bb57a04aa1abf5233656f78037
 # 1f30b1fd57da4dd8ab3b04970a7f3c77
 #: ../source/tutorial/convert-secondary-into-arbiter.txt:41
@@ -204,33 +117,11 @@
 
 # 5871a5925f0c4fad8d94da3b55302e17
 #: ../source/tutorial/convert-secondary-into-arbiter.txt:66
->>>>>>> 2478a500
-msgid ""
-"Restart the :binary:`~bin.mongod` instance for the secondary, specifying "
-"the port number, the empty data directory, and the replica set. You can "
-"use the same port number you used before. Issue a command similar to the "
-"following:"
-msgstr ""
-
-<<<<<<< HEAD
-#: ../source/includes/warning-bind-ip-security-considerations.rst:3
-msgid ""
-"Before binding to a non-localhost (e.g. publicly accessible) IP address, "
-"ensure you have secured your cluster from unauthorized access. For a "
-"complete list of security recommendations, see :doc:`/administration"
-"/security-checklist`. At minimum, consider :ref:`enabling authentication "
-"<checklist-auth>` and :doc:`hardening network infrastructure </core"
-"/security-network>`."
-msgstr ""
-
-#: ../source/tutorial/convert-secondary-into-arbiter.txt:89
-msgid ""
-"In the :binary:`~bin.mongo` shell convert the secondary to an arbiter "
-"using the :method:`rs.addArb()` method:"
-msgstr ""
-
-#: ../source/tutorial/convert-secondary-into-arbiter.txt:96
-=======
+msgid ""
+"Create a new, empty data directory to point to when restarting the "
+":program:`mongod` instance. You can reuse the previous name. For example:"
+msgstr ""
+
 # 622c43def0c6435ab645a6fbb42b6cea
 #: ../source/tutorial/convert-secondary-into-arbiter.txt:74
 msgid ""
@@ -249,24 +140,11 @@
 
 # d3598bd8ad234f8d80136d37513a0ead
 #: ../source/tutorial/convert-secondary-into-arbiter.txt:90
->>>>>>> 2478a500
 msgid ""
 "Verify the arbiter belongs to the replica set by calling the "
-":method:`rs.conf()` method in the :binary:`~bin.mongo` shell."
-msgstr ""
-
-<<<<<<< HEAD
-#: ../source/tutorial/convert-secondary-into-arbiter.txt:103
-#: ../source/tutorial/convert-secondary-into-arbiter.txt:151
-msgid "The arbiter member should include the following:"
-msgstr ""
-
-#: ../source/tutorial/convert-secondary-into-arbiter.txt:112
-msgid "Convert Secondary to Arbiter Running on a New Port Number"
-msgstr ""
-
-#: ../source/tutorial/convert-secondary-into-arbiter.txt:114
-=======
+":method:`rs.conf()` method in the :program:`mongo` shell."
+msgstr ""
+
 # 91a86bb857594a8c915759e07ac978fe
 # b809170686914f3b81c007d5a912294c
 #: ../source/tutorial/convert-secondary-into-arbiter.txt:97
@@ -281,41 +159,19 @@
 
 # 335e4942cfa0430e9d2e06efa08a7cd3
 #: ../source/tutorial/convert-secondary-into-arbiter.txt:108
->>>>>>> 2478a500
 msgid ""
 "If your application is connecting directly to the secondary or has a "
 "connection string referencing the secondary, modify the application so "
 "that MongoDB queries don't reach the secondary."
 msgstr ""
 
-<<<<<<< HEAD
-#: ../source/tutorial/convert-secondary-into-arbiter.txt:119
-=======
 # 922d184c07dc41cdb5efb819399f3e13
 #: ../source/tutorial/convert-secondary-into-arbiter.txt:113
->>>>>>> 2478a500
 msgid ""
 "Create a new, empty data directory to be used with the new port number. "
 "For example:"
 msgstr ""
 
-<<<<<<< HEAD
-#: ../source/tutorial/convert-secondary-into-arbiter.txt:126
-msgid ""
-"Start a new :binary:`~bin.mongod` instance on the new port number, "
-"specifying the new data directory and the existing replica set. Issue a "
-"command similar to the following:"
-msgstr ""
-
-#: ../source/tutorial/convert-secondary-into-arbiter.txt:136
-msgid ""
-"In the :binary:`~bin.mongo` shell connected to the current primary, "
-"convert the new :binary:`~bin.mongod` instance to an arbiter using the "
-":method:`rs.addArb()` method:"
-msgstr ""
-
-#: ../source/tutorial/convert-secondary-into-arbiter.txt:144
-=======
 # c2daa012c8a1405d9004b4f958f66c7e
 #: ../source/tutorial/convert-secondary-into-arbiter.txt:120
 msgid ""
@@ -334,133 +190,21 @@
 
 # 515d6524dfb94673b2b6823750037015
 #: ../source/tutorial/convert-secondary-into-arbiter.txt:136
->>>>>>> 2478a500
 msgid ""
 "Verify the arbiter has been added to the replica set by calling the "
-":method:`rs.conf()` method in the :binary:`~bin.mongo` shell."
-msgstr ""
-
-<<<<<<< HEAD
-#: ../source/tutorial/convert-secondary-into-arbiter.txt:159
-=======
+":method:`rs.conf()` method in the :program:`mongo` shell."
+msgstr ""
+
 # f5b40e68b1f3429f8f14f9154ecf2de7
 #: ../source/tutorial/convert-secondary-into-arbiter.txt:151
->>>>>>> 2478a500
 msgid ""
 "Remove the :term:`secondary` from the :term:`replica set` by calling the "
-":method:`rs.remove()` method in the :binary:`~bin.mongo` shell:"
-msgstr ""
-
-<<<<<<< HEAD
-#: ../source/tutorial/convert-secondary-into-arbiter.txt:166
-msgid ""
-"Verify that the replica set no longer includes the old secondary by "
-"calling the :method:`rs.conf()` method in the :binary:`~bin.mongo` shell:"
-msgstr ""
-
-# f1d58d05d60640c7b49d1802abf32dad
-#~ msgid ""
-#~ "Remove the :term:`secondary` from the "
-#~ ":term:`replica set` by calling the "
-#~ ":method:`rs.remove()` method. Perform this "
-#~ "operation while connected to the current"
-#~ " :term:`primary` in the :program:`mongo` "
-#~ "shell:"
-#~ msgstr ""
-
-# 13d32f0bc7844b11aeecb2d34f1c4d3c
-#~ msgid ""
-#~ "Verify that the replica set no "
-#~ "longer includes the secondary by calling"
-#~ " the :method:`rs.conf()` method in the "
-#~ ":program:`mongo` shell:"
-#~ msgstr ""
-
-# 414f4a737b104227ac9787a98d38ca7c
-# 9fd2bcd0b53c41d9921299740530bbda
-#~ msgid "Optional"
-#~ msgstr ""
-
-# 5afdd35bc3154474818dfdd383cffc91
-#~ msgid ""
-#~ "Create a new, empty data directory "
-#~ "to point to when restarting the "
-#~ ":program:`mongod` instance. You can reuse "
-#~ "the previous name. For example:"
-#~ msgstr ""
-
-# aeafa925a05d492bb47a294e4417ad5e
-#~ msgid ""
-#~ "Restart the :program:`mongod` instance for "
-#~ "the secondary, specifying the port "
-#~ "number, the empty data directory, and"
-#~ " the replica set. You can use "
-#~ "the same port number you used "
-#~ "before. Issue a command similar to "
-#~ "the following:"
-#~ msgstr ""
-
-# 137f1c1efb7a447391805d17721cff45
-#~ msgid ""
-#~ "In the :program:`mongo` shell convert "
-#~ "the secondary to an arbiter using "
-#~ "the :method:`rs.addArb()` method:"
-#~ msgstr ""
-
-# cf795791db604ceab9fd8663f04a4b75
-#~ msgid ""
-#~ "Verify the arbiter belongs to the "
-#~ "replica set by calling the "
-#~ ":method:`rs.conf()` method in the "
-#~ ":program:`mongo` shell."
-#~ msgstr ""
-
-# bf7a9a41dbce484b8d19a4de8c952592
-#~ msgid ""
-#~ "Start a new :program:`mongod` instance "
-#~ "on the new port number, specifying "
-#~ "the new data directory and the "
-#~ "existing replica set. Issue a command"
-#~ " similar to the following:"
-#~ msgstr ""
-
-# b4fa0ee3b01146fb85991429310e65f0
-#~ msgid ""
-#~ "In the :program:`mongo` shell connected "
-#~ "to the current primary, convert the "
-#~ "new :program:`mongod` instance to an "
-#~ "arbiter using the :method:`rs.addArb()` "
-#~ "method:"
-#~ msgstr ""
-
-# d130dec6b7434cd2aa137f39cfa8c769
-#~ msgid ""
-#~ "Verify the arbiter has been added "
-#~ "to the replica set by calling the"
-#~ " :method:`rs.conf()` method in the "
-#~ ":program:`mongo` shell."
-#~ msgstr ""
-
-# 3f3734aca2e046f79037edff7dc9e498
-#~ msgid ""
-#~ "Remove the :term:`secondary` from the "
-#~ ":term:`replica set` by calling the "
-#~ ":method:`rs.remove()` method in the "
-#~ ":program:`mongo` shell:"
-#~ msgstr ""
-
-# 8843b8ed1b074cda9efe5744a93012b9
-#~ msgid ""
-#~ "Verify that the replica set no "
-#~ "longer includes the old secondary by "
-#~ "calling the :method:`rs.conf()` method in "
-#~ "the :program:`mongo` shell:"
-#~ msgstr ""
-=======
+":method:`rs.remove()` method in the :program:`mongo` shell:"
+msgstr ""
+
 # de6f3e51c06347e69d8a25adb0c07bf8
 #: ../source/tutorial/convert-secondary-into-arbiter.txt:158
 msgid ""
 "Verify that the replica set no longer includes the old secondary by "
 "calling the :method:`rs.conf()` method in the :program:`mongo` shell:"
 msgstr ""
->>>>>>> 2478a500
