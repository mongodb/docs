--- conflicted
+++ resolved
@@ -8,11 +8,7 @@
 msgstr ""
 "Project-Id-Version: MongoDB Manual\n"
 "Report-Msgid-Bugs-To: \n"
-<<<<<<< HEAD
-"POT-Creation-Date: 2019-03-19 11:02-0400\n"
-=======
 "POT-Creation-Date: 2016-12-08 12:02-0500\n"
->>>>>>> 2478a500
 "PO-Revision-Date: 2013-12-16 23:03+0000\n"
 "Last-Translator: tychoish <tychoish@gmail.com>\n"
 "Language: es\n"
@@ -24,57 +20,39 @@
 "Content-Transfer-Encoding: 8bit\n"
 "Generated-By: Babel 2.6.0\n"
 
-<<<<<<< HEAD
-=======
 # 5a278f7ac019486995b6cdd22aa56929
->>>>>>> 2478a500
 #: ../source/reference/operator/aggregation/lt.txt:3
 msgid "$lt (aggregation)"
 msgstr ""
 
-<<<<<<< HEAD
-=======
 # b709cae9339a4d6a9116bb37925abed3
 #: ../source/reference/operator/aggregation/lt.txt
 msgid "On this page"
 msgstr ""
 
 # 8d71baae9f344820b4f3d6a533eb1210
->>>>>>> 2478a500
 #: ../source/reference/operator/aggregation/lt.txt:14
 msgid "Definition"
 msgstr ""
 
-<<<<<<< HEAD
-=======
 # 706b762fd929455ab2eda0092ab2f725
->>>>>>> 2478a500
 #: ../source/reference/operator/aggregation/lt.txt:18
 msgid "Compares two values and returns:"
 msgstr ""
 
-<<<<<<< HEAD
-=======
 # de29842f5f5c43698a6199c84c1c22d4
->>>>>>> 2478a500
 #: ../source/reference/operator/aggregation/lt.txt:20
 msgid "``true`` when the first value is *less than* the second value."
 msgstr ""
 
-<<<<<<< HEAD
-=======
 # ede290ff3dac4902845bd618a9e80918
->>>>>>> 2478a500
 #: ../source/reference/operator/aggregation/lt.txt:22
 msgid ""
 "``false`` when the first value is *greater than or equivalent to* the "
 "second value."
 msgstr ""
 
-<<<<<<< HEAD
-=======
 # ab98830cdf784d4a94f3c166cab1ccef
->>>>>>> 2478a500
 #: ../source/includes/extracts/fact-agg-comparison-expression-lt.rst:1
 msgid ""
 "The :expression:`$lt` compares both value and type, using the "
@@ -82,52 +60,34 @@
 "values of different types."
 msgstr ""
 
-<<<<<<< HEAD
-=======
 # 69423cc9c4024eb4aa39c7e0de27d0a2
->>>>>>> 2478a500
 #: ../source/reference/operator/aggregation/lt.txt:27
 msgid ":expression:`$lt` has the following syntax:"
 msgstr ""
 
-<<<<<<< HEAD
-=======
 # 953c644ec3e344f2a12168cc219da127
->>>>>>> 2478a500
 #: ../source/reference/operator/aggregation/lt.txt:33
 msgid "For more information on expressions, see :ref:`aggregation-expressions`."
 msgstr ""
 
-<<<<<<< HEAD
-=======
 # 9c5a63086b084f77b8d521ea555e1a8b
->>>>>>> 2478a500
 #: ../source/reference/operator/aggregation/lt.txt:36
 msgid "Example"
 msgstr ""
 
-<<<<<<< HEAD
-=======
 # 7c9331c857a74e28bf073cc8f99f456a
->>>>>>> 2478a500
 #: ../source/reference/operator/aggregation/lt.txt:38
 msgid "Consider an ``inventory`` collection with the following documents:"
 msgstr ""
 
-<<<<<<< HEAD
-=======
 # 5007d64596934294903a74cc8d006a44
->>>>>>> 2478a500
 #: ../source/reference/operator/aggregation/lt.txt:48
 msgid ""
 "The following operation uses the :expression:`$lt` operator to determine "
 "if ``qty`` is less than ``250``:"
 msgstr ""
 
-<<<<<<< HEAD
-=======
 # ea6f7425f930400ebce8c99d9393ecf4
->>>>>>> 2478a500
 #: ../source/reference/operator/aggregation/lt.txt:67
 msgid "The operation returns the following results:"
 msgstr ""
@@ -136,7 +96,6 @@
 #~ "Takes two values in an array and"
 #~ " returns a boolean. The returned "
 #~ "value is:"
-<<<<<<< HEAD
 #~ msgstr ""
 
 #~ msgid ""
@@ -146,17 +105,6 @@
 #~ msgstr ""
 
 #~ msgid ""
-=======
-#~ msgstr ""
-
-#~ msgid ""
-#~ "``false`` when the first value is "
-#~ "*greater than or equal to* the "
-#~ "second value."
-#~ msgstr ""
-
-#~ msgid ""
->>>>>>> 2478a500
 #~ "The |comparison-expression| compares both "
 #~ "value and type, using the "
 #~ ":ref:`specified BSON comparison order "
