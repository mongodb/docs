--- conflicted
+++ resolved
@@ -1,29 +1,8 @@
-<<<<<<< HEAD
-# SOME DESCRIPTIVE TITLE.
-# Copyright (C) 2011-2014, MongoDB, Inc.
-# This file is distributed under the same license as the mongodb-manual package.
-#
-# Translators:
-=======
 # 
->>>>>>> 2ec0463a
 msgid ""
 msgstr ""
 "Project-Id-Version: mongodb-manual 3.0\n"
 "Report-Msgid-Bugs-To: \n"
-<<<<<<< HEAD
-"POT-Creation-Date: 2014-04-08 13:03-0400\n"
-"PO-Revision-Date: 2014-10-09 13:46+0800\n"
-"Last-Translator: xiaobeibei <xiaobeibei@baidu.com>\n"
-"Language-Team: Chinese (http://www.transifex.com/projects/p/mongodb-manual/"
-"language/zh/)\n"
-"MIME-Version: 1.0\n"
-"Content-Type: text/plain; charset=UTF-8\n"
-"Content-Transfer-Encoding: 8bit\n"
-"Language: zh\n"
-"Plural-Forms: nplurals=1; plural=0;\n"
-"X-Generator: Poedit 1.5.4\n"
-=======
 "POT-Creation-Date: 2015-08-20 19:13-0400\n"
 "PO-Revision-Date: YEAR-MO-DA HO:MI+ZONE\n"
 "Last-Translator: FULL NAME <EMAIL@ADDRESS>\n"
@@ -31,7 +10,6 @@
 "MIME-Version: 1.0\n"
 "Content-Type: text/plain; charset=UTF-8\n"
 "Content-Transfer-Encoding: 8bit\n"
->>>>>>> 2ec0463a
 
 #: ../source/core/tag-aware-sharding.txt:5
 msgid "Tag Aware Sharding"
@@ -82,11 +60,6 @@
 
 #: ../source/core/tag-aware-sharding.txt:30
 msgid ""
-<<<<<<< HEAD
-":term:`Hash-based sharding <hashed shard key>` does not support tag-aware "
-"sharding."
-msgstr ":term:`哈希分片 <hashed shard key>` 不支持受标记作用的分片方式."
-=======
 ":term:`Hash-based sharding <hashed shard key>` only supports tag-aware "
 "sharding on an entire collection."
 msgstr ""
@@ -96,7 +69,6 @@
 "Shard ranges are always inclusive of the lower value and exclusive of the "
 "upper boundary."
 msgstr ""
->>>>>>> 2ec0463a
 
 #: ../source/core/tag-aware-sharding.txt:38
 msgid "Behavior and Operations"
@@ -142,37 +114,9 @@
 msgid ":doc:`/tutorial/administer-shard-tags`"
 msgstr ":doc:`/tutorial/administer-shard-tags`"
 
-<<<<<<< HEAD
-# 9b4fb74473be4a2aa644263452649125
-#: ../source/core/tag-aware-sharding.txt:61
-msgid "Chunks that Span Multiple Tag Ranges"
-msgstr "跨越多个标记的数据块"
-
-# 7b75f641e9584e6da699f44f58183028
-#: ../source/core/tag-aware-sharding.txt:63
-msgid ""
-"A single chunk may contain data with a :term:`shard key` values that falls "
-"into ranges associated with more than one tag. To accommodate these "
-"situations, the balancer may migrate chunks to shards that contain shard key "
-"values that exceed the upper bound of the selected tag range."
-msgstr ""
-"一个数据块的 :term:`shard key` 范围可能被多个标记所包含,在这种情况下,均衡器会"
-"将数据块迁移到范围上限距离自己的范围下限最近的标记所在的分片中."
-
-# f47f5aa798a348299e15699ddfa48f60
-#: ../source/core/tag-aware-sharding.txt:0
-msgid "Example"
-msgstr "示例"
-
-# b85f6183fb6944a9908924a12f6c86a4
-#: ../source/core/tag-aware-sharding.txt:71
-msgid "Given a sharded collection with two configured tag ranges:"
-msgstr "给定一个有两个标记的集合:"
-=======
 #: ../source/includes/extracts/additional-resources-multi-dc.rst:4
 msgid "Additional Resource"
 msgstr ""
->>>>>>> 2ec0463a
 
 #: ../source/includes/extracts/additional-resources-multi-dc.rst:6
 msgid ""
@@ -184,45 +128,7 @@
 
 #: ../source/includes/extracts/additional-resources-multi-dc.rst:7
 msgid ""
-<<<<<<< HEAD
-"Shard key values between ``200`` and ``300`` have tags to direct "
-"corresponding chunks to shards tagged ``SFO``."
-msgstr ""
-" :term:`Shard key` 在 ``200`` 到 ``300``之间的数据被分配到标记为 ``SFO`` 的分"
-"片上."
-
-# 82d31d1032274731971138fb8fc12f49
-#: ../source/core/tag-aware-sharding.txt:79
-msgid ""
-"For this collection cluster, the balancer will migrate a chunk with :term:"
-"`shard key` values ranging between ``150`` and ``220`` to a shard tagged "
-"``NYC``, since ``150`` is closer to ``200`` than ``300``."
-msgstr ""
-"在这个集合中,均衡器会将 :term:`shard key` 范围在 ``150`` 到 ``220`` 的数据块"
-"迁移到 ``NYC`` 标记所在的分片,因为 ``150`` 距离 ``200`` 要比距离 ``300`` 近一"
-"些."
-
-# e139f089ed174b02a248332c147f9628
-#: ../source/core/tag-aware-sharding.txt:83
-msgid ""
-"To ensure that your collection has no potentially ambiguously tagged "
-"chunks, :doc:`create splits on your tag boundaries </tutorial/split-chunks-"
-"in-sharded-cluster>`. You can then manually migrate chunks to the "
-"appropriate shards, or wait for the balancer to automatically migrate these "
-"chunks."
-msgstr ""
-"为了确保你的集合没有潜在的模糊不清的数据块标记,参见 :doc:`在你的标记边界进行"
-"分裂 </tutorial/split-chunks-in-sharded-cluster>` .之后就可以人工迁移数据块到"
-"合适的分片中,或者等待均衡过程自动进行数据迁移."
-
-#: ../source/includes/fact-shard-ranges-inclusive-exclusive.rst:1
-msgid ""
-"Shard ranges are always inclusive of the lower value and exclusive of the "
-"upper boundary."
-msgstr "分片标记包含范围的最小值,不包含范围的最大值."
-=======
 "`Webinar: Multi-Data Center Deployment "
 "<https://www.mongodb.com/presentations/webinar-multi-data-center-"
 "deployment?jmp=docs>`_"
-msgstr ""
->>>>>>> 2ec0463a
+msgstr ""