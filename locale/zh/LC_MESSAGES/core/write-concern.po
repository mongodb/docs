--- conflicted
+++ resolved
@@ -1,29 +1,8 @@
-<<<<<<< HEAD
-# SOME DESCRIPTIVE TITLE.
-# Copyright (C) 2011-2014, MongoDB, Inc.
-# This file is distributed under the same license as the mongodb-manual package.
-#
-# Translators:Yingminzhou
-=======
 # 
->>>>>>> 2ec0463a
 msgid ""
 msgstr ""
 "Project-Id-Version: mongodb-manual 3.0\n"
 "Report-Msgid-Bugs-To: \n"
-<<<<<<< HEAD
-"POT-Creation-Date: 2014-04-08 13:03-0400\n"
-"PO-Revision-Date: 2014-12-12 12:21+0800\n"
-"Last-Translator: Yingminzhou <csuyingminzhou@gmail.com>\n"
-"Language-Team: Chinese (http://www.transifex.com/projects/p/mongodb-manual/"
-"language/zh/)\n"
-"MIME-Version: 1.0\n"
-"Content-Type: text/plain; charset=UTF-8\n"
-"Content-Transfer-Encoding: 8bit\n"
-"Language: zh\n"
-"Plural-Forms: nplurals=1; plural=0;\n"
-"X-Generator: Poedit 1.7.1\n"
-=======
 "POT-Creation-Date: 2015-08-20 19:13-0400\n"
 "PO-Revision-Date: YEAR-MO-DA HO:MI+ZONE\n"
 "Last-Translator: FULL NAME <EMAIL@ADDRESS>\n"
@@ -31,7 +10,6 @@
 "MIME-Version: 1.0\n"
 "Content-Type: text/plain; charset=UTF-8\n"
 "Content-Transfer-Encoding: 8bit\n"
->>>>>>> 2ec0463a
 
 #: ../source/core/write-concern.txt:7
 msgid "Write Concern"
@@ -65,161 +43,6 @@
 "以保证最重要的操作能够成功存留在一个完整的MongoDB部署中。对于其它不那么重要的操作，"
 "客户端可以调整写关注，以保证更快的性能而不是整个部署的一致性。"
 
-<<<<<<< HEAD
-# 070c151028004d108de1eb96f64158f9
-#: ../source/core/write-concern.txt:22
-msgid "Considerations"
-msgstr "考量"
-
-# 496ce45bb8c2467db1f80318bc2ccfe0
-#: ../source/core/write-concern.txt:25
-msgid "Default Write Concern"
-msgstr "默认的写关注"
-
-# 4b69db1d4d5e454f8bcab5a97d86275b
-#: ../source/core/write-concern.txt:34
-msgid "Read Isolation"
-msgstr "读隔离"
-
-# 87f495b684a04d7d90b63ba8447f137e
-#: ../source/includes/fact-write-concern-read-uncommitted.rst:1
-msgid ""
-"MongoDB allows clients to read documents inserted or modified before it "
-"commits these modifications to disk, regardless of write concern level or "
-"journaling configuration. As a result, applications may observe two classes of "
-"behaviors:"
-msgstr ""
-"MongoDB允许客户端读取那些在将这些修改提交到硬盘之前被插入或者修改的文档，而不用考虑写关注等级"
-"或日志的配置。因此，应用也许会观察到两个类的行为："
-
-# 6d7a06c663e6403081549c3cc2682223
-#: ../source/includes/fact-write-concern-read-uncommitted.rst:6
-msgid ""
-"For systems with multiple concurrent readers and writers, MongoDB will allow "
-"clients to read the results of a write operation before the write operation "
-"returns."
-msgstr ""
-"对于拥有多个并行读数器及写入器的系统而言，MongoDB 将会允许客户端在写入操作返回之前"
-"读取一个写入操作的结果。"
-
-# e939094fa1ca46d09a12f2e5547aa76e
-#: ../source/includes/fact-write-concern-read-uncommitted.rst:10
-msgid ""
-"If the :program:`mongod` terminates before the journal commits, even if a "
-"write returns successfully, queries may have read data that will not exist "
-"after the :program:`mongod` restarts."
-msgstr ""
-"如果 :program:`mongod` 在日志提交之前终止了，即使一个写入成功返回，在"
-" :program:`mongod` 重启之前，查询也将有可能读取不到相关的数据。"
-
-# 6751bd06f0054681a4ac7adba612ca6a
-#: ../source/includes/fact-write-concern-read-uncommitted.rst:14
-msgid ""
-"Other database systems refer to these isolation semantics as *read "
-"uncommitted*. For all inserts and updates, MongoDB modifies each document in "
-"isolation: clients never see documents in intermediate states. For multi-"
-"document operations, MongoDB does not provide any multi-document transactions "
-"or isolation."
-msgstr ""
-"其它的数据库系统将这些隔离语义称为 *未授权读取-允许脏读取* 。 对于所有的插入和更新，MongoDB单独修改每一个文档："
-"客户端永远不会看到中间状态的文档。对于多文档操作，MongoDB并不提供任何多文档的事物或隔离。"
-
-# 0174a290e85e4a7cb3d76f60668bb5da
-#: ../source/includes/fact-write-concern-read-uncommitted.rst:20
-msgid ""
-"When :program:`mongod` returns a successful *journaled write concern*, the "
-"data is fully committed to disk and will be available after :program:`mongod` "
-"restarts."
-msgstr ""
-"当 :program:`mongod` 返回一个成功的 *日志型写关注* 时， 数据将完整提交到磁盘， "
-"并且在 :program:`mongod` 重启之后可以使用。"
-
-# d68b5b8b80c542b19b41cce57e9de9a7
-#: ../source/includes/fact-write-concern-read-uncommitted.rst:24
-msgid ""
-"For replica sets, write operations are durable only after a write replicates "
-"and commits to the journal of a majority of the members of the set. MongoDB "
-"regularly commits data to the journal regardless of journaled write concern: "
-"use the :setting:`~storage.journal.commitIntervalMs` to control how often a :"
-"program:`mongod` commits the journal."
-msgstr ""
-"对于副本集而言，写入操作只有在一个写入副本并且提交到该集合主要成员的日志后才能持久化。 "
-"MongoDB定期将数据提交到日志，不用考虑日志型写关注： 使用 :setting:`~storage.journal.commitIntervalMs` "
-"来控制 :program:`mongod` 提交到日志的时间间隔。"
-
-# 2e614a6e3d924765b4bd1ad349862f59
-#: ../source/core/write-concern.txt:51
-msgid "Write Concern Levels"
-msgstr "写关注等级"
-
-# 01dbad2f1bab43cdabba7ef125a93e3e
-#: ../source/core/write-concern.txt:59
-msgid "Unacknowledged"
-msgstr "无确认型（Unacknowledged）"
-
-# d9578ba7047b47acad3b7091e4bec3a5
-#: ../source/core/write-concern.txt:67
-msgid ""
-"Before the releases outlined in :ref:`driver-write-concern-change`, this was "
-"the default write concern."
-msgstr ""
-"在 :ref:`driver-write-concern-change` 中列出的版本之前，这是默认的写入关注。"
-
-# 4ebd5c2a5c6e4fa9af0f23ea107f4f8b
-#: ../source/core/write-concern.txt:75
-msgid "Acknowledged"
-msgstr "确认型（Acknowledged）"
-
-# 9aef8ff0b31040d2b71a5d3732a2cc8a
-#: ../source/core/write-concern.txt:77
-msgid ""
-"With a receipt *acknowledged* write concern, the :program:`mongod` confirms "
-"the receipt of the write operation. *Acknowledged* write concern allows "
-"clients to catch network, duplicate key, and other errors."
-msgstr ""
-"通过使用一个应答 *确认型（Acknowledged）* 写关注， :program:`mongod` 保证了写入操作的应答。 *确认型（Acknowledged）* "
-"允许客户端捕捉网络、重复键值以及其它错误。"
-
-# 8b6a520d0d1a45b08682682a85a62516
-#: ../source/core/write-concern.txt:96
-msgid "Journaled"
-msgstr "日志型"
-
-# caabf6e53ce8494b9ea600c588d29582
-#: ../source/core/write-concern.txt:105
-msgid ""
-"With a *journaled* write concern, write operations must wait for the next "
-"journal commit. To reduce latency for these operations, MongoDB also increases "
-"the frequency that it commits operations to the journal. See :setting:"
-"`~storage.journal.commitIntervalMs` for more information."
-msgstr ""
-"通过使用一个 *日志型（journaled）* 写关注，写入操作必须等到下一个日志提交才能够继续执行。"
-"为了减少这些操作的延迟，MongoDB增加了提交操作到日志的频率，请查阅 :setting:"
-"`~storage.journal.commitIntervalMs` 以了解更多信息。"
-
-# a6bbf283b72a4d09a8d443ef5f5b576a
-# e7e7dd5921024de885121747eb37a408
-#: ../source/includes/note-write-concern-journaled-replication.rst:1
-msgid ""
-"Requiring *journaled* write concern in a replica set only requires a journal "
-"commit of the write operation to the :term:`primary` of the set regardless of "
-"the level of *replica acknowledged* write concern."
-msgstr ""
-"在一个副本集中要求 *日志型（journaled）* 写关注只需要将该写操作的日志提交到集合的 :term:`primary`，"
-"而不用考虑 *replica acknowledged* 写关注的等级。"
-
-# b47db96fce324a9d9cbc957ae44156a6
-#: ../source/core/write-concern.txt:118
-msgid "Replica Acknowledged"
-msgstr "副本集确认型（Replica Acknowledged）"
-
-# 4f67a4ccb91f4c35b42893d10b00e2fb
-#: ../source/core/write-concern.txt:1
-msgid "write concern"
-msgstr "写关注"
-
-=======
->>>>>>> 2ec0463a
 #: ../source/core/write-concern.txt:13
 msgid ""
 "A new protocol for :ref:`write operations <rel-notes-write-operations>` "
@@ -407,11 +230,7 @@
 #: ../source/core/write-concern.txt:131
 msgid ":doc:`/reference/write-concern`"
 msgstr ""
-<<<<<<< HEAD
-" :doc:`/reference/write-concern` "
-=======
 
 #: ../source/core/write-concern.txt:1
 msgid "write concern"
-msgstr ""
->>>>>>> 2ec0463a
+msgstr ""