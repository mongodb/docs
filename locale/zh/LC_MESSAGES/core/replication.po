--- conflicted
+++ resolved
@@ -122,17 +122,8 @@
 msgid ":doc:`/core/read-preference`"
 msgstr ":doc:`/core/read-preference`"
 
-<<<<<<< HEAD
-#: ../source/includes/toc/dfn-list-spec-replication-core-landing.rst:41
-msgid ""
-"Applications specify *read preference* to control how drivers direct read "
-"operations to members of the replica set."
-msgstr ""
-"应用程序通过在驱动中指定 *复制集读选项* 来将读操作直接发送到复制集的指定成员"
-"上。"
 
-=======
->>>>>>> 7b6fda55
+
 #: ../source/includes/toc/dfn-list-spec-replication-core-landing.rst:45
 msgid ":doc:`/core/replication-process`"
 msgstr ":doc:`/core/replication-process`"
@@ -150,10 +141,7 @@
 "Master-slave replication provided redundancy in early versions of MongoDB. "
 "Replica sets replace master-slave for most use cases."
 msgstr ""
-<<<<<<< HEAD
-"在早期版本的MongoDB中，主-从复制提供了数据冗余功能。然而在近来的版本与使用实"
-"例中，复制集结构逐渐取代了主-从结构。"
-=======
+
 
 #: ../source/includes/toc/dfn-list-spec-replication-core-landing.rst:41
 msgid ""
@@ -165,4 +153,3 @@
 #~ "Applications specify *read preference* to control how drivers direct read "
 #~ "operations to members of the replica set."
 #~ msgstr ""
->>>>>>> 7b6fda55
