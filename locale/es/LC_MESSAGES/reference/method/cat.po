# SOME DESCRIPTIVE TITLE.
# Copyright (C) 2011-2014, MongoDB, Inc.
# This file is distributed under the same license as the mongodb-manual
# package.
#
# Translators:
msgid ""
msgstr ""
"Project-Id-Version: MongoDB Manual\n"
"Report-Msgid-Bugs-To: \n"
<<<<<<< HEAD
"POT-Creation-Date: 2019-03-19 11:02-0400\n"
=======
"POT-Creation-Date: 2016-12-08 12:02-0500\n"
>>>>>>> 2478a500
"PO-Revision-Date: 2013-12-16 23:38+0000\n"
"Last-Translator: tychoish <tychoish@gmail.com>\n"
"Language: es\n"
"Language-Team: Spanish (http://www.transifex.com/projects/p/mongodb-"
"manual/language/es/)\n"
"Plural-Forms: nplurals=2; plural=(n != 1)\n"
"MIME-Version: 1.0\n"
"Content-Type: text/plain; charset=utf-8\n"
"Content-Transfer-Encoding: 8bit\n"
"Generated-By: Babel 2.6.0\n"

<<<<<<< HEAD
=======
# d47ff3fd79b64cbf967f9ab10edbb4e9
>>>>>>> 2478a500
#: ../source/reference/method/cat.txt:3
msgid "cat()"
msgstr ""

<<<<<<< HEAD
=======
# b78aa87b2bb044349e0e3f1f3fdb58b1
#: ../source/reference/method/cat.txt
msgid "On this page"
msgstr ""

# 4c2784d928d54cccbfa72a07bf8864d8
>>>>>>> 2478a500
#: ../source/reference/method/cat.txt:14
msgid "Definition"
msgstr ""

<<<<<<< HEAD
#: ../source/reference/method/cat.txt:18
msgid ""
"Returns the contents of the specified file. The method returns with "
"output relative to the current shell session and does not impact the "
"server."
msgstr ""

#: ../source/reference/method/cat.txt:26
msgid "Parameter"
msgstr ""

#: ../source/reference/method/cat.txt:28
msgid "Type"
msgstr ""

#: ../source/reference/method/cat.txt:30
msgid "Description"
msgstr ""

#: ../source/reference/method/cat.txt:32
msgid "``filename``"
msgstr ""

#: ../source/reference/method/cat.txt:34
msgid "string"
msgstr ""

#: ../source/reference/method/cat.txt:36
msgid "The filepath to open. The filepath must be on the local file system."
msgstr ""

#: ../source/reference/method/cat.txt:38
msgid "``useBinaryMode``"
msgstr ""

#: ../source/reference/method/cat.txt:40
msgid "boolean"
msgstr ""

#: ../source/reference/method/cat.txt:42
msgid ""
"*Optional.* Flag to determine whether to open file in binary mode or text"
" mode."
msgstr ""

#: ../source/reference/method/cat.txt:45
msgid "*Applicable for Windows.*"
msgstr ""

#: ../source/reference/method/cat.txt:47
msgid "Specify ``true`` to open the file in binary mode."
msgstr ""

#: ../source/reference/method/cat.txt:49
msgid ""
"On Windows, opening the file in binary mode leaves the character '\\\\n' "
"as is."
msgstr ""

#: ../source/reference/method/cat.txt:52
msgid "Specify ``false`` to open the file in text mode."
msgstr ""

#: ../source/reference/method/cat.txt:54
msgid ""
"On Windows, opening the file in text mode converts the character '\\\\n' "
"to '\\\\r\\\\n'."
msgstr ""

#: ../source/reference/method/cat.txt:57
msgid "The default value is ``false``."
=======
# 3f4a605933914ee6a64e193f124e5631
#: ../source/reference/method/cat.txt:18
msgid ""
"Returns the contents of the specified file. The method returns with "
"output relative to the current shell session and does not impact the "
"server."
>>>>>>> 2478a500
msgstr ""
<|MERGE_RESOLUTION|>--- conflicted
+++ resolved
@@ -8,11 +8,7 @@
 msgstr ""
 "Project-Id-Version: MongoDB Manual\n"
 "Report-Msgid-Bugs-To: \n"
-<<<<<<< HEAD
-"POT-Creation-Date: 2019-03-19 11:02-0400\n"
-=======
 "POT-Creation-Date: 2016-12-08 12:02-0500\n"
->>>>>>> 2478a500
 "PO-Revision-Date: 2013-12-16 23:38+0000\n"
 "Last-Translator: tychoish <tychoish@gmail.com>\n"
 "Language: es\n"
@@ -24,105 +20,25 @@
 "Content-Transfer-Encoding: 8bit\n"
 "Generated-By: Babel 2.6.0\n"
 
-<<<<<<< HEAD
-=======
 # d47ff3fd79b64cbf967f9ab10edbb4e9
->>>>>>> 2478a500
 #: ../source/reference/method/cat.txt:3
 msgid "cat()"
 msgstr ""
 
-<<<<<<< HEAD
-=======
 # b78aa87b2bb044349e0e3f1f3fdb58b1
 #: ../source/reference/method/cat.txt
 msgid "On this page"
 msgstr ""
 
 # 4c2784d928d54cccbfa72a07bf8864d8
->>>>>>> 2478a500
 #: ../source/reference/method/cat.txt:14
 msgid "Definition"
 msgstr ""
 
-<<<<<<< HEAD
+# 3f4a605933914ee6a64e193f124e5631
 #: ../source/reference/method/cat.txt:18
 msgid ""
 "Returns the contents of the specified file. The method returns with "
 "output relative to the current shell session and does not impact the "
 "server."
 msgstr ""
-
-#: ../source/reference/method/cat.txt:26
-msgid "Parameter"
-msgstr ""
-
-#: ../source/reference/method/cat.txt:28
-msgid "Type"
-msgstr ""
-
-#: ../source/reference/method/cat.txt:30
-msgid "Description"
-msgstr ""
-
-#: ../source/reference/method/cat.txt:32
-msgid "``filename``"
-msgstr ""
-
-#: ../source/reference/method/cat.txt:34
-msgid "string"
-msgstr ""
-
-#: ../source/reference/method/cat.txt:36
-msgid "The filepath to open. The filepath must be on the local file system."
-msgstr ""
-
-#: ../source/reference/method/cat.txt:38
-msgid "``useBinaryMode``"
-msgstr ""
-
-#: ../source/reference/method/cat.txt:40
-msgid "boolean"
-msgstr ""
-
-#: ../source/reference/method/cat.txt:42
-msgid ""
-"*Optional.* Flag to determine whether to open file in binary mode or text"
-" mode."
-msgstr ""
-
-#: ../source/reference/method/cat.txt:45
-msgid "*Applicable for Windows.*"
-msgstr ""
-
-#: ../source/reference/method/cat.txt:47
-msgid "Specify ``true`` to open the file in binary mode."
-msgstr ""
-
-#: ../source/reference/method/cat.txt:49
-msgid ""
-"On Windows, opening the file in binary mode leaves the character '\\\\n' "
-"as is."
-msgstr ""
-
-#: ../source/reference/method/cat.txt:52
-msgid "Specify ``false`` to open the file in text mode."
-msgstr ""
-
-#: ../source/reference/method/cat.txt:54
-msgid ""
-"On Windows, opening the file in text mode converts the character '\\\\n' "
-"to '\\\\r\\\\n'."
-msgstr ""
-
-#: ../source/reference/method/cat.txt:57
-msgid "The default value is ``false``."
-=======
-# 3f4a605933914ee6a64e193f124e5631
-#: ../source/reference/method/cat.txt:18
-msgid ""
-"Returns the contents of the specified file. The method returns with "
-"output relative to the current shell session and does not impact the "
-"server."
->>>>>>> 2478a500
-msgstr ""
