--- conflicted
+++ resolved
@@ -24,22 +24,9 @@
 "介绍通过系统级工具比如 :term:`LVM` 或者存储设备和相对应的恢复策略来创建一个"
 "MongoDB备份的过程"
 
-<<<<<<< HEAD
-#: ../source/tutorial/backup-with-filesystem-snapshots.txt:11
-msgid ""
-"These filesystem snapshots, or \"block-level\" backup methods use system level "
-"tools to create copies of the device that holds MongoDB's data files. These "
-"methods complete quickly and work reliably, but require more system "
-"configuration outside of MongoDB."
-msgstr ""
-"这些文件系统快照，或者\"block-level\" 备份方法使用系统级别工具区创建支持MongoDB"
-"数据文件的备份。这些方法非常快速且可靠的工作，但是需要请求MongoDB以外的更多系统"
-"资源"
-
-#: ../source/tutorial/backup-with-filesystem-snapshots.txt:16
-=======
+
 #: ../source/tutorial/backup-with-filesystem-snapshots.txt:31
->>>>>>> 7b6fda55
+
 msgid ":doc:`/core/backups` and :doc:`/tutorial/backup-and-restore-tools`."
 msgstr ""
 
@@ -67,15 +54,9 @@
 "在创建快照之后，你将在你的文件系统上挂载快照映像并且从快照中拷贝数据。最后备份"
 "中含有所有数据的拷贝"
 
-<<<<<<< HEAD
-#: ../source/tutorial/backup-with-filesystem-snapshots.txt:34
-msgid "Snapshots have the following limitations:"
-msgstr "快照具有以下限制"
-
-#: ../source/tutorial/backup-with-filesystem-snapshots.txt:36
-=======
+
 #: ../source/tutorial/backup-with-filesystem-snapshots.txt:55
->>>>>>> 7b6fda55
+
 msgid ""
 "The database must be valid when the snapshot takes place. This means that all "
 "writes accepted by the database need to be fully written to disk: either to "
@@ -84,32 +65,9 @@
 "在快照发生时，必须保证数据库可用。这就意味着所有被数据库接受的写操作都必须全部"
 "写入磁盘，要么是:term:`journal` 或者是数据文件"
 
-<<<<<<< HEAD
-#: ../source/tutorial/backup-with-filesystem-snapshots.txt:41
-msgid ""
-"If all writes are not on disk when the backup occurs, the backup will not "
-"reflect these changes. If writes are *in progress* when the backup occurs, the "
-"data files will reflect an inconsistent state. With :term:`journaling "
-"<journal>` all data-file states resulting from in-progress writes are "
-"recoverable; without journaling you must flush all pending writes to disk "
-"before running the backup operation and must ensure that no writes occur "
-"during the entire backup procedure."
-msgstr ""
-"在备份时，如果所有的写操作都不在硬盘上时，备份将不会包括这些变化。如果备份时写"
-"入操作*正在进行*，数据文件将会出现不一致的状态。通过 :term:`journaling "
-"<journal>` 所有正在进行的写操作都具有可恢复性；如果没有日志，运行备份操作前，你"
-"必须保证刷新所有正在挂起写操作并且必须保证在整个备份过程中没有任何写操作。"
-
-#: ../source/tutorial/backup-with-filesystem-snapshots.txt:50
-msgid ""
-"If you do use journaling, the journal **must** reside on the same volume as "
-"the data."
-msgstr "如果你使用日志，日志必须与数据在相同的卷上。"
-
-#: ../source/tutorial/backup-with-filesystem-snapshots.txt:53
-=======
+
 #: ../source/tutorial/backup-with-filesystem-snapshots.txt:79
->>>>>>> 7b6fda55
+
 msgid ""
 "Snapshots create an image of an entire disk image. Unless you need to back up "
 "your entire system, consider isolating your MongoDB data files, journal (if "
@@ -126,25 +84,9 @@
 msgstr ""
 "另外，在专用的设备上存储所有MongoDB的数据文件可以帮助你创建没有无关数据的备份"
 
-<<<<<<< HEAD
-#: ../source/tutorial/backup-with-filesystem-snapshots.txt:61
-msgid ""
-"Ensure that you copy data from snapshots and onto other systems to ensure that "
-"data is safe from site failures."
-msgstr "确保你拷贝的数据来自快照并且向其他系统，以确保数据在故障站点中的安全"
-
-#: ../source/tutorial/backup-with-filesystem-snapshots.txt:64
-msgid ""
-"Although different snapshots methods provide different capability, the LVM "
-"method outlined below does not provide any capacity for capturing incremental "
-"backups."
-msgstr ""
-"尽管不同的快照方法提供了不同的功能，以下概述的LVM方法不提供捕获增量备份的功能"
-
-#: ../source/tutorial/backup-with-filesystem-snapshots.txt:71
-=======
+
 #: ../source/tutorial/backup-with-filesystem-snapshots.txt:104
->>>>>>> 7b6fda55
+
 msgid "Snapshots With Journaling"
 msgstr "使用日志创建快照"
 
@@ -210,15 +152,9 @@
 "`lvm-backup-operation`."
 msgstr "如果你选择这个选项，详见执行LVM备份操作 :ref:`lvm-backup-operation`。"
 
-<<<<<<< HEAD
-#: ../source/tutorial/backup-with-filesystem-snapshots.txt:109
-msgid "Backup and Restore Using LVM on a Linux System"
-msgstr "在Linux系统中使用LVM来备份和恢复"
-
-#: ../source/tutorial/backup-with-filesystem-snapshots.txt:111
-=======
+
 #: ../source/tutorial/backup-with-filesystem-snapshots.txt:144
->>>>>>> 7b6fda55
+
 msgid ""
 "This section provides an overview of a simple backup process using :term:`LVM` "
 "on a Linux system. While the tools, commands, and paths may be (slightly) "
@@ -446,37 +382,18 @@
 msgid "Consider the following procedure:"
 msgstr "参考以下过程"
 
-<<<<<<< HEAD
-#: ../source/tutorial/backup-with-filesystem-snapshots.txt:279
-msgid "Create Backups on Instances that do not have Journaling Enabled"
-msgstr "在未打开日志功能的实例上创建一个备份"
-=======
+
 #: ../source/tutorial/backup-with-filesystem-snapshots.txt:0
 msgid "On this page"
 msgstr ""
->>>>>>> 7b6fda55
 
 #: ../source/tutorial/backup-with-filesystem-snapshots.txt:17
 msgid ""
-<<<<<<< HEAD
-"If your :program:`mongod` instance does not run with journaling enabled, or if "
-"your journal is on a separate volume, obtaining a functional backup of a "
-"consistent state is more complicated. As described in this section, you must "
-"flush all writes to disk and lock the database to prevent writes during the "
-"backup process. If you have a :term:`replica set` configuration, then for your "
-"backup use a :term:`secondary` which is not receiving reads (i.e. :term:"
-"`hidden member`)."
-=======
 "These filesystem snapshots, or \"block-level\" backup methods, use system "
 "level tools to create copies of the device that holds MongoDB's data files. "
 "These methods complete quickly and work reliably, but require additional "
 "system configuration outside of MongoDB."
->>>>>>> 7b6fda55
-msgstr ""
-"如果 :program:`mongod` 实例中日志功能未开启，或者是日志在另外的卷上，获得一致状"
-"态的备份是比较困难的。正如本节所述，你必须刷新所有向硬盘的写操作，并且锁住数据"
-"库来防止在备份过程中的写操作。如果你进行了 :term:`replica set` 配置，然后对你的"
-"备份使用 :term:`secondary`，那么将不会接受读操作(即 :term:`hidden member`)"
+msgstr ""
 
 #: ../source/tutorial/backup-with-filesystem-snapshots.txt:24
 msgid ""
@@ -491,19 +408,23 @@
 #: ../source/tutorial/backup-with-filesystem-snapshots.txt:50
 msgid "Considerations"
 msgstr ""
-"MongoDB2.0在 :program:`mongo` shell中增加了 :method:`db.fsyncLock()` 和 :"
-"method:`db.fsyncUnlock()` 。早于该版本的MongoDB，在``lock`` 选项下使用 :"
-"dbcommand:`fsync`命令，如下所示："
 
 #: ../source/tutorial/backup-with-filesystem-snapshots.txt:53
 msgid "Valid Database at the Time of Snapshot"
 msgstr ""
 
+
 #: ../source/tutorial/backup-with-filesystem-snapshots.txt:59
 msgid ""
+
 "If all writes are not on disk when the backup occurs, the backup will not "
 "reflect these changes."
-msgstr ""
+
+msgstr ""
+"如果 :program:`mongod` 实例中日志功能未开启，或者是日志在另外的卷上，获得一致状"
+"态的备份是比较困难的。正如本节所述，你必须刷新所有向硬盘的写操作，并且锁住数据"
+"库来防止在备份过程中的写操作。如果你进行了 :term:`replica set` 配置，然后对你的"
+"备份使用 :term:`secondary`，那么将不会接受读操作(即 :term:`hidden member`)"
 
 #: ../source/tutorial/backup-with-filesystem-snapshots.txt:62
 msgid ""
@@ -516,6 +437,9 @@
 "backup procedure. If you do use journaling, the journal **must** reside on "
 "the same volume as the data."
 msgstr ""
+"MongoDB2.0在 :program:`mongo` shell中增加了 :method:`db.fsyncLock()` 和 :"
+"method:`db.fsyncUnlock()` 。早于该版本的MongoDB，在``lock`` 选项下使用 :"
+"dbcommand:`fsync`命令，如下所示："
 
 #: ../source/tutorial/backup-with-filesystem-snapshots.txt:71
 msgid ""
