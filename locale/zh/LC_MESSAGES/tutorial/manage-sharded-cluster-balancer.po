#
msgid ""
msgstr ""
"Project-Id-Version: mongodb-manual 3.0\n"
"Report-Msgid-Bugs-To: \n"
<<<<<<< HEAD
"POT-Creation-Date: 2014-09-03 15:39-0400\n"
"PO-Revision-Date: 2014-11-06 11:33+0800\n"
"Last-Translator: xiaobeibei <xiaobeibei@baidu.com>\n"
"Language-Team: Chinese (http://www.transifex.com/projects/p/mongodb-manual/"
"language/zh/)\n"
"Language: zh\n"
=======
"POT-Creation-Date: 2015-08-20 19:13-0400\n"
"PO-Revision-Date: YEAR-MO-DA HO:MI+ZONE\n"
"Last-Translator: FULL NAME <EMAIL@ADDRESS>\n"
"Language-Team: LANGUAGE <LL@li.org>\n"
>>>>>>> 2ec0463a
"MIME-Version: 1.0\n"
"Content-Type: text/plain; charset=UTF-8\n"
"Content-Transfer-Encoding: 8bit\n"
"X-Generator: Poedit 1.5.4\n"

#: ../source/tutorial/manage-sharded-cluster-balancer.txt:5
msgid "Manage Sharded Cluster Balancer"
msgstr "管理集群均衡过程"

#: ../source/tutorial/manage-sharded-cluster-balancer.txt:9
msgid ""
"This page describes common administrative procedures related to balancing. "
"For an introduction to balancing, see :ref:`sharding-balancing`. For lower "
"level information on balancing, see :ref:`sharding-balancing-internals`."
msgstr ""
"这篇教程描述了与均衡相关的额一般的管理方法.参见 :ref:`sharding-balancing` 获"
"得关于均衡的介绍.参见 :ref:`sharding-balancing-internals` 获得更底层的关于均"
"衡的信息."

#: ../source/tutorial/manage-sharded-cluster-balancer.txt:14
msgid ":doc:`/tutorial/configure-sharded-cluster-balancer`"
msgstr ":doc:`/tutorial/configure-sharded-cluster-balancer`"

#: ../source/tutorial/manage-sharded-cluster-balancer.txt:17
msgid "Check the Balancer State"
msgstr "检查均衡状态"

#: ../source/tutorial/manage-sharded-cluster-balancer.txt:19
msgid ""
"The following command checks if the balancer is enabled (i.e. that the "
"balancer is allowed to run). The command does not check if the balancer is "
"active (i.e. if it is actively balancing chunks)."
msgstr ""
"以下的命令用来检测均衡过程是否打开(即均衡过程是否被允许运行),这个命令不检测均"
"衡过程是否在运行."

#: ../source/tutorial/manage-sharded-cluster-balancer.txt:23
msgid ""
"To see if the balancer is enabled in your :term:`cluster <sharded cluster>`, "
"issue the following command, which returns a boolean:"
msgstr "使用以下命令检查集群中均衡器是否打开,命令返回布尔值:"

#: ../source/tutorial/manage-sharded-cluster-balancer.txt:30
msgid ""
"You can also see if the balancer is enabled using :method:`sh.status()`. The"
" :data:`~sh.status.balancer.currently-enabled` field indicates whether the "
"balancer is enabled, while the :data:`~sh.status.balancer.currently-running`"
" field indicates if the balancer is currently running."
msgstr ""

#: ../source/tutorial/manage-sharded-cluster-balancer.txt:41
msgid "Check the Balancer Lock"
msgstr "检查均衡锁:"

#: ../source/tutorial/manage-sharded-cluster-balancer.txt:43
msgid ""
"To see if the balancer process is active in your :term:`cluster <sharded "
"cluster>`, do the following:"
msgstr "在集群中使用以下命令检查均衡过程是否在运行:"

#: ../source/tutorial/manage-sharded-cluster-balancer.txt:46
#: ../source/tutorial/manage-sharded-cluster-balancer.txt:93
#: ../source/tutorial/manage-sharded-cluster-balancer.txt:185
#: ../source/tutorial/manage-sharded-cluster-balancer.txt:234
msgid ""
"Connect to any :program:`mongos` in the cluster using the :program:`mongo` "
"shell."
msgstr "使用 :program:`mongo` 连接到集群中任意一个 :program:`mongos` :"

#: ../source/tutorial/manage-sharded-cluster-balancer.txt:49
#: ../source/tutorial/manage-sharded-cluster-balancer.txt:96
msgid "Issue the following command to switch to the :ref:`config-database`:"
msgstr "使用以下命令切换到 :ref:`config-database`:"

#: ../source/tutorial/manage-sharded-cluster-balancer.txt:55
msgid "Use the following query to return the balancer lock:"
msgstr "使用以下查询返回均衡过程锁的情况:"

#: ../source/tutorial/manage-sharded-cluster-balancer.txt:61
msgid "When this command returns, you will see output like the following:"
msgstr "命令返回类似以下的文档:"

#: ../source/tutorial/manage-sharded-cluster-balancer.txt:73
msgid "This output confirms that:"
msgstr "这个输出表明:"

#: ../source/tutorial/manage-sharded-cluster-balancer.txt:75
msgid ""
"The balancer originates from the :program:`mongos` running on the system "
"with the hostname ``mongos0.example.net``."
msgstr ""
"这个均衡过程从运行于 ``mongos0.example.net`` 的 :program:`mongos` 上发起."

#: ../source/tutorial/manage-sharded-cluster-balancer.txt:78
msgid ""
"The value in the ``state`` field indicates that a :program:`mongos` has the "
"lock. For version 2.0 and later, the value of an active lock is ``2``; for "
"earlier versions the value is ``1``."
msgstr ""
"``state`` 的值可以说明 :program:`mongos` 是不是获得了锁.在2.0以后的版本,值为 "
"``2`` 表明存在锁,在之前的版本,值为 ``1`` 表明存在锁."

#: ../source/tutorial/manage-sharded-cluster-balancer.txt:85
msgid "Schedule the Balancing Window"
msgstr "为均衡窗口设置时间表"

#: ../source/tutorial/manage-sharded-cluster-balancer.txt:87
msgid ""
"In some situations, particularly when your data set grows slowly and a "
"migration can impact performance, it's useful to be able to ensure that the "
"balancer is active only at certain times.  Use the following procedure to "
"specify a window during which the :term:`balancer` will be able to migrate "
"chunks:"
msgstr ""
"在某些情况下,需要设定均衡过程运行的时间窗口,最典型的情况是,数据增长缓慢,均衡"
"过程可以满足数据均衡的需要,但是均衡过程在运行的时候会对集群性能造成影响.使用"
"以下过程为 the :term:`balancer` 设置运行时间窗口:"

#: ../source/tutorial/manage-sharded-cluster-balancer.txt:102
msgid ""
"Issue the following operation to ensure the balancer is not in the "
"``stopped`` state:"
msgstr "使用以下命令确认均衡过程不处于 ``stopped`` 状态:"

#: ../source/tutorial/manage-sharded-cluster-balancer.txt:109
msgid ""
"The balancer will not activate if in the ``stopped`` state or outside the "
"``activeWindow`` timeframe."
msgstr ""
"如果处于 ``stopped`` 过程或者在 ``activeWindow`` 设置的时间窗口之外,均衡过程"
"不会开始."

#: ../source/tutorial/manage-sharded-cluster-balancer.txt:112
msgid ""
<<<<<<< HEAD
"Use an operation modeled on the following example :method:`update() <db."
"collection.update()>` operation to modify the balancer's window:"
=======
"Use an operation modeled on the following :method:`~db.collection.update()` "
"operation to modify the balancer's window:"
>>>>>>> 2ec0463a
msgstr ""
"在特定的记录上使用 :method:`update() <db.collection.update()>` 可以更改均衡器"
"运行的时间窗口."

#: ../source/tutorial/manage-sharded-cluster-balancer.txt:124
msgid ""
<<<<<<< HEAD
"Replace ``<start-time>`` and ``<end-time>`` with time values using two digit "
"hour and minute values (e.g ``HH:MM``) that describe the beginning and end "
"boundaries of the balancing window. These times will be evaluated relative "
"to the time zone of each individual :program:`mongos` instance in the "
"sharded cluster. If your :program:`mongos` instances are physically located "
"in different time zones, use a common time zone (e.g. GMT) to ensure that "
"the balancer window is interpreted correctly."
=======
"Replace ``<start-time>`` and ``<end-time>`` with time values using two digit"
" hour and minute values (i.e. ``HH:MM``) that specify the beginning and end "
"boundaries of the balancing window."
msgstr ""

#: ../source/tutorial/manage-sharded-cluster-balancer.txt:128
msgid "For ``HH`` values, use hour values ranging from ``00`` - ``23``."
msgstr ""

#: ../source/tutorial/manage-sharded-cluster-balancer.txt:129
msgid "For ``MM`` value, use minute values ranging from ``00`` - ``59``."
>>>>>>> 2ec0463a
msgstr ""
"将 ``<start-time>`` 与 ``<end-time>`` 替换成要开始和结束运行均衡过程的时间"
"(如 ``HH:MM``) ,这个时间由每个 :program:`mongos` 根据所处的时区处理.如果你"
"的 :program:`mongos` 处于不同的时区,使用通用的时间(比如 GMT)来保证时间被正确"
"解释."

#: ../source/tutorial/manage-sharded-cluster-balancer.txt:131
msgid ""
"The start and stop times will be evaluated relative to the time zone of each"
" individual :program:`mongos` instance in the sharded cluster. If your "
":program:`mongos` instances are physically located in different time zones, "
"use a common time zone (e.g. GMT) to ensure that the balancer window is "
"interpreted correctly."
msgstr ""

#: ../source/tutorial/manage-sharded-cluster-balancer.txt:137
msgid ""
"For instance, running the following will force the balancer to run between "
"11PM and 6AM local time only:"
msgstr "举例,以下的命令将会使均衡器只在本地时间 6AM 到 11PM之间运行."

#: ../source/tutorial/manage-sharded-cluster-balancer.txt:150
msgid ""
"The balancer window must be sufficient to *complete* the migration of all "
"data inserted during the day."
msgstr "设定的均衡时间窗口必须足以将当天 *所有* 写入的数据均衡完成."

#: ../source/tutorial/manage-sharded-cluster-balancer.txt:153
msgid ""
"As data insert rates can change based on activity and usage patterns, it is "
"important to ensure that the balancing window you select will be sufficient "
"to support the needs of your deployment."
msgstr ""
"由于数据写入的速度随着使用方式与业务端的活跃度而变化,保证设定的时间窗口足以将"
"当天写入的数据均衡完成是很重要的."

#: ../source/tutorial/manage-sharded-cluster-balancer.txt:157
msgid ""
"Do not use the :method:`sh.startBalancer()` method when you have set an "
"``activeWindow``."
msgstr ""
"在设置了 ``activeWindow`` 不要再使用 :method:`sh.startBalancer()` 方法."

#: ../source/tutorial/manage-sharded-cluster-balancer.txt:163
msgid "Remove a Balancing Window Schedule"
msgstr "删除均衡时间窗口"

#: ../source/tutorial/manage-sharded-cluster-balancer.txt:165
msgid ""
"If you have :ref:`set the balancing window <sharding-schedule-balancing-"
"window>` and wish to remove the schedule so that the balancer is always "
"running, issue the following sequence of operations:"
msgstr ""
"如果你已经 :ref:`设置了均衡时间窗口 <sharding-schedule-balancing-window>` ,现"
"在想移除时间窗口,使均衡器一直运行,要按照以下的操作进行:"

#: ../source/tutorial/manage-sharded-cluster-balancer.txt:179
msgid "Disable the Balancer"
msgstr "禁用均衡器"

#: ../source/tutorial/manage-sharded-cluster-balancer.txt:181
msgid ""
"By default the balancer may run at any time and only moves chunks as needed. "
"To disable the balancer for a short period of time and prevent all "
"migration, use the following procedure:"
msgstr ""
"默认情况下,均衡器会在任意时刻运行,并在需要的时候迁移数据块.使用以下命令,短时"
"间禁用均衡器并阻止所有数据迁移:"

#: ../source/tutorial/manage-sharded-cluster-balancer.txt:188
msgid "Issue the following operation to disable the balancer:"
msgstr "使用以下命令禁用均衡器:"

#: ../source/tutorial/manage-sharded-cluster-balancer.txt:194
msgid ""
"If a migration is in progress, the system will complete the in-progress "
"migration before stopping."
msgstr "如果有均衡正在运行,系统会继续将这个均衡过程运行完,之后才禁用."

#: ../source/tutorial/manage-sharded-cluster-balancer.txt:197
msgid ""
"To verify that the balancer will not start, issue the following command, "
"which returns ``false`` if the balancer is disabled:"
msgstr "运行以下命令,如果返回为 `false`` 可以确认均衡过程被禁用:"

#: ../source/tutorial/manage-sharded-cluster-balancer.txt:204
msgid ""
"Optionally, to verify no migrations are in progress after disabling, issue "
"the following operation in the :program:`mongo` shell:"
msgstr "为确认在禁用均衡过程之后,没有还在运行的均衡过程,可以使用以下命令:"

#: ../source/tutorial/manage-sharded-cluster-balancer.txt:217
msgid ""
"To disable the balancer from a driver that does not have the :method:`sh."
"stopBalancer()` or :method:`sh.setBalancerState()` helpers, issue the "
"following command from the ``config`` database:"
msgstr ""
"如果要在不提供 :method:`sh.stopBalancer()` 方法或者 :method:`sh."
"setBalancerState()` 方法的驱动中禁用均衡过程,可以在 ``config`` 数据库中使用以"
"下命令禁用:"

#: ../source/tutorial/manage-sharded-cluster-balancer.txt:229
msgid "Enable the Balancer"
msgstr "开启均衡过程"

#: ../source/tutorial/manage-sharded-cluster-balancer.txt:231
msgid ""
"Use this procedure if you have disabled the balancer and are ready to re-"
"enable it:"
msgstr "在禁用均衡过程之后,使用以下命令将其重新打开:"

#: ../source/tutorial/manage-sharded-cluster-balancer.txt:237
msgid "Issue one of the following operations to enable the balancer:"
msgstr "使用以下命令之一启用均衡器."

#: ../source/tutorial/manage-sharded-cluster-balancer.txt:239
msgid "From the :program:`mongo` shell, issue:"
msgstr "在 :program:`mongo` 终端中,执行:"

#: ../source/tutorial/manage-sharded-cluster-balancer.txt:245
msgid ""
"From a driver that does not have the :method:`sh.startBalancer()` helper, "
"issue the following from the ``config`` database:"
msgstr ""
"在不提供 :method:`sh.startBalancer()` 方法的驱动中,可以更改 ``config`` 数据库"
"将均衡过程打开:"

#: ../source/tutorial/manage-sharded-cluster-balancer.txt:253
msgid "Disable Balancing During Backups"
msgstr "在备份过程中禁用均衡过程"

#: ../source/tutorial/manage-sharded-cluster-balancer.txt:255
msgid ""
"If MongoDB migrates a :term:`chunk` during a :doc:`backup </core/backups>`, "
"you can end with an inconsistent snapshot of your :term:`sharded cluster`. "
"Never run a backup while the balancer is active. To ensure that the balancer "
"is inactive during your backup operation:"
msgstr ""
"如果在进行 :doc:`备份 </core/backups>` 期间MongoDB歉意了数据块,可能造成不一致"
"的备份结果.因此在备份期间要保证均衡过程一定不能运行."

#: ../source/tutorial/manage-sharded-cluster-balancer.txt:261
msgid ""
"Set the :ref:`balancing window <sharding-schedule-balancing-window>` so that "
"the balancer is inactive during the backup. Ensure that the backup can "
"complete while you have the balancer disabled."
msgstr ""
"设定 :ref:`均衡过程时间窗口 <sharding-schedule-balancing-window>` 使得在备份"
"期间均衡过程是关闭的.要确保在均衡过程被禁用的时间内备份任务可以完全进行完."

#: ../source/tutorial/manage-sharded-cluster-balancer.txt:265
msgid ""
":ref:`manually disable the balancer <sharding-balancing-disable-"
"temporarily>` for the duration of the backup procedure."
msgstr ""
"在备份时暂时 :ref:`手动禁用均衡过程 <sharding-balancing-disable-"
"temporarily>`."

#: ../source/tutorial/manage-sharded-cluster-balancer.txt:268
msgid ""
"If you turn the balancer off while it is in the middle of a balancing round, "
"the shut down is not instantaneous. The balancer completes the chunk move in-"
"progress and then ceases all further balancing rounds."
msgstr ""
"如果在均衡过程运行中禁用均衡过程,当前的数据块迁移会继续运行,结束后之后来的均"
"衡过程不再运行."

#: ../source/tutorial/manage-sharded-cluster-balancer.txt:272
msgid ""
"Before starting a backup operation, confirm that the balancer is not active. "
"You can use the following command to determine if the balancer is active:"
msgstr ""
"在开始备份操作之前,要确认均衡过程没有在进行.使用以下命令确认均衡过程没有在进"
"行:"

#: ../source/tutorial/manage-sharded-cluster-balancer.txt:280
msgid ""
"When the backup procedure is complete you can reactivate the balancer "
"process."
msgstr "在备份结束之后,可以将均衡过程重新打开."

#: ../source/tutorial/manage-sharded-cluster-balancer.txt:284
msgid "Disable Balancing on a Collection"
msgstr "在集合上禁用均衡过程"

#: ../source/tutorial/manage-sharded-cluster-balancer.txt:286
msgid ""
"You can disable balancing for a specific collection with the :method:`sh."
"disableBalancing()` method. You may want to disable the balancer for a "
"specific collection to support maintenance operations or atypical workloads, "
"for example, during data ingestions or data exports."
msgstr ""
"使用 :method:`sh.disableBalancing()` 禁止某个特定的集合上的均衡过程.在数据导"
"入导出期间,也许有需要禁用某个特定集合上的均衡过程."

#: ../source/tutorial/manage-sharded-cluster-balancer.txt:291
msgid ""
"When you disable balancing on a collection, MongoDB will not interrupt in "
"progress migrations."
msgstr "在禁用某个集合上的均衡过程时,MongoDB不会终端进行中的均衡."

#: ../source/tutorial/manage-sharded-cluster-balancer.txt:294
msgid ""
"To disable balancing on a collection, connect to a :program:`mongos` with "
"the :program:`mongo` shell and call the :method:`sh.disableBalancing()` "
"method."
msgstr ""
"要禁用某个集合上的均衡过程,使用 :program:`mongo` 终端连接到一个 :program:"
"`mongos` 并使用 :method:`sh.disableBalancing()` 方法."

#: ../source/tutorial/manage-sharded-cluster-balancer.txt:298
#: ../source/tutorial/manage-sharded-cluster-balancer.txt:322
msgid "For example:"
msgstr "示例"

#: ../source/tutorial/manage-sharded-cluster-balancer.txt:304
msgid ""
"The :method:`sh.disableBalancing()` method accepts as its parameter the "
"full :term:`namespace` of the collection."
msgstr ""
":method:`sh.disableBalancing()` 使用集合的完整 :term:`namespace` 作为参数."

#: ../source/tutorial/manage-sharded-cluster-balancer.txt:308
msgid "Enable Balancing on a Collection"
msgstr "在集合上开启均衡过程"

#: ../source/tutorial/manage-sharded-cluster-balancer.txt:310
msgid ""
"You can enable balancing for a specific collection with the :method:`sh."
"enableBalancing()` method."
msgstr "可以使用 :method:`sh.enableBalancing()` 为特定的集合开启分片."

#: ../source/tutorial/manage-sharded-cluster-balancer.txt:313
msgid ""
"When you enable balancing for a collection, MongoDB will not *immediately* "
"begin balancing data. However, if the data in your sharded collection is not "
"balanced, MongoDB will be able to begin distributing the data more evenly."
msgstr ""
"在开启了集合的均衡之后,MongoDB并不会 *立刻* 开始均衡数据.不过,如果集合中的数"
"据是不均衡的,MongoDB可以分发数据使得数据更均衡."

#: ../source/tutorial/manage-sharded-cluster-balancer.txt:318
msgid ""
"To enable balancing on a collection, connect to a :program:`mongos` with "
"the :program:`mongo` shell and call the :method:`sh.enableBalancing()` "
"method."
msgstr ""
"在一个集合上开启均衡,需要使用 :program:`mongo` 连接到一个 :program:`mongos` "
"并执行 :method:`sh.enableBalancing()` 命令:"

#: ../source/tutorial/manage-sharded-cluster-balancer.txt:328
msgid ""
"The :method:`sh.enableBalancing()` method accepts as its parameter the full :"
"term:`namespace` of the collection."
msgstr ""
":method:`sh.enableBalancing()` 方法的参数为集合的完整的 :term:`namespace` ."

#: ../source/tutorial/manage-sharded-cluster-balancer.txt:332
msgid "Confirm Balancing is Enabled or Disabled"
msgstr "确认均衡是启用的还是禁用的"

#: ../source/tutorial/manage-sharded-cluster-balancer.txt:334
msgid ""
"To confirm whether balancing for a collection is enabled or disabled, query "
"the ``collections`` collection in the ``config`` database for the "
"collection :term:`namespace` and check the ``noBalance`` field. For example:"
msgstr ""
"要确认一个集合的均衡是否启用,可以检查 ``config`` 数据库中的 ``collections`` "
"集合,找到相应的 :term:`namespace` 记录,查看 ``noBalance`` 字段."

#: ../source/tutorial/manage-sharded-cluster-balancer.txt:343
msgid ""
"This operation will return a null error, ``true``, ``false``, or no output:"
msgstr "操作将返回记录空的错误,``true`` 或者 ``false``,或者没有结果:"

#: ../source/tutorial/manage-sharded-cluster-balancer.txt:345
msgid "A null error indicates the collection namespace is incorrect."
msgstr "空错误表明集合的namespace不正确."

#: ../source/tutorial/manage-sharded-cluster-balancer.txt:347
msgid "If the result is ``true``, balancing is disabled."
msgstr "返回 ``true`` ,表明均衡过程被禁用."

#: ../source/tutorial/manage-sharded-cluster-balancer.txt:349
msgid ""
"If the result is ``false``, balancing is enabled currently but has been "
"disabled in the past for the collection. Balancing of this collection will "
"begin the next time the balancer runs."
msgstr ""
"如果返回值是 ``false`` ,表明集合当前的均衡是启用的,但是之前被禁用过.在下次均"
"衡器运行时,集合的均衡会开始进行."

#: ../source/tutorial/manage-sharded-cluster-balancer.txt:353
msgid ""
"If the operation returns no output, balancing is enabled currently and has "
"never been disabled in the past for this collection. Balancing of this "
"collection will begin the next time the balancer runs."
msgstr ""
"如果操作没有返回数据,表明均衡过程是启用的且从没被禁用过.在下次均衡器运行时,集"
"合的均衡会开始进行."

#: ../source/tutorial/manage-sharded-cluster-balancer.txt:357
msgid ""
"You can also see if the balancer is enabled using :method:`sh.status()`. The"
" :data:`~sh.status.balancer.currently-enabled` field indicates if the "
"balancer is enabled."
msgstr ""

#: ../source/tutorial/manage-sharded-cluster-balancer.txt:1
msgid "balancing"
msgstr "均衡"

#: ../source/tutorial/manage-sharded-cluster-balancer.txt:1
msgid "operations"
msgstr "操作"<|MERGE_RESOLUTION|>--- conflicted
+++ resolved
@@ -3,19 +3,10 @@
 msgstr ""
 "Project-Id-Version: mongodb-manual 3.0\n"
 "Report-Msgid-Bugs-To: \n"
-<<<<<<< HEAD
-"POT-Creation-Date: 2014-09-03 15:39-0400\n"
-"PO-Revision-Date: 2014-11-06 11:33+0800\n"
-"Last-Translator: xiaobeibei <xiaobeibei@baidu.com>\n"
-"Language-Team: Chinese (http://www.transifex.com/projects/p/mongodb-manual/"
-"language/zh/)\n"
-"Language: zh\n"
-=======
 "POT-Creation-Date: 2015-08-20 19:13-0400\n"
 "PO-Revision-Date: YEAR-MO-DA HO:MI+ZONE\n"
 "Last-Translator: FULL NAME <EMAIL@ADDRESS>\n"
 "Language-Team: LANGUAGE <LL@li.org>\n"
->>>>>>> 2ec0463a
 "MIME-Version: 1.0\n"
 "Content-Type: text/plain; charset=UTF-8\n"
 "Content-Transfer-Encoding: 8bit\n"
@@ -150,28 +141,14 @@
 
 #: ../source/tutorial/manage-sharded-cluster-balancer.txt:112
 msgid ""
-<<<<<<< HEAD
-"Use an operation modeled on the following example :method:`update() <db."
-"collection.update()>` operation to modify the balancer's window:"
-=======
 "Use an operation modeled on the following :method:`~db.collection.update()` "
 "operation to modify the balancer's window:"
->>>>>>> 2ec0463a
 msgstr ""
 "在特定的记录上使用 :method:`update() <db.collection.update()>` 可以更改均衡器"
 "运行的时间窗口."
 
 #: ../source/tutorial/manage-sharded-cluster-balancer.txt:124
 msgid ""
-<<<<<<< HEAD
-"Replace ``<start-time>`` and ``<end-time>`` with time values using two digit "
-"hour and minute values (e.g ``HH:MM``) that describe the beginning and end "
-"boundaries of the balancing window. These times will be evaluated relative "
-"to the time zone of each individual :program:`mongos` instance in the "
-"sharded cluster. If your :program:`mongos` instances are physically located "
-"in different time zones, use a common time zone (e.g. GMT) to ensure that "
-"the balancer window is interpreted correctly."
-=======
 "Replace ``<start-time>`` and ``<end-time>`` with time values using two digit"
 " hour and minute values (i.e. ``HH:MM``) that specify the beginning and end "
 "boundaries of the balancing window."
@@ -183,7 +160,6 @@
 
 #: ../source/tutorial/manage-sharded-cluster-balancer.txt:129
 msgid "For ``MM`` value, use minute values ranging from ``00`` - ``59``."
->>>>>>> 2ec0463a
 msgstr ""
 "将 ``<start-time>`` 与 ``<end-time>`` 替换成要开始和结束运行均衡过程的时间"
 "(如 ``HH:MM``) ,这个时间由每个 :program:`mongos` 根据所处的时区处理.如果你"
