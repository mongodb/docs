--- conflicted
+++ resolved
@@ -8,11 +8,7 @@
 msgstr ""
 "Project-Id-Version: MongoDB Manual\n"
 "Report-Msgid-Bugs-To: \n"
-<<<<<<< HEAD
-"POT-Creation-Date: 2019-03-19 11:02-0400\n"
-=======
 "POT-Creation-Date: 2016-12-08 12:02-0500\n"
->>>>>>> 2478a500
 "PO-Revision-Date: 2014-04-08 19:01+0000\n"
 "Last-Translator: tychoish <tychoish@gmail.com>\n"
 "Language: es\n"
@@ -24,260 +20,78 @@
 "Content-Transfer-Encoding: 8bit\n"
 "Generated-By: Babel 2.6.0\n"
 
-<<<<<<< HEAD
-=======
 # 1794d7e67dfe42ce9dab64a569af20e8
->>>>>>> 2478a500
 #: ../source/reference/command/copydb.txt:3
 msgid "copydb"
 msgstr ""
 
-<<<<<<< HEAD
-=======
 # 0695c818a10b41a1beb4155aa23a01bd
 #: ../source/reference/command/copydb.txt
 msgid "On this page"
 msgstr ""
 
 # ae95c1b701f7433b9fd1874f038567b6
->>>>>>> 2478a500
 #: ../source/reference/command/copydb.txt:14
 msgid "Definition"
 msgstr ""
 
-<<<<<<< HEAD
+# de063a7a403748d496cd4ecf3405207d
 #: ../source/reference/command/copydb.txt:18
 msgid ""
-"MongoDB deprecates :dbcommand:`copydb` and its helper "
-":method:`db.copyDatabase()`. For information on alternatives, see "
-":ref:`4.0-deprecate-copydb-clone-cmds`."
-msgstr ""
-
-#: ../source/reference/command/copydb.txt:23
-msgid ""
-"Copies a database either from one :binary:`~bin.mongod` instance to the "
-"current :binary:`~bin.mongod` instance or within the current "
-":binary:`~bin.mongod`. Run :dbcommand:`copydb` in the ``admin`` database "
-"of the destination server with the following syntax:"
-msgstr ""
-
-#: ../source/reference/command/copydb.txt:37
+"Copies a database either from one :program:`mongod` instance to the "
+"current :program:`mongod` instance or within the current "
+":program:`mongod`. Run :dbcommand:`copydb` in the ``admin`` database of "
+"the destination server with the following syntax:"
+msgstr ""
+
+# 4af501f8d13e4828ab56c878e7754072
+#: ../source/reference/command/copydb.txt:34
 msgid ":dbcommand:`copydb` accepts the following options:"
 msgstr ""
 
-#: ../source/includes/apiargs/dbcommand-copydb-field.rst:7
-msgid "Field"
-msgstr ""
-
-#: ../source/includes/apiargs/dbcommand-copydb-field.rst:9
-msgid "Type"
-msgstr ""
-
-#: ../source/includes/apiargs/dbcommand-copydb-field.rst:11
-msgid "Description"
-msgstr ""
-
-#: ../source/includes/apiargs/dbcommand-copydb-field.rst:13
-msgid "``fromhost``"
-msgstr ""
-
-#: ../source/includes/apiargs/dbcommand-copydb-field.rst:15
-#: ../source/includes/apiargs/dbcommand-copydb-field.rst:24
-#: ../source/includes/apiargs/dbcommand-copydb-field.rst:32
-msgid "string"
-msgstr ""
-
-#: ../source/includes/apiargs/dbcommand-copydb-field.rst:17
-#: ../source/includes/apiargs/dbcommand-copydb-field.rst:63
-msgid ""
-"Optional. The hostname of the source :binary:`~bin.mongod` instance. Omit"
-" to copy databases within the same :binary:`~bin.mongod` instance."
-msgstr ""
-
-#: ../source/includes/apiargs/dbcommand-copydb-field.rst:22
-msgid "``fromdb``"
-msgstr ""
-
-#: ../source/includes/apiargs/dbcommand-copydb-field.rst:26
-#: ../source/includes/apiargs/dbcommand-copydb-field.rst:70
-msgid "Name of the source database."
-msgstr ""
-
-#: ../source/includes/apiargs/dbcommand-copydb-field.rst:30
-msgid "``todb``"
-msgstr ""
-
-#: ../source/includes/apiargs/dbcommand-copydb-field.rst:34
-#: ../source/includes/apiargs/dbcommand-copydb-field.rst:74
-msgid "Name of the target database."
-msgstr ""
-
-#: ../source/includes/apiargs/dbcommand-copydb-field.rst:38
-msgid "``slaveOk``"
-msgstr ""
-
-#: ../source/includes/apiargs/dbcommand-copydb-field.rst:40
-msgid "boolean"
-msgstr ""
-
-#: ../source/includes/apiargs/dbcommand-copydb-field.rst:42
-#: ../source/includes/apiargs/dbcommand-copydb-field.rst:80
-msgid ""
-"Optional. Set ``slaveOK`` to ``true`` to allow :dbcommand:`copydb` to "
-"copy data from secondary members as well as the primary. ``fromhost`` "
-"must also be set."
-msgstr ""
-
-#: ../source/includes/apiargs/dbcommand-copydb-field.rst:48
-msgid "``writeConcern``"
-msgstr ""
-
-#: ../source/includes/apiargs/dbcommand-copydb-field.rst:50
-msgid "document"
-msgstr ""
-
-#: ../source/includes/apiargs/dbcommand-copydb-field.rst:52
-#: ../source/includes/apiargs/dbcommand-copydb-field.rst:88
-msgid ""
-"Optional. A document that expresses the :doc:`write concern </reference"
-"/write-concern>` for the operation. Omit to use the default write "
-"concern."
-msgstr ""
-
-#: ../source/includes/apiargs/dbcommand-copydb-field.rst
-msgid "field string fromhost"
-msgstr ""
-
-#: ../source/includes/apiargs/dbcommand-copydb-field.rst
-msgid "field string fromdb"
-msgstr ""
-
-#: ../source/includes/apiargs/dbcommand-copydb-field.rst
-msgid "field string todb"
-msgstr ""
-
-#: ../source/includes/apiargs/dbcommand-copydb-field.rst
-msgid "field boolean slaveOk"
-msgstr ""
-
-#: ../source/includes/apiargs/dbcommand-copydb-field.rst
-msgid "field document writeConcern"
-msgstr ""
-
-#: ../source/reference/command/copydb.txt:41
-msgid ""
-"The :binary:`~bin.mongo` shell provides the :method:`db.copyDatabase()` "
+# c907f504c1cd4c52ad79223fcd1d2344
+#: ../source/reference/command/copydb.txt:38
+msgid ""
+"The :program:`mongo` shell provides the :method:`db.copyDatabase()` "
 "wrapper for the :dbcommand:`copydb` command."
 msgstr ""
 
-#: ../source/reference/command/copydb.txt:45
+# 82bed80ba5164875883f5d76fd9dbce1
+# 1465af9c413f4d8ca6530ded47f74f13
+# 4eb0a53238824b5aa2837570f69b8942
+# c2f8964575ea405e8d2a1eaea855bd0e
+#: ../source/includes/extracts/fact-copydb-cmd-authentication-mechanism.rst:1
+msgid ""
+"When authenticating to the ``fromhost`` instance, :dbcommand:`copydb` "
+"uses :ref:`MONGODB-CR <authentication-mongodb-cr>` mechanism to "
+"authenticate the ``fromhost`` user. To authenticate users with :ref"
+":`SCRAM-SHA-1 mechanism <authentication-scram-sha-1>`, use the "
+":method:`db.copyDatabase()` method."
+msgstr ""
+
+# 008d8167e9dd4a8cbaf1960095ed354c
+#: ../source/reference/command/copydb.txt:44
 msgid "Behavior"
 msgstr ""
 
-#: ../source/reference/command/copydb.txt:48
-msgid "Feature Compatibility Version"
-msgstr ""
-
-#: ../source/includes/3.6-featureCompatibility-copy-data.rst:1
-msgid ""
-"You cannot copy data between a MongoDB 4.0 :binary:`~bin.mongod` instance"
-" with :ref:`featureCompatibilityVersion (FCV) <view-fcv>` 4.0 and a "
-"MongoDB version 3.6 :binary:`~bin.mongod` instance."
-msgstr ""
-
-#: ../source/includes/3.6-featureCompatibility-copy-data.rst:7
-msgid ""
-"You cannot copy data between a MongoDB 4.0 :binary:`~bin.mongod` instance"
-" (regardless of the FCV value) and a MongoDB 3.4 and earlier "
-":binary:`~bin.mongod` instance."
-msgstr ""
-
-#: ../source/includes/3.6-featureCompatibility-copy-data.rst:11
-msgid "For example:"
-msgstr ""
-
-#: ../source/includes/3.6-featureCompatibility-copy-data.rst:16
-msgid "Instance 1"
-msgstr ""
-
-#: ../source/includes/3.6-featureCompatibility-copy-data.rst:17
-msgid "Instance 2"
-msgstr ""
-
-#: ../source/includes/3.6-featureCompatibility-copy-data.rst:20
-#: ../source/includes/3.6-featureCompatibility-copy-data.rst:21
-#: ../source/includes/3.6-featureCompatibility-copy-data.rst:24
-#: ../source/includes/3.6-featureCompatibility-copy-data.rst:28
-msgid "Version 4.0 ``mongod`` with FCV 4.0"
-msgstr ""
-
-#: ../source/includes/3.6-featureCompatibility-copy-data.rst:22
-#: ../source/includes/3.6-featureCompatibility-copy-data.rst:26
-#: ../source/includes/3.6-featureCompatibility-copy-data.rst:34
-#: ../source/includes/3.6-featureCompatibility-copy-data.rst:38
-msgid "Can copy data."
-msgstr ""
-
-#: ../source/includes/3.6-featureCompatibility-copy-data.rst:25
-#: ../source/includes/3.6-featureCompatibility-copy-data.rst:32
-#: ../source/includes/3.6-featureCompatibility-copy-data.rst:36
-msgid "Version 4.0 ``mongod`` with FCV 3.6"
-msgstr ""
-
-#: ../source/includes/3.6-featureCompatibility-copy-data.rst:29
-#: ../source/includes/3.6-featureCompatibility-copy-data.rst:33
-msgid "Version 3.6 ``mongod`` with FCV 3.6"
-msgstr ""
-
-#: ../source/includes/3.6-featureCompatibility-copy-data.rst:30
-msgid "Cannot copy data.  Instance 2 must be a MongoDB version 4.0"
-msgstr ""
-
-#: ../source/includes/3.6-featureCompatibility-copy-data.rst:37
-msgid "Version 3.6 ``mongod`` with FCV 3.4"
-msgstr ""
-
-#: ../source/includes/3.6-featureCompatibility-copy-data.rst:40
-msgid ""
-"In general, if the :binary:`~bin.mongod` instance has its "
-":ref:`featureCompatibilityVersion (FCV) <view-fcv>` set to its MongoDB "
-"version, you cannot copy data between that instance and a "
-":binary:`~bin.mongod` instance of an earlier MongoDB version."
-msgstr ""
-
-#: ../source/includes/3.6-featureCompatibility-copy-data.rst:45
-msgid "Operations that copy data include:"
-msgstr ""
-
-#: ../source/includes/3.6-featureCompatibility-copy-data.rst:47
-msgid ""
-":method:`db.cloneCollection()` and the command "
-":dbcommand:`cloneCollection`"
-msgstr ""
-
-#: ../source/includes/3.6-featureCompatibility-copy-data.rst:48
-msgid ":method:`db.cloneDatabase()` and the command :dbcommand:`clone`"
-msgstr ""
-
-#: ../source/includes/3.6-featureCompatibility-copy-data.rst:49
-msgid ":method:`db.copyDatabase()` and the command :dbcommand:`copydb`"
-msgstr ""
-
-#: ../source/reference/command/copydb.txt:54
+# ce77cc3cce1b4c6a9c99b8e92cb80fbb
+#: ../source/reference/command/copydb.txt:47
 msgid "Destination"
 msgstr ""
 
+# dfcacd110c9140328a98e54f4f59689a
 #: ../source/includes/extracts/fact-copydb-cmd-behavior-destination.rst:2
 msgid ""
 "Run :dbcommand:`copydb` in the ``admin`` database of the destination "
-":binary:`~bin.mongod` instance, i.e. the instance receiving the copied "
-"data."
-msgstr ""
-
+":program:`mongod` instance, i.e. the instance receiving the copied data."
+msgstr ""
+
+# 2cd2df9e0d96485b807ad2872a6078bb
 #: ../source/includes/extracts/fact-copydb-cmd-behavior-destination.rst:6
 msgid ":dbcommand:`copydb` creates the target database if it does not exist."
 msgstr ""
 
+# 0796ade4cfdd4b6082a011beadf1cd7b
 #: ../source/includes/extracts/fact-copydb-cmd-behavior-destination.rst:8
 msgid ""
 "If the target database exists and no collection from the source database "
@@ -288,152 +102,6 @@
 "collections from the source database."
 msgstr ""
 
-#: ../source/includes/extracts/fact-copydb-cmd-behavior-destination.rst:14
-msgid ""
-":dbcommand:`copydb` requires enough free disk space on the host instance "
-"for the copied database. Use the :method:`db.stats()` operation to check "
-"the size of the database on the source :binary:`~bin.mongod` instance."
-msgstr ""
-
-#: ../source/reference/command/copydb.txt:61
-msgid "Authentication to Source ``mongod`` Instance"
-msgstr ""
-
-#: ../source/reference/command/copydb.txt:63
-#: ../source/reference/command/copydb.txt:175
-msgid ""
-"To copy from another :binary:`~bin.mongod` instance (``fromhost``) that "
-"enforces :setting:`access control <security.authorization>`, then you "
-"must use the :binary:`~bin.mongo` shell method "
-":method:`db.copyDatabase()`."
-msgstr ""
-
-#: ../source/reference/command/copydb.txt:69
-msgid "Concurrency"
-msgstr ""
-
-#: ../source/includes/extracts/fact-copydb-cmd-behavior-concurrency.rst:1
-msgid ""
-":dbcommand:`copydb` and :dbcommand:`clone` do not produce point-in-time "
-"snapshots of the source database. Write traffic to the source or "
-"destination database during the copy process will result in divergent "
-"data sets."
-msgstr ""
-
-#: ../source/includes/extracts/fact-copydb-cmd-behavior-concurrency.rst:6
-msgid ""
-":dbcommand:`copydb` does not lock the destination server during its "
-"operation, so the copy will occasionally yield to allow other operations "
-"to complete."
-msgstr ""
-
-#: ../source/reference/command/copydb.txt:74
-msgid "Indexes"
-msgstr ""
-
-#: ../source/includes/fact-copydb-cmd-behavior-indexes.rst:1
-msgid ""
-"MongoDB performs foreground builds of indexes on databases copied via "
-"|command|. Foreground :doc:`index builds </core/index-creation>` lock the"
-" database and prevent *all* other operations on that database until the "
-"foreground build completes. There may also be a performance impact on "
-"other databases while the indexes build."
-msgstr ""
-
-#: ../source/includes/fact-copydb-cmd-behavior-indexes.rst:7
-msgid ""
-"You can keep track of ongoing index creation operations with the "
-":ref:`db.currentOp()<currentOp-index-creation>` command."
-msgstr ""
-
-#: ../source/reference/command/copydb.txt:81
-msgid "Replica Sets"
-msgstr ""
-
-#: ../source/reference/command/copydb.txt:83
-msgid ""
-"With :term:`read preference` configured to set the ``slaveOk`` option to "
-"``true``, you may run :dbcommand:`copydb` on a :term:`secondary` member "
-"of a :term:`replica set`."
-msgstr ""
-
-#: ../source/reference/command/copydb.txt:88
-msgid "Sharded Clusters"
-msgstr ""
-
-#: ../source/reference/command/copydb.txt:90
-msgid "Do not use :dbcommand:`copydb` from a :binary:`~bin.mongos` instance."
-msgstr ""
-
-#: ../source/reference/command/copydb.txt:92
-=======
-# de063a7a403748d496cd4ecf3405207d
-#: ../source/reference/command/copydb.txt:18
-msgid ""
-"Copies a database either from one :program:`mongod` instance to the "
-"current :program:`mongod` instance or within the current "
-":program:`mongod`. Run :dbcommand:`copydb` in the ``admin`` database of "
-"the destination server with the following syntax:"
-msgstr ""
-
-# 4af501f8d13e4828ab56c878e7754072
-#: ../source/reference/command/copydb.txt:34
-msgid ":dbcommand:`copydb` accepts the following options:"
-msgstr ""
-
-# c907f504c1cd4c52ad79223fcd1d2344
-#: ../source/reference/command/copydb.txt:38
-msgid ""
-"The :program:`mongo` shell provides the :method:`db.copyDatabase()` "
-"wrapper for the :dbcommand:`copydb` command."
-msgstr ""
-
-# 82bed80ba5164875883f5d76fd9dbce1
-# 1465af9c413f4d8ca6530ded47f74f13
-# 4eb0a53238824b5aa2837570f69b8942
-# c2f8964575ea405e8d2a1eaea855bd0e
-#: ../source/includes/extracts/fact-copydb-cmd-authentication-mechanism.rst:1
-msgid ""
-"When authenticating to the ``fromhost`` instance, :dbcommand:`copydb` "
-"uses :ref:`MONGODB-CR <authentication-mongodb-cr>` mechanism to "
-"authenticate the ``fromhost`` user. To authenticate users with :ref"
-":`SCRAM-SHA-1 mechanism <authentication-scram-sha-1>`, use the "
-":method:`db.copyDatabase()` method."
-msgstr ""
-
-# 008d8167e9dd4a8cbaf1960095ed354c
-#: ../source/reference/command/copydb.txt:44
-msgid "Behavior"
-msgstr ""
-
-# ce77cc3cce1b4c6a9c99b8e92cb80fbb
-#: ../source/reference/command/copydb.txt:47
-msgid "Destination"
-msgstr ""
-
-# dfcacd110c9140328a98e54f4f59689a
-#: ../source/includes/extracts/fact-copydb-cmd-behavior-destination.rst:2
-msgid ""
-"Run :dbcommand:`copydb` in the ``admin`` database of the destination "
-":program:`mongod` instance, i.e. the instance receiving the copied data."
-msgstr ""
-
-# 2cd2df9e0d96485b807ad2872a6078bb
-#: ../source/includes/extracts/fact-copydb-cmd-behavior-destination.rst:6
-msgid ":dbcommand:`copydb` creates the target database if it does not exist."
-msgstr ""
-
-# 0796ade4cfdd4b6082a011beadf1cd7b
-#: ../source/includes/extracts/fact-copydb-cmd-behavior-destination.rst:8
-msgid ""
-"If the target database exists and no collection from the source database "
-"exists in the target database,  :dbcommand:`copydb` copies the "
-"collections from the source database to the target database.  If any "
-"collection from the source database exists in the target database, "
-":dbcommand:`copydb` errors out and does not copy any remaining "
-"collections from the source database."
-msgstr ""
-
 # 78d2f8206e0e4ec09c28a2144bc53c84
 #: ../source/includes/extracts/fact-copydb-cmd-behavior-destination.rst:14
 msgid ""
@@ -660,30 +328,12 @@
 
 # 5f2ac7ebbc8e4e73bf1e824cf98918b5
 #: ../source/reference/command/copydb.txt:149
->>>>>>> 2478a500
 msgid ""
 "If running the :dbcommand:`copydbgetnonce` command directly on the remote"
 " host, you can omit the ``fromhost`` field in the "
 ":dbcommand:`copydbgetnonce` command."
 msgstr ""
 
-<<<<<<< HEAD
-#: ../source/reference/command/copydb.txt:98
-msgid "Required Access"
-msgstr ""
-
-#: ../source/reference/command/copydb.txt:103
-msgid "Source Database (``fromdb``)"
-msgstr ""
-
-#: ../source/reference/command/copydb.txt:105
-msgid ""
-"If you are copying within the same :program:`mongod` instance that "
-"enforces access control, you must have the appropriate authorization."
-msgstr ""
-
-#: ../source/reference/command/copydb.txt:108
-=======
 # 477b549b3d7f488196c879cf7199e252
 #: ../source/reference/command/copydb.txt:154
 msgid "``key``"
@@ -711,32 +361,11 @@
 
 # 15c745dc546c4a9a808807f5b5fcbff7
 #: ../source/reference/command/copydb.txt:170
->>>>>>> 2478a500
-msgid ""
-"If you are copying from a different :program:`mongod` instance that "
-"enforces access control, see :method:`db.copyDatabase()`."
-msgstr ""
-
-<<<<<<< HEAD
-#: ../source/reference/command/copydb.txt:112
-msgid "Source is non-``admin`` Database"
-msgstr ""
-
-#: ../source/includes/extracts/access-copydb-source-not-admin.rst:4
-msgid ""
-"If the source database is a non-``admin`` database, you must have "
-"privileges that specify :authaction:`find`, "
-":authaction:`listCollections`, and :authaction:`listIndexes` actions on "
-"the source database, and :authaction:`find` action on the ``system.js`` "
-"collection in the source database."
-msgstr ""
-
-#: ../source/reference/command/copydb.txt:117
-msgid "Source is ``admin`` Database"
-msgstr ""
-
-#: ../source/includes/extracts/access-copydb-source-admin.rst:4
-=======
+msgid ""
+"The following command copies the ``test`` database to a new ``records`` "
+"database on the current :program:`mongod` instance:"
+msgstr ""
+
 # dbc08af0189743fab77fe70ff0a4e8a4
 #: ../source/reference/command/copydb.txt:183
 msgid "Copy from a Remote Host to the Current Host"
@@ -749,100 +378,12 @@
 
 # aa206217ffcb478fbd485fc9407cc10e
 #: ../source/reference/command/copydb.txt:187
->>>>>>> 2478a500
-msgid ""
-"If the source database is the ``admin`` database, you must have "
-"privileges that specify :authaction:`find`, "
-":authaction:`listCollections`, and :authaction:`listIndexes` actions on "
-"the ``admin`` database, and :authaction:`find` action on the "
-"``system.js``, ``system.users``, ``system.roles``, and ``system.version``"
-" collections in the ``admin`` database. For example:"
-msgstr ""
-
-<<<<<<< HEAD
-#: ../source/reference/command/copydb.txt:122
-msgid "Target Database (``todb``)"
-msgstr ""
-
-#: ../source/reference/command/copydb.txt:124
-msgid ""
-"If the :binary:`~bin.mongod` instance of the *target* database (``todb``)"
-" enforces :setting:`access control <security.authorization>`, you must "
-"have proper authorization for the *target* database."
-msgstr ""
-
-#: ../source/reference/command/copydb.txt:129
-msgid "Copy from non-``admin`` Database"
-msgstr ""
-
-#: ../source/includes/extracts/access-copydb-target-non-admin-source.rst:1
-msgid ""
-"If the source database is not the ``admin`` database, you must have "
-"privileges that specify :authaction:`insert` and "
-":authaction:`createIndex` actions on the target database, and "
-":authaction:`insert` action on the ``system.js`` collection in the target"
-" database. For example:"
-msgstr ""
-
-#: ../source/reference/command/copydb.txt:134
-msgid "Copy from ``admin`` Database"
-msgstr ""
-
-#: ../source/includes/extracts/access-copydb-target-admin-source.rst:1
-msgid ""
-"If the source database is the ``admin`` database, you must have "
-"privileges that specify :authaction:`insert` and "
-":authaction:`createIndex` actions on the target database, and "
-":authaction:`insert` action on the ``system.js``, ``system.users``, "
-"``system.roles``, and ``system.version`` collections in the target "
-"database. For example:"
-msgstr ""
-
-#: ../source/reference/command/copydb.txt:139
-msgid "Examples"
-msgstr ""
-
-#: ../source/reference/command/copydb.txt:142
-msgid "Copy from the Same ``mongod`` Instance"
-msgstr ""
-
-#: ../source/reference/command/copydb.txt:144
-msgid "To copy from the same host, omit the ``fromhost`` field."
-msgstr ""
-
-#: ../source/reference/command/copydb.txt:146
-msgid ""
-"The following command copies the ``test`` database to a new ``records`` "
-"database on the current :binary:`~bin.mongod` instance:"
-msgstr ""
-
-#: ../source/reference/command/copydb.txt:158
-msgid "Copy from a Remote Host to the Current Host"
-msgstr ""
-
-#: ../source/reference/command/copydb.txt:160
-msgid "To copy from a remote host, include the ``fromhost`` field."
-msgstr ""
-
-#: ../source/reference/command/copydb.txt:162
 msgid ""
 "The following command copies the ``test`` database from the remote host "
 "``example.net`` to a new ``records`` database on the current "
-":binary:`~bin.mongod` instance:"
-msgstr ""
-
-#: ../source/reference/command/copydb.txt:182
-msgid ":method:`db.copyDatabase()`"
-msgstr ""
-
-#: ../source/reference/command/copydb.txt:184
-msgid ":dbcommand:`clone` and :method:`db.cloneDatabase()`"
-msgstr ""
-
-#: ../source/reference/command/copydb.txt:186
-msgid ":doc:`/core/backups`"
-msgstr ""
-=======
+":program:`mongod` instance:"
+msgstr ""
+
 # 49f70bb72d7e4adb89811a8dca44f97b
 #: ../source/reference/command/copydb.txt:202
 msgid "Copy Databases from a ``mongod`` Instances that Enforce Authentication"
@@ -990,136 +531,6 @@
 # 994787cefe3649e88bbf33b380c32d5f
 #~ msgid "Source Database is on a Remote Server"
 #~ msgstr ""
->>>>>>> 2478a500
-
-# f392c065486c49c39171d4c98077416f
-#~ msgid ""
-<<<<<<< HEAD
-#~ "On systems running with "
-#~ ":setting:`~security.authentication`, the "
-#~ ":dbcommand:`copydb` command requires the "
-#~ "following authorization on the target "
-#~ "and source databases."
-#~ msgstr ""
-
-#~ msgid ""
-#~ "The following command copies the "
-#~ "``test`` database from a remote host "
-#~ "``example.net`` that runs with "
-#~ ":setting:`~security.authentication` to a new "
-#~ "``records`` database on the local "
-#~ ":program:`mongod` instance. Because the "
-#~ "``example.net`` has :setting:`~security.authentication`"
-#~ " enabled, the command includes the "
-#~ "``username``, ``nonce`` and ``key`` fields:"
-#~ msgstr ""
-
-# a4b5e40ed37a4aaab3fd2fb1b83bcd37
-#~ msgid ""
-#~ "Copies a database from a remote "
-#~ "host to the current host or copies"
-#~ " a database to another database "
-#~ "within the current host. Run "
-#~ ":dbcommand:`copydb` in the ``admin`` database"
-#~ " of the destination server with the"
-#~ " following syntax:"
-#~ msgstr ""
-
-# 0e5b7ab7bc7b4fb9bb16a21eacbe19a2
-#~ msgid ""
-#~ "The :program:`mongo` shell provides the "
-#~ ":method:`db.copyDatabase()` wrapper for the "
-#~ ":dbcommand:`copydb` command."
-#~ msgstr ""
-
-# 5c096e4f6fd04d949cb8d1ba277947f3
-#~ msgid "Be aware of the following properties of |copydb|:"
-#~ msgstr ""
-
-# 80e8112d010645ed8b0045a6b9dafa0c
-#~ msgid ""
-#~ "|copydb| runs on the destination "
-#~ ":program:`mongod` instance, i.e. the host "
-#~ "receiving the copied data."
-#~ msgstr ""
-
-# 28ff6c894d8c49fba00d60d2b2add4a2
-#~ msgid "|copydb| creates the target database if it does not exist."
-#~ msgstr ""
-
-# 56a72dc9799c40b0bd0bede94af7f977
-#~ msgid ""
-#~ "|copydb| requires enough free disk space"
-#~ " on the host instance for the "
-#~ "copied database. Use the :method:`db.stats()`"
-#~ " operation to check the size of "
-#~ "the database on the source "
-#~ ":program:`mongod` instance."
-#~ msgstr ""
-
-# 486006b706a244639cb2634450801767
-#~ msgid ""
-#~ "|copydb| and :dbcommand:`clone` do not "
-#~ "produce point-in-time snapshots of "
-#~ "the source database. Write traffic to"
-#~ " the source or destination database "
-#~ "during the copy process will result "
-#~ "in divergent data sets."
-#~ msgstr ""
-
-# 6801f2474cfe4af1a7b939d9db75c4b9
-#~ msgid ""
-#~ "|copydb| does not lock the destination"
-#~ " server during its operation, so the"
-#~ " copy will occasionally yield to "
-#~ "allow other operations to complete."
-#~ msgstr ""
-
-# 242d6f930605469cad599d9cc3d586a4
-#~ msgid ""
-#~ "If the source database is a "
-#~ "non-``admin`` database, you must have "
-#~ "privileges that specify :authaction:`find` "
-#~ "action on the source database, and "
-#~ ":authaction:`find` action on the ``system.js``"
-#~ " collection in the source database. "
-#~ "For example:"
-#~ msgstr ""
-
-# a45e0a83ef304978ae5e3851c8c0175c
-#~ msgid ""
-#~ "If the source database is on a "
-#~ "remote server, you also need the "
-#~ ":authaction:`find` action on the "
-#~ "``system.indexes`` and ``system.namespaces`` "
-#~ "collections in the source database; e.g."
-#~ msgstr ""
-
-# 45df95a46d0a40fc88b555a798846871
-#~ msgid ""
-#~ "If the source database is the "
-#~ "``admin`` database, you must have "
-#~ "privileges that specify :authaction:`find` "
-#~ "action on the ``admin`` database, and"
-#~ " :authaction:`find` action on the "
-#~ "``system.js``, ``system.users``, ``system.roles``, "
-#~ "and ``system.version`` collections in the "
-#~ "``admin`` database. For example:"
-#~ msgstr ""
-
-# 561f8b1ee1224ed79731c2d5e70cd9b6
-#~ msgid ""
-#~ "If the source database is on a "
-#~ "remote server, the you also need "
-#~ "the :authaction:`find` action on the "
-#~ "``system.indexes`` and ``system.namespaces`` "
-#~ "collections in the ``admin`` database; "
-#~ "e.g."
-#~ msgstr ""
-
-# 994787cefe3649e88bbf33b380c32d5f
-#~ msgid "Source Database is on a Remote Server"
-#~ msgstr ""
 
 # f392c065486c49c39171d4c98077416f
 #~ msgid ""
@@ -1137,80 +548,16 @@
 
 # 308253004e124323b60391485920f1bb
 #~ msgid ""
-=======
-#~ "If copying from a remote server "
-#~ "and the remote server has authentication"
-#~ " enabled, you must authenticate to "
-#~ "the remote host as a user with "
-#~ "the proper authorization. See :ref:`copydb-"
-#~ "authentication`."
-#~ msgstr ""
-
-# eca9d3a6484a4bf88aa998e6ceab8142
-#~ msgid "Authentication"
-#~ msgstr ""
-
-# 308253004e124323b60391485920f1bb
-#~ msgid ""
->>>>>>> 2478a500
 #~ "If copying from a remote server "
 #~ "and the remote server has authentication"
 #~ " enabled, then you must include a "
 #~ "``username``, ``nonce``, and ``key``."
 #~ msgstr ""
 
-<<<<<<< HEAD
-# c70884896880478699372005aa31f119
-#~ msgid ""
-#~ "The ``nonce`` is a one-time "
-#~ "password that you request from the "
-#~ "remote server using the "
-#~ ":dbcommand:`copydbgetnonce` command, as in the"
-#~ " following:"
-#~ msgstr ""
-
-# fc531f0e6bab41aeb7e38d1807505856
-#~ msgid ""
-#~ "If running the :dbcommand:`copydbgetnonce` "
-#~ "command directly on the remote host, "
-#~ "you can omit the ``fromhost`` field "
-#~ "in the :dbcommand:`copydbgetnonce` command."
-#~ msgstr ""
-
-# 9aac95fef2644f778b46f25c96803521
-#~ msgid "The ``key`` is a hash generated as follows:"
-#~ msgstr ""
-
-# 6bc479b1a13d486faf50121ad8b6bf7b
-#~ msgid "Do not use :dbcommand:`copydb` from a :program:`mongos` instance."
-#~ msgstr ""
-
-=======
->>>>>>> 2478a500
 # a272e0b07521419fa08636315e3a3696
 #~ msgid "Copy on the Same Host"
 #~ msgstr ""
 
-<<<<<<< HEAD
-# ceb124f8087a406d8cf98e262a93f258
-#~ msgid ""
-#~ "The following command copies the "
-#~ "``test`` database to a new ``records``"
-#~ " database on the current :program:`mongod`"
-#~ " instance:"
-#~ msgstr ""
-
-# c50e4ed73f1f4da6aa43159753c123dc
-#~ msgid ""
-#~ "The following command copies the "
-#~ "``test`` database from the remote host"
-#~ " ``example.net`` to a new ``records`` "
-#~ "database on the current :program:`mongod` "
-#~ "instance:"
-#~ msgstr ""
-
-=======
->>>>>>> 2478a500
 # f687c505598e4ec7bcbb41f1b8ee40c1
 #~ msgid ""
 #~ "Copy Databases from Remote ``mongod`` "
