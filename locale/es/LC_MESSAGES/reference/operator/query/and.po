# SOME DESCRIPTIVE TITLE.
# Copyright (C) 2011-2014, MongoDB, Inc.
# This file is distributed under the same license as the mongodb-manual
# package.
#
# Translators:
msgid ""
msgstr ""
"Project-Id-Version: MongoDB Manual\n"
"Report-Msgid-Bugs-To: \n"
<<<<<<< HEAD
"POT-Creation-Date: 2019-03-19 11:02-0400\n"
=======
"POT-Creation-Date: 2016-12-08 12:02-0500\n"
>>>>>>> 2478a500
"PO-Revision-Date: 2013-12-16 23:08+0000\n"
"Last-Translator: tychoish <tychoish@gmail.com>\n"
"Language: es\n"
"Language-Team: Spanish (http://www.transifex.com/projects/p/mongodb-"
"manual/language/es/)\n"
"Plural-Forms: nplurals=2; plural=(n != 1)\n"
"MIME-Version: 1.0\n"
"Content-Type: text/plain; charset=utf-8\n"
"Content-Transfer-Encoding: 8bit\n"
"Generated-By: Babel 2.6.0\n"

<<<<<<< HEAD
=======
# 82cbb178f25c4797a3997d61d0a7d038
>>>>>>> 2478a500
#: ../source/reference/operator/query/and.txt:3
msgid "$and"
msgstr ""

<<<<<<< HEAD
=======
# 1afd242ac91f4fa4b0aeb3b75218dea9
#: ../source/reference/operator/query/and.txt
msgid "On this page"
msgstr ""

# 18177f5ba8404e9faf80758e53d40db5
>>>>>>> 2478a500
#: ../source/reference/operator/query/and.txt:15
msgid ""
"*Syntax*: ``{ $and: [ { <expression1> }, { <expression2> } , ... , { "
"<expressionN> } ] }``"
msgstr ""

<<<<<<< HEAD
=======
# 185618b1a8604f26ac786ea0480e6860
>>>>>>> 2478a500
#: ../source/reference/operator/query/and.txt:17
msgid ""
":query:`$and` performs a logical ``AND`` operation on an array of *two or"
" more* expressions (e.g. ``<expression1>``, ``<expression2>``, etc.) and "
"selects the documents that satisfy *all* the expressions in the array. "
"The :query:`$and` operator uses *short-circuit evaluation*. If the first "
"expression (e.g. ``<expression1>``) evaluates to ``false``, MongoDB will "
"not evaluate the remaining expressions."
msgstr ""

<<<<<<< HEAD
=======
# 8372caa8c7be47ec9737817a0f82a3ec
>>>>>>> 2478a500
#: ../source/reference/operator/query/and.txt:27
msgid ""
"MongoDB provides an implicit ``AND`` operation when specifying a comma "
"separated list of expressions.  Using an explicit ``AND`` with the "
":query:`$and` operator is necessary when the same field or operator has "
"to be specified in multiple expressions."
msgstr ""

<<<<<<< HEAD
=======
# bccd66bd73df41fc95d163a57cae9f16
>>>>>>> 2478a500
#: ../source/reference/operator/query/and.txt:33
msgid "Examples"
msgstr ""

<<<<<<< HEAD
=======
# 8dcd200f327b43d49601831a09fe0e43
>>>>>>> 2478a500
#: ../source/reference/operator/query/and.txt:36
msgid "``AND`` Queries With Multiple Expressions Specifying the Same Field"
msgstr ""

<<<<<<< HEAD
=======
# e56d41c4f96540b5829087e0d1d0632f
# ee16ec37dd0c4aa384af819427273372
>>>>>>> 2478a500
#: ../source/reference/operator/query/and.txt:38
#: ../source/reference/operator/query/and.txt:61
msgid "Consider the following example:"
msgstr ""

<<<<<<< HEAD
=======
# 5a67e1aee06f443a94cd7b55df2ee8f9
>>>>>>> 2478a500
#: ../source/reference/operator/query/and.txt:44
msgid ""
"This query will select all documents in the ``inventory`` collection "
"where:"
msgstr ""

<<<<<<< HEAD
=======
# bbcacc24fa2a45f19c8dbc7241eb7fd4
>>>>>>> 2478a500
#: ../source/reference/operator/query/and.txt:47
msgid "the ``price`` field value is not equal to ``1.99`` **and**"
msgstr ""

<<<<<<< HEAD
=======
# 46a634897c2344c9be4faced5de50bc0
>>>>>>> 2478a500
#: ../source/reference/operator/query/and.txt:48
msgid "the ``price`` field exists."
msgstr ""

<<<<<<< HEAD
=======
# 55fc3cf59743421ea3a47e2a45b7a9b1
>>>>>>> 2478a500
#: ../source/reference/operator/query/and.txt:50
msgid ""
"This query can be also be constructed with an implicit ``AND`` operation "
"by combining the operator expressions for the ``price`` field.  For "
"example, this query can be written as:"
msgstr ""

<<<<<<< HEAD
=======
# cda86e37f8c040dc9ec24eed5cb13d60
>>>>>>> 2478a500
#: ../source/reference/operator/query/and.txt:59
msgid "``AND`` Queries With Multiple Expressions Specifying the Same Operator"
msgstr ""

<<<<<<< HEAD
#: ../source/reference/operator/query/and.txt:72
msgid "This query will select all documents where:"
msgstr ""

=======
# 5ac4266dc0f94107846df4526ac60eed
#: ../source/reference/operator/query/and.txt:72
msgid "This query will return all select all documents where:"
msgstr ""

# 50e45851e9e14426bd5fc87ea62a7901
>>>>>>> 2478a500
#: ../source/reference/operator/query/and.txt:74
msgid "the ``price`` field value equals ``0.99`` or ``1.99``, **and**"
msgstr ""

<<<<<<< HEAD
=======
# fcb0302bc3604e2e8b93a9048309fe10
>>>>>>> 2478a500
#: ../source/reference/operator/query/and.txt:75
msgid ""
"the ``sale`` field value is equal to ``true`` **or** the ``qty`` field "
"value is less than ``20``."
msgstr ""

<<<<<<< HEAD
=======
# b0d9b04414db4d7da950861c2126eff5
>>>>>>> 2478a500
#: ../source/reference/operator/query/and.txt:78
msgid ""
"This query cannot be constructed using an implicit ``AND`` operation, "
"because it uses the :query:`$or` operator more than once."
msgstr ""

<<<<<<< HEAD
=======
# 8f135c72f91441babc04d1e2ba656923
>>>>>>> 2478a500
#: ../source/reference/operator/query/and.txt:83
msgid ""
":method:`~db.collection.find()`, :method:`~db.collection.update()`, "
":query:`$ne`, :query:`$exists`, :update:`$set`."
msgstr ""

#~ msgid "``price`` field value equals ``1.99`` **and**"
#~ msgstr ""

#~ msgid "``qty`` field value is less than ``20`` **and**"
#~ msgstr ""

#~ msgid "``sale`` field value is equal to ``true``."
#~ msgstr ""

#~ msgid ""
#~ "MongoDB provides an implicit ``AND`` "
#~ "operation when specifying a comma "
#~ "separated list of expressions. For "
#~ "example, you may write the above "
#~ "query as:"
#~ msgstr ""

#~ msgid ""
#~ "If, however, a query requires an "
#~ "``AND`` operation on the same field "
#~ "such as ``{ price: { $ne: 1.99 "
#~ "} } AND { price: { $exists: "
#~ "true } }``, then either use the"
#~ " :query:`$and` operator for the two "
#~ "separate expressions or combine the "
#~ "operator expressions for the field ``{"
#~ " price: { $ne: 1.99, $exists: true"
#~ " } }``."
#~ msgstr ""

#~ msgid "Consider the following examples:"
#~ msgstr ""

#~ msgid ""
#~ "Both :method:`~db.collection.update()` operations "
#~ "will set the value of the ``qty``"
#~ " field in documents where:"
#~ msgstr ""

#~ msgid "the ``price`` field value does not equal ``1.99`` **and**"
#~ msgstr ""
<<<<<<< HEAD

#~ msgid "This query will return all select all documents where:"
#~ msgstr ""
=======
>>>>>>> 2478a500
<|MERGE_RESOLUTION|>--- conflicted
+++ resolved
@@ -8,11 +8,7 @@
 msgstr ""
 "Project-Id-Version: MongoDB Manual\n"
 "Report-Msgid-Bugs-To: \n"
-<<<<<<< HEAD
-"POT-Creation-Date: 2019-03-19 11:02-0400\n"
-=======
 "POT-Creation-Date: 2016-12-08 12:02-0500\n"
->>>>>>> 2478a500
 "PO-Revision-Date: 2013-12-16 23:08+0000\n"
 "Last-Translator: tychoish <tychoish@gmail.com>\n"
 "Language: es\n"
@@ -24,33 +20,24 @@
 "Content-Transfer-Encoding: 8bit\n"
 "Generated-By: Babel 2.6.0\n"
 
-<<<<<<< HEAD
-=======
 # 82cbb178f25c4797a3997d61d0a7d038
->>>>>>> 2478a500
 #: ../source/reference/operator/query/and.txt:3
 msgid "$and"
 msgstr ""
 
-<<<<<<< HEAD
-=======
 # 1afd242ac91f4fa4b0aeb3b75218dea9
 #: ../source/reference/operator/query/and.txt
 msgid "On this page"
 msgstr ""
 
 # 18177f5ba8404e9faf80758e53d40db5
->>>>>>> 2478a500
 #: ../source/reference/operator/query/and.txt:15
 msgid ""
 "*Syntax*: ``{ $and: [ { <expression1> }, { <expression2> } , ... , { "
 "<expressionN> } ] }``"
 msgstr ""
 
-<<<<<<< HEAD
-=======
 # 185618b1a8604f26ac786ea0480e6860
->>>>>>> 2478a500
 #: ../source/reference/operator/query/and.txt:17
 msgid ""
 ":query:`$and` performs a logical ``AND`` operation on an array of *two or"
@@ -61,10 +48,7 @@
 "not evaluate the remaining expressions."
 msgstr ""
 
-<<<<<<< HEAD
-=======
 # 8372caa8c7be47ec9737817a0f82a3ec
->>>>>>> 2478a500
 #: ../source/reference/operator/query/and.txt:27
 msgid ""
 "MongoDB provides an implicit ``AND`` operation when specifying a comma "
@@ -73,62 +57,41 @@
 "to be specified in multiple expressions."
 msgstr ""
 
-<<<<<<< HEAD
-=======
 # bccd66bd73df41fc95d163a57cae9f16
->>>>>>> 2478a500
 #: ../source/reference/operator/query/and.txt:33
 msgid "Examples"
 msgstr ""
 
-<<<<<<< HEAD
-=======
 # 8dcd200f327b43d49601831a09fe0e43
->>>>>>> 2478a500
 #: ../source/reference/operator/query/and.txt:36
 msgid "``AND`` Queries With Multiple Expressions Specifying the Same Field"
 msgstr ""
 
-<<<<<<< HEAD
-=======
 # e56d41c4f96540b5829087e0d1d0632f
 # ee16ec37dd0c4aa384af819427273372
->>>>>>> 2478a500
 #: ../source/reference/operator/query/and.txt:38
 #: ../source/reference/operator/query/and.txt:61
 msgid "Consider the following example:"
 msgstr ""
 
-<<<<<<< HEAD
-=======
 # 5a67e1aee06f443a94cd7b55df2ee8f9
->>>>>>> 2478a500
 #: ../source/reference/operator/query/and.txt:44
 msgid ""
 "This query will select all documents in the ``inventory`` collection "
 "where:"
 msgstr ""
 
-<<<<<<< HEAD
-=======
 # bbcacc24fa2a45f19c8dbc7241eb7fd4
->>>>>>> 2478a500
 #: ../source/reference/operator/query/and.txt:47
 msgid "the ``price`` field value is not equal to ``1.99`` **and**"
 msgstr ""
 
-<<<<<<< HEAD
-=======
 # 46a634897c2344c9be4faced5de50bc0
->>>>>>> 2478a500
 #: ../source/reference/operator/query/and.txt:48
 msgid "the ``price`` field exists."
 msgstr ""
 
-<<<<<<< HEAD
-=======
 # 55fc3cf59743421ea3a47e2a45b7a9b1
->>>>>>> 2478a500
 #: ../source/reference/operator/query/and.txt:50
 msgid ""
 "This query can be also be constructed with an implicit ``AND`` operation "
@@ -136,55 +99,36 @@
 "example, this query can be written as:"
 msgstr ""
 
-<<<<<<< HEAD
-=======
 # cda86e37f8c040dc9ec24eed5cb13d60
->>>>>>> 2478a500
 #: ../source/reference/operator/query/and.txt:59
 msgid "``AND`` Queries With Multiple Expressions Specifying the Same Operator"
 msgstr ""
 
-<<<<<<< HEAD
-#: ../source/reference/operator/query/and.txt:72
-msgid "This query will select all documents where:"
-msgstr ""
-
-=======
 # 5ac4266dc0f94107846df4526ac60eed
 #: ../source/reference/operator/query/and.txt:72
 msgid "This query will return all select all documents where:"
 msgstr ""
 
 # 50e45851e9e14426bd5fc87ea62a7901
->>>>>>> 2478a500
 #: ../source/reference/operator/query/and.txt:74
 msgid "the ``price`` field value equals ``0.99`` or ``1.99``, **and**"
 msgstr ""
 
-<<<<<<< HEAD
-=======
 # fcb0302bc3604e2e8b93a9048309fe10
->>>>>>> 2478a500
 #: ../source/reference/operator/query/and.txt:75
 msgid ""
 "the ``sale`` field value is equal to ``true`` **or** the ``qty`` field "
 "value is less than ``20``."
 msgstr ""
 
-<<<<<<< HEAD
-=======
 # b0d9b04414db4d7da950861c2126eff5
->>>>>>> 2478a500
 #: ../source/reference/operator/query/and.txt:78
 msgid ""
 "This query cannot be constructed using an implicit ``AND`` operation, "
 "because it uses the :query:`$or` operator more than once."
 msgstr ""
 
-<<<<<<< HEAD
-=======
 # 8f135c72f91441babc04d1e2ba656923
->>>>>>> 2478a500
 #: ../source/reference/operator/query/and.txt:83
 msgid ""
 ":method:`~db.collection.find()`, :method:`~db.collection.update()`, "
@@ -232,9 +176,3 @@
 
 #~ msgid "the ``price`` field value does not equal ``1.99`` **and**"
 #~ msgstr ""
-<<<<<<< HEAD
-
-#~ msgid "This query will return all select all documents where:"
-#~ msgstr ""
-=======
->>>>>>> 2478a500
