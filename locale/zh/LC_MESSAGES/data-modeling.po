--- conflicted
+++ resolved
@@ -62,9 +62,7 @@
 msgid ""
 "Reference material for data modeling for developers of MongoDB applications."
 msgstr ""
-<<<<<<< HEAD
-"一些为MongoDB应用开发者建模的参考资料。"
-=======
+
 
 #: ../source/includes/toc/dfn-list-data-modeling-landing.rst:8
 msgid ":doc:`/core/document-validation`"
@@ -75,4 +73,3 @@
 "MongoDB provides the capability to validate documents during updates and "
 "insertions."
 msgstr ""
->>>>>>> 7b6fda55
