--- conflicted
+++ resolved
@@ -8,11 +8,7 @@
 msgstr ""
 "Project-Id-Version: MongoDB Manual\n"
 "Report-Msgid-Bugs-To: \n"
-<<<<<<< HEAD
-"POT-Creation-Date: 2019-03-19 11:02-0400\n"
-=======
 "POT-Creation-Date: 2016-12-08 12:02-0500\n"
->>>>>>> 2478a500
 "PO-Revision-Date: 2013-12-16 23:00+0000\n"
 "Last-Translator: tychoish <tychoish@gmail.com>\n"
 "Language: es\n"
@@ -24,49 +20,34 @@
 "Content-Transfer-Encoding: 8bit\n"
 "Generated-By: Babel 2.6.0\n"
 
-<<<<<<< HEAD
-=======
 # 0e089aa2e0bc4deb8883f3fa12084333
->>>>>>> 2478a500
 #: ../source/reference/operator/aggregation/setIntersection.txt:3
 msgid "$setIntersection (aggregation)"
 msgstr ""
 
-<<<<<<< HEAD
-=======
 # 94b5f6eee06541a090c121a9e5e63fe1
 #: ../source/reference/operator/aggregation/setIntersection.txt
 msgid "On this page"
 msgstr ""
 
 # 25bb9eba228446f1a9bf463e283b931c
->>>>>>> 2478a500
 #: ../source/reference/operator/aggregation/setIntersection.txt:14
 msgid "Definition"
 msgstr ""
 
-<<<<<<< HEAD
-=======
 # 80f2fab47af54b0c848943cba74c38ad
->>>>>>> 2478a500
 #: ../source/reference/operator/aggregation/setIntersection.txt:20
 msgid ""
 "Takes two or more arrays and returns an array that contains the elements "
 "that appear in every input array."
 msgstr ""
 
-<<<<<<< HEAD
-=======
 # 4d1d6d30b9754c06b48ca6a2f8e6713f
->>>>>>> 2478a500
 #: ../source/reference/operator/aggregation/setIntersection.txt:23
 msgid ":expression:`$setIntersection` has the following syntax:"
 msgstr ""
 
-<<<<<<< HEAD
-=======
 # b85c9e948ed84055888a8b59097c38e9
->>>>>>> 2478a500
 #: ../source/reference/operator/aggregation/setIntersection.txt:29
 msgid ""
 "The arguments can be any valid :ref:`expression <aggregation-"
@@ -74,10 +55,7 @@
 "information on expressions, see :ref:`aggregation-expressions`."
 msgstr ""
 
-<<<<<<< HEAD
-=======
 # 71846233ab714d2f9df3ae5c2b6ba51a
->>>>>>> 2478a500
 #: ../source/reference/operator/aggregation/setIntersection.txt:35
 msgid "Behavior"
 msgstr ""
@@ -99,10 +77,7 @@
 "output array is unspecified."
 msgstr ""
 
-<<<<<<< HEAD
-=======
 # 0032dc99d837450ebde065ec82d5d5f1
->>>>>>> 2478a500
 #: ../source/includes/extracts/fact-agg-top-level-expressions-setIntersection.rst:1
 msgid ""
 "If a set contains a nested array element, :expression:`$setIntersection` "
@@ -110,22 +85,6 @@
 "level."
 msgstr ""
 
-<<<<<<< HEAD
-#: ../source/reference/operator/aggregation/setIntersection.txt:48
-#: ../source/reference/operator/aggregation/setIntersection.txt:73
-msgid "Example"
-msgstr ""
-
-#: ../source/reference/operator/aggregation/setIntersection.txt:50
-msgid "Result"
-msgstr ""
-
-#: ../source/reference/operator/aggregation/setIntersection.txt:75
-msgid "Consider an ``experiments`` collection with the following documents:"
-msgstr ""
-
-#: ../source/reference/operator/aggregation/setIntersection.txt:89
-=======
 # cc7c25704b644506b16fe8a8cccc9918
 # 8bcd4179c45e45eba2dc35da862a7b07
 #: ../source/reference/operator/aggregation/setIntersection.txt:47
@@ -165,19 +124,14 @@
 
 # 6f49de8876454d88a1a6d9e8ceb554d1
 #: ../source/reference/operator/aggregation/setIntersection.txt:82
->>>>>>> 2478a500
 msgid ""
 "The following operation uses the :expression:`$setIntersection` operator "
 "to return an array of elements common to both the ``A`` array and the "
 "``B`` array:"
 msgstr ""
 
-<<<<<<< HEAD
-#: ../source/reference/operator/aggregation/setIntersection.txt:101
-=======
 # 6e9b93fb5fb849c3ae70957d06fa986e
 #: ../source/reference/operator/aggregation/setIntersection.txt:94
->>>>>>> 2478a500
 msgid "The operation returns the following results:"
 msgstr ""
 
@@ -203,18 +157,3 @@
 #~ "into the nested array but evaluates "
 #~ "the array at top-level."
 #~ msgstr ""
-<<<<<<< HEAD
-
-#~ msgid "``{ $setIntersection: [ [ \"a\", \"b\", \"a\" ], [ \"b\", \"a\" ] ] }``"
-#~ msgstr ""
-
-#~ msgid "``[ \"b\", \"a\" ]``"
-#~ msgstr ""
-
-#~ msgid "``{ $setIntersection: [ [ \"a\", \"b\" ], [ [ \"a\", \"b\" ] ] ] }``"
-#~ msgstr ""
-
-#~ msgid "``[ ]``"
-#~ msgstr ""
-=======
->>>>>>> 2478a500
