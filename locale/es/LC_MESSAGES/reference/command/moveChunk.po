--- conflicted
+++ resolved
@@ -8,11 +8,7 @@
 msgstr ""
 "Project-Id-Version: MongoDB Manual\n"
 "Report-Msgid-Bugs-To: \n"
-<<<<<<< HEAD
-"POT-Creation-Date: 2019-03-19 11:02-0400\n"
-=======
 "POT-Creation-Date: 2016-12-08 12:02-0500\n"
->>>>>>> 2478a500
 "PO-Revision-Date: 2013-12-16 23:23+0000\n"
 "Last-Translator: tychoish <tychoish@gmail.com>\n"
 "Language: es\n"
@@ -24,287 +20,26 @@
 "Content-Transfer-Encoding: 8bit\n"
 "Generated-By: Babel 2.6.0\n"
 
-<<<<<<< HEAD
-=======
 # b12ad840cb8145f595544bd53ade5919
->>>>>>> 2478a500
 #: ../source/reference/command/moveChunk.txt:3
 msgid "moveChunk"
 msgstr ""
 
-<<<<<<< HEAD
-=======
 # 7bb734c6498b4afab55644abee0c01e5
 #: ../source/reference/command/moveChunk.txt
 msgid "On this page"
 msgstr ""
 
 # ea9395fd8ec9469fa2234651f26873e4
->>>>>>> 2478a500
 #: ../source/reference/command/moveChunk.txt:14
 msgid "Definition"
 msgstr ""
 
-<<<<<<< HEAD
-=======
 # a704607f4b6c4cc78f93a5875524b93a
->>>>>>> 2478a500
 #: ../source/reference/command/moveChunk.txt:18
 msgid ""
 "Internal administrative command. Moves :term:`chunks <chunk>` between "
 ":term:`shards <shard>`. Issue the :dbcommand:`moveChunk` command via a "
-<<<<<<< HEAD
-":binary:`~bin.mongos` instance while using the :term:`admin database`. "
-"Use the following forms:"
-msgstr ""
-
-#: ../source/reference/command/moveChunk.txt:33
-msgid "Alternatively:"
-msgstr ""
-
-#: ../source/reference/command/moveChunk.txt:44
-msgid "The :dbcommand:`moveChunk` command has the following fields:"
-msgstr ""
-
-#: ../source/includes/apiargs/command-moveChunk-field.rst:7
-msgid "Field"
-msgstr ""
-
-#: ../source/includes/apiargs/command-moveChunk-field.rst:9
-msgid "Type"
-msgstr ""
-
-#: ../source/includes/apiargs/command-moveChunk-field.rst:11
-msgid "Description"
-msgstr ""
-
-#: ../source/includes/apiargs/command-moveChunk-field.rst:13
-msgid "``moveChunk``"
-msgstr ""
-
-#: ../source/includes/apiargs/command-moveChunk-field.rst:15
-#: ../source/includes/apiargs/command-moveChunk-field.rst:48
-msgid "string"
-msgstr ""
-
-#: ../source/includes/apiargs/command-moveChunk-field.rst:17
-#: ../source/includes/apiargs/command-moveChunk-field.rst:104
-msgid ""
-"The :term:`namespace` of the :term:`collection` where the :term:`chunk` "
-"exists. Specify the collection's full namespace, including the database "
-"name."
-msgstr ""
-
-#: ../source/includes/apiargs/command-moveChunk-field.rst:23
-msgid "``find``"
-msgstr ""
-
-#: ../source/includes/apiargs/command-moveChunk-field.rst:25
-#: ../source/includes/apiargs/command-moveChunk-field.rst:79
-msgid "document"
-msgstr ""
-
-#: ../source/includes/apiargs/command-moveChunk-field.rst:27
-#: ../source/includes/apiargs/command-moveChunk-field.rst:112
-msgid ""
-"An equality match on the shard key that specifies the shard-key value of "
-"the chunk to move. Specify either the ``bounds`` field or the ``find`` "
-"field but not both. Do **not** use the ``find`` field to select chunks in"
-" collections that use a :term:`hashed shard key`."
-msgstr ""
-
-#: ../source/includes/apiargs/command-moveChunk-field.rst:34
-msgid "``bounds``"
-msgstr ""
-
-#: ../source/includes/apiargs/command-moveChunk-field.rst:36
-msgid "array"
-msgstr ""
-
-#: ../source/includes/apiargs/command-moveChunk-field.rst:38
-#: ../source/includes/apiargs/command-moveChunk-field.rst:121
-msgid ""
-"The bounds of a specific chunk to move. The array must consist of two "
-"documents that specify the lower and upper shard key values of a chunk to"
-" move. Specify either the ``bounds`` field or the ``find`` field but not "
-"both. Use ``bounds`` to select chunks in collections that use a "
-":term:`hashed shard key`."
-msgstr ""
-
-#: ../source/includes/apiargs/command-moveChunk-field.rst:46
-msgid "``to``"
-msgstr ""
-
-#: ../source/includes/apiargs/command-moveChunk-field.rst:50
-#: ../source/includes/apiargs/command-moveChunk-field.rst:131
-msgid "The name of the destination shard for the chunk."
-msgstr ""
-
-#: ../source/includes/apiargs/command-moveChunk-field.rst:54
-msgid "``_secondaryThrottle``"
-msgstr ""
-
-#: ../source/includes/apiargs/command-moveChunk-field.rst:56
-#: ../source/includes/apiargs/command-moveChunk-field.rst:91
-msgid "boolean"
-msgstr ""
-
-#: ../source/includes/apiargs/command-moveChunk-field.rst:58
-#: ../source/includes/apiargs/command-moveChunk-field.rst:137
-msgid ""
-"Optional. Starting in MongoDB 3.4, for :ref:`WiredTiger <storage-"
-"wiredtiger>`, defaults to ``false``. For :ref:`MMAPv1 <storage-mmapv1>`, "
-"the default value remains ``true``."
-msgstr ""
-
-#: ../source/includes/apiargs/command-moveChunk-field.rst:62
-#: ../source/includes/apiargs/command-moveChunk-field.rst:141
-msgid ""
-"If ``true``, then by default, each document move during chunk migration "
-"propagates to at least one secondary before the balancer proceeds with "
-"the next document. This is equivalent to a write concern of "
-":writeconcern:`{ w: 2 } <\\<number\\>>`."
-msgstr ""
-
-#: ../source/includes/apiargs/command-moveChunk-field.rst:67
-#: ../source/includes/apiargs/command-moveChunk-field.rst:146
-msgid "Use the ``writeConcern`` option to specify a different write concern."
-msgstr ""
-
-#: ../source/includes/apiargs/command-moveChunk-field.rst:69
-#: ../source/includes/apiargs/command-moveChunk-field.rst:148
-msgid ""
-"If ``false``, the balancer does not wait for replication to a secondary "
-"and instead continues with the next document."
-msgstr ""
-
-#: ../source/includes/apiargs/command-moveChunk-field.rst:72
-#: ../source/includes/apiargs/command-moveChunk-field.rst:151
-msgid ""
-"For more information, see :ref:`sharded-cluster-config-secondary-"
-"throttle`."
-msgstr ""
-
-#: ../source/includes/apiargs/command-moveChunk-field.rst:77
-msgid "``writeConcern``"
-msgstr ""
-
-#: ../source/includes/apiargs/command-moveChunk-field.rst:81
-#: ../source/includes/apiargs/command-moveChunk-field.rst:158
-msgid ""
-"Optional. A document that expresses the :doc:`write concern </reference"
-"/write-concern>` that the ``_secondaryThrottle`` will use to wait for "
-"secondaries during the chunk migration."
-msgstr ""
-
-#: ../source/includes/apiargs/command-moveChunk-field.rst:85
-#: ../source/includes/apiargs/command-moveChunk-field.rst:162
-msgid "``writeConcern`` requires ``_secondaryThrottle: true``."
-msgstr ""
-
-#: ../source/includes/apiargs/command-moveChunk-field.rst:89
-msgid "``_waitForDelete``"
-msgstr ""
-
-#: ../source/includes/apiargs/command-moveChunk-field.rst:93
-#: ../source/includes/apiargs/command-moveChunk-field.rst:168
-msgid ""
-"Optional. Internal option for testing purposes. The default is ``false``."
-" If set to ``true``, the delete phase of a :dbcommand:`moveChunk` "
-"operation blocks."
-msgstr ""
-
-#: ../source/includes/apiargs/command-moveChunk-field.rst
-msgid "field string moveChunk"
-msgstr ""
-
-#: ../source/includes/apiargs/command-moveChunk-field.rst
-msgid "field document find"
-msgstr ""
-
-#: ../source/includes/apiargs/command-moveChunk-field.rst
-msgid "field array bounds"
-msgstr ""
-
-#: ../source/includes/apiargs/command-moveChunk-field.rst
-msgid "field string to"
-msgstr ""
-
-#: ../source/includes/apiargs/command-moveChunk-field.rst
-msgid "field boolean _secondaryThrottle"
-msgstr ""
-
-#: ../source/includes/apiargs/command-moveChunk-field.rst
-msgid "field document writeConcern"
-msgstr ""
-
-#: ../source/includes/apiargs/command-moveChunk-field.rst
-msgid "field boolean _waitForDelete"
-msgstr ""
-
-#: ../source/reference/command/moveChunk.txt:48
-msgid "The value of ``bounds`` takes the form:"
-msgstr ""
-
-#: ../source/reference/command/moveChunk.txt:55
-msgid ""
-"The :ref:`chunk migration <sharding-chunk-migration>` section describes "
-"how chunks move between shards on MongoDB."
-msgstr ""
-
-#: ../source/reference/command/moveChunk.txt:58
-msgid ""
-":dbcommand:`split`, :method:`sh.moveChunk()`, :method:`sh.splitAt()`, and"
-" :method:`sh.splitFind()`."
-msgstr ""
-
-#: ../source/reference/command/moveChunk.txt:62
-msgid "Considerations"
-msgstr ""
-
-#: ../source/reference/command/moveChunk.txt:64
-msgid ""
-"Only use the :dbcommand:`moveChunk` in special circumstances such as "
-"preparing your :term:`sharded cluster` for an initial ingestion of data, "
-"or a large bulk import operation.  In most cases allow the balancer to "
-"create and balance chunks in sharded clusters. See :doc:`/tutorial"
-"/create-chunks-in-sharded-cluster` for more information."
-msgstr ""
-
-#: ../source/reference/command/moveChunk.txt:71
-msgid "Behavior"
-msgstr ""
-
-#: ../source/reference/command/moveChunk.txt:74
-msgid "Indexes"
-msgstr ""
-
-#: ../source/reference/command/moveChunk.txt:76
-msgid ""
-"In previous versions, :dbcommand:`moveChunk` would build indexes as part "
-"of the migrations."
-msgstr ""
-
-#: ../source/reference/command/moveChunk.txt:80
-msgid ""
-":dbcommand:`moveChunk` requires that all indexes exist on the target "
-"(i.e. ``to`` ) shard before migration and returns an error if a required "
-"index does not exist."
-msgstr ""
-
-#: ../source/reference/command/moveChunk.txt:85
-msgid "Meta Data Error"
-msgstr ""
-
-#: ../source/reference/command/moveChunk.txt:87
-msgid ""
-":dbcommand:`moveChunk` returns the following error message if another "
-"metadata operation is in progress on the :data:`~config.chunks` "
-"collection:"
-msgstr ""
-
-#: ../source/reference/command/moveChunk.txt:94
-=======
 ":program:`mongos` instance while using the :term:`admin database`. Use "
 "the following forms:"
 msgstr ""
@@ -393,30 +128,12 @@
 
 # aa8489eb460f41ed89cfdfbdbcb103bd
 #: ../source/reference/command/moveChunk.txt:93
->>>>>>> 2478a500
 msgid ""
 "If another process, such as a balancer process, changes meta data while "
 ":dbcommand:`moveChunk` is running, you may see this error. You may retry "
 "the :dbcommand:`moveChunk` operation without side effects."
 msgstr ""
 
-<<<<<<< HEAD
-# cf4b86981b2049a4bfa46ab680315697
-#~ msgid ""
-#~ "Internal administrative command. Moves "
-#~ ":term:`chunks <chunk>` between :term:`shards "
-#~ "<shard>`. Issue the :dbcommand:`moveChunk` "
-#~ "command via a :program:`mongos` instance "
-#~ "while using the :term:`admin database`. "
-#~ "Use the following forms:"
-#~ msgstr ""
-
-# 1b534edc17f04f8a94fbfbb4feb71465
-#~ msgid "Alternately:"
-#~ msgstr ""
-
-=======
->>>>>>> 2478a500
 # 5e602ed0ee2045f9985653cc6934c3fa
 #~ msgid "Return Messages"
 #~ msgstr ""
