# SOME DESCRIPTIVE TITLE.
# Copyright (C) 2011-2014, MongoDB, Inc.
# This file is distributed under the same license as the mongodb-manual
# package.
#
# Translators:
msgid ""
msgstr ""
"Project-Id-Version: MongoDB Manual\n"
"Report-Msgid-Bugs-To: \n"
<<<<<<< HEAD
"POT-Creation-Date: 2019-03-19 11:02-0400\n"
=======
"POT-Creation-Date: 2016-12-08 12:02-0500\n"
>>>>>>> 2478a500
"PO-Revision-Date: 2013-12-16 23:07+0000\n"
"Last-Translator: tychoish <tychoish@gmail.com>\n"
"Language: es\n"
"Language-Team: Spanish (http://www.transifex.com/projects/p/mongodb-"
"manual/language/es/)\n"
"Plural-Forms: nplurals=2; plural=(n != 1)\n"
"MIME-Version: 1.0\n"
"Content-Type: text/plain; charset=utf-8\n"
"Content-Transfer-Encoding: 8bit\n"
"Generated-By: Babel 2.6.0\n"

<<<<<<< HEAD
=======
# 2ae22c94f2664bfaaf0cdbf3ca9fb7f4
>>>>>>> 2478a500
#: ../source/reference/operator/query/nin.txt:3
msgid "$nin"
msgstr ""

<<<<<<< HEAD
=======
# 0b3a89a73c084f98b771b5f999460085
>>>>>>> 2478a500
#: ../source/reference/operator/query/nin.txt:15
msgid "*Syntax*: ``{ field: { $nin: [ <value1>, <value2> ... <valueN> ]} }``"
msgstr ""

<<<<<<< HEAD
=======
# 9be0f753839c4a7bbb71e5facf007d25
>>>>>>> 2478a500
#: ../source/reference/operator/query/nin.txt:17
msgid ":query:`$nin` selects the documents where:"
msgstr ""

<<<<<<< HEAD
=======
# efd1dd945c8242fa90e08da19a63d6af
>>>>>>> 2478a500
#: ../source/reference/operator/query/nin.txt:19
msgid "the ``field`` value is not in the specified ``array`` **or**"
msgstr ""

<<<<<<< HEAD
=======
# 8e38985c6b5b405db670329c6636c948
>>>>>>> 2478a500
#: ../source/reference/operator/query/nin.txt:20
msgid "the ``field`` does not exist."
msgstr ""

<<<<<<< HEAD
=======
# e837858d2e5746119a11d16a1b8ebb51
>>>>>>> 2478a500
#: ../source/includes/fact-comparison-order.rst:1
msgid ""
"For comparison of different BSON type values, see the :ref:`specified "
"BSON comparison order <bson-types-comparison-order>`."
msgstr ""

<<<<<<< HEAD
=======
# 60f4e129f4c445e5ae167920a6eaccaf
# 973c7dce9c424567b475cda3f053d140
>>>>>>> 2478a500
#: ../source/reference/operator/query/nin.txt:24
#: ../source/reference/operator/query/nin.txt:40
msgid "Consider the following query:"
msgstr ""

<<<<<<< HEAD
=======
# 3957682dc6b341d48248a3ad9d620eab
>>>>>>> 2478a500
#: ../source/reference/operator/query/nin.txt:30
msgid ""
"This query will select all documents in the ``inventory`` collection "
"where the ``qty`` field value does **not** equal ``5`` nor ``15``. The "
"selected documents will include those documents that do *not* contain the"
" ``qty`` field."
msgstr ""

<<<<<<< HEAD
=======
# 8f19c148653a4c33a87a6f835426274c
>>>>>>> 2478a500
#: ../source/reference/operator/query/nin.txt:35
msgid ""
"If the ``field`` holds an array, then the :query:`$nin` operator selects "
"the documents whose ``field`` holds an array with **no** element equal to"
" a value in the specified array (e.g. ``<value1>``, ``<value2>``, etc.)."
msgstr ""

<<<<<<< HEAD
=======
# 2b2b3d46ab9945a49a0bd360a6c1d874
>>>>>>> 2478a500
#: ../source/reference/operator/query/nin.txt:46
msgid ""
"This :method:`~db.collection.update()` operation will set the ``sale`` "
"field value in the ``inventory`` collection where the ``tags`` field "
"holds an array with **no** elements matching an element in the array "
"``[\"appliances\", \"school\"]`` or where a document does not contain the"
" ``tags`` field."
msgstr ""

<<<<<<< HEAD
=======
# 9a0f16a1a37443b9ac58dc7d8f27a5e8
>>>>>>> 2478a500
#: ../source/includes/extracts/nin_operators_selectivity.rst:1
msgid ""
"The inequality operator :query:`$nin` is *not* very selective since it "
"often matches a large portion of the index. As a result, in many cases, a"
" :query:`$nin` query with an index may perform no better than a "
":query:`$nin` query that must scan all documents in a collection. See "
"also :ref:`read-operations-query-selectivity`."
msgstr ""

<<<<<<< HEAD
=======
# 289e6192acdd4ddf81e3af2041f3f270
>>>>>>> 2478a500
#: ../source/reference/operator/query/nin.txt:56
msgid ""
":method:`~db.collection.find()`, :method:`~db.collection.update()`, "
":update:`$set`."
msgstr ""
<|MERGE_RESOLUTION|>--- conflicted
+++ resolved
@@ -8,11 +8,7 @@
 msgstr ""
 "Project-Id-Version: MongoDB Manual\n"
 "Report-Msgid-Bugs-To: \n"
-<<<<<<< HEAD
-"POT-Creation-Date: 2019-03-19 11:02-0400\n"
-=======
 "POT-Creation-Date: 2016-12-08 12:02-0500\n"
->>>>>>> 2478a500
 "PO-Revision-Date: 2013-12-16 23:07+0000\n"
 "Last-Translator: tychoish <tychoish@gmail.com>\n"
 "Language: es\n"
@@ -24,70 +20,46 @@
 "Content-Transfer-Encoding: 8bit\n"
 "Generated-By: Babel 2.6.0\n"
 
-<<<<<<< HEAD
-=======
 # 2ae22c94f2664bfaaf0cdbf3ca9fb7f4
->>>>>>> 2478a500
 #: ../source/reference/operator/query/nin.txt:3
 msgid "$nin"
 msgstr ""
 
-<<<<<<< HEAD
-=======
 # 0b3a89a73c084f98b771b5f999460085
->>>>>>> 2478a500
 #: ../source/reference/operator/query/nin.txt:15
 msgid "*Syntax*: ``{ field: { $nin: [ <value1>, <value2> ... <valueN> ]} }``"
 msgstr ""
 
-<<<<<<< HEAD
-=======
 # 9be0f753839c4a7bbb71e5facf007d25
->>>>>>> 2478a500
 #: ../source/reference/operator/query/nin.txt:17
 msgid ":query:`$nin` selects the documents where:"
 msgstr ""
 
-<<<<<<< HEAD
-=======
 # efd1dd945c8242fa90e08da19a63d6af
->>>>>>> 2478a500
 #: ../source/reference/operator/query/nin.txt:19
 msgid "the ``field`` value is not in the specified ``array`` **or**"
 msgstr ""
 
-<<<<<<< HEAD
-=======
 # 8e38985c6b5b405db670329c6636c948
->>>>>>> 2478a500
 #: ../source/reference/operator/query/nin.txt:20
 msgid "the ``field`` does not exist."
 msgstr ""
 
-<<<<<<< HEAD
-=======
 # e837858d2e5746119a11d16a1b8ebb51
->>>>>>> 2478a500
 #: ../source/includes/fact-comparison-order.rst:1
 msgid ""
 "For comparison of different BSON type values, see the :ref:`specified "
 "BSON comparison order <bson-types-comparison-order>`."
 msgstr ""
 
-<<<<<<< HEAD
-=======
 # 60f4e129f4c445e5ae167920a6eaccaf
 # 973c7dce9c424567b475cda3f053d140
->>>>>>> 2478a500
 #: ../source/reference/operator/query/nin.txt:24
 #: ../source/reference/operator/query/nin.txt:40
 msgid "Consider the following query:"
 msgstr ""
 
-<<<<<<< HEAD
-=======
 # 3957682dc6b341d48248a3ad9d620eab
->>>>>>> 2478a500
 #: ../source/reference/operator/query/nin.txt:30
 msgid ""
 "This query will select all documents in the ``inventory`` collection "
@@ -96,10 +68,7 @@
 " ``qty`` field."
 msgstr ""
 
-<<<<<<< HEAD
-=======
 # 8f19c148653a4c33a87a6f835426274c
->>>>>>> 2478a500
 #: ../source/reference/operator/query/nin.txt:35
 msgid ""
 "If the ``field`` holds an array, then the :query:`$nin` operator selects "
@@ -107,10 +76,7 @@
 " a value in the specified array (e.g. ``<value1>``, ``<value2>``, etc.)."
 msgstr ""
 
-<<<<<<< HEAD
-=======
 # 2b2b3d46ab9945a49a0bd360a6c1d874
->>>>>>> 2478a500
 #: ../source/reference/operator/query/nin.txt:46
 msgid ""
 "This :method:`~db.collection.update()` operation will set the ``sale`` "
@@ -120,10 +86,7 @@
 " ``tags`` field."
 msgstr ""
 
-<<<<<<< HEAD
-=======
 # 9a0f16a1a37443b9ac58dc7d8f27a5e8
->>>>>>> 2478a500
 #: ../source/includes/extracts/nin_operators_selectivity.rst:1
 msgid ""
 "The inequality operator :query:`$nin` is *not* very selective since it "
@@ -133,10 +96,7 @@
 "also :ref:`read-operations-query-selectivity`."
 msgstr ""
 
-<<<<<<< HEAD
-=======
 # 289e6192acdd4ddf81e3af2041f3f270
->>>>>>> 2478a500
 #: ../source/reference/operator/query/nin.txt:56
 msgid ""
 ":method:`~db.collection.find()`, :method:`~db.collection.update()`, "
