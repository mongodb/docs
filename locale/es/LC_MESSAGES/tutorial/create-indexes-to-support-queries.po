--- conflicted
+++ resolved
@@ -8,11 +8,7 @@
 msgstr ""
 "Project-Id-Version: MongoDB Manual\n"
 "Report-Msgid-Bugs-To: \n"
-<<<<<<< HEAD
-"POT-Creation-Date: 2019-03-19 11:02-0400\n"
-=======
 "POT-Creation-Date: 2016-12-08 12:02-0500\n"
->>>>>>> 2478a500
 "PO-Revision-Date: 2014-04-08 16:30+0000\n"
 "Last-Translator: tychoish <tychoish@gmail.com>\n"
 "Language: es\n"
@@ -24,23 +20,17 @@
 "Content-Transfer-Encoding: 8bit\n"
 "Generated-By: Babel 2.6.0\n"
 
-<<<<<<< HEAD
-=======
 # a9e40b6e870148ab9b0e93f5fd3f7ae5
->>>>>>> 2478a500
 #: ../source/tutorial/create-indexes-to-support-queries.txt:5
 msgid "Create Indexes to Support Your Queries"
 msgstr ""
 
-<<<<<<< HEAD
-=======
 # 4c2a1edb81c34048bc5ed07b7c74b48f
 #: ../source/tutorial/create-indexes-to-support-queries.txt
 msgid "On this page"
 msgstr ""
 
 # 41d908ad43e044e6b356a769d99ce7fb
->>>>>>> 2478a500
 #: ../source/tutorial/create-indexes-to-support-queries.txt:15
 msgid ""
 "An index supports a query when the index contains all the fields scanned "
@@ -49,28 +39,19 @@
 "performance."
 msgstr ""
 
-<<<<<<< HEAD
-=======
 # 4ce99906e2744e4fbcdf09b6bf6ee761
->>>>>>> 2478a500
 #: ../source/tutorial/create-indexes-to-support-queries.txt:19
 msgid ""
 "This document describes strategies for creating indexes that support "
 "queries."
 msgstr ""
 
-<<<<<<< HEAD
-=======
 # b86c5769b4c043e48db1bd418b857881
->>>>>>> 2478a500
 #: ../source/tutorial/create-indexes-to-support-queries.txt:22
 msgid "Create a Single-Key Index if All Queries Use the Same, Single Key"
 msgstr ""
 
-<<<<<<< HEAD
-=======
 # 949e1475a39f4fcfa217ff4b0c055a52
->>>>>>> 2478a500
 #: ../source/tutorial/create-indexes-to-support-queries.txt:24
 msgid ""
 "If you only ever query on a single key in a given collection, then you "
@@ -79,18 +60,12 @@
 "collection:"
 msgstr ""
 
-<<<<<<< HEAD
-=======
 # 731e7380124c4752833df99a5ed8744b
->>>>>>> 2478a500
 #: ../source/tutorial/create-indexes-to-support-queries.txt:35
 msgid "Create Compound Indexes to Support Several Different Queries"
 msgstr ""
 
-<<<<<<< HEAD
-=======
 # 3e3d3dbb4dcf4421af591cc575e9e4db
->>>>>>> 2478a500
 #: ../source/tutorial/create-indexes-to-support-queries.txt:37
 msgid ""
 "If you sometimes query on only one key and at other times query on that "
@@ -100,20 +75,13 @@
 "``category`` and ``item``."
 msgstr ""
 
-<<<<<<< HEAD
-=======
 # 51a88e6392bd4a398f3b54e4a4cadd21
->>>>>>> 2478a500
 #: ../source/tutorial/create-indexes-to-support-queries.txt:47
 msgid ""
 "This allows you both options. You can query on just ``category``, and you"
 " also can query on ``category`` combined with ``item``. A single "
 ":ref:`compound index <index-type-compound>` on multiple fields can "
 "support all the queries that search a \"prefix\" subset of those fields."
-<<<<<<< HEAD
-msgstr ""
-
-=======
 msgstr ""
 
 # 0f332c333a234ba48cbb20c453cc99a8
@@ -122,51 +90,35 @@
 msgstr ""
 
 # 6fb908cbedd540eeb5f3f9a04befff28
->>>>>>> 2478a500
 #: ../source/tutorial/create-indexes-to-support-queries.txt:54
 msgid "The following index on a collection:"
 msgstr ""
 
-<<<<<<< HEAD
-=======
 # 91cd2c71555c460a8c1c338e964155f7
->>>>>>> 2478a500
 #: ../source/tutorial/create-indexes-to-support-queries.txt:60
 msgid "Can support queries that the following indexes support:"
 msgstr ""
 
-<<<<<<< HEAD
-=======
 # 8f75ae97e5df480489bc1d165f6f5c76
->>>>>>> 2478a500
 #: ../source/tutorial/create-indexes-to-support-queries.txt:67
 msgid ""
 "There are some situations where the prefix indexes may offer better query"
 " performance: for example if ``z`` is a large array."
 msgstr ""
 
-<<<<<<< HEAD
-=======
 # 0051ffbea06b4d1fbb2a04da8f4db342
->>>>>>> 2478a500
 #: ../source/tutorial/create-indexes-to-support-queries.txt:70
 msgid ""
 "The ``{ x: 1, y: 1, z: 1 }`` index can also support many of the same "
 "queries as the following index:"
 msgstr ""
 
-<<<<<<< HEAD
-=======
 # 7bf4c451cfed40b5b9e01316700613ac
->>>>>>> 2478a500
 #: ../source/tutorial/create-indexes-to-support-queries.txt:77
 msgid "Also, ``{ x: 1, z: 1 }`` has an additional use. Given the following query:"
 msgstr ""
 
-<<<<<<< HEAD
-=======
 # 226a8a9c469c449cb5acadf0e01c2295
->>>>>>> 2478a500
 #: ../source/tutorial/create-indexes-to-support-queries.txt:84
 msgid ""
 "The ``{ x: 1, z: 1 }`` index supports both the query and the sort "
@@ -174,10 +126,7 @@
 "query. For more information on sorting, see :ref:`sorting-with-indexes`."
 msgstr ""
 
-<<<<<<< HEAD
-=======
 # a95428481bb649dc903d5c6dfd4e718d
->>>>>>> 2478a500
 #: ../source/includes/fact-index-intersection-vs-compound-indexes.rst:1
 msgid ""
 "Starting in version 2.6, MongoDB can use :doc:`index intersection </core"
@@ -187,66 +136,6 @@
 "intersection-compound-indexes` for more details."
 msgstr ""
 
-<<<<<<< HEAD
-#: ../source/tutorial/create-indexes-to-support-queries.txt:92
-msgid "Index Use and Collation"
-msgstr ""
-
-#: ../source/includes/extracts/collation-index-use.rst:1
-msgid ""
-"To use an index for string comparisons, an operation must also specify "
-"the same collation. That is, an index with a collation cannot support an "
-"operation that performs string comparisons on the indexed fields if the "
-"operation specifies a different collation."
-msgstr ""
-
-#: ../source/includes/extracts/collation-index-use.rst:6
-msgid ""
-"For example, the collection ``myColl`` has an index on a string field "
-"``category`` with the collation locale ``\"fr\"``."
-msgstr ""
-
-#: ../source/includes/extracts/collation-index-use.rst:13
-msgid ""
-"The following query operation, which specifies the same collation as the "
-"index, can use the index:"
-msgstr ""
-
-#: ../source/includes/extracts/collation-index-use.rst:20
-msgid ""
-"However, the following query operation, which by default uses the "
-"\"simple\" binary collator, cannot use the index:"
-msgstr ""
-
-#: ../source/includes/extracts/collation-index-use.rst:27
-msgid ""
-"For a compound index where the index prefix keys are not strings, arrays,"
-" and embedded documents, an operation that specifies a different "
-"collation can still use the index to support comparisons on the index "
-"prefix keys."
-msgstr ""
-
-#: ../source/includes/extracts/collation-index-use.rst:32
-msgid ""
-"For example, the collection ``myColl`` has a compound index on the "
-"numeric fields ``score`` and ``price`` and the string field ``category``;"
-" the index is created with the  collation locale ``\"fr\"`` for string "
-"comparisons:"
-msgstr ""
-
-#: ../source/includes/extracts/collation-index-use.rst:43
-msgid ""
-"The following operations, which use ``\"simple\"`` binary collation for "
-"string comparisons, can use the index:"
-msgstr ""
-
-#: ../source/includes/extracts/collation-index-use.rst:51
-msgid ""
-"The following operation, which uses ``\"simple\"`` binary collation for "
-"string comparisons on the indexed ``category`` field, can use the index "
-"to fulfill only the ``score: 5`` portion of the query:"
-msgstr ""
-=======
 #~ msgid ""
 #~ "Because the index \"covers\" the query,"
 #~ " MongoDB can both match the "
@@ -337,103 +226,6 @@
 #~ " on the ``status`` and the ``user``"
 #~ " fields."
 #~ msgstr ""
->>>>>>> 2478a500
-
-#~ msgid ""
-#~ "Because the index \"covers\" the query,"
-#~ " MongoDB can both match the "
-#~ ":ref:`query conditions <read-operations-"
-#~ "query-document>` **and** return the results"
-#~ " using only the index; MongoDB does"
-#~ " not need to look at the "
-#~ "documents, only the index, to fulfill"
-#~ " the query. An index can also "
-#~ "cover an :ref:`aggregation pipeline operation"
-#~ " <aggregation-pipeline-operators-and-"
-#~ "performance>` on unsharded collections."
-#~ msgstr ""
-
-# 0c292438a62a40359e111fe7538c31c9
-# 93c80be3976049d59c542760ff951f46
-#~ msgid "Example"
-#~ msgstr ""
-
-# 9855fd45dce94d6fa8b8b06c4f26c484
-#~ msgid "Create Indexes that Support Covered Queries"
-#~ msgstr ""
-
-# c0942e724a2942819ff42839c938d7e8
-#~ msgid "A covered query is a query in which:"
-#~ msgstr ""
-
-# 6884ad64a8af4ea8a472a66e0387bff5
-#~ msgid ""
-#~ "all the fields in the :ref:`query "
-#~ "<read-operations-query-document>` are part"
-#~ " of an index, **and**"
-#~ msgstr ""
-
-# 3433efe5aa7f4d96ad508cc288850d74
-#~ msgid "all the fields returned in the results are in the same index."
-#~ msgstr ""
-
-# 792777819701422d80233af3d7cd0fbb
-#~ msgid ""
-#~ "Querying *only* the index can be "
-#~ "much faster than querying documents "
-#~ "outside of the index. Index keys "
-#~ "are typically smaller than the documents"
-#~ " they catalog, and indexes are "
-#~ "typically available in RAM or located"
-#~ " sequentially on disk."
-#~ msgstr ""
-
-# 66833c0e9d0b4abc84e30cc20144031f
-#~ msgid ""
-#~ "MongoDB automatically uses an index that"
-#~ " covers a query when possible. To "
-#~ "ensure that an index can *cover* a"
-#~ " query, create an index that includes"
-#~ " all the fields listed in the "
-#~ ":ref:`query document <read-operations-"
-#~ "query-document>` and in the query "
-#~ "result. You can specify the fields "
-#~ "to return in the query results "
-#~ "with a :ref:`projection <projection>` "
-#~ "document. By default, MongoDB includes "
-#~ "the ``_id`` field in the query "
-#~ "result. So, if the index does "
-#~ "**not** include the ``_id`` field, then"
-#~ " you must exclude the ``_id`` field"
-#~ " (i.e. ``_id: 0``) from the query "
-#~ "results."
-#~ msgstr ""
-
-# 6d403df33ae340759a932b3bec2f7cea
-#~ msgid ""
-#~ "Given collection ``users`` with an index"
-#~ " on the fields ``user`` and "
-#~ "``status``, as created by the following"
-#~ " option:"
-#~ msgstr ""
-
-# 944c3ced2a2b48d09ba1f4424688dafb
-#~ msgid ""
-#~ "Then, this index will cover the "
-#~ "following query which selects on the "
-#~ "``status`` field and returns only the"
-#~ " ``user`` field:"
-#~ msgstr ""
-
-# d22cc48ff688467e895ab1ecec7c69e7
-#~ msgid ""
-#~ "In the operation, the projection "
-#~ "document explicitly specifies ``_id: 0`` "
-#~ "to exclude the ``_id`` field from "
-#~ "the result since the index is only"
-#~ " on the ``status`` and the ``user``"
-#~ " fields."
-#~ msgstr ""
 
 # 3b9aa4a76d2148fab6451245bc2e0fc6
 #~ msgid ""
