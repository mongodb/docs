#
msgid ""
msgstr ""
"Project-Id-Version: mongodb-manual 3.0\n"
"Report-Msgid-Bugs-To: \n"
"POT-Creation-Date: 2015-08-20 19:13-0400\n"
"PO-Revision-Date: YEAR-MO-DA HO:MI+ZONE\n"
"Last-Translator: FULL NAME <EMAIL@ADDRESS>\n"
"Language-Team: LANGUAGE <LL@li.org>\n"
"MIME-Version: 1.0\n"
"Content-Type: text/plain; charset=UTF-8\n"
"Content-Transfer-Encoding: 8bit\n"

#: ../source/core/replication-introduction.txt:5
msgid "Replication Introduction"
msgstr "复制介绍"

<<<<<<< HEAD
#: ../source/core/replication-introduction.txt:11
msgid ""
"Replication is the process of synchronizing data across multiple servers."
msgstr "复制是在多台服务器之间同步数据的过程。"

#: ../source/core/replication-introduction.txt:15
msgid "Purpose of Replication"
msgstr "复制的目的"

#: ../source/core/replication-introduction.txt:17
msgid ""
"Replication provides redundancy and increases data availability. With "
"multiple copies of data on different database servers, replication protects "
"a database from the loss of a single server. Replication also allows you to "
"recover from hardware failure and service interruptions. With additional "
"copies of the data, you can dedicate one to disaster recovery, reporting, or "
"backup."
msgstr ""
"复制在为数据提供了冗余同时，也提高了数据的可用性。由于在不同的数据库服务器上"
"拥有多个数据镜像，复制可以有效的防止由于单台服务器故障而导致的数据丢失。复制"
"还能够帮助我们从硬件故障或是服务中断中恢复数据。我们也可以通过增加复制节点来"
"将其用于灾难恢复、报表或是备份。"

#: ../source/core/replication-introduction.txt:24
msgid ""
"In some cases, you can use replication to increase read capacity. Clients "
"have the ability to send read and write operations to different servers. You "
"can also maintain copies in different data centers to increase the locality "
"and availability of data for distributed applications."
=======
#: ../source/core/replication-introduction.txt:15
msgid ""
"Replication is the process of synchronizing data across multiple servers."
>>>>>>> 7b6fda55
msgstr ""
"在某些情况中，我们可以通过复制的方式来提高读的性能。客户端可以将读与写请求分"
"别发送到不同的服务器上。我们还能够通过在其他数据中心建立分布式复制节点的方式"
"来做异地冗灾，以进一步提高可用性。"

#: ../source/core/replication-introduction.txt:34
msgid "Replication in MongoDB"
msgstr "MongoDB中的复制"

<<<<<<< HEAD
#: ../source/core/replication-introduction.txt:33
msgid ""
"A replica set is a group of :program:`mongod` instances that host the same "
"data set. One :program:`mongod`, the primary, receives all write operations. "
"All other instances, secondaries, apply operations from the primary so that "
"they have the same data set."
msgstr ""
"复制集是由一组拥有相同数据集的 :program:`mongod` 实例组成的。其中的一个节点为"
"主节点（Primary），所有的写请求都是在它上面完成的。而其他的节点都是从节点"
"（secondary），从节点接收从主节点上传来的操作并应用，并以此来保证其与主节点的"
"数据集一致。"

#: ../source/core/replication-introduction.txt:38
msgid ""
"The :doc:`primary </core/replica-set-primary>` accepts all write operations "
"from clients. A replica set can have only one primary. [#edge-"
"cases-2-primaries]_ To support replication, the primary records all changes "
"to its data sets in its :doc:`oplog </core/replica-set-oplog>`. For more "
"information on primary node operation, see :doc:`/core/replica-set-primary`."
msgstr ""

#: ../source/core/replication-introduction.txt:47
msgid ""
"The :doc:`secondaries </core/replica-set-secondary>` replicate the primary's"
" oplog and apply the operations to their data sets such that the "
"secondaries' data sets reflect the primary's data set. If the primary is "
"unavailable, the replica set will elect a secondary to be primary. For more "
"information on secondary members, see :doc:`/core/replica-set-secondary`."
msgstr ""
"**投票节点** 将只做投票使用。当 **主节点** 降职变为 **从节点** 的时候，其他的"
"一个 **从节点** 将在选举中被推选为主节点。"

#: ../source/core/replication-introduction.txt:56
=======
#: ../source/core/replication-introduction.txt:63
>>>>>>> 7b6fda55
msgid ""
"You may add an extra :program:`mongod` instance to a replica set as an "
":doc:`arbiter </core/replica-set-arbiter>`. Arbiters do not maintain a data "
"set. The purpose of an arbiter is to maintain a quorum in a replica set by "
"responding to heartbeat and election requests by other replica set members. "
"Because they do not store a data set, arbiters can be a good way to provide "
"replica set quorum functionality with a cheaper resource cost than a fully "
"functional replica set member with a data set. If your replica set has an "
"even number of members, add an arbiter to obtain a majority of votes in an "
"election for primary. Arbiters do not require dedicated hardware. For more "
"information on arbiters, see :doc:`/core/replica-set-arbiter`."
msgstr ""

#: ../source/core/replication-introduction.txt:77
msgid ""
"An :doc:`arbiter </core/replica-set-arbiter>` will always be an arbiter "
"whereas a :doc:`primary </core/replica-set-primary>` may step down and "
"become a :doc:`secondary </core/replica-set-secondary>` and a "
":doc:`secondary </core/replica-set-secondary>` may become the primary during"
" an election."
msgstr ""

#: ../source/core/replication-introduction.txt:86
msgid "Asynchronous Replication"
msgstr "异步复制"

#: ../source/core/replication-introduction.txt:88
msgid ""
"Secondaries apply operations from the primary asynchronously. By applying "
"operations after the primary, sets can continue to function despite the "
"failure of one or more members. For more information on replication "
"mechanics, see :ref:`replica-set-oplog` and :ref:`replica-set-sync`."
msgstr ""
"从节点从主节点上应用操作的过程是异步的。由于从节点是在主节点之后应用操作的，"
"所以复制集在缺少某些成员的时候仍能继续运行。然而在这种情况下，从节点返回给客"
"户端的数据可能并不是最新的数据。"

#: ../source/core/replication-introduction.txt:95
msgid "Automatic Failover"
msgstr "自动化故障切换"

<<<<<<< HEAD
#: ../source/core/replication-introduction.txt:90
msgid ""
"When a primary does not communicate with the other members of the set for "
"more than 10 seconds, the replica set will attempt to select another member "
"to become the new primary. The first secondary that receives a majority of "
"the votes becomes primary."
msgstr ""
"当主节点无法与复制集中其他成员进行沟通超过10秒时，复制集将尝试推举另一位成员"
"成为新的主节点。这时，第一个获得多数投票的从节点将升职为主节点。"

#: ../source/core/replication-introduction.txt:97
=======
#: ../source/core/replication-introduction.txt:106
>>>>>>> 7b6fda55
msgid ""
"See :ref:`replica-set-elections` and :ref:`replica-set-rollbacks` for more "
"information."
msgstr ""

#: ../source/core/replication-introduction.txt:110
msgid "Read Operations"
msgstr ""

#: ../source/core/replication-introduction.txt:126
msgid "Additional Features"
msgstr ""

#: ../source/core/replication-introduction.txt:137
msgid ""
"See :ref:`replica-set-secondary-only-members`, :ref:`replica-set-hidden-"
"members` and :ref:`replica-set-delayed-members` for more information."
msgstr ""
"复制集提供了一些选项来支持实际应用时的需求。例如，:doc:`将一个复制集分布在多"
"个数据中心</core/replica-set-architecture-geographically-distributed>` ，又或"
"是通过设置 :data:`~local.system.replset.members[n].priority` 来控制选举的结"
"果。复制集同时也支持将成员用于报表、灾难恢复或是备份。"

#: ../source/includes/extracts/additional-resources-replication-introduction.rst:4
msgid "Additional Resources"
msgstr ""

#: ../source/includes/extracts/additional-resources-replication-introduction.rst:6
msgid ""
"`Quick Reference Cards <https://www.mongodb.com/lp/misc/quick-reference-"
"cards?jmp=docs>`_"
msgstr ""

#: ../source/includes/extracts/additional-resources-replication-introduction.rst:7
msgid ""
"`Webinar: Managing Your Mission Critical App - Ensuring Zero Downtime "
"<http://www.mongodb.com/webinar/managing-mission-critical-app-"
"downtime?jmp=docs>`_"
msgstr ""

#: ../source/core/replication-introduction.txt:0
msgid "On this page"
msgstr ""

#: ../source/core/replication-introduction.txt:19
msgid "Redundancy and Data Availability"
msgstr ""

#: ../source/core/replication-introduction.txt:21
msgid ""
"Replication provides redundancy and increases data availability. With "
"multiple copies of data on different database servers, replication provides "
"a level of fault tolerance against the loss of a single database server."
msgstr ""

#: ../source/core/replication-introduction.txt:26
msgid ""
"In some cases, replication can provide increased read capacity as clients "
"can send read operations to different servers. Maintaining copies of data in"
" different data centers can increase data locality and availability for "
"distributed applications. You can also maintain additional copies for "
"dedicated purposes, such as disaster recovery, reporting, or backup."
msgstr ""
"**主节点** 接收所有来自客户端的写操作。一个复制集只能有一个主节点。由于在一个"
"复制集中只有一个成员能够接收写操作，复制集为所有来自主节点的读提供了 **严格的"
"一致性校验** 。主节点通过将所有数据集的变动记录到 :doc:`oplog </core/replica-"
"set-oplog>` 中以支持复制的实现。参见 :doc:`主节点 </core/replica-set-"
"primary>` 获得更多信息。"

#: ../source/core/replication-introduction.txt:36
msgid ""
"A replica set is a group of :program:`mongod` instances that maintain the "
"same data set. A replica set contains several data bearing nodes and "
"optionally one arbiter node. Of the data bearing nodes, one and only one "
"member is deemed the primary node, while the other nodes are deemed "
"secondary nodes."
msgstr ""

#: ../source/core/replication-introduction.txt:42
msgid ""
"The :doc:`primary node </core/replica-set-primary>` receives all write "
"operations. A replica set can have only one primary capable of confirming "
"writes with :writeconcern:`{ w: \"majority\" } <\"majority\">` write "
"concern; although in some circumstances, another mongod instance may "
"transiently believe itself to also be primary. [#edge-cases-2-primaries]_ "
"The primary records all changes to its data sets in its operation log, i.e. "
":doc:`oplog </core/replica-set-oplog>`. For more information on primary node"
" operation, see :doc:`/core/replica-set-primary`."
msgstr ""

#: ../source/core/replication-introduction.txt:54
msgid ""
"The :doc:`secondaries </core/replica-set-secondary>` replicate the primary's"
" oplog and apply the operations to their data sets such that the "
"secondaries' data sets reflect the primary's data set. If the primary is "
"unavailable, an eligible secondary will hold an election to elect itself the"
" new primary. For more information on secondary members, see :doc:`/core"
"/replica-set-secondary`."
msgstr ""

#: ../source/core/replication-introduction.txt:97
msgid ""
"When a primary does not communicate with the other members of the set for "
"more than 10 seconds, an eligible secondary will hold an election to elect "
"itself the new primary. The first secondary to hold an election and receive "
"a majority of the members' votes becomes primary."
msgstr ""

#: ../source/includes/fact-replica-set-protocolVersion1.rst:3
msgid ""
"MongoDB introduces a version 1 of the replication protocol "
"(:rsconf:`protocolVersion: 1 <protocolVersion>`) to reduce replica set "
"failover time and accelerates the detection of multiple simultaneous "
"primaries. New replica sets will, by default, use :rsconf:`protocolVersion: "
"1 <protocolVersion>`. Previous versions of MongoDB use version 0 of the "
"protocol."
msgstr ""

#: ../source/core/replication-introduction.txt:112
msgid ""
"By default, clients read from the primary [#edge-cases-2-primaries]_; "
"however, clients can specify a :doc:`read preference </core/read-"
"preference>` to send read operations to secondaries. :ref:`Asynchronous "
"replication <asynchronous-replication>` to secondaries means that reads from"
" secondaries may return data that does not reflect the state of the data on "
"the primary. For information on reading from replica sets, see :doc:`/core"
"/read-preference`."
msgstr ""

#: ../source/includes/extracts/concurrent-operations-read-uncommitted.rst:1
msgid ""
"In MongoDB, clients can see the results of writes before the writes are "
":term:`durable`:"
msgstr ""
"**从节点** 将主节点上的oplog复制过来并应用这些操作来修改其自己的数据集以确保"
"从节点的数据集与主节点的数据集一致。一旦主节点不可用了，复制集就会将一个从节"
"点选举成为新的主节点。客户端默认是从主节点进行读操作，但是客户端也可以通过指"
"定 :doc:`复制集读选项 </core/read-preference>` 来将读操作发送给从节点。需要注"
"意的是，在从节点上进行读操作时，所获得的数据可能不是此时主节点上的值。参见 :"
"doc:`从节点 </core/replica-set-secondary>` 获得更多信息。"

#: ../source/includes/list-visibility-of-data.rst:1
msgid ""
"Regardless of :doc:`write concern </reference/write-concern>`, other clients"
" using :readconcern:`\"local\"` (i.e. the default) readConcern can see the "
"result of a write operation before the write operation is acknowledged to "
"the issuing client."
msgstr ""
"我们也可以为复制集新增一个额外的 :program:`mongod` 实例作为 **投票节点** 。投"
"票节点中并不包含数据集，投票节点的作用仅仅是在选举过程中参与投票。当复制集的"
"成员个数为偶数时，添加一个投票节点可以防止平局的出现，通过多数选票来选举出新"
"的主节点。由于投票节点仅提供投票功能，故无需一个专用的物理机。参见 :doc:`投票"
"节点 </core/replica-set-arbiter>` 获得更多信息。"

#: ../source/includes/list-visibility-of-data.rst:6
msgid ""
"Clients using :readconcern:`\"local\"` (i.e. the default) readConcern can "
"read data which may be subsequently :doc:`rolled back </core/replica-set-"
"rollbacks>`."
msgstr ""

#: ../source/core/replication-introduction.txt:122
msgid ""
"For more information on read isolations, consistency and recency for "
"MongoDB, see :doc:`/core/read-isolation-consistency-recency`."
msgstr ""
"参见 :ref:`replica-set-oplog` 和 :ref:`replica-set-sync` 获得更多信息。 参"
"见 :ref:`replica-set-read-preference` 获得更多有关读操作与从节点的信息。"

#: ../source/core/replication-introduction.txt:128
msgid ""
"Replica sets provide a number of options to support application needs. For "
"example, you may deploy a replica set with :doc:`members in multiple data "
"centers </core/replica-set-architecture-geographically-distributed>`, or "
"control the outcome of elections by adjusting the "
<<<<<<< HEAD
":data:`~replSetGetConfig.members[n].priority` of some members. Replica sets "
"also support dedicated members for reporting, disaster recovery, or backup "
"functions."
msgstr ""
"参见 :ref:`replica-set-elections` 和 :ref:`replica-set-rollbacks` 获得更多信"
"息。"

#: ../source/core/replication-introduction.txt:133
msgid ""
"See :ref:`replica-set-secondary-only-members`, :ref:`replica-set-hidden-"
"members` and :ref:`replica-set-delayed-members` for more information."
=======
":rsconf:`members[n].priority` of some members. Replica sets also support "
"dedicated members for reporting, disaster recovery, or backup functions."
>>>>>>> 7b6fda55
msgstr ""

#: ../source/includes/footnote-two-primaries-edge-cases.rst:1
msgid ""
"In :ref:`some circumstances <edge-cases>`, two nodes in a replica set may "
"*transiently* believe that they are the primary, but at most, one of them "
"will be able to complete writes with :writeconcern:`{ w: \"majority\" } "
"<\"majority\">` write concern. The node that can complete :writeconcern:`{ "
"w: \"majority\" } <\"majority\">` writes is the current primary, and the "
"other node is a former primary that has not yet recognized its demotion, "
"typically due to a :term:`network partition`. When this occurs, clients that"
" connect to the former primary may observe stale data despite having "
"requested read preference :readmode:`primary`, and new writes to the former "
"primary will eventually roll back."
msgstr ""

#~ msgid "Purpose of Replication"
#~ msgstr ""

#~ msgid ""
#~ "Replication provides redundancy and increases data availability. With "
#~ "multiple copies of data on different database servers, replication protects "
#~ "a database from the loss of a single server. Replication also allows you to "
#~ "recover from hardware failure and service interruptions. With additional "
#~ "copies of the data, you can dedicate one to disaster recovery, reporting, or"
#~ " backup."
#~ msgstr ""

#~ msgid ""
#~ "In some cases, you can use replication to increase read capacity. Clients "
#~ "have the ability to send read and write operations to different servers. You"
#~ " can also maintain copies in different data centers to increase the locality"
#~ " and availability of data for distributed applications."
#~ msgstr ""

#~ msgid ""
#~ "A replica set is a group of :program:`mongod` instances that host the same "
#~ "data set. One :program:`mongod`, the primary, receives all write operations."
#~ " All other instances, secondaries, apply operations from the primary so that"
#~ " they have the same data set."
#~ msgstr ""

#~ msgid ""
#~ "The :doc:`primary </core/replica-set-primary>` accepts all write operations "
#~ "from clients. A replica set can have only one primary. [#edge-"
#~ "cases-2-primaries]_ To support replication, the primary records all changes "
#~ "to its data sets in its :doc:`oplog </core/replica-set-oplog>`. For more "
#~ "information on primary node operation, see :doc:`/core/replica-set-primary`."
#~ msgstr ""

#~ msgid ""
#~ "The :doc:`secondaries </core/replica-set-secondary>` replicate the primary's"
#~ " oplog and apply the operations to their data sets such that the "
#~ "secondaries' data sets reflect the primary's data set. If the primary is "
#~ "unavailable, the replica set will elect a secondary to be primary. For more "
#~ "information on secondary members, see :doc:`/core/replica-set-secondary`."
#~ msgstr ""

#~ msgid ""
#~ "When a primary does not communicate with the other members of the set for "
#~ "more than 10 seconds, the replica set will attempt to select another member "
#~ "to become the new primary. The first secondary that receives a majority of "
#~ "the votes becomes primary."
#~ msgstr ""

#~ msgid ""
#~ "When a replica set has one and only one primary, reads from that primary "
#~ "provide :term:`strict consistency`. [#edge-cases-2-primaries]_"
#~ msgstr ""

#~ msgid ""
#~ "By default, clients read from the primary; however, clients can specify a "
#~ ":doc:`read preference </core/read-preference>` to send read operations to "
#~ "secondaries. :ref:`Asynchronous replication <asynchronous-replication>` to "
#~ "secondaries means that reads from secondaries may return data that does not "
#~ "reflect the state of the data on the primary. For information on reading "
#~ "from replica sets, see :doc:`/core/read-preference`."
#~ msgstr ""

#~ msgid ""
#~ "In MongoDB, clients can see the results of writes before they are made "
#~ "durable:"
#~ msgstr ""

#~ msgid ""
#~ "Regardless of :doc:`write concern </reference/write-concern>`, other clients"
#~ " can see the result of the write operations before the write operation is "
#~ "acknowledged to the issuing client."
#~ msgstr ""

#~ msgid ""
#~ "Clients can read data which may be subsequently :doc:`rolled back </core"
#~ "/replica-set-rollbacks>`."
#~ msgstr ""

#~ msgid ""
#~ "Replica sets provide a number of options to support application needs. For "
#~ "example, you may deploy a replica set with :doc:`members in multiple data "
#~ "centers </core/replica-set-architecture-geographically-distributed>`, or "
#~ "control the outcome of elections by adjusting the "
#~ ":data:`~replSetGetConfig.members[n].priority` of some members. Replica sets "
#~ "also support dedicated members for reporting, disaster recovery, or backup "
#~ "functions."
#~ msgstr ""

#~ msgid ""
#~ "In some circumstances, two nodes in a replica set may *transiently* believe "
#~ "that they are the primary, but at most, one of them will be able to complete"
#~ " writes with :ref:`{w: majority} write concern <wc-w>`. The node that can "
#~ "complete :ref:`{w: majority} <wc-w>` writes is the current primary, and the "
#~ "other node is a former primary that has not yet recognized its demotion, "
#~ "typically due to a :term:`network partition`. When this occurs, clients that"
#~ " connect to the former primary may observe stale data despite having "
#~ "requested read preference :readmode:`primary`."
#~ msgstr ""<|MERGE_RESOLUTION|>--- conflicted
+++ resolved
@@ -15,41 +15,11 @@
 msgid "Replication Introduction"
 msgstr "复制介绍"
 
-<<<<<<< HEAD
-#: ../source/core/replication-introduction.txt:11
+
+#: ../source/core/replication-introduction.txt:15
 msgid ""
 "Replication is the process of synchronizing data across multiple servers."
-msgstr "复制是在多台服务器之间同步数据的过程。"
-
-#: ../source/core/replication-introduction.txt:15
-msgid "Purpose of Replication"
-msgstr "复制的目的"
-
-#: ../source/core/replication-introduction.txt:17
-msgid ""
-"Replication provides redundancy and increases data availability. With "
-"multiple copies of data on different database servers, replication protects "
-"a database from the loss of a single server. Replication also allows you to "
-"recover from hardware failure and service interruptions. With additional "
-"copies of the data, you can dedicate one to disaster recovery, reporting, or "
-"backup."
-msgstr ""
-"复制在为数据提供了冗余同时，也提高了数据的可用性。由于在不同的数据库服务器上"
-"拥有多个数据镜像，复制可以有效的防止由于单台服务器故障而导致的数据丢失。复制"
-"还能够帮助我们从硬件故障或是服务中断中恢复数据。我们也可以通过增加复制节点来"
-"将其用于灾难恢复、报表或是备份。"
-
-#: ../source/core/replication-introduction.txt:24
-msgid ""
-"In some cases, you can use replication to increase read capacity. Clients "
-"have the ability to send read and write operations to different servers. You "
-"can also maintain copies in different data centers to increase the locality "
-"and availability of data for distributed applications."
-=======
-#: ../source/core/replication-introduction.txt:15
-msgid ""
-"Replication is the process of synchronizing data across multiple servers."
->>>>>>> 7b6fda55
+
 msgstr ""
 "在某些情况中，我们可以通过复制的方式来提高读的性能。客户端可以将读与写请求分"
 "别发送到不同的服务器上。我们还能够通过在其他数据中心建立分布式复制节点的方式"
@@ -59,43 +29,9 @@
 msgid "Replication in MongoDB"
 msgstr "MongoDB中的复制"
 
-<<<<<<< HEAD
-#: ../source/core/replication-introduction.txt:33
-msgid ""
-"A replica set is a group of :program:`mongod` instances that host the same "
-"data set. One :program:`mongod`, the primary, receives all write operations. "
-"All other instances, secondaries, apply operations from the primary so that "
-"they have the same data set."
-msgstr ""
-"复制集是由一组拥有相同数据集的 :program:`mongod` 实例组成的。其中的一个节点为"
-"主节点（Primary），所有的写请求都是在它上面完成的。而其他的节点都是从节点"
-"（secondary），从节点接收从主节点上传来的操作并应用，并以此来保证其与主节点的"
-"数据集一致。"
-
-#: ../source/core/replication-introduction.txt:38
-msgid ""
-"The :doc:`primary </core/replica-set-primary>` accepts all write operations "
-"from clients. A replica set can have only one primary. [#edge-"
-"cases-2-primaries]_ To support replication, the primary records all changes "
-"to its data sets in its :doc:`oplog </core/replica-set-oplog>`. For more "
-"information on primary node operation, see :doc:`/core/replica-set-primary`."
-msgstr ""
-
-#: ../source/core/replication-introduction.txt:47
-msgid ""
-"The :doc:`secondaries </core/replica-set-secondary>` replicate the primary's"
-" oplog and apply the operations to their data sets such that the "
-"secondaries' data sets reflect the primary's data set. If the primary is "
-"unavailable, the replica set will elect a secondary to be primary. For more "
-"information on secondary members, see :doc:`/core/replica-set-secondary`."
-msgstr ""
-"**投票节点** 将只做投票使用。当 **主节点** 降职变为 **从节点** 的时候，其他的"
-"一个 **从节点** 将在选举中被推选为主节点。"
-
-#: ../source/core/replication-introduction.txt:56
-=======
+
 #: ../source/core/replication-introduction.txt:63
->>>>>>> 7b6fda55
+
 msgid ""
 "You may add an extra :program:`mongod` instance to a replica set as an "
 ":doc:`arbiter </core/replica-set-arbiter>`. Arbiters do not maintain a data "
@@ -137,21 +73,9 @@
 msgid "Automatic Failover"
 msgstr "自动化故障切换"
 
-<<<<<<< HEAD
-#: ../source/core/replication-introduction.txt:90
-msgid ""
-"When a primary does not communicate with the other members of the set for "
-"more than 10 seconds, the replica set will attempt to select another member "
-"to become the new primary. The first secondary that receives a majority of "
-"the votes becomes primary."
-msgstr ""
-"当主节点无法与复制集中其他成员进行沟通超过10秒时，复制集将尝试推举另一位成员"
-"成为新的主节点。这时，第一个获得多数投票的从节点将升职为主节点。"
-
-#: ../source/core/replication-introduction.txt:97
-=======
+
 #: ../source/core/replication-introduction.txt:106
->>>>>>> 7b6fda55
+
 msgid ""
 "See :ref:`replica-set-elections` and :ref:`replica-set-rollbacks` for more "
 "information."
@@ -206,6 +130,11 @@
 "multiple copies of data on different database servers, replication provides "
 "a level of fault tolerance against the loss of a single database server."
 msgstr ""
+"**主节点** 接收所有来自客户端的写操作。一个复制集只能有一个主节点。由于在一个"
+"复制集中只有一个成员能够接收写操作，复制集为所有来自主节点的读提供了 **严格的"
+"一致性校验** 。主节点通过将所有数据集的变动记录到 :doc:`oplog </core/replica-"
+"set-oplog>` 中以支持复制的实现。参见 :doc:`主节点 </core/replica-set-"
+"primary>` 获得更多信息。"
 
 #: ../source/core/replication-introduction.txt:26
 msgid ""
@@ -215,11 +144,6 @@
 "distributed applications. You can also maintain additional copies for "
 "dedicated purposes, such as disaster recovery, reporting, or backup."
 msgstr ""
-"**主节点** 接收所有来自客户端的写操作。一个复制集只能有一个主节点。由于在一个"
-"复制集中只有一个成员能够接收写操作，复制集为所有来自主节点的读提供了 **严格的"
-"一致性校验** 。主节点通过将所有数据集的变动记录到 :doc:`oplog </core/replica-"
-"set-oplog>` 中以支持复制的实现。参见 :doc:`主节点 </core/replica-set-"
-"primary>` 获得更多信息。"
 
 #: ../source/core/replication-introduction.txt:36
 msgid ""
@@ -327,22 +251,10 @@
 "example, you may deploy a replica set with :doc:`members in multiple data "
 "centers </core/replica-set-architecture-geographically-distributed>`, or "
 "control the outcome of elections by adjusting the "
-<<<<<<< HEAD
-":data:`~replSetGetConfig.members[n].priority` of some members. Replica sets "
-"also support dedicated members for reporting, disaster recovery, or backup "
-"functions."
-msgstr ""
-"参见 :ref:`replica-set-elections` 和 :ref:`replica-set-rollbacks` 获得更多信"
-"息。"
-
-#: ../source/core/replication-introduction.txt:133
-msgid ""
-"See :ref:`replica-set-secondary-only-members`, :ref:`replica-set-hidden-"
-"members` and :ref:`replica-set-delayed-members` for more information."
-=======
+
 ":rsconf:`members[n].priority` of some members. Replica sets also support "
 "dedicated members for reporting, disaster recovery, or backup functions."
->>>>>>> 7b6fda55
+
 msgstr ""
 
 #: ../source/includes/footnote-two-primaries-edge-cases.rst:1
