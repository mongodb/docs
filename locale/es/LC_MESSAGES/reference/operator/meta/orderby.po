--- conflicted
+++ resolved
@@ -8,11 +8,7 @@
 msgstr ""
 "Project-Id-Version: MongoDB Manual\n"
 "Report-Msgid-Bugs-To: \n"
-<<<<<<< HEAD
-"POT-Creation-Date: 2019-03-19 11:02-0400\n"
-=======
 "POT-Creation-Date: 2016-12-08 12:02-0500\n"
->>>>>>> 2478a500
 "PO-Revision-Date: 2013-12-16 23:09+0000\n"
 "Last-Translator: tychoish <tychoish@gmail.com>\n"
 "Language: es\n"
@@ -24,48 +20,21 @@
 "Content-Transfer-Encoding: 8bit\n"
 "Generated-By: Babel 2.6.0\n"
 
-<<<<<<< HEAD
-=======
 # c547d9b1a4db4a5e83147019ae190f89
->>>>>>> 2478a500
 #: ../source/reference/operator/meta/orderby.txt:3
 msgid "$orderby"
 msgstr ""
 
-<<<<<<< HEAD
-=======
 # a833b23d489747679ac5e09c69e05ac5
 #: ../source/reference/operator/meta/orderby.txt
 msgid "On this page"
 msgstr ""
 
 # 2f397d3a9a1d4790bbf4059ff4d0e9f5
->>>>>>> 2478a500
 #: ../source/includes/extracts/mongo-shell-deprecated-meta-operator-orderby.rst:6
 msgid "Deprecated in the ``mongo`` Shell since v3.2"
 msgstr ""
 
-<<<<<<< HEAD
-#: ../source/includes/extracts/mongo-shell-deprecated-meta-operator-orderby.rst:5
-msgid ""
-"Starting in v3.2, the :operator:`$orderby` operator is deprecated in the "
-":binary:`~bin.mongo` shell. In the :binary:`~bin.mongo` shell, use "
-":method:`cursor.sort()` instead."
-msgstr ""
-
-#: ../source/reference/operator/meta/orderby.txt:17
-msgid ""
-"The :operator:`$orderby` operator sorts the results of a query in "
-"ascending or descending order."
-msgstr ""
-
-#: ../source/reference/operator/meta/orderby.txt:20
-msgid ""
-"The :binary:`~bin.mongo` shell provides the :method:`cursor.sort()` "
-"method:"
-msgstr ""
-
-=======
 # 170d863662b54226a25b0bde4ff7e93c
 #: ../source/includes/extracts/mongo-shell-deprecated-meta-operator-orderby.rst:5
 msgid ""
@@ -87,15 +56,11 @@
 msgstr ""
 
 # f17723f0132043b68b51988d0ec8924b
->>>>>>> 2478a500
 #: ../source/reference/operator/meta/orderby.txt:27
 msgid "You can also specify the option in either of the following forms:"
 msgstr ""
 
-<<<<<<< HEAD
-=======
 # 90bc15580dcc450a9f7ee6515f5526aa
->>>>>>> 2478a500
 #: ../source/reference/operator/meta/orderby.txt:34
 msgid ""
 "These examples return all documents in the collection named "
@@ -105,18 +70,12 @@
 "ascending order."
 msgstr ""
 
-<<<<<<< HEAD
-=======
 # 601c8f48987643c980a4ffe998ff8088
->>>>>>> 2478a500
 #: ../source/reference/operator/meta/orderby.txt:41
 msgid "Behavior"
 msgstr ""
 
-<<<<<<< HEAD
-=======
 # 44eff2ff70974bb7824daea83d26ff6e
->>>>>>> 2478a500
 #: ../source/reference/operator/meta/orderby.txt:43
 msgid ""
 "The sort function requires that the entire sort be able to complete "
@@ -124,15 +83,6 @@
 "megabytes, MongoDB will return an error."
 msgstr ""
 
-<<<<<<< HEAD
-#: ../source/reference/operator/meta/orderby.txt:47
-msgid ""
-"To avoid this error, create an index to support the sort operation or use"
-" :operator:`$orderby` in conjunction with :method:`cursor.maxTimeMS()` "
-"and/or :method:`cursor.limit()`. The :method:`cursor.limit()` increases "
-"the speed and reduces the amount of memory required to return this query "
-"by way of an optimized algorithm. The specified limit must result in a "
-=======
 # 558c3c558aca40d8aedc9c6eaf7d795e
 #: ../source/reference/operator/meta/orderby.txt:47
 msgid ""
@@ -141,7 +91,6 @@
 ":method:`cursor.limit()`. The :method:`cursor.limit()` increases the "
 "speed and reduces the amount of memory required to return this query by "
 "way of an optimized algorithm. The specified limit must result in a "
->>>>>>> 2478a500
 "number of documents that fall within the 32 megabyte limit."
 msgstr ""
 
@@ -157,25 +106,3 @@
 #~ "required to return this query by "
 #~ "way of an optimized algorithm."
 #~ msgstr ""
-<<<<<<< HEAD
-
-# 9555aadfcebb4eefb05244803a0f7a42
-#~ msgid "The :program:`mongo` shell provides the :method:`cursor.sort()` method:"
-#~ msgstr ""
-
-#~ msgid ""
-#~ "To avoid this error, create an "
-#~ "index to support the sort operation "
-#~ "or use :operator:`$orderby` in conjunction "
-#~ "with :operator:`$maxScan` and/or "
-#~ ":method:`cursor.limit()`. The :method:`cursor.limit()` "
-#~ "increases the speed and reduces the "
-#~ "amount of memory required to return "
-#~ "this query by way of an optimized"
-#~ " algorithm. The specified limit must "
-#~ "result in a number of documents "
-#~ "that fall within the 32 megabyte "
-#~ "limit."
-#~ msgstr ""
-=======
->>>>>>> 2478a500
