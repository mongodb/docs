--- conflicted
+++ resolved
@@ -8,11 +8,7 @@
 msgstr ""
 "Project-Id-Version: MongoDB Manual\n"
 "Report-Msgid-Bugs-To: \n"
-<<<<<<< HEAD
-"POT-Creation-Date: 2019-03-19 11:02-0400\n"
-=======
 "POT-Creation-Date: 2016-12-08 12:02-0500\n"
->>>>>>> 2478a500
 "PO-Revision-Date: 2014-04-08 19:01+0000\n"
 "Last-Translator: tychoish <tychoish@gmail.com>\n"
 "Language: es\n"
@@ -24,23 +20,17 @@
 "Content-Transfer-Encoding: 8bit\n"
 "Generated-By: Babel 2.6.0\n"
 
-<<<<<<< HEAD
-=======
 # a71860dac1b94ee9a888e990db19c3cf
->>>>>>> 2478a500
 #: ../source/reference/command/removeShard.txt:3
 msgid "removeShard"
 msgstr ""
 
-<<<<<<< HEAD
-=======
 # fcc50f2309af40099def93cec6ee054f
 #: ../source/reference/command/removeShard.txt
 msgid "On this page"
 msgstr ""
 
 # c21730b8e42d449196ee66dbaf0ec28a
->>>>>>> 2478a500
 #: ../source/reference/command/removeShard.txt:15
 msgid ""
 "Removes a shard from a :term:`sharded cluster`. When you run "
@@ -49,28 +39,19 @@
 " is drained, MongoDB removes the shard from the cluster."
 msgstr ""
 
-<<<<<<< HEAD
-=======
 # d42b5a4f68844d64a5c544a1786364b6
->>>>>>> 2478a500
 #: ../source/includes/fact-dbcommand.rst:1
 msgid ""
 "To run |command|, use the :method:`db.runCommand( { \\<command\\> } ) "
 "<db.runCommand()>` method."
 msgstr ""
 
-<<<<<<< HEAD
-=======
 # 39e1b3c0bf0d402f868b8525cf6cab62
->>>>>>> 2478a500
 #: ../source/reference/command/removeShard.txt:25
 msgid "Behavior"
 msgstr ""
 
-<<<<<<< HEAD
-=======
 # c0f44f29491449d18c736d5f808b2f37
->>>>>>> 2478a500
 #: ../source/reference/command/removeShard.txt:27
 msgid ""
 "You can only remove one shard at a time. :dbcommand:`removeShard` returns"
@@ -78,30 +59,11 @@
 "progress."
 msgstr ""
 
-<<<<<<< HEAD
-=======
 # 333e96cfa4f74e17b38dc62d4b27dd86
->>>>>>> 2478a500
 #: ../source/reference/command/removeShard.txt:32
 msgid "Access Requirements"
 msgstr ""
 
-<<<<<<< HEAD
-#: ../source/reference/command/removeShard.txt:34
-msgid ""
-"You *must* run :dbcommand:`removeShard` while connected to a "
-":binary:`~bin.mongos`. Issue the command against the ``admin`` database "
-"or use the :method:`sh._adminCommand()` helper."
-msgstr ""
-
-#: ../source/reference/command/removeShard.txt:38
-msgid ""
-"If you have :setting:`~security.authorization` enabled, you must have the"
-" :authrole:`clusterManager` role or any role that includes the "
-":authaction:`removeShard` action."
-msgstr ""
-
-=======
 # cc591ebf916744b1857e7b4acd49e185
 #: ../source/reference/command/removeShard.txt:34
 msgid ""
@@ -119,15 +81,11 @@
 msgstr ""
 
 # 11bc0939495b43c1ae12813c0a5871d8
->>>>>>> 2478a500
 #: ../source/reference/command/removeShard.txt:43
 msgid "Database Migration Requirements"
 msgstr ""
 
-<<<<<<< HEAD
-=======
 # fb5bb234c39c49a3ae3316ce01c38a75
->>>>>>> 2478a500
 #: ../source/reference/command/removeShard.txt:45
 msgid ""
 "Each database in a sharded cluster has a primary shard. If the shard you "
@@ -137,18 +95,12 @@
 " :doc:`/tutorial/remove-shards-from-cluster` for more information."
 msgstr ""
 
-<<<<<<< HEAD
-=======
 # acc6255e095a4ae5ae4d1546f64422e5
->>>>>>> 2478a500
 #: ../source/reference/command/removeShard.txt:52
 msgid "Chunk Balancing"
 msgstr ""
 
-<<<<<<< HEAD
-=======
 # f5b0204ce47843088623c71535f1ab90
->>>>>>> 2478a500
 #: ../source/includes/fact-remove-shard-balance-order.rst:1
 msgid ""
 "When you remove a shard in a cluster with an uneven chunk distribution, "
@@ -156,35 +108,6 @@
 "balances the remaining uneven chunk distribution."
 msgstr ""
 
-<<<<<<< HEAD
-#: ../source/reference/command/removeShard.txt:57
-msgid "Write Concern"
-msgstr ""
-
-#: ../source/includes/extracts/mongos-operations-wc-remove-shard.rst:2
-msgid ""
-":binary:`~bin.mongos` converts the :doc:`write concern </reference/write-"
-"concern>` of the :dbcommand:`removeShard` command to "
-":writeconcern:`\"majority\"`."
-msgstr ""
-
-#: ../source/reference/command/removeShard.txt:62
-msgid "Change Streams"
-msgstr ""
-
-#: ../source/includes/extracts/changestream-remove-shard-with-link.rst:2
-msgid ""
-"A shard removal may cause an open :doc:`change stream cursor "
-"</changeStreams>` to close, and the closed change stream cursor may not "
-"fully resumable."
-msgstr ""
-
-#: ../source/reference/command/removeShard.txt:67
-msgid "Example"
-msgstr ""
-
-#: ../source/reference/command/removeShard.txt:69
-=======
 # e2e86e56cdf54db0989cd8600bc643e1
 #: ../source/reference/command/removeShard.txt:57
 msgid "Example"
@@ -192,52 +115,19 @@
 
 # cb0e27d637d4480ead14f6749d390f44
 #: ../source/reference/command/removeShard.txt:59
->>>>>>> 2478a500
 msgid ""
-"From the :binary:`~bin.mongo` shell, the :dbcommand:`removeShard` "
-"operation resembles the following:"
-msgstr ""
-
-<<<<<<< HEAD
-#: ../source/reference/command/removeShard.txt:76
-=======
-# 988ac5ff812d4bdca9e564277fa7152c
-#: ../source/reference/command/removeShard.txt:67
->>>>>>> 2478a500
-msgid ""
-"Replace ``bristol01`` with the name of the shard to remove. When you run "
-":dbcommand:`removeShard`, the command returns with a message that "
+"From the :program:`mongo` shell, the :dbcommand:`removeShard` operation "
 "resembles the following:"
 msgstr ""
 
-<<<<<<< HEAD
-#: ../source/reference/command/removeShard.txt:102
+# 988ac5ff812d4bdca9e564277fa7152c
+#: ../source/reference/command/removeShard.txt:67
 msgid ""
-"The balancer begins migrating chunks from the shard named ``bristol01`` "
-"to other shards in the cluster. These migrations happen slowly in order "
-"to avoid placing undue load on the cluster. Since ``bristol01`` is the "
-"primary shard for the ``fizz`` and ``buzz`` databases, "
-":dbcommand:`removeShard` notes that you must use the "
-":dbcommand:`movePrimary` command to move those databases to another "
-"shard. Alternatively, you can use :dbcommand:`dropDatabase` to drop the "
-"database and delete its associated data files."
+"Replace ``bristol01`` with the name of the shard to remove. When you run "
+":dbcommand:`removeShard`, the command returns immediately, with the "
+"following message:"
 msgstr ""
 
-#: ../source/reference/command/removeShard.txt:112
-msgid ""
-"If the shard you are removing is not the primary shard for any databases,"
-" the ``dbsToMove`` array will be empty and :dbcommand:`removeShard` can "
-"complete the migration without intervention."
-msgstr ""
-
-#: ../source/reference/command/removeShard.txt:117
-msgid ""
-"If you run the command again, :dbcommand:`removeShard` returns output "
-"that resembles the following:"
-msgstr ""
-
-#: ../source/reference/command/removeShard.txt:145
-=======
 # 0b6aa047d81240508b38af4eed2d5a3b
 #: ../source/reference/command/removeShard.txt:80
 msgid ""
@@ -264,35 +154,12 @@
 
 # 80f6d6774b0346ae9e8404160ef52c9a
 #: ../source/reference/command/removeShard.txt:104
->>>>>>> 2478a500
 msgid ""
-"The ``remaining`` :term:`document` specifies how many chunks and "
-"databases remain on the shard. Use the :dbcommand:`movePrimary` command "
-"to move each database listed in ``dbsToMove`` to another shard. "
-"Alternatively, use :dbcommand:`dropDatabase` to drop the database."
+"After removing all chunks and databases from the shard, you can issue "
+":dbcommand:`removeShard` again see the following:"
 msgstr ""
 
-<<<<<<< HEAD
-#: ../source/reference/command/removeShard.txt:150
-msgid ""
-"When the balancer completes moving all chunks off of the shard and you "
-"have either moved or dropped any database listed in ``dbsToMove``, "
-"running :dbcommand:`removeShard` again returns output that resembles the "
-"following:"
-msgstr ""
-=======
 #~ msgid ""
-#~ "If you have :setting:`~security.authentication` "
-#~ "enabled, you must have the "
-#~ ":authrole:`clusterManager` role or any role"
-#~ " that includes the :authaction:`removeShard` "
-#~ "action."
-#~ msgstr ""
->>>>>>> 2478a500
-
-# e4be96b7b143462b97a6bfacfd2c1457
-#~ msgid ""
-<<<<<<< HEAD
 #~ "If you have :setting:`~security.authentication` "
 #~ "enabled, you must have the "
 #~ ":authrole:`clusterManager` role or any role"
@@ -302,8 +169,6 @@
 
 # e4be96b7b143462b97a6bfacfd2c1457
 #~ msgid ""
-=======
->>>>>>> 2478a500
 #~ "Removes a shard from a :term:`sharded"
 #~ " cluster`. When you run "
 #~ ":dbcommand:`removeShard`, MongoDB first moves "
@@ -311,67 +176,3 @@
 #~ "in the cluster. Then MongoDB removes "
 #~ "the shard."
 #~ msgstr ""
-<<<<<<< HEAD
-
-# b9b759a59f0d40018793bc3caada82bf
-#~ msgid ""
-#~ "You *must* run :dbcommand:`removeShard` while"
-#~ " connected to a :program:`mongos`. Issue"
-#~ " the command against the ``admin`` "
-#~ "database or use the "
-#~ ":method:`sh._adminCommand()` helper."
-#~ msgstr ""
-
-# 5845074d5c604c1a84c274e1da15d301
-#~ msgid ""
-#~ "From the :program:`mongo` shell, the "
-#~ ":dbcommand:`removeShard` operation resembles the "
-#~ "following:"
-#~ msgstr ""
-
-# b195d536c7af4c5a8f2df6d956f3170a
-#~ msgid ""
-#~ "Replace ``bristol01`` with the name of"
-#~ " the shard to remove. When you "
-#~ "run :dbcommand:`removeShard`, the command "
-#~ "returns immediately, with the following "
-#~ "message:"
-#~ msgstr ""
-
-# c9077bda96c2495fab81ec08a906ed28
-#~ msgid ""
-#~ "The balancer begins migrating chunks "
-#~ "from the shard named ``bristol01`` to"
-#~ " other shards in the cluster. These"
-#~ " migrations happens slowly to avoid "
-#~ "placing undue load on the overall "
-#~ "cluster."
-#~ msgstr ""
-
-# 160f884759504f258ff50a9907473394
-#~ msgid ""
-#~ "If you run the command again, "
-#~ ":dbcommand:`removeShard` returns the following "
-#~ "progress output:"
-#~ msgstr ""
-
-# 267502168c0c4d65b2dc6f0c8dbf330c
-#~ msgid ""
-#~ "The ``remaining`` :term:`document` specifies "
-#~ "how many chunks and databases remain "
-#~ "on the shard. Use "
-#~ ":method:`db.printShardingStatus()` to list the "
-#~ "databases that you must move from "
-#~ "the shard. Use the :dbcommand:`movePrimary`"
-#~ " to move databases."
-#~ msgstr ""
-
-# 43b8220aea0c4065b51dc5232f57929b
-#~ msgid ""
-#~ "After removing all chunks and databases"
-#~ " from the shard, you can issue "
-#~ ":dbcommand:`removeShard` again see the "
-#~ "following:"
-#~ msgstr ""
-=======
->>>>>>> 2478a500
