# SOME DESCRIPTIVE TITLE.
# Copyright (C) 2011-2014, MongoDB, Inc.
# This file is distributed under the same license as the mongodb-manual
# package.
#
# Translators:
msgid ""
msgstr ""
"Project-Id-Version: MongoDB Manual\n"
"Report-Msgid-Bugs-To: \n"
<<<<<<< HEAD
"POT-Creation-Date: 2019-03-19 11:02-0400\n"
=======
"POT-Creation-Date: 2016-12-08 12:02-0500\n"
>>>>>>> 2478a500
"PO-Revision-Date: 2014-04-08 18:40+0000\n"
"Last-Translator: tychoish <tychoish@gmail.com>\n"
"Language: es\n"
"Language-Team: Spanish (http://www.transifex.com/projects/p/mongodb-"
"manual/language/es/)\n"
"Plural-Forms: nplurals=2; plural=(n != 1)\n"
"MIME-Version: 1.0\n"
"Content-Type: text/plain; charset=utf-8\n"
"Content-Transfer-Encoding: 8bit\n"
"Generated-By: Babel 2.6.0\n"

<<<<<<< HEAD
=======
# 002ff83797af49a7bf817601469085d5
>>>>>>> 2478a500
#: ../source/tutorial/create-chunks-in-sharded-cluster.txt:3
msgid "Create Chunks in a Sharded Cluster"
msgstr ""

<<<<<<< HEAD
#: ../source/tutorial/create-chunks-in-sharded-cluster.txt:13
msgid ""
"In most situations a :term:`sharded cluster` will create/split and "
"distribute chunks automatically without user intervention. However, in a "
"limited number of cases, MongoDB cannot create enough chunks or "
"distribute data fast enough to support the required throughput."
msgstr ""

#: ../source/tutorial/create-chunks-in-sharded-cluster.txt:18
=======
# 12342d4265e0418a83dd01e33149c735
#: ../source/tutorial/create-chunks-in-sharded-cluster.txt:13
msgid ""
"Pre-splitting the chunk ranges in an empty sharded collection allows "
"clients to insert data into an already partitioned collection. In most "
"situations a :term:`sharded cluster` will create and distribute chunks "
"automatically without user intervention. However, in a limited number of "
"cases, MongoDB cannot create enough chunks or distribute data fast enough"
" to support required throughput. For example:"
msgstr ""

# b1ec0d9da7754540afefc56a929bf4c8
#: ../source/tutorial/create-chunks-in-sharded-cluster.txt:20
>>>>>>> 2478a500
msgid ""
"For example, if you want to ingest a large volume of data into a cluster "
"that is unbalanced, or where the ingestion of data will lead to data "
"imbalance, such as with monotonically increasing or decreasing shard "
"keys. Pre-splitting the chunks of an empty sharded collection can help "
"with the throughput in these cases."
msgstr ""

<<<<<<< HEAD
#: ../source/tutorial/create-chunks-in-sharded-cluster.txt:24
msgid ""
"Alternatively, starting in MongoDB 4.0.3, by defining the :doc:`zones and"
" zone ranges </core/zone-sharding>` *before* sharding an empty or a non-"
"existing collection, the shard collection operation creates chunks for "
"the defined zone ranges as well as any additional chunks to cover the "
"entire range of the shard key values and performs an initial chunk "
"distribution based on the zone ranges. For more information, see :ref"
":`initial-chunks-empty-collection`."
msgstr ""

#: ../source/tutorial/create-chunks-in-sharded-cluster.txt:34
msgid ""
"Only pre-split chunks for an empty collection. Manually splitting chunks "
"for a populated collection can lead to unpredictable chunk ranges and "
"sizes as well as inefficient or ineffective balancing behavior."
msgstr ""

#: ../source/tutorial/create-chunks-in-sharded-cluster.txt:39
msgid ""
"To split empty chunks manually, you can run the :dbcommand:`split` "
"command:"
msgstr ""

#: ../source/tutorial/create-chunks-in-sharded-cluster.txt:43
msgid ""
"To create chunks for documents in the ``myapp.users`` collection using "
"the ``email`` field as the :term:`shard key`, use the following operation"
" in the :binary:`~bin.mongo` shell:"
msgstr ""

#: ../source/tutorial/create-chunks-in-sharded-cluster.txt:56
msgid "This assumes a collection size of 100 million documents."
msgstr ""

#: ../source/tutorial/create-chunks-in-sharded-cluster.txt:58
msgid ""
"For information on the initial chunks created and distributed by the "
"sharding command, see :ref:`initial-chunks-empty-collection`."
msgstr ""

#: ../source/tutorial/create-chunks-in-sharded-cluster.txt:61
msgid ""
"For information on the balancer and automatic distribution of chunks "
"across shards, see :ref:`sharding-balancing-internals` and :ref"
":`sharding-chunk-migration`."
msgstr ""

#: ../source/tutorial/create-chunks-in-sharded-cluster.txt:65
=======
# 334010df4a474b9391bb6c94629f228a
#: ../source/tutorial/create-chunks-in-sharded-cluster.txt:23
msgid ""
"If you want to ingest a large volume of data into a cluster that isn't "
"balanced, or where the ingestion of data will lead to data imbalance. For"
" example, monotonically increasing or decreasing shard keys insert all "
"data into a single chunk."
msgstr ""

# 41f5d05b28c0463895a96eb975fadcf4
#: ../source/tutorial/create-chunks-in-sharded-cluster.txt:28
msgid "These operations are resource intensive for several reasons:"
msgstr ""

# 84f418d28d0d4db79550a8547079d88d
#: ../source/tutorial/create-chunks-in-sharded-cluster.txt:30
msgid ""
"Chunk migration requires copying all the data in the chunk from one shard"
" to another."
msgstr ""

# bdf2bedb685c4670ae97f910a49c91bd
#: ../source/tutorial/create-chunks-in-sharded-cluster.txt:33
msgid ""
"No shard can participate in more than one migration at any given time. To"
" migrate multiple chunks from a shard, the balancer migrates the chunks "
"one at a time."
msgstr ""

# 4592931c62854e809f594c9d2b8c692b
#: ../source/tutorial/create-chunks-in-sharded-cluster.txt:39
msgid ""
"Observing the restriction that a shard can participate in at most one "
"migration at a time, for a sharded cluster with *n* shards, MongoDB can "
"perform at most *n/2* (rounded down) simultaneous chunk migrations."
msgstr ""

# 8802fcf798d14b3f962ed610d1ae8fff
#: ../source/tutorial/create-chunks-in-sharded-cluster.txt:44
msgid "MongoDB creates splits only after an insert operation."
msgstr ""

# b0a10c3ea67b45c3aa845aaa12bbc8aa
#: ../source/tutorial/create-chunks-in-sharded-cluster.txt:48
msgid ""
"Only pre-split an empty collection. If a collection already has data, "
"MongoDB automatically splits the collection's data when you enable "
"sharding for the collection. Subsequent attempts to manually create "
"splits can lead to unpredictable chunk ranges and sizes as well as "
"inefficient or ineffective balancing behavior."
msgstr ""

# f0ef37678cfa41fc80c0c114843dc97a
#: ../source/tutorial/create-chunks-in-sharded-cluster.txt:54
msgid "To create chunks manually, use the following procedure:"
msgstr ""

# bf3950e3473743948368265b5e2b4884
#: ../source/tutorial/create-chunks-in-sharded-cluster.txt:56
>>>>>>> 2478a500
msgid ""
"For information on manually migrating chunks, see :doc:`/tutorial"
"/migrate-chunks-in-sharded-cluster`."
msgstr ""

<<<<<<< HEAD
# b3063c0d1db349fbb66089d71eee440b
#~ msgid ""
#~ "Pre-splitting the chunk ranges in "
#~ "an empty sharded collection allows "
#~ "clients to insert data into an "
#~ "already partitioned collection. In most "
#~ "situations a :term:`sharded cluster` will "
#~ "create and distribute chunks automatically "
#~ "without user intervention. However, in a"
#~ " limited number of cases, MongoDB "
#~ "cannot create enough chunks or "
#~ "distribute data fast enough to support"
#~ " required throughput. For example:"
#~ msgstr ""

# 60bcf647cbbd47289d75310d7ac858a2
#~ msgid ""
#~ "If you want to partition an "
#~ "existing data collection that resides on"
#~ " a single shard."
#~ msgstr ""

# c45ef6a1e0194edba43f6c14fc9aad8b
#~ msgid ""
#~ "If you want to ingest a large "
#~ "volume of data into a cluster that"
#~ " isn't balanced, or where the "
#~ "ingestion of data will lead to "
#~ "data imbalance. For example, monotonically "
#~ "increasing or decreasing shard keys "
#~ "insert all data into a single "
#~ "chunk."
#~ msgstr ""

# f863c3ce22274093a9c8193625d4f8e1
#~ msgid "These operations are resource intensive for several reasons:"
#~ msgstr ""

# 97872e245c584080b09ee67b1cb69d74
#~ msgid ""
#~ "Chunk migration requires copying all the"
#~ " data in the chunk from one "
#~ "shard to another."
#~ msgstr ""

# d6e828eba38749d78cd9956e65c1354f
#~ msgid "MongoDB can migrate only a single chunk at a time."
#~ msgstr ""

# 865a3d65bb94415bb7db645f5a2d43db
#~ msgid "MongoDB creates splits only after an insert operation."
#~ msgstr ""

# 4880038f868b47e592b59c7f634a0fa9
#~ msgid ""
#~ "Only pre-split an empty collection. "
#~ "If a collection already has data, "
#~ "MongoDB automatically splits the collection's"
#~ " data when you enable sharding for"
#~ " the collection. Subsequent attempts to "
#~ "manually create splits can lead to "
#~ "unpredictable chunk ranges and sizes as"
#~ " well as inefficient or ineffective "
#~ "balancing behavior."
#~ msgstr ""

# 1112771b795d49b884381bfa78831b0e
#~ msgid "To create chunks manually, use the following procedure:"
#~ msgstr ""

# 0cd3e21995f64cb1aeb5267e37f50b52
#~ msgid ""
#~ "Split empty chunks in your collection"
#~ " by manually performing the "
#~ ":dbcommand:`split` command on chunks."
#~ msgstr ""

# eb7ede467914466eba92831ecf6f6baf
#~ msgid "Example"
#~ msgstr ""

# d37c73396f2d4e3d9944926d1fa48963
#~ msgid ""
#~ "To create chunks for documents in "
#~ "the ``myapp.users`` collection using the "
#~ "``email`` field as the :term:`shard "
#~ "key`, use the following operation in "
#~ "the :program:`mongo` shell:"
#~ msgstr ""

# b63710301557411f997391d1d4419b8e
#~ msgid ""
#~ "For information on the balancer and "
#~ "automatic distribution of chunks across "
#~ "shards, see :ref:`sharding-balancing-"
#~ "internals` and :ref:`sharding-chunk-"
#~ "migration`. For information on manually "
#~ "migrating chunks, see :doc:`/tutorial/migrate-"
#~ "chunks-in-sharded-cluster`."
=======
# c2fa0de77d33406bbf79f6373ded580d
#: ../source/tutorial/create-chunks-in-sharded-cluster.txt
msgid "Example"
msgstr ""

# ce64fcab68c1411487b1bbf5e78a38c9
#: ../source/tutorial/create-chunks-in-sharded-cluster.txt:61
msgid ""
"To create chunks for documents in the ``myapp.users`` collection using "
"the ``email`` field as the :term:`shard key`, use the following operation"
" in the :program:`mongo` shell:"
msgstr ""

# 97f69ef060ab4e919dd0165007ddbce8
#: ../source/tutorial/create-chunks-in-sharded-cluster.txt:74
msgid "This assumes a collection size of 100 million documents."
msgstr ""

# 92427758817c4820ba0ce4eed0926d19
#: ../source/tutorial/create-chunks-in-sharded-cluster.txt:76
msgid ""
"For information on the balancer and automatic distribution of chunks "
"across shards, see :ref:`sharding-balancing-internals` and :ref"
":`sharding-chunk-migration`. For information on manually migrating "
"chunks, see :doc:`/tutorial/migrate-chunks-in-sharded-cluster`."
msgstr ""

# d6e828eba38749d78cd9956e65c1354f
#~ msgid "MongoDB can migrate only a single chunk at a time."
>>>>>>> 2478a500
#~ msgstr ""
<|MERGE_RESOLUTION|>--- conflicted
+++ resolved
@@ -8,11 +8,7 @@
 msgstr ""
 "Project-Id-Version: MongoDB Manual\n"
 "Report-Msgid-Bugs-To: \n"
-<<<<<<< HEAD
-"POT-Creation-Date: 2019-03-19 11:02-0400\n"
-=======
 "POT-Creation-Date: 2016-12-08 12:02-0500\n"
->>>>>>> 2478a500
 "PO-Revision-Date: 2014-04-08 18:40+0000\n"
 "Last-Translator: tychoish <tychoish@gmail.com>\n"
 "Language: es\n"
@@ -24,25 +20,11 @@
 "Content-Transfer-Encoding: 8bit\n"
 "Generated-By: Babel 2.6.0\n"
 
-<<<<<<< HEAD
-=======
 # 002ff83797af49a7bf817601469085d5
->>>>>>> 2478a500
 #: ../source/tutorial/create-chunks-in-sharded-cluster.txt:3
 msgid "Create Chunks in a Sharded Cluster"
 msgstr ""
 
-<<<<<<< HEAD
-#: ../source/tutorial/create-chunks-in-sharded-cluster.txt:13
-msgid ""
-"In most situations a :term:`sharded cluster` will create/split and "
-"distribute chunks automatically without user intervention. However, in a "
-"limited number of cases, MongoDB cannot create enough chunks or "
-"distribute data fast enough to support the required throughput."
-msgstr ""
-
-#: ../source/tutorial/create-chunks-in-sharded-cluster.txt:18
-=======
 # 12342d4265e0418a83dd01e33149c735
 #: ../source/tutorial/create-chunks-in-sharded-cluster.txt:13
 msgid ""
@@ -56,66 +38,11 @@
 
 # b1ec0d9da7754540afefc56a929bf4c8
 #: ../source/tutorial/create-chunks-in-sharded-cluster.txt:20
->>>>>>> 2478a500
 msgid ""
-"For example, if you want to ingest a large volume of data into a cluster "
-"that is unbalanced, or where the ingestion of data will lead to data "
-"imbalance, such as with monotonically increasing or decreasing shard "
-"keys. Pre-splitting the chunks of an empty sharded collection can help "
-"with the throughput in these cases."
+"If you want to partition an existing data collection that resides on a "
+"single shard."
 msgstr ""
 
-<<<<<<< HEAD
-#: ../source/tutorial/create-chunks-in-sharded-cluster.txt:24
-msgid ""
-"Alternatively, starting in MongoDB 4.0.3, by defining the :doc:`zones and"
-" zone ranges </core/zone-sharding>` *before* sharding an empty or a non-"
-"existing collection, the shard collection operation creates chunks for "
-"the defined zone ranges as well as any additional chunks to cover the "
-"entire range of the shard key values and performs an initial chunk "
-"distribution based on the zone ranges. For more information, see :ref"
-":`initial-chunks-empty-collection`."
-msgstr ""
-
-#: ../source/tutorial/create-chunks-in-sharded-cluster.txt:34
-msgid ""
-"Only pre-split chunks for an empty collection. Manually splitting chunks "
-"for a populated collection can lead to unpredictable chunk ranges and "
-"sizes as well as inefficient or ineffective balancing behavior."
-msgstr ""
-
-#: ../source/tutorial/create-chunks-in-sharded-cluster.txt:39
-msgid ""
-"To split empty chunks manually, you can run the :dbcommand:`split` "
-"command:"
-msgstr ""
-
-#: ../source/tutorial/create-chunks-in-sharded-cluster.txt:43
-msgid ""
-"To create chunks for documents in the ``myapp.users`` collection using "
-"the ``email`` field as the :term:`shard key`, use the following operation"
-" in the :binary:`~bin.mongo` shell:"
-msgstr ""
-
-#: ../source/tutorial/create-chunks-in-sharded-cluster.txt:56
-msgid "This assumes a collection size of 100 million documents."
-msgstr ""
-
-#: ../source/tutorial/create-chunks-in-sharded-cluster.txt:58
-msgid ""
-"For information on the initial chunks created and distributed by the "
-"sharding command, see :ref:`initial-chunks-empty-collection`."
-msgstr ""
-
-#: ../source/tutorial/create-chunks-in-sharded-cluster.txt:61
-msgid ""
-"For information on the balancer and automatic distribution of chunks "
-"across shards, see :ref:`sharding-balancing-internals` and :ref"
-":`sharding-chunk-migration`."
-msgstr ""
-
-#: ../source/tutorial/create-chunks-in-sharded-cluster.txt:65
-=======
 # 334010df4a474b9391bb6c94629f228a
 #: ../source/tutorial/create-chunks-in-sharded-cluster.txt:23
 msgid ""
@@ -175,113 +102,11 @@
 
 # bf3950e3473743948368265b5e2b4884
 #: ../source/tutorial/create-chunks-in-sharded-cluster.txt:56
->>>>>>> 2478a500
 msgid ""
-"For information on manually migrating chunks, see :doc:`/tutorial"
-"/migrate-chunks-in-sharded-cluster`."
+"Split empty chunks in your collection by manually performing the "
+":dbcommand:`split` command on chunks."
 msgstr ""
 
-<<<<<<< HEAD
-# b3063c0d1db349fbb66089d71eee440b
-#~ msgid ""
-#~ "Pre-splitting the chunk ranges in "
-#~ "an empty sharded collection allows "
-#~ "clients to insert data into an "
-#~ "already partitioned collection. In most "
-#~ "situations a :term:`sharded cluster` will "
-#~ "create and distribute chunks automatically "
-#~ "without user intervention. However, in a"
-#~ " limited number of cases, MongoDB "
-#~ "cannot create enough chunks or "
-#~ "distribute data fast enough to support"
-#~ " required throughput. For example:"
-#~ msgstr ""
-
-# 60bcf647cbbd47289d75310d7ac858a2
-#~ msgid ""
-#~ "If you want to partition an "
-#~ "existing data collection that resides on"
-#~ " a single shard."
-#~ msgstr ""
-
-# c45ef6a1e0194edba43f6c14fc9aad8b
-#~ msgid ""
-#~ "If you want to ingest a large "
-#~ "volume of data into a cluster that"
-#~ " isn't balanced, or where the "
-#~ "ingestion of data will lead to "
-#~ "data imbalance. For example, monotonically "
-#~ "increasing or decreasing shard keys "
-#~ "insert all data into a single "
-#~ "chunk."
-#~ msgstr ""
-
-# f863c3ce22274093a9c8193625d4f8e1
-#~ msgid "These operations are resource intensive for several reasons:"
-#~ msgstr ""
-
-# 97872e245c584080b09ee67b1cb69d74
-#~ msgid ""
-#~ "Chunk migration requires copying all the"
-#~ " data in the chunk from one "
-#~ "shard to another."
-#~ msgstr ""
-
-# d6e828eba38749d78cd9956e65c1354f
-#~ msgid "MongoDB can migrate only a single chunk at a time."
-#~ msgstr ""
-
-# 865a3d65bb94415bb7db645f5a2d43db
-#~ msgid "MongoDB creates splits only after an insert operation."
-#~ msgstr ""
-
-# 4880038f868b47e592b59c7f634a0fa9
-#~ msgid ""
-#~ "Only pre-split an empty collection. "
-#~ "If a collection already has data, "
-#~ "MongoDB automatically splits the collection's"
-#~ " data when you enable sharding for"
-#~ " the collection. Subsequent attempts to "
-#~ "manually create splits can lead to "
-#~ "unpredictable chunk ranges and sizes as"
-#~ " well as inefficient or ineffective "
-#~ "balancing behavior."
-#~ msgstr ""
-
-# 1112771b795d49b884381bfa78831b0e
-#~ msgid "To create chunks manually, use the following procedure:"
-#~ msgstr ""
-
-# 0cd3e21995f64cb1aeb5267e37f50b52
-#~ msgid ""
-#~ "Split empty chunks in your collection"
-#~ " by manually performing the "
-#~ ":dbcommand:`split` command on chunks."
-#~ msgstr ""
-
-# eb7ede467914466eba92831ecf6f6baf
-#~ msgid "Example"
-#~ msgstr ""
-
-# d37c73396f2d4e3d9944926d1fa48963
-#~ msgid ""
-#~ "To create chunks for documents in "
-#~ "the ``myapp.users`` collection using the "
-#~ "``email`` field as the :term:`shard "
-#~ "key`, use the following operation in "
-#~ "the :program:`mongo` shell:"
-#~ msgstr ""
-
-# b63710301557411f997391d1d4419b8e
-#~ msgid ""
-#~ "For information on the balancer and "
-#~ "automatic distribution of chunks across "
-#~ "shards, see :ref:`sharding-balancing-"
-#~ "internals` and :ref:`sharding-chunk-"
-#~ "migration`. For information on manually "
-#~ "migrating chunks, see :doc:`/tutorial/migrate-"
-#~ "chunks-in-sharded-cluster`."
-=======
 # c2fa0de77d33406bbf79f6373ded580d
 #: ../source/tutorial/create-chunks-in-sharded-cluster.txt
 msgid "Example"
@@ -311,5 +136,4 @@
 
 # d6e828eba38749d78cd9956e65c1354f
 #~ msgid "MongoDB can migrate only a single chunk at a time."
->>>>>>> 2478a500
 #~ msgstr ""
