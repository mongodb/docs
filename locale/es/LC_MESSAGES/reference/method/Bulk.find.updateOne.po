--- conflicted
+++ resolved
@@ -8,11 +8,7 @@
 msgstr ""
 "Project-Id-Version: MongoDB Manual\n"
 "Report-Msgid-Bugs-To: \n"
-<<<<<<< HEAD
-"POT-Creation-Date: 2019-03-19 11:02-0400\n"
-=======
 "POT-Creation-Date: 2016-12-08 12:02-0500\n"
->>>>>>> 2478a500
 "PO-Revision-Date: 2014-04-08 19:39+0000\n"
 "Last-Translator: tychoish <tychoish@gmail.com>\n"
 "Language: es\n"
@@ -24,16 +20,11 @@
 "Content-Transfer-Encoding: 8bit\n"
 "Generated-By: Babel 2.6.0\n"
 
-<<<<<<< HEAD
-=======
 # b77ec2a92b044e34a6c4a15e2f09b630
->>>>>>> 2478a500
 #: ../source/reference/method/Bulk.find.updateOne.txt:3
 msgid "Bulk.find.updateOne()"
 msgstr ""
 
-<<<<<<< HEAD
-=======
 # 6e85ae4cbe074a2ead90b753f097ed50
 #: ../source/reference/method/Bulk.find.updateOne.txt
 msgid "On this page"
@@ -45,7 +36,6 @@
 msgstr ""
 
 # 87870743b06a4660bbe9340fc79450c2
->>>>>>> 2478a500
 #: ../source/includes/fact-bulkwrite.rst:3
 msgid ""
 "Starting in version 3.2, MongoDB also provides the "
@@ -53,22 +43,11 @@
 "operations."
 msgstr ""
 
-<<<<<<< HEAD
-#: ../source/includes/apiargs/method-Bulk.find.updateOne-param.rst:11
-=======
 # e8ddd5a6c744402e8588d64a3d60350f
->>>>>>> 2478a500
 #: ../source/reference/method/Bulk.find.updateOne.txt:16
 msgid "Description"
 msgstr ""
 
-<<<<<<< HEAD
-#: ../source/reference/method/Bulk.find.updateOne.txt:22
-msgid "Adds a single document update operation to a bulk operations list."
-msgstr ""
-
-#: ../source/reference/method/Bulk.find.updateOne.txt:24
-=======
 # bc07803fc71e4b998358125a2982362f
 #: ../source/reference/method/Bulk.find.updateOne.txt:22
 msgid ""
@@ -79,38 +58,13 @@
 
 # 600ffeb40fca402898cf7fb34df7eadc
 #: ../source/reference/method/Bulk.find.updateOne.txt:26
->>>>>>> 2478a500
 msgid ""
 "Use the :method:`Bulk.find()` method to specify the condition that "
 "determines which document to update. The :method:`Bulk.find.updateOne()` "
-"method limits the update to a single document. To update multiple "
-"documents, see :method:`Bulk.find.update()`."
+"method limits the update or replacement to a single document. To update "
+"multiple documents, see :method:`Bulk.find.update()`."
 msgstr ""
 
-<<<<<<< HEAD
-#: ../source/reference/method/Bulk.find.updateOne.txt:30
-msgid ":method:`Bulk.find.updateOne()` accepts the following parameter:"
-msgstr ""
-
-#: ../source/includes/apiargs/method-Bulk.find.updateOne-param.rst:7
-msgid "Parameter"
-msgstr ""
-
-#: ../source/includes/apiargs/method-Bulk.find.updateOne-param.rst:9
-msgid "Type"
-msgstr ""
-
-#: ../source/includes/apiargs/method-Bulk.find.updateOne-param.rst:13
-msgid "``update``"
-msgstr ""
-
-#: ../source/includes/apiargs/method-Bulk.find.updateOne-param.rst:15
-msgid "document"
-msgstr ""
-
-#: ../source/includes/apiargs/method-Bulk.find.updateOne-param.rst:17
-#: ../source/includes/apiargs/method-Bulk.find.updateOne-param.rst:33
-=======
 # 9ecfea0bb47743a089b03237cd136f36
 #: ../source/reference/method/Bulk.find.updateOne.txt:32
 msgid ":method:`Bulk.find.updateOne()` accepts the following parameter:"
@@ -135,63 +89,11 @@
 
 # 8c6bacaf770c4dadb4af61fa036cf8f2
 #: ../source/reference/method/Bulk.find.updateOne.txt:45
->>>>>>> 2478a500
-msgid ""
-"An update document that specifies the modifications to make. Specify the "
-"modifications with :ref:`update operator <update-operators>` expressions."
-msgstr ""
-
-<<<<<<< HEAD
-#: ../source/includes/apiargs/method-Bulk.find.updateOne-param.rst:21
-#: ../source/includes/apiargs/method-Bulk.find.updateOne-param.rst:37
-msgid ""
-"The sum of the associated ``<query>`` document from the "
-":method:`Bulk.find()` and the update document must be less than or equal "
-"to the :limit:`maximum BSON document size <BSON Document Size>`."
-msgstr ""
-
-#: ../source/includes/apiargs/method-Bulk.find.updateOne-param.rst
-msgid "param document update"
-msgstr ""
-
-#: ../source/reference/method/Bulk.find.updateOne.txt:34
-msgid ""
-"To specify an :term:`upsert: true <upsert>` for this operation, use with "
-":method:`Bulk.find.upsert()`."
-msgstr ""
-
-#: ../source/reference/method/Bulk.find.updateOne.txt:37
-msgid ""
-"To specify :ref:`3.6-arrayFilters` to specify which array elements to "
-"update, use with :method:`Bulk.find.arrayFilters()`."
-msgstr ""
-
-#: ../source/reference/method/Bulk.find.updateOne.txt:40
-msgid "To replace a document wholesale, see :method:`Bulk.find.replaceOne()`."
-msgstr ""
-
-#: ../source/reference/method/Bulk.find.updateOne.txt:44
-msgid "Behavior"
-msgstr ""
-
-#: ../source/reference/method/Bulk.find.updateOne.txt:46
 msgid ""
 "If the ``<update>`` document contains only :ref:`update operator <update-"
 "operators>` expressions, as in:"
 msgstr ""
 
-#: ../source/reference/method/Bulk.find.updateOne.txt:56
-msgid ""
-"Then, :method:`Bulk.find.updateOne()` updates only the corresponding "
-"fields, ``status`` and ``points``, in the document."
-msgstr ""
-
-#: ../source/reference/method/Bulk.find.updateOne.txt:60
-msgid "Example"
-msgstr ""
-
-#: ../source/reference/method/Bulk.find.updateOne.txt:62
-=======
 # b4589345b598499392f1ce5fcfb2db18
 #: ../source/reference/method/Bulk.find.updateOne.txt:55
 msgid ""
@@ -227,96 +129,12 @@
 
 # bcc51090565f4b9c9cce682564b232bb
 #: ../source/reference/method/Bulk.find.updateOne.txt:81
->>>>>>> 2478a500
 msgid ""
 "The following example initializes a :method:`Bulk()` operations builder "
 "for the ``items`` collection, and adds various "
 ":method:`~Bulk.find.updateOne` operations to the list of operations."
 msgstr ""
 
-<<<<<<< HEAD
-#: ../source/reference/method/Bulk.find.updateOne.txt:74
-msgid ":method:`db.collection.initializeUnorderedBulkOp()`"
-msgstr ""
-
-#: ../source/reference/method/Bulk.find.updateOne.txt:76
-msgid ":method:`db.collection.initializeOrderedBulkOp()`"
-msgstr ""
-
-#: ../source/reference/method/Bulk.find.updateOne.txt:78
-msgid ":method:`Bulk.find()`"
-msgstr ""
-
-#: ../source/reference/method/Bulk.find.updateOne.txt:80
-msgid ":method:`Bulk.find.update()`"
-msgstr ""
-
-#: ../source/reference/method/Bulk.find.updateOne.txt:82
-msgid ":method:`Bulk.find.replaceOne()`"
-msgstr ""
-
-#: ../source/reference/method/Bulk.find.updateOne.txt:84
-msgid ":method:`Bulk.execute()`"
-msgstr ""
-
-#: ../source/reference/method/Bulk.find.updateOne.txt:86
-msgid ":ref:`All Bulk Methods <bulk-methods>`"
-msgstr ""
-
-#~ msgid ""
-#~ "To specify an :term:`upsert` for this"
-#~ " operation, see :method:`Bulk.find.upsert()`."
-#~ msgstr ""
-
-# a951bd2d95244ee19677a936ea5d6ff9
-#~ msgid ""
-#~ "Adds a single document update operation"
-#~ " to a bulk operations list. The "
-#~ "operation can either replace an existing"
-#~ " document or update specific fields "
-#~ "in an existing document."
-#~ msgstr ""
-
-# ac9b6f223be847fa9c7d1c60115f4824
-#~ msgid ""
-#~ "Use the :method:`Bulk.find()` method to "
-#~ "specify the condition that determines "
-#~ "which document to update. The "
-#~ ":method:`Bulk.find.updateOne()` method limits the"
-#~ " update or replacement to a single"
-#~ " document. To update multiple documents,"
-#~ " see :method:`Bulk.find.update()`."
-#~ msgstr ""
-
-# cf62ec56bef1402a812333a04a87680e
-#~ msgid "Update Specific Fields"
-#~ msgstr ""
-
-# 34dec7b5ce624f319c122306dbc0bd33
-#~ msgid "Replace a Document"
-#~ msgstr ""
-
-# c4941e375bba4368a6e7c432c572552e
-#~ msgid ""
-#~ "If the ``<update>`` document contains "
-#~ "only ``field:value`` expressions, as in:"
-#~ msgstr ""
-
-# 99018356bd4d4b6881f7eeee60a21bcd
-#~ msgid ""
-#~ "Then, :method:`Bulk.find.updateOne()` *replaces* the"
-#~ " matching document with the ``<update>``"
-#~ " document with the exception of the"
-#~ " ``_id`` field. The "
-#~ ":method:`Bulk.find.updateOne()` method *does not*"
-#~ " replace the ``_id`` value."
-#~ msgstr ""
-
-#~ msgid ""
-#~ "To specify an :term:`upsert: true "
-#~ "<upsert>` for this operation, see "
-#~ ":method:`Bulk.find.upsert()`."
-=======
 # 4ecf6b18a6404e2193b434037d3d50e0
 #: ../source/reference/method/Bulk.find.updateOne.txt:101
 msgid ":method:`db.collection.initializeUnorderedBulkOp()`"
@@ -350,5 +168,4 @@
 #~ msgid ""
 #~ "To specify an :term:`upsert` for this"
 #~ " operation, see :method:`Bulk.find.upsert()`."
->>>>>>> 2478a500
 #~ msgstr ""
