--- conflicted
+++ resolved
@@ -1,29 +1,8 @@
-<<<<<<< HEAD
-# SOME DESCRIPTIVE TITLE.
-# Copyright (C) 2011-2014, MongoDB, Inc.
-# This file is distributed under the same license as the mongodb-manual package.
-#
-# Translators:
-=======
 # 
->>>>>>> 2ec0463a
 msgid ""
 msgstr ""
 "Project-Id-Version: mongodb-manual 3.0\n"
 "Report-Msgid-Bugs-To: \n"
-<<<<<<< HEAD
-"POT-Creation-Date: 2014-04-08 13:03-0400\n"
-"PO-Revision-Date: 2014-09-29 16:58+0800\n"
-"Last-Translator: xiaobeibei <xiaobeibei@baidu.com>\n"
-"Language-Team: Chinese (http://www.transifex.com/projects/p/mongodb-manual/"
-"language/zh/)\n"
-"MIME-Version: 1.0\n"
-"Content-Type: text/plain; charset=UTF-8\n"
-"Content-Transfer-Encoding: 8bit\n"
-"Language: zh\n"
-"Plural-Forms: nplurals=1; plural=0;\n"
-"X-Generator: Poedit 1.5.4\n"
-=======
 "POT-Creation-Date: 2015-08-20 19:13-0400\n"
 "PO-Revision-Date: YEAR-MO-DA HO:MI+ZONE\n"
 "Last-Translator: FULL NAME <EMAIL@ADDRESS>\n"
@@ -31,7 +10,6 @@
 "MIME-Version: 1.0\n"
 "Content-Type: text/plain; charset=UTF-8\n"
 "Content-Transfer-Encoding: 8bit\n"
->>>>>>> 2ec0463a
 
 #: ../source/core/sharding-chunk-migration.txt:5
 msgid "Chunk Migration Across Shards"
@@ -227,31 +205,10 @@
 
 #: ../source/core/sharding-chunk-migration.txt:122
 msgid ""
-<<<<<<< HEAD
-"In previous versions, the balancer did not wait for the document move to "
-"replicate to a secondary. For details, see :v2.2:`Secondary Throttle in the "
-"v2.2 Manual </tutorial/configure-sharded-cluster-balancer/#sharded-cluster-"
-"config-secondary-throttle>`"
-msgstr ""
-"在之前的版本里,均衡器并不会等待数据在复制集中被同步到从节点,参见 :v2.2:"
-"`Secondary Throttle in the v2.2 Manual </tutorial/configure-sharded-cluster-"
-"balancer/#sharded-cluster-config-secondary-throttle>` 以获得更多信息."
-
-# 72c833c56a914d86b861fa50c137abdc
-#: ../source/core/sharding-chunk-migration.txt:1
-msgid "balancing"
-msgstr "均衡过程"
-
-# 72c833c56a914d86b861fa50c137abdc
-#: ../source/core/sharding-chunk-migration.txt:1
-msgid "migration"
-msgstr "迁移"
-=======
 "The new ``writeConcern`` field in the balancer configuration  document "
 "allows you to specify a :doc:`write concern </core/write-concern>` semantics"
 " the ``_secondaryThrottle`` option."
 msgstr ""
->>>>>>> 2ec0463a
 
 #: ../source/core/sharding-chunk-migration.txt:127
 msgid ""
@@ -291,16 +248,6 @@
 #: ../source/core/sharding-chunk-migration.txt:145
 msgid ""
 "MongoDB briefly pauses all application writes to the source shard before "
-<<<<<<< HEAD
-"updating the config servers with the new location for the chunk, and resumes "
-"the application writes after the update. The chunk move requires all writes "
-"to be acknowledged by majority of the members of the replica set both before "
-"and after committing the chunk move to config servers."
-msgstr ""
-"在更新配置服务器的集群元信息时,MongoDB会短暂地暂停掉源分片的所有写入,更新完成"
-"之后恢复.在将数据块迁移提交到配置服务器之前与之后,都需要确保所有写入被复制集"
-"的大多数节点所同步."
-=======
 "updating the config servers with the new location for the chunk, and resumes"
 " the application writes after the update. The chunk move requires all writes"
 " to be acknowledged by majority of the members of the replica set both "
@@ -355,5 +302,4 @@
 
 #: ../source/core/sharding-chunk-migration.txt:1
 msgid "migration"
-msgstr ""
->>>>>>> 2ec0463a
+msgstr ""