--- conflicted
+++ resolved
@@ -8,11 +8,7 @@
 msgstr ""
 "Project-Id-Version: MongoDB Manual\n"
 "Report-Msgid-Bugs-To: \n"
-<<<<<<< HEAD
-"POT-Creation-Date: 2019-03-19 11:02-0400\n"
-=======
 "POT-Creation-Date: 2016-12-08 12:02-0500\n"
->>>>>>> 2478a500
 "PO-Revision-Date: 2014-04-08 16:24+0000\n"
 "Last-Translator: tychoish <tychoish@gmail.com>\n"
 "Language: es\n"
@@ -24,15 +20,17 @@
 "Content-Transfer-Encoding: 8bit\n"
 "Generated-By: Babel 2.6.0\n"
 
-<<<<<<< HEAD
-=======
 # bb3fd02e093544a2be704e1020e89f91
->>>>>>> 2478a500
 #: ../source/faq/replica-sets.txt:3
 msgid "FAQ: Replication and Replica Sets"
 msgstr ""
 
-<<<<<<< HEAD
+# 3b68a43ac7f440e9906cbd1805fdcb96
+#: ../source/faq/replica-sets.txt
+msgid "On this page"
+msgstr ""
+
+# 8f4bbffc00914d69a0a8bb36e057d028
 #: ../source/faq/replica-sets.txt:13
 msgid ""
 "This document answers common questions about replication in MongoDB. See "
@@ -40,43 +38,55 @@
 ":doc:`overview of replication </replication>`, including details on:"
 msgstr ""
 
+# 89adfb32a955409ea3e62c9c5f2c7743
 #: ../source/faq/replica-sets.txt:17
 msgid ":doc:`/core/replica-set-members`"
 msgstr ""
 
+# 713dbed3e50748e7adc4f4ff87d08e79
 #: ../source/faq/replica-sets.txt:19
 msgid ":doc:`/core/replica-set-architectures`"
 msgstr ""
 
-#: ../source/faq/replica-sets.txt:21 ../source/faq/replica-sets.txt:54
+# a84173ab79f34569a08e43963d1b55e7
+# 9f939934e4644ab8a1bf5f8b7635bbef
+#: ../source/faq/replica-sets.txt:21 ../source/faq/replica-sets.txt:55
 msgid ":doc:`/core/replica-set-elections`"
 msgstr ""
 
+# 1f188726edd9443786c0f8fd2eb7b4e8
 #: ../source/faq/replica-sets.txt:24
-msgid "What kind of replication does MongoDB support?"
-msgstr ""
-
+msgid "What kinds of replication does MongoDB support?"
+msgstr ""
+
+# 138864c429db468e8304ba5eafd6c6a9
 #: ../source/faq/replica-sets.txt:26
 msgid ""
 "MongoDB supports :doc:`replica sets </replication>`, which can have up to"
 " :ref:`50 nodes <3.0-replica-sets-max-members>`."
 msgstr ""
 
+# 1c9451b92ffa4ba3af4fd672c5284670
 #: ../source/faq/replica-sets.txt:29
 msgid ""
-"MongoDB 4.0 :ref:`removes support for the deprecated master-slave "
-"replication <4.0-remove-master-slave>`."
-msgstr ""
-
-#: ../source/faq/replica-sets.txt:33
+"MongoDB also supports master-slave replication; however, replica sets are"
+" the recommended replication topology. However, if your deployment "
+"requires more than 50 nodes, you must use master/slave replication."
+msgstr ""
+
+# ce4cb9a4d5be4f4bb3881b9a5749c2e0
+#: ../source/faq/replica-sets.txt:34
 msgid "Does replication work over the Internet and WAN connections?"
 msgstr ""
 
-#: ../source/faq/replica-sets.txt:35 ../source/faq/replica-sets.txt:104
+# a456689a16a6491ea649a3d1ac97dbd2
+# 387e2647734e4ee6891367a1a7482b7e
+#: ../source/faq/replica-sets.txt:36 ../source/faq/replica-sets.txt:105
 msgid "Yes."
 msgstr ""
 
-#: ../source/faq/replica-sets.txt:37
+# 1aa69bda10f54a0da7f612c575d89c96
+#: ../source/faq/replica-sets.txt:38
 msgid ""
 "For example, a deployment may maintain a :term:`primary` and "
 ":term:`secondary` in an East-coast data center along with a "
@@ -84,89 +94,6 @@
 "center."
 msgstr ""
 
-#: ../source/faq/replica-sets.txt:41
-msgid ":doc:`/tutorial/deploy-geographically-distributed-replica-set`"
-msgstr ""
-
-#: ../source/faq/replica-sets.txt:44
-msgid "Can MongoDB replicate over a \"noisy\" connection?"
-msgstr ""
-
-#: ../source/faq/replica-sets.txt:46
-msgid "Yes, but not without connection failures and the obvious latency."
-msgstr ""
-
-#: ../source/faq/replica-sets.txt:48
-=======
-# 3b68a43ac7f440e9906cbd1805fdcb96
-#: ../source/faq/replica-sets.txt
-msgid "On this page"
-msgstr ""
-
-# 8f4bbffc00914d69a0a8bb36e057d028
-#: ../source/faq/replica-sets.txt:13
-msgid ""
-"This document answers common questions about replication in MongoDB. See "
-"also the :doc:`/replication` section in the manual, which provides an "
-":doc:`overview of replication </replication>`, including details on:"
-msgstr ""
-
-# 89adfb32a955409ea3e62c9c5f2c7743
-#: ../source/faq/replica-sets.txt:17
-msgid ":doc:`/core/replica-set-members`"
-msgstr ""
-
-# 713dbed3e50748e7adc4f4ff87d08e79
-#: ../source/faq/replica-sets.txt:19
-msgid ":doc:`/core/replica-set-architectures`"
-msgstr ""
-
-# a84173ab79f34569a08e43963d1b55e7
-# 9f939934e4644ab8a1bf5f8b7635bbef
-#: ../source/faq/replica-sets.txt:21 ../source/faq/replica-sets.txt:55
-msgid ":doc:`/core/replica-set-elections`"
-msgstr ""
-
-# 1f188726edd9443786c0f8fd2eb7b4e8
-#: ../source/faq/replica-sets.txt:24
-msgid "What kinds of replication does MongoDB support?"
-msgstr ""
-
-# 138864c429db468e8304ba5eafd6c6a9
-#: ../source/faq/replica-sets.txt:26
-msgid ""
-"MongoDB supports :doc:`replica sets </replication>`, which can have up to"
-" :ref:`50 nodes <3.0-replica-sets-max-members>`."
-msgstr ""
-
-# 1c9451b92ffa4ba3af4fd672c5284670
-#: ../source/faq/replica-sets.txt:29
-msgid ""
-"MongoDB also supports master-slave replication; however, replica sets are"
-" the recommended replication topology. However, if your deployment "
-"requires more than 50 nodes, you must use master/slave replication."
-msgstr ""
-
-# ce4cb9a4d5be4f4bb3881b9a5749c2e0
-#: ../source/faq/replica-sets.txt:34
-msgid "Does replication work over the Internet and WAN connections?"
-msgstr ""
-
-# a456689a16a6491ea649a3d1ac97dbd2
-# 387e2647734e4ee6891367a1a7482b7e
-#: ../source/faq/replica-sets.txt:36 ../source/faq/replica-sets.txt:105
-msgid "Yes."
-msgstr ""
-
-# 1aa69bda10f54a0da7f612c575d89c96
-#: ../source/faq/replica-sets.txt:38
-msgid ""
-"For example, a deployment may maintain a :term:`primary` and "
-":term:`secondary` in an East-coast data center along with a "
-":term:`secondary` member for disaster recovery in a West-coast data "
-"center."
-msgstr ""
-
 # 9d0f7ec9bf7d4c75a1a2a127292b17b4
 #: ../source/faq/replica-sets.txt:42
 msgid ":doc:`/tutorial/deploy-geographically-distributed-replica-set`"
@@ -184,7 +111,6 @@
 
 # 91c3325a5bd94c2198e450d52b7c50cc
 #: ../source/faq/replica-sets.txt:49
->>>>>>> 2478a500
 msgid ""
 "Members of the set will attempt to reconnect to the other members of the "
 "set in response to networking flaps. This does not require administrator "
@@ -193,13 +119,6 @@
 "the node to keep up with the replication."
 msgstr ""
 
-<<<<<<< HEAD
-#: ../source/faq/replica-sets.txt:57
-msgid "Why use journaling if replication already provides data redundancy?"
-msgstr ""
-
-#: ../source/faq/replica-sets.txt:59
-=======
 # 1a710779f2514c1ca45f00618714d4d4
 #: ../source/faq/replica-sets.txt:58
 msgid "Why use journaling if replication already provides data redundancy?"
@@ -207,7 +126,6 @@
 
 # 8f7e52551b8b4825a5f6d426dc369937
 #: ../source/faq/replica-sets.txt:60
->>>>>>> 2478a500
 msgid ""
 ":term:`Journaling <journal>` facilitates faster crash recovery. Prior to "
 "journaling, crashes often required :dbcommand:`database repairs "
@@ -215,27 +133,14 @@
 "unreliable."
 msgstr ""
 
-<<<<<<< HEAD
-#: ../source/faq/replica-sets.txt:63
-=======
 # d436037ff2254125ae133a62afbf053e
 #: ../source/faq/replica-sets.txt:64
->>>>>>> 2478a500
 msgid ""
 "Journaling is particularly useful for protection against power failures, "
 "especially if your replica set resides in a single data center or power "
 "circuit."
 msgstr ""
 
-<<<<<<< HEAD
-#: ../source/faq/replica-sets.txt:67
-msgid ""
-"When a :term:`replica set` runs with journaling, you can safely restart "
-":binary:`~bin.mongod` instances without additional intervention."
-msgstr ""
-
-#: ../source/faq/replica-sets.txt:72
-=======
 # 1aa783d970c440039ff030de50500aae
 #: ../source/faq/replica-sets.txt:68
 msgid ""
@@ -245,66 +150,73 @@
 
 # 3b1519b13b6b48d2874020e45b86317d
 #: ../source/faq/replica-sets.txt:73
->>>>>>> 2478a500
 msgid ""
 "Journaling requires some resource overhead for write operations. "
 "Journaling has no effect on read performance, however."
 msgstr ""
 
-<<<<<<< HEAD
-#: ../source/faq/replica-sets.txt:75
-=======
 # 909ef62e461144f09bfece4677bdd722
 #: ../source/faq/replica-sets.txt:76
->>>>>>> 2478a500
 msgid ""
 "Journaling is enabled by default on all 64-bit builds of MongoDB v2.0 and"
 " greater."
 msgstr ""
 
-<<<<<<< HEAD
-#: ../source/faq/replica-sets.txt:79
+# 3b2690458a514e91978196402bb64371
+#: ../source/faq/replica-sets.txt:80
 msgid "What information do arbiters exchange with the rest of the replica set?"
 msgstr ""
 
-#: ../source/faq/replica-sets.txt:81
+# 91e0cbe82903429eb1605c265a5b66ac
+#: ../source/faq/replica-sets.txt:82
 msgid ""
 "Arbiters never receive the contents of a collection but do exchange the "
 "following data with the rest of the replica set:"
 msgstr ""
 
-#: ../source/faq/replica-sets.txt:84
+# db7d019fada746e2941fb85ddd63a2fc
+#: ../source/faq/replica-sets.txt:85
 msgid ""
 "Credentials used to authenticate the arbiter with the replica set. These "
 "exchanges are encrypted."
 msgstr ""
 
-#: ../source/faq/replica-sets.txt:87
+# c987bf508b464653bca7ae0a2d5a1431
+#: ../source/faq/replica-sets.txt:88
 msgid ""
 "Replica set configuration data and voting data. This information is not "
 "encrypted. Only credential exchanges are encrypted."
 msgstr ""
 
-#: ../source/faq/replica-sets.txt:90
+# caa361a398104ceab221a479d0b497be
+#: ../source/faq/replica-sets.txt:91
 msgid ""
 "If your MongoDB deployment uses TLS/SSL, then all communications between "
 "arbiters and the other members of the replica set are secure."
 msgstr ""
 
-#: ../source/faq/replica-sets.txt:93
+# 9a3aa21ff8eb433eb240176ba09076a7
+#: ../source/faq/replica-sets.txt:94
 msgid ""
 "See the documentation for :doc:`/tutorial/configure-ssl` for more "
 "information. As with all MongoDB components, run arbiters on secure "
 "networks."
 msgstr ""
 
-#: ../source/faq/replica-sets.txt:102
+# 11dae01efcf749bdb013dca1d561a1b1
+#: ../source/faq/replica-sets.txt
+msgid "See"
+msgstr ""
+
+# 9d6c28fb1f644fbdb61e3cd73b8e15ed
+#: ../source/faq/replica-sets.txt:103
 msgid ""
 "Is it normal for replica set members to use different amounts of disk "
 "space?"
 msgstr ""
 
-#: ../source/faq/replica-sets.txt:106
+# 367dfbb086944f138325ba8acd190fd6
+#: ../source/faq/replica-sets.txt:107
 msgid ""
 "Factors including: different oplog sizes, different levels of storage "
 "fragmentation, and MongoDB's data file pre-allocation can lead to some "
@@ -312,15 +224,18 @@
 "will be most pronounced when you add members at different times."
 msgstr ""
 
-#: ../source/faq/replica-sets.txt:113
+# 45cc23e0cf074ba9bb5fca1538c8f4db
+#: ../source/faq/replica-sets.txt:114
 msgid "Can I rename a replica set?"
 msgstr ""
 
-#: ../source/faq/replica-sets.txt:115
+# 2ed51b1e89f2466abe0e3451a2cddcc8
+#: ../source/faq/replica-sets.txt:116
 msgid "No."
 msgstr ""
 
-#: ../source/faq/replica-sets.txt:117
+# 512b5ff1b73f4c0d938026ca51d6d311
+#: ../source/faq/replica-sets.txt:118
 msgid ""
 "You can use the backup and restore procedure described in the "
 ":doc:`/tutorial/restore-replica-set-from-backup` tutorial to create a new"
@@ -361,10 +276,6 @@
 #~ "user>`_."
 #~ msgstr ""
 
-# 5d2686439925416bb19fe8bad69499a1
-#~ msgid "What kinds of replication does MongoDB support?"
-#~ msgstr ""
-
 # 074bbc155584431e925b2067bf9d5256
 #~ msgid ""
 #~ "MongoDB supports master-slave replication "
@@ -509,266 +420,6 @@
 #~ "safely restart without any administrator "
 #~ "intervention."
 #~ msgstr ""
-=======
-# 3b2690458a514e91978196402bb64371
-#: ../source/faq/replica-sets.txt:80
-msgid "What information do arbiters exchange with the rest of the replica set?"
-msgstr ""
-
-# 91e0cbe82903429eb1605c265a5b66ac
-#: ../source/faq/replica-sets.txt:82
-msgid ""
-"Arbiters never receive the contents of a collection but do exchange the "
-"following data with the rest of the replica set:"
-msgstr ""
-
-# db7d019fada746e2941fb85ddd63a2fc
-#: ../source/faq/replica-sets.txt:85
-msgid ""
-"Credentials used to authenticate the arbiter with the replica set. These "
-"exchanges are encrypted."
-msgstr ""
-
-# c987bf508b464653bca7ae0a2d5a1431
-#: ../source/faq/replica-sets.txt:88
-msgid ""
-"Replica set configuration data and voting data. This information is not "
-"encrypted. Only credential exchanges are encrypted."
-msgstr ""
-
-# caa361a398104ceab221a479d0b497be
-#: ../source/faq/replica-sets.txt:91
-msgid ""
-"If your MongoDB deployment uses TLS/SSL, then all communications between "
-"arbiters and the other members of the replica set are secure."
-msgstr ""
-
-# 9a3aa21ff8eb433eb240176ba09076a7
-#: ../source/faq/replica-sets.txt:94
-msgid ""
-"See the documentation for :doc:`/tutorial/configure-ssl` for more "
-"information. As with all MongoDB components, run arbiters on secure "
-"networks."
-msgstr ""
-
-# 11dae01efcf749bdb013dca1d561a1b1
-#: ../source/faq/replica-sets.txt
-msgid "See"
-msgstr ""
-
-# 9d6c28fb1f644fbdb61e3cd73b8e15ed
-#: ../source/faq/replica-sets.txt:103
-msgid ""
-"Is it normal for replica set members to use different amounts of disk "
-"space?"
-msgstr ""
-
-# 367dfbb086944f138325ba8acd190fd6
-#: ../source/faq/replica-sets.txt:107
-msgid ""
-"Factors including: different oplog sizes, different levels of storage "
-"fragmentation, and MongoDB's data file pre-allocation can lead to some "
-"variation in storage utilization between nodes. Storage use disparities "
-"will be most pronounced when you add members at different times."
-msgstr ""
-
-# 45cc23e0cf074ba9bb5fca1538c8f4db
-#: ../source/faq/replica-sets.txt:114
-msgid "Can I rename a replica set?"
-msgstr ""
-
-# 2ed51b1e89f2466abe0e3451a2cddcc8
-#: ../source/faq/replica-sets.txt:116
-msgid "No."
-msgstr ""
-
-# 512b5ff1b73f4c0d938026ca51d6d311
-#: ../source/faq/replica-sets.txt:118
-msgid ""
-"You can use the backup and restore procedure described in the "
-":doc:`/tutorial/restore-replica-set-from-backup` tutorial to create a new"
-" replica set with the desired name. Downtime may be necessary in order to"
-" ensure parity between the original replica set and the new one."
-msgstr ""
->>>>>>> 2478a500
-
-#~ msgid ""
-#~ "However, if you want confirmation that"
-#~ " a given write has arrived at "
-#~ "the server, use :ref:`write concern "
-#~ "<write-concern>`. The :dbcommand:`getLastError` "
-#~ "command provides the facility for write"
-#~ " concern. However, after the :ref:`default"
-#~ " write concern change <driver-write-"
-#~ "concern-change>`, the default write concern"
-#~ " acknowledges all write operations, and "
-#~ "unacknowledged writes must be explicitly "
-#~ "configured. See the :doc:`/applications/drivers` "
-#~ "documentation for your driver for more"
-#~ " information."
-#~ msgstr ""
-
-# 558c8716113d4250b840602411a6e0cc
-#~ msgid ""
-#~ "This document answers common questions "
-#~ "about database replication in MongoDB."
-#~ msgstr ""
-
-# e2c6da2ebc614d6195bfb5b06b76a30d
-#~ msgid ""
-#~ "If you don't find the answer "
-#~ "you're looking for, check the "
-#~ ":doc:`complete list of FAQs </faq>` or"
-#~ " post your question to the `MongoDB"
-#~ " User Mailing List "
-#~ "<https://groups.google.com/forum/?fromgroups#!forum/mongodb-"
-#~ "user>`_."
-#~ msgstr ""
-
-# 074bbc155584431e925b2067bf9d5256
-#~ msgid ""
-#~ "MongoDB supports master-slave replication "
-#~ "and a variation on master-slave "
-#~ "replication known as replica sets. "
-#~ "Replica sets are the recommended "
-#~ "replication topology."
-#~ msgstr ""
-
-# abd2268528bb411aa21595c2a48122d1
-#~ msgid "What do the terms \"primary\" and \"master\" mean?"
-#~ msgstr ""
-
-# 0fccf92e50df484bb33224a9e365a8ee
-#~ msgid ""
-#~ ":term:`Primary` and :term:`master` nodes are"
-#~ " the nodes that can accept writes."
-#~ " MongoDB's replication is \"single-"
-#~ "master:\" only one node can accept "
-#~ "write operations at a time."
-#~ msgstr ""
-
-# 2c529fa853be415883e735e8628eaed7
-#~ msgid ""
-#~ "In a replica set, if the current"
-#~ " \"primary\" node fails or becomes "
-#~ "inaccessible, the other members can "
-#~ "autonomously :term:`elect <election>` one of"
-#~ " the other members of the set "
-#~ "to be the new \"primary\"."
-#~ msgstr ""
-
-# 5ad8791787e34af4812270a8a11c6698
-#~ msgid ""
-#~ "By default, clients send all reads "
-#~ "to the primary; however, :term:`read "
-#~ "preference` is configurable at the "
-#~ "client level on a per-connection "
-#~ "basis, which makes it possible to "
-#~ "send reads to secondary nodes instead."
-#~ msgstr ""
-
-# d7caf28a3dad488fbdc7cb5f15d4d0de
-#~ msgid "What do the terms \"secondary\" and \"slave\" mean?"
-#~ msgstr ""
-
-# 8e91ad22c5794606be1d19b8e6ddabd6
-#~ msgid ""
-#~ ":term:`Secondary` and :term:`slave` nodes are"
-#~ " read-only nodes that replicate from"
-#~ " the :term:`primary`."
-#~ msgstr ""
-
-# c381d29e551343908cdbda1bff824937
-#~ msgid ""
-#~ "Replication operates by way of an "
-#~ ":term:`oplog`, from which secondary/slave "
-#~ "members apply new operations to "
-#~ "themselves. This replication process is "
-#~ "asynchronous, so secondary/slave nodes may "
-#~ "not always reflect the latest writes "
-#~ "to the primary. But usually, the "
-#~ "gap between the primary and secondary"
-#~ " nodes is just few milliseconds on"
-#~ " a local network connection."
-#~ msgstr ""
-
-# a372de8ff6a74cf4a46f8f561e653e77
-#~ msgid "How long does replica set failover take?"
-#~ msgstr ""
-
-# b13a85f6481048e6bd81c24a75ad9051
-#~ msgid "It varies, but a replica set will select a new primary within a minute."
-#~ msgstr ""
-
-# 1d8f5096e61e472aa85a20ae448128c9
-#~ msgid ""
-#~ "It may take 10-30 seconds for the"
-#~ " members of a :term:`replica set` to"
-#~ " declare a :term:`primary` inaccessible. "
-#~ "This triggers an :term:`election`. During "
-#~ "the election, the cluster is unavailable"
-#~ " for writes."
-#~ msgstr ""
-
-# 79bb94831a1949e082cc940895f573da
-#~ msgid "The election itself may take another 10-30 seconds."
-#~ msgstr ""
-
-# 909b9858b5ed4a7ca8a87876802a6ffb
-#~ msgid ""
-#~ ":term:`Eventually consistent <eventual consistency>`"
-#~ " reads, like the ones that will "
-#~ "return from a replica set are only"
-#~ " possible with a :term:`write concern` "
-#~ "that permits reads from :term:`secondary` "
-#~ "members."
-#~ msgstr ""
-
-# eb68d1064ebd4fea8fd3c8ecc4a78683
-#~ msgid ""
-#~ "If the TCP connection between the "
-#~ "secondaries and the :term:`primary` instance"
-#~ " breaks, a :term:`replica set` will "
-#~ "automatically elect one of the "
-#~ ":term:`secondary` members of the set as"
-#~ " primary."
-#~ msgstr ""
-
-# e8efa14d8cdb4ad780c5ee900e70fdc1
-#~ msgid "What is the preferred replication method: master/slave or replica sets?"
-#~ msgstr ""
-
-# 99fc5d10e92a4cea9b392a9ce839cafc
-#~ msgid ""
-#~ ":term:`Replica sets <replica set>` are "
-#~ "the preferred :term:`replication` mechanism in"
-#~ " MongoDB. However, if your deployment "
-#~ "requires more than 12 nodes, you "
-#~ "must use master/slave replication."
-#~ msgstr ""
-
-# 9ce535d4ad68482dbc6cd461355b02a3
-#~ msgid ""
-#~ "What is the preferred replication "
-#~ "method: replica sets or replica pairs?"
-#~ msgstr ""
-
-# 2d3146b97c734ee6b6fc4ca88fa64eae
-#~ msgid ""
-#~ ":term:`Replica sets <replica set>` replaced"
-#~ " :term:`replica pairs` in version 1.6. "
-#~ ":term:`Replica sets <replica set>` are "
-#~ "the preferred :term:`replication` mechanism in"
-#~ " MongoDB."
-#~ msgstr ""
-
-# af766652f604412f855fed3ee507a0e9
-#~ msgid ""
-#~ "When a :term:`replica set` runs with "
-#~ "journaling, :program:`mongod` instances can "
-#~ "safely restart without any administrator "
-#~ "intervention."
-#~ msgstr ""
 
 # 0d7090db63074e63a8cc77fafec52e33
 #~ msgid ""
@@ -859,13 +510,6 @@
 #~ " on secure networks, as with all "
 #~ "MongoDB components."
 #~ msgstr ""
-<<<<<<< HEAD
-
-# 525d8a533d9c4c72b59521f58a6ea093
-#~ msgid "See"
-#~ msgstr ""
-=======
->>>>>>> 2478a500
 
 # af7dbc1c05c54dbcbb27a23789ef60f3
 #~ msgid "Which members of a replica set vote in elections?"
