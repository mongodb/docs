# SOME DESCRIPTIVE TITLE.
# Copyright (C) 2011-2014, MongoDB, Inc.
# This file is distributed under the same license as the mongodb-manual
# package.
#
# Translators:
msgid ""
msgstr ""
"Project-Id-Version: MongoDB Manual\n"
"Report-Msgid-Bugs-To: \n"
<<<<<<< HEAD
"POT-Creation-Date: 2019-03-19 11:02-0400\n"
=======
"POT-Creation-Date: 2016-12-08 12:02-0500\n"
>>>>>>> 2478a500
"PO-Revision-Date: 2013-12-16 23:01+0000\n"
"Last-Translator: tychoish <tychoish@gmail.com>\n"
"Language: es\n"
"Language-Team: Spanish (http://www.transifex.com/projects/p/mongodb-"
"manual/language/es/)\n"
"Plural-Forms: nplurals=2; plural=(n != 1)\n"
"MIME-Version: 1.0\n"
"Content-Type: text/plain; charset=utf-8\n"
"Content-Transfer-Encoding: 8bit\n"
"Generated-By: Babel 2.6.0\n"

<<<<<<< HEAD
=======
# ff33869af9f146e5b7e2137ecf02af86
>>>>>>> 2478a500
#: ../source/reference/operator/aggregation/limit.txt:3
msgid "$limit (aggregation)"
msgstr ""

<<<<<<< HEAD
=======
# 2653cc36ce7c41c89563fd07b7ddb20d
#: ../source/reference/operator/aggregation/limit.txt
msgid "On this page"
msgstr ""

# a15f0ba468d6436b909451a19df1599d
>>>>>>> 2478a500
#: ../source/reference/operator/aggregation/limit.txt:14
msgid "Definition"
msgstr ""

<<<<<<< HEAD
=======
# 76ec3de64fd9484abd3588e6079d48cf
>>>>>>> 2478a500
#: ../source/reference/operator/aggregation/limit.txt:18
msgid ""
"Limits the number of documents passed to the next stage in the "
":term:`pipeline`."
msgstr ""

<<<<<<< HEAD
=======
# d770dc15df5b4e2e948311e48d2d16e8
>>>>>>> 2478a500
#: ../source/reference/operator/aggregation/limit.txt:21
msgid "The :pipeline:`$limit` stage has the following prototype form:"
msgstr ""

<<<<<<< HEAD
=======
# 3fb78e57b46e46798e1a59dd4a75506f
>>>>>>> 2478a500
#: ../source/reference/operator/aggregation/limit.txt:27
msgid ""
":pipeline:`$limit` takes a positive integer that specifies the maximum "
"number of documents to pass along."
msgstr ""

<<<<<<< HEAD
=======
# c9214d2c9686477a8e503c624203270a
>>>>>>> 2478a500
#: ../source/reference/operator/aggregation/limit.txt:31
msgid "Example"
msgstr ""

<<<<<<< HEAD
=======
# d64412439fef4d45b0275038b2a97033
>>>>>>> 2478a500
#: ../source/reference/operator/aggregation/limit.txt:33
msgid "Consider the following example:"
msgstr ""

<<<<<<< HEAD
#: ../source/reference/operator/aggregation/limit.txt:41
msgid ""
"This operation returns only the first 5 documents passed to it by the "
"pipeline. :pipeline:`$limit` has no effect on the content of the "
"documents it passes."
msgstr ""

#: ../source/includes/fact-agg-sort-limit.rst:1
msgid ""
"When a :pipeline:`$sort` precedes a :pipeline:`$limit` and there are no "
"intervening stages that modify the number of documents, the optimizer can"
" coalesce the :pipeline:`$limit` into the :pipeline:`$sort`. This allows "
"the :pipeline:`$sort` operation to only maintain the top ``n`` results as"
" it progresses, where ``n`` is the specified limit, and ensures that "
"MongoDB only needs to store ``n`` items in memory. This optimization "
"still applies when ``allowDiskUse`` is ``true`` and the ``n`` items "
"exceed the :ref:`aggregation memory limit <agg-memory-restrictions>`."
msgstr ""

#: ../source/reference/operator/aggregation/limit.txt:50
msgid ""
":doc:`/tutorial/aggregation-zip-code-data-set`, :doc:`/tutorial"
"/aggregation-with-user-preference-data`"
=======
# c04656b5197f46e3b592f7bf2d01a4b1
#: ../source/reference/operator/aggregation/limit.txt:41
msgid ""
"This operation returns only the first 5 documents passed to it from by "
"the pipeline. :pipeline:`$limit` has no effect on the content of the "
"documents it passes."
msgstr ""

# 569e6aa1484e459b84d7bc4b3b659e6e
#: ../source/includes/fact-agg-sort-limit.rst:1
msgid ""
"When a :pipeline:`$sort` immediately precedes a :pipeline:`$limit` in the"
" pipeline, the :pipeline:`$sort` operation only maintains the top ``n`` "
"results as it progresses, where ``n`` is the specified limit, and MongoDB"
" only needs to store ``n`` items in memory. This optimization still "
"applies when ``allowDiskUse`` is ``true`` and the ``n`` items exceed the "
":ref:`aggregation memory limit <agg-memory-restrictions>`."
>>>>>>> 2478a500
msgstr ""

# fb571d42ee664a039ee1b079625e7018
#: ../source/includes/fact-agg-sort-limit.rst:8
msgid ""
"Before MongoDB 2.4, :pipeline:`$sort` would sort all the results in "
"memory, and then limit the results to n results."
msgstr ""

# 24c3e4d32f8e44058fbd255e6569d7e7
#: ../source/reference/operator/aggregation/limit.txt:50
msgid ""
":doc:`/tutorial/aggregation-zip-code-data-set`, :doc:`/tutorial"
"/aggregation-with-user-preference-data`"
msgstr ""

#~ msgid ""
#~ "Restricts the number of :term:`documents "
#~ "<document>` that pass through the "
#~ ":pipeline:`$limit` in the :term:`pipeline`."
#~ msgstr ""

#~ msgid ""
#~ ":pipeline:`$limit` takes a single numeric "
#~ "(positive whole number) value as a "
#~ "parameter. Once the specified number of"
#~ " documents pass through the pipeline "
#~ "operator, no more will. Consider the "
#~ "following example:"
<<<<<<< HEAD
#~ msgstr ""

#~ msgid ""
#~ "When a :pipeline:`$sort` immediately precedes"
#~ " a :pipeline:`$limit` in the pipeline, "
#~ "the :pipeline:`$sort` operation only maintains"
#~ " the top n results as it "
#~ "progresses, where n is the specified "
#~ "limit, and MongoDB only needs to "
#~ "store the number of items specified "
#~ "by :pipeline:`$limit` in memory."
#~ msgstr ""

# 8f8cadf8fc5d4fe99d8640debd099b24
#~ msgid ""
#~ "This operation returns only the first"
#~ " 5 documents passed to it from "
#~ "by the pipeline. :pipeline:`$limit` has "
#~ "no effect on the content of the"
#~ " documents it passes."
#~ msgstr ""

# 90b0d03391d044a9b3dc7deddd68a22f
#~ msgid ""
#~ "Before MongoDB 2.4, :pipeline:`$sort` would"
#~ " sort all the results in memory, "
#~ "and then limit the results to n"
#~ " results."
=======
>>>>>>> 2478a500
#~ msgstr ""

#~ msgid ""
#~ "When a :pipeline:`$sort` immediately precedes"
#~ " a :pipeline:`$limit` in the pipeline, "
#~ "the :pipeline:`$sort` operation only maintains"
<<<<<<< HEAD
#~ " the top ``n`` results as it "
#~ "progresses, where ``n`` is the specified"
#~ " limit, and MongoDB only needs to "
#~ "store ``n`` items in memory. This "
#~ "optimization still applies when "
#~ "``allowDiskUse`` is ``true`` and the "
#~ "``n`` items exceed the :ref:`aggregation "
#~ "memory limit <agg-memory-restrictions>`."
=======
#~ " the top n results as it "
#~ "progresses, where n is the specified "
#~ "limit, and MongoDB only needs to "
#~ "store the number of items specified "
#~ "by :pipeline:`$limit` in memory."
>>>>>>> 2478a500
#~ msgstr ""
<|MERGE_RESOLUTION|>--- conflicted
+++ resolved
@@ -8,11 +8,7 @@
 msgstr ""
 "Project-Id-Version: MongoDB Manual\n"
 "Report-Msgid-Bugs-To: \n"
-<<<<<<< HEAD
-"POT-Creation-Date: 2019-03-19 11:02-0400\n"
-=======
 "POT-Creation-Date: 2016-12-08 12:02-0500\n"
->>>>>>> 2478a500
 "PO-Revision-Date: 2013-12-16 23:01+0000\n"
 "Last-Translator: tychoish <tychoish@gmail.com>\n"
 "Language: es\n"
@@ -24,96 +20,50 @@
 "Content-Transfer-Encoding: 8bit\n"
 "Generated-By: Babel 2.6.0\n"
 
-<<<<<<< HEAD
-=======
 # ff33869af9f146e5b7e2137ecf02af86
->>>>>>> 2478a500
 #: ../source/reference/operator/aggregation/limit.txt:3
 msgid "$limit (aggregation)"
 msgstr ""
 
-<<<<<<< HEAD
-=======
 # 2653cc36ce7c41c89563fd07b7ddb20d
 #: ../source/reference/operator/aggregation/limit.txt
 msgid "On this page"
 msgstr ""
 
 # a15f0ba468d6436b909451a19df1599d
->>>>>>> 2478a500
 #: ../source/reference/operator/aggregation/limit.txt:14
 msgid "Definition"
 msgstr ""
 
-<<<<<<< HEAD
-=======
 # 76ec3de64fd9484abd3588e6079d48cf
->>>>>>> 2478a500
 #: ../source/reference/operator/aggregation/limit.txt:18
 msgid ""
 "Limits the number of documents passed to the next stage in the "
 ":term:`pipeline`."
 msgstr ""
 
-<<<<<<< HEAD
-=======
 # d770dc15df5b4e2e948311e48d2d16e8
->>>>>>> 2478a500
 #: ../source/reference/operator/aggregation/limit.txt:21
 msgid "The :pipeline:`$limit` stage has the following prototype form:"
 msgstr ""
 
-<<<<<<< HEAD
-=======
 # 3fb78e57b46e46798e1a59dd4a75506f
->>>>>>> 2478a500
 #: ../source/reference/operator/aggregation/limit.txt:27
 msgid ""
 ":pipeline:`$limit` takes a positive integer that specifies the maximum "
 "number of documents to pass along."
 msgstr ""
 
-<<<<<<< HEAD
-=======
 # c9214d2c9686477a8e503c624203270a
->>>>>>> 2478a500
 #: ../source/reference/operator/aggregation/limit.txt:31
 msgid "Example"
 msgstr ""
 
-<<<<<<< HEAD
-=======
 # d64412439fef4d45b0275038b2a97033
->>>>>>> 2478a500
 #: ../source/reference/operator/aggregation/limit.txt:33
 msgid "Consider the following example:"
 msgstr ""
 
-<<<<<<< HEAD
-#: ../source/reference/operator/aggregation/limit.txt:41
-msgid ""
-"This operation returns only the first 5 documents passed to it by the "
-"pipeline. :pipeline:`$limit` has no effect on the content of the "
-"documents it passes."
-msgstr ""
-
-#: ../source/includes/fact-agg-sort-limit.rst:1
-msgid ""
-"When a :pipeline:`$sort` precedes a :pipeline:`$limit` and there are no "
-"intervening stages that modify the number of documents, the optimizer can"
-" coalesce the :pipeline:`$limit` into the :pipeline:`$sort`. This allows "
-"the :pipeline:`$sort` operation to only maintain the top ``n`` results as"
-" it progresses, where ``n`` is the specified limit, and ensures that "
-"MongoDB only needs to store ``n`` items in memory. This optimization "
-"still applies when ``allowDiskUse`` is ``true`` and the ``n`` items "
-"exceed the :ref:`aggregation memory limit <agg-memory-restrictions>`."
-msgstr ""
-
-#: ../source/reference/operator/aggregation/limit.txt:50
-msgid ""
-":doc:`/tutorial/aggregation-zip-code-data-set`, :doc:`/tutorial"
-"/aggregation-with-user-preference-data`"
-=======
 # c04656b5197f46e3b592f7bf2d01a4b1
 #: ../source/reference/operator/aggregation/limit.txt:41
 msgid ""
@@ -131,7 +81,6 @@
 " only needs to store ``n`` items in memory. This optimization still "
 "applies when ``allowDiskUse`` is ``true`` and the ``n`` items exceed the "
 ":ref:`aggregation memory limit <agg-memory-restrictions>`."
->>>>>>> 2478a500
 msgstr ""
 
 # fb571d42ee664a039ee1b079625e7018
@@ -161,7 +110,6 @@
 #~ " documents pass through the pipeline "
 #~ "operator, no more will. Consider the "
 #~ "following example:"
-<<<<<<< HEAD
 #~ msgstr ""
 
 #~ msgid ""
@@ -174,44 +122,3 @@
 #~ "store the number of items specified "
 #~ "by :pipeline:`$limit` in memory."
 #~ msgstr ""
-
-# 8f8cadf8fc5d4fe99d8640debd099b24
-#~ msgid ""
-#~ "This operation returns only the first"
-#~ " 5 documents passed to it from "
-#~ "by the pipeline. :pipeline:`$limit` has "
-#~ "no effect on the content of the"
-#~ " documents it passes."
-#~ msgstr ""
-
-# 90b0d03391d044a9b3dc7deddd68a22f
-#~ msgid ""
-#~ "Before MongoDB 2.4, :pipeline:`$sort` would"
-#~ " sort all the results in memory, "
-#~ "and then limit the results to n"
-#~ " results."
-=======
->>>>>>> 2478a500
-#~ msgstr ""
-
-#~ msgid ""
-#~ "When a :pipeline:`$sort` immediately precedes"
-#~ " a :pipeline:`$limit` in the pipeline, "
-#~ "the :pipeline:`$sort` operation only maintains"
-<<<<<<< HEAD
-#~ " the top ``n`` results as it "
-#~ "progresses, where ``n`` is the specified"
-#~ " limit, and MongoDB only needs to "
-#~ "store ``n`` items in memory. This "
-#~ "optimization still applies when "
-#~ "``allowDiskUse`` is ``true`` and the "
-#~ "``n`` items exceed the :ref:`aggregation "
-#~ "memory limit <agg-memory-restrictions>`."
-=======
-#~ " the top n results as it "
-#~ "progresses, where n is the specified "
-#~ "limit, and MongoDB only needs to "
-#~ "store the number of items specified "
-#~ "by :pipeline:`$limit` in memory."
->>>>>>> 2478a500
-#~ msgstr ""
