--- conflicted
+++ resolved
@@ -8,11 +8,7 @@
 msgstr ""
 "Project-Id-Version: MongoDB Manual\n"
 "Report-Msgid-Bugs-To: \n"
-<<<<<<< HEAD
-"POT-Creation-Date: 2019-03-19 11:02-0400\n"
-=======
 "POT-Creation-Date: 2016-12-08 12:02-0500\n"
->>>>>>> 2478a500
 "PO-Revision-Date: 2014-04-08 19:30+0000\n"
 "Last-Translator: tychoish <tychoish@gmail.com>\n"
 "Language: es\n"
@@ -24,167 +20,33 @@
 "Content-Transfer-Encoding: 8bit\n"
 "Generated-By: Babel 2.6.0\n"
 
-<<<<<<< HEAD
-=======
 # 69c8f9e0f95741d499675577f6988e15
->>>>>>> 2478a500
 #: ../source/core/crud.txt:3
 msgid "MongoDB CRUD Concepts"
 msgstr ""
 
-<<<<<<< HEAD
-=======
 # 154582f5488d4037b0b901fc9c2d46f3
->>>>>>> 2478a500
 #: ../source/core/crud.txt:13
 msgid ""
 "This section contains information on additional concepts related to CRUD "
 "operations in MongoDB."
 msgstr ""
 
-<<<<<<< HEAD
-#: ../source/core/crud.txt:20
-msgid "Atomicity, consistency, and distributed operations"
-msgstr ""
-
-=======
 # af3d00acda5e4896b914a67e57065489
 #: ../source/core/crud.txt:22
 msgid "Atomicity, consistency, and distributed operations"
 msgstr ""
 
 # 67993ea493154fe8b8499a4fbf333e53
->>>>>>> 2478a500
 #: ../source/core/crud.txt:17
 msgid ":doc:`/core/write-operations-atomicity`"
 msgstr ""
 
-<<<<<<< HEAD
-=======
 # fc3a9bc252f04114945aba0d2ea3171f
->>>>>>> 2478a500
 #: ../source/core/crud.txt:18
 msgid ":doc:`/core/read-isolation-consistency-recency`"
 msgstr ""
 
-<<<<<<< HEAD
-#: ../source/core/crud.txt:19
-msgid ":doc:`/core/distributed-queries`"
-msgstr ""
-
-#: ../source/core/crud.txt:20
-msgid ":doc:`/tutorial/perform-findAndModify-linearizable-reads`"
-msgstr ""
-
-#: ../source/core/crud.txt:26
-msgid "Query Plan, Performance, and Analysis"
-msgstr ""
-
-#: ../source/core/crud.txt:23
-msgid ":doc:`/core/query-plans`"
-msgstr ""
-
-#: ../source/core/crud.txt:24
-msgid ":doc:`/core/query-optimization`"
-msgstr ""
-
-#: ../source/core/crud.txt:25
-msgid ":doc:`/tutorial/analyze-query-plan`"
-msgstr ""
-
-#: ../source/core/crud.txt:26
-msgid ":doc:`/core/write-performance`"
-msgstr ""
-
-#: ../source/core/crud.txt:29
-msgid "Miscellaneous"
-msgstr ""
-
-#: ../source/core/crud.txt:29
-msgid ":doc:`/core/tailable-cursors`"
-msgstr ""
-
-#: ../source/core/crud.txt:31
-msgid ":doc:`/core/transactions`"
-msgstr ""
-
-# bddc37f53121491e8e3c156848e027d2
-#~ msgid ""
-#~ "The :doc:`/core/read-operations` and "
-#~ ":doc:`/core/write-operations` documents introduce"
-#~ " the behavior and operations of read"
-#~ " and write operations for MongoDB "
-#~ "deployments."
-#~ msgstr ""
-
-# 4b7ee07d6e5640abb51e628060183458
-#~ msgid ":doc:`/core/read-operations`"
-#~ msgstr ""
-
-# caf70f3b186c49f99254245a8d507b13
-#~ msgid ""
-#~ "Introduces all operations that select "
-#~ "and return documents to clients, "
-#~ "including the query specifications."
-#~ msgstr ""
-
-# 0de60b271ec04de1918c09213ca1ebe2
-#~ msgid ":doc:`/core/cursors`"
-#~ msgstr ""
-
-# b03b62305e9243128caa16c1b5acf9fd
-#~ msgid ""
-#~ "Queries return iterable objects, called "
-#~ "cursors, that hold the full result "
-#~ "set."
-#~ msgstr ""
-
-# ab6667c4213e4fd496bb5b6b53364b18
-#~ msgid "Analyze and improve query performance."
-#~ msgstr ""
-
-# 3658c9b91841414cb9707e9a9a4ea375
-#~ msgid ""
-#~ "Describes how :term:`sharded clusters <sharded"
-#~ " cluster>` and :term:`replica sets <replica"
-#~ " set>` affect the performance of read"
-#~ " operations."
-#~ msgstr ""
-
-# 8f118f91064841819bb6bfc1eef55ccb
-#~ msgid ":doc:`/core/write-operations`"
-#~ msgstr ""
-
-# 6b573186ac08421d84ef681ec308dffe
-#~ msgid ""
-#~ "Introduces data create and modify "
-#~ "operations, their behavior, and performances."
-#~ msgstr ""
-
-# 346d0edb18f145a4bc6e1e7fd4354b7a
-#~ msgid ":doc:`/core/write-concern`"
-#~ msgstr ""
-
-# 0266f9e5e2614d589db042fcb886ae64
-#~ msgid ""
-#~ "Describes the kind of guarantee MongoDB"
-#~ " provides when reporting on the "
-#~ "success of a write operation."
-#~ msgstr ""
-
-# 7e4d0e15dc2243e1b6c8c8481c0a7b2b
-#~ msgid ":doc:`/core/distributed-write-operations`"
-#~ msgstr ""
-
-# 4c2f89bd6dfa46b48b387b264fbccf64
-#~ msgid ""
-#~ "Describes how MongoDB directs write "
-#~ "operations on :term:`sharded clusters <sharded"
-#~ " cluster>` and :term:`replica sets <replica"
-#~ " set>` and the performance characteristics"
-#~ " of these operations."
-#~ msgstr ""
-=======
 # 033c99cbff1e4dd2b4ca6b8cd4700a9a
 #: ../source/core/crud.txt:19
 msgid ":doc:`/core/distributed-queries`"
@@ -239,7 +101,6 @@
 #: ../source/core/crud.txt:31
 msgid ":doc:`/core/tailable-cursors`"
 msgstr ""
->>>>>>> 2478a500
 
 # bddc37f53121491e8e3c156848e027d2
 #~ msgid ""
