#
msgid ""
msgstr ""
"Project-Id-Version: mongodb-manual 3.0\n"
"Report-Msgid-Bugs-To: \n"
"POT-Creation-Date: 2015-08-20 19:13-0400\n"
"PO-Revision-Date: YEAR-MO-DA HO:MI+ZONE\n"
"Last-Translator: FULL NAME <EMAIL@ADDRESS>\n"
"Language-Team: LANGUAGE <LL@li.org>\n"
"MIME-Version: 1.0\n"
"Content-Type: text/plain; charset=UTF-8\n"
"Content-Transfer-Encoding: 8bit\n"
"Plural-Forms: nplurals=1; plural=0;\n"
"X-Generator: Weblate 2.5-dev\n"

#: ../source/reference/local-database.txt:5
msgid "The ``local`` Database"
msgstr " ``local``  数据库"

#: ../source/reference/local-database.txt:21
msgid "Overview"
msgstr "概述"

#: ../source/reference/local-database.txt:23
msgid ""
"Every :program:`mongod` instance has its own ``local`` database, which "
"stores data used in the replication process, and other instance-specific "
"data. The ``local`` database is invisible to replication: collections in the "
"``local`` database are not replicated."
msgstr ""
"每个 :program:`mongod` 实例拥有其自己的 ``local``  数据库，其中存储了复制进程"
"所用的数据和其他实例单独的信息。 ``local``  数据库对于复制是不可见的。 "
"``local`` 数据库将不会被复制。"

#: ../source/reference/local-database.txt:28
msgid ""
"In replication, the ``local`` database store stores internal replication "
"data for each member of a :term:`replica set`. The ``local`` stores the "
"following collections:"
msgstr ""
"在复制中，``local``  数据库存储了 :term:`replica set`  内每个节点的复制信息。"
"``local``  中有如下的集合："

#: ../source/reference/local-database.txt:32
msgid ""
"When running with authentication (i.e. :setting:`~security.authorization`), "
"authenticating to the ``local`` database is **not** equivalent to "
"authenticating to the ``admin`` database. In previous versions, "
"authenticating to the ``local`` database provided access to all databases."
msgstr ""
"当开启了认证（ :setting:`~security.authorization` ），对 ``local`` 的认证不等"
"效于 ``admin``  数据库的认证。在更早的版本里， ``local``  数据库的认证权限是"
"对所有数据库有效的。"

#: ../source/reference/local-database.txt:39
msgid "Collection on all ``mongod`` Instances"
msgstr "所有  ``mongod`` 实例中都有的集合"

#: ../source/reference/local-database.txt:43
msgid ""
"On startup, each :program:`mongod` instance inserts a document into :data:"
"`~local.startup_log` with diagnostic information about the :program:`mongod` "
"instance itself and host information. :data:`~local.startup_log` is a capped "
"collection. This information is primarily useful for diagnostic purposes."
msgstr ""
"在startup阶段，每个  :program:`mongod`  实例向 :data:`~local.startup_log` 插"
"入一条有关  :program:`mongod`  实例自身和host信息的诊断信息。 :data:`~local."
"startup_log`  是一个固定集合。该集合主要是用来诊断的。"

#: ../source/reference/local-database.txt:0
msgid "Example"
msgstr "例子"

#: ../source/reference/local-database.txt:52
msgid ""
"Consider the following prototype of a document from the :data:`~local."
"startup_log` collection:"
msgstr "考虑下列  :data:`~local.startup_log`  集合的文档："

#: ../source/reference/local-database.txt:82
msgid ""
"Documents in the :data:`~local.startup_log` collection contain the following "
"fields:"
msgstr ":data:`~local.startup_log`  中的文档包含如下项："

#: ../source/reference/local-database.txt:87
msgid "Includes the system hostname and a millisecond epoch value."
msgstr "包含系统主机名和毫秒值。"

#: ../source/reference/local-database.txt:91
msgid "The system's hostname."
msgstr "系统的主机名"

#: ../source/reference/local-database.txt:95
msgid "A UTC :term:`ISODate` value that reflects when the server started."
msgstr "一个UTC 的  :term:`ISODate`  值（系统启动时间）。"

#: ../source/reference/local-database.txt:99
msgid ""
"A string that reports the :data:`~local.startup_log.startTime` in the "
"system's local time zone."
msgstr "显示系统本地时区的  :data:`~local.startup_log.startTime`  报告。"

#: ../source/reference/local-database.txt:104
msgid ""
"An embedded document that reports the :program:`mongod` runtime options and "
"their values."
msgstr ""

#: ../source/reference/local-database.txt:109
msgid "The process identifier for this process."
msgstr "该进程的pid"

#: ../source/reference/local-database.txt:113
msgid ""
"An embedded document that reports information about the build environment "
"and settings used to compile this :program:`mongod`. This is the same output"
" as :dbcommand:`buildInfo`. See :data:`buildInfo`."
msgstr ""
"有关编译  :program:`mongod` 的环境信息和设置的子文档。这个和 :dbcommand:"
"`buildInfo` 的输出一样。参见 :data:`buildInfo` 。"

#: ../source/reference/local-database.txt:119
msgid "Collections on Replica Set Members"
msgstr "复制集节点上的集合"

#: ../source/reference/local-database.txt:123
msgid ""
":data:`local.system.replset` holds the replica set's configuration object as "
"its single document. To view the object's configuration information, issue :"
"method:`rs.conf()` from the :program:`mongo` shell. You can also query this "
"collection directly."
msgstr ""
":data:`local.system.replset`  保存了复制集的配置对象。可以使用 :method:`rs."
"conf()` 来查看配置信息。我们可以可以直接查询这个集合。"

#: ../source/reference/local-database.txt:130
msgid ""
":data:`local.oplog.rs` is the capped collection that holds the :term:"
"`oplog`. You set its size at creation using the :setting:`~replication."
"oplogSizeMB` setting. To resize the oplog after replica set initiation, use "
"the :doc:`/tutorial/change-oplog-size` procedure. For additional "
"information, see the :ref:`replica-set-oplog-sizing` section."
msgstr ""
":data:`local.oplog.rs`  是一个存储了 :term:`oplog`的固定集合。我们可以在启动"
"的时候使用 :setting:`~replication.oplogSizeMB` 参数来设置其大小。也可以重新设"
"定其大小通过 :doc:`/tutorial/change-oplog-size` 中的方法。更多信息请参考 :"
"ref:`replica-set-oplog-sizing` 。"

#: ../source/reference/local-database.txt:139
msgid ""
"This contains an object used internally by replica sets to track replication "
"status."
msgstr "包含了复制集内部定位复制集状态的信息。"

#: ../source/reference/local-database.txt:144
msgid ""
"*Removed in version 3.0:* Replica set members no longer mirror replication "
"status of the set to the :data:`local.slaves` collection. Use "
":method:`rs.status()` instead."
msgstr ""
"包含了复制集每个节点和与其通讯的最后时间戳。如果该集合过时了，我们可以通过删"
"除该节点来让复制集自动刷新生成。"

#: ../source/reference/local-database.txt:149
msgid "Collections used in Master/Slave Replication"
msgstr "主/从模式中的集合"

#: ../source/reference/local-database.txt:151
msgid ""
"In :term:`master`\\/:term:`slave` replication, the ``local`` database "
"contains the following collections:"
msgstr ""
"在  :term:`master`\\/:term:`slave`  中， ``local`` 数据库包含如下集合："

#: ../source/reference/local-database.txt:154
msgid "On the master:"
msgstr "在主上："

#: ../source/reference/local-database.txt:158
msgid "This is the oplog for the master-slave configuration."
msgstr "这个是主从配置的oplog。"

#: ../source/reference/local-database.txt:162
msgid ""
"*Removed in version 3.0:* MongoDB no longer stores information about each "
"slave in the :data:`local.slaves` collection. Use :method:`db.serverStatus( "
"{ repl: 1 } ) <db.serverStatus>` instead."
msgstr ""

#: ../source/reference/local-database.txt:166
msgid "On each slave:"
msgstr "在每个从节点上："

#: ../source/reference/local-database.txt:170
msgid "This contains information about the slave's master server."
msgstr "包含了从节点的主节点信息。"

#: ../source/reference/local-database.txt:15
msgid "replica set"
msgstr "replica set"

#: ../source/reference/local-database.txt:15
#: ../source/reference/local-database.txt:16
msgid "local database"
msgstr "local database"

#: ../source/reference/local-database.txt:17
msgid "database"
msgstr "database"

#: ../source/reference/local-database.txt:17
#: ../source/reference/local-database.txt:18
msgid "local"
msgstr "local"

#: ../source/reference/local-database.txt:18
msgid "namespace"
<<<<<<< HEAD
msgstr "namespace"
=======
msgstr ""

#: ../source/reference/local-database.txt:0
msgid "On this page"
msgstr ""
>>>>>>> 7b6fda55
<|MERGE_RESOLUTION|>--- conflicted
+++ resolved
@@ -216,12 +216,9 @@
 
 #: ../source/reference/local-database.txt:18
 msgid "namespace"
-<<<<<<< HEAD
-msgstr "namespace"
-=======
+
 msgstr ""
 
 #: ../source/reference/local-database.txt:0
 msgid "On this page"
 msgstr ""
->>>>>>> 7b6fda55
