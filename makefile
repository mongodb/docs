--- conflicted
+++ resolved
@@ -31,13 +31,8 @@
 SPHINXBUILD = sphinx-build
 
 ifdef NITPICK
-<<<<<<< HEAD
 timestamp := $(shell date +%Y%m%d%H%M)
-SPHINXOPTS += -n
-SPHINXOPTS += -w $(branch-output)/build.$(timestamp).log
-=======
 SPHINXOPTS += -n -w $(branch-output)/build.$(timestamp).log
->>>>>>> 8ac4f53b
 endif
 
 PAPER = letter
