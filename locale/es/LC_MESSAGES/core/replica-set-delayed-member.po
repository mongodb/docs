# SOME DESCRIPTIVE TITLE.
# Copyright (C) 2011-2014, MongoDB, Inc.
# This file is distributed under the same license as the mongodb-manual
# package.
#
# Translators:
msgid ""
msgstr ""
"Project-Id-Version: MongoDB Manual\n"
"Report-Msgid-Bugs-To: \n"
<<<<<<< HEAD
"POT-Creation-Date: 2019-03-19 11:02-0400\n"
=======
"POT-Creation-Date: 2016-12-08 12:02-0500\n"
>>>>>>> 2478a500
"PO-Revision-Date: 2014-04-08 19:31+0000\n"
"Last-Translator: tychoish <tychoish@gmail.com>\n"
"Language: es\n"
"Language-Team: Spanish (http://www.transifex.com/projects/p/mongodb-"
"manual/language/es/)\n"
"Plural-Forms: nplurals=2; plural=(n != 1)\n"
"MIME-Version: 1.0\n"
"Content-Type: text/plain; charset=utf-8\n"
"Content-Transfer-Encoding: 8bit\n"
"Generated-By: Babel 2.6.0\n"

<<<<<<< HEAD
=======
# 33495c79df324f68a6b80fd15d7fb0dd
>>>>>>> 2478a500
#: ../source/core/replica-set-delayed-member.txt:8
msgid "Delayed Replica Set Members"
msgstr ""

<<<<<<< HEAD
#: ../source/core/replica-set-delayed-member.txt:18
msgid ""
"Delayed members contain copies of a :term:`replica set's <replica set>` "
"data set. However, a delayed member's data set reflects an earlier, or "
"delayed, state of the set. For example, if the current time is 09:52 and "
"a member has a delay of an hour, the delayed member has no operation more"
" recent than 08:52."
msgstr ""

#: ../source/core/replica-set-delayed-member.txt:24
msgid ""
=======
# c5e44a7f1d914e81908dd34b97c5ec51
#: ../source/core/replica-set-delayed-member.txt
msgid "On this page"
msgstr ""

# 82561719932c43e7934e0771eda14b13
#: ../source/core/replica-set-delayed-member.txt:18
msgid ""
"Delayed members contain copies of a :term:`replica set's <replica set>` "
"data set. However, a delayed member's data set reflects an earlier, or "
"delayed, state of the set. For example, if the current time is 09:52 and "
"a member has a delay of an hour, the delayed member has no operation more"
" recent than 08:52."
msgstr ""

# fcb70e006595483b94f47f0a4692610d
#: ../source/core/replica-set-delayed-member.txt:24
msgid ""
>>>>>>> 2478a500
"Because delayed members are a \"rolling backup\" or a running "
"\"historical\" snapshot of the data set, they may help you recover from "
"various kinds of human error. For example, a delayed member can make it "
"possible to recover from unsuccessful application upgrades and operator "
"errors including dropped databases and collections."
msgstr ""

<<<<<<< HEAD
=======
# a4827dae4e664ad082b4a619a1be4bd1
>>>>>>> 2478a500
#: ../source/core/replica-set-delayed-member.txt:31
msgid "Considerations"
msgstr ""

<<<<<<< HEAD
=======
# 73660a478a6a4170a2b6acf8fddb5e82
>>>>>>> 2478a500
#: ../source/core/replica-set-delayed-member.txt:34
msgid "Requirements"
msgstr ""

<<<<<<< HEAD
=======
# c7656db48d3b411cb7aa8423c08653af
>>>>>>> 2478a500
#: ../source/core/replica-set-delayed-member.txt:36
msgid "Delayed members:"
msgstr ""

<<<<<<< HEAD
=======
# e5f999039917435f8e3b0e2f670d7b8e
>>>>>>> 2478a500
#: ../source/core/replica-set-delayed-member.txt:38
msgid ""
"**Must be** :ref:`priority 0 <replica-set-secondary-only-members>` "
"members. Set the priority to 0 to prevent a delayed member from becoming "
"primary."
msgstr ""

<<<<<<< HEAD
=======
# 21381748b78d4a5f84d329be8c4bad10
>>>>>>> 2478a500
#: ../source/core/replica-set-delayed-member.txt:42
msgid ""
"**Should be** :ref:`hidden <replica-set-hidden-members>` members. Always "
"prevent applications from seeing and querying delayed members."
msgstr ""

<<<<<<< HEAD
=======
# 115062cdb9c141a5b3047f17b3079784
>>>>>>> 2478a500
#: ../source/core/replica-set-delayed-member.txt:46
msgid ""
"*do* vote in :term:`elections <election>` for primary, if "
":rsconf:`members[n].votes` is set to 1."
msgstr ""

<<<<<<< HEAD
=======
# 8135fe116e73469dac31de6c139d6ad7
>>>>>>> 2478a500
#: ../source/core/replica-set-delayed-member.txt:49
msgid "Behavior"
msgstr ""

<<<<<<< HEAD
=======
# 1c969665a146424d93ffea2ee1bd85c1
>>>>>>> 2478a500
#: ../source/core/replica-set-delayed-member.txt:51
msgid ""
"Delayed members copy and apply operations from the source :term:`oplog` "
"on a delay. When choosing the amount of delay, consider that the amount "
"of delay:"
msgstr ""

<<<<<<< HEAD
=======
# b76a07b40cef4db383d6ca96602c4b32
>>>>>>> 2478a500
#: ../source/core/replica-set-delayed-member.txt:54
msgid ""
"must be equal to or greater than your expected maintenance window "
"durations."
msgstr ""

<<<<<<< HEAD
=======
# 1b5f3f8e350d40dcbfbf33411fa6ecec
>>>>>>> 2478a500
#: ../source/core/replica-set-delayed-member.txt:56
msgid ""
"must be *smaller* than the capacity of the oplog. For more information on"
" oplog size, see :ref:`replica-set-oplog-sizing`."
msgstr ""

<<<<<<< HEAD
#: ../source/core/replica-set-delayed-member.txt:60
msgid "Write Concern"
msgstr ""

#: ../source/core/replica-set-delayed-member.txt:62
msgid ""
"Delayed replica set members can acknowledge write operations issued with "
":writeconcern:`w: \\<number\\> <\\<number\\>>`. For write operations "
"isued with :writeconcern:`w : \"majority\" <\"majority\">`, however, "
"delayed members must also be voting members (i.e. "
":rsconf:`members[n].votes` greater than ``0``) to acknowledge the "
"``\"majority\"`` write operation. Non-voting replica set members (i.e. "
":rsconf:`members[n].votes` is ``0``) cannot contribute to acknowledging "
"write operations with ``majority`` write concern."
msgstr ""

#: ../source/core/replica-set-delayed-member.txt:71
msgid ""
"Delayed secondaries can return write acknowledgment no earlier than the "
"configured :rsconf:`~members[n].slaveDelay`."
msgstr ""

#: ../source/core/replica-set-delayed-member.txt:75
msgid "Sharding"
msgstr ""

#: ../source/core/replica-set-delayed-member.txt:77
=======
# e31ac0c1050d41a0b8d6fa52b60e7204
#: ../source/core/replica-set-delayed-member.txt:60
msgid "Sharding"
msgstr ""

# 2c385583dc1540758b9456dbbefeeb03
#: ../source/core/replica-set-delayed-member.txt:62
>>>>>>> 2478a500
msgid ""
"In sharded clusters, delayed members have limited utility when the "
":term:`balancer` is enabled. Because delayed members replicate chunk "
"migrations with a delay, the state of delayed members in a sharded "
"cluster are not useful for recovering to a previous state of the sharded "
"cluster if any migrations occur during the delay window."
msgstr ""

<<<<<<< HEAD
#: ../source/core/replica-set-delayed-member.txt:84
msgid "Example"
msgstr ""

#: ../source/core/replica-set-delayed-member.txt:86
=======
# 3ec9c26079cb48df912ee218ce447ce3
#: ../source/core/replica-set-delayed-member.txt:69
msgid "Example"
msgstr ""

# 57e17835ce5f471cb8a1db097b233a94
#: ../source/core/replica-set-delayed-member.txt:71
>>>>>>> 2478a500
msgid ""
"In the following 5-member replica set, the primary and all secondaries "
"have copies of the data set. One member applies operations with a delay "
"of 3600 seconds (one hour). This delayed member is also *hidden* and is a"
" *priority 0 member*."
msgstr ""

<<<<<<< HEAD
#: ../source/core/replica-set-delayed-member.txt:94
msgid "Configuration"
msgstr ""

#: ../source/core/replica-set-delayed-member.txt:96
=======
# fe9279305b974a0899ebd2ca83735e8d
#: ../source/core/replica-set-delayed-member.txt:79
msgid "Configuration"
msgstr ""

# 353ed44d8c7a4288b7ffe1861a4ae6c9
#: ../source/core/replica-set-delayed-member.txt:81
>>>>>>> 2478a500
msgid ""
"A delayed member has its :rsconf:`members[n].priority` equal to ``0``, "
":rsconf:`members[n].hidden` equal to ``true``, and its "
":rsconf:`members[n].slaveDelay` equal to the number of seconds of delay:"
msgstr ""

<<<<<<< HEAD
#: ../source/core/replica-set-delayed-member.txt:112
=======
# 176e4687179c4bec93c070cf4fb9fa73
#: ../source/core/replica-set-delayed-member.txt:97
>>>>>>> 2478a500
msgid ""
"To configure a delayed member, see :doc:`/tutorial/configure-a-delayed-"
"replica-set-member`."
msgstr ""

<<<<<<< HEAD
# 644a6a2d91f64ca982b0a7baa9446f13
#~ msgid "*do* vote in :term:`elections <election>` for primary."
#~ msgstr ""

# d680f43216c14cbfa12cb4bed3c1b62d
#~ msgid ""
#~ "Delayed members apply operations from "
#~ "the :term:`oplog` on a delay. When "
#~ "choosing the amount of delay, consider"
#~ " that the amount of delay:"
#~ msgstr ""

# c516dc3190514d488c0dce9a2707dac6
#~ msgid "must be is equal to or greater than your maintenance windows."
#~ msgstr ""

# 5b80e37b23f04efcafd2d6ea399c9493
#~ msgid ""
#~ "In the following 5-member replica set,"
#~ " the primary and all secondaries have"
#~ " copies of the data set. One "
#~ "member applies operations with a delay"
#~ " of 3600 seconds, or an hour. "
#~ "This delayed member is also *hidden* "
#~ "and is a *priority 0 member*."
#~ msgstr ""

# 84e5f993146a427caecbc60b1481e3fb
#~ msgid ""
#~ "A delayed member has its "
#~ ":data:`~local.system.replset.members[n].priority` equal to"
#~ " ``0``, :data:`~local.system.replset.members[n].hidden` "
#~ "equal to ``true``, and its "
#~ ":data:`~local.system.replset.members[n].slaveDelay` equal "
#~ "to the number of seconds of delay:"
#~ msgstr ""

# 03559703db144b4fbf2aeed0790efe25
#~ msgid "replica set members"
#~ msgstr ""

# 03559703db144b4fbf2aeed0790efe25
#~ msgid "delayed"
=======
# 23761095eb214529bef528eb594c57f3
#: ../source/core/replica-set-delayed-member.txt:1
msgid "replica set members"
msgstr ""

# 23761095eb214529bef528eb594c57f3
#: ../source/core/replica-set-delayed-member.txt:1
msgid "delayed"
msgstr ""

# 644a6a2d91f64ca982b0a7baa9446f13
#~ msgid "*do* vote in :term:`elections <election>` for primary."
#~ msgstr ""

# d680f43216c14cbfa12cb4bed3c1b62d
#~ msgid ""
#~ "Delayed members apply operations from "
#~ "the :term:`oplog` on a delay. When "
#~ "choosing the amount of delay, consider"
#~ " that the amount of delay:"
#~ msgstr ""

# c516dc3190514d488c0dce9a2707dac6
#~ msgid "must be is equal to or greater than your maintenance windows."
#~ msgstr ""

# 5b80e37b23f04efcafd2d6ea399c9493
#~ msgid ""
#~ "In the following 5-member replica set,"
#~ " the primary and all secondaries have"
#~ " copies of the data set. One "
#~ "member applies operations with a delay"
#~ " of 3600 seconds, or an hour. "
#~ "This delayed member is also *hidden* "
#~ "and is a *priority 0 member*."
#~ msgstr ""

# 84e5f993146a427caecbc60b1481e3fb
#~ msgid ""
#~ "A delayed member has its "
#~ ":data:`~local.system.replset.members[n].priority` equal to"
#~ " ``0``, :data:`~local.system.replset.members[n].hidden` "
#~ "equal to ``true``, and its "
#~ ":data:`~local.system.replset.members[n].slaveDelay` equal "
#~ "to the number of seconds of delay:"
>>>>>>> 2478a500
#~ msgstr ""
<|MERGE_RESOLUTION|>--- conflicted
+++ resolved
@@ -8,11 +8,7 @@
 msgstr ""
 "Project-Id-Version: MongoDB Manual\n"
 "Report-Msgid-Bugs-To: \n"
-<<<<<<< HEAD
-"POT-Creation-Date: 2019-03-19 11:02-0400\n"
-=======
 "POT-Creation-Date: 2016-12-08 12:02-0500\n"
->>>>>>> 2478a500
 "PO-Revision-Date: 2014-04-08 19:31+0000\n"
 "Last-Translator: tychoish <tychoish@gmail.com>\n"
 "Language: es\n"
@@ -24,15 +20,17 @@
 "Content-Transfer-Encoding: 8bit\n"
 "Generated-By: Babel 2.6.0\n"
 
-<<<<<<< HEAD
-=======
 # 33495c79df324f68a6b80fd15d7fb0dd
->>>>>>> 2478a500
 #: ../source/core/replica-set-delayed-member.txt:8
 msgid "Delayed Replica Set Members"
 msgstr ""
 
-<<<<<<< HEAD
+# c5e44a7f1d914e81908dd34b97c5ec51
+#: ../source/core/replica-set-delayed-member.txt
+msgid "On this page"
+msgstr ""
+
+# 82561719932c43e7934e0771eda14b13
 #: ../source/core/replica-set-delayed-member.txt:18
 msgid ""
 "Delayed members contain copies of a :term:`replica set's <replica set>` "
@@ -42,28 +40,9 @@
 " recent than 08:52."
 msgstr ""
 
-#: ../source/core/replica-set-delayed-member.txt:24
-msgid ""
-=======
-# c5e44a7f1d914e81908dd34b97c5ec51
-#: ../source/core/replica-set-delayed-member.txt
-msgid "On this page"
-msgstr ""
-
-# 82561719932c43e7934e0771eda14b13
-#: ../source/core/replica-set-delayed-member.txt:18
-msgid ""
-"Delayed members contain copies of a :term:`replica set's <replica set>` "
-"data set. However, a delayed member's data set reflects an earlier, or "
-"delayed, state of the set. For example, if the current time is 09:52 and "
-"a member has a delay of an hour, the delayed member has no operation more"
-" recent than 08:52."
-msgstr ""
-
 # fcb70e006595483b94f47f0a4692610d
 #: ../source/core/replica-set-delayed-member.txt:24
 msgid ""
->>>>>>> 2478a500
 "Because delayed members are a \"rolling backup\" or a running "
 "\"historical\" snapshot of the data set, they may help you recover from "
 "various kinds of human error. For example, a delayed member can make it "
@@ -71,34 +50,22 @@
 "errors including dropped databases and collections."
 msgstr ""
 
-<<<<<<< HEAD
-=======
 # a4827dae4e664ad082b4a619a1be4bd1
->>>>>>> 2478a500
 #: ../source/core/replica-set-delayed-member.txt:31
 msgid "Considerations"
 msgstr ""
 
-<<<<<<< HEAD
-=======
 # 73660a478a6a4170a2b6acf8fddb5e82
->>>>>>> 2478a500
 #: ../source/core/replica-set-delayed-member.txt:34
 msgid "Requirements"
 msgstr ""
 
-<<<<<<< HEAD
-=======
 # c7656db48d3b411cb7aa8423c08653af
->>>>>>> 2478a500
 #: ../source/core/replica-set-delayed-member.txt:36
 msgid "Delayed members:"
 msgstr ""
 
-<<<<<<< HEAD
-=======
 # e5f999039917435f8e3b0e2f670d7b8e
->>>>>>> 2478a500
 #: ../source/core/replica-set-delayed-member.txt:38
 msgid ""
 "**Must be** :ref:`priority 0 <replica-set-secondary-only-members>` "
@@ -106,38 +73,26 @@
 "primary."
 msgstr ""
 
-<<<<<<< HEAD
-=======
 # 21381748b78d4a5f84d329be8c4bad10
->>>>>>> 2478a500
 #: ../source/core/replica-set-delayed-member.txt:42
 msgid ""
 "**Should be** :ref:`hidden <replica-set-hidden-members>` members. Always "
 "prevent applications from seeing and querying delayed members."
 msgstr ""
 
-<<<<<<< HEAD
-=======
 # 115062cdb9c141a5b3047f17b3079784
->>>>>>> 2478a500
 #: ../source/core/replica-set-delayed-member.txt:46
 msgid ""
 "*do* vote in :term:`elections <election>` for primary, if "
 ":rsconf:`members[n].votes` is set to 1."
 msgstr ""
 
-<<<<<<< HEAD
-=======
 # 8135fe116e73469dac31de6c139d6ad7
->>>>>>> 2478a500
 #: ../source/core/replica-set-delayed-member.txt:49
 msgid "Behavior"
 msgstr ""
 
-<<<<<<< HEAD
-=======
 # 1c969665a146424d93ffea2ee1bd85c1
->>>>>>> 2478a500
 #: ../source/core/replica-set-delayed-member.txt:51
 msgid ""
 "Delayed members copy and apply operations from the source :term:`oplog` "
@@ -145,55 +100,20 @@
 "of delay:"
 msgstr ""
 
-<<<<<<< HEAD
-=======
 # b76a07b40cef4db383d6ca96602c4b32
->>>>>>> 2478a500
 #: ../source/core/replica-set-delayed-member.txt:54
 msgid ""
 "must be equal to or greater than your expected maintenance window "
 "durations."
 msgstr ""
 
-<<<<<<< HEAD
-=======
 # 1b5f3f8e350d40dcbfbf33411fa6ecec
->>>>>>> 2478a500
 #: ../source/core/replica-set-delayed-member.txt:56
 msgid ""
 "must be *smaller* than the capacity of the oplog. For more information on"
 " oplog size, see :ref:`replica-set-oplog-sizing`."
 msgstr ""
 
-<<<<<<< HEAD
-#: ../source/core/replica-set-delayed-member.txt:60
-msgid "Write Concern"
-msgstr ""
-
-#: ../source/core/replica-set-delayed-member.txt:62
-msgid ""
-"Delayed replica set members can acknowledge write operations issued with "
-":writeconcern:`w: \\<number\\> <\\<number\\>>`. For write operations "
-"isued with :writeconcern:`w : \"majority\" <\"majority\">`, however, "
-"delayed members must also be voting members (i.e. "
-":rsconf:`members[n].votes` greater than ``0``) to acknowledge the "
-"``\"majority\"`` write operation. Non-voting replica set members (i.e. "
-":rsconf:`members[n].votes` is ``0``) cannot contribute to acknowledging "
-"write operations with ``majority`` write concern."
-msgstr ""
-
-#: ../source/core/replica-set-delayed-member.txt:71
-msgid ""
-"Delayed secondaries can return write acknowledgment no earlier than the "
-"configured :rsconf:`~members[n].slaveDelay`."
-msgstr ""
-
-#: ../source/core/replica-set-delayed-member.txt:75
-msgid "Sharding"
-msgstr ""
-
-#: ../source/core/replica-set-delayed-member.txt:77
-=======
 # e31ac0c1050d41a0b8d6fa52b60e7204
 #: ../source/core/replica-set-delayed-member.txt:60
 msgid "Sharding"
@@ -201,7 +121,6 @@
 
 # 2c385583dc1540758b9456dbbefeeb03
 #: ../source/core/replica-set-delayed-member.txt:62
->>>>>>> 2478a500
 msgid ""
 "In sharded clusters, delayed members have limited utility when the "
 ":term:`balancer` is enabled. Because delayed members replicate chunk "
@@ -210,13 +129,6 @@
 "cluster if any migrations occur during the delay window."
 msgstr ""
 
-<<<<<<< HEAD
-#: ../source/core/replica-set-delayed-member.txt:84
-msgid "Example"
-msgstr ""
-
-#: ../source/core/replica-set-delayed-member.txt:86
-=======
 # 3ec9c26079cb48df912ee218ce447ce3
 #: ../source/core/replica-set-delayed-member.txt:69
 msgid "Example"
@@ -224,7 +136,6 @@
 
 # 57e17835ce5f471cb8a1db097b233a94
 #: ../source/core/replica-set-delayed-member.txt:71
->>>>>>> 2478a500
 msgid ""
 "In the following 5-member replica set, the primary and all secondaries "
 "have copies of the data set. One member applies operations with a delay "
@@ -232,13 +143,6 @@
 " *priority 0 member*."
 msgstr ""
 
-<<<<<<< HEAD
-#: ../source/core/replica-set-delayed-member.txt:94
-msgid "Configuration"
-msgstr ""
-
-#: ../source/core/replica-set-delayed-member.txt:96
-=======
 # fe9279305b974a0899ebd2ca83735e8d
 #: ../source/core/replica-set-delayed-member.txt:79
 msgid "Configuration"
@@ -246,25 +150,29 @@
 
 # 353ed44d8c7a4288b7ffe1861a4ae6c9
 #: ../source/core/replica-set-delayed-member.txt:81
->>>>>>> 2478a500
 msgid ""
 "A delayed member has its :rsconf:`members[n].priority` equal to ``0``, "
 ":rsconf:`members[n].hidden` equal to ``true``, and its "
 ":rsconf:`members[n].slaveDelay` equal to the number of seconds of delay:"
 msgstr ""
 
-<<<<<<< HEAD
-#: ../source/core/replica-set-delayed-member.txt:112
-=======
 # 176e4687179c4bec93c070cf4fb9fa73
 #: ../source/core/replica-set-delayed-member.txt:97
->>>>>>> 2478a500
 msgid ""
 "To configure a delayed member, see :doc:`/tutorial/configure-a-delayed-"
 "replica-set-member`."
 msgstr ""
 
-<<<<<<< HEAD
+# 23761095eb214529bef528eb594c57f3
+#: ../source/core/replica-set-delayed-member.txt:1
+msgid "replica set members"
+msgstr ""
+
+# 23761095eb214529bef528eb594c57f3
+#: ../source/core/replica-set-delayed-member.txt:1
+msgid "delayed"
+msgstr ""
+
 # 644a6a2d91f64ca982b0a7baa9446f13
 #~ msgid "*do* vote in :term:`elections <election>` for primary."
 #~ msgstr ""
@@ -301,58 +209,3 @@
 #~ ":data:`~local.system.replset.members[n].slaveDelay` equal "
 #~ "to the number of seconds of delay:"
 #~ msgstr ""
-
-# 03559703db144b4fbf2aeed0790efe25
-#~ msgid "replica set members"
-#~ msgstr ""
-
-# 03559703db144b4fbf2aeed0790efe25
-#~ msgid "delayed"
-=======
-# 23761095eb214529bef528eb594c57f3
-#: ../source/core/replica-set-delayed-member.txt:1
-msgid "replica set members"
-msgstr ""
-
-# 23761095eb214529bef528eb594c57f3
-#: ../source/core/replica-set-delayed-member.txt:1
-msgid "delayed"
-msgstr ""
-
-# 644a6a2d91f64ca982b0a7baa9446f13
-#~ msgid "*do* vote in :term:`elections <election>` for primary."
-#~ msgstr ""
-
-# d680f43216c14cbfa12cb4bed3c1b62d
-#~ msgid ""
-#~ "Delayed members apply operations from "
-#~ "the :term:`oplog` on a delay. When "
-#~ "choosing the amount of delay, consider"
-#~ " that the amount of delay:"
-#~ msgstr ""
-
-# c516dc3190514d488c0dce9a2707dac6
-#~ msgid "must be is equal to or greater than your maintenance windows."
-#~ msgstr ""
-
-# 5b80e37b23f04efcafd2d6ea399c9493
-#~ msgid ""
-#~ "In the following 5-member replica set,"
-#~ " the primary and all secondaries have"
-#~ " copies of the data set. One "
-#~ "member applies operations with a delay"
-#~ " of 3600 seconds, or an hour. "
-#~ "This delayed member is also *hidden* "
-#~ "and is a *priority 0 member*."
-#~ msgstr ""
-
-# 84e5f993146a427caecbc60b1481e3fb
-#~ msgid ""
-#~ "A delayed member has its "
-#~ ":data:`~local.system.replset.members[n].priority` equal to"
-#~ " ``0``, :data:`~local.system.replset.members[n].hidden` "
-#~ "equal to ``true``, and its "
-#~ ":data:`~local.system.replset.members[n].slaveDelay` equal "
-#~ "to the number of seconds of delay:"
->>>>>>> 2478a500
-#~ msgstr ""
