# SOME DESCRIPTIVE TITLE.
# Copyright (C) 2011-2014, MongoDB, Inc.
# This file is distributed under the same license as the mongodb-manual
# package.
#
# Translators:
msgid ""
msgstr ""
"Project-Id-Version: MongoDB Manual\n"
"Report-Msgid-Bugs-To: \n"
<<<<<<< HEAD
"POT-Creation-Date: 2019-03-19 11:02-0400\n"
=======
"POT-Creation-Date: 2016-12-08 12:02-0500\n"
>>>>>>> 2478a500
"PO-Revision-Date: 2013-12-16 23:28+0000\n"
"Last-Translator: tychoish <tychoish@gmail.com>\n"
"Language: es\n"
"Language-Team: Spanish (http://www.transifex.com/projects/p/mongodb-"
"manual/language/es/)\n"
"Plural-Forms: nplurals=2; plural=(n != 1)\n"
"MIME-Version: 1.0\n"
"Content-Type: text/plain; charset=utf-8\n"
"Content-Transfer-Encoding: 8bit\n"
"Generated-By: Babel 2.6.0\n"

<<<<<<< HEAD
=======
# b80f21c20a5046aea88c6ea745fd69e3
>>>>>>> 2478a500
#: ../source/reference/method/js-sharding.txt:3
msgid "Sharding Methods"
msgstr ""

<<<<<<< HEAD
=======
# cfcc4a188d7942819f0be38acc8cbc7c
>>>>>>> 2478a500
#: ../source/includes/extracts/methods-toc-explanation.rst:3
msgid ""
"For details on specific methods, including syntax and examples, click on "
"the specific method to go to its reference page."
msgstr ""

<<<<<<< HEAD
=======
# dbba41d363784fb59bb3a1f1c68a38af
>>>>>>> 2478a500
#: ../source/includes/toc/table-method-sh.rst:2
msgid "Name"
msgstr ""

<<<<<<< HEAD
=======
# 1a02296791db4a3a8305b70b53eda350
>>>>>>> 2478a500
#: ../source/includes/toc/table-method-sh.rst:2
msgid "Description"
msgstr ""

<<<<<<< HEAD
#: ../source/includes/toc/table-method-sh.rst:4
msgid ":method:`sh.addShard()`"
msgstr ""

=======
# 8e61b096b682459a8601686838e11406
#: ../source/includes/toc/table-method-sh.rst:4
msgid ":method:`sh._adminCommand()`"
msgstr ""

# f8928eda96b04d16afbe944cb2a1fbb4
>>>>>>> 2478a500
#: ../source/includes/toc/table-method-sh.rst:4
msgid "Adds a :term:`shard` to a sharded cluster."
msgstr ""

<<<<<<< HEAD
#: ../source/includes/toc/table-method-sh.rst:6
msgid ":method:`sh.addShardTag()`"
msgstr ""

#: ../source/includes/toc/table-method-sh.rst:6
msgid "In MongoDB 3.4, this method aliases to :method:`sh.addShardToZone()`."
msgstr ""

#: ../source/includes/toc/table-method-sh.rst:8
msgid ":method:`sh.addShardToZone()`"
msgstr ""

#: ../source/includes/toc/table-method-sh.rst:8
msgid ""
"Associates a shard to a zone. Supports configuring :ref:`zones <zone-"
"sharding>` in sharded clusters."
msgstr ""

#: ../source/includes/toc/table-method-sh.rst:10
msgid ":method:`sh.addTagRange()`"
msgstr ""

#: ../source/includes/toc/table-method-sh.rst:10
msgid "In MongoDB 3.4, this method aliases to :method:`sh.updateZoneKeyRange()`."
msgstr ""

#: ../source/includes/toc/table-method-sh.rst:12
msgid ":method:`sh.disableBalancing()`"
msgstr ""

#: ../source/includes/toc/table-method-sh.rst:12
msgid ""
"Disable balancing on a single collection in a sharded database. Does not "
"affect balancing of other collections in a sharded cluster."
msgstr ""

#: ../source/includes/toc/table-method-sh.rst:14
msgid ":method:`sh.enableBalancing()`"
msgstr ""

#: ../source/includes/toc/table-method-sh.rst:14
msgid ""
"Activates the sharded collection balancer process if previously disabled "
"using :method:`sh.disableBalancing()`."
msgstr ""

#: ../source/includes/toc/table-method-sh.rst:16
msgid ":method:`sh.disableAutoSplit()`"
msgstr ""

#: ../source/includes/toc/table-method-sh.rst:16
msgid "Disables auto-splitting for the sharded cluster."
msgstr ""

#: ../source/includes/toc/table-method-sh.rst:18
msgid ":method:`sh.enableAutoSplit()`"
msgstr ""

#: ../source/includes/toc/table-method-sh.rst:18
msgid "Enables auto-splitting for the sharded cluster."
msgstr ""

#: ../source/includes/toc/table-method-sh.rst:20
msgid ":method:`sh.enableSharding()`"
msgstr ""

#: ../source/includes/toc/table-method-sh.rst:20
msgid "Enables sharding on a specific database."
msgstr ""

#: ../source/includes/toc/table-method-sh.rst:22
msgid ":method:`sh.getBalancerHost()`"
msgstr ""

#: ../source/includes/toc/table-method-sh.rst:22
msgid "*Deprecated since MongoDB 3.4*"
msgstr ""

#: ../source/includes/toc/table-method-sh.rst:24
msgid ":method:`sh.getBalancerState()`"
msgstr ""

#: ../source/includes/toc/table-method-sh.rst:24
msgid "Returns a boolean to report if the :term:`balancer` is currently enabled."
msgstr ""

#: ../source/includes/toc/table-method-sh.rst:26
msgid ":method:`sh.removeTagRange()`"
msgstr ""

#: ../source/includes/toc/table-method-sh.rst:26
msgid "In MongoDB 3.4, this method aliases to :method:`sh.removeRangeFromZone()`."
msgstr ""

#: ../source/includes/toc/table-method-sh.rst:28
msgid ":method:`sh.removeRangeFromZone()`"
msgstr ""

#: ../source/includes/toc/table-method-sh.rst:28
msgid ""
"Removes an association between a range of shard keys and a zone. Supports"
" configuring :ref:`zones <zone-sharding>` in sharded clusters."
msgstr ""

#: ../source/includes/toc/table-method-sh.rst:30
msgid ":method:`sh.help()`"
msgstr ""

#: ../source/includes/toc/table-method-sh.rst:30
msgid "Returns help text for the ``sh`` methods."
msgstr ""

#: ../source/includes/toc/table-method-sh.rst:32
msgid ":method:`sh.isBalancerRunning()`"
msgstr ""

#: ../source/includes/toc/table-method-sh.rst:32
msgid ""
"Returns a boolean to report if the balancer process is currently "
"migrating chunks."
msgstr ""

#: ../source/includes/toc/table-method-sh.rst:34
msgid ":method:`sh.moveChunk()`"
msgstr ""

#: ../source/includes/toc/table-method-sh.rst:34
msgid "Migrates a :term:`chunk` in a :term:`sharded cluster`."
msgstr ""

#: ../source/includes/toc/table-method-sh.rst:36
msgid ":method:`sh.removeShardTag()`"
msgstr ""

#: ../source/includes/toc/table-method-sh.rst:36
msgid "In MongoDB 3.4, this method aliases to :method:`sh.removeShardFromZone()`."
msgstr ""

#: ../source/includes/toc/table-method-sh.rst:38
msgid ":method:`sh.removeShardFromZone()`"
msgstr ""

#: ../source/includes/toc/table-method-sh.rst:38
msgid ""
"Removes the association between a shard and a zone. Use to manage "
":ref:`zone sharding <zone-sharding>`."
msgstr ""

#: ../source/includes/toc/table-method-sh.rst:40
msgid ":method:`sh.setBalancerState()`"
msgstr ""

#: ../source/includes/toc/table-method-sh.rst:40
msgid ""
"Enables or disables the :term:`balancer` which migrates :term:`chunks "
"<chunk>` between :term:`shards <shard>`."
msgstr ""

#: ../source/includes/toc/table-method-sh.rst:42
msgid ":method:`sh.shardCollection()`"
msgstr ""

#: ../source/includes/toc/table-method-sh.rst:42
msgid "Enables sharding for a collection."
msgstr ""

#: ../source/includes/toc/table-method-sh.rst:44
msgid ":method:`sh.splitAt()`"
msgstr ""

#: ../source/includes/toc/table-method-sh.rst:44
msgid ""
"Divides an existing :term:`chunk` into two chunks using a specific value "
"of the :term:`shard key` as the dividing point."
msgstr ""

#: ../source/includes/toc/table-method-sh.rst:46
msgid ":method:`sh.splitFind()`"
msgstr ""

#: ../source/includes/toc/table-method-sh.rst:46
msgid ""
"Divides an existing :term:`chunk` that contains a document matching a "
"query into two approximately equal chunks."
msgstr ""

#: ../source/includes/toc/table-method-sh.rst:48
msgid ":method:`sh.startBalancer()`"
msgstr ""

#: ../source/includes/toc/table-method-sh.rst:48
msgid "Enables the :term:`balancer` and waits for balancing to start."
msgstr ""

#: ../source/includes/toc/table-method-sh.rst:50
msgid ":method:`sh.status()`"
msgstr ""

#: ../source/includes/toc/table-method-sh.rst:50
=======
# 8a0c4882c22945a583065b83ba2b8621
#: ../source/includes/toc/table-method-sh.rst:6
msgid ":method:`sh.getBalancerLockDetails()`"
msgstr ""

# 8af2a1e831804251a92ef1b16fa482c0
#: ../source/includes/toc/table-method-sh.rst:6
msgid "Reports on the balancer lock."
msgstr ""

# 2c6fc1f4da9f4ae3a8cca8cbaa35a7d0
#: ../source/includes/toc/table-method-sh.rst:8
msgid ":method:`sh._checkFullName()`"
msgstr ""

# 9ce8259c2eaf4f3f80e52259c48666da
#: ../source/includes/toc/table-method-sh.rst:8
msgid "Tests a namespace to determine if its well formed."
msgstr ""

# dd04f35eff374b42b1cec17a0339d9ba
#: ../source/includes/toc/table-method-sh.rst:10
msgid ":method:`sh._checkMongos()`"
msgstr ""

# 87a2af5e505d41bc9ae4d082881240e2
#: ../source/includes/toc/table-method-sh.rst:10
msgid ""
"Tests to see if the :program:`mongo` shell is connected to a "
":program:`mongos` instance."
msgstr ""

# b71c6796a6bd4eb6b53b22faebf5a20b
#: ../source/includes/toc/table-method-sh.rst:12
msgid ":method:`sh._lastMigration()`"
msgstr ""

# 8c28102cc82444d8869585619a96bdc6
#: ../source/includes/toc/table-method-sh.rst:12
msgid "Reports on the last :term:`chunk` migration."
msgstr ""

# e0f525b1dcfd49b99b49a3b24e81b705
#: ../source/includes/toc/table-method-sh.rst:14
msgid ":method:`sh.addShard()`"
msgstr ""

# 47394e1d28864cc78247f90f96e7cce2
#: ../source/includes/toc/table-method-sh.rst:14
msgid "Adds a :term:`shard` to a sharded cluster."
msgstr ""

# eb7e3de13d06499b834c076abb47851d
#: ../source/includes/toc/table-method-sh.rst:16
msgid ":method:`sh.addShardTag()`"
msgstr ""

# 8a92426b2aa74d9abf04a0df4faf2c68
#: ../source/includes/toc/table-method-sh.rst:16
msgid "In MongoDB 3.4, this method aliases to :method:`sh.addShardToZone()`."
msgstr ""

# ba6f9e763a3a490e9c065c8e50f77df3
#: ../source/includes/toc/table-method-sh.rst:18
msgid ":method:`sh.addShardToZone()`"
msgstr ""

# 607b3d592953493791c8e3863a0fdd95
#: ../source/includes/toc/table-method-sh.rst:18
msgid ""
"Associates a shard to a zone. Supports configuring :ref:`zones <zone-"
"sharding>` in sharded clusters."
msgstr ""

# 17081a5aa52749ecb205d740b5c4db9e
#: ../source/includes/toc/table-method-sh.rst:20
msgid ":method:`sh.addTagRange()`"
msgstr ""

# d8e73297f7764e069ef66d448ef2a21e
#: ../source/includes/toc/table-method-sh.rst:20
msgid "In MongoDB 3.4, this method aliases to :method:`sh.updateZoneKeyRange()`."
msgstr ""

# 9d233551eb26437db2dc19349132b0e9
#: ../source/includes/toc/table-method-sh.rst:22
msgid ":method:`sh.updateZoneKeyRange()`"
msgstr ""

# 4cd3812421a04ab6b528fd4a30a16166
#: ../source/includes/toc/table-method-sh.rst:22
msgid ""
"Associates a range of shard keys to a zone. Supports configuring "
":ref:`zones <zone-sharding>` in sharded clusters."
msgstr ""

# 92d774a48d58403aa36dfdda66a4edeb
#: ../source/includes/toc/table-method-sh.rst:24
msgid ":method:`sh.removeTagRange()`"
msgstr ""

# 7d06900cebd54c5c9a587e5277e5ea83
#: ../source/includes/toc/table-method-sh.rst:24
msgid "In MongoDB 3.4, this method aliases to :method:`sh.removeRangeFromZone()`."
msgstr ""

# 47b793fc426a494fbf2cbd58d6e0166a
#: ../source/includes/toc/table-method-sh.rst:26
msgid ":method:`sh.removeRangeFromZone()`"
msgstr ""

# 6bbde67ba54b4a36bd1f36636bb2bc1e
#: ../source/includes/toc/table-method-sh.rst:26
msgid ""
"Removes an association between a range of shard keys and a zone. Supports"
" configuring :ref:`zones <zone-sharding>` in sharded clusters."
msgstr ""

# 624a661c2179471fafba3ba056d85bd7
#: ../source/includes/toc/table-method-sh.rst:28
msgid ":method:`sh.disableBalancing()`"
msgstr ""

# 91f5390b479940ce9b3d4e3611f46159
#: ../source/includes/toc/table-method-sh.rst:28
msgid ""
"Disable balancing on a single collection in a sharded database. Does not "
"affect balancing of other collections in a sharded cluster."
msgstr ""

# 913907d5e21d4ba1a22eca257975d892
#: ../source/includes/toc/table-method-sh.rst:30
msgid ":method:`sh.enableBalancing()`"
msgstr ""

# ec6544b058184618b1452fbe4b694e91
#: ../source/includes/toc/table-method-sh.rst:30
msgid ""
"Activates the sharded collection balancer process if previously disabled "
"using :method:`sh.disableBalancing()`."
msgstr ""

# 980d7d712e9f431abd165271cf8a63ee
#: ../source/includes/toc/table-method-sh.rst:32
msgid ":method:`sh.enableSharding()`"
msgstr ""

# 2e15468542b7429db0d4ee5581636308
#: ../source/includes/toc/table-method-sh.rst:32
msgid "Enables sharding on a specific database."
msgstr ""

# 55654b533c4e46408749ad606c2f64f6
#: ../source/includes/toc/table-method-sh.rst:34
msgid ":method:`sh.getBalancerHost()`"
msgstr ""

# b2d6adb4d6544127a1376b439d92f7ee
#: ../source/includes/toc/table-method-sh.rst:34
msgid "*Deprecated since MongoDB 3.4*"
msgstr ""

# 766cebb37fa34666986092f5df6a029e
#: ../source/includes/toc/table-method-sh.rst:36
msgid ":method:`sh.getBalancerState()`"
msgstr ""

# f0b32e32a08d4fd1bfc2794e6e85c194
#: ../source/includes/toc/table-method-sh.rst:36
msgid "Returns a boolean to report if the :term:`balancer` is currently enabled."
msgstr ""

# 0c0c328274434aa29d2acf96a613f4c2
#: ../source/includes/toc/table-method-sh.rst:38
msgid ":method:`sh.help()`"
msgstr ""

# cfcb9fefb87b45409e4106e90c4c492b
#: ../source/includes/toc/table-method-sh.rst:38
msgid "Returns help text for the ``sh`` methods."
msgstr ""

# 8a919b39766246b99f4df928146b0537
#: ../source/includes/toc/table-method-sh.rst:40
msgid ":method:`sh.isBalancerRunning()`"
msgstr ""

# 50c07d05ce4f4b0a8f8ffac7d34d455f
#: ../source/includes/toc/table-method-sh.rst:40
msgid ""
"Returns a boolean to report if the balancer process is currently "
"migrating chunks."
msgstr ""

# 703734ad0062409bb0224a163c2f10ef
#: ../source/includes/toc/table-method-sh.rst:42
msgid ":method:`sh.moveChunk()`"
msgstr ""

# 3f3c13e1c74443f1bef7e7c7cc6dcb0a
#: ../source/includes/toc/table-method-sh.rst:42
msgid "Migrates a :term:`chunk` in a :term:`sharded cluster`."
msgstr ""

# f3f3d1bf079941cb973311cc807e9b77
#: ../source/includes/toc/table-method-sh.rst:44
msgid ":method:`sh.removeShardTag()`"
msgstr ""

# ed2b9b90d94641b8a079ef36cc612982
#: ../source/includes/toc/table-method-sh.rst:44
msgid "In MongoDB 3.4, this method aliases to :method:`sh.removeShardFromZone()`."
msgstr ""

# ab831bba9dda4c549ae6c80e9d57e5c0
#: ../source/includes/toc/table-method-sh.rst:46
msgid ":method:`sh.removeShardFromZone()`"
msgstr ""

# df08f52aa95d4a16924fb863d93ce559
#: ../source/includes/toc/table-method-sh.rst:46
>>>>>>> 2478a500
msgid ""
"Removes the association between a shard and a zone. Use to manage "
":ref:`zone sharding <zone-sharding>`."
msgstr ""

<<<<<<< HEAD
#: ../source/includes/toc/table-method-sh.rst:52
msgid ":method:`sh.stopBalancer()`"
msgstr ""

#: ../source/includes/toc/table-method-sh.rst:52
msgid ""
"Disables the :term:`balancer` and waits for any in progress balancing "
"rounds to complete."
msgstr ""

#: ../source/includes/toc/table-method-sh.rst:54
msgid ":method:`sh.waitForBalancer()`"
msgstr ""

#: ../source/includes/toc/table-method-sh.rst:54
msgid "Internal. Waits for the balancer state to change."
msgstr ""

#: ../source/includes/toc/table-method-sh.rst:56
msgid ":method:`sh.waitForBalancerOff()`"
msgstr ""

#: ../source/includes/toc/table-method-sh.rst:56
msgid "Internal. Waits until the balancer stops running."
msgstr ""

#: ../source/includes/toc/table-method-sh.rst:58
msgid ":method:`sh.waitForPingChange()`"
msgstr ""

#: ../source/includes/toc/table-method-sh.rst:58
msgid ""
"Internal. Waits for a change in ping state from one of the "
":binary:`~bin.mongos` in the sharded cluster."
msgstr ""

#: ../source/includes/toc/table-method-sh.rst:60
msgid ":method:`sh.updateZoneKeyRange()`"
msgstr ""

#: ../source/includes/toc/table-method-sh.rst:60
msgid ""
"Associates a range of shard keys to a zone. Supports configuring "
":ref:`zones <zone-sharding>` in sharded clusters."
msgstr ""

#: ../source/includes/toc/table-method-sh.rst:62
msgid ":method:`convertShardKeyToHashed.txt()`"
msgstr ""

#: ../source/includes/toc/table-method-sh.rst:62
msgid "Returns the hashed value for the input."
=======
# d21b57b261544ac4a076e019a8682e4c
#: ../source/includes/toc/table-method-sh.rst:48
msgid ":method:`sh.setBalancerState()`"
msgstr ""

# f03d394a220e47838d06f35afdb7f6aa
#: ../source/includes/toc/table-method-sh.rst:48
msgid ""
"Enables or disables the :term:`balancer` which migrates :term:`chunks "
"<chunk>` between :term:`shards <shard>`."
msgstr ""

# bbb5865a89b74eb2a29ecb88c3ddf578
#: ../source/includes/toc/table-method-sh.rst:50
msgid ":method:`sh.shardCollection()`"
msgstr ""

# f228e48786a14b639b8e602029622ebf
#: ../source/includes/toc/table-method-sh.rst:50
msgid "Enables sharding for a collection."
msgstr ""

# c7c07b79d2434656a5b93e9cdd7d9715
#: ../source/includes/toc/table-method-sh.rst:52
msgid ":method:`sh.splitAt()`"
msgstr ""

# 6ec1519c410a4ea2931efcf5c8a5bc35
#: ../source/includes/toc/table-method-sh.rst:52
msgid ""
"Divides an existing :term:`chunk` into two chunks using a specific value "
"of the :term:`shard key` as the dividing point."
msgstr ""

# 9cf5266e619942d8aa54513aae57b03f
#: ../source/includes/toc/table-method-sh.rst:54
msgid ":method:`sh.splitFind()`"
msgstr ""

# 241e785d8ea1443d8fa4efde508cd287
#: ../source/includes/toc/table-method-sh.rst:54
msgid ""
"Divides an existing :term:`chunk` that contains a document matching a "
"query into two approximately equal chunks."
msgstr ""

# 79b1d4a6ed7a4aab961bc9e2b819056f
#: ../source/includes/toc/table-method-sh.rst:56
msgid ":method:`sh.startBalancer()`"
msgstr ""

# 1d71b81922bf41cd96407654c5f65461
#: ../source/includes/toc/table-method-sh.rst:56
msgid "Enables the :term:`balancer` and waits for balancing to start."
msgstr ""

# 535317d14adc48c9a026be4c8de43ad4
#: ../source/includes/toc/table-method-sh.rst:58
msgid ":method:`sh.status()`"
msgstr ""

# bfc7fc2000f94504b97f8aef76c3d6d3
#: ../source/includes/toc/table-method-sh.rst:58
msgid ""
"Reports on the status of a :term:`sharded cluster`, as "
":method:`db.printShardingStatus()`."
msgstr ""

# b1f6d3a6d6a44865b906592a18d1aa5c
#: ../source/includes/toc/table-method-sh.rst:60
msgid ":method:`sh.stopBalancer()`"
msgstr ""

# ea2d96066d1940eda60294d5bdb8ada9
#: ../source/includes/toc/table-method-sh.rst:60
msgid ""
"Disables the :term:`balancer` and waits for any in progress balancing "
"rounds to complete."
msgstr ""

# 3274f61bf68d41f9b15a508f26391c23
#: ../source/includes/toc/table-method-sh.rst:62
msgid ":method:`sh.waitForBalancer()`"
msgstr ""

# c007f23759c04a14ae111c06bf6bbc49
#: ../source/includes/toc/table-method-sh.rst:62
msgid "Internal. Waits for the balancer state to change."
msgstr ""

# f827685f10d8474190ce2b2baf517602
#: ../source/includes/toc/table-method-sh.rst:64
msgid ":method:`sh.waitForBalancerOff()`"
msgstr ""

# 5a2ece8001e945ea8a18a211d472b952
#: ../source/includes/toc/table-method-sh.rst:64
msgid "Internal. Waits until the balancer stops running."
msgstr ""

# a091555fed2a4d06a63351104bc784a6
#: ../source/includes/toc/table-method-sh.rst:66
msgid ":method:`sh.waitForDLock()`"
msgstr ""

# 32bb837577e54a539db59ac5a6e66d0c
#: ../source/includes/toc/table-method-sh.rst:66
msgid "Internal. Waits for a specified distributed :term:`sharded cluster` lock."
msgstr ""

# cf3c0c946ecb4a3795c01f5e0c039267
#: ../source/includes/toc/table-method-sh.rst:68
msgid ":method:`sh.waitForPingChange()`"
msgstr ""

# f9190b8ea8714bb19fd2119b91019a35
#: ../source/includes/toc/table-method-sh.rst:68
msgid ""
"Internal. Waits for a change in ping state from one of the "
":program:`mongos` in the sharded cluster."
>>>>>>> 2478a500
msgstr ""

#~ msgid "Removes the association between a shard and a shard tag shard tag."
#~ msgstr ""

# 7915bf3643d24ffd84eea84f22d6bd2e
#~ msgid ":method:`sh._adminCommand`"
#~ msgstr ""

<<<<<<< HEAD
# 79ad7e1f6e2b432e814e23dbcb289176
#~ msgid ""
#~ "Runs a :term:`database command` against "
#~ "the admin database, like "
#~ ":method:`db.runCommand()`, but can confirm "
#~ "that it is issued against a "
#~ ":program:`mongos`."
#~ msgstr ""

# 25072d09ea6b4c968a03469f653d474f
#~ msgid ":method:`sh._checkFullName()`"
#~ msgstr ""

# 7c142c2380a146f9b69d9d42a8db8090
#~ msgid "Tests a namespace to determine if its well formed."
#~ msgstr ""

# abef85db729648a0b488542874962268
#~ msgid ":method:`sh._checkMongos()`"
#~ msgstr ""

# 4137d5ec2f32435db9e488efebf69a6c
#~ msgid ""
#~ "Tests to see if the :program:`mongo` "
#~ "shell is connected to a "
#~ ":program:`mongos` instance."
#~ msgstr ""

# fd53088eb7c94c67bc17d842da2342a2
#~ msgid ":method:`sh._lastMigration()`"
#~ msgstr ""

# b823fb5958f64bbf8922c523568e9fda
#~ msgid "Reports on the last :term:`chunk` migration."
#~ msgstr ""

=======
>>>>>>> 2478a500
# 96868f22458d4626a44128960836370d
#~ msgid ""
#~ "Associates a shard with a tag, to"
#~ " support :doc:`tag aware sharding </core"
#~ "/tag-aware-sharding>`."
#~ msgstr ""

# dfbaec08f03f47d3afed2b3d2930c21e
#~ msgid ""
#~ "Associates range of shard keys with "
#~ "a shard tag, to support :doc:`tag "
#~ "aware sharding </core/tag-aware-sharding>`."
#~ msgstr ""

# b36377af33b34ac2a0c1d309a0b35c9e
#~ msgid ""
#~ "Returns the name of a :program:`mongos`"
#~ " that's responsible for the balancer "
#~ "process."
#~ msgstr ""

<<<<<<< HEAD
# ef297b0710764995a1d58654f1394b8d
#~ msgid ":method:`sh.waitForDLock()`"
#~ msgstr ""

# 32c0fbfe78c84972acdce62ffa96ccfb
#~ msgid ""
#~ "Internal. Waits for a specified "
#~ "distributed :term:`sharded cluster` lock."
#~ msgstr ""

# bcda9c3e8e3647f3842bc1cfac362b86
#~ msgid ""
#~ "Internal. Waits for a change in "
#~ "ping state from one of the "
#~ ":program:`mongos` in the sharded cluster."
#~ msgstr ""

=======
>>>>>>> 2478a500
#~ msgid "Removes the association between a shard and a shard tag."
#~ msgstr ""
<|MERGE_RESOLUTION|>--- conflicted
+++ resolved
@@ -8,11 +8,7 @@
 msgstr ""
 "Project-Id-Version: MongoDB Manual\n"
 "Report-Msgid-Bugs-To: \n"
-<<<<<<< HEAD
-"POT-Creation-Date: 2019-03-19 11:02-0400\n"
-=======
 "POT-Creation-Date: 2016-12-08 12:02-0500\n"
->>>>>>> 2478a500
 "PO-Revision-Date: 2013-12-16 23:28+0000\n"
 "Last-Translator: tychoish <tychoish@gmail.com>\n"
 "Language: es\n"
@@ -24,258 +20,41 @@
 "Content-Transfer-Encoding: 8bit\n"
 "Generated-By: Babel 2.6.0\n"
 
-<<<<<<< HEAD
-=======
 # b80f21c20a5046aea88c6ea745fd69e3
->>>>>>> 2478a500
 #: ../source/reference/method/js-sharding.txt:3
 msgid "Sharding Methods"
 msgstr ""
 
-<<<<<<< HEAD
-=======
 # cfcc4a188d7942819f0be38acc8cbc7c
->>>>>>> 2478a500
 #: ../source/includes/extracts/methods-toc-explanation.rst:3
 msgid ""
 "For details on specific methods, including syntax and examples, click on "
 "the specific method to go to its reference page."
 msgstr ""
 
-<<<<<<< HEAD
-=======
 # dbba41d363784fb59bb3a1f1c68a38af
->>>>>>> 2478a500
 #: ../source/includes/toc/table-method-sh.rst:2
 msgid "Name"
 msgstr ""
 
-<<<<<<< HEAD
-=======
 # 1a02296791db4a3a8305b70b53eda350
->>>>>>> 2478a500
 #: ../source/includes/toc/table-method-sh.rst:2
 msgid "Description"
 msgstr ""
 
-<<<<<<< HEAD
-#: ../source/includes/toc/table-method-sh.rst:4
-msgid ":method:`sh.addShard()`"
-msgstr ""
-
-=======
 # 8e61b096b682459a8601686838e11406
 #: ../source/includes/toc/table-method-sh.rst:4
 msgid ":method:`sh._adminCommand()`"
 msgstr ""
 
 # f8928eda96b04d16afbe944cb2a1fbb4
->>>>>>> 2478a500
 #: ../source/includes/toc/table-method-sh.rst:4
-msgid "Adds a :term:`shard` to a sharded cluster."
-msgstr ""
-
-<<<<<<< HEAD
-#: ../source/includes/toc/table-method-sh.rst:6
-msgid ":method:`sh.addShardTag()`"
-msgstr ""
-
-#: ../source/includes/toc/table-method-sh.rst:6
-msgid "In MongoDB 3.4, this method aliases to :method:`sh.addShardToZone()`."
-msgstr ""
-
-#: ../source/includes/toc/table-method-sh.rst:8
-msgid ":method:`sh.addShardToZone()`"
-msgstr ""
-
-#: ../source/includes/toc/table-method-sh.rst:8
-msgid ""
-"Associates a shard to a zone. Supports configuring :ref:`zones <zone-"
-"sharding>` in sharded clusters."
-msgstr ""
-
-#: ../source/includes/toc/table-method-sh.rst:10
-msgid ":method:`sh.addTagRange()`"
-msgstr ""
-
-#: ../source/includes/toc/table-method-sh.rst:10
-msgid "In MongoDB 3.4, this method aliases to :method:`sh.updateZoneKeyRange()`."
-msgstr ""
-
-#: ../source/includes/toc/table-method-sh.rst:12
-msgid ":method:`sh.disableBalancing()`"
-msgstr ""
-
-#: ../source/includes/toc/table-method-sh.rst:12
-msgid ""
-"Disable balancing on a single collection in a sharded database. Does not "
-"affect balancing of other collections in a sharded cluster."
-msgstr ""
-
-#: ../source/includes/toc/table-method-sh.rst:14
-msgid ":method:`sh.enableBalancing()`"
-msgstr ""
-
-#: ../source/includes/toc/table-method-sh.rst:14
-msgid ""
-"Activates the sharded collection balancer process if previously disabled "
-"using :method:`sh.disableBalancing()`."
-msgstr ""
-
-#: ../source/includes/toc/table-method-sh.rst:16
-msgid ":method:`sh.disableAutoSplit()`"
-msgstr ""
-
-#: ../source/includes/toc/table-method-sh.rst:16
-msgid "Disables auto-splitting for the sharded cluster."
-msgstr ""
-
-#: ../source/includes/toc/table-method-sh.rst:18
-msgid ":method:`sh.enableAutoSplit()`"
-msgstr ""
-
-#: ../source/includes/toc/table-method-sh.rst:18
-msgid "Enables auto-splitting for the sharded cluster."
-msgstr ""
-
-#: ../source/includes/toc/table-method-sh.rst:20
-msgid ":method:`sh.enableSharding()`"
-msgstr ""
-
-#: ../source/includes/toc/table-method-sh.rst:20
-msgid "Enables sharding on a specific database."
-msgstr ""
-
-#: ../source/includes/toc/table-method-sh.rst:22
-msgid ":method:`sh.getBalancerHost()`"
-msgstr ""
-
-#: ../source/includes/toc/table-method-sh.rst:22
-msgid "*Deprecated since MongoDB 3.4*"
-msgstr ""
-
-#: ../source/includes/toc/table-method-sh.rst:24
-msgid ":method:`sh.getBalancerState()`"
-msgstr ""
-
-#: ../source/includes/toc/table-method-sh.rst:24
-msgid "Returns a boolean to report if the :term:`balancer` is currently enabled."
-msgstr ""
-
-#: ../source/includes/toc/table-method-sh.rst:26
-msgid ":method:`sh.removeTagRange()`"
-msgstr ""
-
-#: ../source/includes/toc/table-method-sh.rst:26
-msgid "In MongoDB 3.4, this method aliases to :method:`sh.removeRangeFromZone()`."
-msgstr ""
-
-#: ../source/includes/toc/table-method-sh.rst:28
-msgid ":method:`sh.removeRangeFromZone()`"
-msgstr ""
-
-#: ../source/includes/toc/table-method-sh.rst:28
-msgid ""
-"Removes an association between a range of shard keys and a zone. Supports"
-" configuring :ref:`zones <zone-sharding>` in sharded clusters."
-msgstr ""
-
-#: ../source/includes/toc/table-method-sh.rst:30
-msgid ":method:`sh.help()`"
-msgstr ""
-
-#: ../source/includes/toc/table-method-sh.rst:30
-msgid "Returns help text for the ``sh`` methods."
-msgstr ""
-
-#: ../source/includes/toc/table-method-sh.rst:32
-msgid ":method:`sh.isBalancerRunning()`"
-msgstr ""
-
-#: ../source/includes/toc/table-method-sh.rst:32
-msgid ""
-"Returns a boolean to report if the balancer process is currently "
-"migrating chunks."
-msgstr ""
-
-#: ../source/includes/toc/table-method-sh.rst:34
-msgid ":method:`sh.moveChunk()`"
-msgstr ""
-
-#: ../source/includes/toc/table-method-sh.rst:34
-msgid "Migrates a :term:`chunk` in a :term:`sharded cluster`."
-msgstr ""
-
-#: ../source/includes/toc/table-method-sh.rst:36
-msgid ":method:`sh.removeShardTag()`"
-msgstr ""
-
-#: ../source/includes/toc/table-method-sh.rst:36
-msgid "In MongoDB 3.4, this method aliases to :method:`sh.removeShardFromZone()`."
-msgstr ""
-
-#: ../source/includes/toc/table-method-sh.rst:38
-msgid ":method:`sh.removeShardFromZone()`"
-msgstr ""
-
-#: ../source/includes/toc/table-method-sh.rst:38
-msgid ""
-"Removes the association between a shard and a zone. Use to manage "
-":ref:`zone sharding <zone-sharding>`."
-msgstr ""
-
-#: ../source/includes/toc/table-method-sh.rst:40
-msgid ":method:`sh.setBalancerState()`"
-msgstr ""
-
-#: ../source/includes/toc/table-method-sh.rst:40
-msgid ""
-"Enables or disables the :term:`balancer` which migrates :term:`chunks "
-"<chunk>` between :term:`shards <shard>`."
-msgstr ""
-
-#: ../source/includes/toc/table-method-sh.rst:42
-msgid ":method:`sh.shardCollection()`"
-msgstr ""
-
-#: ../source/includes/toc/table-method-sh.rst:42
-msgid "Enables sharding for a collection."
-msgstr ""
-
-#: ../source/includes/toc/table-method-sh.rst:44
-msgid ":method:`sh.splitAt()`"
-msgstr ""
-
-#: ../source/includes/toc/table-method-sh.rst:44
-msgid ""
-"Divides an existing :term:`chunk` into two chunks using a specific value "
-"of the :term:`shard key` as the dividing point."
-msgstr ""
-
-#: ../source/includes/toc/table-method-sh.rst:46
-msgid ":method:`sh.splitFind()`"
-msgstr ""
-
-#: ../source/includes/toc/table-method-sh.rst:46
-msgid ""
-"Divides an existing :term:`chunk` that contains a document matching a "
-"query into two approximately equal chunks."
-msgstr ""
-
-#: ../source/includes/toc/table-method-sh.rst:48
-msgid ":method:`sh.startBalancer()`"
-msgstr ""
-
-#: ../source/includes/toc/table-method-sh.rst:48
-msgid "Enables the :term:`balancer` and waits for balancing to start."
-msgstr ""
-
-#: ../source/includes/toc/table-method-sh.rst:50
-msgid ":method:`sh.status()`"
-msgstr ""
-
-#: ../source/includes/toc/table-method-sh.rst:50
-=======
+msgid ""
+"Runs a :term:`database command` against the admin database, like "
+":method:`db.runCommand()`, but can confirm that it is issued against a "
+":program:`mongos`."
+msgstr ""
+
 # 8a0c4882c22945a583065b83ba2b8621
 #: ../source/includes/toc/table-method-sh.rst:6
 msgid ":method:`sh.getBalancerLockDetails()`"
@@ -497,66 +276,11 @@
 
 # df08f52aa95d4a16924fb863d93ce559
 #: ../source/includes/toc/table-method-sh.rst:46
->>>>>>> 2478a500
 msgid ""
 "Removes the association between a shard and a zone. Use to manage "
 ":ref:`zone sharding <zone-sharding>`."
 msgstr ""
 
-<<<<<<< HEAD
-#: ../source/includes/toc/table-method-sh.rst:52
-msgid ":method:`sh.stopBalancer()`"
-msgstr ""
-
-#: ../source/includes/toc/table-method-sh.rst:52
-msgid ""
-"Disables the :term:`balancer` and waits for any in progress balancing "
-"rounds to complete."
-msgstr ""
-
-#: ../source/includes/toc/table-method-sh.rst:54
-msgid ":method:`sh.waitForBalancer()`"
-msgstr ""
-
-#: ../source/includes/toc/table-method-sh.rst:54
-msgid "Internal. Waits for the balancer state to change."
-msgstr ""
-
-#: ../source/includes/toc/table-method-sh.rst:56
-msgid ":method:`sh.waitForBalancerOff()`"
-msgstr ""
-
-#: ../source/includes/toc/table-method-sh.rst:56
-msgid "Internal. Waits until the balancer stops running."
-msgstr ""
-
-#: ../source/includes/toc/table-method-sh.rst:58
-msgid ":method:`sh.waitForPingChange()`"
-msgstr ""
-
-#: ../source/includes/toc/table-method-sh.rst:58
-msgid ""
-"Internal. Waits for a change in ping state from one of the "
-":binary:`~bin.mongos` in the sharded cluster."
-msgstr ""
-
-#: ../source/includes/toc/table-method-sh.rst:60
-msgid ":method:`sh.updateZoneKeyRange()`"
-msgstr ""
-
-#: ../source/includes/toc/table-method-sh.rst:60
-msgid ""
-"Associates a range of shard keys to a zone. Supports configuring "
-":ref:`zones <zone-sharding>` in sharded clusters."
-msgstr ""
-
-#: ../source/includes/toc/table-method-sh.rst:62
-msgid ":method:`convertShardKeyToHashed.txt()`"
-msgstr ""
-
-#: ../source/includes/toc/table-method-sh.rst:62
-msgid "Returns the hashed value for the input."
-=======
 # d21b57b261544ac4a076e019a8682e4c
 #: ../source/includes/toc/table-method-sh.rst:48
 msgid ":method:`sh.setBalancerState()`"
@@ -677,7 +401,6 @@
 msgid ""
 "Internal. Waits for a change in ping state from one of the "
 ":program:`mongos` in the sharded cluster."
->>>>>>> 2478a500
 msgstr ""
 
 #~ msgid "Removes the association between a shard and a shard tag shard tag."
@@ -687,45 +410,6 @@
 #~ msgid ":method:`sh._adminCommand`"
 #~ msgstr ""
 
-<<<<<<< HEAD
-# 79ad7e1f6e2b432e814e23dbcb289176
-#~ msgid ""
-#~ "Runs a :term:`database command` against "
-#~ "the admin database, like "
-#~ ":method:`db.runCommand()`, but can confirm "
-#~ "that it is issued against a "
-#~ ":program:`mongos`."
-#~ msgstr ""
-
-# 25072d09ea6b4c968a03469f653d474f
-#~ msgid ":method:`sh._checkFullName()`"
-#~ msgstr ""
-
-# 7c142c2380a146f9b69d9d42a8db8090
-#~ msgid "Tests a namespace to determine if its well formed."
-#~ msgstr ""
-
-# abef85db729648a0b488542874962268
-#~ msgid ":method:`sh._checkMongos()`"
-#~ msgstr ""
-
-# 4137d5ec2f32435db9e488efebf69a6c
-#~ msgid ""
-#~ "Tests to see if the :program:`mongo` "
-#~ "shell is connected to a "
-#~ ":program:`mongos` instance."
-#~ msgstr ""
-
-# fd53088eb7c94c67bc17d842da2342a2
-#~ msgid ":method:`sh._lastMigration()`"
-#~ msgstr ""
-
-# b823fb5958f64bbf8922c523568e9fda
-#~ msgid "Reports on the last :term:`chunk` migration."
-#~ msgstr ""
-
-=======
->>>>>>> 2478a500
 # 96868f22458d4626a44128960836370d
 #~ msgid ""
 #~ "Associates a shard with a tag, to"
@@ -747,25 +431,5 @@
 #~ "process."
 #~ msgstr ""
 
-<<<<<<< HEAD
-# ef297b0710764995a1d58654f1394b8d
-#~ msgid ":method:`sh.waitForDLock()`"
-#~ msgstr ""
-
-# 32c0fbfe78c84972acdce62ffa96ccfb
-#~ msgid ""
-#~ "Internal. Waits for a specified "
-#~ "distributed :term:`sharded cluster` lock."
-#~ msgstr ""
-
-# bcda9c3e8e3647f3842bc1cfac362b86
-#~ msgid ""
-#~ "Internal. Waits for a change in "
-#~ "ping state from one of the "
-#~ ":program:`mongos` in the sharded cluster."
-#~ msgstr ""
-
-=======
->>>>>>> 2478a500
 #~ msgid "Removes the association between a shard and a shard tag."
 #~ msgstr ""
