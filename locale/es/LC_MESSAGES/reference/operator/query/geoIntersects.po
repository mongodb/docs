# SOME DESCRIPTIVE TITLE.
# Copyright (C) 2011-2014, MongoDB, Inc.
# This file is distributed under the same license as the mongodb-manual
# package.
#
# Translators:
msgid ""
msgstr ""
"Project-Id-Version: MongoDB Manual\n"
"Report-Msgid-Bugs-To: \n"
<<<<<<< HEAD
"POT-Creation-Date: 2019-03-19 11:02-0400\n"
=======
"POT-Creation-Date: 2016-12-08 12:02-0500\n"
>>>>>>> 2478a500
"PO-Revision-Date: 2013-12-16 23:06+0000\n"
"Last-Translator: tychoish <tychoish@gmail.com>\n"
"Language: es\n"
"Language-Team: Spanish (http://www.transifex.com/projects/p/mongodb-"
"manual/language/es/)\n"
"Plural-Forms: nplurals=2; plural=(n != 1)\n"
"MIME-Version: 1.0\n"
"Content-Type: text/plain; charset=utf-8\n"
"Content-Transfer-Encoding: 8bit\n"
"Generated-By: Babel 2.6.0\n"

<<<<<<< HEAD
=======
# fd5d2c1d4530481bbf379e5aa09eee5d
>>>>>>> 2478a500
#: ../source/reference/operator/query/geoIntersects.txt:3
msgid "$geoIntersects"
msgstr ""

<<<<<<< HEAD
#: ../source/reference/operator/query/geoIntersects.txt:14
msgid "Definition"
msgstr ""

#: ../source/reference/operator/query/geoIntersects.txt:18
msgid ""
"Selects documents whose geospatial data intersects with a specified "
":ref:`GeoJSON <geospatial-indexes-store-geojson>` object; i.e. where the "
"intersection of the data and the specified object is non-empty."
msgstr ""

#: ../source/reference/operator/query/geoIntersects.txt:22
msgid ""
"The :query:`$geoIntersects` operator uses the :query:`$geometry` operator"
" to specify the :ref:`GeoJSON <geospatial-indexes-store-geojson>` object."
" To specify a GeoJSON polygons or multipolygons using the default "
"coordinate reference system (CRS), use the following syntax:"
msgstr ""

#: ../source/reference/operator/query/geoIntersects.txt:41
msgid ""
"For :query:`$geoIntersects` queries that specify GeoJSON geometries with "
"areas greater than a single hemisphere, the use of the default CRS "
"results in queries for the complementary geometries."
msgstr ""

#: ../source/reference/operator/query/geoIntersects.txt:47
msgid ""
"To specify a single-ringed GeoJSON :ref:`polygon <geojson-polygon>` with "
"a custom MongoDB CRS, use the following prototype that specifies the "
"custom MongoDB CRS in the :query:`$geometry` expression:"
msgstr ""

#: ../source/reference/operator/query/geoIntersects.txt:69
msgid ""
=======
# 480619e31fad483c8780d2e9563ba206
#: ../source/reference/operator/query/geoIntersects.txt
msgid "On this page"
msgstr ""

# 80d83d05370f4126ac34c963c1ec94b4
#: ../source/reference/operator/query/geoIntersects.txt:14
msgid "Definition"
msgstr ""

# ff0b22f8303e4ba5bc9ed67e52d7baf6
#: ../source/reference/operator/query/geoIntersects.txt:20
msgid ""
"Selects documents whose geospatial data intersects with a specified "
":ref:`GeoJSON <geospatial-indexes-store-geojson>` object; i.e. where the "
"intersection of the data and the specified object is non-empty. This "
"includes cases where the data and the specified object share an edge."
msgstr ""

# 6abacfb035cc45bc809aa11bebd748e9
#: ../source/reference/operator/query/geoIntersects.txt:26
msgid ""
"The :query:`$geoIntersects` operator uses the :query:`$geometry` operator"
" to specify the :ref:`GeoJSON <geospatial-indexes-store-geojson>` object."
" To specify a GeoJSON polygons or multipolygons using the default "
"coordinate reference system (CRS), use the following syntax:"
msgstr ""

# 207d6aa284c5408ea364dcd2d322b10e
#: ../source/reference/operator/query/geoIntersects.txt:45
msgid ""
"For :query:`$geoIntersects` queries that specify GeoJSON geometries with "
"areas greater than a single hemisphere, the use of the default CRS "
"results in queries for the complementary geometries."
msgstr ""

# 07564068446c44ff90df091d053a751e
#: ../source/reference/operator/query/geoIntersects.txt:51
msgid ""
"To specify a single-ringed GeoJSON :ref:`polygon <geojson-polygon>` with "
"a custom MongoDB CRS, use the following prototype that specifies the "
"custom MongoDB CRS in the :query:`$geometry` expression:"
msgstr ""

# 26077648cd754068bb708983f3c4a7df
#: ../source/reference/operator/query/geoIntersects.txt:73
msgid ""
>>>>>>> 2478a500
"The custom MongoDB CRS uses a counter-clockwise winding order and allows "
":query:`$geoIntersects` to support queries with a single-ringed GeoJSON "
":ref:`polygon <geojson-polygon>` whose area is greater than or equal to a"
" single hemisphere. If the specified polygon is smaller than a single "
"hemisphere, the behavior of :query:`$geoIntersects` with the MongoDB CRS "
"is the same as with the default CRS. See also :ref:`geointersects-big-"
"poly`."
<<<<<<< HEAD
msgstr ""

#: ../source/includes/extracts/geospatial-long-lat-values.rst:1
msgid ""
"If specifying latitude and longitude coordinates, list the **longitude** "
"first and then **latitude**:"
msgstr ""

#: ../source/includes/extracts/geospatial-valid-long-lat-values.rst:1
msgid "Valid longitude values are between ``-180`` and ``180``, both inclusive."
msgstr ""

#: ../source/includes/extracts/geospatial-valid-long-lat-values.rst:4
msgid "Valid latitude values are between ``-90`` and ``90`` (both inclusive)."
msgstr ""

#: ../source/reference/operator/query/geoIntersects.txt:82
msgid "Behavior"
msgstr ""

#: ../source/reference/operator/query/geoIntersects.txt:85
msgid "Geospatial Indexes"
msgstr ""

#: ../source/reference/operator/query/geoIntersects.txt:87
msgid ""
":query:`$geoIntersects` uses spherical geometry. :query:`$geoIntersects` "
"does not require a geospatial index. However, a geospatial index will "
"improve query performance. Only the :doc:`2dsphere </core/2dsphere>` "
"geospatial index supports :query:`$geoIntersects`."
msgstr ""

#: ../source/reference/operator/query/geoIntersects.txt:94
msgid "Degenerate Geometry"
msgstr ""

#: ../source/reference/operator/query/geoIntersects.txt:96
msgid ""
":query:`$geoIntersects` does not guarantee that it will consider a "
"polygon to intersect with its own edges; its own vertices; or another "
"polygon sharing vertices or edges but no interior space."
msgstr ""

#: ../source/reference/operator/query/geoIntersects.txt:103
msgid "\"Big\" Polygons"
msgstr ""

=======
msgstr ""

# 3a703dadb0af4e438c5450d54f93ce70
#: ../source/reference/operator/query/geoIntersects.txt:83
msgid ""
"If you use longitude and latitude, specify coordinates in order of: "
"**longitude, latitude.**"
msgstr ""

# 530edb572e104038b574646e89fca220
#: ../source/reference/operator/query/geoIntersects.txt:87
msgid "Behavior"
msgstr ""

# 21d14a2ad4db41f3bca463d801fec016
#: ../source/reference/operator/query/geoIntersects.txt:90
msgid "Geospatial Indexes"
msgstr ""

# 4d07a34302db4810bff4246133d74b91
#: ../source/reference/operator/query/geoIntersects.txt:92
msgid ""
":query:`$geoIntersects` uses spherical geometry. :query:`$geoIntersects` "
"does not require a geospatial index. However, a geospatial index will "
"improve query performance. Only the :doc:`2dsphere </core/2dsphere>` "
"geospatial index supports :query:`$geoIntersects`."
msgstr ""

# 687cdce88b834f8eacf0000a8c83a845
#: ../source/reference/operator/query/geoIntersects.txt:101
msgid "\"Big\" Polygons"
msgstr ""

# ce9654b6cb9c463aacf22ee7126574ba
>>>>>>> 2478a500
#: ../source/includes/fact-geometry-hemisphere-limitation.rst:1
msgid ""
"For |geo-operator-method|, if you specify a single-ringed polygon that "
"has an area greater than a single hemisphere, include :query:`the custom "
"MongoDB coordinate reference system in the $geometry <$geometry>` "
"expression; otherwise, |geo-operator-method| queries for the "
"complementary geometry. For all other GeoJSON polygons with areas greater"
" than a hemisphere, |geo-operator-method| queries for the complementary "
"geometry."
msgstr ""

<<<<<<< HEAD
#: ../source/reference/operator/query/geoIntersects.txt:109
msgid "Examples"
msgstr ""

#: ../source/reference/operator/query/geoIntersects.txt:112
msgid "Intersects a Polygon"
msgstr ""

#: ../source/reference/operator/query/geoIntersects.txt:114
=======
# 79e0c513a1554fed9a4df33f15c61cee
#: ../source/reference/operator/query/geoIntersects.txt:107
msgid "Examples"
msgstr ""

# 0a7ad181451b48f78a7597bc7adba598
#: ../source/reference/operator/query/geoIntersects.txt:110
msgid "Intersects a Polygon"
msgstr ""

# d5e05302290740308009bacba7712deb
#: ../source/reference/operator/query/geoIntersects.txt:112
>>>>>>> 2478a500
msgid ""
"The following example uses :query:`$geoIntersects` to select all ``loc`` "
"data that intersect with the :ref:`geojson-polygon` defined by the "
"``coordinates`` array. The area of the polygon is less than the area of a"
" single hemisphere:"
msgstr ""

<<<<<<< HEAD
#: ../source/reference/operator/query/geoIntersects.txt:136
=======
# 43655a70307b4ed4a80cafb3f852cecb
#: ../source/reference/operator/query/geoIntersects.txt:134
>>>>>>> 2478a500
msgid ""
"For single-ringed polygons with areas greater than a single hemisphere, "
"see :ref:`geointersects-big-polygon`."
msgstr ""

<<<<<<< HEAD
#: ../source/reference/operator/query/geoIntersects.txt:142
msgid "Intersects a \"Big\" Polygon"
msgstr ""

#: ../source/reference/operator/query/geoIntersects.txt:144
=======
# 1956a89d72344ea7b0daad26af56cb2e
#: ../source/reference/operator/query/geoIntersects.txt:140
msgid "Intersects a \"Big\" Polygon"
msgstr ""

# f141a6ac942f4e1c9f9d9a0212ea8093
#: ../source/reference/operator/query/geoIntersects.txt:142
>>>>>>> 2478a500
msgid ""
"To query with a single-ringed GeoJSON polygon whose area is greater than "
"a single hemisphere, the :query:`$geometry` expression must specify the "
"custom MongoDB coordinate reference system. For example:"
msgstr ""

# 68ea4e34c0654194ab0cb129b85ad704
#~ msgid ""
#~ "The :query:`$geoIntersects` operator is a "
#~ "geospatial query operator that selects "
#~ "all locations that intersect with a "
#~ ":term:`GeoJSON` object. A location intersects"
#~ " a GeoJSON object if the intersection"
#~ " is non-empty. This includes "
#~ "documents that have a shared edge. "
#~ "The :query:`$geoIntersects` operator uses "
#~ "spherical geometry."
#~ msgstr ""

# 3d7d9062ea1c4b938ba3480a5b26ce1f
#~ msgid "The ``2dsphere`` geospatial index supports :query:`$geoIntersects`."
#~ msgstr ""

# 88338486b62742f0a4fff2e1a15ee573
#~ msgid ""
#~ "To query for intersection, pass the "
#~ "GeoJSON object to :query:`$geoIntersects` "
#~ "through the :query:`$geometry` operator. Use"
#~ " the following syntax:"
#~ msgstr ""

# db1c48b1e8da40b69c731ac325cc2f17
#~ msgid "Specify coordinates in this order: **\"longitude, latitude.\"**"
#~ msgstr ""

# c6fc2149467d497a926ba81413a7d041
#~ msgid ""
#~ "The following example uses "
#~ ":query:`$geoIntersects` to select all indexed"
#~ " points and shapes that intersect "
#~ "with the polygon defined by the "
#~ "``coordinates`` array."
#~ msgstr ""

# 18f1db6796574ecc9d9bf791eacd67de
#~ msgid ""
#~ "Any geometry specified with :term:`GeoJSON`"
#~ " to |geo-operator-method| queries, "
#~ "**must** fit within a single hemisphere."
#~ " MongoDB interprets geometries larger than"
#~ " half of the sphere as queries "
#~ "for the smaller of the complementary "
#~ "geometries."
#~ msgstr ""
<|MERGE_RESOLUTION|>--- conflicted
+++ resolved
@@ -8,11 +8,7 @@
 msgstr ""
 "Project-Id-Version: MongoDB Manual\n"
 "Report-Msgid-Bugs-To: \n"
-<<<<<<< HEAD
-"POT-Creation-Date: 2019-03-19 11:02-0400\n"
-=======
 "POT-Creation-Date: 2016-12-08 12:02-0500\n"
->>>>>>> 2478a500
 "PO-Revision-Date: 2013-12-16 23:06+0000\n"
 "Last-Translator: tychoish <tychoish@gmail.com>\n"
 "Language: es\n"
@@ -24,27 +20,32 @@
 "Content-Transfer-Encoding: 8bit\n"
 "Generated-By: Babel 2.6.0\n"
 
-<<<<<<< HEAD
-=======
 # fd5d2c1d4530481bbf379e5aa09eee5d
->>>>>>> 2478a500
 #: ../source/reference/operator/query/geoIntersects.txt:3
 msgid "$geoIntersects"
 msgstr ""
 
-<<<<<<< HEAD
+# 480619e31fad483c8780d2e9563ba206
+#: ../source/reference/operator/query/geoIntersects.txt
+msgid "On this page"
+msgstr ""
+
+# 80d83d05370f4126ac34c963c1ec94b4
 #: ../source/reference/operator/query/geoIntersects.txt:14
 msgid "Definition"
 msgstr ""
 
-#: ../source/reference/operator/query/geoIntersects.txt:18
+# ff0b22f8303e4ba5bc9ed67e52d7baf6
+#: ../source/reference/operator/query/geoIntersects.txt:20
 msgid ""
 "Selects documents whose geospatial data intersects with a specified "
 ":ref:`GeoJSON <geospatial-indexes-store-geojson>` object; i.e. where the "
-"intersection of the data and the specified object is non-empty."
-msgstr ""
-
-#: ../source/reference/operator/query/geoIntersects.txt:22
+"intersection of the data and the specified object is non-empty. This "
+"includes cases where the data and the specified object share an edge."
+msgstr ""
+
+# 6abacfb035cc45bc809aa11bebd748e9
+#: ../source/reference/operator/query/geoIntersects.txt:26
 msgid ""
 "The :query:`$geoIntersects` operator uses the :query:`$geometry` operator"
 " to specify the :ref:`GeoJSON <geospatial-indexes-store-geojson>` object."
@@ -52,71 +53,25 @@
 "coordinate reference system (CRS), use the following syntax:"
 msgstr ""
 
-#: ../source/reference/operator/query/geoIntersects.txt:41
+# 207d6aa284c5408ea364dcd2d322b10e
+#: ../source/reference/operator/query/geoIntersects.txt:45
 msgid ""
 "For :query:`$geoIntersects` queries that specify GeoJSON geometries with "
 "areas greater than a single hemisphere, the use of the default CRS "
 "results in queries for the complementary geometries."
 msgstr ""
 
-#: ../source/reference/operator/query/geoIntersects.txt:47
+# 07564068446c44ff90df091d053a751e
+#: ../source/reference/operator/query/geoIntersects.txt:51
 msgid ""
 "To specify a single-ringed GeoJSON :ref:`polygon <geojson-polygon>` with "
 "a custom MongoDB CRS, use the following prototype that specifies the "
 "custom MongoDB CRS in the :query:`$geometry` expression:"
 msgstr ""
 
-#: ../source/reference/operator/query/geoIntersects.txt:69
-msgid ""
-=======
-# 480619e31fad483c8780d2e9563ba206
-#: ../source/reference/operator/query/geoIntersects.txt
-msgid "On this page"
-msgstr ""
-
-# 80d83d05370f4126ac34c963c1ec94b4
-#: ../source/reference/operator/query/geoIntersects.txt:14
-msgid "Definition"
-msgstr ""
-
-# ff0b22f8303e4ba5bc9ed67e52d7baf6
-#: ../source/reference/operator/query/geoIntersects.txt:20
-msgid ""
-"Selects documents whose geospatial data intersects with a specified "
-":ref:`GeoJSON <geospatial-indexes-store-geojson>` object; i.e. where the "
-"intersection of the data and the specified object is non-empty. This "
-"includes cases where the data and the specified object share an edge."
-msgstr ""
-
-# 6abacfb035cc45bc809aa11bebd748e9
-#: ../source/reference/operator/query/geoIntersects.txt:26
-msgid ""
-"The :query:`$geoIntersects` operator uses the :query:`$geometry` operator"
-" to specify the :ref:`GeoJSON <geospatial-indexes-store-geojson>` object."
-" To specify a GeoJSON polygons or multipolygons using the default "
-"coordinate reference system (CRS), use the following syntax:"
-msgstr ""
-
-# 207d6aa284c5408ea364dcd2d322b10e
-#: ../source/reference/operator/query/geoIntersects.txt:45
-msgid ""
-"For :query:`$geoIntersects` queries that specify GeoJSON geometries with "
-"areas greater than a single hemisphere, the use of the default CRS "
-"results in queries for the complementary geometries."
-msgstr ""
-
-# 07564068446c44ff90df091d053a751e
-#: ../source/reference/operator/query/geoIntersects.txt:51
-msgid ""
-"To specify a single-ringed GeoJSON :ref:`polygon <geojson-polygon>` with "
-"a custom MongoDB CRS, use the following prototype that specifies the "
-"custom MongoDB CRS in the :query:`$geometry` expression:"
-msgstr ""
-
 # 26077648cd754068bb708983f3c4a7df
 #: ../source/reference/operator/query/geoIntersects.txt:73
 msgid ""
->>>>>>> 2478a500
 "The custom MongoDB CRS uses a counter-clockwise winding order and allows "
 ":query:`$geoIntersects` to support queries with a single-ringed GeoJSON "
 ":ref:`polygon <geojson-polygon>` whose area is greater than or equal to a"
@@ -124,32 +79,27 @@
 "hemisphere, the behavior of :query:`$geoIntersects` with the MongoDB CRS "
 "is the same as with the default CRS. See also :ref:`geointersects-big-"
 "poly`."
-<<<<<<< HEAD
-msgstr ""
-
-#: ../source/includes/extracts/geospatial-long-lat-values.rst:1
-msgid ""
-"If specifying latitude and longitude coordinates, list the **longitude** "
-"first and then **latitude**:"
-msgstr ""
-
-#: ../source/includes/extracts/geospatial-valid-long-lat-values.rst:1
-msgid "Valid longitude values are between ``-180`` and ``180``, both inclusive."
-msgstr ""
-
-#: ../source/includes/extracts/geospatial-valid-long-lat-values.rst:4
-msgid "Valid latitude values are between ``-90`` and ``90`` (both inclusive)."
-msgstr ""
-
-#: ../source/reference/operator/query/geoIntersects.txt:82
+msgstr ""
+
+# 3a703dadb0af4e438c5450d54f93ce70
+#: ../source/reference/operator/query/geoIntersects.txt:83
+msgid ""
+"If you use longitude and latitude, specify coordinates in order of: "
+"**longitude, latitude.**"
+msgstr ""
+
+# 530edb572e104038b574646e89fca220
+#: ../source/reference/operator/query/geoIntersects.txt:87
 msgid "Behavior"
 msgstr ""
 
-#: ../source/reference/operator/query/geoIntersects.txt:85
+# 21d14a2ad4db41f3bca463d801fec016
+#: ../source/reference/operator/query/geoIntersects.txt:90
 msgid "Geospatial Indexes"
 msgstr ""
 
-#: ../source/reference/operator/query/geoIntersects.txt:87
+# 4d07a34302db4810bff4246133d74b91
+#: ../source/reference/operator/query/geoIntersects.txt:92
 msgid ""
 ":query:`$geoIntersects` uses spherical geometry. :query:`$geoIntersects` "
 "does not require a geospatial index. However, a geospatial index will "
@@ -157,57 +107,12 @@
 "geospatial index supports :query:`$geoIntersects`."
 msgstr ""
 
-#: ../source/reference/operator/query/geoIntersects.txt:94
-msgid "Degenerate Geometry"
-msgstr ""
-
-#: ../source/reference/operator/query/geoIntersects.txt:96
-msgid ""
-":query:`$geoIntersects` does not guarantee that it will consider a "
-"polygon to intersect with its own edges; its own vertices; or another "
-"polygon sharing vertices or edges but no interior space."
-msgstr ""
-
-#: ../source/reference/operator/query/geoIntersects.txt:103
-msgid "\"Big\" Polygons"
-msgstr ""
-
-=======
-msgstr ""
-
-# 3a703dadb0af4e438c5450d54f93ce70
-#: ../source/reference/operator/query/geoIntersects.txt:83
-msgid ""
-"If you use longitude and latitude, specify coordinates in order of: "
-"**longitude, latitude.**"
-msgstr ""
-
-# 530edb572e104038b574646e89fca220
-#: ../source/reference/operator/query/geoIntersects.txt:87
-msgid "Behavior"
-msgstr ""
-
-# 21d14a2ad4db41f3bca463d801fec016
-#: ../source/reference/operator/query/geoIntersects.txt:90
-msgid "Geospatial Indexes"
-msgstr ""
-
-# 4d07a34302db4810bff4246133d74b91
-#: ../source/reference/operator/query/geoIntersects.txt:92
-msgid ""
-":query:`$geoIntersects` uses spherical geometry. :query:`$geoIntersects` "
-"does not require a geospatial index. However, a geospatial index will "
-"improve query performance. Only the :doc:`2dsphere </core/2dsphere>` "
-"geospatial index supports :query:`$geoIntersects`."
-msgstr ""
-
 # 687cdce88b834f8eacf0000a8c83a845
 #: ../source/reference/operator/query/geoIntersects.txt:101
 msgid "\"Big\" Polygons"
 msgstr ""
 
 # ce9654b6cb9c463aacf22ee7126574ba
->>>>>>> 2478a500
 #: ../source/includes/fact-geometry-hemisphere-limitation.rst:1
 msgid ""
 "For |geo-operator-method|, if you specify a single-ringed polygon that "
@@ -219,17 +124,6 @@
 "geometry."
 msgstr ""
 
-<<<<<<< HEAD
-#: ../source/reference/operator/query/geoIntersects.txt:109
-msgid "Examples"
-msgstr ""
-
-#: ../source/reference/operator/query/geoIntersects.txt:112
-msgid "Intersects a Polygon"
-msgstr ""
-
-#: ../source/reference/operator/query/geoIntersects.txt:114
-=======
 # 79e0c513a1554fed9a4df33f15c61cee
 #: ../source/reference/operator/query/geoIntersects.txt:107
 msgid "Examples"
@@ -242,7 +136,6 @@
 
 # d5e05302290740308009bacba7712deb
 #: ../source/reference/operator/query/geoIntersects.txt:112
->>>>>>> 2478a500
 msgid ""
 "The following example uses :query:`$geoIntersects` to select all ``loc`` "
 "data that intersect with the :ref:`geojson-polygon` defined by the "
@@ -250,24 +143,13 @@
 " single hemisphere:"
 msgstr ""
 
-<<<<<<< HEAD
-#: ../source/reference/operator/query/geoIntersects.txt:136
-=======
 # 43655a70307b4ed4a80cafb3f852cecb
 #: ../source/reference/operator/query/geoIntersects.txt:134
->>>>>>> 2478a500
 msgid ""
 "For single-ringed polygons with areas greater than a single hemisphere, "
 "see :ref:`geointersects-big-polygon`."
 msgstr ""
 
-<<<<<<< HEAD
-#: ../source/reference/operator/query/geoIntersects.txt:142
-msgid "Intersects a \"Big\" Polygon"
-msgstr ""
-
-#: ../source/reference/operator/query/geoIntersects.txt:144
-=======
 # 1956a89d72344ea7b0daad26af56cb2e
 #: ../source/reference/operator/query/geoIntersects.txt:140
 msgid "Intersects a \"Big\" Polygon"
@@ -275,7 +157,6 @@
 
 # f141a6ac942f4e1c9f9d9a0212ea8093
 #: ../source/reference/operator/query/geoIntersects.txt:142
->>>>>>> 2478a500
 msgid ""
 "To query with a single-ringed GeoJSON polygon whose area is greater than "
 "a single hemisphere, the :query:`$geometry` expression must specify the "
