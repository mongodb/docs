--- conflicted
+++ resolved
@@ -8,11 +8,7 @@
 msgstr ""
 "Project-Id-Version: MongoDB Manual\n"
 "Report-Msgid-Bugs-To: \n"
-<<<<<<< HEAD
-"POT-Creation-Date: 2019-03-19 11:02-0400\n"
-=======
 "POT-Creation-Date: 2016-12-08 12:02-0500\n"
->>>>>>> 2478a500
 "PO-Revision-Date: 2014-04-08 19:36+0000\n"
 "Last-Translator: tychoish <tychoish@gmail.com>\n"
 "Language: es\n"
@@ -24,23 +20,17 @@
 "Content-Transfer-Encoding: 8bit\n"
 "Generated-By: Babel 2.6.0\n"
 
-<<<<<<< HEAD
-=======
 # 22de8c718d01476d9aafe1b10802aa33
->>>>>>> 2478a500
 #: ../source/tutorial/backup-with-filesystem-snapshots.txt:3
 msgid "Back Up and Restore with Filesystem Snapshots"
 msgstr ""
 
-<<<<<<< HEAD
-=======
 # de995b2e358343529be22aa89ade0569
 #: ../source/tutorial/backup-with-filesystem-snapshots.txt
 msgid "On this page"
 msgstr ""
 
 # fb1e5825841a4cc8bd42b394e2c45f96
->>>>>>> 2478a500
 #: ../source/tutorial/backup-with-filesystem-snapshots.txt:13
 msgid ""
 "This document describes a procedure for creating backups of MongoDB "
@@ -48,10 +38,7 @@
 "appliance, as well as the corresponding restoration strategies."
 msgstr ""
 
-<<<<<<< HEAD
-=======
 # ae4750165f0c4d2397167aa75a02c10a
->>>>>>> 2478a500
 #: ../source/tutorial/backup-with-filesystem-snapshots.txt:17
 msgid ""
 "These filesystem snapshots, or \"block-level\" backup methods, use system"
@@ -60,49 +47,23 @@
 "additional system configuration outside of MongoDB."
 msgstr ""
 
-<<<<<<< HEAD
-=======
 # eab47a0a6b7744588cb525dacf086ed0
->>>>>>> 2478a500
 #: ../source/tutorial/backup-with-filesystem-snapshots.txt:24
 msgid ""
 "MongoDB 3.2 added support for volume-level back up of MongoDB instances "
 "using the :doc:`WiredTiger </core/wiredtiger>` storage engine when the "
 "MongoDB instance's data files and journal files reside on separate "
-<<<<<<< HEAD
-"volumes. However, to create a coherent backup, the database must be "
-"locked and all writes to the database must be suspended during the backup"
-" process."
-msgstr ""
-
-#: ../source/tutorial/backup-with-filesystem-snapshots.txt:30
+"volumes."
+msgstr ""
+
+# 7bfa99d6755c4c1d9401e60222bb8f0a
+#: ../source/tutorial/backup-with-filesystem-snapshots.txt:29
 msgid ""
 "Prior to MongoDB 3.2, creating volume-level backups of MongoDB instances "
 "using WiredTiger required that the data files and journal reside on the "
 "same volume."
 msgstr ""
 
-#: ../source/tutorial/backup-with-filesystem-snapshots.txt:34
-msgid ":doc:`/core/backups` and :doc:`/tutorial/backup-and-restore-tools`."
-msgstr ""
-
-#: ../source/tutorial/backup-with-filesystem-snapshots.txt:40
-msgid "Snapshots Overview"
-msgstr ""
-
-#: ../source/tutorial/backup-with-filesystem-snapshots.txt:42
-=======
-"volumes."
-msgstr ""
-
-# 7bfa99d6755c4c1d9401e60222bb8f0a
-#: ../source/tutorial/backup-with-filesystem-snapshots.txt:29
-msgid ""
-"Prior to MongoDB 3.2, creating volume-level backups of MongoDB instances "
-"using WiredTiger required that the data files and journal reside on the "
-"same volume."
-msgstr ""
-
 # 77df8d55cb944eb78a59db986f4f447d
 #: ../source/tutorial/backup-with-filesystem-snapshots.txt:33
 msgid ":doc:`/core/backups` and :doc:`/tutorial/backup-and-restore-tools`."
@@ -115,7 +76,6 @@
 
 # 14a937bd009e49e7b6de7d4e7041c275
 #: ../source/tutorial/backup-with-filesystem-snapshots.txt:41
->>>>>>> 2478a500
 msgid ""
 "Snapshots work by creating pointers between the live data and a special "
 "snapshot volume. These pointers are theoretically equivalent to \"hard "
@@ -124,29 +84,14 @@
 "stores modified data."
 msgstr ""
 
-<<<<<<< HEAD
-#: ../source/tutorial/backup-with-filesystem-snapshots.txt:48
-=======
 # ba1b0adba567490eabae93eae7d4e409
 #: ../source/tutorial/backup-with-filesystem-snapshots.txt:47
->>>>>>> 2478a500
 msgid ""
 "After making the snapshot, you mount the snapshot image on your file "
 "system and copy data from the snapshot. The resulting backup contains a "
 "full copy of all data."
 msgstr ""
 
-<<<<<<< HEAD
-#: ../source/tutorial/backup-with-filesystem-snapshots.txt:53
-msgid "Considerations"
-msgstr ""
-
-#: ../source/tutorial/backup-with-filesystem-snapshots.txt:56
-msgid "Valid Database at the Time of Snapshot"
-msgstr ""
-
-#: ../source/tutorial/backup-with-filesystem-snapshots.txt:58
-=======
 # 4440c18fa4d94ea7950a87f645b863f0
 #: ../source/tutorial/backup-with-filesystem-snapshots.txt:52
 msgid "Considerations"
@@ -159,30 +104,21 @@
 
 # 563a564b312044319d7a91ed5b8da394
 #: ../source/tutorial/backup-with-filesystem-snapshots.txt:57
->>>>>>> 2478a500
 msgid ""
 "The database must be valid when the snapshot takes place. This means that"
 " all writes accepted by the database need to be fully written to disk: "
 "either to the :term:`journal` or to data files."
 msgstr ""
 
-<<<<<<< HEAD
-#: ../source/tutorial/backup-with-filesystem-snapshots.txt:62
-=======
 # 83bc208d65c14126b1efab60be75375e
 #: ../source/tutorial/backup-with-filesystem-snapshots.txt:61
->>>>>>> 2478a500
 msgid ""
 "If there are writes that are not on disk when the backup occurs, the "
 "backup will not reflect these changes."
 msgstr ""
 
-<<<<<<< HEAD
-#: ../source/tutorial/backup-with-filesystem-snapshots.txt:65
-=======
 # 3accc2ce2efa48a9bda53472c1654e01
 #: ../source/tutorial/backup-with-filesystem-snapshots.txt:64
->>>>>>> 2478a500
 msgid ""
 "For the :doc:`MMAPv1 storage engine </core/mmapv1>`, if writes are *in "
 "progress* when the backup occurs, the data files will reflect an "
@@ -194,12 +130,8 @@
 "on the same volume as the data."
 msgstr ""
 
-<<<<<<< HEAD
-#: ../source/tutorial/backup-with-filesystem-snapshots.txt:74
-=======
 # bc957159662d422cb5b502036c435985
 #: ../source/tutorial/backup-with-filesystem-snapshots.txt:73
->>>>>>> 2478a500
 msgid ""
 "For the :doc:`WiredTiger storage engine </core/wiredtiger>`, the data "
 "files reflect a consistent state as of the last :ref:`checkpoint "
@@ -207,13 +139,6 @@
 "data or every minute."
 msgstr ""
 
-<<<<<<< HEAD
-#: ../source/tutorial/backup-with-filesystem-snapshots.txt:80
-msgid "Entire Disk Image"
-msgstr ""
-
-#: ../source/tutorial/backup-with-filesystem-snapshots.txt:82
-=======
 # e83e4cff9a9544cbb25045dfa6afc96f
 #: ../source/tutorial/backup-with-filesystem-snapshots.txt:79
 msgid "Entire Disk Image"
@@ -221,7 +146,6 @@
 
 # 7d2e7001aa4f4154ad134877ad5c5a7d
 #: ../source/tutorial/backup-with-filesystem-snapshots.txt:81
->>>>>>> 2478a500
 msgid ""
 "Snapshots create an image of an entire disk image. Unless you need to "
 "back up your entire system, consider isolating your MongoDB data files, "
@@ -229,35 +153,13 @@
 "doesn't contain any other data."
 msgstr ""
 
-<<<<<<< HEAD
-#: ../source/tutorial/backup-with-filesystem-snapshots.txt:87
-=======
 # 9868d66d32f14425b035b3d019dcbb02
 #: ../source/tutorial/backup-with-filesystem-snapshots.txt:86
->>>>>>> 2478a500
 msgid ""
 "Alternately, store all MongoDB data files on a dedicated device so that "
 "you can make backups without duplicating extraneous data."
 msgstr ""
 
-<<<<<<< HEAD
-#: ../source/tutorial/backup-with-filesystem-snapshots.txt:91
-msgid "Site Failure Precaution"
-msgstr ""
-
-#: ../source/tutorial/backup-with-filesystem-snapshots.txt:93
-msgid ""
-"Ensure that you copy data from snapshots onto other systems. This ensures"
-" that data is safe from site failures."
-msgstr ""
-
-#: ../source/tutorial/backup-with-filesystem-snapshots.txt:97
-msgid "No Incremental Backups"
-msgstr ""
-
-#: ../source/tutorial/backup-with-filesystem-snapshots.txt:99
-msgid ""
-=======
 # 3ed480d350894fcbba7cc4d54b93054b
 #: ../source/tutorial/backup-with-filesystem-snapshots.txt:90
 msgid "Site Failure Precaution"
@@ -278,27 +180,12 @@
 # 0e7a510f047a49d4a73fc61a52cf08ec
 #: ../source/tutorial/backup-with-filesystem-snapshots.txt:98
 msgid ""
->>>>>>> 2478a500
 "This tutorial does not include procedures for incremental backups. "
 "Although different snapshot methods provide different features, the LVM "
 "method outlined below does not provide any capacity for capturing "
 "incremental backups."
 msgstr ""
 
-<<<<<<< HEAD
-#: ../source/tutorial/backup-with-filesystem-snapshots.txt:107
-msgid "Snapshots With Journaling"
-msgstr ""
-
-#: ../source/tutorial/backup-with-filesystem-snapshots.txt:109
-msgid ""
-"If your :binary:`~bin.mongod` instance has journaling enabled, then you "
-"can use any kind of file system or volume/block level snapshot tool to "
-"create backups."
-msgstr ""
-
-#: ../source/tutorial/backup-with-filesystem-snapshots.txt:113
-=======
 # b59cf701c7f346cfbbb8f719f3dcc20a
 #: ../source/tutorial/backup-with-filesystem-snapshots.txt:106
 msgid "Snapshots With Journaling"
@@ -314,7 +201,6 @@
 
 # 6c0340694a7f48d4acfbe57d1d29dedd
 #: ../source/tutorial/backup-with-filesystem-snapshots.txt:112
->>>>>>> 2478a500
 msgid ""
 "If you manage your own infrastructure on a Linux-based system, configure "
 "your system with :term:`LVM` to provide your disk packages and provide "
@@ -322,24 +208,13 @@
 "cloud/virtualized environment."
 msgstr ""
 
-<<<<<<< HEAD
-#: ../source/tutorial/backup-with-filesystem-snapshots.txt:120
-=======
 # 8e54a2723f524203a99174fe2561626a
 #: ../source/tutorial/backup-with-filesystem-snapshots.txt:119
->>>>>>> 2478a500
 msgid ""
 "Running :term:`LVM` provides additional flexibility and enables the "
 "possibility of using snapshots to back up MongoDB."
 msgstr ""
 
-<<<<<<< HEAD
-#: ../source/tutorial/backup-with-filesystem-snapshots.txt:124
-msgid "Snapshots with Amazon EBS in a RAID 10 Configuration"
-msgstr ""
-
-#: ../source/tutorial/backup-with-filesystem-snapshots.txt:126
-=======
 # 5e5d0918acd943ebb870fcf06d68d2a6
 #: ../source/tutorial/backup-with-filesystem-snapshots.txt:123
 msgid "Snapshots with Amazon EBS in a RAID 10 Configuration"
@@ -347,7 +222,6 @@
 
 # 17a234e190494f248af8e9de3eca3441
 #: ../source/tutorial/backup-with-filesystem-snapshots.txt:125
->>>>>>> 2478a500
 msgid ""
 "If your deployment depends on Amazon's Elastic Block Storage (EBS) with "
 "RAID configured within your instance, it is impossible to get a "
@@ -355,24 +229,13 @@
 "an alternative, you can do one of the following:"
 msgstr ""
 
-<<<<<<< HEAD
-#: ../source/tutorial/backup-with-filesystem-snapshots.txt:131
-=======
 # 6303580b685c4cedbd786bf77c8d7694
 #: ../source/tutorial/backup-with-filesystem-snapshots.txt:130
->>>>>>> 2478a500
 msgid ""
 "Flush all writes to disk and create a write lock to ensure consistent "
 "state during the backup process."
 msgstr ""
 
-<<<<<<< HEAD
-#: ../source/tutorial/backup-with-filesystem-snapshots.txt:134
-msgid "If you choose this option see :ref:`backup-without-journaling`."
-msgstr ""
-
-#: ../source/tutorial/backup-with-filesystem-snapshots.txt:136
-=======
 # 908dc0fc38d942e28fa84f7c338ef075
 #: ../source/tutorial/backup-with-filesystem-snapshots.txt:133
 msgid "If you choose this option see :ref:`backup-without-journaling`."
@@ -380,30 +243,18 @@
 
 # 5e79e79c0fe045fca9b701057175f0a2
 #: ../source/tutorial/backup-with-filesystem-snapshots.txt:135
->>>>>>> 2478a500
 msgid ""
 "Configure :term:`LVM` to run and hold your MongoDB data files on top of "
 "the RAID within your system."
 msgstr ""
 
-<<<<<<< HEAD
-#: ../source/tutorial/backup-with-filesystem-snapshots.txt:139
-=======
 # 9ba6f4696bd44bc0b2dc849dee5047ae
 #: ../source/tutorial/backup-with-filesystem-snapshots.txt:138
->>>>>>> 2478a500
 msgid ""
 "If you choose this option, perform the LVM backup operation described in "
 ":ref:`lvm-backup-operation`."
 msgstr ""
 
-<<<<<<< HEAD
-#: ../source/tutorial/backup-with-filesystem-snapshots.txt:145
-msgid "Back Up and Restore Using LVM on Linux"
-msgstr ""
-
-#: ../source/tutorial/backup-with-filesystem-snapshots.txt:147
-=======
 # f38e8e7362594956af35e6ac596a403b
 #: ../source/tutorial/backup-with-filesystem-snapshots.txt:144
 msgid "Back Up and Restore Using LVM on Linux"
@@ -411,7 +262,6 @@
 
 # db76e542ae9e4a65843f7930e4eb4ade
 #: ../source/tutorial/backup-with-filesystem-snapshots.txt:146
->>>>>>> 2478a500
 msgid ""
 "This section provides an overview of a simple backup process using "
 ":term:`LVM` on a Linux system. While the tools, commands, and paths may "
@@ -419,12 +269,8 @@
 " level overview of the backup operation."
 msgstr ""
 
-<<<<<<< HEAD
-#: ../source/tutorial/backup-with-filesystem-snapshots.txt:154
-=======
 # 82822b246cc94b88af31c8deed278ff5
 #: ../source/tutorial/backup-with-filesystem-snapshots.txt:153
->>>>>>> 2478a500
 msgid ""
 "Only use the following procedure as a guideline for a backup system and "
 "infrastructure. Production backup systems must consider a number of "
@@ -432,13 +278,6 @@
 "environments."
 msgstr ""
 
-<<<<<<< HEAD
-#: ../source/tutorial/backup-with-filesystem-snapshots.txt:162
-msgid "Create a Snapshot"
-msgstr ""
-
-#: ../source/tutorial/backup-with-filesystem-snapshots.txt:166
-=======
 # e4062c499a734613bd74b0ad4d7cb51d
 #: ../source/tutorial/backup-with-filesystem-snapshots.txt:161
 msgid "Create a Snapshot"
@@ -448,42 +287,29 @@
 # 8cf0fa61ae1c47a2a674b66e21fc5764
 #: ../source/tutorial/backup-with-filesystem-snapshots.txt:165
 #: ../source/tutorial/backup-with-filesystem-snapshots.txt:324
->>>>>>> 2478a500
 msgid ""
 "Starting in MongoDB 3.2, for the purpose of volume-level backup of "
 "MongoDB instances using WiredTiger, the data files and the journal are no"
 " longer required to reside on a single volume."
 msgstr ""
 
-<<<<<<< HEAD
-#: ../source/tutorial/backup-with-filesystem-snapshots.txt:170
-=======
 # 8eec2af52c9943afaf5f4b261c8fc4bc
 #: ../source/tutorial/backup-with-filesystem-snapshots.txt:169
->>>>>>> 2478a500
 msgid ""
 "To create a snapshot with :term:`LVM`, issue a command as root in the "
 "following format:"
 msgstr ""
 
-<<<<<<< HEAD
-#: ../source/tutorial/backup-with-filesystem-snapshots.txt:177
-=======
 # 8edd668ac07d487590d0286eb08c7bd7
 #: ../source/tutorial/backup-with-filesystem-snapshots.txt:176
->>>>>>> 2478a500
 msgid ""
 "This command creates an :term:`LVM` snapshot (with the ``--snapshot`` "
 "option) named ``mdb-snap01`` of the ``mongodb`` volume in the ``vg0`` "
 "volume group."
 msgstr ""
 
-<<<<<<< HEAD
-#: ../source/tutorial/backup-with-filesystem-snapshots.txt:181
-=======
 # f597cdb0b50f4310bf68995035c00af5
 #: ../source/tutorial/backup-with-filesystem-snapshots.txt:180
->>>>>>> 2478a500
 msgid ""
 "This example creates a snapshot named ``mdb-snap01`` located at "
 "``/dev/vg0/mdb-snap01``. The location and paths to your systems volume "
@@ -491,12 +317,8 @@
 " :term:`LVM` configuration."
 msgstr ""
 
-<<<<<<< HEAD
-#: ../source/tutorial/backup-with-filesystem-snapshots.txt:186
-=======
 # 305ab357c6884bbc8c6c74497258cd33
 #: ../source/tutorial/backup-with-filesystem-snapshots.txt:185
->>>>>>> 2478a500
 msgid ""
 "The snapshot has a cap of at 100 megabytes, because of the parameter "
 "``--size 100M``. This size does not reflect the total amount of the data "
@@ -505,47 +327,31 @@
 "``/dev/vg0/mdb-snap01``.)"
 msgstr ""
 
-<<<<<<< HEAD
-#: ../source/tutorial/backup-with-filesystem-snapshots.txt:194
-=======
 # e18104ab2db24775ab29820547d79abc
 #: ../source/tutorial/backup-with-filesystem-snapshots.txt:193
->>>>>>> 2478a500
 msgid ""
 "Ensure that you create snapshots with enough space to account for data "
 "growth, particularly for the period of time that it takes to copy data "
 "out of the system or to a temporary image."
 msgstr ""
 
-<<<<<<< HEAD
-#: ../source/tutorial/backup-with-filesystem-snapshots.txt:198
-=======
 # 725e7b7a493c42289e0c4e209cd6fe93
 #: ../source/tutorial/backup-with-filesystem-snapshots.txt:197
->>>>>>> 2478a500
 msgid ""
 "If your snapshot runs out of space, the snapshot image becomes unusable. "
 "Discard this logical volume and create another."
 msgstr ""
 
-<<<<<<< HEAD
-#: ../source/tutorial/backup-with-filesystem-snapshots.txt:201
-=======
 # 02c7a2a67eae4b96a2e3e843b5782251
 #: ../source/tutorial/backup-with-filesystem-snapshots.txt:200
->>>>>>> 2478a500
 msgid ""
 "The snapshot will exist when the command returns. You can restore "
 "directly from the snapshot at any time or by creating a new logical "
 "volume and restoring from this snapshot to the alternate image."
 msgstr ""
 
-<<<<<<< HEAD
-#: ../source/tutorial/backup-with-filesystem-snapshots.txt:205
-=======
 # 4dc90e3a6cdb4fa9885644056789b254
 #: ../source/tutorial/backup-with-filesystem-snapshots.txt:204
->>>>>>> 2478a500
 msgid ""
 "While snapshots are great for creating high quality backups quickly, they"
 " are not ideal as a format for storing backup data. Snapshots typically "
@@ -554,13 +360,6 @@
 "store them elsewhere."
 msgstr ""
 
-<<<<<<< HEAD
-#: ../source/tutorial/backup-with-filesystem-snapshots.txt:212
-msgid "Archive a Snapshot"
-msgstr ""
-
-#: ../source/tutorial/backup-with-filesystem-snapshots.txt:214
-=======
 # 4bf3347a0ecf46b291215df9e1b150cf
 #: ../source/tutorial/backup-with-filesystem-snapshots.txt:211
 msgid "Archive a Snapshot"
@@ -568,7 +367,6 @@
 
 # dedbfc340af64d2982d6279ea6aabd10
 #: ../source/tutorial/backup-with-filesystem-snapshots.txt:213
->>>>>>> 2478a500
 msgid ""
 "After creating a snapshot, mount the snapshot and copy the data to "
 "separate storage. Your system might try to compress the backup images as "
@@ -576,64 +374,35 @@
 "snapshot image, such as with the following procedure:"
 msgstr ""
 
-<<<<<<< HEAD
-#: ../source/tutorial/backup-with-filesystem-snapshots.txt:224
+# 161be6873db94fabb578bd9ff7dd461d
+#: ../source/tutorial/backup-with-filesystem-snapshots.txt:223
 msgid "The above command sequence does the following:"
 msgstr ""
 
-#: ../source/tutorial/backup-with-filesystem-snapshots.txt:226
+# a0df699899f04d03ae8c378ba61e758c
+#: ../source/tutorial/backup-with-filesystem-snapshots.txt:225
 msgid ""
 "Ensures that the ``/dev/vg0/mdb-snap01`` device is not mounted.  Never "
 "take a block level copy of a filesystem or filesystem snapshot that is "
 "mounted."
 msgstr ""
 
-#: ../source/tutorial/backup-with-filesystem-snapshots.txt:230
+# c02e8a2c29bc43b484ecb1babb864f80
+#: ../source/tutorial/backup-with-filesystem-snapshots.txt:229
 msgid ""
 "Performs a block level copy of the entire snapshot image using the ``dd``"
 " command and compresses the result in a gzipped file in the current "
 "working directory."
 msgstr ""
 
-#: ../source/tutorial/backup-with-filesystem-snapshots.txt:236
-=======
-# 161be6873db94fabb578bd9ff7dd461d
-#: ../source/tutorial/backup-with-filesystem-snapshots.txt:223
-msgid "The above command sequence does the following:"
-msgstr ""
-
-# a0df699899f04d03ae8c378ba61e758c
-#: ../source/tutorial/backup-with-filesystem-snapshots.txt:225
-msgid ""
-"Ensures that the ``/dev/vg0/mdb-snap01`` device is not mounted.  Never "
-"take a block level copy of a filesystem or filesystem snapshot that is "
-"mounted."
-msgstr ""
-
-# c02e8a2c29bc43b484ecb1babb864f80
-#: ../source/tutorial/backup-with-filesystem-snapshots.txt:229
-msgid ""
-"Performs a block level copy of the entire snapshot image using the ``dd``"
-" command and compresses the result in a gzipped file in the current "
-"working directory."
-msgstr ""
-
 # 329c9daa210542aa873a16cb55f242e3
 #: ../source/tutorial/backup-with-filesystem-snapshots.txt:235
->>>>>>> 2478a500
 msgid ""
 "This command will create a large ``gz`` file in your current working "
 "directory. Make sure that you run this command in a file system that has "
 "enough free space."
 msgstr ""
 
-<<<<<<< HEAD
-#: ../source/tutorial/backup-with-filesystem-snapshots.txt:243
-msgid "Restore a Snapshot"
-msgstr ""
-
-#: ../source/tutorial/backup-with-filesystem-snapshots.txt:245
-=======
 # c315dbd672d2477a8ce93a28d396be75
 #: ../source/tutorial/backup-with-filesystem-snapshots.txt:242
 msgid "Restore a Snapshot"
@@ -641,19 +410,11 @@
 
 # 46a56dde1a834805a602080869c6d42c
 #: ../source/tutorial/backup-with-filesystem-snapshots.txt:244
->>>>>>> 2478a500
 msgid ""
 "To restore a snapshot created with :term:`LVM`, issue the following "
 "sequence of commands:"
 msgstr ""
 
-<<<<<<< HEAD
-#: ../source/tutorial/backup-with-filesystem-snapshots.txt:254
-msgid "The above sequence does the following:"
-msgstr ""
-
-#: ../source/tutorial/backup-with-filesystem-snapshots.txt:256
-=======
 # 6a086d6cfcc84f2b91075a96b3e127bb
 #: ../source/tutorial/backup-with-filesystem-snapshots.txt:253
 msgid "The above sequence does the following:"
@@ -661,31 +422,19 @@
 
 # 3452ca93cbbd413891f8b229a34649ea
 #: ../source/tutorial/backup-with-filesystem-snapshots.txt:255
->>>>>>> 2478a500
 msgid ""
 "Creates a new logical volume named ``mdb-new``, in the ``/dev/vg0`` "
 "volume group. The path to the new device will be ``/dev/vg0/mdb-new``."
 msgstr ""
 
-<<<<<<< HEAD
-#: ../source/tutorial/backup-with-filesystem-snapshots.txt:261
-=======
 # 689a836bbaf04045af230fdd42228b8e
 #: ../source/tutorial/backup-with-filesystem-snapshots.txt:260
->>>>>>> 2478a500
 msgid ""
 "This volume will have a maximum size of 1 gigabyte. The original file "
 "system must have had a total size of 1 gigabyte or smaller, or else the "
 "restoration will fail."
 msgstr ""
 
-<<<<<<< HEAD
-#: ../source/tutorial/backup-with-filesystem-snapshots.txt:265
-msgid "Change ``1G`` to your desired volume size."
-msgstr ""
-
-#: ../source/tutorial/backup-with-filesystem-snapshots.txt:267
-=======
 # fb2fcda3cf464d1b908c7eee10212701
 #: ../source/tutorial/backup-with-filesystem-snapshots.txt:264
 msgid "Change ``1G`` to your desired volume size."
@@ -693,30 +442,21 @@
 
 # a5a03b62946e48178632f66c603a8753
 #: ../source/tutorial/backup-with-filesystem-snapshots.txt:266
->>>>>>> 2478a500
 msgid ""
 "Uncompresses and unarchives the ``mdb-snap01.gz`` into the ``mdb-new`` "
 "disk image."
 msgstr ""
 
-<<<<<<< HEAD
-#: ../source/tutorial/backup-with-filesystem-snapshots.txt:270
-=======
 # bab05e3e3171428b83b7501fa79f0bec
 #: ../source/tutorial/backup-with-filesystem-snapshots.txt:269
->>>>>>> 2478a500
 msgid ""
 "Mounts the ``mdb-new`` disk image to the ``/srv/mongodb`` directory. "
 "Modify the mount point to correspond to your MongoDB data file location, "
 "or other location as needed."
 msgstr ""
 
-<<<<<<< HEAD
-#: ../source/tutorial/backup-with-filesystem-snapshots.txt:276
-=======
 # 1f1b44351e184fb8af834c53fe6d2ecb
 #: ../source/tutorial/backup-with-filesystem-snapshots.txt:275
->>>>>>> 2478a500
 msgid ""
 "The restored snapshot will have a stale ``mongod.lock`` file. If you do "
 "not remove this file from the snapshot, and MongoDB may assume that the "
@@ -727,13 +467,6 @@
 "lock."
 msgstr ""
 
-<<<<<<< HEAD
-#: ../source/tutorial/backup-with-filesystem-snapshots.txt:287
-msgid "Restore Directly from a Snapshot"
-msgstr ""
-
-#: ../source/tutorial/backup-with-filesystem-snapshots.txt:289
-=======
 # cd188fa1ccae4acc8318e4f16537006c
 #: ../source/tutorial/backup-with-filesystem-snapshots.txt:286
 msgid "Restore Directly from a Snapshot"
@@ -741,39 +474,11 @@
 
 # 4fd3d9aad22b4ff1a8b3619d006cbab9
 #: ../source/tutorial/backup-with-filesystem-snapshots.txt:288
->>>>>>> 2478a500
 msgid ""
 "To restore a backup without writing to a compressed ``gz`` file, use the "
 "following sequence of commands:"
 msgstr ""
 
-<<<<<<< HEAD
-#: ../source/includes/fact-uuid-restore-from-backup.rst:3
-msgid "*New in version 3.6:*"
-msgstr ""
-
-#: ../source/includes/fact-uuid-restore-from-backup.rst:5
-msgid ""
-"All MongoDB collections have :abbr:`UUIDs (Universally unique "
-"identifiers)` by default. When MongoDB restores collections, the restored"
-" collections retain their original UUIDs. When restoring a collection "
-"where no UUID was present, MongoDB generates a UUID for the restored "
-"collection."
-msgstr ""
-
-#: ../source/includes/fact-uuid-restore-from-backup.rst:11
-msgid ""
-"For more information on collection UUIDs, see `Collections "
-"<https://docs.mongodb.com/v3.6/core/databases-and-"
-"collections/#collections>`_."
-msgstr ""
-
-#: ../source/tutorial/backup-with-filesystem-snapshots.txt:302
-msgid "Remote Backup Storage"
-msgstr ""
-
-#: ../source/tutorial/backup-with-filesystem-snapshots.txt:304
-=======
 # aa3413e39d9d49d7a0627388b1b22752
 #: ../source/tutorial/backup-with-filesystem-snapshots.txt:299
 msgid "Remote Backup Storage"
@@ -781,30 +486,18 @@
 
 # 7596012146ef44849ab4d6562fb548a0
 #: ../source/tutorial/backup-with-filesystem-snapshots.txt:301
->>>>>>> 2478a500
 msgid ""
 "You can implement off-system backups using the :ref:`combined process "
 "<backup-restore-from-snapshot>` and SSH."
 msgstr ""
 
-<<<<<<< HEAD
-#: ../source/tutorial/backup-with-filesystem-snapshots.txt:307
-=======
 # 016b1d9767d449b2b2479bdb57f82740
 #: ../source/tutorial/backup-with-filesystem-snapshots.txt:304
->>>>>>> 2478a500
 msgid ""
 "This sequence is identical to procedures explained above, except that it "
 "archives and compresses the backup on a remote system using SSH."
 msgstr ""
 
-<<<<<<< HEAD
-#: ../source/tutorial/backup-with-filesystem-snapshots.txt:310
-msgid "Consider the following procedure:"
-msgstr ""
-
-#: ../source/tutorial/backup-with-filesystem-snapshots.txt:323
-=======
 # 911d8472c17a4f90ad3b4eab31e80ee9
 #: ../source/tutorial/backup-with-filesystem-snapshots.txt:307
 msgid "Consider the following procedure:"
@@ -812,85 +505,11 @@
 
 # 57a47909216540b0aee4bd054c1fd08e
 #: ../source/tutorial/backup-with-filesystem-snapshots.txt:320
->>>>>>> 2478a500
 msgid ""
 "Back up Instances with Journal Files on Separate Volume or without "
 "Journaling"
 msgstr ""
 
-<<<<<<< HEAD
-#: ../source/tutorial/backup-with-filesystem-snapshots.txt:327
-msgid ""
-"Starting in MongoDB 3.2, for the purpose of volume-level backup of "
-"MongoDB instances using WiredTiger, the data files and the journal are no"
-" longer required to reside on a single volume. However, the database must"
-" be locked and all writes to the database must be suspended during the "
-"backup process to ensure the consistency of the backup."
-msgstr ""
-
-#: ../source/tutorial/backup-with-filesystem-snapshots.txt:333
-msgid ""
-"If your :binary:`~bin.mongod` instance is either running without "
-"journaling or has the journal files on a separate volume, you must flush "
-"all writes to disk and lock the database to prevent writes during the "
-"backup process. If you have a :term:`replica set` configuration, then for"
-" your backup use a :term:`secondary` which is not receiving reads (i.e. "
-":term:`hidden member`)."
-msgstr ""
-
-#: ../source/includes/steps/backup-without-journaling.rst:8
-msgid "Flush writes to disk and lock the database to prevent further writes."
-msgstr ""
-
-#: ../source/includes/steps/backup-without-journaling.rst:10
-#: ../source/includes/steps/backup-without-journaling.rst:28
-msgid ""
-"To flush writes to disk and to \"lock\" the database, issue the "
-":method:`db.fsyncLock()` method in the :binary:`~bin.mongo` shell:"
-msgstr ""
-
-#: ../source/includes/steps/backup-without-journaling.rst:26
-msgid ""
-"Step 1: Flush writes to disk and lock the database to prevent further "
-"writes."
-msgstr ""
-
-#: ../source/includes/steps/backup-without-journaling.rst:44
-msgid "Perform the backup operation described in :ref:`lvm-backup-operation`."
-msgstr ""
-
-#: ../source/includes/steps/backup-without-journaling.rst:53
-msgid ""
-"Step 2: Perform the backup operation described in :ref:`lvm-backup-"
-"operation`."
-msgstr ""
-
-#: ../source/includes/steps/backup-without-journaling.rst:62
-msgid "After the snapshot completes, unlock the database."
-msgstr ""
-
-#: ../source/includes/steps/backup-without-journaling.rst:64
-#: ../source/includes/steps/backup-without-journaling.rst:82
-msgid ""
-"To unlock the database after the snapshot has completed, use the "
-"following command in the :binary:`~bin.mongo` shell:"
-msgstr ""
-
-#: ../source/includes/steps/backup-without-journaling.rst:80
-msgid "Step 3: After the snapshot completes, unlock the database."
-msgstr ""
-
-#: ../source/includes/extracts/additional-resources-backup-tutorials.rst:4
-msgid "Additional Resources"
-msgstr ""
-
-#: ../source/includes/extracts/additional-resources-backup-tutorials.rst:6
-msgid ""
-"`MongoDB Atlas: For a simple way to run, monitor, and maintain cloud-"
-"hosted MongoDB deployments "
-"<https://www.mongodb.com/cloud/atlas?jmp=docs>`_"
-msgstr ""
-=======
 # 78d5451ad58f4ce688532e2693aa5a18
 #: ../source/tutorial/backup-with-filesystem-snapshots.txt:328
 msgid ""
@@ -949,19 +568,9 @@
 # 1a04fffc69d84422a57881f4c1f44009
 #~ msgid "Backup and Restore with Filesystem Snapshots"
 #~ msgstr ""
->>>>>>> 2478a500
 
 # 86f2d86ba40e4a3887ddb65028fe0bb5
 #~ msgid ""
-<<<<<<< HEAD
-#~ "After creating a snapshot, mount the "
-#~ "snapshot and move the data to "
-#~ "separate storage. Your system might try"
-#~ " to compress the backup images as "
-#~ "you move the offline. The following "
-#~ "procedure fully archives the data from"
-#~ " the snapshot:"
-=======
 #~ "These filesystem snapshots, or \"block-"
 #~ "level\" backup methods use system level"
 #~ " tools to create copies of the "
@@ -969,7 +578,6 @@
 #~ " These methods complete quickly and "
 #~ "work reliably, but require more system"
 #~ " configuration outside of MongoDB."
->>>>>>> 2478a500
 #~ msgstr ""
 
 # a7635712372145aeae2572ad9ea144a8
@@ -978,39 +586,6 @@
 
 # a16445b1156c45a8878de2e6508d05ee
 #~ msgid ""
-<<<<<<< HEAD
-#~ "The database cannot be locked with "
-#~ ":method:`db.fsyncLock()` while profiling is "
-#~ "enabled.  You must disable profiling "
-#~ "before locking the database with "
-#~ ":method:`db.fsyncLock()`.  Disable profiling using"
-#~ " :method:`db.setProfilingLevel()` as follows in"
-#~ " the :program:`mongo` shell:"
-#~ msgstr ""
-
-# 1a04fffc69d84422a57881f4c1f44009
-#~ msgid "Backup and Restore with Filesystem Snapshots"
-#~ msgstr ""
-
-# 86f2d86ba40e4a3887ddb65028fe0bb5
-#~ msgid ""
-#~ "These filesystem snapshots, or \"block-"
-#~ "level\" backup methods use system level"
-#~ " tools to create copies of the "
-#~ "device that holds MongoDB's data files."
-#~ " These methods complete quickly and "
-#~ "work reliably, but require more system"
-#~ " configuration outside of MongoDB."
-#~ msgstr ""
-
-# a7635712372145aeae2572ad9ea144a8
-#~ msgid ":doc:`/core/backups` and :doc:`/tutorial/backup-with-mongodump`."
-#~ msgstr ""
-
-# a16445b1156c45a8878de2e6508d05ee
-#~ msgid ""
-=======
->>>>>>> 2478a500
 #~ "Snapshots work by creating pointers "
 #~ "between the live data and a "
 #~ "special snapshot volume. These pointers "
@@ -1067,18 +642,6 @@
 #~ "capacity for capturing incremental backups."
 #~ msgstr ""
 
-<<<<<<< HEAD
-# c7b4004ca8a0470a9f2e196c9310fc69
-#~ msgid ""
-#~ "If your :program:`mongod` instance has "
-#~ "journaling enabled, then you can use "
-#~ "any kind of file system or "
-#~ "volume/block level snapshot tool to "
-#~ "create backups."
-#~ msgstr ""
-
-=======
->>>>>>> 2478a500
 # 6a562ac182f24cf19a923db26564854d
 #~ msgid "Backup and Restore Using LVM on a Linux System"
 #~ msgstr ""
@@ -1134,13 +697,10 @@
 #~ ":program:`mongo` shell:"
 #~ msgstr ""
 
-<<<<<<< HEAD
-=======
 # 3437bd288b914fc7aeb639834ee80fde
 #~ msgid "Perform the backup operation described in :ref:`lvm-backup-operation`."
 #~ msgstr ""
 
->>>>>>> 2478a500
 # 2b3f4ce017704fe496bc5f636cf1c3b6
 #~ msgid ""
 #~ "To unlock the database after the "
