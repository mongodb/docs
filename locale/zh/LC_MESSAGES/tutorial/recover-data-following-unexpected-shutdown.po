--- conflicted
+++ resolved
@@ -169,16 +169,9 @@
 
 #: ../source/tutorial/recover-data-following-unexpected-shutdown.txt:94
 msgid ""
-<<<<<<< HEAD
-"Use the :option:`--repair <mongod --repair>` option in conjunction with "
-"the :option:`--repairpath <mongod --repairpath>` option. :program:`mongod` "
-"will read the existing data files, and write the existing data to new data "
-"files. This does not modify or alter the existing data files."
-=======
 "Use the :option:`--repair <mongod --repair>` option in conjunction with the "
 ":option:`--repairpath <mongod --repairpath>` option. :program:`mongod` will "
 "read the existing data files, and write the existing data to new data files."
->>>>>>> 2ec0463a
 msgstr ""
 "使用 :option:`--repair <mongod --repair>` 和 :option:`--repairpath <mongod "
 "--repairpath>` 选项。 :program:`mongod` 将会读取存在的数据文件，并且将其写入"
@@ -244,33 +237,6 @@
 
 #: ../source/tutorial/recover-data-following-unexpected-shutdown.txt:135
 msgid ""
-<<<<<<< HEAD
-"When this completes, the new repaired data files will be in the ``/data/"
-"db0`` directory."
-msgstr "当这些都完成时，修复好的数据文件将会在 ``/data/db0`` 目录中。"
-
-#: ../source/tutorial/recover-data-following-unexpected-shutdown.txt:138
-msgid ""
-"Start :program:`mongod` using the following invocation to point the :"
-"setting:`~storage.dbPath` at ``/data/db0``:"
-msgstr ""
-"打开 :program:`mongod` 将 :setting:`~storage.dbPath` 指向``/data/db0``："
-
-#: ../source/tutorial/recover-data-following-unexpected-shutdown.txt:145
-msgid ""
-"Once you confirm that the data files are operational you may delete or "
-"archive the old data files in the ``/data/db`` directory. You may also wish "
-"to move the repaired files to the old database location or update the :"
-"setting:`~storage.dbPath` to indicate the new location."
-msgstr ""
-"当你确认数据文件是可操作的，在 ``/data/db`` 目录下你可以删除或者存档旧的数据"
-"文件，你可能还希望将恢复的文件导入到旧的数据库中或者更新 :setting:`~storage."
-"dbPath` 来指定新的路径。"
-
-#: ../source/tutorial/recover-data-following-unexpected-shutdown.txt:150
-msgid ""
-=======
->>>>>>> 2ec0463a
 "To repair your data files without preserving the original files, do not use "
 "the :option:`--repairpath <mongod --repairpath>` option, as in the "
 "following procedure:"
@@ -278,23 +244,7 @@
 "如果修复数据时，不想保存原有文件，请不要使用 :option:`--repairpath <mongod "
 "--repairpath>` 选项，请使用以下步骤"
 
-<<<<<<< HEAD
-#: ../source/tutorial/recover-data-following-unexpected-shutdown.txt:154
-msgid "Remove the stale lock file:"
-msgstr "移除老旧的锁文件："
-
-#: ../source/tutorial/recover-data-following-unexpected-shutdown.txt:160
-msgid ""
-"Replace ``/data/db`` with your :setting:`~storage.dbPath` where your "
-"MongoDB instance's data files reside."
-msgstr ""
-"将 :setting:`~storage.dbPath` 的默认 ``/data/db`` ，替换成MongoDB实例数据文"
-"件驻村的地方"
-
-#: ../source/tutorial/recover-data-following-unexpected-shutdown.txt:165
-=======
 #: ../source/tutorial/recover-data-following-unexpected-shutdown.txt:141
->>>>>>> 2ec0463a
 msgid ""
 "After you remove the ``mongod.lock`` file you *must* run the :option:`--"
 "repair <mongod --repair>` process before using your database."
@@ -302,25 +252,7 @@
 "在移除 ``mongod.lock`` 文件后，你*必须*要在使用数据库前运行 :option:`--"
 "repair <mongod --repair>` "
 
-<<<<<<< HEAD
-#: ../source/tutorial/recover-data-following-unexpected-shutdown.txt:176
-msgid ""
-"When this completes, the repaired data files will replace the original data "
-"files in the ``/data/db`` directory."
-msgstr ""
-"当这些完成时，在``/data/db``目录中，修复的数据文件将会替代原有数据文件"
-
-#: ../source/tutorial/recover-data-following-unexpected-shutdown.txt:179
-msgid ""
-"Start :program:`mongod` using the following invocation to point the :"
-"setting:`~storage.dbPath` at ``/data/db``:"
-msgstr ""
-"打开 :program:`mongod` 将 :setting:`~storage.dbPath` 指向 ``/data/db0``："
-
-#: ../source/tutorial/recover-data-following-unexpected-shutdown.txt:187
-=======
 #: ../source/tutorial/recover-data-following-unexpected-shutdown.txt:148
->>>>>>> 2ec0463a
 msgid "``mongod.lock``"
 msgstr "``mongod.lock``"
 
