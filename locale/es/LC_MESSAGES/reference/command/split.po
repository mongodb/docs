# SOME DESCRIPTIVE TITLE.
# Copyright (C) 2011-2014, MongoDB, Inc.
# This file is distributed under the same license as the mongodb-manual
# package.
#
# Translators:
msgid ""
msgstr ""
"Project-Id-Version: MongoDB Manual\n"
"Report-Msgid-Bugs-To: \n"
<<<<<<< HEAD
"POT-Creation-Date: 2019-03-19 11:02-0400\n"
=======
"POT-Creation-Date: 2016-12-08 12:02-0500\n"
>>>>>>> 2478a500
"PO-Revision-Date: 2014-04-08 19:00+0000\n"
"Last-Translator: tychoish <tychoish@gmail.com>\n"
"Language: es\n"
"Language-Team: Spanish (http://www.transifex.com/projects/p/mongodb-"
"manual/language/es/)\n"
"Plural-Forms: nplurals=2; plural=(n != 1)\n"
"MIME-Version: 1.0\n"
"Content-Type: text/plain; charset=utf-8\n"
"Content-Transfer-Encoding: 8bit\n"
"Generated-By: Babel 2.6.0\n"

<<<<<<< HEAD
=======
# efe717300e3e4e619bbcc02b26b19ba4
>>>>>>> 2478a500
#: ../source/reference/command/split.txt:3
msgid "split"
msgstr ""

<<<<<<< HEAD
=======
# 95dd249ae0fb4cec934346146585d8b9
#: ../source/reference/command/split.txt
msgid "On this page"
msgstr ""

# fb49b5aa70554a8fbc07ec5bea2675ee
>>>>>>> 2478a500
#: ../source/reference/command/split.txt:14
msgid "Definition"
msgstr ""

<<<<<<< HEAD
#: ../source/reference/command/split.txt:18
msgid ""
"Splits a :term:`chunk` in a :term:`sharded cluster` into two chunks. The "
":binary:`~bin.mongos` instance splits and manages chunks automatically, "
"but for exceptional circumstances the :dbcommand:`split` command does "
"allow administrators to manually create splits. See :doc:`/tutorial"
"/split-chunks-in-sharded-cluster` for information on these circumstances,"
" and on the MongoDB shell commands that wrap :dbcommand:`split`."
msgstr ""

#: ../source/reference/command/split.txt:26
msgid ""
"The :dbcommand:`split` command must be run in the ``admin`` database and "
"uses the following form:"
msgstr ""

#: ../source/reference/command/split.txt:34
msgid "The :dbcommand:`split` command takes a document with the following fields:"
msgstr ""

#: ../source/includes/apiargs/command-split-field.rst:7
msgid "Field"
msgstr ""

#: ../source/includes/apiargs/command-split-field.rst:9
msgid "Type"
msgstr ""

#: ../source/includes/apiargs/command-split-field.rst:11
msgid "Description"
msgstr ""

#: ../source/includes/apiargs/command-split-field.rst:13
msgid "``split``"
msgstr ""

#: ../source/includes/apiargs/command-split-field.rst:15
msgid "string"
msgstr ""

#: ../source/includes/apiargs/command-split-field.rst:17
#: ../source/includes/apiargs/command-split-field.rst:67
msgid ""
"The name of the :term:`collection` where the :term:`chunk` exists. "
"Specify the collection's full :term:`namespace`, including the database "
"name."
msgstr ""

#: ../source/includes/apiargs/command-split-field.rst:23
msgid "``find``"
msgstr ""

#: ../source/includes/apiargs/command-split-field.rst:25
#: ../source/includes/apiargs/command-split-field.rst:54
msgid "document"
msgstr ""

#: ../source/includes/apiargs/command-split-field.rst:27
#: ../source/includes/apiargs/command-split-field.rst:75
msgid ""
"An query statement that specifies an equality match on the shard key. The"
" match selects the chunk that contains the specified document. You must "
"specify only one of the following: ``find``, ``bounds``, or ``middle``."
msgstr ""

#: ../source/includes/apiargs/command-split-field.rst:32
#: ../source/includes/apiargs/command-split-field.rst:80
msgid "You cannot use the ``find`` option on an empty collection."
msgstr ""

#: ../source/includes/apiargs/command-split-field.rst:36
msgid "``bounds``"
msgstr ""

#: ../source/includes/apiargs/command-split-field.rst:38
msgid "array"
msgstr ""

#: ../source/includes/apiargs/command-split-field.rst:40
#: ../source/includes/apiargs/command-split-field.rst:86
msgid ""
"New in version 2.4: The bounds of a chunk to split. ``bounds`` applies to"
" chunks in collections partitioned using a :term:`hashed shard key`. The "
"parameter's array must consist of two documents specifying the lower and "
"upper shard-key values of the chunk. The values must match the minimum "
"and maximum values of an existing chunk. Specify only one of the "
"following: ``find``, ``bounds``, or ``middle``."
msgstr ""

#: ../source/includes/apiargs/command-split-field.rst:48
#: ../source/includes/apiargs/command-split-field.rst:94
msgid "You cannot use the ``bounds`` option on an empty collection."
msgstr ""

#: ../source/includes/apiargs/command-split-field.rst:52
msgid "``middle``"
msgstr ""

#: ../source/includes/apiargs/command-split-field.rst:56
#: ../source/includes/apiargs/command-split-field.rst:100
msgid ""
"The document to use as the split point to create two chunks. "
":dbcommand:`split` requires one of the following options: ``find``, "
"``bounds``, or ``middle``."
msgstr ""

#: ../source/includes/apiargs/command-split-field.rst
msgid "field string split"
msgstr ""

#: ../source/includes/apiargs/command-split-field.rst
msgid "field document find"
msgstr ""

#: ../source/includes/apiargs/command-split-field.rst
msgid "field array bounds"
msgstr ""

#: ../source/includes/apiargs/command-split-field.rst
msgid "field document middle"
msgstr ""

#: ../source/reference/command/split.txt:40
msgid "Considerations"
msgstr ""

#: ../source/reference/command/split.txt:42
=======
# f95bb09889f84e7897a9b41f036b30d3
#: ../source/reference/command/split.txt:18
msgid ""
"Splits a :term:`chunk` in a :term:`sharded cluster` into two chunks. The "
":program:`mongos` instance splits and manages chunks automatically, but "
"for exceptional circumstances the :dbcommand:`split` command does allow "
"administrators to manually create splits. See :doc:`/tutorial/split-"
"chunks-in-sharded-cluster` for information on these circumstances, and on"
" the MongoDB shell commands that wrap :dbcommand:`split`."
msgstr ""

# c457925543d144d8963a0c7a3fb428f0
#: ../source/reference/command/split.txt:26
msgid "The :dbcommand:`split` command uses the following form:"
msgstr ""

# a9a72a03e8724baf8be64d88720d23e7
#: ../source/reference/command/split.txt:33
msgid "The :dbcommand:`split` command takes a document with the following fields:"
msgstr ""

# bb8dc0b8d3ec476ea926c25abe77542d
#: ../source/reference/command/split.txt:39
msgid "Considerations"
msgstr ""

# 0896c239e27245e2963fd14f620a0a03
#: ../source/reference/command/split.txt:41
>>>>>>> 2478a500
msgid ""
"When used with either the ``find`` or the ``bounds`` option, the "
":dbcommand:`split` command splits the chunk along the median. As such, "
"the command cannot use the ``find`` or the ``bounds`` option to split an "
"empty chunk since an empty chunk has no median."
<<<<<<< HEAD
msgstr ""

#: ../source/reference/command/split.txt:47
msgid ""
"To create splits in empty chunks, use either the ``middle`` option with "
"the :dbcommand:`split` command or use the :dbcommand:`splitAt` command."
msgstr ""

#: ../source/reference/command/split.txt:51
msgid "Command Formats"
msgstr ""

#: ../source/reference/command/split.txt:53
msgid ""
"To create a chunk split, connect to a :binary:`~bin.mongos` instance, and"
" issue the following command to the ``admin`` database:"
msgstr ""

#: ../source/reference/command/split.txt:61
#: ../source/reference/command/split.txt:68
msgid "Or:"
msgstr ""

#: ../source/reference/command/split.txt:75
=======
msgstr ""

# 144cbfa608d24376b06510aa3525e967
#: ../source/reference/command/split.txt:46
msgid ""
"To create splits in empty chunks, use either the ``middle`` option with "
"the :dbcommand:`split` command or use the :dbcommand:`splitAt` command."
msgstr ""

# 6676bf37ff064af6b51cf17017ca31c2
#: ../source/reference/command/split.txt:50
msgid "Command Formats"
msgstr ""

# 24b1bf9f5abb4e00b86cb6dcec2e87ab
#: ../source/reference/command/split.txt:52
msgid ""
"To create a chunk split, connect to a :program:`mongos` instance, and "
"issue the following command to the ``admin`` database:"
msgstr ""

# 2e3519dd528a41949272273314ece64f
# bfcb3aa1d3944e759780d63049d9c008
#: ../source/reference/command/split.txt:60
#: ../source/reference/command/split.txt:67
msgid "Or:"
msgstr ""

# e66741d9eb56480aaa5d0869fb9b96a6
#: ../source/reference/command/split.txt:74
>>>>>>> 2478a500
msgid ""
"To create a split for a collection that uses a :term:`hashed shard key`, "
"use the ``bounds`` parameter. Do *not* use the ``middle`` parameter for "
"this purpose."
msgstr ""

<<<<<<< HEAD
=======
# 12e5e6838b9c4529b83ccc12245591f7
>>>>>>> 2478a500
#: ../source/includes/warning-splitting-chunks.rst:3
msgid ""
"Be careful when splitting data in a sharded collection to create new "
"chunks. When you shard a collection that has existing data, MongoDB "
"automatically creates chunks to evenly distribute the collection. To "
"split data effectively in a sharded cluster you must consider the number "
"of documents in a chunk and the average document size to create a uniform"
" chunk size. When chunks have irregular sizes, shards may have an equal "
"number of chunks but have very different data sizes. Avoid creating "
"splits that lead to a collection with differently sized chunks."
msgstr ""

<<<<<<< HEAD
#: ../source/reference/command/split.txt:81
=======
# c24565b1940f4c759eba881fccde16fe
#: ../source/reference/command/split.txt:80
>>>>>>> 2478a500
msgid ""
":dbcommand:`moveChunk`, :method:`sh.moveChunk()`, :method:`sh.splitAt()`,"
" and :method:`sh.splitFind()`, which wrap the functionality of "
":dbcommand:`split`."
msgstr ""

<<<<<<< HEAD
#: ../source/reference/command/split.txt:86
msgid "Examples"
msgstr ""

#: ../source/reference/command/split.txt:88
msgid "The following sections provide examples of the :dbcommand:`split` command."
msgstr ""

#: ../source/reference/command/split.txt:91
msgid "Split a Chunk in Half"
msgstr ""

#: ../source/reference/command/split.txt:97
=======
# d192856b8aec452685f1d5a97cc5fbf6
#: ../source/reference/command/split.txt:85
msgid "Examples"
msgstr ""

# f153422fc2754de8ad44fbf1ca66d957
#: ../source/reference/command/split.txt:87
msgid "The following sections provide examples of the :dbcommand:`split` command."
msgstr ""

# 6ea5b8d3a8e74c39957fb07bb253619c
#: ../source/reference/command/split.txt:90
msgid "Split a Chunk in Half"
msgstr ""

# 538e34b82d834d01a4da248b118c8d31
#: ../source/reference/command/split.txt:96
>>>>>>> 2478a500
msgid ""
"The :dbcommand:`split` command identifies the chunk in the ``people`` "
"collection of the ``test`` database, that holds documents that match ``{ "
"_id : 99 }``. :dbcommand:`split` does not require that a match exist, in "
"order to identify the appropriate chunk. Then the command splits it into "
"two chunks of equal size."
msgstr ""

<<<<<<< HEAD
#: ../source/reference/command/split.txt:103
=======
# e1f7e4f0be964ef58dc982bedbd4665e
#: ../source/reference/command/split.txt:102
>>>>>>> 2478a500
msgid ""
":dbcommand:`split` creates two equal chunks by range as opposed to size, "
"and does not use the selected point as a boundary for the new chunks"
msgstr ""

<<<<<<< HEAD
#: ../source/reference/command/split.txt:108
msgid "Define an Arbitrary Split Point"
msgstr ""

#: ../source/reference/command/split.txt:110
msgid "To define an arbitrary split point, use the following form:"
msgstr ""

#: ../source/reference/command/split.txt:116
=======
# bdd924d80b824138ba8eca374170bea7
#: ../source/reference/command/split.txt:107
msgid "Define an Arbitrary Split Point"
msgstr ""

# bb9c6889ff6248ea9a2c7568c6a520d2
#: ../source/reference/command/split.txt:109
msgid "To define an arbitrary split point, use the following form:"
msgstr ""

# ef139381205c4966b73aade38cbd3cfc
#: ../source/reference/command/split.txt:115
>>>>>>> 2478a500
msgid ""
"The :dbcommand:`split` command identifies the chunk in the ``people`` "
"collection of the ``test`` database, that would hold documents matching "
"the query ``{ _id : 99 }``. :dbcommand:`split` does not require that a "
"match exist, in order to identify the appropriate chunk. Then the command"
" splits it into two chunks, with the matching document as the lower bound"
" of one of the split chunks."
msgstr ""

<<<<<<< HEAD
#: ../source/reference/command/split.txt:123
=======
# ec31ba23ca4345169512aab8ee27d177
#: ../source/reference/command/split.txt:122
>>>>>>> 2478a500
msgid ""
"This form is typically used when :term:`pre-splitting` data in a "
"collection."
msgstr ""

<<<<<<< HEAD
#: ../source/reference/command/split.txt:127
msgid "Split a Chunk Using Values of a Hashed Shard Key"
msgstr ""

#: ../source/reference/command/split.txt:129
=======
# 8addc51fe15643f2962c2c3550f8a1f3
#: ../source/reference/command/split.txt:126
msgid "Split a Chunk Using Values of a Hashed Shard Key"
msgstr ""

# 2427aaf60b104b35b2ee0f8d3ce8fa58
#: ../source/reference/command/split.txt:128
>>>>>>> 2478a500
msgid ""
"This example uses the :term:`hashed shard key` ``userid`` in a ``people``"
" collection of a ``test`` database. The following command uses an array "
"holding two single-field documents to represent the minimum and maximum "
"values of the hashed shard key to split the chunk:"
msgstr ""

<<<<<<< HEAD
#: ../source/reference/command/split.txt:141
=======
# 9b90c647f7434932b0c442eaeafc88f7
#: ../source/reference/command/split.txt:140
>>>>>>> 2478a500
msgid ""
"MongoDB uses the 64-bit :ref:`NumberLong <shell-type-long>` type to "
"represent the hashed value."
msgstr ""

<<<<<<< HEAD
#: ../source/reference/command/split.txt:144
msgid "Use :method:`sh.status()` to see the existing bounds of the shard keys."
msgstr ""

#: ../source/reference/command/split.txt:147
msgid "Metadata Lock Error"
msgstr ""

#: ../source/reference/command/split.txt:149
=======
# 6c62505716224d7092aa4f9b067bbf61
#: ../source/reference/command/split.txt:143
msgid "Use :method:`sh.status()` to see the existing bounds of the shard keys."
msgstr ""

# 29cf77c2deb04e8599b4ebcef7bc594d
#: ../source/reference/command/split.txt:146
msgid "Metadata Lock Error"
msgstr ""

# cb4054debca947c1949244c9f0041462
#: ../source/reference/command/split.txt:148
>>>>>>> 2478a500
msgid ""
"If another process, such as a balancer process, changes metadata while "
":dbcommand:`split` is running, you may see a ``metadata lock error``."
msgstr ""

<<<<<<< HEAD
#: ../source/reference/command/split.txt:157
=======
# b9d1286140ff4d49a88868fd20d5f589
#: ../source/reference/command/split.txt:156
>>>>>>> 2478a500
msgid ""
"This message indicates that the split has failed with no side effects. "
"Retry the :dbcommand:`split` command."
msgstr ""
<<<<<<< HEAD

#~ msgid ""
#~ ":dbcommand:`split` does *not* support "
#~ "splitting an chunk that does not "
#~ "contain documents. Use :dbcommand:`splitAt` to"
#~ " create splits in chunks that do "
#~ "not contain documents."
#~ msgstr ""

# 3b563cc332ba4f1ab7f4c0c95460ae43
#~ msgid ""
#~ "Splits a :term:`chunk` in a "
#~ ":term:`sharded cluster` into two chunks. "
#~ "The :program:`mongos` instance splits and "
#~ "manages chunks automatically, but for "
#~ "exceptional circumstances the :dbcommand:`split` "
#~ "command does allow administrators to "
#~ "manually create splits. See :doc:`/tutorial"
#~ "/split-chunks-in-sharded-cluster` for "
#~ "information on these circumstances, and "
#~ "on the MongoDB shell commands that "
#~ "wrap :dbcommand:`split`."
#~ msgstr ""

# c1e1c282099f43b0a7643b86dfd47b07
#~ msgid "The :dbcommand:`split` command uses the following form:"
#~ msgstr ""

# 0e2b9969279d482087d664f8de4213ec
#~ msgid ""
#~ "To create a chunk split, connect "
#~ "to a :program:`mongos` instance, and "
#~ "issue the following command to the "
#~ "``admin`` database:"
#~ msgstr ""

=======

#~ msgid ""
#~ ":dbcommand:`split` does *not* support "
#~ "splitting an chunk that does not "
#~ "contain documents. Use :dbcommand:`splitAt` to"
#~ " create splits in chunks that do "
#~ "not contain documents."
#~ msgstr ""

>>>>>>> 2478a500
# 531ed511ebd343cd927015d954daa932
#~ msgid ""
#~ "If another process in the "
#~ ":program:`mongos`, such as a balancer "
#~ "process, changes metadata while "
#~ ":dbcommand:`split` is running, you may "
#~ "see a ``metadata lock error``."
#~ msgstr ""
<|MERGE_RESOLUTION|>--- conflicted
+++ resolved
@@ -8,11 +8,7 @@
 msgstr ""
 "Project-Id-Version: MongoDB Manual\n"
 "Report-Msgid-Bugs-To: \n"
-<<<<<<< HEAD
-"POT-Creation-Date: 2019-03-19 11:02-0400\n"
-=======
 "POT-Creation-Date: 2016-12-08 12:02-0500\n"
->>>>>>> 2478a500
 "PO-Revision-Date: 2014-04-08 19:00+0000\n"
 "Last-Translator: tychoish <tychoish@gmail.com>\n"
 "Language: es\n"
@@ -24,156 +20,21 @@
 "Content-Transfer-Encoding: 8bit\n"
 "Generated-By: Babel 2.6.0\n"
 
-<<<<<<< HEAD
-=======
 # efe717300e3e4e619bbcc02b26b19ba4
->>>>>>> 2478a500
 #: ../source/reference/command/split.txt:3
 msgid "split"
 msgstr ""
 
-<<<<<<< HEAD
-=======
 # 95dd249ae0fb4cec934346146585d8b9
 #: ../source/reference/command/split.txt
 msgid "On this page"
 msgstr ""
 
 # fb49b5aa70554a8fbc07ec5bea2675ee
->>>>>>> 2478a500
 #: ../source/reference/command/split.txt:14
 msgid "Definition"
 msgstr ""
 
-<<<<<<< HEAD
-#: ../source/reference/command/split.txt:18
-msgid ""
-"Splits a :term:`chunk` in a :term:`sharded cluster` into two chunks. The "
-":binary:`~bin.mongos` instance splits and manages chunks automatically, "
-"but for exceptional circumstances the :dbcommand:`split` command does "
-"allow administrators to manually create splits. See :doc:`/tutorial"
-"/split-chunks-in-sharded-cluster` for information on these circumstances,"
-" and on the MongoDB shell commands that wrap :dbcommand:`split`."
-msgstr ""
-
-#: ../source/reference/command/split.txt:26
-msgid ""
-"The :dbcommand:`split` command must be run in the ``admin`` database and "
-"uses the following form:"
-msgstr ""
-
-#: ../source/reference/command/split.txt:34
-msgid "The :dbcommand:`split` command takes a document with the following fields:"
-msgstr ""
-
-#: ../source/includes/apiargs/command-split-field.rst:7
-msgid "Field"
-msgstr ""
-
-#: ../source/includes/apiargs/command-split-field.rst:9
-msgid "Type"
-msgstr ""
-
-#: ../source/includes/apiargs/command-split-field.rst:11
-msgid "Description"
-msgstr ""
-
-#: ../source/includes/apiargs/command-split-field.rst:13
-msgid "``split``"
-msgstr ""
-
-#: ../source/includes/apiargs/command-split-field.rst:15
-msgid "string"
-msgstr ""
-
-#: ../source/includes/apiargs/command-split-field.rst:17
-#: ../source/includes/apiargs/command-split-field.rst:67
-msgid ""
-"The name of the :term:`collection` where the :term:`chunk` exists. "
-"Specify the collection's full :term:`namespace`, including the database "
-"name."
-msgstr ""
-
-#: ../source/includes/apiargs/command-split-field.rst:23
-msgid "``find``"
-msgstr ""
-
-#: ../source/includes/apiargs/command-split-field.rst:25
-#: ../source/includes/apiargs/command-split-field.rst:54
-msgid "document"
-msgstr ""
-
-#: ../source/includes/apiargs/command-split-field.rst:27
-#: ../source/includes/apiargs/command-split-field.rst:75
-msgid ""
-"An query statement that specifies an equality match on the shard key. The"
-" match selects the chunk that contains the specified document. You must "
-"specify only one of the following: ``find``, ``bounds``, or ``middle``."
-msgstr ""
-
-#: ../source/includes/apiargs/command-split-field.rst:32
-#: ../source/includes/apiargs/command-split-field.rst:80
-msgid "You cannot use the ``find`` option on an empty collection."
-msgstr ""
-
-#: ../source/includes/apiargs/command-split-field.rst:36
-msgid "``bounds``"
-msgstr ""
-
-#: ../source/includes/apiargs/command-split-field.rst:38
-msgid "array"
-msgstr ""
-
-#: ../source/includes/apiargs/command-split-field.rst:40
-#: ../source/includes/apiargs/command-split-field.rst:86
-msgid ""
-"New in version 2.4: The bounds of a chunk to split. ``bounds`` applies to"
-" chunks in collections partitioned using a :term:`hashed shard key`. The "
-"parameter's array must consist of two documents specifying the lower and "
-"upper shard-key values of the chunk. The values must match the minimum "
-"and maximum values of an existing chunk. Specify only one of the "
-"following: ``find``, ``bounds``, or ``middle``."
-msgstr ""
-
-#: ../source/includes/apiargs/command-split-field.rst:48
-#: ../source/includes/apiargs/command-split-field.rst:94
-msgid "You cannot use the ``bounds`` option on an empty collection."
-msgstr ""
-
-#: ../source/includes/apiargs/command-split-field.rst:52
-msgid "``middle``"
-msgstr ""
-
-#: ../source/includes/apiargs/command-split-field.rst:56
-#: ../source/includes/apiargs/command-split-field.rst:100
-msgid ""
-"The document to use as the split point to create two chunks. "
-":dbcommand:`split` requires one of the following options: ``find``, "
-"``bounds``, or ``middle``."
-msgstr ""
-
-#: ../source/includes/apiargs/command-split-field.rst
-msgid "field string split"
-msgstr ""
-
-#: ../source/includes/apiargs/command-split-field.rst
-msgid "field document find"
-msgstr ""
-
-#: ../source/includes/apiargs/command-split-field.rst
-msgid "field array bounds"
-msgstr ""
-
-#: ../source/includes/apiargs/command-split-field.rst
-msgid "field document middle"
-msgstr ""
-
-#: ../source/reference/command/split.txt:40
-msgid "Considerations"
-msgstr ""
-
-#: ../source/reference/command/split.txt:42
-=======
 # f95bb09889f84e7897a9b41f036b30d3
 #: ../source/reference/command/split.txt:18
 msgid ""
@@ -202,38 +63,11 @@
 
 # 0896c239e27245e2963fd14f620a0a03
 #: ../source/reference/command/split.txt:41
->>>>>>> 2478a500
 msgid ""
 "When used with either the ``find`` or the ``bounds`` option, the "
 ":dbcommand:`split` command splits the chunk along the median. As such, "
 "the command cannot use the ``find`` or the ``bounds`` option to split an "
 "empty chunk since an empty chunk has no median."
-<<<<<<< HEAD
-msgstr ""
-
-#: ../source/reference/command/split.txt:47
-msgid ""
-"To create splits in empty chunks, use either the ``middle`` option with "
-"the :dbcommand:`split` command or use the :dbcommand:`splitAt` command."
-msgstr ""
-
-#: ../source/reference/command/split.txt:51
-msgid "Command Formats"
-msgstr ""
-
-#: ../source/reference/command/split.txt:53
-msgid ""
-"To create a chunk split, connect to a :binary:`~bin.mongos` instance, and"
-" issue the following command to the ``admin`` database:"
-msgstr ""
-
-#: ../source/reference/command/split.txt:61
-#: ../source/reference/command/split.txt:68
-msgid "Or:"
-msgstr ""
-
-#: ../source/reference/command/split.txt:75
-=======
 msgstr ""
 
 # 144cbfa608d24376b06510aa3525e967
@@ -264,17 +98,13 @@
 
 # e66741d9eb56480aaa5d0869fb9b96a6
 #: ../source/reference/command/split.txt:74
->>>>>>> 2478a500
 msgid ""
 "To create a split for a collection that uses a :term:`hashed shard key`, "
 "use the ``bounds`` parameter. Do *not* use the ``middle`` parameter for "
 "this purpose."
 msgstr ""
 
-<<<<<<< HEAD
-=======
 # 12e5e6838b9c4529b83ccc12245591f7
->>>>>>> 2478a500
 #: ../source/includes/warning-splitting-chunks.rst:3
 msgid ""
 "Be careful when splitting data in a sharded collection to create new "
@@ -287,33 +117,14 @@
 "splits that lead to a collection with differently sized chunks."
 msgstr ""
 
-<<<<<<< HEAD
-#: ../source/reference/command/split.txt:81
-=======
 # c24565b1940f4c759eba881fccde16fe
 #: ../source/reference/command/split.txt:80
->>>>>>> 2478a500
 msgid ""
 ":dbcommand:`moveChunk`, :method:`sh.moveChunk()`, :method:`sh.splitAt()`,"
 " and :method:`sh.splitFind()`, which wrap the functionality of "
 ":dbcommand:`split`."
 msgstr ""
 
-<<<<<<< HEAD
-#: ../source/reference/command/split.txt:86
-msgid "Examples"
-msgstr ""
-
-#: ../source/reference/command/split.txt:88
-msgid "The following sections provide examples of the :dbcommand:`split` command."
-msgstr ""
-
-#: ../source/reference/command/split.txt:91
-msgid "Split a Chunk in Half"
-msgstr ""
-
-#: ../source/reference/command/split.txt:97
-=======
 # d192856b8aec452685f1d5a97cc5fbf6
 #: ../source/reference/command/split.txt:85
 msgid "Examples"
@@ -331,7 +142,6 @@
 
 # 538e34b82d834d01a4da248b118c8d31
 #: ../source/reference/command/split.txt:96
->>>>>>> 2478a500
 msgid ""
 "The :dbcommand:`split` command identifies the chunk in the ``people`` "
 "collection of the ``test`` database, that holds documents that match ``{ "
@@ -340,28 +150,13 @@
 "two chunks of equal size."
 msgstr ""
 
-<<<<<<< HEAD
-#: ../source/reference/command/split.txt:103
-=======
 # e1f7e4f0be964ef58dc982bedbd4665e
 #: ../source/reference/command/split.txt:102
->>>>>>> 2478a500
 msgid ""
 ":dbcommand:`split` creates two equal chunks by range as opposed to size, "
 "and does not use the selected point as a boundary for the new chunks"
 msgstr ""
 
-<<<<<<< HEAD
-#: ../source/reference/command/split.txt:108
-msgid "Define an Arbitrary Split Point"
-msgstr ""
-
-#: ../source/reference/command/split.txt:110
-msgid "To define an arbitrary split point, use the following form:"
-msgstr ""
-
-#: ../source/reference/command/split.txt:116
-=======
 # bdd924d80b824138ba8eca374170bea7
 #: ../source/reference/command/split.txt:107
 msgid "Define an Arbitrary Split Point"
@@ -374,7 +169,6 @@
 
 # ef139381205c4966b73aade38cbd3cfc
 #: ../source/reference/command/split.txt:115
->>>>>>> 2478a500
 msgid ""
 "The :dbcommand:`split` command identifies the chunk in the ``people`` "
 "collection of the ``test`` database, that would hold documents matching "
@@ -384,24 +178,13 @@
 " of one of the split chunks."
 msgstr ""
 
-<<<<<<< HEAD
-#: ../source/reference/command/split.txt:123
-=======
 # ec31ba23ca4345169512aab8ee27d177
 #: ../source/reference/command/split.txt:122
->>>>>>> 2478a500
 msgid ""
 "This form is typically used when :term:`pre-splitting` data in a "
 "collection."
 msgstr ""
 
-<<<<<<< HEAD
-#: ../source/reference/command/split.txt:127
-msgid "Split a Chunk Using Values of a Hashed Shard Key"
-msgstr ""
-
-#: ../source/reference/command/split.txt:129
-=======
 # 8addc51fe15643f2962c2c3550f8a1f3
 #: ../source/reference/command/split.txt:126
 msgid "Split a Chunk Using Values of a Hashed Shard Key"
@@ -409,7 +192,6 @@
 
 # 2427aaf60b104b35b2ee0f8d3ce8fa58
 #: ../source/reference/command/split.txt:128
->>>>>>> 2478a500
 msgid ""
 "This example uses the :term:`hashed shard key` ``userid`` in a ``people``"
 " collection of a ``test`` database. The following command uses an array "
@@ -417,28 +199,13 @@
 "values of the hashed shard key to split the chunk:"
 msgstr ""
 
-<<<<<<< HEAD
-#: ../source/reference/command/split.txt:141
-=======
 # 9b90c647f7434932b0c442eaeafc88f7
 #: ../source/reference/command/split.txt:140
->>>>>>> 2478a500
 msgid ""
 "MongoDB uses the 64-bit :ref:`NumberLong <shell-type-long>` type to "
 "represent the hashed value."
 msgstr ""
 
-<<<<<<< HEAD
-#: ../source/reference/command/split.txt:144
-msgid "Use :method:`sh.status()` to see the existing bounds of the shard keys."
-msgstr ""
-
-#: ../source/reference/command/split.txt:147
-msgid "Metadata Lock Error"
-msgstr ""
-
-#: ../source/reference/command/split.txt:149
-=======
 # 6c62505716224d7092aa4f9b067bbf61
 #: ../source/reference/command/split.txt:143
 msgid "Use :method:`sh.status()` to see the existing bounds of the shard keys."
@@ -451,23 +218,17 @@
 
 # cb4054debca947c1949244c9f0041462
 #: ../source/reference/command/split.txt:148
->>>>>>> 2478a500
 msgid ""
 "If another process, such as a balancer process, changes metadata while "
 ":dbcommand:`split` is running, you may see a ``metadata lock error``."
 msgstr ""
 
-<<<<<<< HEAD
-#: ../source/reference/command/split.txt:157
-=======
 # b9d1286140ff4d49a88868fd20d5f589
 #: ../source/reference/command/split.txt:156
->>>>>>> 2478a500
 msgid ""
 "This message indicates that the split has failed with no side effects. "
 "Retry the :dbcommand:`split` command."
 msgstr ""
-<<<<<<< HEAD
 
 #~ msgid ""
 #~ ":dbcommand:`split` does *not* support "
@@ -477,44 +238,6 @@
 #~ "not contain documents."
 #~ msgstr ""
 
-# 3b563cc332ba4f1ab7f4c0c95460ae43
-#~ msgid ""
-#~ "Splits a :term:`chunk` in a "
-#~ ":term:`sharded cluster` into two chunks. "
-#~ "The :program:`mongos` instance splits and "
-#~ "manages chunks automatically, but for "
-#~ "exceptional circumstances the :dbcommand:`split` "
-#~ "command does allow administrators to "
-#~ "manually create splits. See :doc:`/tutorial"
-#~ "/split-chunks-in-sharded-cluster` for "
-#~ "information on these circumstances, and "
-#~ "on the MongoDB shell commands that "
-#~ "wrap :dbcommand:`split`."
-#~ msgstr ""
-
-# c1e1c282099f43b0a7643b86dfd47b07
-#~ msgid "The :dbcommand:`split` command uses the following form:"
-#~ msgstr ""
-
-# 0e2b9969279d482087d664f8de4213ec
-#~ msgid ""
-#~ "To create a chunk split, connect "
-#~ "to a :program:`mongos` instance, and "
-#~ "issue the following command to the "
-#~ "``admin`` database:"
-#~ msgstr ""
-
-=======
-
-#~ msgid ""
-#~ ":dbcommand:`split` does *not* support "
-#~ "splitting an chunk that does not "
-#~ "contain documents. Use :dbcommand:`splitAt` to"
-#~ " create splits in chunks that do "
-#~ "not contain documents."
-#~ msgstr ""
-
->>>>>>> 2478a500
 # 531ed511ebd343cd927015d954daa932
 #~ msgid ""
 #~ "If another process in the "
