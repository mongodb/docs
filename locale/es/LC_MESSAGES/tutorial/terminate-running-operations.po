# SOME DESCRIPTIVE TITLE.
# Copyright (C) 2011-2014, MongoDB, Inc.
# This file is distributed under the same license as the mongodb-manual
# package.
#
# Translators:
msgid ""
msgstr ""
"Project-Id-Version: MongoDB Manual\n"
"Report-Msgid-Bugs-To: \n"
<<<<<<< HEAD
"POT-Creation-Date: 2019-03-19 11:02-0400\n"
=======
"POT-Creation-Date: 2016-12-08 12:02-0500\n"
>>>>>>> 2478a500
"PO-Revision-Date: 2014-04-08 18:38+0000\n"
"Last-Translator: tychoish <tychoish@gmail.com>\n"
"Language: es\n"
"Language-Team: Spanish (http://www.transifex.com/projects/p/mongodb-"
"manual/language/es/)\n"
"Plural-Forms: nplurals=2; plural=(n != 1)\n"
"MIME-Version: 1.0\n"
"Content-Type: text/plain; charset=utf-8\n"
"Content-Transfer-Encoding: 8bit\n"
"Generated-By: Babel 2.6.0\n"

<<<<<<< HEAD
=======
# 6784e2e817704577be31b855367181f9
>>>>>>> 2478a500
#: ../source/tutorial/terminate-running-operations.txt:3
msgid "Terminate Running Operations"
msgstr ""

<<<<<<< HEAD
=======
# d23e32d436c041ce96fbce9b3f3b090e
#: ../source/tutorial/terminate-running-operations.txt
msgid "On this page"
msgstr ""

# 44a95f807a9949c2af06e295cb6c66a7
>>>>>>> 2478a500
#: ../source/tutorial/terminate-running-operations.txt:14
msgid "Overview"
msgstr ""

<<<<<<< HEAD
=======
# 8f4a39fd220e4467ba0d09db81b7161b
>>>>>>> 2478a500
#: ../source/tutorial/terminate-running-operations.txt:16
msgid ""
"MongoDB provides two facilitates to terminate running operations: "
":method:`~cursor.maxTimeMS()` and :method:`db.killOp()`. Use these "
"operations as needed to control the behavior of operations in a MongoDB "
"deployment."
msgstr ""

<<<<<<< HEAD
=======
# 555d18f401c440be84c082f43036fbba
>>>>>>> 2478a500
#: ../source/tutorial/terminate-running-operations.txt:22
msgid "Available Procedures"
msgstr ""

<<<<<<< HEAD
=======
# cf19184fa12c46788735ad4b63f58745
>>>>>>> 2478a500
#: ../source/tutorial/terminate-running-operations.txt:25
msgid "``maxTimeMS``"
msgstr ""

<<<<<<< HEAD
=======
# ac708ac799a74d42ad0ed6822096c527
>>>>>>> 2478a500
#: ../source/tutorial/terminate-running-operations.txt:29
msgid ""
"The :method:`~cursor.maxTimeMS()` method sets a time limit for an "
"operation. When the operation reaches the specified time limit, MongoDB "
"interrupts the operation at the next :term:`interrupt point`."
msgstr ""

<<<<<<< HEAD
=======
# 5d8c1d2bbb924af3a2e2af382a2eb658
>>>>>>> 2478a500
#: ../source/tutorial/terminate-running-operations.txt:34
msgid "Terminate a Query"
msgstr ""

<<<<<<< HEAD
=======
# 3e7eebb30fda4d29a22d1e8a2b465bd2
>>>>>>> 2478a500
#: ../source/tutorial/terminate-running-operations.txt:36
msgid ""
"From the :binary:`~bin.mongo` shell, use the following method to set a "
"time limit of 30 milliseconds for this query:"
msgstr ""

<<<<<<< HEAD
=======
# 86de2a9abb9c424fa14c7fa250f583af
>>>>>>> 2478a500
#: ../source/tutorial/terminate-running-operations.txt:47
msgid "Terminate a Command"
msgstr ""

<<<<<<< HEAD
=======
# 71105acd8bdd49568c0f10bf7df460e5
>>>>>>> 2478a500
#: ../source/tutorial/terminate-running-operations.txt:49
msgid ""
"Consider a potentially long running operation using :dbcommand:`distinct`"
" to return each distinct ``collection`` field that has a ``city`` key:"
msgstr ""

<<<<<<< HEAD
=======
# e693e44ee59e4bb0acbd76877f81456d
>>>>>>> 2478a500
#: ../source/tutorial/terminate-running-operations.txt:58
msgid ""
"You can add the ``maxTimeMS``  field to the command document to set a "
"time limit of 45 milliseconds for the operation:"
msgstr ""

<<<<<<< HEAD
=======
# 91e4e52ab0c64c2ca60077ca509bf881
>>>>>>> 2478a500
#: ../source/tutorial/terminate-running-operations.txt:67
msgid ""
":method:`db.getLastError()` and :method:`db.getLastErrorObj()` will "
"return errors for interrupted options:"
msgstr ""

<<<<<<< HEAD
=======
# 169ab9c9653f43f48764855aa4c3f6ac
>>>>>>> 2478a500
#: ../source/tutorial/terminate-running-operations.txt:78
msgid "``killOp``"
msgstr ""

<<<<<<< HEAD
#: ../source/tutorial/terminate-running-operations.txt:80
msgid ""
"The :method:`db.killOp()` method interrupts a running operation at the "
"next :term:`interrupt point`. :method:`db.killOp()` identifies the target"
" operation by operation ID."
msgstr ""

#: ../source/includes/extracts/warning-terminating-ops-method.rst:3
msgid ""
"Terminate running operations with extreme caution. Only use "
":method:`db.killOp()` to terminate operations initiated by clients and "
"*do not* terminate internal database operations."
msgstr ""

#: ../source/tutorial/terminate-running-operations.txt:91
msgid "Sharded Cluster"
msgstr ""

#: ../source/tutorial/terminate-running-operations.txt:93
msgid ""
"Starting in MongoDB 4.0, the :dbcommand:`killOp` command can be run on a "
":binary:`~bin.mongos` and can kill queries (i.e. read operations) that "
"span shards in a cluster. The :dbcommand:`killOp` command from the "
":binary:`~bin.mongos` does not propagate to the shards when the operation"
" to be killed is a write operation."
msgstr ""

#: ../source/tutorial/terminate-running-operations.txt:99
msgid "For more information on killing operations on a sharded cluster, see:"
msgstr ""

#: ../source/tutorial/terminate-running-operations.txt:101
msgid ":ref:`kill-read-ops-sharded-cluster`"
msgstr ""

#: ../source/tutorial/terminate-running-operations.txt:103
msgid ":ref:`kill-write-ops-sharded-cluster`"
msgstr ""

#: ../source/tutorial/terminate-running-operations.txt:105
msgid ""
"For information on how to list sharding operations that are active on a "
":binary:`~bin.mongos`, see the ``localOps`` parameter in "
":pipeline:`$currentOp`."
msgstr ""

# 566ded3bc2fd40648af013cec7084226
#~ msgid ""
#~ "From the :program:`mongo` shell, use the"
#~ " following method to set a time "
#~ "limit of 30 milliseconds for this "
#~ "query:"
#~ msgstr ""
=======
# b16949588b5444cb88b19d275ed30b6a
#: ../source/tutorial/terminate-running-operations.txt:80
msgid ""
"The :method:`db.killOp()` method interrupts a running operation at the "
"next :term:`interrupt point`. :method:`db.killOp()` identifies the target"
" operation by operation ID."
msgstr ""

# 01f3eb854de746ffbbb13deb08a91708
#: ../source/includes/extracts/warning-terminating-ops-method.rst:3
msgid ""
"Terminate running operations with extreme caution. Only use "
":method:`db.killOp()` to terminate operations initiated by clients and "
"*do not* terminate internal database operations."
msgstr ""

# c0be366d7bb74eccbd1a2e4b6da34b78
#: ../source/tutorial/terminate-running-operations.txt
msgid "Related"
msgstr ""
>>>>>>> 2478a500

# 29f33af7f4684ea2b35b2c28a2b6d96e
#~ msgid ""
#~ "Consider a potentially long running "
#~ "operation using :dbcommand:`distinct` to "
#~ "return each distinct``collection`` field that"
#~ " has a ``city`` key:"
#~ msgstr ""

# 84a689c723c44a9aa02a37b47a145a64
#~ msgid ""
#~ "You can add the ``maxTimeMS``  field "
#~ "to the command document to set a"
#~ " time limit of 30 milliseconds for"
#~ " the operation:"
#~ msgstr ""
<<<<<<< HEAD

# ae4a0631b6504b68b47765a0dc913622
#~ msgid "Related"
#~ msgstr ""
=======
>>>>>>> 2478a500
<|MERGE_RESOLUTION|>--- conflicted
+++ resolved
@@ -8,11 +8,7 @@
 msgstr ""
 "Project-Id-Version: MongoDB Manual\n"
 "Report-Msgid-Bugs-To: \n"
-<<<<<<< HEAD
-"POT-Creation-Date: 2019-03-19 11:02-0400\n"
-=======
 "POT-Creation-Date: 2016-12-08 12:02-0500\n"
->>>>>>> 2478a500
 "PO-Revision-Date: 2014-04-08 18:38+0000\n"
 "Last-Translator: tychoish <tychoish@gmail.com>\n"
 "Language: es\n"
@@ -24,31 +20,22 @@
 "Content-Transfer-Encoding: 8bit\n"
 "Generated-By: Babel 2.6.0\n"
 
-<<<<<<< HEAD
-=======
 # 6784e2e817704577be31b855367181f9
->>>>>>> 2478a500
 #: ../source/tutorial/terminate-running-operations.txt:3
 msgid "Terminate Running Operations"
 msgstr ""
 
-<<<<<<< HEAD
-=======
 # d23e32d436c041ce96fbce9b3f3b090e
 #: ../source/tutorial/terminate-running-operations.txt
 msgid "On this page"
 msgstr ""
 
 # 44a95f807a9949c2af06e295cb6c66a7
->>>>>>> 2478a500
 #: ../source/tutorial/terminate-running-operations.txt:14
 msgid "Overview"
 msgstr ""
 
-<<<<<<< HEAD
-=======
 # 8f4a39fd220e4467ba0d09db81b7161b
->>>>>>> 2478a500
 #: ../source/tutorial/terminate-running-operations.txt:16
 msgid ""
 "MongoDB provides two facilitates to terminate running operations: "
@@ -57,26 +44,17 @@
 "deployment."
 msgstr ""
 
-<<<<<<< HEAD
-=======
 # 555d18f401c440be84c082f43036fbba
->>>>>>> 2478a500
 #: ../source/tutorial/terminate-running-operations.txt:22
 msgid "Available Procedures"
 msgstr ""
 
-<<<<<<< HEAD
-=======
 # cf19184fa12c46788735ad4b63f58745
->>>>>>> 2478a500
 #: ../source/tutorial/terminate-running-operations.txt:25
 msgid "``maxTimeMS``"
 msgstr ""
 
-<<<<<<< HEAD
-=======
 # ac708ac799a74d42ad0ed6822096c527
->>>>>>> 2478a500
 #: ../source/tutorial/terminate-running-operations.txt:29
 msgid ""
 "The :method:`~cursor.maxTimeMS()` method sets a time limit for an "
@@ -84,125 +62,49 @@
 "interrupts the operation at the next :term:`interrupt point`."
 msgstr ""
 
-<<<<<<< HEAD
-=======
 # 5d8c1d2bbb924af3a2e2af382a2eb658
->>>>>>> 2478a500
 #: ../source/tutorial/terminate-running-operations.txt:34
 msgid "Terminate a Query"
 msgstr ""
 
-<<<<<<< HEAD
-=======
 # 3e7eebb30fda4d29a22d1e8a2b465bd2
->>>>>>> 2478a500
 #: ../source/tutorial/terminate-running-operations.txt:36
 msgid ""
-"From the :binary:`~bin.mongo` shell, use the following method to set a "
-"time limit of 30 milliseconds for this query:"
+"From the :program:`mongo` shell, use the following method to set a time "
+"limit of 30 milliseconds for this query:"
 msgstr ""
 
-<<<<<<< HEAD
-=======
 # 86de2a9abb9c424fa14c7fa250f583af
->>>>>>> 2478a500
 #: ../source/tutorial/terminate-running-operations.txt:47
 msgid "Terminate a Command"
 msgstr ""
 
-<<<<<<< HEAD
-=======
 # 71105acd8bdd49568c0f10bf7df460e5
->>>>>>> 2478a500
 #: ../source/tutorial/terminate-running-operations.txt:49
 msgid ""
 "Consider a potentially long running operation using :dbcommand:`distinct`"
 " to return each distinct ``collection`` field that has a ``city`` key:"
 msgstr ""
 
-<<<<<<< HEAD
-=======
 # e693e44ee59e4bb0acbd76877f81456d
->>>>>>> 2478a500
 #: ../source/tutorial/terminate-running-operations.txt:58
 msgid ""
 "You can add the ``maxTimeMS``  field to the command document to set a "
 "time limit of 45 milliseconds for the operation:"
 msgstr ""
 
-<<<<<<< HEAD
-=======
 # 91e4e52ab0c64c2ca60077ca509bf881
->>>>>>> 2478a500
 #: ../source/tutorial/terminate-running-operations.txt:67
 msgid ""
 ":method:`db.getLastError()` and :method:`db.getLastErrorObj()` will "
 "return errors for interrupted options:"
 msgstr ""
 
-<<<<<<< HEAD
-=======
 # 169ab9c9653f43f48764855aa4c3f6ac
->>>>>>> 2478a500
 #: ../source/tutorial/terminate-running-operations.txt:78
 msgid "``killOp``"
 msgstr ""
 
-<<<<<<< HEAD
-#: ../source/tutorial/terminate-running-operations.txt:80
-msgid ""
-"The :method:`db.killOp()` method interrupts a running operation at the "
-"next :term:`interrupt point`. :method:`db.killOp()` identifies the target"
-" operation by operation ID."
-msgstr ""
-
-#: ../source/includes/extracts/warning-terminating-ops-method.rst:3
-msgid ""
-"Terminate running operations with extreme caution. Only use "
-":method:`db.killOp()` to terminate operations initiated by clients and "
-"*do not* terminate internal database operations."
-msgstr ""
-
-#: ../source/tutorial/terminate-running-operations.txt:91
-msgid "Sharded Cluster"
-msgstr ""
-
-#: ../source/tutorial/terminate-running-operations.txt:93
-msgid ""
-"Starting in MongoDB 4.0, the :dbcommand:`killOp` command can be run on a "
-":binary:`~bin.mongos` and can kill queries (i.e. read operations) that "
-"span shards in a cluster. The :dbcommand:`killOp` command from the "
-":binary:`~bin.mongos` does not propagate to the shards when the operation"
-" to be killed is a write operation."
-msgstr ""
-
-#: ../source/tutorial/terminate-running-operations.txt:99
-msgid "For more information on killing operations on a sharded cluster, see:"
-msgstr ""
-
-#: ../source/tutorial/terminate-running-operations.txt:101
-msgid ":ref:`kill-read-ops-sharded-cluster`"
-msgstr ""
-
-#: ../source/tutorial/terminate-running-operations.txt:103
-msgid ":ref:`kill-write-ops-sharded-cluster`"
-msgstr ""
-
-#: ../source/tutorial/terminate-running-operations.txt:105
-msgid ""
-"For information on how to list sharding operations that are active on a "
-":binary:`~bin.mongos`, see the ``localOps`` parameter in "
-":pipeline:`$currentOp`."
-msgstr ""
-
-# 566ded3bc2fd40648af013cec7084226
-#~ msgid ""
-#~ "From the :program:`mongo` shell, use the"
-#~ " following method to set a time "
-#~ "limit of 30 milliseconds for this "
-#~ "query:"
-#~ msgstr ""
-=======
 # b16949588b5444cb88b19d275ed30b6a
 #: ../source/tutorial/terminate-running-operations.txt:80
 msgid ""
@@ -223,7 +125,6 @@
 #: ../source/tutorial/terminate-running-operations.txt
 msgid "Related"
 msgstr ""
->>>>>>> 2478a500
 
 # 29f33af7f4684ea2b35b2c28a2b6d96e
 #~ msgid ""
@@ -240,10 +141,3 @@
 #~ " time limit of 30 milliseconds for"
 #~ " the operation:"
 #~ msgstr ""
-<<<<<<< HEAD
-
-# ae4a0631b6504b68b47765a0dc913622
-#~ msgid "Related"
-#~ msgstr ""
-=======
->>>>>>> 2478a500
