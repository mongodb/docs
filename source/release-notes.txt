.. start-include-here

Release Notes
-------------

.. include:: /includes/rc-available.rst

.. include:: /includes/rapid-release-short.rst

Always install the latest, stable version of MongoDB. For more
information on types of MongoDB releases, see
:ref:`release-version-numbers`.

To see changes in MongoDB releases, see the following release notes.

<<<<<<< HEAD
Upcoming Release
~~~~~~~~~~~~~~~~

- :ref:`release-notes-7.1`

Current Rapid Release
~~~~~~~~~~~~~~~~~~~~~

(*6.3-series*)

.. include:: /includes/rapid-release-short.rst

- :ref:`release-notes-6.3`

=======
>>>>>>> a71fe20f
Current Stable Release
~~~~~~~~~~~~~~~~~~~~~~

(*7.0-series*)

- :ref:`release-notes-7.0`

Previous Rapid Releases
~~~~~~~~~~~~~~~~~~~~~~~

- :ref:`release-notes-6.3`
- :ref:`release-notes-6.2`
- :ref:`release-notes-6.1`
- :ref:`release-notes-5.3`
- :ref:`release-notes-5.2`
- :ref:`release-notes-5.1`

Previous Stable Releases
~~~~~~~~~~~~~~~~~~~~~~~~

- :ref:`release-notes-6.0`
- :ref:`release-notes-5.0`
- :ref:`release-notes-4.4`

EOL'ed Releases
~~~~~~~~~~~~~~~

.. hlist::
   :columns: 2

   - :ref:`release-notes-4.2`
   - :ref:`release-notes-4.0`
   - :ref:`release-notes-3.6`
   - :ref:`release-notes-3.4`
   - :ref:`release-notes-3.2`
   - :ref:`release-notes-3.0`
   - :ref:`release-notes-2.6`
   - :ref:`release-notes-2.4`
   - :ref:`release-notes-2.2`
   - :ref:`release-notes-2.0`
   - :ref:`release-notes-1.8`
   - :ref:`release-notes-1.6`
   - :ref:`release-notes-1.4`
   - :ref:`release-notes-1.2`


.. toctree::
   :maxdepth: 1
   :hidden:

   /release-notes/7.1
   /release-notes/7.0
   /release-notes/6.3
   /release-notes/6.2
   /release-notes/6.1
   /release-notes/6.0
   /release-notes/5.3
   /release-notes/5.2
   /release-notes/5.1
   /release-notes/5.0
   /release-notes/4.4
   /release-notes/4.2
   /release-notes/4.0
   /release-notes/3.6
   /release-notes/3.4
   /release-notes/3.2
   /release-notes/3.0
   /release-notes/2.6
   /release-notes/2.4
   /release-notes/2.2
   /release-notes/2.0
   /release-notes/1.8
   /release-notes/1.6
   /release-notes/1.4
   /release-notes/1.2

.. end-include-here

.. this page is primarily accessible via the /reference

Additional Information
~~~~~~~~~~~~~~~~~~~~~~

See also: :doc:`/reference/versioning`

.. toctree::
   :maxdepth: 1
   :hidden:

   /reference/versioning<|MERGE_RESOLUTION|>--- conflicted
+++ resolved
@@ -13,7 +13,6 @@
 
 To see changes in MongoDB releases, see the following release notes.
 
-<<<<<<< HEAD
 Upcoming Release
 ~~~~~~~~~~~~~~~~
 
@@ -28,8 +27,6 @@
 
 - :ref:`release-notes-6.3`
 
-=======
->>>>>>> a71fe20f
 Current Stable Release
 ~~~~~~~~~~~~~~~~~~~~~~
 
