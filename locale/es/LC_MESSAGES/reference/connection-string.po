# SOME DESCRIPTIVE TITLE.
# Copyright (C) 2011-2014, MongoDB, Inc.
# This file is distributed under the same license as the mongodb-manual
# package.
#
# Translators:
msgid ""
msgstr ""
"Project-Id-Version: MongoDB Manual\n"
"Report-Msgid-Bugs-To: \n"
<<<<<<< HEAD
"POT-Creation-Date: 2019-03-19 11:02-0400\n"
=======
"POT-Creation-Date: 2016-12-08 12:02-0500\n"
>>>>>>> 2478a500
"PO-Revision-Date: 2014-04-08 18:44+0000\n"
"Last-Translator: tychoish <tychoish@gmail.com>\n"
"Language: es\n"
"Language-Team: Spanish (http://www.transifex.com/projects/p/mongodb-"
"manual/language/es/)\n"
"Plural-Forms: nplurals=2; plural=(n != 1)\n"
"MIME-Version: 1.0\n"
"Content-Type: text/plain; charset=utf-8\n"
"Content-Transfer-Encoding: 8bit\n"
"Generated-By: Babel 2.6.0\n"

<<<<<<< HEAD
=======
# 11e7920f3ecd490caa62ebb9075fdae1
>>>>>>> 2478a500
#: ../source/reference/connection-string.txt:7
msgid "Connection String URI Format"
msgstr ""

<<<<<<< HEAD
=======
# ec44532695684f99822224a59273c969
#: ../source/reference/connection-string.txt
msgid "On this page"
msgstr ""

# ab88ae40636147209f1263198d5b3b52
>>>>>>> 2478a500
#: ../source/reference/connection-string.txt:17
msgid ""
"This document describes the URI formats for defining connections between "
"applications and MongoDB instances in the official MongoDB "
":ecosystem:`drivers </drivers>`. For a list of drivers and links to "
"driver documentation, see :ecosystem:`drivers </drivers>`."
msgstr ""

<<<<<<< HEAD
#: ../source/reference/connection-string.txt:23
msgid "Connection String Formats"
msgstr ""

#: ../source/reference/connection-string.txt:25
msgid "You can specify the MongoDB connection string using either:"
msgstr ""

#: ../source/reference/connection-string.txt:27
msgid "the :ref:`connections-standard-connection-string-format` or"
msgstr ""

#: ../source/reference/connection-string.txt:29
msgid "the :ref:`connections-dns-seedlist`."
msgstr ""

#: ../source/reference/connection-string.txt:35
msgid "Standard Connection String Format"
msgstr ""

#: ../source/reference/connection-string.txt:37
msgid ""
"This section describes the standard format of the MongoDB connection URI "
"used to connect to a MongoDB deployment: standalone, replica set, or a "
"sharded cluster."
msgstr ""

#: ../source/reference/connection-string.txt:41
msgid "The standard URI connection scheme has the form:"
msgstr ""

#: ../source/reference/connection-string.txt:48
#: ../source/reference/connection-string.txt:968
msgid "Examples"
msgstr ""

#: ../source/includes/fact-pct-encode-uri.rst:1
msgid ""
"If the username or password includes the at sign ``@``, colon ``:``, "
"slash ``/``, or the percent sign ``%`` character, use `percent encoding "
"<https://tools.ietf.org/html/rfc3986#section-2.1>`__."
msgstr ""

#: ../source/includes/fact-uri-rs-hostnames.rst:1
msgid ""
"For a replica set, specify the hostname(s) of the :binary:`~bin.mongod` "
"instance(s) as listed in the replica set configuration."
msgstr ""

#: ../source/reference/connection-string.txt:127
msgid "For more examples, see :ref:`connections-connection-examples`."
msgstr ""

#: ../source/reference/connection-string.txt:130
msgid "Components"
msgstr ""

#: ../source/reference/connection-string.txt:134
msgid "The standard URI connection string includes the following components:"
msgstr ""

#: ../source/reference/connection-string.txt:140
msgid "Component"
msgstr ""

#: ../source/reference/connection-string.txt:141
#: ../source/reference/connection-string.txt:345
#: ../source/reference/connection-string.txt:372
#: ../source/reference/connection-string.txt:479
#: ../source/reference/connection-string.txt:544
#: ../source/reference/connection-string.txt:606
#: ../source/reference/connection-string.txt:667
#: ../source/reference/connection-string.txt:742
#: ../source/reference/connection-string.txt:856
#: ../source/reference/connection-string.txt:909
msgid "Description"
msgstr ""

#: ../source/reference/connection-string.txt:143
msgid "``mongodb://``"
msgstr ""

#: ../source/reference/connection-string.txt:145
=======
# 50f2fee791554092b0ddc143606642ca
#: ../source/reference/connection-string.txt:25
msgid "Standard Connection String Format"
msgstr ""

# 2b74a188c1174ba5aac350b0d8dc1155
#: ../source/reference/connection-string.txt:27
msgid ""
"This section describes the standard format of the MongoDB connection URI "
"used to connect to a MongoDB database server. The format is the same for "
"all official MongoDB drivers. For a list of drivers and links to driver "
"documentation, see :doc:`/applications/drivers`."
msgstr ""

# 4de603962d2749b1bb3ccce10bd4bf84
#: ../source/reference/connection-string.txt:32
msgid "The following is the standard URI connection scheme:"
msgstr ""

# b858cf99ac5144bf89e26b4197f84256
#: ../source/reference/connection-string.txt:38
msgid "The components of this string are:"
msgstr ""

# 71057d7ac59c4c859b8f2ec85d339ebe
#: ../source/reference/connection-string.txt:43
msgid "``mongodb://``"
msgstr ""

# c13b49e0390e492ba6acc291cf04e204
#: ../source/reference/connection-string.txt:45
>>>>>>> 2478a500
msgid ""
"A required prefix to identify that this is a string in the standard "
"connection format."
msgstr ""

<<<<<<< HEAD
#: ../source/reference/connection-string.txt:148
msgid "``username:password@``"
msgstr ""

#: ../source/reference/connection-string.txt:150
msgid ""
"Optional. Authentication credentials. If specified, the client will "
"attempt to log in to the specific database using these credentials after "
"connecting."
msgstr ""

#: ../source/reference/connection-string.txt:156
msgid "See also :urioption:`authSource`."
msgstr ""

#: ../source/reference/connection-string.txt:158
msgid "``host[:port]``"
msgstr ""

#: ../source/reference/connection-string.txt:160
msgid ""
"The host (and optional port number) where the :binary:`~bin.mongod` "
"instance (or :binary:`~bin.mongos` instance for a sharded cluster) is "
"running. You can specify a hostname, IP address, or UNIX domain socket. "
"Specify as many hosts as appropriate for your deployment topology:"
msgstr ""

#: ../source/reference/connection-string.txt:166
msgid ""
"For a standalone, specify the hostname of the standalone "
":binary:`~bin.mongod` instance."
msgstr ""

#: ../source/reference/connection-string.txt:171
=======
# b426081824ec4475aad4b87a077ab06b
#: ../source/reference/connection-string.txt:48
msgid "``username:password@``"
msgstr ""

# b78b8ad4d0bb469daf8545c2e5ba2d7c
#: ../source/reference/connection-string.txt:50
msgid ""
"Optional. If specified, the client will attempt to log in to the specific"
" database using these credentials after connecting to the "
":program:`mongod` instance."
msgstr ""

# 39d2e7cdd9bd4083b86792bd30716abb
#: ../source/reference/connection-string.txt:54
msgid "``host1``"
msgstr ""

# da5d428b42ce41dfa0b966357d911b39
#: ../source/reference/connection-string.txt:56
msgid ""
"Required. It identifies a server address to connect to. It identifies "
"either a hostname, IP address, or UNIX domain socket."
msgstr ""

# b76cca1625054dd9833db43f443e5ff8
#: ../source/reference/connection-string.txt:60
msgid "``:port1``"
msgstr ""

# dd78ff231dd74aedbe1b9c5a4a012eeb
# 37670c831e8c48a8a7a48744ab0bd3da
#: ../source/reference/connection-string.txt:62
#: ../source/reference/connection-string.txt:72
msgid "Optional. The default value is ``:27017`` if not specified."
msgstr ""

# 3a9666870a7d4c28a5e4ca9761a5a3a5
#: ../source/reference/connection-string.txt:64
msgid "``hostX``"
msgstr ""

# 5053d9cc87d84558b8fd892005c55a10
#: ../source/reference/connection-string.txt:66
>>>>>>> 2478a500
msgid ""
"For a sharded cluster, specify the hostname(s) of the "
":binary:`~bin.mongos` instance(s)."
msgstr ""

<<<<<<< HEAD
#: ../source/reference/connection-string.txt:174
msgid "If the port number is not specified, the default port ``27017`` is used."
msgstr ""

#: ../source/reference/connection-string.txt:177
msgid "``/database``"
msgstr ""

#: ../source/reference/connection-string.txt:179
=======
# 4c7f10715afa40549e8b76c98bbd3960
#: ../source/reference/connection-string.txt:70
msgid "``:portX``"
msgstr ""

# 054b1a92271a4d98b891888c2b61a224
#: ../source/reference/connection-string.txt:74
msgid "``/database``"
msgstr ""

# 4c0760ca85ac487183088e3948b89e85
#: ../source/reference/connection-string.txt:76
>>>>>>> 2478a500
msgid ""
"Optional. The name of the database to authenticate if the connection "
"string includes authentication credentials in the form of "
"``username:password@``. If ``/database`` is not specified and the "
"connection string includes credentials, the driver will authenticate to "
<<<<<<< HEAD
"the ``admin`` database. See also :urioption:`authSource`."
msgstr ""

#: ../source/reference/connection-string.txt:186
msgid "``?<options>``"
msgstr ""

#: ../source/reference/connection-string.txt:188
msgid ""
"Optional. A query string that specifies connection specific options as "
"``<name>=<value>`` pairs. See :ref:`connections-connection-options` for a"
" full description of these options."
msgstr ""

#: ../source/reference/connection-string.txt:193
msgid ""
"If the connection string does not specify a database/ you must specify a "
"slash (``/``) between the last ``host`` and the question mark (``?``) "
"that begins the string of options."
msgstr ""

#: ../source/reference/connection-string.txt:201
msgid "DNS Seedlist Connection Format"
msgstr ""

#: ../source/reference/connection-string.txt:205
msgid ""
"In addition to the standard connection format, MongoDB supports a "
":abbr:`DNS (Domain Name Service)`-constructed seed list. Using DNS to "
"construct the available servers list allows more flexibility of "
"deployment and the ability to change the servers in rotation without "
"reconfiguring clients."
msgstr ""

#: ../source/reference/connection-string.txt:211
msgid ""
"In order to leverage the DNS seedlist, use a connection string prefix of "
"``mongodb+srv:`` rather than the standard ``mongodb:``. The ``+srv`` "
"indicates to the client that the hostname that follows corresponds to a "
"DNS SRV record. The driver or :binary:`~bin.mongo` shell will then query "
"the DNS for the record to determine which hosts are running the "
":binary:`~bin.mongod` instances."
msgstr ""

#: ../source/reference/connection-string.txt:220
msgid ""
"Use of the ``+srv`` connection string modifier automatically sets the "
":urioption:`ssl` option to ``true`` for the connection. You can override "
"this behavior by explicitly setting the :urioption:`ssl` option to "
"``false`` with ``ssl=false`` in the query string."
msgstr ""

#: ../source/reference/connection-string.txt:226
msgid ""
"The following example shows a typical connection string for a DNS "
"seedlist connection string:"
msgstr ""

#: ../source/reference/connection-string.txt:233
msgid "The corresponding DNS configuration might resemble:"
msgstr ""

#: ../source/reference/connection-string.txt:243
msgid ""
"The hostnames returned in SRV records must share the same parent domain "
"(in this example, ``example.com``) as the given hostname. If the parent "
"domains and hostname do not match, you will not be able to connect."
msgstr ""

#: ../source/reference/connection-string.txt:248
msgid ""
"Like the standard connection string, the DNS seedlist connection string "
"supports specifying options as a query string. With a DNS seedlist "
"connection string, you can *also* specify the following options via a TXT"
" record:"
msgstr ""

#: ../source/reference/connection-string.txt:253
msgid "``replicaSet``"
msgstr ""

#: ../source/reference/connection-string.txt:254
msgid "``authSource``"
msgstr ""

#: ../source/reference/connection-string.txt:256
msgid ""
"You may only specify one TXT record per :binary:`~bin.mongod` instance. "
"If multiple TXT records appear in the DNS and/or if the TXT record "
"contains an option other than ``replicaSet`` or ``authSource``, the "
"client will return an error."
msgstr ""

#: ../source/reference/connection-string.txt:261
msgid "The TXT record for the ``server.example.com`` DNS entry would resemble:"
msgstr ""

#: ../source/reference/connection-string.txt:268
msgid ""
"Taken together, the DNS SRV records and the options specified in the TXT "
"record resolve to the following standard format connection string:"
msgstr ""

#: ../source/reference/connection-string.txt:275
msgid ""
"You can override the options specified in a TXT record by passing the "
"option in the query string. In the following example, the query string "
"has provided an override for the ``authSource`` option configured in the "
"TXT record of the DNS entry above."
msgstr ""

#: ../source/reference/connection-string.txt:284
msgid ""
"Given the override for the ``authSource``, the equivalent connection "
"string in the standard format would be:"
msgstr ""

#: ../source/reference/connection-string.txt:292
msgid ""
"The ``mongodb+srv`` option will fail if there is no available DNS with "
"records that correspond to the hostname identified in the connection "
"string. In addition, use of the ``+srv`` connection string modifier "
"automatically sets the ``ssl`` option to ``true`` for the connection. You"
" can override this behavior by explicitly setting the ``ssl`` option to "
"``false`` with ``ssl=false`` in the query string."
msgstr ""

#: ../source/reference/connection-string.txt:301
msgid ""
":ref:`example-connect-mongo-using-srv` provides an example of connecting "
"the :binary:`~bin.mongo` shell to a replica set using the DNS Seedlist "
"Connection Format."
msgstr ""

#: ../source/reference/connection-string.txt:309
msgid "Connection String Options"
msgstr ""

#: ../source/reference/connection-string.txt:311
msgid "This section lists all connection options."
msgstr ""

#: ../source/reference/connection-string.txt:313
msgid ""
"Connection options are pairs in the following form: ``name=value``. The "
"``value`` is always case sensitive. Separate options with the ampersand "
"(i.e. ``&``) character. In the following example, a connection includes "
"the :urioption:`replicaSet` and :urioption:`connectTimeoutMS` options:"
msgstr ""

#: ../source/reference/connection-string.txt:322
msgid "Semi-colon separator for connection string arguments"
msgstr ""

#: ../source/reference/connection-string.txt:324
msgid ""
"To provide backwards compatibility, drivers currently accept semi-colons "
"(i.e. ``;``) as option separators."
msgstr ""

#: ../source/reference/connection-string.txt:331
msgid "Replica Set Option"
msgstr ""

#: ../source/reference/connection-string.txt:333
msgid ""
"The following connection string to a replica set named ``myRepl`` with "
"members running on the specified hosts:"
msgstr ""

#: ../source/reference/connection-string.txt:344
#: ../source/reference/connection-string.txt:371
#: ../source/reference/connection-string.txt:478
#: ../source/reference/connection-string.txt:543
#: ../source/reference/connection-string.txt:605
#: ../source/reference/connection-string.txt:666
#: ../source/reference/connection-string.txt:741
#: ../source/reference/connection-string.txt:855
#: ../source/reference/connection-string.txt:908
msgid "Connection Option"
msgstr ""

#: ../source/reference/connection-string.txt:349
msgid ""
"Specifies the name of the :term:`replica set`, if the "
":binary:`~bin.mongod` is a member of a replica set."
msgstr ""

#: ../source/reference/connection-string.txt:352
msgid ""
"When connecting to a replica set, provide a seed list of the replica set "
"member(s) to the ``host[:port]`` component of the uri. For specific "
"details, refer to your :ecosystem:`driver </drivers>` documentation."
msgstr ""

#: ../source/reference/connection-string.txt:358
msgid "Connection Options"
msgstr ""

#: ../source/reference/connection-string.txt:360
msgid ""
"The following connection string to a replica set includes "
":urioption:`ssl=true <ssl>` option:"
msgstr ""

#: ../source/reference/connection-string.txt:376
msgid "A boolean to enable or disables TLS/SSL for the connection:"
msgstr ""

#: ../source/reference/connection-string.txt:378
msgid ""
"``true``: Initiate the connection with TLS/SSL. Default for :ref"
":`connections-dns-seedlist`."
msgstr ""

#: ../source/reference/connection-string.txt:381
msgid ""
"``false``: Initiate the connection without TLS/SSL. Default for :ref"
":`connections-standard-connection-string-format`."
msgstr ""

#: ../source/reference/connection-string.txt:386
msgid ""
"The time in milliseconds to attempt a connection before timing out. The "
"default is never to timeout, though different drivers might vary. See the"
" :ecosystem:`driver </drivers>` documentation."
msgstr ""

#: ../source/reference/connection-string.txt:393
msgid ""
"The time in milliseconds to attempt a send or receive on a socket before "
"the attempt times out. The default is never to timeout, though different "
"drivers might vary. See the :ecosystem:`driver </drivers>` documentation."
msgstr ""

#: ../source/reference/connection-string.txt:400
msgid ""
"Comma-delimited string of compressors to enable network compression for "
"communication between this client and a "
":binary:`~bin.mongod`/:binary:`~bin.mongos` instance."
msgstr ""

#: ../source/reference/connection-string.txt:405
msgid "You can specify the following compressors:"
msgstr ""

#: ../source/reference/connection-string.txt:407
msgid ":term:`snappy`"
msgstr ""

#: ../source/reference/connection-string.txt:409
msgid ":term:`zlib` (Available in MongoDB 3.6 or greater)"
msgstr ""

#: ../source/reference/connection-string.txt:411
msgid ""
"If you specify multiple compressors, then the order in which you list the"
" compressors matter as well as the communication initiator. For example, "
"if the client specifies the following network compressors "
"``\"zlib,snappy\"`` and the :binary:`~bin.mongod` specifies "
"``\"snappy,zlib\"``, messages between the client and the "
":binary:`~bin.mongod` uses ``zlib``."
msgstr ""

#: ../source/reference/connection-string.txt:420
=======
"the ``admin`` database."
msgstr ""

# f78a77d091ea470990f70ad96718dbfc
#: ../source/reference/connection-string.txt:82
msgid "``?options``"
msgstr ""

# 0335a7a40ae148e8b0ab0b6c44c88947
#: ../source/reference/connection-string.txt:84
msgid ""
"Connection specific options. See :ref:`connections-connection-options` "
"for a full description of these options."
msgstr ""

# 9cb3a2ea538b455194d0fa76fa41078d
#: ../source/reference/connection-string.txt:88
msgid ""
"If the connection string does not specify a database/ you must specify a "
"slash (i.e. ``/``) between the last ``hostN`` and the question mark that "
"begins the string of options."
msgstr ""

# 58c3ed5caf1440ffb84f44b077fcc966
#: ../source/reference/connection-string.txt
msgid "Example"
msgstr ""

# 29dcdaead3b8493e8cd7374dbf382db3
#: ../source/reference/connection-string.txt:95
msgid "``db1.example.net`` on port ``27017`` and"
msgstr ""

# 831d24f376144094b15b0a6fdd4bff28
#: ../source/reference/connection-string.txt:96
msgid "``db2.example.net`` on port ``2500``."
msgstr ""

# 9552b364fb064f95900a37b320808b7b
#: ../source/reference/connection-string.txt:98
msgid "You would use a connection string that resembles the following:"
msgstr ""

# 17662c8ec655437caaaba926f35e7bd0
#: ../source/reference/connection-string.txt:108
msgid "Connection String Options"
msgstr ""

# faa115940f17453cbad40500ebd80ef9
#: ../source/reference/connection-string.txt:110
msgid ""
"This section lists all connection options used in the :ref:`connections-"
"standard-connection-string-format`."
msgstr ""

# d1a4a1e259fc4b429107952a994d2479
#: ../source/reference/connection-string.txt:113
msgid ""
"Connection options are pairs in the following form: ``name=value``. The "
"``value`` is always case sensitive. Separate options with the ampersand "
"(i.e. ``&``) character. In the following example, a connection uses the "
"``replicaSet`` and ``connectTimeoutMS`` options:"
msgstr ""

# 4b8b975b8f864509bd0caaf965d0e83d
#: ../source/reference/connection-string.txt:122
msgid "Semi-colon separator for connection string arguments"
msgstr ""

# 41cc93c2812144a6a1ca02268f5394fa
#: ../source/reference/connection-string.txt:124
msgid ""
"To provide backwards compatibility, drivers currently accept semi-colons "
"(i.e. ``;``) as option separators."
msgstr ""

# 005f310b4ef04074873a01f95c0c4152
#: ../source/reference/connection-string.txt:131
msgid "Replica Set Option"
msgstr ""

# 14cfde13ce8f4a95aaed7e4cc94b1e46
# f7696949786e42c5b381b07ea0dcd050
# 164fe99e488845bc9d90f5494d68e327
# 6e8d7f696b7f4b74b165d0a1a690cf1a
# c56eebfc453f469bb65609afacd7fd7a
# d375292554f245edbcb16186e77bdc04
# 6ba5b8e848724e669b545fa56f16e0f7
# 6419c2f2328141c8a9dc8adbaf85a4d8
# 85451cb9ce814e8cb244d71a5ee19708
#: ../source/reference/connection-string.txt:137
#: ../source/reference/connection-string.txt:158
#: ../source/reference/connection-string.txt:204
#: ../source/reference/connection-string.txt:265
#: ../source/reference/connection-string.txt:323
#: ../source/reference/connection-string.txt:345
#: ../source/reference/connection-string.txt:394
#: ../source/reference/connection-string.txt:462
#: ../source/reference/connection-string.txt:515
msgid "Connection Option"
msgstr ""

# 4336adfa5f8a40878f6a933d9f26beaf
# ce079f13a95c404ba25e33df99aaac85
# 31704010ced4486da2fe6e5594979db9
# 1321064d22a64d3cb4e1534ee2273a1c
# 019e6e4ff95847b68ac9facde6c4ad3a
# fe79805cc4d141c5a57e449a4910884c
# 0b472e3433214c57a52608ca1815d909
# ffb82fba6a9f4040ba2da2758e2fa40d
# 119c6723406e495e919c3191ea05856a
#: ../source/reference/connection-string.txt:138
#: ../source/reference/connection-string.txt:159
#: ../source/reference/connection-string.txt:205
#: ../source/reference/connection-string.txt:266
#: ../source/reference/connection-string.txt:324
#: ../source/reference/connection-string.txt:346
#: ../source/reference/connection-string.txt:395
#: ../source/reference/connection-string.txt:463
#: ../source/reference/connection-string.txt:516
msgid "Description"
msgstr ""

# e3e1da9be4ec443990d72e49c458c059
#: ../source/reference/connection-string.txt:142
msgid ""
"Specifies the name of the :term:`replica set`, if the :program:`mongod` "
"is a member of a replica set."
msgstr ""

# eb338394616247ec9047d6b51ac43186
#: ../source/reference/connection-string.txt:145
msgid ""
"When connecting to a replica set it is important to give a seed list of "
"at least two :program:`mongod` instances. If you only provide the "
"connection point of a single :program:`mongod` instance, and omit the "
":urioption:`replicaSet`, the client will create a :term:`standalone` "
"connection."
msgstr ""

# 354825829ac64ded836bccc73922ff3f
#: ../source/reference/connection-string.txt:152
msgid "Connection Options"
msgstr ""

# 14ef8e09a0ab4d7f8281a83d98d43224
#: ../source/reference/connection-string.txt:163
msgid "``true``: Initiate the connection with TLS/SSL."
msgstr ""

# d54a381e9ac243e5a8dedc80f6383974
#: ../source/reference/connection-string.txt:165
msgid "``false``: Initiate the connection without TLS/SSL."
msgstr ""

# 8e27d7914ec245999497453d36afc135
#: ../source/reference/connection-string.txt:167
msgid "The default value is ``false``."
msgstr ""

# 71a49cf233fb43e4954e1cadbfeaf398
#: ../source/reference/connection-string.txt:170
msgid ""
"The :urioption:`ssl` option is not supported by all drivers. See your "
":doc:`driver </applications/drivers>` documentation and the "
":doc:`/tutorial/configure-ssl` document."
msgstr ""

# c6d48c36b5434cd5a002e2e09140eb67
#: ../source/reference/connection-string.txt:176
msgid ""
"The time in milliseconds to attempt a connection before timing out. The "
"default is never to timeout, though different drivers might vary. See the"
" :doc:`driver </applications/drivers>` documentation."
msgstr ""

# e3af7b77fc1d49458bb627b63f37acfe
#: ../source/reference/connection-string.txt:183
msgid ""
"The time in milliseconds to attempt a send or receive on a socket before "
"the attempt times out. The default is never to timeout, though different "
"drivers might vary. See the :doc:`driver </applications/drivers>` "
"documentation."
msgstr ""

# 323c51ea502446cca7622a438a131f31
#: ../source/reference/connection-string.txt:191
msgid "Connection Pool Options"
msgstr ""

# dd698d2bb01c47a1bef672ef7ede5199
#: ../source/reference/connection-string.txt:193
msgid ""
"Most drivers implement some kind of connection pool handling. Some "
"drivers do not support connection pools. See your :doc:`driver "
"</applications/drivers>` documentation for more information on the "
"connection pooling implementation. These options allow applications to "
"configure the connection pool when connecting to the MongoDB deployment."
msgstr ""

# 24337e3c91c841888fdbb5378d500340
#: ../source/reference/connection-string.txt:209
msgid ""
"The maximum number of connections in the connection pool. The default "
"value is ``100``."
msgstr ""

# 32c4d4d16cb34c94a0bf02664789d1be
#: ../source/reference/connection-string.txt:214
msgid ""
"The minimum number of connections in the connection pool. The default "
"value is ``0``."
msgstr ""

# 67dc76abb12c42f3b5061166db4d8505
#: ../source/reference/connection-string.txt:218
msgid ""
"The :urioption:`minPoolSize` option is not supported by all drivers. For "
"information on your driver, see the :doc:`drivers "
"</applications/drivers>` documentation."
msgstr ""

# 3aec3f0ed90646db8a39063b0c38070f
#: ../source/reference/connection-string.txt:224
msgid ""
"The maximum number of milliseconds that a connection can remain idle in "
"the pool before being removed and closed."
msgstr ""

# 5692abd8e6ec4fcbb57e19d9a2a0c902
#: ../source/reference/connection-string.txt:227
msgid "This option is not supported by all drivers."
msgstr ""

# 9d25a16f5648491bb7c5697265eceef9
#: ../source/reference/connection-string.txt:231
msgid ""
"A number that the driver multiples the :urioption:`maxPoolSize` value to,"
" to provide the maximum number of threads allowed to wait for a "
"connection to become available from the pool. For default values, see the"
" :doc:`/applications/drivers` documentation."
msgstr ""

# 1d7fcc1672154d6880f1949a2d6383f8
#: ../source/reference/connection-string.txt:239
msgid ""
"The maximum time in milliseconds that a thread can wait for a connection "
"to become available. For default values, see the "
":doc:`/applications/drivers` documentation."
msgstr ""

# 68b95322018845af9df74d2d433ee3ce
#: ../source/reference/connection-string.txt:246
msgid "Write Concern Options"
msgstr ""

# 98b0f300065a47deb14f4c38d9508076
#: ../source/reference/connection-string.txt:248
msgid ""
":ref:`Write concern <write-concern>` describes the kind of assurances "
"that the :program:`mongod` and the driver provide to the application "
"regarding the success and durability of the write operation. For a full "
"explanation of write concern and write operations in general, see "
":doc:`/reference/write-concern`."
msgstr ""

# a27bff6349bb4b5cba7cc73e2dabd1b2
#: ../source/reference/connection-string.txt:256
msgid ""
"You can specify the write concern both in the connection string and as a "
"parameter to method calls like ``insert`` or ``update``. If the write "
"concern is specified in both places, the method parameter overrides the "
"connection-string setting."
msgstr ""

# 74b81ab3757544349fcb231c74a13fae
#: ../source/reference/connection-string.txt:270
msgid ""
"Corresponds to the write concern :ref:`wc-w`. The ``w`` option requests "
"acknowledgement that the write operation has propagated to a specified "
"number of :program:`mongod` instances or to :program:`mongod` instances "
"with specified tags."
msgstr ""

# d617abc155734da0b951e3895fdc879f
#: ../source/reference/connection-string.txt:275
msgid ""
"You can specify a :writeconcern:`number <\\<number\\>>`, the string "
":writeconcern:`majority <\"majority\">`, or a :writeconcern:`tag set "
"<\\<tag set\\>>`."
msgstr ""

# a2e2dff93ca14de6b253fc539289295e
#: ../source/reference/connection-string.txt:279
msgid "For details, see :ref:`wc-w`."
msgstr ""

# 452da53b1daa423e8e78fc78bd53cd79
#: ../source/reference/connection-string.txt:283
msgid ""
"Corresponds to the write concern :ref:`wc-wtimeout`. "
":urioption:`wtimeoutMS` specifies a time limit, in milliseconds, for the "
"write concern."
msgstr ""

# a964d1887b574cdbbfa77b2669cc0628
#: ../source/reference/connection-string.txt:287
msgid ""
"When ``wtimeoutMS`` is ``0``, write operations will never time out. For "
"more information, see :ref:`wc-wtimeout`."
msgstr ""

# 8911cc82cc9f402ea33aa505deed35aa
#: ../source/reference/connection-string.txt:292
msgid ""
"Corresponds to the write concern :ref:`wc-j` option. The "
":urioption:`journal` option requests acknowledgement from MongoDB that "
"the write operation has been written to the :doc:`journal "
"</core/journaling>`. For details, see :ref:`wc-j`."
msgstr ""

# fc55efd6bbbf499a8c3749f4b32221fb
#: ../source/reference/connection-string.txt:297
msgid ""
"If you set :urioption:`journal` to ``true``, and specify a :urioption:`w`"
" value less than 1, :urioption:`journal` prevails."
msgstr ""

# 2d8e96c17ac54b2e9964f9f86182ffe4
#: ../source/reference/connection-string.txt:300
msgid ""
"If you set :urioption:`journal` to true, and the :program:`mongod` does "
"not have journaling enabled, as with :setting:`storage.journal.enabled`, "
"then MongoDB will error. In previous versions, MongoDB would provide "
"basic receipt acknowledgment (i.e. ``w:1``), ignore :urioption:`journal`,"
" and include a ``jnote`` field in its return document."
msgstr ""

# e62821eba30c45d4b7661f189e2c80ec
#: ../source/reference/connection-string.txt:309
msgid "``readConcern`` Options"
msgstr ""

# 6b12f99842e04871ac76481c97ff5beb
#: ../source/reference/connection-string.txt:313
msgid ""
"For the WiredTiger storage engine, MongoDB 3.2 introduces the readConcern"
" option for replica sets and replica set shards."
msgstr ""

# 6bd62082fd734eb58b5024756abca369
#: ../source/reference/connection-string.txt:316
msgid ""
":doc:`/reference/read-concern` allows clients to choose a level of "
"isolation for their reads from replica sets."
msgstr ""

# 411e0c96b421492e9056e09cc17e2fba
#: ../source/reference/connection-string.txt:328
msgid ""
"The level of isolation. Accepts either :readconcern:`\"local\"` or "
":readconcern:`\"majority\"`."
msgstr ""

# a0952b21eb934c6fb7d4179ca54030c9
#: ../source/reference/connection-string.txt:331
msgid "For details, see :doc:`/reference/read-concern`."
msgstr ""

# a8e2da23c2ac44c4928577c53aee4691
#: ../source/reference/connection-string.txt:334
msgid "Read Preference Options"
msgstr ""

# d06420528dcc4e68a4920135aee3c3aa
#: ../source/reference/connection-string.txt:336
msgid ""
":doc:`Read preferences </core/read-preference>` describe the behavior of "
"read operations with regards to :term:`replica sets <replica set>`. These"
" parameters allow you to specify read preferences on a per-connection "
"basis in the connection string:"
msgstr ""

# 972d71f560984e10805f4e4276b1aca0
#: ../source/reference/connection-string.txt:350
msgid "Specifies the :term:`replica set` read preference for this connection."
msgstr ""

# 409ba1a02d3d426281f49bd3ec63b28a
#: ../source/reference/connection-string.txt:353
msgid "The read preference values are the following:"
msgstr ""

# d75a755e09d044cea00c92f437b793c5
#: ../source/reference/connection-string.txt:355
msgid ":readmode:`primary`"
msgstr ""

# c1acf898e9ba4ad48e8279d531f10088
#: ../source/reference/connection-string.txt:356
msgid ":readmode:`primaryPreferred`"
msgstr ""

# 27e64b8c648e41f18c8a9d1a5ef0fb2f
#: ../source/reference/connection-string.txt:357
msgid ":readmode:`secondary`"
msgstr ""

# e26cd2aad5794c6381b8ce87d9e0d235
#: ../source/reference/connection-string.txt:358
msgid ":readmode:`secondaryPreferred`"
msgstr ""

# d0efa77d6d0f40ee8a4c48f1867e52df
#: ../source/reference/connection-string.txt:359
msgid ":readmode:`nearest`"
msgstr ""

# 02c290b9bd9c49daa51fbd0eb7a4ad75
#: ../source/reference/connection-string.txt:361
>>>>>>> 2478a500
msgid ""
"Messages are compressed when both parties enable network compression. "
"Otherwise, messages between the parties are uncompressed."
msgstr ""

<<<<<<< HEAD
#: ../source/reference/connection-string.txt:424
msgid ""
"If the parties do not share at least one common compressor, messages "
"between the parties are uncompressed."
msgstr ""

#: ../source/reference/connection-string.txt:427
msgid ""
"Starting in MongoDB 4.0.5 (and MongoDB 3.6.10), the :binary:`~bin.mongo` "
"shell supports the uri connection string option :urioption:`compressors`."
msgstr ""

#: ../source/reference/connection-string.txt:433
msgid ""
"An integer that specifies the compression level if using :term:`zlib` for"
" :urioption:`network compression <compressors>`."
msgstr ""

#: ../source/reference/connection-string.txt:436
msgid "You can specify an integer value ranging from ``-1`` to ``9``:"
msgstr ""

#: ../source/reference/connection-string.txt:442
msgid "Value"
msgstr ""

#: ../source/reference/connection-string.txt:443
msgid "Notes"
msgstr ""

#: ../source/reference/connection-string.txt:445
msgid "``-1``"
msgstr ""

#: ../source/reference/connection-string.txt:447
msgid "Default compression level, usually level ``6`` compression."
msgstr ""

#: ../source/reference/connection-string.txt:449
msgid "``0``"
msgstr ""

#: ../source/reference/connection-string.txt:450
msgid "No compression"
msgstr ""

#: ../source/reference/connection-string.txt:452
msgid "``1`` - ``9``"
msgstr ""

#: ../source/reference/connection-string.txt:454
msgid "Increasing level of compression but at the cost of speed, with:"
msgstr ""

#: ../source/reference/connection-string.txt:456
msgid "``1`` providing the best speed but least compression, and"
msgstr ""

#: ../source/reference/connection-string.txt:458
msgid "``9`` providing the best compression but at the slowest speed."
msgstr ""

#: ../source/reference/connection-string.txt:460
msgid "Not supported by the :binary:`~bin.mongo` shell."
msgstr ""

#: ../source/reference/connection-string.txt:465
msgid "Connection Pool Options"
msgstr ""

#: ../source/reference/connection-string.txt:467
msgid ""
"Most drivers implement some kind of connection pool handling. Some "
"drivers do not support connection pools. See your :ecosystem:`driver "
"</drivers>` documentation for more information on the connection pooling "
"implementation. These options allow applications to configure the "
"connection pool when connecting to the MongoDB deployment."
msgstr ""

#: ../source/reference/connection-string.txt:483
msgid ""
"The maximum number of connections in the connection pool. The default "
"value is ``100``."
msgstr ""

#: ../source/reference/connection-string.txt:488
=======
# 9171aa9f8b7a419fbac845d2591d49a6
#: ../source/reference/connection-string.txt:364
msgid ""
"The default value is :readmode:`primary`, which sends all read operations"
" to the replica set's :term:`primary`."
msgstr ""

# a22194516ffa4a44beea5e334337a46e
#: ../source/reference/connection-string.txt:369
msgid ""
"Specifies a tag set as a comma-separated list of colon-separated key-"
"value pairs. For example:"
msgstr ""

# a819dc55db0c4d6db7102e7910333e12
#: ../source/reference/connection-string.txt:376
msgid "To specify a *list* of tag sets, use multiple ``readPreferenceTags``."
msgstr ""

# 528fc88905804099a61e1bdcdee664a4
#: ../source/reference/connection-string.txt:379
msgid "The following specifies two tag sets and an empty tag set:"
msgstr ""

# 7ff6cbb77cb54fcb875a14088b8a8957
#: ../source/reference/connection-string.txt:385
msgid "Order matters when using multiple ``readPreferenceTags``."
msgstr ""

# 87cb5de6ff794be2a3058c6f9ad5a835
#: ../source/reference/connection-string.txt:388
msgid "Authentication Options"
msgstr ""

# 91e1fee619e04e3f982007a937f063d1
#: ../source/reference/connection-string.txt:399
msgid ""
"Specify the database name associated with the user's credentials. "
":urioption:`authSource` defaults to the database specified in the "
"connection string."
msgstr ""

# c66b8181661447b8aaee1ec0a4586f74
#: ../source/reference/connection-string.txt:403
msgid ""
"For authentication mechanisms that delegate credential storage to other "
"services, the :urioption:`authSource` value should be ``$external`` as "
"with the ``PLAIN`` (LDAP) and ``GSSAPI`` (Kerberos) authentication "
"mechanisms."
msgstr ""

# 317b55a199b947d9848d095a8d164c03
#: ../source/reference/connection-string.txt:408
msgid ""
"MongoDB will ignore :urioption:`authSource` values if the connection "
"string specifies no username."
msgstr ""

# 6894356bc0a64ee2bd8895b574474fb8
#: ../source/reference/connection-string.txt:413
msgid ""
"Added support for the ``PLAIN`` and ``MONGODB-X509`` authentication "
"mechanisms."
msgstr ""

# 8a326ea5a272463e9cb58f483d0f4ca8
#: ../source/reference/connection-string.txt:417
msgid "Added support for the ``SCRAM-SHA-1`` authentication mechanism."
msgstr ""

# ed5d89bf217f4908ab5c7e22580efb00
#: ../source/reference/connection-string.txt:420
msgid ""
"Specify the authentication mechanism that MongoDB will use to "
"authenticate the connection. Possible values include:"
msgstr ""

# 3f70525a657d4ace914df589e6b46ce0
#: ../source/reference/connection-string.txt:423
msgid ":ref:`SCRAM-SHA-1 <authentication-scram-sha-1>`"
msgstr ""

# ee7b3ac8abd84b94b1acb2c0205ae881
#: ../source/reference/connection-string.txt:424
msgid ":ref:`MONGODB-CR <authentication-mongodb-cr>`"
msgstr ""

# 5e74679ea5db474fb04f6f5898ffe7ad
#: ../source/reference/connection-string.txt:425
msgid ":ref:`MONGODB-X509 <security-auth-x509>`"
msgstr ""

# 8785d7400e724f60942d9c1baab8b092
#: ../source/reference/connection-string.txt:426
msgid ":ref:`GSSAPI <security-auth-kerberos>` (Kerberos)"
msgstr ""

# 812ffa2c8fed4c23944dfd9bbda02475
#: ../source/reference/connection-string.txt:427
msgid ":ref:`PLAIN <security-auth-ldap>` (LDAP SASL)"
msgstr ""

# 02aa381eabc048b29fbd45e185c8ae55
#: ../source/reference/connection-string.txt:429
msgid ""
"Only MongoDB Enterprise :program:`mongod` and :program:`mongos` instances"
" provide ``GSSAPI`` (Kerberos) and ``PLAIN`` (LDAP) mechanisms. To use "
"``MONGODB-X509``, you must have TLS/SSL Enabled."
msgstr ""

# 6bd8716b6f934f629fea07a29c62f836
#: ../source/reference/connection-string.txt:434
msgid ""
"See :doc:`/core/authentication` for more information about the "
"authentication system in MongoDB. Also consider "
":doc:`/tutorial/configure-x509-client-authentication` for more "
"information on x509 authentication."
msgstr ""

# 025ef95f765441fd91615614126af620
#: ../source/reference/connection-string.txt:441
msgid ""
"Set the Kerberos service name when connecting to Kerberized MongoDB "
"instances. This value must match the service name set on MongoDB "
"instances."
msgstr ""

# c44d118696cd4d059e41eee8ec86aa4c
#: ../source/reference/connection-string.txt:445
msgid ""
":urioption:`gssapiServiceName` defaults to ``mongodb`` for all clients "
"and for MongoDB instance. If you change :parameter:`saslServiceName` "
"setting on a MongoDB instance, you will need to set "
":urioption:`gssapiServiceName` to the same value."
msgstr ""

# 070d85b8df7b403593e0e83457b11528
#: ../source/reference/connection-string.txt:452
msgid "Server Selection and Discovery Options"
msgstr ""

# 5573527665bb43c483f670229d760635
#: ../source/reference/connection-string.txt:454
msgid ""
"MongoDB provides the following options to configure how MongoDB drivers "
"and :program:`mongos` instances select a server to which to direct read "
"or write operations."
msgstr ""

# e1a1450689654702b857d0b603543636
#: ../source/reference/connection-string.txt:467
msgid ""
"The size (in milliseconds) of the latency window for selecting among "
"multiple suitable MongoDB instances. *Default*: 15 milliseconds."
msgstr ""

# f9f81b3d47ec4d8aac74e1dcdf88de67
#: ../source/reference/connection-string.txt:471
msgid ""
"All drivers use :urioption:`localThresholdMS`. Use the ``localThreshold``"
" alias when specifying the latency window size to :program:`mongos`."
msgstr ""

# 90e5402ec5384d51b74784b51ef8ac1a
#: ../source/reference/connection-string.txt:477
msgid ""
"Specifies how long (in milliseconds) to block for server selection before"
" throwing an exception. *Default*: 30,000 milliseconds."
msgstr ""

# b93e4ee55d9d4cb8997b47f309765f39
#: ../source/reference/connection-string.txt:483
msgid ""
"**Single-threaded drivers only**. When ``true``, instructs the driver to "
"scan the MongoDB deployment exactly once after server selection fails and"
" then either select a server or raise an error. When ``false``, the "
"driver blocks and searches for a server up to the "
":urioption:`serverSelectionTimeoutMS` value. *Default*: ``true``."
msgstr ""

# 251a24ff46c444f4896e81b04fb46392
#: ../source/reference/connection-string.txt:490
msgid ""
"Multi-threaded drivers and :program:`mongos` do not support "
":urioption:`serverSelectionTryOnce`."
msgstr ""

# e6ed0d4afdf547229c56e46f69a8d0dc
#: ../source/reference/connection-string.txt:495
msgid ""
":urioption:`heartbeatFrequencyMS` controls when the driver checks the "
"state of the MongoDB deployment. Specify the interval (in milliseconds) "
"between checks, counted from the end of the previous check until the "
"beginning of the next one."
msgstr ""

# 2a7f4e769e13410f8337e26379c82f09
#: ../source/reference/connection-string.txt:500
msgid "*Default*:"
msgstr ""

# 9381da1f47434aa6a06ec13ff5febc51
#: ../source/reference/connection-string.txt:502
msgid "Single-threaded drivers: 60 seconds."
msgstr ""

# 25f9926c668440edb1583fab85a7364e
#: ../source/reference/connection-string.txt:503
msgid "Multi-threaded drivers: 10 seconds."
msgstr ""

# 0b057938123d437c893a7bf128b876e2
#: ../source/reference/connection-string.txt:505
msgid ""
":program:`mongos` does not support changing the frequency of the "
"heartbeat checks."
msgstr ""

# d8277ebb3ffb4da285b18d4b939a0f69
#: ../source/reference/connection-string.txt:509
msgid "Miscellaneous Configuration"
msgstr ""

# b28ecad561804d32bfecbe19994e77d5
#: ../source/reference/connection-string.txt:520
msgid "Possible values are:"
msgstr ""

# 1c91a3a58c534947baf0483823899d05
#: ../source/reference/connection-string.txt:523
msgid "``standard``"
msgstr ""

# 5db430b327074034887a77c5ad6cb989
#: ../source/reference/connection-string.txt:523
msgid "The standard binary representation."
msgstr ""

# 7d6edb5e53294544862a40662e3c648c
#: ../source/reference/connection-string.txt:526
msgid "``csharpLegacy``"
msgstr ""

# 22e9d94c7bff4992930d97122d907eee
#: ../source/reference/connection-string.txt:526
msgid "The default representation for the C# driver."
msgstr ""

# 4b751448b5a14ffda20b65018493d767
#: ../source/reference/connection-string.txt:529
msgid "``javaLegacy``"
msgstr ""

# 72833e21a21c4e42814f43121c30164d
#: ../source/reference/connection-string.txt:529
msgid "The default representation for the Java driver."
msgstr ""

# 4de3dfc4291642b9ae946046bb90dd56
#: ../source/reference/connection-string.txt:532
msgid "``pythonLegacy``"
msgstr ""

# 1eda60c4c5bd4b2e9c2a5f21f017349f
#: ../source/reference/connection-string.txt:532
msgid "The default representation for the Python driver."
msgstr ""

# 1c19d25592e8430f8b09d60ca7457f24
#: ../source/reference/connection-string.txt:534
>>>>>>> 2478a500
msgid ""
"The minimum number of connections in the connection pool. The default "
"value is ``0``."
msgstr ""

<<<<<<< HEAD
#: ../source/reference/connection-string.txt:492
msgid ""
"The :urioption:`minPoolSize` option is not supported by all drivers. For "
"information on your driver, see the :ecosystem:`drivers </drivers>` "
"documentation."
msgstr ""

#: ../source/reference/connection-string.txt:498
msgid ""
"The maximum number of milliseconds that a connection can remain idle in "
"the pool before being removed and closed."
msgstr ""

#: ../source/reference/connection-string.txt:501
#: ../source/reference/connection-string.txt:511
#: ../source/reference/connection-string.txt:519
msgid "This option is not supported by all drivers."
msgstr ""

#: ../source/reference/connection-string.txt:505
msgid ""
"A number that the driver multiples the :urioption:`maxPoolSize` value to,"
" to provide the maximum number of threads allowed to wait for a "
"connection to become available from the pool. For default values, see the"
" :ecosystem:`/drivers` documentation."
msgstr ""

#: ../source/reference/connection-string.txt:515
msgid ""
"The maximum time in milliseconds that a thread can wait for a connection "
"to become available. For default values, see the :ecosystem:`/drivers` "
"documentation."
msgstr ""

#: ../source/reference/connection-string.txt:524
msgid "Write Concern Options"
msgstr ""

#: ../source/reference/connection-string.txt:526
=======
# 66d3be0e21bf4108935ce305e69c5493
#: ../source/reference/connection-string.txt:538
msgid ""
"Not all drivers support the :urioption:`uuidRepresentation` option. For "
"information on your driver, see the :doc:`drivers "
"</applications/drivers>` documentation."
msgstr ""

# f115aadaf23c4b678b8574d1efe74f62
#: ../source/reference/connection-string.txt:545
msgid "Examples"
msgstr ""

# 7f9e6c31d641492e90cd0c93aa0e0f78
#: ../source/reference/connection-string.txt:547
msgid "The following provide example URI strings for common connection targets."
msgstr ""

# 31d678b4eb4b4918a085b37bf630e686
#: ../source/reference/connection-string.txt:550
msgid "Database Server Running Locally"
msgstr ""

# 90fb084ba9074862b6dc31d4ddc806f8
#: ../source/reference/connection-string.txt:552
msgid ""
"The following connects to a database server running locally on the "
"default port:"
msgstr ""

# 076ef70c7ad54cce97cafdc8831706de
#: ../source/reference/connection-string.txt:560
msgid "``admin`` Database"
msgstr ""

# e8540a73ff534c2b9ab0505d9f69eb2f
#: ../source/reference/connection-string.txt:562
>>>>>>> 2478a500
msgid ""
":ref:`Write concern <write-concern>` describes the kind of assurances "
"that the :binary:`~bin.mongod` and the driver provide to the application "
"regarding the success and durability of the write operation. For a full "
"explanation of write concern and write operations in general, see "
":doc:`/reference/write-concern`."
msgstr ""

<<<<<<< HEAD
#: ../source/reference/connection-string.txt:534
msgid ""
"You can specify the write concern both in the connection string and as a "
"parameter to method calls like ``insert`` or ``update``. If the write "
"concern is specified in both places, the method parameter overrides the "
"connection-string setting."
msgstr ""

#: ../source/reference/connection-string.txt:548
=======
# 24a69884e41c4e1085a02eb4d03d474f
#: ../source/reference/connection-string.txt:570
msgid "``records`` Database"
msgstr ""

# 532b10662a2e46e08d0e349f42b2d76d
#: ../source/reference/connection-string.txt:572
>>>>>>> 2478a500
msgid ""
"Corresponds to the write concern :ref:`wc-w`. The ``w`` option requests "
"acknowledgement that the write operation has propagated to a specified "
"number of :binary:`~bin.mongod` instances or to :binary:`~bin.mongod` "
"instances with specified tags."
msgstr ""

<<<<<<< HEAD
#: ../source/reference/connection-string.txt:553
msgid ""
"You can specify a :writeconcern:`number <\\<number\\>>`, the string "
":writeconcern:`majority <\"majority\">`, or a :writeconcern:`tag set "
"<\\<tag set\\>>`."
msgstr ""

#: ../source/reference/connection-string.txt:557
msgid "For details, see :ref:`wc-w`."
msgstr ""

#: ../source/reference/connection-string.txt:561
msgid ""
"Corresponds to the write concern :ref:`wc-wtimeout`. "
":urioption:`wtimeoutMS` specifies a time limit, in milliseconds, for the "
"write concern."
msgstr ""

#: ../source/reference/connection-string.txt:565
msgid ""
"When ``wtimeoutMS`` is ``0``, write operations will never time out. For "
"more information, see :ref:`wc-wtimeout`."
msgstr ""

#: ../source/reference/connection-string.txt:570
=======
# 0708817c738e4c9cb8153a87e4c4198b
#: ../source/reference/connection-string.txt:580
msgid "UNIX Domain Socket"
msgstr ""

# aaf25e3067f543bdb15150d18593e7b8
#: ../source/reference/connection-string.txt:582
msgid ""
"Use a URL encoded connection string when connecting to a UNIX domain "
"socket."
msgstr ""

# 6bd325a3f2a04296b55a40f2f9e9cc71
#: ../source/reference/connection-string.txt:585
msgid ""
"The following connects to a UNIX domain socket with file path "
"``/tmp/mongodb-27017.sock``:"
msgstr ""

# ea9d777696e945aa9f64fecee533768b
#: ../source/reference/connection-string.txt:592
msgid ""
"Not all drivers support UNIX domain sockets. For information on your "
"driver, see the :doc:`drivers </applications/drivers>` documentation."
msgstr ""

# d29c7eee654b489099fa03ffb5159218
#: ../source/reference/connection-string.txt:597
msgid "Replica Set with Members on Different Machines"
msgstr ""

# 8fef03493b444c9496f39041a9146160
#: ../source/reference/connection-string.txt:599
>>>>>>> 2478a500
msgid ""
"Corresponds to the write concern :ref:`wc-j` option. The "
":urioption:`journal` option requests acknowledgement from MongoDB that "
"the write operation has been written to the :doc:`journal "
"</core/journaling>`. For details, see :ref:`wc-j`."
msgstr ""

<<<<<<< HEAD
#: ../source/reference/connection-string.txt:575
msgid ""
"If you set :urioption:`journal` to ``true``, and specify a :urioption:`w`"
" value less than 1, :urioption:`journal` prevails."
msgstr ""

#: ../source/reference/connection-string.txt:578
=======
# a317210b7f0d4caca48d8423385fe36b
#: ../source/reference/connection-string.txt:607
msgid "Replica Set with Members on ``localhost``"
msgstr ""

# b4f1aebc879b4c2182a2e6c6e2c68d86
#: ../source/reference/connection-string.txt:609
>>>>>>> 2478a500
msgid ""
"If you set :urioption:`journal` to true, and the :binary:`~bin.mongod` "
"does not have journaling enabled, as with "
":setting:`storage.journal.enabled`, then MongoDB will error."
msgstr ""

<<<<<<< HEAD
#: ../source/reference/connection-string.txt:583
msgid "``readConcern`` Options"
msgstr ""

#: ../source/reference/connection-string.txt:587
msgid ""
"For the WiredTiger storage engine, MongoDB 3.2 introduces the readConcern"
" option for replica sets and replica set shards."
msgstr ""

#: ../source/reference/connection-string.txt:590
msgid ""
":doc:`/reference/read-concern` allows clients to choose a level of "
"isolation for their reads from replica sets."
msgstr ""

#: ../source/reference/connection-string.txt:593
msgid ""
"The following connection string to a replica set specifies "
":urioption:`readConcernLevel=majority <readConcernLevel>`:"
msgstr ""

#: ../source/reference/connection-string.txt:610
msgid "The level of isolation. Can accept one of the following values:"
msgstr ""

#: ../source/reference/connection-string.txt:612
msgid ":readconcern:`local <\"local\">`"
msgstr ""

#: ../source/reference/connection-string.txt:613
msgid ":readconcern:`majority <\"majority\">`"
msgstr ""

#: ../source/reference/connection-string.txt:614
msgid ":readconcern:`linearizable <\"linearizable\">`"
msgstr ""

#: ../source/reference/connection-string.txt:615
msgid ":readconcern:`available <\"available\">`"
msgstr ""

#: ../source/reference/connection-string.txt:617
msgid "For details, see :doc:`/reference/read-concern`."
msgstr ""

#: ../source/reference/connection-string.txt:619
msgid ""
"This connection string option is not available for the "
":binary:`~bin.mongo` shell. Specify the read concern as an :ref:`option "
"to the specific operation <read-concern-operations>`."
msgstr ""

#: ../source/reference/connection-string.txt:627
msgid "Read Preference Options"
msgstr ""

#: ../source/reference/connection-string.txt:629
msgid ""
":doc:`Read preferences </core/read-preference>` describe the behavior of "
"read operations with regards to :term:`replica sets <replica set>`. These"
" parameters allow you to specify read preferences on a per-connection "
"basis in the connection string."
msgstr ""

#: ../source/reference/connection-string.txt:634
msgid "For example:"
msgstr ""

#: ../source/reference/connection-string.txt:636
msgid ""
"The following connection string to a replica set specifies "
":readmode:`secondary` read preference mode and a "
":urioption:`maxStalenessSeconds` value of 120 seconds:"
msgstr ""

#: ../source/reference/connection-string.txt:644
msgid ""
"The following connection string to a sharded cluster specifies "
":readmode:`secondary` read preference mode and a "
":urioption:`maxStalenessSeconds` value of 120 seconds:"
msgstr ""

#: ../source/reference/connection-string.txt:652
msgid ""
"The following connection string to a sharded cluster specifies "
":readmode:`secondary` read preference mode as well as two "
"readPreferenceTags:"
msgstr ""

#: ../source/reference/connection-string.txt:660
msgid "Order matters when using multiple ``readPreferenceTags``."
msgstr ""

#: ../source/reference/connection-string.txt:671
msgid ""
"Specifies the :doc:`read preferences </core/read-preference>` for this "
"connection. Possible values are:"
msgstr ""

#: ../source/reference/connection-string.txt:674
msgid ":readmode:`primary` (*Default*)"
msgstr ""

#: ../source/reference/connection-string.txt:675
msgid ":readmode:`primaryPreferred`"
msgstr ""

#: ../source/reference/connection-string.txt:676
msgid ":readmode:`secondary`"
msgstr ""

#: ../source/reference/connection-string.txt:677
msgid ":readmode:`secondaryPreferred`"
msgstr ""

#: ../source/reference/connection-string.txt:678
msgid ":readmode:`nearest`"
msgstr ""

#: ../source/includes/extracts/transactions-read-pref.rst:2
msgid ""
":doc:`Multi-document transactions </core/transactions>` that contain read"
" operations must use read preference :readmode:`primary`."
msgstr ""

#: ../source/includes/extracts/transactions-read-pref.rst:5
msgid "All operations in a given transaction must route to the same member."
msgstr ""

#: ../source/reference/connection-string.txt:682
#: ../source/reference/connection-string.txt:718
msgid ""
"This connection string option is not available for the :binary:`mongo` "
"shell. See :method:`cursor.readPref()` and :method:`Mongo.setReadPref()` "
"instead."
msgstr ""

#: ../source/reference/connection-string.txt:688
msgid ""
"Specifies, in seconds, how stale a secondary can be before the client "
"stops using it for read operations. For details, see :ref:`replica-set-"
"read-preference-max-staleness`."
msgstr ""

#: ../source/reference/connection-string.txt:692
msgid ""
"By default, there is no maximum staleness and clients will not consider a"
" secondary's lag when choosing where to direct a read operation."
msgstr ""

#: ../source/reference/connection-string.txt:695
msgid ""
"The minimum :urioption:`maxStalenessSeconds` value is 90 seconds. "
"Specifying a value between 0 and 90 seconds will produce an error. "
"MongoDB drivers treat a ``maxStalenessSeconds`` value of ``-1`` as \"no "
"max staleness\", the same as if ``maxStalenessSeconds`` is omitted."
msgstr ""

#: ../source/reference/connection-string.txt:702
msgid ""
"To use ``maxStalenessSeconds``, all of the MongoDB instances in your "
"deployment must be using MongoDB 3.4 or later. If any instances are on an"
" earlier version of MongoDB, the driver or "
":binary:`~bin.mongod`/:binary:`~bin.mongos` will raise an error."
msgstr ""

#: ../source/reference/connection-string.txt:711
msgid ""
"Specifies a tag set as a comma-separated list of colon-separated key-"
"value pairs. For example, ``readPreferenceTags=dc:ny,rack:1``."
msgstr ""

#: ../source/reference/connection-string.txt:714
msgid ""
"To specify a *list* of tag sets, use multiple ``readPreferenceTags``. "
"Order matters when using multiple ``readPreferenceTags``."
msgstr ""

#: ../source/reference/connection-string.txt:723
msgid "Authentication Options"
msgstr ""

#: ../source/reference/connection-string.txt:725
msgid ""
"The following connection string to a replica set specifies the "
":urioption:`authSource` to the ``admin`` database. That is the user "
"credentials are authenticated to the ``admin`` database."
msgstr ""

#: ../source/reference/connection-string.txt:733
msgid ""
"If the username or password includes the at sign ``@``, colon ``:``, "
"slash ``/``, or the percent sign ``%`` characters, use `percent encoding "
"<https://tools.ietf.org/html/rfc3986#section-2.1>`__."
msgstr ""

#: ../source/reference/connection-string.txt:746
msgid ""
"Specify the database name associated with the user's credentials. "
":urioption:`authSource` defaults to the database specified in the "
"connection string."
msgstr ""

#: ../source/reference/connection-string.txt:750
msgid ""
"For authentication mechanisms that delegate credential storage to other "
"services, the :urioption:`authSource` value should be ``$external`` as "
"with the ``PLAIN`` (LDAP) and ``GSSAPI`` (Kerberos) authentication "
"mechanisms."
msgstr ""

#: ../source/reference/connection-string.txt:755
msgid ""
"MongoDB will ignore :urioption:`authSource` values if the connection "
"string specifies no username."
msgstr ""

#: ../source/reference/connection-string.txt:760
msgid ""
"Specify the authentication mechanism that MongoDB will use to "
"authenticate the connection. Possible values include:"
msgstr ""

#: ../source/reference/connection-string.txt:763
msgid ":ref:`SCRAM-SHA-1 <authentication-scram-sha-1>`"
msgstr ""

#: ../source/reference/connection-string.txt:765
msgid ""
":ref:`SCRAM-SHA-256 <authentication-scram-sha-256>` (*Added in MongoDB "
"4.0*)"
msgstr ""

#: ../source/reference/connection-string.txt:767
msgid "``MONGODB-CR`` (*Removed in MongoDB 4.0*)"
msgstr ""

#: ../source/reference/connection-string.txt:769
msgid ":ref:`MONGODB-X509 <security-auth-x509>`"
msgstr ""

#: ../source/reference/connection-string.txt:771
msgid ":ref:`GSSAPI <security-auth-kerberos>` (Kerberos)"
msgstr ""

#: ../source/reference/connection-string.txt:773
msgid ":ref:`PLAIN <security-auth-ldap>` (LDAP SASL)"
msgstr ""

#: ../source/reference/connection-string.txt:775
msgid ""
"MongoDB 4.0 removes support for the ``MONGODB-CR`` authentication "
"mechanism. You cannot specify ``MONGODB-CR`` as the authentication "
"mechanism when connecting to MongoDB 4.0+ deployments."
msgstr ""

#: ../source/reference/connection-string.txt:780
msgid ""
"Only MongoDB Enterprise :binary:`~bin.mongod` and :binary:`~bin.mongos` "
"instances provide ``GSSAPI`` (Kerberos) and ``PLAIN`` (LDAP) mechanisms. "
"To use ``MONGODB-X509``, you must have TLS/SSL Enabled."
msgstr ""

#: ../source/reference/connection-string.txt:785
msgid ""
"See :doc:`/core/authentication` for more information about the "
"authentication system in MongoDB. Also consider "
":doc:`/tutorial/configure-x509-client-authentication` for more "
"information on x509 authentication."
msgstr ""

#: ../source/reference/connection-string.txt:792
msgid ""
"Specify properties for the specified :urioption:`authMechanism` as a "
"comma-separated list of colon-separated key-value pairs."
msgstr ""

#: ../source/reference/connection-string.txt:795
msgid "Possible key-value pairs are:"
msgstr ""

#: ../source/reference/connection-string.txt:805
msgid "``SERVICE_NAME:<string>``"
msgstr ""

#: ../source/reference/connection-string.txt:798
#: ../source/reference/connection-string.txt:826
msgid ""
"Set the Kerberos service name when connecting to Kerberized MongoDB "
"instances. This value must match the service name set on MongoDB "
"instances to which you are connecting."
msgstr ""

#: ../source/reference/connection-string.txt:802
msgid ""
"``SERVICE_NAME`` defaults to ``mongodb`` for all clients and MongoDB "
"instances. If you change the :parameter:`saslServiceName` setting on a "
"MongoDB instance, you must set ``SERVICE_NAME`` to match that setting."
msgstr ""

#: ../source/reference/connection-string.txt:811
msgid "``CANONICALIZE_HOST_NAME:true|false``"
msgstr ""

#: ../source/reference/connection-string.txt:808
msgid ""
"Canonicalize the hostname of the client host machine when connecting to "
"the Kerberos server. This may be required when hosts report different "
"hostnames than what is in the Kerberos database. Defaults to ``false``."
msgstr ""

#: ../source/reference/connection-string.txt:816
msgid "``SERVICE_REALM:<string>``"
msgstr ""

#: ../source/reference/connection-string.txt:814
msgid ""
"Set the Kerberos realm for the MongoDB service. This may be necessary to "
"support cross-realm authentication where the user exists in one realm and"
" the service in another."
msgstr ""

#: ../source/reference/connection-string.txt:820
msgid ""
"The :urioption:`authMechanismProperties` option is only supported when "
":urioption:`authMechanism` is :ref:`GSSAPI <security-auth-kerberos>`."
msgstr ""

#: ../source/reference/connection-string.txt:830
msgid ""
":urioption:`gssapiServiceName` defaults to ``mongodb`` for all clients "
"and MongoDB instances. If you change :parameter:`saslServiceName` setting"
" on a MongoDB instance, you must set :urioption:`gssapiServiceName` to "
"match that setting."
msgstr ""

#: ../source/reference/connection-string.txt:835
msgid ""
":urioption:`gssapiServiceName` is a deprecated aliases for "
":urioption:`authMechanismProperties=SERVICE_NAME:mongodb "
"<authMechanismProperties>`. For more information on which options your "
"driver supports and their relative priority to each other, reference the "
"documentation for your preferred driver version."
msgstr ""

#: ../source/reference/connection-string.txt:845
msgid "Server Selection and Discovery Options"
msgstr ""

#: ../source/reference/connection-string.txt:847
msgid ""
"MongoDB provides the following options to configure how MongoDB drivers "
"and :binary:`~bin.mongos` instances select a server to which to direct "
"read or write operations."
msgstr ""

#: ../source/reference/connection-string.txt:860
msgid ""
"The size (in milliseconds) of the latency window for selecting among "
"multiple suitable MongoDB instances. *Default*: 15 milliseconds."
msgstr ""

#: ../source/reference/connection-string.txt:864
msgid ""
"All drivers use :urioption:`localThresholdMS`. Use the ``localThreshold``"
" alias when specifying the latency window size to :binary:`~bin.mongos`."
msgstr ""

#: ../source/reference/connection-string.txt:870
msgid ""
"Specifies how long (in milliseconds) to block for server selection before"
" throwing an exception. *Default*: 30,000 milliseconds."
msgstr ""

#: ../source/reference/connection-string.txt:876
msgid ""
"**Single-threaded drivers only**. When ``true``, instructs the driver to "
"scan the MongoDB deployment exactly once after server selection fails and"
" then either select a server or raise an error. When ``false``, the "
"driver blocks and searches for a server up to the "
":urioption:`serverSelectionTimeoutMS` value. *Default*: ``true``."
msgstr ""

#: ../source/reference/connection-string.txt:883
msgid ""
"Multi-threaded drivers and :binary:`~bin.mongos` do not support "
":urioption:`serverSelectionTryOnce`."
msgstr ""

#: ../source/reference/connection-string.txt:888
msgid ""
":urioption:`heartbeatFrequencyMS` controls when the driver checks the "
"state of the MongoDB deployment. Specify the interval (in milliseconds) "
"between checks, counted from the end of the previous check until the "
"beginning of the next one."
msgstr ""

#: ../source/reference/connection-string.txt:893
msgid "*Default*:"
msgstr ""

#: ../source/reference/connection-string.txt:895
msgid "Single-threaded drivers: 60 seconds."
msgstr ""

#: ../source/reference/connection-string.txt:896
msgid "Multi-threaded drivers: 10 seconds."
msgstr ""

#: ../source/reference/connection-string.txt:898
msgid ""
":binary:`~bin.mongos` does not support changing the frequency of the "
"heartbeat checks."
msgstr ""

#: ../source/reference/connection-string.txt:902
msgid "Miscellaneous Configuration"
msgstr ""

#: ../source/reference/connection-string.txt:913
msgid "Specify a custom app name. The app name appears in"
msgstr ""

#: ../source/reference/connection-string.txt:915
msgid ""
":binary:`~bin.mongod` and :binary:`~bin.mongos` :doc:`logs </reference"
"/log-messages>`,"
msgstr ""

#: ../source/reference/connection-string.txt:918
msgid ""
"the :data:`currentOp.appName` field in the :dbcommand:`currentOp` command"
" and :method:`db.currentOp()` method output,"
msgstr ""

#: ../source/reference/connection-string.txt:921
msgid ""
"the :data:`system.profile.appName` field in the :doc:`database profiler "
"</reference/database-profiler>` output."
msgstr ""

#: ../source/reference/connection-string.txt:924
msgid ""
"If you do not specify a custom app name, the :binary:`~bin.mongo` shell "
"uses the default \"``MongoDB Shell``\"."
msgstr ""

#: ../source/reference/connection-string.txt:931
msgid "Enable :ref:`retryable writes <retryable-writes>`."
msgstr ""

#: ../source/reference/connection-string.txt:933
#: ../source/reference/connection-string.txt:943
msgid "Possible values are:"
msgstr ""

#: ../source/reference/connection-string.txt:935
msgid "``true``"
msgstr ""

#: ../source/reference/connection-string.txt:937
msgid "``false``. The default value for the 3.6 drivers is ``false``."
msgstr ""

#: ../source/reference/connection-string.txt:946
msgid "``standard``"
msgstr ""

#: ../source/reference/connection-string.txt:946
msgid "The standard binary representation."
msgstr ""

#: ../source/reference/connection-string.txt:949
msgid "``csharpLegacy``"
msgstr ""

#: ../source/reference/connection-string.txt:949
msgid "The default representation for the C# driver."
msgstr ""

#: ../source/reference/connection-string.txt:952
msgid "``javaLegacy``"
msgstr ""

#: ../source/reference/connection-string.txt:952
msgid "The default representation for the Java driver."
msgstr ""

#: ../source/reference/connection-string.txt:955
msgid "``pythonLegacy``"
msgstr ""

#: ../source/reference/connection-string.txt:955
msgid "The default representation for the Python driver."
msgstr ""

#: ../source/reference/connection-string.txt:957
msgid ""
"For the default, see the :ecosystem:`drivers </drivers>` documentation "
"for your driver."
msgstr ""

#: ../source/reference/connection-string.txt:961
msgid ""
"Not all drivers support the :urioption:`uuidRepresentation` option. For "
"information on your driver, see the :ecosystem:`drivers </drivers>` "
"documentation."
msgstr ""

#: ../source/reference/connection-string.txt:970
msgid "The following provide example URI strings for common connection targets."
msgstr ""

#: ../source/reference/connection-string.txt:973
msgid "Database Server Running Locally"
msgstr ""

#: ../source/reference/connection-string.txt:975
msgid ""
"The following connects to a database server running locally on the "
"default port:"
msgstr ""

#: ../source/reference/connection-string.txt:983
msgid "``admin`` Database"
msgstr ""

#: ../source/reference/connection-string.txt:985
msgid ""
"The following connects and logs in to the ``admin`` database as user "
"``sysop`` with the password ``moon``:"
msgstr ""

#: ../source/reference/connection-string.txt:993
msgid "``records`` Database"
msgstr ""

#: ../source/reference/connection-string.txt:995
msgid ""
"The following connects and logs in to the ``records`` database as user "
"``sysop`` with the password ``moon``:"
msgstr ""

#: ../source/reference/connection-string.txt:1003
msgid "UNIX Domain Socket"
msgstr ""

#: ../source/reference/connection-string.txt:1005
msgid ""
"Use a URL encoded connection string when connecting to a UNIX domain "
"socket."
msgstr ""

#: ../source/reference/connection-string.txt:1008
msgid ""
"The following connects to a UNIX domain socket with file path "
"``/tmp/mongodb-27017.sock``:"
msgstr ""

#: ../source/reference/connection-string.txt:1015
msgid ""
"Not all drivers support UNIX domain sockets. For information on your "
"driver, see the :ecosystem:`drivers </drivers>` documentation."
msgstr ""

#: ../source/reference/connection-string.txt:1020
msgid "Replica Set with Members on Different Machines"
msgstr ""

#: ../source/reference/connection-string.txt:1022
msgid ""
"The following connects to a :term:`replica set` with two members, one on "
"``db1.example.net`` and the other on ``db2.example.net``:"
msgstr ""

#: ../source/reference/connection-string.txt:1034
msgid "Replica Set with Members on ``localhost``"
msgstr ""

#: ../source/reference/connection-string.txt:1036
msgid ""
"The following connects to a replica set with three members running on "
"``localhost`` on ports ``27017``, ``27018``, and ``27019``:"
msgstr ""

#: ../source/reference/connection-string.txt:1048
msgid "Replica Set with Read Distribution"
msgstr ""

#: ../source/reference/connection-string.txt:1050
msgid ""
"The following connects to a replica set with three members and "
"distributes reads to the :term:`secondaries <secondary>`:"
msgstr ""

#: ../source/reference/connection-string.txt:1062
msgid "Replica Set with a High Level of Write Concern"
msgstr ""

#: ../source/reference/connection-string.txt:1064
msgid ""
"The following connects to a replica set with write concern configured to "
"wait for replication to succeed on at least two members, with a two-"
"second timeout."
msgstr ""

#: ../source/reference/connection-string.txt:1077
msgid "Sharded Cluster"
msgstr ""

#: ../source/reference/connection-string.txt:1079
msgid ""
"The following connects to a sharded cluster with three "
":binary:`~bin.mongos` instances:"
msgstr ""

#~ msgid ""
#~ "This section lists all connection "
#~ "options used in the :ref:`connections-"
#~ "standard-connection-string-format`.The options"
#~ " are not case-sensitive."
#~ msgstr ""

#~ msgid ""
#~ "Connection options are pairs in the "
#~ "following form: ``name=value``. Separate "
#~ "options with the ampersand (i.e. ``&``)"
#~ " character. In the following example, "
#~ "a connection uses the ``replicaSet`` and"
#~ " ``connectTimeoutMS`` options:"
#~ msgstr ""

#~ msgid ""
#~ ":ref:`Write concern <write-concern>` describes"
#~ " the kind of assurances that the "
#~ "program:`mongod` and the driver provide "
#~ "to the application regarding the success"
#~ " and durability of the write "
#~ "operation. For a full explanation of "
#~ "write concern and write operations in"
#~ " general see the: :doc:`/core/write-"
#~ "operations`:"
#~ msgstr ""

#~ msgid ""
#~ "Defines the level and kind of "
#~ "write concern, that the driver uses "
#~ "when calling :dbcommand:`getLastError`. This "
#~ "option can take either a number or"
#~ " a string as a value."
#~ msgstr ""

#~ msgid ""
#~ "If you set :data:`~uri.journal` to true,"
#~ " and the :program:`mongod` does not "
#~ "have journaling enabled, as with "
#~ ":setting:`nojournal`, then :dbcommand:`getLastError` "
#~ "will provide basic receipt acknowledgment "
#~ "(i.e. ``w:1``), and will include a "
#~ "``jnote`` field in its return document."
#~ msgstr ""

#~ msgid ""
#~ "Specifies the :term:`replica set` read "
#~ "preference for this connection. This "
#~ "setting overrides any ``slaveOk`` value. "
#~ "The read preference values are the "
#~ "following:"
#~ msgstr ""

#~ msgid ""
#~ "See :doc:`/core/authentication` for more "
#~ "information about the authentication system"
#~ " in MongoDB. Also consider "
#~ ":doc:`/tutorial/configure-x509` for more information"
#~ " on x509 authentication."
#~ msgstr ""

# 80aea07606bd4e3b97ce7bf066cabbf4
#~ msgid ""
#~ "This document describes the URI format"
#~ " for defining connections between "
#~ "applications and MongoDB instances in "
#~ "the official MongoDB :doc:`drivers "
#~ "</applications/drivers>`."
#~ msgstr ""

# 5ac567c8e9704134ada51b5a43abd290
#~ msgid ""
#~ "This section describes the standard "
#~ "format of the MongoDB connection URI "
#~ "used to connect to a MongoDB "
#~ "database server. The format is the "
#~ "same for all official MongoDB drivers."
#~ " For a list of drivers and "
#~ "links to driver documentation, see "
#~ ":doc:`/applications/drivers`."
#~ msgstr ""

# 2bc05b7cd79246628ae6de24e930ef6e
#~ msgid "The following is the standard URI connection scheme:"
#~ msgstr ""

# a6a9191219964abe9c13db04a7220794
#~ msgid "The components of this string are:"
#~ msgstr ""

# 2f075ca571f647518dc21f0498db5fb0
#~ msgid ""
#~ "Optional. If specified, the client will"
#~ " attempt to log in to the "
#~ "specific database using these credentials "
#~ "after connecting to the :program:`mongod` "
#~ "instance."
#~ msgstr ""

# 81ea31f71b7a490580e7c3d71260e24d
#~ msgid "``host1``"
#~ msgstr ""

# ff0f18721b0e4a93a9e31d5ff5eea7f8
#~ msgid ""
#~ "This the only required part of the"
#~ " URI. It identifies a server address"
#~ " to connect to. It identifies either"
#~ " a hostname, IP address, or UNIX "
#~ "domain socket."
#~ msgstr ""

# 35202105dbd04d1aac06134361661536
#~ msgid "``:port1``"
#~ msgstr ""

# 2590c93cbe1b4dd7a160fd5d00976f05
# df5a137fe73346f898b7be48a020c684
#~ msgid "Optional. The default value is ``:27017`` if not specified."
#~ msgstr ""

# c1adca19bd444e4abb01dafcacd94e82
#~ msgid "``hostX``"
#~ msgstr ""

# 11f140a1fa5f4d0e9395d3e0c66a2fbe
#~ msgid ""
#~ "Optional. You can specify as many "
#~ "hosts as necessary. You would specify"
#~ " multiple hosts, for example, for "
#~ "connections to replica sets."
#~ msgstr ""

# caffb4fd1ed44685a96757949b4147a4
#~ msgid "``:portX``"
#~ msgstr ""

# 44ed157f9c3d4d7783525df2155b8a2e
#~ msgid ""
#~ "Optional. The name of the database "
#~ "to authenticate if the connection string"
#~ " includes authentication credentials in the"
#~ " form of ``username:password@``. If "
#~ "``/database`` is not specified and the"
#~ " connection string includes credentials, "
#~ "the driver will authenticate to the "
#~ "``admin`` database."
#~ msgstr ""

# 38fea699056749fabe47ff3f4110e729
#~ msgid "``?options``"
#~ msgstr ""

# 60f67a5445124f74b488a7f600afe274
#~ msgid ""
#~ "Connection specific options. See :ref"
#~ ":`connections-connection-options` for a "
#~ "full description of these options."
#~ msgstr ""

# 51503941213444cbbd6e4c54f04fec0b
#~ msgid ""
#~ "If the connection string does not "
#~ "specify a database/ you must specify "
#~ "a slash (i.e.  ``/``) between the "
#~ "last ``hostN`` and the question mark "
#~ "that begins the string of options."
#~ msgstr ""

# d81e00c645944f77ad296d4265cb6093
#~ msgid "Example"
#~ msgstr ""

# 4b77564e5da043de8996c5505855ea6f
#~ msgid "``db1.example.net`` on port ``27017`` and"
#~ msgstr ""

# 3626d72dcbdc4f0c805bd32b2f9420be
#~ msgid "``db2.example.net`` on port ``2500``."
#~ msgstr ""

# ab834b87e111479c995d2f303872d5a5
#~ msgid "You would use a connection string that resembles the following:"
#~ msgstr ""

# 0cee80d4600c4e9dad71321a6ea88023
#~ msgid ""
#~ "Specifies the name of the :term:`replica"
#~ " set`, if the :program:`mongod` is a"
#~ " member of a replica set."
#~ msgstr ""

# e8b2a369b3f146309680490ce9a6fcdd
#~ msgid ""
#~ "When connecting to a replica set "
#~ "it is important to give a seed "
#~ "list of at least two :program:`mongod`"
#~ " instances. If you only provide the"
#~ " connection point of a single "
#~ ":program:`mongod` instance, and omit the "
#~ ":data:`~uri.replicaSet`, the client will "
#~ "create a :term:`standalone` connection."
#~ msgstr ""

# 0fad0f1fe13d49e5acbfa78290687b7c
#~ msgid "``true``: Initiate the connection with SSL."
#~ msgstr ""

# 8af67de5edf9410fb55ae13d0b9b8cd3
#~ msgid "``false``: Initiate the connection without SSL."
#~ msgstr ""

# 3f63d4d815de4e01a09afff9ea06316d
#~ msgid "The default value is ``false``."
#~ msgstr ""

# 25e5042928294b70966313135cc0fead
#~ msgid ""
#~ "The :data:`~uri.ssl` option is not "
#~ "supported by all drivers. See your "
#~ ":doc:`driver </applications/drivers>` documentation "
#~ "and the :doc:`/tutorial/configure-ssl` "
#~ "document."
#~ msgstr ""

# 6b63ea614b2047ffa87eb72dbfe8f865
#~ msgid ""
#~ "The time in milliseconds to attempt "
#~ "a connection before timing out. The "
#~ "default is never to timeout, though "
#~ "different drivers might vary.  See the"
#~ " :doc:`driver </applications/drivers>` documentation."
#~ msgstr ""

# 747fed1d3e744ddaa237b36d6eb1dcc3
#~ msgid ""
#~ "The time in milliseconds to attempt "
#~ "a send or receive on a socket "
#~ "before the attempt times out. The "
#~ "default is never to timeout, though "
#~ "different drivers might vary. See the"
#~ " :doc:`driver </applications/drivers>` documentation."
#~ msgstr ""

=======
# df5579a943554c86a485f0c34cfd395b
#: ../source/reference/connection-string.txt:617
msgid "Replica Set with Read Distribution"
msgstr ""

# 18b240eb3e2b46bcacf7026e00f628ef
#: ../source/reference/connection-string.txt:619
msgid ""
"The following connects to a replica set with three members and "
"distributes reads to the :term:`secondaries <secondary>`:"
msgstr ""

# fb546eea055548cab1f0527b58a6ed1c
#: ../source/reference/connection-string.txt:627
msgid "Replica Set with a High Level of Write Concern"
msgstr ""

# f3ba0ad314ae49308155f043c0909455
#: ../source/reference/connection-string.txt:629
msgid ""
"The following connects to a replica set with write concern configured to "
"wait for replication to succeed on at least two members, with a two-"
"second timeout."
msgstr ""

# e535b059092c46f09034f126ebe25ef2
# 307e69b603eb488aa7c4b62a04d81801
# fd6fed46f6834eed8fae8b0a388f5ef9
#: ../source/reference/connection-string.txt:1
#: ../source/reference/connection-string.txt:21
#: ../source/reference/connection-string.txt:104
msgid "connections"
msgstr ""

# 307e69b603eb488aa7c4b62a04d81801
#: ../source/reference/connection-string.txt:21
msgid "connection string format"
msgstr ""

# fd6fed46f6834eed8fae8b0a388f5ef9
#: ../source/reference/connection-string.txt:104
msgid "options"
msgstr ""

#~ msgid ""
#~ "This section lists all connection "
#~ "options used in the :ref:`connections-"
#~ "standard-connection-string-format`.The options"
#~ " are not case-sensitive."
#~ msgstr ""

#~ msgid ""
#~ "Connection options are pairs in the "
#~ "following form: ``name=value``. Separate "
#~ "options with the ampersand (i.e. ``&``)"
#~ " character. In the following example, "
#~ "a connection uses the ``replicaSet`` and"
#~ " ``connectTimeoutMS`` options:"
#~ msgstr ""

#~ msgid ""
#~ ":ref:`Write concern <write-concern>` describes"
#~ " the kind of assurances that the "
#~ "program:`mongod` and the driver provide "
#~ "to the application regarding the success"
#~ " and durability of the write "
#~ "operation. For a full explanation of "
#~ "write concern and write operations in"
#~ " general see the: :doc:`/core/write-"
#~ "operations`:"
#~ msgstr ""

#~ msgid ""
#~ "Defines the level and kind of "
#~ "write concern, that the driver uses "
#~ "when calling :dbcommand:`getLastError`. This "
#~ "option can take either a number or"
#~ " a string as a value."
#~ msgstr ""

#~ msgid ""
#~ "If you set :data:`~uri.journal` to true,"
#~ " and the :program:`mongod` does not "
#~ "have journaling enabled, as with "
#~ ":setting:`nojournal`, then :dbcommand:`getLastError` "
#~ "will provide basic receipt acknowledgment "
#~ "(i.e. ``w:1``), and will include a "
#~ "``jnote`` field in its return document."
#~ msgstr ""

#~ msgid ""
#~ "Specifies the :term:`replica set` read "
#~ "preference for this connection. This "
#~ "setting overrides any ``slaveOk`` value. "
#~ "The read preference values are the "
#~ "following:"
#~ msgstr ""

#~ msgid ""
#~ "See :doc:`/core/authentication` for more "
#~ "information about the authentication system"
#~ " in MongoDB. Also consider "
#~ ":doc:`/tutorial/configure-x509` for more information"
#~ " on x509 authentication."
#~ msgstr ""

# ff0f18721b0e4a93a9e31d5ff5eea7f8
#~ msgid ""
#~ "This the only required part of the"
#~ " URI. It identifies a server address"
#~ " to connect to. It identifies either"
#~ " a hostname, IP address, or UNIX "
#~ "domain socket."
#~ msgstr ""

# 51503941213444cbbd6e4c54f04fec0b
#~ msgid ""
#~ "If the connection string does not "
#~ "specify a database/ you must specify "
#~ "a slash (i.e.  ``/``) between the "
#~ "last ``hostN`` and the question mark "
#~ "that begins the string of options."
#~ msgstr ""

# e8b2a369b3f146309680490ce9a6fcdd
#~ msgid ""
#~ "When connecting to a replica set "
#~ "it is important to give a seed "
#~ "list of at least two :program:`mongod`"
#~ " instances. If you only provide the"
#~ " connection point of a single "
#~ ":program:`mongod` instance, and omit the "
#~ ":data:`~uri.replicaSet`, the client will "
#~ "create a :term:`standalone` connection."
#~ msgstr ""

# 0fad0f1fe13d49e5acbfa78290687b7c
#~ msgid "``true``: Initiate the connection with SSL."
#~ msgstr ""

# 8af67de5edf9410fb55ae13d0b9b8cd3
#~ msgid "``false``: Initiate the connection without SSL."
#~ msgstr ""

# 25e5042928294b70966313135cc0fead
#~ msgid ""
#~ "The :data:`~uri.ssl` option is not "
#~ "supported by all drivers. See your "
#~ ":doc:`driver </applications/drivers>` documentation "
#~ "and the :doc:`/tutorial/configure-ssl` "
#~ "document."
#~ msgstr ""

# 6b63ea614b2047ffa87eb72dbfe8f865
#~ msgid ""
#~ "The time in milliseconds to attempt "
#~ "a connection before timing out. The "
#~ "default is never to timeout, though "
#~ "different drivers might vary.  See the"
#~ " :doc:`driver </applications/drivers>` documentation."
#~ msgstr ""

>>>>>>> 2478a500
# f8f54dde67c14011995d4875ac1307e4
#~ msgid ""
#~ "Most drivers implement some kind of "
#~ "connection pooling handle this for you"
#~ " behind the scenes. Some drivers do"
#~ " not support connection pools. See "
#~ "your :doc:`driver </applications/drivers>` "
#~ "documentation for more information on "
#~ "the connection pooling implementation. These"
#~ " options allow applications to configure"
#~ " the connection pool when connecting "
#~ "to the MongoDB deployment."
#~ msgstr ""

# d192fe62f74d43d9becf4833506e91d7
#~ msgid ""
#~ "The :data:`~uri.minPoolSize` option is not "
#~ "supported by all drivers. For "
#~ "information on your driver, see the "
#~ ":doc:`drivers </applications/drivers>` documentation."
#~ msgstr ""

# 40d93eb432a046a2b3f1e0c6a0332c1f
#~ msgid ""
#~ "A number that the driver multiples "
#~ "the :data:`~uri.maxPoolSize` value to, to "
#~ "provide the maximum number of threads"
#~ " allowed to wait for a connection "
#~ "to become available from the pool. "
#~ "For default values, see the "
#~ ":doc:`/applications/drivers` documentation."
#~ msgstr ""

<<<<<<< HEAD
# a6cfb4941b6042f0a7518dcf0cc853e7
#~ msgid ""
#~ "The maximum time in milliseconds that"
#~ " a thread can wait for a "
#~ "connection to become available. For "
#~ "default values, see the "
#~ ":doc:`/applications/drivers` documentation."
#~ msgstr ""

=======
>>>>>>> 2478a500
# a8f7b421a813485ca42de4e0c53d5b17
#~ msgid ""
#~ "The time in milliseconds to wait "
#~ "for replication to succeed, as specified"
#~ " in the :data:`~uri.w` option, before "
#~ "timing out. When ``wtimeoutMS`` is "
#~ "``0``, write operations will never time"
#~ " out."
#~ msgstr ""

# cd543ff3651846b79205ebbd20de7eca
#~ msgid ""
#~ "Controls whether write operations will "
#~ "wait until the :program:`mongod` acknowledges"
#~ " the write operations and commits the"
#~ " data to the on disk :term:`journal`."
#~ msgstr ""

# 511bc89cd0474ecb9899e10c681bcc1c
#~ msgid ""
#~ "If you set :data:`~uri.journal` to "
#~ "``true``, and specify a :data:`~uri.w` "
#~ "value less than 1, :data:`~uri.journal` "
#~ "prevails."
#~ msgstr ""

<<<<<<< HEAD
# 8ae653e00e6d4a4e8c6d5d2baac6c924
#~ msgid ""
#~ ":doc:`Read preferences </core/read-preference>` "
#~ "describe the behavior of read operations"
#~ " with regards to :term:`replica sets "
#~ "<replica set>`. These parameters allow "
#~ "you to specify read preferences on "
#~ "a per-connection basis in the "
#~ "connection string:"
#~ msgstr ""

# b791bac544364e778aa59b56a25a85d1
#~ msgid ":readmode:`primary`"
#~ msgstr ""

# 49f19820869e40ff8bc006c675aaa42e
#~ msgid ""
#~ "For descriptions of each value, see "
#~ ":ref:`replica-set-read-preference-modes`."
#~ msgstr ""

# e1fd789d92d54ba992738d7c4f520f12
#~ msgid ""
#~ "The default value is :readmode:`primary`, "
#~ "which sends all read operations to "
#~ "the replica set's :term:`primary`."
#~ msgstr ""

# ec380a78e97d4394a3e20703a2c0e1cd
#~ msgid ""
#~ "Specifies a tag set as a comma-"
#~ "separated list of colon-separated "
#~ "key-value pairs. For example:"
#~ msgstr ""

=======
>>>>>>> 2478a500
# 5425dbdd0e704ee28353a2f4d648746a
#~ msgid ""
#~ "To specify a *list* of tag sets,"
#~ " use multiple ``readPreferenceTags``. The "
#~ "following specifies two tag sets and "
#~ "an empty tag set:"
#~ msgstr ""

# e188ac4f2ed8482cb5034ae27000baa0
#~ msgid ""
#~ "Specify the database name associated "
#~ "with the user's credentials, if the "
#~ "users collection do not exist in "
#~ "the database where the client is "
#~ "connecting. :data:`~uri.authSource` defaults to "
#~ "the database specified in the connection"
#~ " string."
#~ msgstr ""

# cc37873b3c4b4c9ea3afad30a495f367
#~ msgid ""
#~ "For authentication mechanisms that delegate"
#~ " credential storage to other services, "
#~ "the :data:`~uri.authSource` value should be"
#~ " ``$external`` as with the ``PLAIN`` "
#~ "(LDAP) and ``GSSAPI`` (Kerberos) "
#~ "authentication mechanisms."
#~ msgstr ""

# 28437dbd99df48e8b59a875a83684af1
#~ msgid ""
#~ "MongoDB will ignore :data:`~uri.authSource` "
#~ "values if the connection string "
#~ "specifies no  user name."
#~ msgstr ""
<<<<<<< HEAD

# ce86408b325e4df186bce737d3e165d6
#~ msgid ""
#~ "Support for the ``PLAIN`` and "
#~ "``MONGODB-X509`` authentication mechanisms."
#~ msgstr ""

# 7fc6fa97ef68442792f8a0265a73ead0
#~ msgid "MONGODB-CR"
#~ msgstr ""

# 572a8032476347329a78553946ede23a
#~ msgid "MONGODB-X509"
#~ msgstr ""

# a9fe5ad25b614138b78aa1895966c13f
#~ msgid "GSSAPI"
#~ msgstr ""

# 64ea47becc544a769f885645f648b75b
#~ msgid "PLAIN"
#~ msgstr ""

# ec00bcf110a04f94bab2e4c6e6984c90
#~ msgid ""
#~ "Only MongoDB Enterprise :program:`mongod` and"
#~ " :program:`mongos` instances provide ``GSSAPI``"
#~ " (Kerberos) and ``PLAIN`` (LDAP) "
#~ "mechanisms. To use ``MONGODB-X509``, you "
#~ "must have SSL Enabled."
#~ msgstr ""

# f7f47330daaf42e9854ae6524b6274a6
#~ msgid ""
#~ "Set the Kerberos service name when "
#~ "connecting to Kerberized MongoDB instances."
#~ " This value must match the service"
#~ " name set on MongoDB instances."
#~ msgstr ""

# 00710321b45c4350a346f0187a76d075
#~ msgid ""
#~ ":data:`~uri.gssapiServiceName` defaults to "
#~ "``mongodb`` for all clients and for "
#~ "MongoDB instance. If you change "
#~ ":parameter:`saslServiceName` setting on a "
#~ "MongoDB instance, you will need to "
#~ "set :data:`~uri.gssapiServiceName` to the same"
#~ " value."
#~ msgstr ""

# 593b68289e774aeeab3e99ec808ffca1
#~ msgid ""
#~ "For the default, see the :doc:`drivers"
#~ " </applications/drivers>` documentation for your"
#~ " driver."
#~ msgstr ""

# 9314177169f14a529b179214fb1257e2
#~ msgid ""
#~ "Not all drivers support the "
#~ ":data:`~uri.uuidRepresentation` option. For "
#~ "information on your driver, see the "
#~ ":doc:`drivers </applications/drivers>` documentation."
#~ msgstr ""

# 6d79e48222db404ead3559f638658814
#~ msgid "The following connects to a UNIX domain socket:"
#~ msgstr ""

# 13f688fcf2ab456db74b3cc7f63862bd
#~ msgid ""
#~ "Not all drivers support UNIX domain "
#~ "sockets. For information on your driver,"
#~ " see the :doc:`drivers </applications/drivers>`"
#~ " documentation."
#~ msgstr ""

# 8b3da77750c945b58e85716d74f92711
# f5d43fec7f0247c7b164e24174ec632d
# 189807577df34277b41d67be4e42fa0f
#~ msgid "connections"
#~ msgstr ""

# f5d43fec7f0247c7b164e24174ec632d
#~ msgid "connection string format"
#~ msgstr ""

# 189807577df34277b41d67be4e42fa0f
#~ msgid "options"
#~ msgstr ""
=======
>>>>>>> 2478a500

# ce86408b325e4df186bce737d3e165d6
#~ msgid ""
#~ "Support for the ``PLAIN`` and "
#~ "``MONGODB-X509`` authentication mechanisms."
#~ msgstr ""

# 7fc6fa97ef68442792f8a0265a73ead0
#~ msgid "MONGODB-CR"
#~ msgstr ""

# 572a8032476347329a78553946ede23a
#~ msgid "MONGODB-X509"
#~ msgstr ""

# a9fe5ad25b614138b78aa1895966c13f
#~ msgid "GSSAPI"
#~ msgstr ""

# 64ea47becc544a769f885645f648b75b
#~ msgid "PLAIN"
#~ msgstr ""

# ec00bcf110a04f94bab2e4c6e6984c90
#~ msgid ""
#~ "Only MongoDB Enterprise :program:`mongod` and"
#~ " :program:`mongos` instances provide ``GSSAPI``"
#~ " (Kerberos) and ``PLAIN`` (LDAP) "
#~ "mechanisms. To use ``MONGODB-X509``, you "
#~ "must have SSL Enabled."
#~ msgstr ""

# 00710321b45c4350a346f0187a76d075
#~ msgid ""
<<<<<<< HEAD
#~ "This section lists all connection "
#~ "options used in the :ref:`connections-"
#~ "standard-connection-string-format`."
#~ msgstr ""

#~ msgid ""
#~ "Connection options are pairs in the "
#~ "following form: ``name=value``. The ``value``"
#~ " is always case sensitive. Separate "
#~ "options with the ampersand (i.e. ``&``)"
#~ " character. In the following example, "
#~ "a connection uses the ``replicaSet`` and"
#~ " ``connectTimeoutMS`` options:"
=======
#~ ":data:`~uri.gssapiServiceName` defaults to "
#~ "``mongodb`` for all clients and for "
#~ "MongoDB instance. If you change "
#~ ":parameter:`saslServiceName` setting on a "
#~ "MongoDB instance, you will need to "
#~ "set :data:`~uri.gssapiServiceName` to the same"
#~ " value."
#~ msgstr ""

# 9314177169f14a529b179214fb1257e2
#~ msgid ""
#~ "Not all drivers support the "
#~ ":data:`~uri.uuidRepresentation` option. For "
#~ "information on your driver, see the "
#~ ":doc:`drivers </applications/drivers>` documentation."
#~ msgstr ""

# 6d79e48222db404ead3559f638658814
#~ msgid "The following connects to a UNIX domain socket:"
>>>>>>> 2478a500
#~ msgstr ""

#~ msgid ""
#~ ":ref:`Write concern <write-concern>` describes"
#~ " the kind of assurances that the "
#~ ":program:`mongod` and the driver provide "
#~ "to the application regarding the success"
#~ " and durability of the write "
#~ "operation. For a full explanation of "
#~ "write concern and write operations in"
#~ " general, see :doc:`/core/write-concern`:"
#~ msgstr ""

#~ msgid ""
#~ "Defines the level and kind of "
#~ "write concern. This option can take "
#~ "either a number or a string as "
#~ "a value."
#~ msgstr ""

#~ msgid ""
#~ "If you set :data:`~uri.journal` to true,"
#~ " and the :program:`mongod` does not "
#~ "have journaling enabled, as with "
#~ ":setting:`storage.journal.enabled`, then MongoDB "
#~ "will error. In previous versions, "
#~ "MongoDB would provide basic receipt "
#~ "acknowledgment (i.e. ``w:1``), ignore "
#~ ":data:`~uri.journal`, and include a ``jnote``"
#~ " field in its return document."
#~ msgstr ""

#~ msgid ""
#~ "Specifies the :term:`replica set` read "
#~ "preference for this connection. The read"
#~ " preference values are the following:"
#~ msgstr ""
<|MERGE_RESOLUTION|>--- conflicted
+++ resolved
@@ -8,11 +8,7 @@
 msgstr ""
 "Project-Id-Version: MongoDB Manual\n"
 "Report-Msgid-Bugs-To: \n"
-<<<<<<< HEAD
-"POT-Creation-Date: 2019-03-19 11:02-0400\n"
-=======
 "POT-Creation-Date: 2016-12-08 12:02-0500\n"
->>>>>>> 2478a500
 "PO-Revision-Date: 2014-04-08 18:44+0000\n"
 "Last-Translator: tychoish <tychoish@gmail.com>\n"
 "Language: es\n"
@@ -24,116 +20,24 @@
 "Content-Transfer-Encoding: 8bit\n"
 "Generated-By: Babel 2.6.0\n"
 
-<<<<<<< HEAD
-=======
 # 11e7920f3ecd490caa62ebb9075fdae1
->>>>>>> 2478a500
 #: ../source/reference/connection-string.txt:7
 msgid "Connection String URI Format"
 msgstr ""
 
-<<<<<<< HEAD
-=======
 # ec44532695684f99822224a59273c969
 #: ../source/reference/connection-string.txt
 msgid "On this page"
 msgstr ""
 
 # ab88ae40636147209f1263198d5b3b52
->>>>>>> 2478a500
 #: ../source/reference/connection-string.txt:17
 msgid ""
-"This document describes the URI formats for defining connections between "
-"applications and MongoDB instances in the official MongoDB "
-":ecosystem:`drivers </drivers>`. For a list of drivers and links to "
-"driver documentation, see :ecosystem:`drivers </drivers>`."
-msgstr ""
-
-<<<<<<< HEAD
-#: ../source/reference/connection-string.txt:23
-msgid "Connection String Formats"
-msgstr ""
-
-#: ../source/reference/connection-string.txt:25
-msgid "You can specify the MongoDB connection string using either:"
-msgstr ""
-
-#: ../source/reference/connection-string.txt:27
-msgid "the :ref:`connections-standard-connection-string-format` or"
-msgstr ""
-
-#: ../source/reference/connection-string.txt:29
-msgid "the :ref:`connections-dns-seedlist`."
-msgstr ""
-
-#: ../source/reference/connection-string.txt:35
-msgid "Standard Connection String Format"
-msgstr ""
-
-#: ../source/reference/connection-string.txt:37
-msgid ""
-"This section describes the standard format of the MongoDB connection URI "
-"used to connect to a MongoDB deployment: standalone, replica set, or a "
-"sharded cluster."
-msgstr ""
-
-#: ../source/reference/connection-string.txt:41
-msgid "The standard URI connection scheme has the form:"
-msgstr ""
-
-#: ../source/reference/connection-string.txt:48
-#: ../source/reference/connection-string.txt:968
-msgid "Examples"
-msgstr ""
-
-#: ../source/includes/fact-pct-encode-uri.rst:1
-msgid ""
-"If the username or password includes the at sign ``@``, colon ``:``, "
-"slash ``/``, or the percent sign ``%`` character, use `percent encoding "
-"<https://tools.ietf.org/html/rfc3986#section-2.1>`__."
-msgstr ""
-
-#: ../source/includes/fact-uri-rs-hostnames.rst:1
-msgid ""
-"For a replica set, specify the hostname(s) of the :binary:`~bin.mongod` "
-"instance(s) as listed in the replica set configuration."
-msgstr ""
-
-#: ../source/reference/connection-string.txt:127
-msgid "For more examples, see :ref:`connections-connection-examples`."
-msgstr ""
-
-#: ../source/reference/connection-string.txt:130
-msgid "Components"
-msgstr ""
-
-#: ../source/reference/connection-string.txt:134
-msgid "The standard URI connection string includes the following components:"
-msgstr ""
-
-#: ../source/reference/connection-string.txt:140
-msgid "Component"
-msgstr ""
-
-#: ../source/reference/connection-string.txt:141
-#: ../source/reference/connection-string.txt:345
-#: ../source/reference/connection-string.txt:372
-#: ../source/reference/connection-string.txt:479
-#: ../source/reference/connection-string.txt:544
-#: ../source/reference/connection-string.txt:606
-#: ../source/reference/connection-string.txt:667
-#: ../source/reference/connection-string.txt:742
-#: ../source/reference/connection-string.txt:856
-#: ../source/reference/connection-string.txt:909
-msgid "Description"
-msgstr ""
-
-#: ../source/reference/connection-string.txt:143
-msgid "``mongodb://``"
-msgstr ""
-
-#: ../source/reference/connection-string.txt:145
-=======
+"This document describes the URI format for defining connections between "
+"applications and MongoDB instances in the official MongoDB :doc:`drivers "
+"</applications/drivers>`."
+msgstr ""
+
 # 50f2fee791554092b0ddc143606642ca
 #: ../source/reference/connection-string.txt:25
 msgid "Standard Connection String Format"
@@ -165,48 +69,11 @@
 
 # c13b49e0390e492ba6acc291cf04e204
 #: ../source/reference/connection-string.txt:45
->>>>>>> 2478a500
 msgid ""
 "A required prefix to identify that this is a string in the standard "
 "connection format."
 msgstr ""
 
-<<<<<<< HEAD
-#: ../source/reference/connection-string.txt:148
-msgid "``username:password@``"
-msgstr ""
-
-#: ../source/reference/connection-string.txt:150
-msgid ""
-"Optional. Authentication credentials. If specified, the client will "
-"attempt to log in to the specific database using these credentials after "
-"connecting."
-msgstr ""
-
-#: ../source/reference/connection-string.txt:156
-msgid "See also :urioption:`authSource`."
-msgstr ""
-
-#: ../source/reference/connection-string.txt:158
-msgid "``host[:port]``"
-msgstr ""
-
-#: ../source/reference/connection-string.txt:160
-msgid ""
-"The host (and optional port number) where the :binary:`~bin.mongod` "
-"instance (or :binary:`~bin.mongos` instance for a sharded cluster) is "
-"running. You can specify a hostname, IP address, or UNIX domain socket. "
-"Specify as many hosts as appropriate for your deployment topology:"
-msgstr ""
-
-#: ../source/reference/connection-string.txt:166
-msgid ""
-"For a standalone, specify the hostname of the standalone "
-":binary:`~bin.mongod` instance."
-msgstr ""
-
-#: ../source/reference/connection-string.txt:171
-=======
 # b426081824ec4475aad4b87a077ab06b
 #: ../source/reference/connection-string.txt:48
 msgid "``username:password@``"
@@ -251,23 +118,11 @@
 
 # 5053d9cc87d84558b8fd892005c55a10
 #: ../source/reference/connection-string.txt:66
->>>>>>> 2478a500
-msgid ""
-"For a sharded cluster, specify the hostname(s) of the "
-":binary:`~bin.mongos` instance(s)."
-msgstr ""
-
-<<<<<<< HEAD
-#: ../source/reference/connection-string.txt:174
-msgid "If the port number is not specified, the default port ``27017`` is used."
-msgstr ""
-
-#: ../source/reference/connection-string.txt:177
-msgid "``/database``"
-msgstr ""
-
-#: ../source/reference/connection-string.txt:179
-=======
+msgid ""
+"Optional. You can specify as many hosts as necessary. You would specify "
+"multiple hosts, for example, for connections to replica sets."
+msgstr ""
+
 # 4c7f10715afa40549e8b76c98bbd3960
 #: ../source/reference/connection-string.txt:70
 msgid "``:portX``"
@@ -280,279 +135,11 @@
 
 # 4c0760ca85ac487183088e3948b89e85
 #: ../source/reference/connection-string.txt:76
->>>>>>> 2478a500
 msgid ""
 "Optional. The name of the database to authenticate if the connection "
 "string includes authentication credentials in the form of "
 "``username:password@``. If ``/database`` is not specified and the "
 "connection string includes credentials, the driver will authenticate to "
-<<<<<<< HEAD
-"the ``admin`` database. See also :urioption:`authSource`."
-msgstr ""
-
-#: ../source/reference/connection-string.txt:186
-msgid "``?<options>``"
-msgstr ""
-
-#: ../source/reference/connection-string.txt:188
-msgid ""
-"Optional. A query string that specifies connection specific options as "
-"``<name>=<value>`` pairs. See :ref:`connections-connection-options` for a"
-" full description of these options."
-msgstr ""
-
-#: ../source/reference/connection-string.txt:193
-msgid ""
-"If the connection string does not specify a database/ you must specify a "
-"slash (``/``) between the last ``host`` and the question mark (``?``) "
-"that begins the string of options."
-msgstr ""
-
-#: ../source/reference/connection-string.txt:201
-msgid "DNS Seedlist Connection Format"
-msgstr ""
-
-#: ../source/reference/connection-string.txt:205
-msgid ""
-"In addition to the standard connection format, MongoDB supports a "
-":abbr:`DNS (Domain Name Service)`-constructed seed list. Using DNS to "
-"construct the available servers list allows more flexibility of "
-"deployment and the ability to change the servers in rotation without "
-"reconfiguring clients."
-msgstr ""
-
-#: ../source/reference/connection-string.txt:211
-msgid ""
-"In order to leverage the DNS seedlist, use a connection string prefix of "
-"``mongodb+srv:`` rather than the standard ``mongodb:``. The ``+srv`` "
-"indicates to the client that the hostname that follows corresponds to a "
-"DNS SRV record. The driver or :binary:`~bin.mongo` shell will then query "
-"the DNS for the record to determine which hosts are running the "
-":binary:`~bin.mongod` instances."
-msgstr ""
-
-#: ../source/reference/connection-string.txt:220
-msgid ""
-"Use of the ``+srv`` connection string modifier automatically sets the "
-":urioption:`ssl` option to ``true`` for the connection. You can override "
-"this behavior by explicitly setting the :urioption:`ssl` option to "
-"``false`` with ``ssl=false`` in the query string."
-msgstr ""
-
-#: ../source/reference/connection-string.txt:226
-msgid ""
-"The following example shows a typical connection string for a DNS "
-"seedlist connection string:"
-msgstr ""
-
-#: ../source/reference/connection-string.txt:233
-msgid "The corresponding DNS configuration might resemble:"
-msgstr ""
-
-#: ../source/reference/connection-string.txt:243
-msgid ""
-"The hostnames returned in SRV records must share the same parent domain "
-"(in this example, ``example.com``) as the given hostname. If the parent "
-"domains and hostname do not match, you will not be able to connect."
-msgstr ""
-
-#: ../source/reference/connection-string.txt:248
-msgid ""
-"Like the standard connection string, the DNS seedlist connection string "
-"supports specifying options as a query string. With a DNS seedlist "
-"connection string, you can *also* specify the following options via a TXT"
-" record:"
-msgstr ""
-
-#: ../source/reference/connection-string.txt:253
-msgid "``replicaSet``"
-msgstr ""
-
-#: ../source/reference/connection-string.txt:254
-msgid "``authSource``"
-msgstr ""
-
-#: ../source/reference/connection-string.txt:256
-msgid ""
-"You may only specify one TXT record per :binary:`~bin.mongod` instance. "
-"If multiple TXT records appear in the DNS and/or if the TXT record "
-"contains an option other than ``replicaSet`` or ``authSource``, the "
-"client will return an error."
-msgstr ""
-
-#: ../source/reference/connection-string.txt:261
-msgid "The TXT record for the ``server.example.com`` DNS entry would resemble:"
-msgstr ""
-
-#: ../source/reference/connection-string.txt:268
-msgid ""
-"Taken together, the DNS SRV records and the options specified in the TXT "
-"record resolve to the following standard format connection string:"
-msgstr ""
-
-#: ../source/reference/connection-string.txt:275
-msgid ""
-"You can override the options specified in a TXT record by passing the "
-"option in the query string. In the following example, the query string "
-"has provided an override for the ``authSource`` option configured in the "
-"TXT record of the DNS entry above."
-msgstr ""
-
-#: ../source/reference/connection-string.txt:284
-msgid ""
-"Given the override for the ``authSource``, the equivalent connection "
-"string in the standard format would be:"
-msgstr ""
-
-#: ../source/reference/connection-string.txt:292
-msgid ""
-"The ``mongodb+srv`` option will fail if there is no available DNS with "
-"records that correspond to the hostname identified in the connection "
-"string. In addition, use of the ``+srv`` connection string modifier "
-"automatically sets the ``ssl`` option to ``true`` for the connection. You"
-" can override this behavior by explicitly setting the ``ssl`` option to "
-"``false`` with ``ssl=false`` in the query string."
-msgstr ""
-
-#: ../source/reference/connection-string.txt:301
-msgid ""
-":ref:`example-connect-mongo-using-srv` provides an example of connecting "
-"the :binary:`~bin.mongo` shell to a replica set using the DNS Seedlist "
-"Connection Format."
-msgstr ""
-
-#: ../source/reference/connection-string.txt:309
-msgid "Connection String Options"
-msgstr ""
-
-#: ../source/reference/connection-string.txt:311
-msgid "This section lists all connection options."
-msgstr ""
-
-#: ../source/reference/connection-string.txt:313
-msgid ""
-"Connection options are pairs in the following form: ``name=value``. The "
-"``value`` is always case sensitive. Separate options with the ampersand "
-"(i.e. ``&``) character. In the following example, a connection includes "
-"the :urioption:`replicaSet` and :urioption:`connectTimeoutMS` options:"
-msgstr ""
-
-#: ../source/reference/connection-string.txt:322
-msgid "Semi-colon separator for connection string arguments"
-msgstr ""
-
-#: ../source/reference/connection-string.txt:324
-msgid ""
-"To provide backwards compatibility, drivers currently accept semi-colons "
-"(i.e. ``;``) as option separators."
-msgstr ""
-
-#: ../source/reference/connection-string.txt:331
-msgid "Replica Set Option"
-msgstr ""
-
-#: ../source/reference/connection-string.txt:333
-msgid ""
-"The following connection string to a replica set named ``myRepl`` with "
-"members running on the specified hosts:"
-msgstr ""
-
-#: ../source/reference/connection-string.txt:344
-#: ../source/reference/connection-string.txt:371
-#: ../source/reference/connection-string.txt:478
-#: ../source/reference/connection-string.txt:543
-#: ../source/reference/connection-string.txt:605
-#: ../source/reference/connection-string.txt:666
-#: ../source/reference/connection-string.txt:741
-#: ../source/reference/connection-string.txt:855
-#: ../source/reference/connection-string.txt:908
-msgid "Connection Option"
-msgstr ""
-
-#: ../source/reference/connection-string.txt:349
-msgid ""
-"Specifies the name of the :term:`replica set`, if the "
-":binary:`~bin.mongod` is a member of a replica set."
-msgstr ""
-
-#: ../source/reference/connection-string.txt:352
-msgid ""
-"When connecting to a replica set, provide a seed list of the replica set "
-"member(s) to the ``host[:port]`` component of the uri. For specific "
-"details, refer to your :ecosystem:`driver </drivers>` documentation."
-msgstr ""
-
-#: ../source/reference/connection-string.txt:358
-msgid "Connection Options"
-msgstr ""
-
-#: ../source/reference/connection-string.txt:360
-msgid ""
-"The following connection string to a replica set includes "
-":urioption:`ssl=true <ssl>` option:"
-msgstr ""
-
-#: ../source/reference/connection-string.txt:376
-msgid "A boolean to enable or disables TLS/SSL for the connection:"
-msgstr ""
-
-#: ../source/reference/connection-string.txt:378
-msgid ""
-"``true``: Initiate the connection with TLS/SSL. Default for :ref"
-":`connections-dns-seedlist`."
-msgstr ""
-
-#: ../source/reference/connection-string.txt:381
-msgid ""
-"``false``: Initiate the connection without TLS/SSL. Default for :ref"
-":`connections-standard-connection-string-format`."
-msgstr ""
-
-#: ../source/reference/connection-string.txt:386
-msgid ""
-"The time in milliseconds to attempt a connection before timing out. The "
-"default is never to timeout, though different drivers might vary. See the"
-" :ecosystem:`driver </drivers>` documentation."
-msgstr ""
-
-#: ../source/reference/connection-string.txt:393
-msgid ""
-"The time in milliseconds to attempt a send or receive on a socket before "
-"the attempt times out. The default is never to timeout, though different "
-"drivers might vary. See the :ecosystem:`driver </drivers>` documentation."
-msgstr ""
-
-#: ../source/reference/connection-string.txt:400
-msgid ""
-"Comma-delimited string of compressors to enable network compression for "
-"communication between this client and a "
-":binary:`~bin.mongod`/:binary:`~bin.mongos` instance."
-msgstr ""
-
-#: ../source/reference/connection-string.txt:405
-msgid "You can specify the following compressors:"
-msgstr ""
-
-#: ../source/reference/connection-string.txt:407
-msgid ":term:`snappy`"
-msgstr ""
-
-#: ../source/reference/connection-string.txt:409
-msgid ":term:`zlib` (Available in MongoDB 3.6 or greater)"
-msgstr ""
-
-#: ../source/reference/connection-string.txt:411
-msgid ""
-"If you specify multiple compressors, then the order in which you list the"
-" compressors matter as well as the communication initiator. For example, "
-"if the client specifies the following network compressors "
-"``\"zlib,snappy\"`` and the :binary:`~bin.mongod` specifies "
-"``\"snappy,zlib\"``, messages between the client and the "
-":binary:`~bin.mongod` uses ``zlib``."
-msgstr ""
-
-#: ../source/reference/connection-string.txt:420
-=======
 "the ``admin`` database."
 msgstr ""
 
@@ -973,100 +560,11 @@
 
 # 02c290b9bd9c49daa51fbd0eb7a4ad75
 #: ../source/reference/connection-string.txt:361
->>>>>>> 2478a500
-msgid ""
-"Messages are compressed when both parties enable network compression. "
-"Otherwise, messages between the parties are uncompressed."
-msgstr ""
-
-<<<<<<< HEAD
-#: ../source/reference/connection-string.txt:424
-msgid ""
-"If the parties do not share at least one common compressor, messages "
-"between the parties are uncompressed."
-msgstr ""
-
-#: ../source/reference/connection-string.txt:427
-msgid ""
-"Starting in MongoDB 4.0.5 (and MongoDB 3.6.10), the :binary:`~bin.mongo` "
-"shell supports the uri connection string option :urioption:`compressors`."
-msgstr ""
-
-#: ../source/reference/connection-string.txt:433
-msgid ""
-"An integer that specifies the compression level if using :term:`zlib` for"
-" :urioption:`network compression <compressors>`."
-msgstr ""
-
-#: ../source/reference/connection-string.txt:436
-msgid "You can specify an integer value ranging from ``-1`` to ``9``:"
-msgstr ""
-
-#: ../source/reference/connection-string.txt:442
-msgid "Value"
-msgstr ""
-
-#: ../source/reference/connection-string.txt:443
-msgid "Notes"
-msgstr ""
-
-#: ../source/reference/connection-string.txt:445
-msgid "``-1``"
-msgstr ""
-
-#: ../source/reference/connection-string.txt:447
-msgid "Default compression level, usually level ``6`` compression."
-msgstr ""
-
-#: ../source/reference/connection-string.txt:449
-msgid "``0``"
-msgstr ""
-
-#: ../source/reference/connection-string.txt:450
-msgid "No compression"
-msgstr ""
-
-#: ../source/reference/connection-string.txt:452
-msgid "``1`` - ``9``"
-msgstr ""
-
-#: ../source/reference/connection-string.txt:454
-msgid "Increasing level of compression but at the cost of speed, with:"
-msgstr ""
-
-#: ../source/reference/connection-string.txt:456
-msgid "``1`` providing the best speed but least compression, and"
-msgstr ""
-
-#: ../source/reference/connection-string.txt:458
-msgid "``9`` providing the best compression but at the slowest speed."
-msgstr ""
-
-#: ../source/reference/connection-string.txt:460
-msgid "Not supported by the :binary:`~bin.mongo` shell."
-msgstr ""
-
-#: ../source/reference/connection-string.txt:465
-msgid "Connection Pool Options"
-msgstr ""
-
-#: ../source/reference/connection-string.txt:467
-msgid ""
-"Most drivers implement some kind of connection pool handling. Some "
-"drivers do not support connection pools. See your :ecosystem:`driver "
-"</drivers>` documentation for more information on the connection pooling "
-"implementation. These options allow applications to configure the "
-"connection pool when connecting to the MongoDB deployment."
-msgstr ""
-
-#: ../source/reference/connection-string.txt:483
-msgid ""
-"The maximum number of connections in the connection pool. The default "
-"value is ``100``."
-msgstr ""
-
-#: ../source/reference/connection-string.txt:488
-=======
+msgid ""
+"For descriptions of each value, see :ref:`replica-set-read-preference-"
+"modes`."
+msgstr ""
+
 # 9171aa9f8b7a419fbac845d2591d49a6
 #: ../source/reference/connection-string.txt:364
 msgid ""
@@ -1337,53 +835,11 @@
 
 # 1c19d25592e8430f8b09d60ca7457f24
 #: ../source/reference/connection-string.txt:534
->>>>>>> 2478a500
-msgid ""
-"The minimum number of connections in the connection pool. The default "
-"value is ``0``."
-msgstr ""
-
-<<<<<<< HEAD
-#: ../source/reference/connection-string.txt:492
-msgid ""
-"The :urioption:`minPoolSize` option is not supported by all drivers. For "
-"information on your driver, see the :ecosystem:`drivers </drivers>` "
-"documentation."
-msgstr ""
-
-#: ../source/reference/connection-string.txt:498
-msgid ""
-"The maximum number of milliseconds that a connection can remain idle in "
-"the pool before being removed and closed."
-msgstr ""
-
-#: ../source/reference/connection-string.txt:501
-#: ../source/reference/connection-string.txt:511
-#: ../source/reference/connection-string.txt:519
-msgid "This option is not supported by all drivers."
-msgstr ""
-
-#: ../source/reference/connection-string.txt:505
-msgid ""
-"A number that the driver multiples the :urioption:`maxPoolSize` value to,"
-" to provide the maximum number of threads allowed to wait for a "
-"connection to become available from the pool. For default values, see the"
-" :ecosystem:`/drivers` documentation."
-msgstr ""
-
-#: ../source/reference/connection-string.txt:515
-msgid ""
-"The maximum time in milliseconds that a thread can wait for a connection "
-"to become available. For default values, see the :ecosystem:`/drivers` "
-"documentation."
-msgstr ""
-
-#: ../source/reference/connection-string.txt:524
-msgid "Write Concern Options"
-msgstr ""
-
-#: ../source/reference/connection-string.txt:526
-=======
+msgid ""
+"For the default, see the :doc:`drivers </applications/drivers>` "
+"documentation for your driver."
+msgstr ""
+
 # 66d3be0e21bf4108935ce305e69c5493
 #: ../source/reference/connection-string.txt:538
 msgid ""
@@ -1421,26 +877,11 @@
 
 # e8540a73ff534c2b9ab0505d9f69eb2f
 #: ../source/reference/connection-string.txt:562
->>>>>>> 2478a500
-msgid ""
-":ref:`Write concern <write-concern>` describes the kind of assurances "
-"that the :binary:`~bin.mongod` and the driver provide to the application "
-"regarding the success and durability of the write operation. For a full "
-"explanation of write concern and write operations in general, see "
-":doc:`/reference/write-concern`."
-msgstr ""
-
-<<<<<<< HEAD
-#: ../source/reference/connection-string.txt:534
-msgid ""
-"You can specify the write concern both in the connection string and as a "
-"parameter to method calls like ``insert`` or ``update``. If the write "
-"concern is specified in both places, the method parameter overrides the "
-"connection-string setting."
-msgstr ""
-
-#: ../source/reference/connection-string.txt:548
-=======
+msgid ""
+"The following connects and logs in to the ``admin`` database as user "
+"``sysop`` with the password ``moon``:"
+msgstr ""
+
 # 24a69884e41c4e1085a02eb4d03d474f
 #: ../source/reference/connection-string.txt:570
 msgid "``records`` Database"
@@ -1448,41 +889,11 @@
 
 # 532b10662a2e46e08d0e349f42b2d76d
 #: ../source/reference/connection-string.txt:572
->>>>>>> 2478a500
-msgid ""
-"Corresponds to the write concern :ref:`wc-w`. The ``w`` option requests "
-"acknowledgement that the write operation has propagated to a specified "
-"number of :binary:`~bin.mongod` instances or to :binary:`~bin.mongod` "
-"instances with specified tags."
-msgstr ""
-
-<<<<<<< HEAD
-#: ../source/reference/connection-string.txt:553
-msgid ""
-"You can specify a :writeconcern:`number <\\<number\\>>`, the string "
-":writeconcern:`majority <\"majority\">`, or a :writeconcern:`tag set "
-"<\\<tag set\\>>`."
-msgstr ""
-
-#: ../source/reference/connection-string.txt:557
-msgid "For details, see :ref:`wc-w`."
-msgstr ""
-
-#: ../source/reference/connection-string.txt:561
-msgid ""
-"Corresponds to the write concern :ref:`wc-wtimeout`. "
-":urioption:`wtimeoutMS` specifies a time limit, in milliseconds, for the "
-"write concern."
-msgstr ""
-
-#: ../source/reference/connection-string.txt:565
-msgid ""
-"When ``wtimeoutMS`` is ``0``, write operations will never time out. For "
-"more information, see :ref:`wc-wtimeout`."
-msgstr ""
-
-#: ../source/reference/connection-string.txt:570
-=======
+msgid ""
+"The following connects and logs in to the ``records`` database as user "
+"``sysop`` with the password ``moon``:"
+msgstr ""
+
 # 0708817c738e4c9cb8153a87e4c4198b
 #: ../source/reference/connection-string.txt:580
 msgid "UNIX Domain Socket"
@@ -1516,23 +927,11 @@
 
 # 8fef03493b444c9496f39041a9146160
 #: ../source/reference/connection-string.txt:599
->>>>>>> 2478a500
-msgid ""
-"Corresponds to the write concern :ref:`wc-j` option. The "
-":urioption:`journal` option requests acknowledgement from MongoDB that "
-"the write operation has been written to the :doc:`journal "
-"</core/journaling>`. For details, see :ref:`wc-j`."
-msgstr ""
-
-<<<<<<< HEAD
-#: ../source/reference/connection-string.txt:575
-msgid ""
-"If you set :urioption:`journal` to ``true``, and specify a :urioption:`w`"
-" value less than 1, :urioption:`journal` prevails."
-msgstr ""
-
-#: ../source/reference/connection-string.txt:578
-=======
+msgid ""
+"The following connects to a :term:`replica set` with two members, one on "
+"``db1.example.net`` and the other on ``db2.example.net``:"
+msgstr ""
+
 # a317210b7f0d4caca48d8423385fe36b
 #: ../source/reference/connection-string.txt:607
 msgid "Replica Set with Members on ``localhost``"
@@ -1540,629 +939,53 @@
 
 # b4f1aebc879b4c2182a2e6c6e2c68d86
 #: ../source/reference/connection-string.txt:609
->>>>>>> 2478a500
-msgid ""
-"If you set :urioption:`journal` to true, and the :binary:`~bin.mongod` "
-"does not have journaling enabled, as with "
-":setting:`storage.journal.enabled`, then MongoDB will error."
-msgstr ""
-
-<<<<<<< HEAD
-#: ../source/reference/connection-string.txt:583
-msgid "``readConcern`` Options"
-msgstr ""
-
-#: ../source/reference/connection-string.txt:587
-msgid ""
-"For the WiredTiger storage engine, MongoDB 3.2 introduces the readConcern"
-" option for replica sets and replica set shards."
-msgstr ""
-
-#: ../source/reference/connection-string.txt:590
-msgid ""
-":doc:`/reference/read-concern` allows clients to choose a level of "
-"isolation for their reads from replica sets."
-msgstr ""
-
-#: ../source/reference/connection-string.txt:593
-msgid ""
-"The following connection string to a replica set specifies "
-":urioption:`readConcernLevel=majority <readConcernLevel>`:"
-msgstr ""
-
-#: ../source/reference/connection-string.txt:610
-msgid "The level of isolation. Can accept one of the following values:"
-msgstr ""
-
-#: ../source/reference/connection-string.txt:612
-msgid ":readconcern:`local <\"local\">`"
-msgstr ""
-
-#: ../source/reference/connection-string.txt:613
-msgid ":readconcern:`majority <\"majority\">`"
-msgstr ""
-
-#: ../source/reference/connection-string.txt:614
-msgid ":readconcern:`linearizable <\"linearizable\">`"
-msgstr ""
-
-#: ../source/reference/connection-string.txt:615
-msgid ":readconcern:`available <\"available\">`"
-msgstr ""
-
-#: ../source/reference/connection-string.txt:617
-msgid "For details, see :doc:`/reference/read-concern`."
-msgstr ""
-
-#: ../source/reference/connection-string.txt:619
-msgid ""
-"This connection string option is not available for the "
-":binary:`~bin.mongo` shell. Specify the read concern as an :ref:`option "
-"to the specific operation <read-concern-operations>`."
-msgstr ""
-
-#: ../source/reference/connection-string.txt:627
-msgid "Read Preference Options"
-msgstr ""
-
-#: ../source/reference/connection-string.txt:629
-msgid ""
-":doc:`Read preferences </core/read-preference>` describe the behavior of "
-"read operations with regards to :term:`replica sets <replica set>`. These"
-" parameters allow you to specify read preferences on a per-connection "
-"basis in the connection string."
-msgstr ""
-
-#: ../source/reference/connection-string.txt:634
-msgid "For example:"
-msgstr ""
-
-#: ../source/reference/connection-string.txt:636
-msgid ""
-"The following connection string to a replica set specifies "
-":readmode:`secondary` read preference mode and a "
-":urioption:`maxStalenessSeconds` value of 120 seconds:"
-msgstr ""
-
-#: ../source/reference/connection-string.txt:644
-msgid ""
-"The following connection string to a sharded cluster specifies "
-":readmode:`secondary` read preference mode and a "
-":urioption:`maxStalenessSeconds` value of 120 seconds:"
-msgstr ""
-
-#: ../source/reference/connection-string.txt:652
-msgid ""
-"The following connection string to a sharded cluster specifies "
-":readmode:`secondary` read preference mode as well as two "
-"readPreferenceTags:"
-msgstr ""
-
-#: ../source/reference/connection-string.txt:660
-msgid "Order matters when using multiple ``readPreferenceTags``."
-msgstr ""
-
-#: ../source/reference/connection-string.txt:671
-msgid ""
-"Specifies the :doc:`read preferences </core/read-preference>` for this "
-"connection. Possible values are:"
-msgstr ""
-
-#: ../source/reference/connection-string.txt:674
-msgid ":readmode:`primary` (*Default*)"
-msgstr ""
-
-#: ../source/reference/connection-string.txt:675
-msgid ":readmode:`primaryPreferred`"
-msgstr ""
-
-#: ../source/reference/connection-string.txt:676
-msgid ":readmode:`secondary`"
-msgstr ""
-
-#: ../source/reference/connection-string.txt:677
-msgid ":readmode:`secondaryPreferred`"
-msgstr ""
-
-#: ../source/reference/connection-string.txt:678
-msgid ":readmode:`nearest`"
-msgstr ""
-
-#: ../source/includes/extracts/transactions-read-pref.rst:2
-msgid ""
-":doc:`Multi-document transactions </core/transactions>` that contain read"
-" operations must use read preference :readmode:`primary`."
-msgstr ""
-
-#: ../source/includes/extracts/transactions-read-pref.rst:5
-msgid "All operations in a given transaction must route to the same member."
-msgstr ""
-
-#: ../source/reference/connection-string.txt:682
-#: ../source/reference/connection-string.txt:718
-msgid ""
-"This connection string option is not available for the :binary:`mongo` "
-"shell. See :method:`cursor.readPref()` and :method:`Mongo.setReadPref()` "
-"instead."
-msgstr ""
-
-#: ../source/reference/connection-string.txt:688
-msgid ""
-"Specifies, in seconds, how stale a secondary can be before the client "
-"stops using it for read operations. For details, see :ref:`replica-set-"
-"read-preference-max-staleness`."
-msgstr ""
-
-#: ../source/reference/connection-string.txt:692
-msgid ""
-"By default, there is no maximum staleness and clients will not consider a"
-" secondary's lag when choosing where to direct a read operation."
-msgstr ""
-
-#: ../source/reference/connection-string.txt:695
-msgid ""
-"The minimum :urioption:`maxStalenessSeconds` value is 90 seconds. "
-"Specifying a value between 0 and 90 seconds will produce an error. "
-"MongoDB drivers treat a ``maxStalenessSeconds`` value of ``-1`` as \"no "
-"max staleness\", the same as if ``maxStalenessSeconds`` is omitted."
-msgstr ""
-
-#: ../source/reference/connection-string.txt:702
-msgid ""
-"To use ``maxStalenessSeconds``, all of the MongoDB instances in your "
-"deployment must be using MongoDB 3.4 or later. If any instances are on an"
-" earlier version of MongoDB, the driver or "
-":binary:`~bin.mongod`/:binary:`~bin.mongos` will raise an error."
-msgstr ""
-
-#: ../source/reference/connection-string.txt:711
-msgid ""
-"Specifies a tag set as a comma-separated list of colon-separated key-"
-"value pairs. For example, ``readPreferenceTags=dc:ny,rack:1``."
-msgstr ""
-
-#: ../source/reference/connection-string.txt:714
-msgid ""
-"To specify a *list* of tag sets, use multiple ``readPreferenceTags``. "
-"Order matters when using multiple ``readPreferenceTags``."
-msgstr ""
-
-#: ../source/reference/connection-string.txt:723
-msgid "Authentication Options"
-msgstr ""
-
-#: ../source/reference/connection-string.txt:725
-msgid ""
-"The following connection string to a replica set specifies the "
-":urioption:`authSource` to the ``admin`` database. That is the user "
-"credentials are authenticated to the ``admin`` database."
-msgstr ""
-
-#: ../source/reference/connection-string.txt:733
-msgid ""
-"If the username or password includes the at sign ``@``, colon ``:``, "
-"slash ``/``, or the percent sign ``%`` characters, use `percent encoding "
-"<https://tools.ietf.org/html/rfc3986#section-2.1>`__."
-msgstr ""
-
-#: ../source/reference/connection-string.txt:746
-msgid ""
-"Specify the database name associated with the user's credentials. "
-":urioption:`authSource` defaults to the database specified in the "
-"connection string."
-msgstr ""
-
-#: ../source/reference/connection-string.txt:750
-msgid ""
-"For authentication mechanisms that delegate credential storage to other "
-"services, the :urioption:`authSource` value should be ``$external`` as "
-"with the ``PLAIN`` (LDAP) and ``GSSAPI`` (Kerberos) authentication "
-"mechanisms."
-msgstr ""
-
-#: ../source/reference/connection-string.txt:755
-msgid ""
-"MongoDB will ignore :urioption:`authSource` values if the connection "
-"string specifies no username."
-msgstr ""
-
-#: ../source/reference/connection-string.txt:760
-msgid ""
-"Specify the authentication mechanism that MongoDB will use to "
-"authenticate the connection. Possible values include:"
-msgstr ""
-
-#: ../source/reference/connection-string.txt:763
-msgid ":ref:`SCRAM-SHA-1 <authentication-scram-sha-1>`"
-msgstr ""
-
-#: ../source/reference/connection-string.txt:765
-msgid ""
-":ref:`SCRAM-SHA-256 <authentication-scram-sha-256>` (*Added in MongoDB "
-"4.0*)"
-msgstr ""
-
-#: ../source/reference/connection-string.txt:767
-msgid "``MONGODB-CR`` (*Removed in MongoDB 4.0*)"
-msgstr ""
-
-#: ../source/reference/connection-string.txt:769
-msgid ":ref:`MONGODB-X509 <security-auth-x509>`"
-msgstr ""
-
-#: ../source/reference/connection-string.txt:771
-msgid ":ref:`GSSAPI <security-auth-kerberos>` (Kerberos)"
-msgstr ""
-
-#: ../source/reference/connection-string.txt:773
-msgid ":ref:`PLAIN <security-auth-ldap>` (LDAP SASL)"
-msgstr ""
-
-#: ../source/reference/connection-string.txt:775
-msgid ""
-"MongoDB 4.0 removes support for the ``MONGODB-CR`` authentication "
-"mechanism. You cannot specify ``MONGODB-CR`` as the authentication "
-"mechanism when connecting to MongoDB 4.0+ deployments."
-msgstr ""
-
-#: ../source/reference/connection-string.txt:780
-msgid ""
-"Only MongoDB Enterprise :binary:`~bin.mongod` and :binary:`~bin.mongos` "
-"instances provide ``GSSAPI`` (Kerberos) and ``PLAIN`` (LDAP) mechanisms. "
-"To use ``MONGODB-X509``, you must have TLS/SSL Enabled."
-msgstr ""
-
-#: ../source/reference/connection-string.txt:785
-msgid ""
-"See :doc:`/core/authentication` for more information about the "
-"authentication system in MongoDB. Also consider "
-":doc:`/tutorial/configure-x509-client-authentication` for more "
-"information on x509 authentication."
-msgstr ""
-
-#: ../source/reference/connection-string.txt:792
-msgid ""
-"Specify properties for the specified :urioption:`authMechanism` as a "
-"comma-separated list of colon-separated key-value pairs."
-msgstr ""
-
-#: ../source/reference/connection-string.txt:795
-msgid "Possible key-value pairs are:"
-msgstr ""
-
-#: ../source/reference/connection-string.txt:805
-msgid "``SERVICE_NAME:<string>``"
-msgstr ""
-
-#: ../source/reference/connection-string.txt:798
-#: ../source/reference/connection-string.txt:826
-msgid ""
-"Set the Kerberos service name when connecting to Kerberized MongoDB "
-"instances. This value must match the service name set on MongoDB "
-"instances to which you are connecting."
-msgstr ""
-
-#: ../source/reference/connection-string.txt:802
-msgid ""
-"``SERVICE_NAME`` defaults to ``mongodb`` for all clients and MongoDB "
-"instances. If you change the :parameter:`saslServiceName` setting on a "
-"MongoDB instance, you must set ``SERVICE_NAME`` to match that setting."
-msgstr ""
-
-#: ../source/reference/connection-string.txt:811
-msgid "``CANONICALIZE_HOST_NAME:true|false``"
-msgstr ""
-
-#: ../source/reference/connection-string.txt:808
-msgid ""
-"Canonicalize the hostname of the client host machine when connecting to "
-"the Kerberos server. This may be required when hosts report different "
-"hostnames than what is in the Kerberos database. Defaults to ``false``."
-msgstr ""
-
-#: ../source/reference/connection-string.txt:816
-msgid "``SERVICE_REALM:<string>``"
-msgstr ""
-
-#: ../source/reference/connection-string.txt:814
-msgid ""
-"Set the Kerberos realm for the MongoDB service. This may be necessary to "
-"support cross-realm authentication where the user exists in one realm and"
-" the service in another."
-msgstr ""
-
-#: ../source/reference/connection-string.txt:820
-msgid ""
-"The :urioption:`authMechanismProperties` option is only supported when "
-":urioption:`authMechanism` is :ref:`GSSAPI <security-auth-kerberos>`."
-msgstr ""
-
-#: ../source/reference/connection-string.txt:830
-msgid ""
-":urioption:`gssapiServiceName` defaults to ``mongodb`` for all clients "
-"and MongoDB instances. If you change :parameter:`saslServiceName` setting"
-" on a MongoDB instance, you must set :urioption:`gssapiServiceName` to "
-"match that setting."
-msgstr ""
-
-#: ../source/reference/connection-string.txt:835
-msgid ""
-":urioption:`gssapiServiceName` is a deprecated aliases for "
-":urioption:`authMechanismProperties=SERVICE_NAME:mongodb "
-"<authMechanismProperties>`. For more information on which options your "
-"driver supports and their relative priority to each other, reference the "
-"documentation for your preferred driver version."
-msgstr ""
-
-#: ../source/reference/connection-string.txt:845
-msgid "Server Selection and Discovery Options"
-msgstr ""
-
-#: ../source/reference/connection-string.txt:847
-msgid ""
-"MongoDB provides the following options to configure how MongoDB drivers "
-"and :binary:`~bin.mongos` instances select a server to which to direct "
-"read or write operations."
-msgstr ""
-
-#: ../source/reference/connection-string.txt:860
-msgid ""
-"The size (in milliseconds) of the latency window for selecting among "
-"multiple suitable MongoDB instances. *Default*: 15 milliseconds."
-msgstr ""
-
-#: ../source/reference/connection-string.txt:864
-msgid ""
-"All drivers use :urioption:`localThresholdMS`. Use the ``localThreshold``"
-" alias when specifying the latency window size to :binary:`~bin.mongos`."
-msgstr ""
-
-#: ../source/reference/connection-string.txt:870
-msgid ""
-"Specifies how long (in milliseconds) to block for server selection before"
-" throwing an exception. *Default*: 30,000 milliseconds."
-msgstr ""
-
-#: ../source/reference/connection-string.txt:876
-msgid ""
-"**Single-threaded drivers only**. When ``true``, instructs the driver to "
-"scan the MongoDB deployment exactly once after server selection fails and"
-" then either select a server or raise an error. When ``false``, the "
-"driver blocks and searches for a server up to the "
-":urioption:`serverSelectionTimeoutMS` value. *Default*: ``true``."
-msgstr ""
-
-#: ../source/reference/connection-string.txt:883
-msgid ""
-"Multi-threaded drivers and :binary:`~bin.mongos` do not support "
-":urioption:`serverSelectionTryOnce`."
-msgstr ""
-
-#: ../source/reference/connection-string.txt:888
-msgid ""
-":urioption:`heartbeatFrequencyMS` controls when the driver checks the "
-"state of the MongoDB deployment. Specify the interval (in milliseconds) "
-"between checks, counted from the end of the previous check until the "
-"beginning of the next one."
-msgstr ""
-
-#: ../source/reference/connection-string.txt:893
-msgid "*Default*:"
-msgstr ""
-
-#: ../source/reference/connection-string.txt:895
-msgid "Single-threaded drivers: 60 seconds."
-msgstr ""
-
-#: ../source/reference/connection-string.txt:896
-msgid "Multi-threaded drivers: 10 seconds."
-msgstr ""
-
-#: ../source/reference/connection-string.txt:898
-msgid ""
-":binary:`~bin.mongos` does not support changing the frequency of the "
-"heartbeat checks."
-msgstr ""
-
-#: ../source/reference/connection-string.txt:902
-msgid "Miscellaneous Configuration"
-msgstr ""
-
-#: ../source/reference/connection-string.txt:913
-msgid "Specify a custom app name. The app name appears in"
-msgstr ""
-
-#: ../source/reference/connection-string.txt:915
-msgid ""
-":binary:`~bin.mongod` and :binary:`~bin.mongos` :doc:`logs </reference"
-"/log-messages>`,"
-msgstr ""
-
-#: ../source/reference/connection-string.txt:918
-msgid ""
-"the :data:`currentOp.appName` field in the :dbcommand:`currentOp` command"
-" and :method:`db.currentOp()` method output,"
-msgstr ""
-
-#: ../source/reference/connection-string.txt:921
-msgid ""
-"the :data:`system.profile.appName` field in the :doc:`database profiler "
-"</reference/database-profiler>` output."
-msgstr ""
-
-#: ../source/reference/connection-string.txt:924
-msgid ""
-"If you do not specify a custom app name, the :binary:`~bin.mongo` shell "
-"uses the default \"``MongoDB Shell``\"."
-msgstr ""
-
-#: ../source/reference/connection-string.txt:931
-msgid "Enable :ref:`retryable writes <retryable-writes>`."
-msgstr ""
-
-#: ../source/reference/connection-string.txt:933
-#: ../source/reference/connection-string.txt:943
-msgid "Possible values are:"
-msgstr ""
-
-#: ../source/reference/connection-string.txt:935
-msgid "``true``"
-msgstr ""
-
-#: ../source/reference/connection-string.txt:937
-msgid "``false``. The default value for the 3.6 drivers is ``false``."
-msgstr ""
-
-#: ../source/reference/connection-string.txt:946
-msgid "``standard``"
-msgstr ""
-
-#: ../source/reference/connection-string.txt:946
-msgid "The standard binary representation."
-msgstr ""
-
-#: ../source/reference/connection-string.txt:949
-msgid "``csharpLegacy``"
-msgstr ""
-
-#: ../source/reference/connection-string.txt:949
-msgid "The default representation for the C# driver."
-msgstr ""
-
-#: ../source/reference/connection-string.txt:952
-msgid "``javaLegacy``"
-msgstr ""
-
-#: ../source/reference/connection-string.txt:952
-msgid "The default representation for the Java driver."
-msgstr ""
-
-#: ../source/reference/connection-string.txt:955
-msgid "``pythonLegacy``"
-msgstr ""
-
-#: ../source/reference/connection-string.txt:955
-msgid "The default representation for the Python driver."
-msgstr ""
-
-#: ../source/reference/connection-string.txt:957
-msgid ""
-"For the default, see the :ecosystem:`drivers </drivers>` documentation "
-"for your driver."
-msgstr ""
-
-#: ../source/reference/connection-string.txt:961
-msgid ""
-"Not all drivers support the :urioption:`uuidRepresentation` option. For "
-"information on your driver, see the :ecosystem:`drivers </drivers>` "
-"documentation."
-msgstr ""
-
-#: ../source/reference/connection-string.txt:970
-msgid "The following provide example URI strings for common connection targets."
-msgstr ""
-
-#: ../source/reference/connection-string.txt:973
-msgid "Database Server Running Locally"
-msgstr ""
-
-#: ../source/reference/connection-string.txt:975
-msgid ""
-"The following connects to a database server running locally on the "
-"default port:"
-msgstr ""
-
-#: ../source/reference/connection-string.txt:983
-msgid "``admin`` Database"
-msgstr ""
-
-#: ../source/reference/connection-string.txt:985
-msgid ""
-"The following connects and logs in to the ``admin`` database as user "
-"``sysop`` with the password ``moon``:"
-msgstr ""
-
-#: ../source/reference/connection-string.txt:993
-msgid "``records`` Database"
-msgstr ""
-
-#: ../source/reference/connection-string.txt:995
-msgid ""
-"The following connects and logs in to the ``records`` database as user "
-"``sysop`` with the password ``moon``:"
-msgstr ""
-
-#: ../source/reference/connection-string.txt:1003
-msgid "UNIX Domain Socket"
-msgstr ""
-
-#: ../source/reference/connection-string.txt:1005
-msgid ""
-"Use a URL encoded connection string when connecting to a UNIX domain "
-"socket."
-msgstr ""
-
-#: ../source/reference/connection-string.txt:1008
-msgid ""
-"The following connects to a UNIX domain socket with file path "
-"``/tmp/mongodb-27017.sock``:"
-msgstr ""
-
-#: ../source/reference/connection-string.txt:1015
-msgid ""
-"Not all drivers support UNIX domain sockets. For information on your "
-"driver, see the :ecosystem:`drivers </drivers>` documentation."
-msgstr ""
-
-#: ../source/reference/connection-string.txt:1020
-msgid "Replica Set with Members on Different Machines"
-msgstr ""
-
-#: ../source/reference/connection-string.txt:1022
-msgid ""
-"The following connects to a :term:`replica set` with two members, one on "
-"``db1.example.net`` and the other on ``db2.example.net``:"
-msgstr ""
-
-#: ../source/reference/connection-string.txt:1034
-msgid "Replica Set with Members on ``localhost``"
-msgstr ""
-
-#: ../source/reference/connection-string.txt:1036
 msgid ""
 "The following connects to a replica set with three members running on "
 "``localhost`` on ports ``27017``, ``27018``, and ``27019``:"
 msgstr ""
 
-#: ../source/reference/connection-string.txt:1048
+# df5579a943554c86a485f0c34cfd395b
+#: ../source/reference/connection-string.txt:617
 msgid "Replica Set with Read Distribution"
 msgstr ""
 
-#: ../source/reference/connection-string.txt:1050
+# 18b240eb3e2b46bcacf7026e00f628ef
+#: ../source/reference/connection-string.txt:619
 msgid ""
 "The following connects to a replica set with three members and "
 "distributes reads to the :term:`secondaries <secondary>`:"
 msgstr ""
 
-#: ../source/reference/connection-string.txt:1062
+# fb546eea055548cab1f0527b58a6ed1c
+#: ../source/reference/connection-string.txt:627
 msgid "Replica Set with a High Level of Write Concern"
 msgstr ""
 
-#: ../source/reference/connection-string.txt:1064
+# f3ba0ad314ae49308155f043c0909455
+#: ../source/reference/connection-string.txt:629
 msgid ""
 "The following connects to a replica set with write concern configured to "
 "wait for replication to succeed on at least two members, with a two-"
 "second timeout."
 msgstr ""
 
-#: ../source/reference/connection-string.txt:1077
-msgid "Sharded Cluster"
-msgstr ""
-
-#: ../source/reference/connection-string.txt:1079
-msgid ""
-"The following connects to a sharded cluster with three "
-":binary:`~bin.mongos` instances:"
+# e535b059092c46f09034f126ebe25ef2
+# 307e69b603eb488aa7c4b62a04d81801
+# fd6fed46f6834eed8fae8b0a388f5ef9
+#: ../source/reference/connection-string.txt:1
+#: ../source/reference/connection-string.txt:21
+#: ../source/reference/connection-string.txt:104
+msgid "connections"
+msgstr ""
+
+# 307e69b603eb488aa7c4b62a04d81801
+#: ../source/reference/connection-string.txt:21
+msgid "connection string format"
+msgstr ""
+
+# fd6fed46f6834eed8fae8b0a388f5ef9
+#: ../source/reference/connection-string.txt:104
+msgid "options"
 msgstr ""
 
 #~ msgid ""
@@ -2227,48 +1050,6 @@
 #~ " on x509 authentication."
 #~ msgstr ""
 
-# 80aea07606bd4e3b97ce7bf066cabbf4
-#~ msgid ""
-#~ "This document describes the URI format"
-#~ " for defining connections between "
-#~ "applications and MongoDB instances in "
-#~ "the official MongoDB :doc:`drivers "
-#~ "</applications/drivers>`."
-#~ msgstr ""
-
-# 5ac567c8e9704134ada51b5a43abd290
-#~ msgid ""
-#~ "This section describes the standard "
-#~ "format of the MongoDB connection URI "
-#~ "used to connect to a MongoDB "
-#~ "database server. The format is the "
-#~ "same for all official MongoDB drivers."
-#~ " For a list of drivers and "
-#~ "links to driver documentation, see "
-#~ ":doc:`/applications/drivers`."
-#~ msgstr ""
-
-# 2bc05b7cd79246628ae6de24e930ef6e
-#~ msgid "The following is the standard URI connection scheme:"
-#~ msgstr ""
-
-# a6a9191219964abe9c13db04a7220794
-#~ msgid "The components of this string are:"
-#~ msgstr ""
-
-# 2f075ca571f647518dc21f0498db5fb0
-#~ msgid ""
-#~ "Optional. If specified, the client will"
-#~ " attempt to log in to the "
-#~ "specific database using these credentials "
-#~ "after connecting to the :program:`mongod` "
-#~ "instance."
-#~ msgstr ""
-
-# 81ea31f71b7a490580e7c3d71260e24d
-#~ msgid "``host1``"
-#~ msgstr ""
-
 # ff0f18721b0e4a93a9e31d5ff5eea7f8
 #~ msgid ""
 #~ "This the only required part of the"
@@ -2278,54 +1059,6 @@
 #~ "domain socket."
 #~ msgstr ""
 
-# 35202105dbd04d1aac06134361661536
-#~ msgid "``:port1``"
-#~ msgstr ""
-
-# 2590c93cbe1b4dd7a160fd5d00976f05
-# df5a137fe73346f898b7be48a020c684
-#~ msgid "Optional. The default value is ``:27017`` if not specified."
-#~ msgstr ""
-
-# c1adca19bd444e4abb01dafcacd94e82
-#~ msgid "``hostX``"
-#~ msgstr ""
-
-# 11f140a1fa5f4d0e9395d3e0c66a2fbe
-#~ msgid ""
-#~ "Optional. You can specify as many "
-#~ "hosts as necessary. You would specify"
-#~ " multiple hosts, for example, for "
-#~ "connections to replica sets."
-#~ msgstr ""
-
-# caffb4fd1ed44685a96757949b4147a4
-#~ msgid "``:portX``"
-#~ msgstr ""
-
-# 44ed157f9c3d4d7783525df2155b8a2e
-#~ msgid ""
-#~ "Optional. The name of the database "
-#~ "to authenticate if the connection string"
-#~ " includes authentication credentials in the"
-#~ " form of ``username:password@``. If "
-#~ "``/database`` is not specified and the"
-#~ " connection string includes credentials, "
-#~ "the driver will authenticate to the "
-#~ "``admin`` database."
-#~ msgstr ""
-
-# 38fea699056749fabe47ff3f4110e729
-#~ msgid "``?options``"
-#~ msgstr ""
-
-# 60f67a5445124f74b488a7f600afe274
-#~ msgid ""
-#~ "Connection specific options. See :ref"
-#~ ":`connections-connection-options` for a "
-#~ "full description of these options."
-#~ msgstr ""
-
 # 51503941213444cbbd6e4c54f04fec0b
 #~ msgid ""
 #~ "If the connection string does not "
@@ -2333,29 +1066,6 @@
 #~ "a slash (i.e.  ``/``) between the "
 #~ "last ``hostN`` and the question mark "
 #~ "that begins the string of options."
-#~ msgstr ""
-
-# d81e00c645944f77ad296d4265cb6093
-#~ msgid "Example"
-#~ msgstr ""
-
-# 4b77564e5da043de8996c5505855ea6f
-#~ msgid "``db1.example.net`` on port ``27017`` and"
-#~ msgstr ""
-
-# 3626d72dcbdc4f0c805bd32b2f9420be
-#~ msgid "``db2.example.net`` on port ``2500``."
-#~ msgstr ""
-
-# ab834b87e111479c995d2f303872d5a5
-#~ msgid "You would use a connection string that resembles the following:"
-#~ msgstr ""
-
-# 0cee80d4600c4e9dad71321a6ea88023
-#~ msgid ""
-#~ "Specifies the name of the :term:`replica"
-#~ " set`, if the :program:`mongod` is a"
-#~ " member of a replica set."
 #~ msgstr ""
 
 # e8b2a369b3f146309680490ce9a6fcdd
@@ -2378,10 +1088,6 @@
 #~ msgid "``false``: Initiate the connection without SSL."
 #~ msgstr ""
 
-# 3f63d4d815de4e01a09afff9ea06316d
-#~ msgid "The default value is ``false``."
-#~ msgstr ""
-
 # 25e5042928294b70966313135cc0fead
 #~ msgid ""
 #~ "The :data:`~uri.ssl` option is not "
@@ -2400,180 +1106,6 @@
 #~ " :doc:`driver </applications/drivers>` documentation."
 #~ msgstr ""
 
-# 747fed1d3e744ddaa237b36d6eb1dcc3
-#~ msgid ""
-#~ "The time in milliseconds to attempt "
-#~ "a send or receive on a socket "
-#~ "before the attempt times out. The "
-#~ "default is never to timeout, though "
-#~ "different drivers might vary. See the"
-#~ " :doc:`driver </applications/drivers>` documentation."
-#~ msgstr ""
-
-=======
-# df5579a943554c86a485f0c34cfd395b
-#: ../source/reference/connection-string.txt:617
-msgid "Replica Set with Read Distribution"
-msgstr ""
-
-# 18b240eb3e2b46bcacf7026e00f628ef
-#: ../source/reference/connection-string.txt:619
-msgid ""
-"The following connects to a replica set with three members and "
-"distributes reads to the :term:`secondaries <secondary>`:"
-msgstr ""
-
-# fb546eea055548cab1f0527b58a6ed1c
-#: ../source/reference/connection-string.txt:627
-msgid "Replica Set with a High Level of Write Concern"
-msgstr ""
-
-# f3ba0ad314ae49308155f043c0909455
-#: ../source/reference/connection-string.txt:629
-msgid ""
-"The following connects to a replica set with write concern configured to "
-"wait for replication to succeed on at least two members, with a two-"
-"second timeout."
-msgstr ""
-
-# e535b059092c46f09034f126ebe25ef2
-# 307e69b603eb488aa7c4b62a04d81801
-# fd6fed46f6834eed8fae8b0a388f5ef9
-#: ../source/reference/connection-string.txt:1
-#: ../source/reference/connection-string.txt:21
-#: ../source/reference/connection-string.txt:104
-msgid "connections"
-msgstr ""
-
-# 307e69b603eb488aa7c4b62a04d81801
-#: ../source/reference/connection-string.txt:21
-msgid "connection string format"
-msgstr ""
-
-# fd6fed46f6834eed8fae8b0a388f5ef9
-#: ../source/reference/connection-string.txt:104
-msgid "options"
-msgstr ""
-
-#~ msgid ""
-#~ "This section lists all connection "
-#~ "options used in the :ref:`connections-"
-#~ "standard-connection-string-format`.The options"
-#~ " are not case-sensitive."
-#~ msgstr ""
-
-#~ msgid ""
-#~ "Connection options are pairs in the "
-#~ "following form: ``name=value``. Separate "
-#~ "options with the ampersand (i.e. ``&``)"
-#~ " character. In the following example, "
-#~ "a connection uses the ``replicaSet`` and"
-#~ " ``connectTimeoutMS`` options:"
-#~ msgstr ""
-
-#~ msgid ""
-#~ ":ref:`Write concern <write-concern>` describes"
-#~ " the kind of assurances that the "
-#~ "program:`mongod` and the driver provide "
-#~ "to the application regarding the success"
-#~ " and durability of the write "
-#~ "operation. For a full explanation of "
-#~ "write concern and write operations in"
-#~ " general see the: :doc:`/core/write-"
-#~ "operations`:"
-#~ msgstr ""
-
-#~ msgid ""
-#~ "Defines the level and kind of "
-#~ "write concern, that the driver uses "
-#~ "when calling :dbcommand:`getLastError`. This "
-#~ "option can take either a number or"
-#~ " a string as a value."
-#~ msgstr ""
-
-#~ msgid ""
-#~ "If you set :data:`~uri.journal` to true,"
-#~ " and the :program:`mongod` does not "
-#~ "have journaling enabled, as with "
-#~ ":setting:`nojournal`, then :dbcommand:`getLastError` "
-#~ "will provide basic receipt acknowledgment "
-#~ "(i.e. ``w:1``), and will include a "
-#~ "``jnote`` field in its return document."
-#~ msgstr ""
-
-#~ msgid ""
-#~ "Specifies the :term:`replica set` read "
-#~ "preference for this connection. This "
-#~ "setting overrides any ``slaveOk`` value. "
-#~ "The read preference values are the "
-#~ "following:"
-#~ msgstr ""
-
-#~ msgid ""
-#~ "See :doc:`/core/authentication` for more "
-#~ "information about the authentication system"
-#~ " in MongoDB. Also consider "
-#~ ":doc:`/tutorial/configure-x509` for more information"
-#~ " on x509 authentication."
-#~ msgstr ""
-
-# ff0f18721b0e4a93a9e31d5ff5eea7f8
-#~ msgid ""
-#~ "This the only required part of the"
-#~ " URI. It identifies a server address"
-#~ " to connect to. It identifies either"
-#~ " a hostname, IP address, or UNIX "
-#~ "domain socket."
-#~ msgstr ""
-
-# 51503941213444cbbd6e4c54f04fec0b
-#~ msgid ""
-#~ "If the connection string does not "
-#~ "specify a database/ you must specify "
-#~ "a slash (i.e.  ``/``) between the "
-#~ "last ``hostN`` and the question mark "
-#~ "that begins the string of options."
-#~ msgstr ""
-
-# e8b2a369b3f146309680490ce9a6fcdd
-#~ msgid ""
-#~ "When connecting to a replica set "
-#~ "it is important to give a seed "
-#~ "list of at least two :program:`mongod`"
-#~ " instances. If you only provide the"
-#~ " connection point of a single "
-#~ ":program:`mongod` instance, and omit the "
-#~ ":data:`~uri.replicaSet`, the client will "
-#~ "create a :term:`standalone` connection."
-#~ msgstr ""
-
-# 0fad0f1fe13d49e5acbfa78290687b7c
-#~ msgid "``true``: Initiate the connection with SSL."
-#~ msgstr ""
-
-# 8af67de5edf9410fb55ae13d0b9b8cd3
-#~ msgid "``false``: Initiate the connection without SSL."
-#~ msgstr ""
-
-# 25e5042928294b70966313135cc0fead
-#~ msgid ""
-#~ "The :data:`~uri.ssl` option is not "
-#~ "supported by all drivers. See your "
-#~ ":doc:`driver </applications/drivers>` documentation "
-#~ "and the :doc:`/tutorial/configure-ssl` "
-#~ "document."
-#~ msgstr ""
-
-# 6b63ea614b2047ffa87eb72dbfe8f865
-#~ msgid ""
-#~ "The time in milliseconds to attempt "
-#~ "a connection before timing out. The "
-#~ "default is never to timeout, though "
-#~ "different drivers might vary.  See the"
-#~ " :doc:`driver </applications/drivers>` documentation."
-#~ msgstr ""
-
->>>>>>> 2478a500
 # f8f54dde67c14011995d4875ac1307e4
 #~ msgid ""
 #~ "Most drivers implement some kind of "
@@ -2607,18 +1139,6 @@
 #~ ":doc:`/applications/drivers` documentation."
 #~ msgstr ""
 
-<<<<<<< HEAD
-# a6cfb4941b6042f0a7518dcf0cc853e7
-#~ msgid ""
-#~ "The maximum time in milliseconds that"
-#~ " a thread can wait for a "
-#~ "connection to become available. For "
-#~ "default values, see the "
-#~ ":doc:`/applications/drivers` documentation."
-#~ msgstr ""
-
-=======
->>>>>>> 2478a500
 # a8f7b421a813485ca42de4e0c53d5b17
 #~ msgid ""
 #~ "The time in milliseconds to wait "
@@ -2645,44 +1165,6 @@
 #~ "prevails."
 #~ msgstr ""
 
-<<<<<<< HEAD
-# 8ae653e00e6d4a4e8c6d5d2baac6c924
-#~ msgid ""
-#~ ":doc:`Read preferences </core/read-preference>` "
-#~ "describe the behavior of read operations"
-#~ " with regards to :term:`replica sets "
-#~ "<replica set>`. These parameters allow "
-#~ "you to specify read preferences on "
-#~ "a per-connection basis in the "
-#~ "connection string:"
-#~ msgstr ""
-
-# b791bac544364e778aa59b56a25a85d1
-#~ msgid ":readmode:`primary`"
-#~ msgstr ""
-
-# 49f19820869e40ff8bc006c675aaa42e
-#~ msgid ""
-#~ "For descriptions of each value, see "
-#~ ":ref:`replica-set-read-preference-modes`."
-#~ msgstr ""
-
-# e1fd789d92d54ba992738d7c4f520f12
-#~ msgid ""
-#~ "The default value is :readmode:`primary`, "
-#~ "which sends all read operations to "
-#~ "the replica set's :term:`primary`."
-#~ msgstr ""
-
-# ec380a78e97d4394a3e20703a2c0e1cd
-#~ msgid ""
-#~ "Specifies a tag set as a comma-"
-#~ "separated list of colon-separated "
-#~ "key-value pairs. For example:"
-#~ msgstr ""
-
-=======
->>>>>>> 2478a500
 # 5425dbdd0e704ee28353a2f4d648746a
 #~ msgid ""
 #~ "To specify a *list* of tag sets,"
@@ -2718,7 +1200,6 @@
 #~ "values if the connection string "
 #~ "specifies no  user name."
 #~ msgstr ""
-<<<<<<< HEAD
 
 # ce86408b325e4df186bce737d3e165d6
 #~ msgid ""
@@ -2749,14 +1230,6 @@
 #~ " (Kerberos) and ``PLAIN`` (LDAP) "
 #~ "mechanisms. To use ``MONGODB-X509``, you "
 #~ "must have SSL Enabled."
-#~ msgstr ""
-
-# f7f47330daaf42e9854ae6524b6274a6
-#~ msgid ""
-#~ "Set the Kerberos service name when "
-#~ "connecting to Kerberized MongoDB instances."
-#~ " This value must match the service"
-#~ " name set on MongoDB instances."
 #~ msgstr ""
 
 # 00710321b45c4350a346f0187a76d075
@@ -2770,13 +1243,6 @@
 #~ " value."
 #~ msgstr ""
 
-# 593b68289e774aeeab3e99ec808ffca1
-#~ msgid ""
-#~ "For the default, see the :doc:`drivers"
-#~ " </applications/drivers>` documentation for your"
-#~ " driver."
-#~ msgstr ""
-
 # 9314177169f14a529b179214fb1257e2
 #~ msgid ""
 #~ "Not all drivers support the "
@@ -2787,100 +1253,6 @@
 
 # 6d79e48222db404ead3559f638658814
 #~ msgid "The following connects to a UNIX domain socket:"
-#~ msgstr ""
-
-# 13f688fcf2ab456db74b3cc7f63862bd
-#~ msgid ""
-#~ "Not all drivers support UNIX domain "
-#~ "sockets. For information on your driver,"
-#~ " see the :doc:`drivers </applications/drivers>`"
-#~ " documentation."
-#~ msgstr ""
-
-# 8b3da77750c945b58e85716d74f92711
-# f5d43fec7f0247c7b164e24174ec632d
-# 189807577df34277b41d67be4e42fa0f
-#~ msgid "connections"
-#~ msgstr ""
-
-# f5d43fec7f0247c7b164e24174ec632d
-#~ msgid "connection string format"
-#~ msgstr ""
-
-# 189807577df34277b41d67be4e42fa0f
-#~ msgid "options"
-#~ msgstr ""
-=======
->>>>>>> 2478a500
-
-# ce86408b325e4df186bce737d3e165d6
-#~ msgid ""
-#~ "Support for the ``PLAIN`` and "
-#~ "``MONGODB-X509`` authentication mechanisms."
-#~ msgstr ""
-
-# 7fc6fa97ef68442792f8a0265a73ead0
-#~ msgid "MONGODB-CR"
-#~ msgstr ""
-
-# 572a8032476347329a78553946ede23a
-#~ msgid "MONGODB-X509"
-#~ msgstr ""
-
-# a9fe5ad25b614138b78aa1895966c13f
-#~ msgid "GSSAPI"
-#~ msgstr ""
-
-# 64ea47becc544a769f885645f648b75b
-#~ msgid "PLAIN"
-#~ msgstr ""
-
-# ec00bcf110a04f94bab2e4c6e6984c90
-#~ msgid ""
-#~ "Only MongoDB Enterprise :program:`mongod` and"
-#~ " :program:`mongos` instances provide ``GSSAPI``"
-#~ " (Kerberos) and ``PLAIN`` (LDAP) "
-#~ "mechanisms. To use ``MONGODB-X509``, you "
-#~ "must have SSL Enabled."
-#~ msgstr ""
-
-# 00710321b45c4350a346f0187a76d075
-#~ msgid ""
-<<<<<<< HEAD
-#~ "This section lists all connection "
-#~ "options used in the :ref:`connections-"
-#~ "standard-connection-string-format`."
-#~ msgstr ""
-
-#~ msgid ""
-#~ "Connection options are pairs in the "
-#~ "following form: ``name=value``. The ``value``"
-#~ " is always case sensitive. Separate "
-#~ "options with the ampersand (i.e. ``&``)"
-#~ " character. In the following example, "
-#~ "a connection uses the ``replicaSet`` and"
-#~ " ``connectTimeoutMS`` options:"
-=======
-#~ ":data:`~uri.gssapiServiceName` defaults to "
-#~ "``mongodb`` for all clients and for "
-#~ "MongoDB instance. If you change "
-#~ ":parameter:`saslServiceName` setting on a "
-#~ "MongoDB instance, you will need to "
-#~ "set :data:`~uri.gssapiServiceName` to the same"
-#~ " value."
-#~ msgstr ""
-
-# 9314177169f14a529b179214fb1257e2
-#~ msgid ""
-#~ "Not all drivers support the "
-#~ ":data:`~uri.uuidRepresentation` option. For "
-#~ "information on your driver, see the "
-#~ ":doc:`drivers </applications/drivers>` documentation."
-#~ msgstr ""
-
-# 6d79e48222db404ead3559f638658814
-#~ msgid "The following connects to a UNIX domain socket:"
->>>>>>> 2478a500
 #~ msgstr ""
 
 #~ msgid ""
