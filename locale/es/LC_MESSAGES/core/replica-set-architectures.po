--- conflicted
+++ resolved
@@ -8,11 +8,7 @@
 msgstr ""
 "Project-Id-Version: MongoDB Manual\n"
 "Report-Msgid-Bugs-To: \n"
-<<<<<<< HEAD
-"POT-Creation-Date: 2019-03-19 11:02-0400\n"
-=======
 "POT-Creation-Date: 2016-12-08 12:02-0500\n"
->>>>>>> 2478a500
 "PO-Revision-Date: 2014-04-08 19:30+0000\n"
 "Last-Translator: tychoish <tychoish@gmail.com>\n"
 "Language: es\n"
@@ -24,15 +20,17 @@
 "Content-Transfer-Encoding: 8bit\n"
 "Generated-By: Babel 2.6.0\n"
 
-<<<<<<< HEAD
-=======
 # 8f6f4986ff4c4b05a881b24174556444
->>>>>>> 2478a500
 #: ../source/core/replica-set-architectures.txt:6
 msgid "Replica Set Deployment Architectures"
 msgstr ""
 
-<<<<<<< HEAD
+# dd4ecd1d00544e26984a9cbf8911da5d
+#: ../source/core/replica-set-architectures.txt
+msgid "On this page"
+msgstr ""
+
+# ce7c762732e7400888c7e2e959604674
 #: ../source/core/replica-set-architectures.txt:16
 msgid ""
 "The architecture of a :term:`replica set <replica set>` affects the set's"
@@ -40,6 +38,7 @@
 "set deployments and describes common architectures."
 msgstr ""
 
+# 5bbb08dcdb164440aa5d5888883b0adb
 #: ../source/core/replica-set-architectures.txt:20
 msgid ""
 "The standard replica set deployment for production system is a three-"
@@ -48,79 +47,31 @@
 "dictate the architecture."
 msgstr ""
 
-=======
-# dd4ecd1d00544e26984a9cbf8911da5d
-#: ../source/core/replica-set-architectures.txt
-msgid "On this page"
-msgstr ""
-
-# ce7c762732e7400888c7e2e959604674
-#: ../source/core/replica-set-architectures.txt:16
-msgid ""
-"The architecture of a :term:`replica set <replica set>` affects the set's"
-" capacity and capability. This document provides strategies for replica "
-"set deployments and describes common architectures."
-msgstr ""
-
-# 5bbb08dcdb164440aa5d5888883b0adb
-#: ../source/core/replica-set-architectures.txt:20
-msgid ""
-"The standard replica set deployment for production system is a three-"
-"member replica set. These sets provide redundancy and fault tolerance. "
-"Avoid complexity when possible, but let your application requirements "
-"dictate the architecture."
-msgstr ""
-
 # 0022ccc8945e4d57948b09022a01fbc4
->>>>>>> 2478a500
 #: ../source/core/replica-set-architectures.txt:26
 msgid "Strategies"
 msgstr ""
 
-<<<<<<< HEAD
-=======
 # 7d2006dee2e14f488eed68b70e59a0e8
->>>>>>> 2478a500
 #: ../source/core/replica-set-architectures.txt:29
 msgid "Determine the Number of Members"
 msgstr ""
 
-<<<<<<< HEAD
-=======
 # 3bfca6fa69584c61b881632523a3448e
->>>>>>> 2478a500
 #: ../source/core/replica-set-architectures.txt:31
 msgid "Add members in a replica set according to these strategies."
 msgstr ""
 
-<<<<<<< HEAD
-=======
 # fc9394f687674dde9a4747bf49559dad
->>>>>>> 2478a500
 #: ../source/core/replica-set-architectures.txt:34
 msgid "Maximum Number of Voting Members"
 msgstr ""
 
-<<<<<<< HEAD
-=======
 # b96bb300081d49be951d68cc8853ee18
->>>>>>> 2478a500
 #: ../source/core/replica-set-architectures.txt:36
 msgid ""
 "A replica set can have up to :limit:`50 members <Number of Members of a "
 "Replica Set>`, but only :limit:`7 voting members <Number of Voting "
-<<<<<<< HEAD
-"Members of a Replica Set>`. If the replica set already has 7 voting "
-"members, additional members must be :ref:`non-voting members <replica-"
-"set-non-voting-members>`."
-msgstr ""
-
-#: ../source/core/replica-set-architectures.txt:43
-msgid "Deploy an Odd Number of Members"
-msgstr ""
-
-#: ../source/core/replica-set-architectures.txt:45
-=======
 "Members of a Replica Set>`. [#master-slave]_ If the replica set already "
 "has 7 voting members, additional members must be :ref:`non-voting members"
 " <replica-set-non-voting-members>`."
@@ -133,7 +84,6 @@
 
 # 417d1598ff294d6ea64e6fae1fae1c6e
 #: ../source/core/replica-set-architectures.txt:46
->>>>>>> 2478a500
 msgid ""
 "Ensure that the replica set has an odd number of voting members. If you "
 "have an *even* number of voting members, deploy an :ref:`arbiter "
@@ -141,54 +91,14 @@
 "members."
 msgstr ""
 
-<<<<<<< HEAD
-#: ../source/core/replica-set-architectures.txt:50
-=======
 # b73d90dc02974c31a84ac4c53e8b6297
 #: ../source/core/replica-set-architectures.txt:51
->>>>>>> 2478a500
 msgid ""
 "An :term:`arbiter <arbiter>` does not store a copy of the data and "
 "requires fewer resources. As a result, you may run an arbiter on an "
 "application server or other shared process. With no copy of the data, it "
 "may be possible to place an arbiter into environments that you would not "
 "place other members of the replica set. Consult your security policies."
-<<<<<<< HEAD
-msgstr ""
-
-#: ../source/includes/extracts/arbiters-and-pvs-with-reference.rst:2
-msgid ""
-"For the following MongoDB versions, ``pv1`` increases the likelihood of "
-":writeconcern:`w:1 <\\<number\\>>` rollbacks compared to ``pv0`` (no "
-"longer supported in MongoDB 4.0+) for replica sets with arbiters:"
-msgstr ""
-
-#: ../source/includes/extracts/arbiters-and-pvs-with-reference.rst:6
-msgid "MongoDB 3.4.1"
-msgstr ""
-
-#: ../source/includes/extracts/arbiters-and-pvs-with-reference.rst:8
-msgid "MongoDB 3.4.0"
-msgstr ""
-
-#: ../source/includes/extracts/arbiters-and-pvs-with-reference.rst:10
-msgid "MongoDB 3.2.11 or earlier"
-msgstr ""
-
-#: ../source/includes/extracts/arbiters-and-pvs-with-reference.rst:12
-msgid "See :doc:`/reference/replica-set-protocol-versions`."
-msgstr ""
-
-#: ../source/includes/admonition-multiple-arbiters.rst:3
-msgid "In general, avoid deploying more than one arbiter per replica set."
-msgstr ""
-
-#: ../source/core/replica-set-architectures.txt:64
-msgid "Consider Fault Tolerance"
-msgstr ""
-
-#: ../source/core/replica-set-architectures.txt:66
-=======
 msgstr ""
 
 # a6c77956581b46b58afe9a1facb07338
@@ -203,7 +113,6 @@
 
 # 10c7de025a4647ebb27799986d19f5c3
 #: ../source/core/replica-set-architectures.txt:67
->>>>>>> 2478a500
 msgid ""
 "*Fault tolerance* for a replica set is the number of members that can "
 "become unavailable and still leave enough members in the set to elect a "
@@ -214,51 +123,6 @@
 "is not direct. See the following table:"
 msgstr ""
 
-<<<<<<< HEAD
-#: ../source/core/replica-set-architectures.txt:78
-msgid "Number of Members"
-msgstr ""
-
-#: ../source/core/replica-set-architectures.txt:80
-msgid "Majority Required to Elect a New Primary"
-msgstr ""
-
-#: ../source/core/replica-set-architectures.txt:82
-msgid "Fault Tolerance"
-msgstr ""
-
-#: ../source/core/replica-set-architectures.txt:84
-#: ../source/core/replica-set-architectures.txt:92
-#: ../source/core/replica-set-architectures.txt:98
-msgid "3"
-msgstr ""
-
-#: ../source/core/replica-set-architectures.txt:86
-#: ../source/core/replica-set-architectures.txt:100
-#: ../source/core/replica-set-architectures.txt:106
-msgid "2"
-msgstr ""
-
-#: ../source/core/replica-set-architectures.txt:88
-#: ../source/core/replica-set-architectures.txt:94
-msgid "1"
-msgstr ""
-
-#: ../source/core/replica-set-architectures.txt:90
-#: ../source/core/replica-set-architectures.txt:104
-msgid "4"
-msgstr ""
-
-#: ../source/core/replica-set-architectures.txt:96
-msgid "5"
-msgstr ""
-
-#: ../source/core/replica-set-architectures.txt:102
-msgid "6"
-msgstr ""
-
-#: ../source/core/replica-set-architectures.txt:108
-=======
 # fc175c7b0c284eb8a22fcf3449438fab
 #: ../source/core/replica-set-architectures.txt:79
 msgid "Number of Members"
@@ -318,20 +182,12 @@
 
 # 8e841f59b1e749588abe8eecc73dfc43
 #: ../source/core/replica-set-architectures.txt:109
->>>>>>> 2478a500
 msgid ""
 "Adding a member to the replica set does not *always* increase the fault "
 "tolerance. However, in these cases, additional members can provide "
 "support for dedicated functions, such as backups or reporting."
 msgstr ""
 
-<<<<<<< HEAD
-#: ../source/core/replica-set-architectures.txt:113
-msgid "Use Hidden and Delayed Members for Dedicated Functions"
-msgstr ""
-
-#: ../source/core/replica-set-architectures.txt:115
-=======
 # 3e7db02ea1f24d37bfb4e31b1417b19f
 #: ../source/core/replica-set-architectures.txt:114
 msgid "Use Hidden and Delayed Members for Dedicated Functions"
@@ -339,20 +195,12 @@
 
 # 79a16f54870743cbb13e998b2eca0456
 #: ../source/core/replica-set-architectures.txt:116
->>>>>>> 2478a500
 msgid ""
 "Add :ref:`hidden <replica-set-hidden-members>` or :ref:`delayed <replica-"
 "set-delayed-members>` members to support dedicated functions, such as "
 "backup or reporting."
 msgstr ""
 
-<<<<<<< HEAD
-#: ../source/core/replica-set-architectures.txt:120
-msgid "Load Balance on Read-Heavy Deployments"
-msgstr ""
-
-#: ../source/core/replica-set-architectures.txt:122
-=======
 # e2346cffb09f479ba092f3bc82a6c1fd
 #: ../source/core/replica-set-architectures.txt:121
 msgid "Load Balance on Read-Heavy Deployments"
@@ -360,7 +208,6 @@
 
 # 95ef2213fe464878936b4c95cfce370b
 #: ../source/core/replica-set-architectures.txt:123
->>>>>>> 2478a500
 msgid ""
 "In a deployment with *very* high read traffic, you can improve read "
 "throughput by distributing reads to secondary members. As your deployment"
@@ -368,63 +215,31 @@
 "redundancy and availability."
 msgstr ""
 
-<<<<<<< HEAD
-#: ../source/includes/note-csrs-distribution.rst:3
-msgid ""
-"Distributing replica set members across two data centers provides benefit"
-" over a single data center. In a two data center distribution,"
-msgstr ""
-
-#: ../source/includes/note-csrs-distribution.rst:7
-msgid ""
-"If one of the data centers goes down, the data is still available for "
-"reads unlike a single data center distribution."
-msgstr ""
-
-#: ../source/includes/note-csrs-distribution.rst:10
-msgid ""
-"If the data center with a minority of the members goes down, the replica "
-"set can still serve write operations as well as read operations."
-msgstr ""
-
-#: ../source/includes/note-csrs-distribution.rst:14
-msgid ""
-"However, if the data center with the majority of the members goes down, "
-"the replica set becomes read-only."
-msgstr ""
-
-#: ../source/includes/note-csrs-distribution.rst:17
-msgid ""
-"If possible, distribute members across at least three data centers. For "
-"config server replica sets (CSRS), the best practice is to distribute "
-"across three (or more depending on the number of members) centers. If the"
-" cost of the third data center is prohibitive, one distribution "
-"possibility is to evenly distribute the data bearing members across the "
-"two data centers and store the remaining member (either a data bearing "
-"member or an arbiter to ensure odd number of members) in the cloud if "
-"your company policy allows."
-msgstr ""
-
-#: ../source/core/replica-set-architectures.txt:129
+# a0eb7c7b32134150abbce5e29ecad0a5
+#: ../source/core/replica-set-architectures.txt:128
 msgid "Always ensure that the main facility is able to elect a primary."
 msgstr ""
 
-#: ../source/core/replica-set-architectures.txt:132
+# a700889007354528afb19c3d2ffaded1
+#: ../source/core/replica-set-architectures.txt:131
 msgid "Add Capacity Ahead of Demand"
 msgstr ""
 
-#: ../source/core/replica-set-architectures.txt:134
+# c35fa453f1a54c358cc85ac1374c1bc4
+#: ../source/core/replica-set-architectures.txt:133
 msgid ""
 "The existing members of a replica set must have spare capacity to support"
 " adding a new member. Always add new members before the current demand "
 "saturates the capacity of the set."
 msgstr ""
 
-#: ../source/core/replica-set-architectures.txt:141
+# 9ae8b741aad4424796533a8ebe40c907
+#: ../source/core/replica-set-architectures.txt:140
 msgid "Distribute Members Geographically"
 msgstr ""
 
-#: ../source/core/replica-set-architectures.txt:143
+# fd4b8ce4909d4da0b5739da9fff690fa
+#: ../source/core/replica-set-architectures.txt:142
 msgid ""
 "To protect your data in case of a data center failure, keep at least one "
 "member in an alternate data center. If possible, use an odd number of "
@@ -434,7 +249,8 @@
 "data."
 msgstr ""
 
-#: ../source/core/replica-set-architectures.txt:153
+# 1ac49ef11c83453ea841332ac1679f61
+#: ../source/core/replica-set-architectures.txt:149
 msgid ""
 "To ensure that the members in your main data center be elected primary "
 "before the members in the alternate data center, set the "
@@ -442,96 +258,26 @@
 " to be lower than that of the members in the primary data center."
 msgstr ""
 
-#: ../source/core/replica-set-architectures.txt:158
+# d947704e25254850b7c469061c75f143
+#: ../source/core/replica-set-architectures.txt:154
 msgid ""
 "For more information, see :doc:`/core/replica-set-architecture-"
 "geographically-distributed`"
 msgstr ""
 
-#: ../source/core/replica-set-architectures.txt:162
+# e8659c20fb274c49a4da5009a0705eb6
+#: ../source/core/replica-set-architectures.txt:158
 msgid "Target Operations with Tag Sets"
 msgstr ""
 
-#: ../source/core/replica-set-architectures.txt:164
+# 966094d674fb4a748a431402782afc89
+#: ../source/core/replica-set-architectures.txt:160
 msgid ""
 "Use :ref:`replica set tag sets <replica-set-configuration-tag-sets>` to "
 "target read operations to specific members or to customize write concern "
 "to request acknowledgement from specific members."
 msgstr ""
 
-#: ../source/core/replica-set-architectures.txt:168
-msgid ":doc:`/data-center-awareness` and :doc:`/core/workload-isolation`."
-msgstr ""
-
-#: ../source/core/replica-set-architectures.txt:172
-msgid "Use Journaling to Protect Against Power Failures"
-msgstr ""
-
-#: ../source/core/replica-set-architectures.txt:174
-=======
-# a0eb7c7b32134150abbce5e29ecad0a5
-#: ../source/core/replica-set-architectures.txt:128
-msgid "Always ensure that the main facility is able to elect a primary."
-msgstr ""
-
-# a700889007354528afb19c3d2ffaded1
-#: ../source/core/replica-set-architectures.txt:131
-msgid "Add Capacity Ahead of Demand"
-msgstr ""
-
-# c35fa453f1a54c358cc85ac1374c1bc4
-#: ../source/core/replica-set-architectures.txt:133
-msgid ""
-"The existing members of a replica set must have spare capacity to support"
-" adding a new member. Always add new members before the current demand "
-"saturates the capacity of the set."
-msgstr ""
-
-# 9ae8b741aad4424796533a8ebe40c907
-#: ../source/core/replica-set-architectures.txt:140
-msgid "Distribute Members Geographically"
-msgstr ""
-
-# fd4b8ce4909d4da0b5739da9fff690fa
-#: ../source/core/replica-set-architectures.txt:142
-msgid ""
-"To protect your data in case of a data center failure, keep at least one "
-"member in an alternate data center. If possible, use an odd number of "
-"data centers, and choose a distribution of members that maximizes the "
-"likelihood that even with a loss of a data center, the remaining replica "
-"set members can form a majority or at minimum, provide a copy of your "
-"data."
-msgstr ""
-
-# 1ac49ef11c83453ea841332ac1679f61
-#: ../source/core/replica-set-architectures.txt:149
-msgid ""
-"To ensure that the members in your main data center be elected primary "
-"before the members in the alternate data center, set the "
-":rsconf:`members[n].priority` of the members in the alternate data center"
-" to be lower than that of the members in the primary data center."
-msgstr ""
-
-# d947704e25254850b7c469061c75f143
-#: ../source/core/replica-set-architectures.txt:154
-msgid ""
-"For more information, see :doc:`/core/replica-set-architecture-"
-"geographically-distributed`"
-msgstr ""
-
-# e8659c20fb274c49a4da5009a0705eb6
-#: ../source/core/replica-set-architectures.txt:158
-msgid "Target Operations with Tag Sets"
-msgstr ""
-
-# 966094d674fb4a748a431402782afc89
-#: ../source/core/replica-set-architectures.txt:160
-msgid ""
-"Use :ref:`replica set tag sets <replica-set-configuration-tag-sets>` to "
-"target read operations to specific members or to customize write concern "
-"to request acknowledgement from specific members."
-msgstr ""
-
 # 06a804f8429a4a27b8a1ed0cc1cf4c3b
 #: ../source/core/replica-set-architectures.txt:164
 msgid ":doc:`/data-center-awareness` and :doc:`/core/operational-segregation`."
@@ -544,38 +290,18 @@
 
 # db090a453d5743dd967ec8f3e8c71a5d
 #: ../source/core/replica-set-architectures.txt:170
->>>>>>> 2478a500
 msgid ""
 "MongoDB enables :doc:`journaling </core/journaling>` by default. "
 "Journaling protects against data loss in the event of service "
 "interruptions, such as power failures and unexpected reboots."
 msgstr ""
 
-<<<<<<< HEAD
-#: ../source/core/replica-set-architectures.txt:179
-msgid "Hostnames"
-msgstr ""
-
-#: ../source/includes/tip-hostnames.rst:3
-msgid ""
-"When possible, use a logical DNS hostname instead of an ip address, "
-"particularly when configuring replica set members or sharded cluster "
-"members. The use of logical DNS hostnames avoids configuration changes "
-"due to ip address changes."
-msgstr ""
-
-#: ../source/core/replica-set-architectures.txt:184
-msgid "Replica Set Naming"
-msgstr ""
-
-=======
 # 2292f764d9e94dccb2178ea668b2ec42
 #: ../source/core/replica-set-architectures.txt:175
 msgid "Replica Set Naming"
 msgstr ""
 
 # 28ff970f95ba4f5fb075f93745e55c37
->>>>>>> 2478a500
 #: ../source/includes/fact-unique-replica-set-names.rst:1
 msgid ""
 "If your application connects to more than one replica set, each set "
@@ -583,13 +309,6 @@
 "by replica set name."
 msgstr ""
 
-<<<<<<< HEAD
-#: ../source/core/replica-set-architectures.txt:189
-msgid "Deployment Patterns"
-msgstr ""
-
-#: ../source/core/replica-set-architectures.txt:191
-=======
 # afd9e1d2df3c493ea1be8cca4e85dc86
 #: ../source/core/replica-set-architectures.txt:180
 msgid "Deployment Patterns"
@@ -597,7 +316,6 @@
 
 # f8fc8edc8be94e14915f7d9d9f656078
 #: ../source/core/replica-set-architectures.txt:182
->>>>>>> 2478a500
 msgid ""
 "The following documents describe common replica set deployment patterns. "
 "Other patterns are possible and effective depending on the application's "
@@ -605,44 +323,30 @@
 "own deployment:"
 msgstr ""
 
-<<<<<<< HEAD
-=======
 # efd8ec9258284c73bde8827fb0f27802
->>>>>>> 2478a500
 #: ../source/includes/toc/dfn-list-replica-set-architectures.rst:5
 msgid ":doc:`/core/replica-set-architecture-three-members`"
 msgstr ""
 
-<<<<<<< HEAD
-=======
 # 4d9c6b338cca4d19824bc149239bd880
->>>>>>> 2478a500
 #: ../source/includes/toc/dfn-list-replica-set-architectures.rst:4
 msgid ""
 "Three-member replica sets provide the minimum recommended architecture "
 "for a replica set."
 msgstr ""
 
-<<<<<<< HEAD
-=======
 # dc907a2d913c42eaa898d0c1fd428ba2
->>>>>>> 2478a500
 #: ../source/includes/toc/dfn-list-replica-set-architectures.rst:9
 msgid ":doc:`/core/replica-set-architecture-geographically-distributed`"
 msgstr ""
 
-<<<<<<< HEAD
-=======
 # 470876daee944e0cad5f8829c36ca0a1
->>>>>>> 2478a500
 #: ../source/includes/toc/dfn-list-replica-set-architectures.rst:8
 msgid ""
 "Geographically distributed sets include members in multiple locations to "
 "protect against facility-specific failures, such as power outages."
 msgstr ""
 
-<<<<<<< HEAD
-=======
 # 4f60a482ead54330bfab5a54f0fed540
 #: ../source/includes/fact-master-slave-workaround.rst:1
 msgid ""
@@ -654,7 +358,6 @@
 "capabilities."
 msgstr ""
 
->>>>>>> 2478a500
 #~ msgid ""
 #~ "The following documents describe common "
 #~ "replica set deployment patterns. Other "
@@ -762,13 +465,6 @@
 #~ "machines."
 #~ msgstr ""
 
-<<<<<<< HEAD
-# c9d39a45107f495ea1e2a155ebd13999
-#~ msgid ":doc:`/data-center-awareness` and :doc:`/core/operational-segregation`."
-#~ msgstr ""
-
-=======
->>>>>>> 2478a500
 # 29c5fd358eac4b248812426d81dfbaba
 #~ msgid ""
 #~ "Enable journaling to protect data "
