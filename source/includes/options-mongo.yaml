#  This file borrows content from other files, including
#  /includes/options-shared.yaml,
#  which uses {{program}} to refer to the tool.
#
program: mongo
name: shell
directive: option
args: null
description: |
  Enables the shell interface. If you invoke the {{program}} command
  and specify a JavaScript file as an argument, or use :option:`--eval` to
  specify JavaScript on the command line, the {{role}} option
  provides the user with a shell prompt after the file finishes executing.
optional: true
---
program: mongo
name: nodb
directive: option
args: null
description: |
  Prevents the shell from connecting to any database instances. Later, to
  connect to a database within the shell, see
  :ref:`mongo-shell-new-connections`.
optional: true
---
program: mongo
name: norc
directive: option
args: null
description: |
  Prevents the shell from sourcing and evaluating :file:`~/.mongorc.js` on
  start up.
optional: true
---
program: mongo
name: quiet
directive: option
args: null
description: |
  Silences output from the shell during the connection process.
optional: true
---
program: mongo
name: port
directive: option
args: <port>
description: |
  Specifies the port where the :binary:`~bin.mongod` or :binary:`~bin.mongos`
  instance is listening. If {{role}} is not specified,
  {{program}} attempts to connect to port ``27017``.
optional: true
---
program: mongo
name: host
directive: option
args: <hostname>
description: |
  Specifies the name of the host machine where the
  {{instance}} is running. If this is not specified,
  {{program}} attempts to connect to a MongoDB process running on
  the localhost.

  To connect to a replica set,
     Specify the :setting:`replica set name <~replication.replSetName>`
     and a seed list of set members. Use the following form:

     .. code-block:: none

        <replSetName>/<hostname1><:port>,<hostname2><:port>,<...>

  For TLS/SSL connections (``--ssl``),
    .. include:: /includes/extracts/ssl-facts-mongo-ssl-hostname-verification.rst

  For `DNS seedlist connections <https://docs.mongodb.com/manual/reference/connection-string/#dns-seedlist-connection-format/>`_, 
     Specify the connection protocol as ``mongodb+srv``, followed by
     the DNS SRV hostname record and any options. The ``authSource``
     and ``replicaSet`` options, if included in the connection string,
     will override any corresponding DNS-configured options set in the
     TXT record. Use of the ``mongodb+srv:`` connection string
     implicitly enables TLS/SSL (normally set with ``ssl=true``) for
     the client connection. The TLS/SSL option can be turned off by
     setting ``ssl=false`` in the query string.

     Example:

     .. code-block:: none

        mongodb+srv://server.example.com/?connectionTimeout=3000ms

     .. versionadded:: 3.6

optional: true
replacement:
  instance: ":binary:`~bin.mongod` or :binary:`~bin.mongos`"
---
program: mongo
name: eval
directive: option
args: <javascript>
description: |
  Evaluates a JavaScript expression that is specified as an argument.
  {{program}} does not load its own environment when evaluating code.
  As a result many options of the shell environment are not available.
optional: true
---
program: mongo
name: username
aliases: -u
args: <username>
directive: option
description: |
  Specifies a username with which to authenticate to a MongoDB database
  that uses authentication. Use in conjunction with the :option:`--password` and
  :option:`--authenticationDatabase` options.
---
program: mongo
name: password
aliases: -p
args: <password>
directive: option
description: |
    Specifies a password with which to authenticate to a MongoDB database
    that uses authentication. Use in conjunction with the :option:`--username`
    and :option:`--authenticationDatabase` options. To force {{program}} to
    prompt for a password, enter the {{role}} option as the
    last option and leave out the argument.
---
program: mongo
aliases: -h
name: help
inherit:
  name: help
  program: _shared
  file: options-shared.yaml
---
program: mongo
name: version
inherit:
  name: version
  program: _shared
  file: options-shared.yaml
---
program: mongo
name: verbose
directive: option
args: null
description: |
  Increases the verbosity of the output of the shell during the connection
  process.
optional: true
---
program: mongo
name: ipv6
directive: option
args: null
description: |
  Enables IPv6 support. {{program}} disables IPv6 by default.

  To connect to a MongoDB cluster via IPv6, you must specify
  both {{role}} *and* 
  :option:`--host \<mongod/mongos IPv6 address\> <mongo --host>`
  when starting the {{program}} shell.

  :binary:`~bin.mongod` and :binary:`~bin.mongos` disable IPv6 support
  by default. Specifying {{role}} when connecting to a
  ``mongod/mongos`` does not enable IPv6 support on the 
  ``mongod/mongos``. For documentation on enabling IPv6 support
  on the ``mongod/mongos``, see :setting:`net.ipv6`.

---
program: mongo
name: <db name>
directive: option
args: null
description: |
  Specifies the name of the database to connect to. For
  example:

  .. code-block:: sh

     mongo admin

  The above command will connect the {{program}} shell to the
  :term:`admin database` of the MongoDB deployment running on the local machine. You may specify a remote
  database instance, with the resolvable hostname or IP address. Separate
  the database name from the hostname using a ``/`` character. See the
  following examples:

  .. code-block:: none

     mongo mongodb1.example.net/test
     mongo mongodb1/admin
     mongo 10.8.8.10/test

  This syntax is the *only* way to connect to a specific database.

  To specify alternate hosts and a database, you must use this syntax and cannot
  use :option:`--host` or :option:`--port`.
optional: true
---
program: mongo
name: <file.js>
directive: option
args: null
description: |
  Specifies a JavaScript file to run and then exit. Generally this should
  be the last option specified.

  .. optional:: To specify a JavaScript file to execute *and* allow
     {{program}} to prompt you for a password using
     :option:`--password`, pass the filename as the first parameter with
     :option:`--username` and :option:`--password` as the last options, as
     in the following:

     .. code-block:: sh

        mongo file.js --username username --password

  Use the :option:`--shell` option to return to a shell after the file
  finishes running.
optional: true
---
program: mongo
name: authenticationDatabase
args: <dbname>
directive: option
description: |

  Specifies the authentication database where the specified :option:`--username` has been created.
  See :ref:`user-authentication-database`.

post: |
  If you do not specify a value for {{role}}, {{program}} uses the database
  specified in the connection string.
---
program: mongo
name: authenticationMechanism
args: <name>
default: SCRAM-SHA-1
directive: option
description: |
  Specifies the authentication mechanism the {{program}} instance uses to
  authenticate to the :binary:`~bin.mongod` or :binary:`~bin.mongos`.

  .. versionchanged:: 4.0

     MongoDB removes support for the deprecated MongoDB
     Challenge-Response (``MONGODB-CR``) authentication mechanism.

     MongoDB adds support for SCRAM mechanism using the SHA-256 hash
     function (``SCRAM-SHA-256``).

  .. include:: /includes/list-table-auth-mechanisms.rst

---
program: mongo
name: ssl
args: null
directive: option
description: |

  .. deprecated:: 4.2 Use {{alternative}} instead.

  Enables connection to a :binary:`~bin.mongod` or :binary:`~bin.mongos` that has
  TLS/SSL support enabled.

  .. include:: /includes/extracts/ssl-facts-mongo-shell-ca.rst

  .. include:: /includes/extracts/ssl-facts-see-more.rst
optional: true
replacement:
  alternative: ":option:`--tls <mongo --tls>`"
---
program: mongo
name: sslCertificateSelector
inherit:
  name: sslCertificateSelector
  program: mongod
  file: options-mongod.yaml
replacement:
  alternative: ":option:`--tlsCertificateSelector <mongo --tlsCertificateSelector>`"

---
program: mongo
name: sslPEMKeyFile
args: <filename>
directive: option
description: |

  .. deprecated:: 4.2 Use {{alternative}} instead.

  Specifies the :file:`.pem` file that contains both the TLS/SSL certificate
  and key. Specify the file name of the :file:`.pem` file using relative
  or absolute paths.

  This option is required when using the ``--ssl`` option to connect
  to a :binary:`~bin.mongod` or :binary:`~bin.mongos` that has
  :setting:`~net.ssl.CAFile` enabled *without*
  :setting:`~net.ssl.allowConnectionsWithoutCertificates`.

  .. include:: /includes/extracts/ssl-facts-see-more.rst
optional: true
replacement:
  alternative: ":option:`--tlsCertificateKeyFile <mongo --tlsCertificateKeyFile>`"

---
program: mongo
name: sslPEMKeyPassword
args: <value>
directive: option
description: |

  .. deprecated:: 4.2 Use {{alternative}} instead.

  Specifies the password to de-crypt the certificate-key file (i.e.
  ``--sslPEMKeyFile``). Use the {{role}} option only if the
  certificate-key file is encrypted. In all cases, the {{program}} will
  redact the password from all logging and reporting output.

  If the private key in the PEM file is encrypted and you do not
  specify the {{role}} option, the {{program}} will prompt for a
  passphrase. See :ref:`ssl-certificate-password`.

  .. include:: /includes/extracts/ssl-facts-see-more.rst
optional: true
replacement:
  alternative: ":option:`--tlsCertificateKeyFilePassword <mongo --tlsCertificateKeyFilePassword>`"

---
program: mongo
name: sslCAFile
args: <filename>
directive: option
description: |
  .. deprecated:: 4.2 Use {{alternative}} instead.


  Specifies the :file:`.pem` file that contains the root certificate chain
  from the Certificate Authority. Specify the file name of the
  :file:`.pem` file using relative or absolute paths.

  .. include:: /includes/extracts/ssl-facts-mongo-shell-ca.rst

  .. include:: /includes/extracts/ssl-facts-see-more.rst

optional: true
replacement:
  alternative: ":option:`--tlsCAFile <mongo --tlsCAFile>`"

---
program: mongo
name: sslCRLFile
args: <filename>
directive: option
description: |

  .. deprecated:: 4.2 Use {{alternative}} instead.

  Specifies the :file:`.pem` file that contains the Certificate Revocation
  List. Specify the file name of the :file:`.pem` file using relative or
  absolute paths.

  .. include:: /includes/extracts/ssl-facts-see-more.rst
optional: true
replacement:
  alternative: ":option:`--tlsCRLFile <mongo --tlsCRLFile>`"

---
program: mongo
name: sslFIPSMode
args: null
directive: option
description: |
  .. deprecated:: 4.2 Use {{alternative}} instead.
 
  Directs the {{program}} to use the FIPS mode of the TLS/SSL  
  library. Your system must have a FIPS compliant library to use
  the {{role}} option.

  .. include:: /includes/note-fips-is-enterprise-only.rst
optional: true

replacement:
  alternative: ":option:`--tlsFIPSMode <mongo --tlsFIPSMode>`"

---
program: mongo
name: sslAllowInvalidCertificates
args: null
directive: option
description: |
  .. deprecated:: 4.2 Use {{alternative}} instead.
  

  Bypasses the validation checks for server certificates and allows
  the use of invalid certificates to connect.

  .. note::
     
     .. include:: /includes/extracts/ssl-facts-x509-invalid-certificate.rst

  .. include:: /includes/extracts/ssl-facts-invalid-cert-warning-clients.rst

  When using the :setting:`~net.ssl.allowInvalidCertificates` setting,
  MongoDB logs as a warning the use of the invalid certificate.

  .. include:: /includes/extracts/ssl-facts-see-more.rst
optional: true
replacement:
  alternative: ":option:`--tlsAllowInvalidCertificates <mongo --tlsAllowInvalidCertificates>`"


---
program: mongo
name: gssapiServiceName
inherit:
  name: gssapiServiceName
  program: _shared
  file: options-shared.yaml
---
program: mongo
name: gssapiHostName
inherit:
  name: gssapiHostName
  program: _shared
  file: options-shared.yaml
---
program: mongo
name: sslAllowInvalidHostnames
args: null
directive: option
description: |
  .. deprecated:: 4.2 Use {{alternative}} instead.

  Disables the validation of the hostnames in TLS/SSL certificates. Allows
  {{program}} to connect to MongoDB instances even if the hostname in their
  certificates do not match the specified hostname.

  .. include:: /includes/extracts/ssl-facts-see-more.rst
optional: true
replacement:
  alternative: ":option:`--tlsAllowInvalidHostnames <mongo --tlsAllowInvalidHostnames>`"

---
program: mongo
name: enableJavaScriptJIT
directive: option
optional: true
args: null
description: |
   .. versionadded:: 4.0

   Enable the JavaScript engine's JIT compiler.
---
program: mongo
name: disableJavaScriptJIT
directive: option
optional: true
args: null
description: |
   .. versionchanged:: 4.0

      .. include:: /includes/fact-jit-disabled.rst

   Disables the JavaScript engine's JIT compiler.
---
program: mongo
name: disableJavaScriptProtection
directive: option
optional: true
args: null
description: |
   .. versionadded:: 3.4

   Allows fields of type :ref:`javascript<bson-types>` and
   :ref:`javascriptWithScope<bson-types>` to be automatically
   marshalled to JavaScript functions in the :binary:`~bin.mongo`
   shell.

   With the ``--disableJavaScriptProtection`` flag set, it is possible
   to immediately execute JavaScript functions contained in documents.
   The following example demonstrates this behavior within the shell:

   .. code-block:: javascript

      > db.test.insert({ _id: 1, jsFunc: function(){ print("hello") } } )
      WriteResult({ "nInserted" : 1 })
      > var doc = db.test.findOne({ _id: 1 })
      > doc
      { "_id" : 1, "jsFunc" : function (){ print ("hello") } }
      > typeof doc.jsFunc
      function
      > doc.jsFunc()
      hello

   The default behavior (when :binary:`~bin.mongo` starts *without* the
   ``--disableJavaScriptProtection`` flag) is to convert embedded
   JavaScript functions to the non-executable MongoDB shell type
   ``Code``. The following example demonstrates the default behavior
   within the shell:

   .. code-block:: javascript

      > db.test.insert({ _id: 1, jsFunc: function(){ print("hello") } } )
      WriteResult({ "nInserted" : 1 })
      > var doc = db.test.findOne({ _id: 1 })
      > doc
      { "_id" : 1, "jsFunc" : { "code" : "function (){print(\"hello\")}" } }
      > typeof doc.func
      object
      > doc.func instanceof Code
      true
      > doc.jsFunc()
      2016-11-09T12:30:36.808-0800 E QUERY    [thread1] TypeError: doc.jsFunc is
      not a function :
      @(shell):1:1
---
program: mongo
name: networkMessageCompressors
args: <string>
directive: option
description: |

   .. versionadded:: 3.4

   Enables network compression for communication between this
   {{program}} shell and:

   - a :binary:`~bin.mongod` instance

   - a :binary:`~bin.mongos` instance.

   You can specify the following compressors:	

   - :term:`snappy`

<<<<<<< HEAD
   - :term:`zlib` (Available in MongoDB 3.6 or greater)
=======
   - :term:`zlib` (Available starting in MongoDB 3.6)

   - :term:`zstd` (Available starting in MongoDB 4.2)
>>>>>>> 2478a500

   .. include:: /includes/fact-networkMessageCompressors.rst

#   Commenting out for now since observation that we don't do this for others and so readers could erroneously think only this option has a uri equivalent.
#   Starting in MongoDB 4.0.5 (and MongoDB 3.6.10), you can also specify
#   the compressors for the {{program}} shell in the uri connection
#   string.  See :urioption:`compressors`.

---
program: mongo
name:  retryWrites
args:
directive: option
description: |

   .. versionadded:: 3.6

   Enables retryable writes as the default for sessions in the
   :binary:`~bin.mongo` shell.

   For more information on sessions, see :ref:`sessions`.
---
name: sslDisabledProtocols
args: <string>
description: |

   .. deprecated:: 4.2 Use {{alternative}} instead.

   Disables the specified TLS protocols. The option recognizes the
   following protocols: ``TLS1_0``, ``TLS1_1``, ``TLS1_2``, and
   starting in version 4.0.4 (and 3.6.9), ``TLS1_3``.

   - On macOS, you cannot disable ``TLS1_1`` and leave both ``TLS1_0`` and
     ``TLS1_2`` enabled. You must also disable at least one of the other
     two; for example, ``TLS1_0,TLS1_1``.

   - To list multiple protocols, specify as a comma separated list of
     protocols. For example ``TLS1_0,TLS1_1``.

   - The specified disabled protocols overrides any default disabled
     protocols.

   Starting in version 4.0, MongoDB disables the use of TLS 1.0 if TLS
   1.1+ is available on the system. To enable the
   disabled TLS 1.0, specify ``none`` to {{role}}.  See :ref:`4.0-disable-tls`.

   .. versionadded:: 3.6.5

optional: true
program: mongo
directive: option
replacement:
  alternative: ":option:`--tlsDisabledProtocols <mongo --tlsDisabledProtocols>`"
---
program: mongo
name: tls
args: null
directive: option
description: |

  .. versionadded:: 4.2

  Enables connection to a :binary:`~bin.mongod` or :binary:`~bin.mongos` that has
  TLS/SSL support enabled.

  .. include:: /includes/extracts/ssl-facts-mongo-shell-ca.rst

  .. include:: /includes/extracts/ssl-facts-see-more.rst
optional: true
---
program: mongo
name: tlsCertificateKeyFile
args: <filename>
directive: option
description: |

  .. versionadded:: 4.2

  Specifies the :file:`.pem` file that contains both the TLS/SSL
  certificate and key for the :binary:`~bin.mongo` shell. Specify the
  file name of the :file:`.pem` file using relative or absolute paths.

  This option is required when using the :option:`--tls <mongo --tls>`
  option to connect to a :binary:`~bin.mongod` or :binary:`~bin.mongos`
  instance that requires :ref:`client certificates
  <mongo-connect-require-client-certificates-tls>`. That is, the
  :binary:`~bin.mongo` shell present this certificate to the server.

  .. include:: /includes/extracts/ssl-facts-see-more.rst
optional: true
---
program: mongo
name: tlsCertificateKeyFilePassword
args: <value>
directive: option
description: |

  .. versionadded:: 4.2

  Specifies the password to de-crypt the certificate-key file (i.e.
  :option:`--tlsCertificateKeyFile <mongo --tlsCertificateKeyFile>`).
  
  Use the {{role}} option only if the
  certificate-key file is encrypted. In all cases, the {{program}} will
  redact the password from all logging and reporting output.

  If the private key in the PEM file is encrypted and you do not
  specify the {{role}} option, the {{program}} will prompt for a
  passphrase. See :ref:`ssl-certificate-password`.

  .. include:: /includes/extracts/ssl-facts-see-more.rst
optional: true
---
program: mongo
name: tlsCertificateSelector
inherit:
  name: tlsCertificateSelector
  program: mongod
  file: options-mongod.yaml
---
program: mongo
name: tlsCAFile
args: <filename>
directive: option
description: |
  .. versionadded:: 4.2
    
  Specifies the :file:`.pem` file that contains the root certificate
  chain from the Certificate Authority. This file is used to validate
  the certificate presented by the
  :binary:`~bin.mongod`/:binary:`~bin.mongos` instance.
  
  Specify the file name of the :file:`.pem` file using relative or
  absolute paths.

  .. include:: /includes/extracts/ssl-facts-mongo-shell-ca.rst

  .. include:: /includes/extracts/ssl-facts-see-more.rst

optional: true
---
program: mongo
name: tlsCRLFile
args: <filename>
directive: option
description: |

  .. versionadded:: 4.2

  Specifies the :file:`.pem` file that contains the Certificate Revocation
  List. Specify the file name of the :file:`.pem` file using relative or
  absolute paths.

  .. include:: /includes/extracts/ssl-facts-see-more.rst
optional: true
---
program: mongo
name: tlsFIPSMode
args: null
directive: option
description: |
  .. versionadded:: 4.2
 
  Directs the {{program}} to use the FIPS mode of the TLS/SSL  
  library. Your system must have a FIPS compliant library to use
  the {{role}} option.

  .. include:: /includes/note-fips-is-enterprise-only.rst
optional: true

---
program: mongo
name: tlsAllowInvalidCertificates
args: null
directive: option
description: |
  .. versionadded:: 4.2

  Bypasses the validation checks for the certificates presented by the
  :binary:`~bin.mongod`/:binary:`~bin.mongos` instance and allows
  connections to servers that present invalid certificates.

  .. note::
     
     .. include:: /includes/extracts/ssl-facts-x509-invalid-certificate.rst

  .. include:: /includes/extracts/ssl-facts-invalid-cert-warning-clients.rst

  When using the :setting:`~net.ssl.allowInvalidCertificates` setting,
  MongoDB logs as a warning the use of the invalid certificate.

  .. include:: /includes/extracts/ssl-facts-see-more.rst
optional: true
---
program: mongo
name: tlsAllowInvalidHostnames
args: null
directive: option
description: |
  .. versionadded:: 4.2

  Disables the validation of the hostnames in the certificate presented
  by the :binary:`~bin.mongod`/:binary:`~bin.mongos` instance. Allows
  {{program}} to connect to MongoDB instances even if the hostname in
  the server certificates do not match the server's host.

  .. include:: /includes/extracts/ssl-facts-see-more.rst
optional: true
---
name: tlsDisabledProtocols
args: <string>
description: |

   .. versionadded:: 4.2

   Disables the specified TLS protocols. The option recognizes the
   following protocols: ``TLS1_0``, ``TLS1_1``, ``TLS1_2``, and
   starting in version 4.0.4 (and 3.6.9), ``TLS1_3``.

   - On macOS, you cannot disable ``TLS1_1`` and leave both ``TLS1_0`` and
     ``TLS1_2`` enabled. You must also disable at least one of the other
     two; for example, ``TLS1_0,TLS1_1``.

   - To list multiple protocols, specify as a comma separated list of
     protocols. For example ``TLS1_0,TLS1_1``.

   - The specified disabled protocols overrides any default disabled
     protocols.

   Starting in version 4.0, MongoDB disables the use of TLS 1.0 if TLS
   1.1+ is available on the system. To enable the
   disabled TLS 1.0, specify ``none`` to {{role}}.  See :ref:`4.0-disable-tls`.

optional: true
program: mongo
directive: option

...<|MERGE_RESOLUTION|>--- conflicted
+++ resolved
@@ -534,13 +534,9 @@
 
    - :term:`snappy`
 
-<<<<<<< HEAD
-   - :term:`zlib` (Available in MongoDB 3.6 or greater)
-=======
    - :term:`zlib` (Available starting in MongoDB 3.6)
 
    - :term:`zstd` (Available starting in MongoDB 4.2)
->>>>>>> 2478a500
 
    .. include:: /includes/fact-networkMessageCompressors.rst
 
