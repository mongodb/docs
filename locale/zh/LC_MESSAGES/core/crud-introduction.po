--- conflicted
+++ resolved
@@ -1,29 +1,8 @@
-<<<<<<< HEAD
-# SOME DESCRIPTIVE TITLE.
-# Copyright (C) 2011-2014, MongoDB, Inc.
-# This file is distributed under the same license as the mongodb-manual package.
-#
-# Translators:
-=======
 # 
->>>>>>> 2ec0463a
 msgid ""
 msgstr ""
 "Project-Id-Version: mongodb-manual 3.0\n"
 "Report-Msgid-Bugs-To: \n"
-<<<<<<< HEAD
-"POT-Creation-Date: 2014-04-08 13:03-0400\n"
-"PO-Revision-Date: 2014-10-20 11:24+0800\n"
-"Last-Translator: tychoish <tychoish@gmail.com>\n"
-"Language-Team: Chinese (http://www.transifex.com/projects/p/mongodb-manual/"
-"language/zh/)\n"
-"MIME-Version: 1.0\n"
-"Content-Type: text/plain; charset=UTF-8\n"
-"Content-Transfer-Encoding: 8bit\n"
-"Language: zh\n"
-"Plural-Forms: nplurals=1; plural=0;\n"
-"X-Generator: Poedit 1.6.9\n"
-=======
 "POT-Creation-Date: 2015-08-20 19:13-0400\n"
 "PO-Revision-Date: YEAR-MO-DA HO:MI+ZONE\n"
 "Last-Translator: FULL NAME <EMAIL@ADDRESS>\n"
@@ -31,7 +10,6 @@
 "MIME-Version: 1.0\n"
 "Content-Type: text/plain; charset=UTF-8\n"
 "Content-Transfer-Encoding: 8bit\n"
->>>>>>> 2ec0463a
 
 #: ../source/core/crud-introduction.txt:3
 msgid "MongoDB CRUD Introduction"
@@ -179,45 +157,4 @@
 "that match a query, or return the number of distinct values for a field, or "
 "process a collection of documents using a versatile stage-based data "
 "processing pipeline or map-reduce operations."
-<<<<<<< HEAD
-msgstr ""
-"除基本的查询外，MongoDB还提供了几个数据聚合特性。例如MongoDB可以返回匹配一个"
-"查询的文档的数量，或者返回一个字段非重复值的数量，或者用一种灵活的多阶段数据处"
-"理管道或Map-Reduce来对一个集合的文档进行处理。"
-
-#: ../source/core/crud-introduction.txt:7
-msgid ""
-"MongoDB stores data in the form of *documents*, which are JSON-like field "
-"and value pairs. Documents are analogous to structures in programming "
-"languages that associate keys with values (e.g. dictionaries, hashes, maps, "
-"and associative arrays). Formally, MongoDB documents are :term:`BSON` "
-"documents. BSON is a binary representation of :term:`JSON` with additional "
-"type information. In the documents, the value of a field can be any of the "
-"BSON data types, including other documents, arrays, and arrays of documents. "
-"For more information, see :doc:`/core/document`."
-msgstr ""
-"MongoDB以 *文档* 的形式存储数据，文档很类似于JSON的字段和值对。文档与编程语言"
-"中把键值对关联起来的结构很类似，比如dictionaries、 hashes、 maps以及 "
-"associative arrays。正式的来说，MongoDB文档是:term:`BSON`文档。BSON是有额外类别信息"
-"的 :term:`JSON` 的二进制表现形式。在文档里，字段的值可以是BSON数据类型中的任"
-"意一种，包括其他的文档、数组以及文档数组。更多资料，请参见 :doc:`/core/"
-"document` 。"
-
-#: ../source/core/crud-introduction.txt:65
-msgid ":doc:`Indexes </indexes>`"
-msgstr ":doc:`索引 </indexes>`"
-
-#: ../source/core/crud-introduction.txt:78
-msgid ":doc:`Replica Set Read Preference </core/read-preference>`"
-msgstr ":doc:`复制集读选项 </core/read-preference>`"
-
-#: ../source/core/crud-introduction.txt:86
-msgid ":doc:`Write Concern </core/write-concern>`"
-msgstr ":doc:`安全写级别 </core/write-concern>`"
-
-#: ../source/core/crud-introduction.txt:95
-msgid ":doc:`Aggregation </aggregation>`"
-msgstr ":doc:`聚合 </aggregation>`"
-=======
-msgstr ""
->>>>>>> 2ec0463a
+msgstr ""