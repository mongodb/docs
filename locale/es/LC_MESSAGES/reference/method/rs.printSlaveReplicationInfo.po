--- conflicted
+++ resolved
@@ -8,11 +8,7 @@
 msgstr ""
 "Project-Id-Version: MongoDB Manual\n"
 "Report-Msgid-Bugs-To: \n"
-<<<<<<< HEAD
-"POT-Creation-Date: 2019-03-19 11:02-0400\n"
-=======
 "POT-Creation-Date: 2016-12-08 12:02-0500\n"
->>>>>>> 2478a500
 "PO-Revision-Date: 2014-04-08 19:23+0000\n"
 "Last-Translator: tychoish <tychoish@gmail.com>\n"
 "Language: es\n"
@@ -24,31 +20,22 @@
 "Content-Transfer-Encoding: 8bit\n"
 "Generated-By: Babel 2.6.0\n"
 
-<<<<<<< HEAD
-=======
 # eacd8ba5489c438883a2a67b6d61055d
->>>>>>> 2478a500
 #: ../source/reference/method/rs.printSlaveReplicationInfo.txt:3
 msgid "rs.printSlaveReplicationInfo()"
 msgstr ""
 
-<<<<<<< HEAD
-=======
 # cfea863982044bd3acbcd3f9b73173e2
 #: ../source/reference/method/rs.printSlaveReplicationInfo.txt
 msgid "On this page"
 msgstr ""
 
 # 0a67012669484d1d8a42cd72931e8204
->>>>>>> 2478a500
 #: ../source/reference/method/rs.printSlaveReplicationInfo.txt:14
 msgid "Definition"
 msgstr ""
 
-<<<<<<< HEAD
-=======
 # 279da5d6d03c4984ac557664350fae59
->>>>>>> 2478a500
 #: ../source/reference/method/rs.printSlaveReplicationInfo.txt:18
 msgid ""
 "Returns a formatted report of the status of a :term:`replica set` from "
@@ -56,18 +43,12 @@
 " identical to that of :method:`db.printSlaveReplicationInfo()`."
 msgstr ""
 
-<<<<<<< HEAD
-=======
 # f438dc29270049a3a4aac1e8a65e974a
->>>>>>> 2478a500
 #: ../source/reference/method/rs.printSlaveReplicationInfo.txt:25
 msgid "Output"
 msgstr ""
 
-<<<<<<< HEAD
-=======
 # 9f6cd9fe553042d3bcb0c4f18830d5ae
->>>>>>> 2478a500
 #: ../source/reference/method/rs.printSlaveReplicationInfo.txt:27
 msgid ""
 "The following is example output from the "
@@ -75,40 +56,12 @@
 "with two secondary members:"
 msgstr ""
 
-<<<<<<< HEAD
-=======
 # a2445d38e9844ebb9f85d61b053aecb7
->>>>>>> 2478a500
 #: ../source/reference/method/rs.printSlaveReplicationInfo.txt:40
 msgid ""
 "A :ref:`delayed member <replica-set-delayed-members>` may show as ``0`` "
 "seconds behind the primary when the inactivity period on the primary is "
 "greater than the :rsconf:`members[n].slaveDelay` value."
-<<<<<<< HEAD
-msgstr ""
-
-#: ../source/reference/method/rs.printSlaveReplicationInfo.txt:45
-msgid ""
-"A member may show a negative time value behind the primary when "
-":method:`rs.printSlaveReplicationInfo()` is called. This behavior is "
-"expected if the method is called after a secondary replicates a write "
-"following a period of inactivity, but before it has received a heartbeat "
-"from the primary with its latest optime."
-msgstr ""
-
-#: ../source/reference/method/rs.printSlaveReplicationInfo.txt:53
-msgid ""
-"The lag reported by secondaries may not be representative of cluster "
-"health. Negative values do not indicate that the secondary is ahead of "
-"the primary."
-msgstr ""
-
-#: ../source/reference/method/rs.printSlaveReplicationInfo.txt:57
-msgid ""
-"For the most up-to-date information on your replica set, it is generally "
-"advisable to run :method:`rs.printSlaveReplicationInfo()` on the primary."
-=======
->>>>>>> 2478a500
 msgstr ""
 
 #~ msgid ""
