# SOME DESCRIPTIVE TITLE.
# Copyright (C) 2011-2014, MongoDB, Inc.
# This file is distributed under the same license as the mongodb-manual
# package.
#
# Translators:
msgid ""
msgstr ""
"Project-Id-Version: MongoDB Manual\n"
"Report-Msgid-Bugs-To: \n"
<<<<<<< HEAD
"POT-Creation-Date: 2019-03-19 11:02-0400\n"
=======
"POT-Creation-Date: 2016-12-08 12:02-0500\n"
>>>>>>> 2478a500
"PO-Revision-Date: 2014-04-08 19:38+0000\n"
"Last-Translator: tychoish <tychoish@gmail.com>\n"
"Language: es\n"
"Language-Team: Spanish (http://www.transifex.com/projects/p/mongodb-"
"manual/language/es/)\n"
"Plural-Forms: nplurals=2; plural=(n != 1)\n"
"MIME-Version: 1.0\n"
"Content-Type: text/plain; charset=utf-8\n"
"Content-Transfer-Encoding: 8bit\n"
"Generated-By: Babel 2.6.0\n"

<<<<<<< HEAD
=======
# 72e4b2bd46fe42199b76c0e84cdad610
>>>>>>> 2478a500
#: ../source/reference/method/Bulk.find.upsert.txt:3
msgid "Bulk.find.upsert()"
msgstr ""

<<<<<<< HEAD
=======
# 3d04b47599bb4f69b759f1d4003bd402
#: ../source/reference/method/Bulk.find.upsert.txt
msgid "On this page"
msgstr ""

# fc9036aff5a64433b10ab4d9c5dd4444
#: ../source/includes/fact-bulkwrite.rst
msgid "Tip"
msgstr ""

# f175fe3c36a9405bbf285498b5ee620a
>>>>>>> 2478a500
#: ../source/includes/fact-bulkwrite.rst:3
msgid ""
"Starting in version 3.2, MongoDB also provides the "
":method:`db.collection.bulkWrite()` method for performing bulk write "
"operations."
msgstr ""

<<<<<<< HEAD
=======
# 4df67bf331dd48ddb33149e7d2d241de
>>>>>>> 2478a500
#: ../source/reference/method/Bulk.find.upsert.txt:16
msgid "Description"
msgstr ""

<<<<<<< HEAD
=======
# b34c01284c3d44cfb799073a5953f1fb
>>>>>>> 2478a500
#: ../source/reference/method/Bulk.find.upsert.txt:22
msgid ""
"Sets the :term:`upsert` option to true for an update or a replacement "
"operation and has the following syntax:"
msgstr ""

<<<<<<< HEAD
=======
# a460b940823c4152bef763c488c2ae26
>>>>>>> 2478a500
#: ../source/reference/method/Bulk.find.upsert.txt:31
msgid ""
"With the ``upsert`` option set to ``true``, if no matching documents "
"exist for the :method:`Bulk.find()` condition, then the update or the "
"replacement operation performs an insert. If a matching document does "
"exist, then the update or replacement operation performs the specified "
"update or replacement."
msgstr ""

<<<<<<< HEAD
=======
# faa0952dec82479785a17ab9bb2fdbdd
>>>>>>> 2478a500
#: ../source/reference/method/Bulk.find.upsert.txt:37
msgid "Use :method:`Bulk.find.upsert()` with the following write operations:"
msgstr ""

<<<<<<< HEAD
=======
# e272f8f36ba64ca998ea08cd51fed3fd
>>>>>>> 2478a500
#: ../source/reference/method/Bulk.find.upsert.txt:39
msgid ":method:`Bulk.find.replaceOne()`"
msgstr ""

<<<<<<< HEAD
=======
# 3569638b18274613b8bf76820e67e5a6
>>>>>>> 2478a500
#: ../source/reference/method/Bulk.find.upsert.txt:41
msgid ":method:`Bulk.find.updateOne()`"
msgstr ""

<<<<<<< HEAD
=======
# 8c4b6422b80b4a0da95831cf8e7d16ac
>>>>>>> 2478a500
#: ../source/reference/method/Bulk.find.upsert.txt:43
msgid ":method:`Bulk.find.update()`"
msgstr ""

<<<<<<< HEAD
=======
# 0e4b44c6b1be4b308e3877fae1c115da
>>>>>>> 2478a500
#: ../source/reference/method/Bulk.find.upsert.txt:46
msgid "Behavior"
msgstr ""

<<<<<<< HEAD
=======
# 4d94c590f1e64ca2917b2a1fc04ade35
>>>>>>> 2478a500
#: ../source/reference/method/Bulk.find.upsert.txt:48
msgid ""
"The following describe the insert behavior of various write operations "
"when used in conjunction with :method:`Bulk.find.upsert()`."
msgstr ""

<<<<<<< HEAD
=======
# 1818a417bbaa4c1691233b558dbbe6ef
>>>>>>> 2478a500
#: ../source/reference/method/Bulk.find.upsert.txt:52
msgid "Insert for ``Bulk.find.replaceOne()``"
msgstr ""

<<<<<<< HEAD
=======
# 9bfcba2aeb594d349183067f46379e19
>>>>>>> 2478a500
#: ../source/reference/method/Bulk.find.upsert.txt:54
msgid ""
"The :method:`Bulk.find.replaceOne()` method accepts, as its parameter, a "
"replacement document that only contains field and value pairs:"
msgstr ""

<<<<<<< HEAD
=======
# 301e3be95c414f08939806fb846f7831
>>>>>>> 2478a500
#: ../source/reference/method/Bulk.find.upsert.txt:69
msgid ""
"If the replacement operation with the :method:`Bulk.find.upsert()` option"
" performs an insert, the inserted document is the replacement document. "
"If neither the replacement document nor the query document specifies an "
"``_id`` field, MongoDB adds the ``_id`` field:"
msgstr ""

<<<<<<< HEAD
=======
# 1eb3d63036c54d9384bac8ce3cf9c518
>>>>>>> 2478a500
#: ../source/reference/method/Bulk.find.upsert.txt:84
msgid "Insert for ``Bulk.find.updateOne()``"
msgstr ""

<<<<<<< HEAD
=======
# 3b2bac7a36c5412a811dbf322f5cf8f9
>>>>>>> 2478a500
#: ../source/reference/method/Bulk.find.upsert.txt:86
msgid ""
"The :method:`Bulk.find.updateOne()` method accepts, as its parameter, an "
"update document that contains only field and value pairs or only "
":ref:`update operator <update-operators>` expressions."
msgstr ""

<<<<<<< HEAD
=======
# 41632c9bd841443583007b833f1bc6bc
>>>>>>> 2478a500
#: ../source/reference/method/Bulk.find.upsert.txt:91
msgid "Field and Value Pairs"
msgstr ""

<<<<<<< HEAD
=======
# cc5829848e5d458a8ede5a29b4727f1e
>>>>>>> 2478a500
#: ../source/reference/method/Bulk.find.upsert.txt:93
msgid "If the update document contains only field and value pairs:"
msgstr ""

<<<<<<< HEAD
=======
# 27c67066a217449987e27cf4bdf71885
>>>>>>> 2478a500
#: ../source/reference/method/Bulk.find.upsert.txt:108
msgid ""
"Then, if the update operation with the :method:`Bulk.find.upsert()` "
"option performs an insert, the inserted document is the update document. "
"If neither the update document nor the query document specifies an "
"``_id`` field, MongoDB adds the ``_id`` field:"
msgstr ""

<<<<<<< HEAD
=======
# ed7c4973cecb4dcebacad2f103ac0c07
>>>>>>> 2478a500
#: ../source/reference/method/Bulk.find.upsert.txt:124
msgid "Update Operator Expressions"
msgstr ""

<<<<<<< HEAD
=======
# 18583372c6f1492696e6fd1105d6cc81
>>>>>>> 2478a500
#: ../source/reference/method/Bulk.find.upsert.txt:126
msgid ""
"If the update document contains contains only :ref:`update operator "
"<update-operators>` expressions:"
msgstr ""

<<<<<<< HEAD
=======
# 7199f99da62e4f94a4c282b1b48ca5dc
>>>>>>> 2478a500
#: ../source/reference/method/Bulk.find.upsert.txt:141
msgid ""
"Then, if the update operation with the :method:`Bulk.find.upsert()` "
"option performs an insert, the update operation inserts a document with "
"field and values from the query document of the :method:`Bulk.find()` "
"method and then applies the specified update from the update document. If"
" neither the update document nor the query document specifies an ``_id`` "
"field, MongoDB adds the ``_id`` field:"
msgstr ""

<<<<<<< HEAD
=======
# 3e2d2d3e4d324ccfafb299875ae7ffe7
>>>>>>> 2478a500
#: ../source/reference/method/Bulk.find.upsert.txt:161
msgid "Insert for ``Bulk.find.update()``"
msgstr ""

<<<<<<< HEAD
=======
# 8a32f435d7c4404594faa888ba9ed03e
>>>>>>> 2478a500
#: ../source/reference/method/Bulk.find.upsert.txt:163
msgid ""
"When using :method:`~Bulk.find.upsert()` with the multiple document "
"update method :method:`Bulk.find.update()`, if no documents match the "
"query condition, the update operation inserts a *single* document."
msgstr ""

<<<<<<< HEAD
=======
# 1cd932a224644bd2a5e2af8cd26fbbfd
>>>>>>> 2478a500
#: ../source/reference/method/Bulk.find.upsert.txt:167
msgid ""
"The :method:`Bulk.find.update()` method accepts, as its parameter, an "
"update document that contains *only* :ref:`update operator <update-"
"operators>` expressions:"
msgstr ""

<<<<<<< HEAD
=======
# d38687fc1e62454bb688a704beb31b79
>>>>>>> 2478a500
#: ../source/reference/method/Bulk.find.upsert.txt:183
msgid ""
"Then, if the update operation with the :method:`Bulk.find.upsert()` "
"option performs an insert, the update operation inserts a single document"
" with the fields and values from the query document of the "
":method:`Bulk.find()` method and then applies the specified update from "
"the update document. If neither the update document nor the query "
"document specifies an ``_id`` field, MongoDB adds the ``_id`` field:"
msgstr ""

<<<<<<< HEAD
=======
# 0f55ad80859a42a3ab71695c753fc6f6
>>>>>>> 2478a500
#: ../source/reference/method/Bulk.find.upsert.txt:204
msgid ":method:`db.collection.initializeUnorderedBulkOp()`"
msgstr ""

<<<<<<< HEAD
=======
# 8c845d1e6bff4049a4ce69cc6c854402
>>>>>>> 2478a500
#: ../source/reference/method/Bulk.find.upsert.txt:206
msgid ":method:`db.collection.initializeOrderedBulkOp()`"
msgstr ""

<<<<<<< HEAD
=======
# 6d6ce95a40624fc596277181e229350f
>>>>>>> 2478a500
#: ../source/reference/method/Bulk.find.upsert.txt:208
msgid ":method:`Bulk.find()`"
msgstr ""

<<<<<<< HEAD
=======
# 0eeff802ed05468b86349fb5c4b98729
>>>>>>> 2478a500
#: ../source/reference/method/Bulk.find.upsert.txt:210
msgid ":method:`Bulk.execute()`"
msgstr ""

<<<<<<< HEAD
=======
# dd82562577744626ad9880699cc675b0
>>>>>>> 2478a500
#: ../source/reference/method/Bulk.find.upsert.txt:212
msgid ":ref:`All Bulk Methods <bulk-methods>`"
msgstr ""

#~ msgid ""
#~ "Sets the optional :term:`upsert` flag "
#~ "for an update or a replacement "
#~ "operation and has the following syntax:"
#~ msgstr ""

#~ msgid ""
#~ "With the :term:`upsert` flag, if no "
#~ "matching documents exist for the "
#~ ":method:`Bulk.find()` condition, then the "
#~ "update or the replacement operation "
#~ "performs an insert. If a matching "
#~ "document does exist, then the update "
#~ "or replacement operation performs the "
#~ "specified update or replacement."
#~ msgstr ""

# 5713d918dbef4a7d8567a0f421a269b2
#~ msgid ""
#~ "If the replacement operation with the"
#~ " :method:`Bulk.find.upsert()` option performs an"
#~ " insert, the inserted document is the"
#~ " replacement document. If the replacement"
#~ " document does not specify an ``_id``"
#~ " field, MongoDB adds the ``_id`` "
#~ "field:"
<<<<<<< HEAD
#~ msgstr ""

# 91c668b4431a4206aef407890f1b6fee
#~ msgid ""
#~ "The :method:`Bulk.find.updateOne()` method accepts,"
#~ " as its parameter, an ``<update>`` "
#~ "document that contains only field and"
#~ " value pairs or only :ref:`update "
#~ "operator <update-operators>` expressions."
#~ msgstr ""

# d825b9a50ef7461597f61632d3dd5826
#~ msgid "If the ``<update>`` document contains only field and value pairs:"
#~ msgstr ""

# 8471a8ca7b7d407ab33ba9106c3d04d5
#~ msgid ""
#~ "Then, if the update operation with "
#~ "the :method:`Bulk.find.upsert()` option performs "
#~ "an insert, the inserted document is "
#~ "the ``<update>`` document. If the update"
#~ " document does not specify an ``_id``"
#~ " field, MongoDB adds the ``_id`` "
#~ "field:"
#~ msgstr ""

# fcf0283c360b49818b5ea3b484929cd8
#~ msgid ""
=======
#~ msgstr ""

# 91c668b4431a4206aef407890f1b6fee
#~ msgid ""
#~ "The :method:`Bulk.find.updateOne()` method accepts,"
#~ " as its parameter, an ``<update>`` "
#~ "document that contains only field and"
#~ " value pairs or only :ref:`update "
#~ "operator <update-operators>` expressions."
#~ msgstr ""

# d825b9a50ef7461597f61632d3dd5826
#~ msgid "If the ``<update>`` document contains only field and value pairs:"
#~ msgstr ""

# 8471a8ca7b7d407ab33ba9106c3d04d5
#~ msgid ""
#~ "Then, if the update operation with "
#~ "the :method:`Bulk.find.upsert()` option performs "
#~ "an insert, the inserted document is "
#~ "the ``<update>`` document. If the update"
#~ " document does not specify an ``_id``"
#~ " field, MongoDB adds the ``_id`` "
#~ "field:"
#~ msgstr ""

# fcf0283c360b49818b5ea3b484929cd8
#~ msgid ""
>>>>>>> 2478a500
#~ "If the ``<update>`` document contains "
#~ "contains only :ref:`update operator "
#~ "<update-operators>` expressions:"
#~ msgstr ""

# 74f49e6047d943cd8ab1c85bff39fd3c
#~ msgid ""
#~ "Then, if the update operation with "
#~ "the :method:`Bulk.find.upsert()` option performs "
#~ "an insert, the update operation inserts"
#~ " a document with field and values "
#~ "from the ``<query>`` document of the "
#~ ":method:`Bulk.find()` method and then applies"
#~ " the specified update from the "
#~ "``<update>`` document:"
#~ msgstr ""

# ff5381a47bee46d2a7e11d21c9766204
# 9447bccc7dba477ca06dcb7c37b6d174
#~ msgid ""
#~ "If neither the ``<query>`` document nor"
#~ " the ``<update>`` document specifies an "
#~ "``_id`` field, MongoDB adds the ``_id``"
#~ " field."
#~ msgstr ""

# 8cf9bfc14d524734bc710ce8af3588fc
#~ msgid ""
#~ "The :method:`Bulk.find.update()` method accepts, "
#~ "as its parameter, an ``<update>`` "
#~ "document that contains *only* :ref:`update "
#~ "operator <update-operators>` expressions:"
#~ msgstr ""

# 1c791fb82c2c467a9af367d43c5cbc0e
#~ msgid ""
#~ "Then, if the update operation with "
#~ "the :method:`Bulk.find.upsert()` option performs "
#~ "an insert, the update operation inserts"
#~ " a single document with the fields"
#~ " and values from the ``<query>`` "
#~ "document of the :method:`Bulk.find()` method"
#~ " and then applies the specified "
#~ "update from the ``<update>`` document:"
#~ msgstr ""
<|MERGE_RESOLUTION|>--- conflicted
+++ resolved
@@ -8,11 +8,7 @@
 msgstr ""
 "Project-Id-Version: MongoDB Manual\n"
 "Report-Msgid-Bugs-To: \n"
-<<<<<<< HEAD
-"POT-Creation-Date: 2019-03-19 11:02-0400\n"
-=======
 "POT-Creation-Date: 2016-12-08 12:02-0500\n"
->>>>>>> 2478a500
 "PO-Revision-Date: 2014-04-08 19:38+0000\n"
 "Last-Translator: tychoish <tychoish@gmail.com>\n"
 "Language: es\n"
@@ -24,16 +20,11 @@
 "Content-Transfer-Encoding: 8bit\n"
 "Generated-By: Babel 2.6.0\n"
 
-<<<<<<< HEAD
-=======
 # 72e4b2bd46fe42199b76c0e84cdad610
->>>>>>> 2478a500
 #: ../source/reference/method/Bulk.find.upsert.txt:3
 msgid "Bulk.find.upsert()"
 msgstr ""
 
-<<<<<<< HEAD
-=======
 # 3d04b47599bb4f69b759f1d4003bd402
 #: ../source/reference/method/Bulk.find.upsert.txt
 msgid "On this page"
@@ -45,7 +36,6 @@
 msgstr ""
 
 # f175fe3c36a9405bbf285498b5ee620a
->>>>>>> 2478a500
 #: ../source/includes/fact-bulkwrite.rst:3
 msgid ""
 "Starting in version 3.2, MongoDB also provides the "
@@ -53,28 +43,19 @@
 "operations."
 msgstr ""
 
-<<<<<<< HEAD
-=======
 # 4df67bf331dd48ddb33149e7d2d241de
->>>>>>> 2478a500
 #: ../source/reference/method/Bulk.find.upsert.txt:16
 msgid "Description"
 msgstr ""
 
-<<<<<<< HEAD
-=======
 # b34c01284c3d44cfb799073a5953f1fb
->>>>>>> 2478a500
 #: ../source/reference/method/Bulk.find.upsert.txt:22
 msgid ""
 "Sets the :term:`upsert` option to true for an update or a replacement "
 "operation and has the following syntax:"
 msgstr ""
 
-<<<<<<< HEAD
-=======
 # a460b940823c4152bef763c488c2ae26
->>>>>>> 2478a500
 #: ../source/reference/method/Bulk.find.upsert.txt:31
 msgid ""
 "With the ``upsert`` option set to ``true``, if no matching documents "
@@ -84,78 +65,51 @@
 "update or replacement."
 msgstr ""
 
-<<<<<<< HEAD
-=======
 # faa0952dec82479785a17ab9bb2fdbdd
->>>>>>> 2478a500
 #: ../source/reference/method/Bulk.find.upsert.txt:37
 msgid "Use :method:`Bulk.find.upsert()` with the following write operations:"
 msgstr ""
 
-<<<<<<< HEAD
-=======
 # e272f8f36ba64ca998ea08cd51fed3fd
->>>>>>> 2478a500
 #: ../source/reference/method/Bulk.find.upsert.txt:39
 msgid ":method:`Bulk.find.replaceOne()`"
 msgstr ""
 
-<<<<<<< HEAD
-=======
 # 3569638b18274613b8bf76820e67e5a6
->>>>>>> 2478a500
 #: ../source/reference/method/Bulk.find.upsert.txt:41
 msgid ":method:`Bulk.find.updateOne()`"
 msgstr ""
 
-<<<<<<< HEAD
-=======
 # 8c4b6422b80b4a0da95831cf8e7d16ac
->>>>>>> 2478a500
 #: ../source/reference/method/Bulk.find.upsert.txt:43
 msgid ":method:`Bulk.find.update()`"
 msgstr ""
 
-<<<<<<< HEAD
-=======
 # 0e4b44c6b1be4b308e3877fae1c115da
->>>>>>> 2478a500
 #: ../source/reference/method/Bulk.find.upsert.txt:46
 msgid "Behavior"
 msgstr ""
 
-<<<<<<< HEAD
-=======
 # 4d94c590f1e64ca2917b2a1fc04ade35
->>>>>>> 2478a500
 #: ../source/reference/method/Bulk.find.upsert.txt:48
 msgid ""
 "The following describe the insert behavior of various write operations "
 "when used in conjunction with :method:`Bulk.find.upsert()`."
 msgstr ""
 
-<<<<<<< HEAD
-=======
 # 1818a417bbaa4c1691233b558dbbe6ef
->>>>>>> 2478a500
 #: ../source/reference/method/Bulk.find.upsert.txt:52
 msgid "Insert for ``Bulk.find.replaceOne()``"
 msgstr ""
 
-<<<<<<< HEAD
-=======
 # 9bfcba2aeb594d349183067f46379e19
->>>>>>> 2478a500
 #: ../source/reference/method/Bulk.find.upsert.txt:54
 msgid ""
 "The :method:`Bulk.find.replaceOne()` method accepts, as its parameter, a "
 "replacement document that only contains field and value pairs:"
 msgstr ""
 
-<<<<<<< HEAD
-=======
 # 301e3be95c414f08939806fb846f7831
->>>>>>> 2478a500
 #: ../source/reference/method/Bulk.find.upsert.txt:69
 msgid ""
 "If the replacement operation with the :method:`Bulk.find.upsert()` option"
@@ -164,18 +118,12 @@
 "``_id`` field, MongoDB adds the ``_id`` field:"
 msgstr ""
 
-<<<<<<< HEAD
-=======
 # 1eb3d63036c54d9384bac8ce3cf9c518
->>>>>>> 2478a500
 #: ../source/reference/method/Bulk.find.upsert.txt:84
 msgid "Insert for ``Bulk.find.updateOne()``"
 msgstr ""
 
-<<<<<<< HEAD
-=======
 # 3b2bac7a36c5412a811dbf322f5cf8f9
->>>>>>> 2478a500
 #: ../source/reference/method/Bulk.find.upsert.txt:86
 msgid ""
 "The :method:`Bulk.find.updateOne()` method accepts, as its parameter, an "
@@ -183,26 +131,17 @@
 ":ref:`update operator <update-operators>` expressions."
 msgstr ""
 
-<<<<<<< HEAD
-=======
 # 41632c9bd841443583007b833f1bc6bc
->>>>>>> 2478a500
 #: ../source/reference/method/Bulk.find.upsert.txt:91
 msgid "Field and Value Pairs"
 msgstr ""
 
-<<<<<<< HEAD
-=======
 # cc5829848e5d458a8ede5a29b4727f1e
->>>>>>> 2478a500
 #: ../source/reference/method/Bulk.find.upsert.txt:93
 msgid "If the update document contains only field and value pairs:"
 msgstr ""
 
-<<<<<<< HEAD
-=======
 # 27c67066a217449987e27cf4bdf71885
->>>>>>> 2478a500
 #: ../source/reference/method/Bulk.find.upsert.txt:108
 msgid ""
 "Then, if the update operation with the :method:`Bulk.find.upsert()` "
@@ -211,28 +150,19 @@
 "``_id`` field, MongoDB adds the ``_id`` field:"
 msgstr ""
 
-<<<<<<< HEAD
-=======
 # ed7c4973cecb4dcebacad2f103ac0c07
->>>>>>> 2478a500
 #: ../source/reference/method/Bulk.find.upsert.txt:124
 msgid "Update Operator Expressions"
 msgstr ""
 
-<<<<<<< HEAD
-=======
 # 18583372c6f1492696e6fd1105d6cc81
->>>>>>> 2478a500
 #: ../source/reference/method/Bulk.find.upsert.txt:126
 msgid ""
 "If the update document contains contains only :ref:`update operator "
 "<update-operators>` expressions:"
 msgstr ""
 
-<<<<<<< HEAD
-=======
 # 7199f99da62e4f94a4c282b1b48ca5dc
->>>>>>> 2478a500
 #: ../source/reference/method/Bulk.find.upsert.txt:141
 msgid ""
 "Then, if the update operation with the :method:`Bulk.find.upsert()` "
@@ -243,18 +173,12 @@
 "field, MongoDB adds the ``_id`` field:"
 msgstr ""
 
-<<<<<<< HEAD
-=======
 # 3e2d2d3e4d324ccfafb299875ae7ffe7
->>>>>>> 2478a500
 #: ../source/reference/method/Bulk.find.upsert.txt:161
 msgid "Insert for ``Bulk.find.update()``"
 msgstr ""
 
-<<<<<<< HEAD
-=======
 # 8a32f435d7c4404594faa888ba9ed03e
->>>>>>> 2478a500
 #: ../source/reference/method/Bulk.find.upsert.txt:163
 msgid ""
 "When using :method:`~Bulk.find.upsert()` with the multiple document "
@@ -262,10 +186,7 @@
 "query condition, the update operation inserts a *single* document."
 msgstr ""
 
-<<<<<<< HEAD
-=======
 # 1cd932a224644bd2a5e2af8cd26fbbfd
->>>>>>> 2478a500
 #: ../source/reference/method/Bulk.find.upsert.txt:167
 msgid ""
 "The :method:`Bulk.find.update()` method accepts, as its parameter, an "
@@ -273,10 +194,7 @@
 "operators>` expressions:"
 msgstr ""
 
-<<<<<<< HEAD
-=======
 # d38687fc1e62454bb688a704beb31b79
->>>>>>> 2478a500
 #: ../source/reference/method/Bulk.find.upsert.txt:183
 msgid ""
 "Then, if the update operation with the :method:`Bulk.find.upsert()` "
@@ -287,42 +205,27 @@
 "document specifies an ``_id`` field, MongoDB adds the ``_id`` field:"
 msgstr ""
 
-<<<<<<< HEAD
-=======
 # 0f55ad80859a42a3ab71695c753fc6f6
->>>>>>> 2478a500
 #: ../source/reference/method/Bulk.find.upsert.txt:204
 msgid ":method:`db.collection.initializeUnorderedBulkOp()`"
 msgstr ""
 
-<<<<<<< HEAD
-=======
 # 8c845d1e6bff4049a4ce69cc6c854402
->>>>>>> 2478a500
 #: ../source/reference/method/Bulk.find.upsert.txt:206
 msgid ":method:`db.collection.initializeOrderedBulkOp()`"
 msgstr ""
 
-<<<<<<< HEAD
-=======
 # 6d6ce95a40624fc596277181e229350f
->>>>>>> 2478a500
 #: ../source/reference/method/Bulk.find.upsert.txt:208
 msgid ":method:`Bulk.find()`"
 msgstr ""
 
-<<<<<<< HEAD
-=======
 # 0eeff802ed05468b86349fb5c4b98729
->>>>>>> 2478a500
 #: ../source/reference/method/Bulk.find.upsert.txt:210
 msgid ":method:`Bulk.execute()`"
 msgstr ""
 
-<<<<<<< HEAD
-=======
 # dd82562577744626ad9880699cc675b0
->>>>>>> 2478a500
 #: ../source/reference/method/Bulk.find.upsert.txt:212
 msgid ":ref:`All Bulk Methods <bulk-methods>`"
 msgstr ""
@@ -353,7 +256,6 @@
 #~ " document does not specify an ``_id``"
 #~ " field, MongoDB adds the ``_id`` "
 #~ "field:"
-<<<<<<< HEAD
 #~ msgstr ""
 
 # 91c668b4431a4206aef407890f1b6fee
@@ -382,36 +284,6 @@
 
 # fcf0283c360b49818b5ea3b484929cd8
 #~ msgid ""
-=======
-#~ msgstr ""
-
-# 91c668b4431a4206aef407890f1b6fee
-#~ msgid ""
-#~ "The :method:`Bulk.find.updateOne()` method accepts,"
-#~ " as its parameter, an ``<update>`` "
-#~ "document that contains only field and"
-#~ " value pairs or only :ref:`update "
-#~ "operator <update-operators>` expressions."
-#~ msgstr ""
-
-# d825b9a50ef7461597f61632d3dd5826
-#~ msgid "If the ``<update>`` document contains only field and value pairs:"
-#~ msgstr ""
-
-# 8471a8ca7b7d407ab33ba9106c3d04d5
-#~ msgid ""
-#~ "Then, if the update operation with "
-#~ "the :method:`Bulk.find.upsert()` option performs "
-#~ "an insert, the inserted document is "
-#~ "the ``<update>`` document. If the update"
-#~ " document does not specify an ``_id``"
-#~ " field, MongoDB adds the ``_id`` "
-#~ "field:"
-#~ msgstr ""
-
-# fcf0283c360b49818b5ea3b484929cd8
-#~ msgid ""
->>>>>>> 2478a500
 #~ "If the ``<update>`` document contains "
 #~ "contains only :ref:`update operator "
 #~ "<update-operators>` expressions:"
