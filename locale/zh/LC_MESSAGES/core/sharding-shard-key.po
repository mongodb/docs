#
msgid ""
msgstr ""
"Project-Id-Version: mongodb-manual 3.0\n"
"Report-Msgid-Bugs-To: \n"
"POT-Creation-Date: 2015-08-20 19:13-0400\n"
"PO-Revision-Date: YEAR-MO-DA HO:MI+ZONE\n"
"Last-Translator: FULL NAME <EMAIL@ADDRESS>\n"
"Language-Team: LANGUAGE <LL@li.org>\n"
"MIME-Version: 1.0\n"
"Content-Type: text/plain; charset=UTF-8\n"
"Content-Transfer-Encoding: 8bit\n"

#: ../source/core/sharding-shard-key.txt:10
msgid "Shard Keys"
msgstr "片键"

#: ../source/core/sharding-shard-key.txt:20
msgid ""
"The shard key determines the distribution of the collection's :term:"
"`documents <document>` among the cluster's :term:`shards <shard>`. The shard "
"key is either an indexed :term:`field` or an indexed compound field that "
"exists in every document in the collection."
msgstr ""
"片键决定了集群中一个集合的 :term:`documents <document>` 在不同 :term:`shards "
"<shard>` 中的分布.片键字段必须被索引,且在集合中的每条记录都不能为空,可以是单"
"个字段或复合字段."

#: ../source/core/sharding-shard-key.txt:26
msgid ""
"MongoDB partitions data in the collection using ranges of shard key values. "
"Each range, or :term:`chunk`, defines a non-overlapping range of shard key "
"values. MongoDB distributes the chunks, and their documents, among the "
"shards in the cluster."
msgstr ""
"MongoDB使用片键的范围把数据分布在分片中,每个范围,又称为数据块,定义了一个不重"
"叠的片键范围,MongoDB把数据块与他们存储的文档分布到集群中的不同分片中."

#: ../source/core/sharding-shard-key.txt:33
msgid ""
"When a chunk grows beyond the :ref:`chunk size <sharding-chunk-size>`, "
"MongoDB attempts to :term:`split <split>` the chunk into smaller chunks, "
"always based on ranges in the shard key."
msgstr ""
"当一个数据块的大小超过 :ref:`数据块最大大小 <sharding-chunk-size>` 时,MongoDB"
"会依据片键的范围将数据块 :term:`分裂为 <split>` 更小的数据块."

#: ../source/core/sharding-shard-key.txt:38
msgid "Considerations"
msgstr "注意事项"

#: ../source/core/sharding-shard-key.txt:40
msgid ""
"Shard keys are immutable and cannot be changed after insertion. See the :ref:"
"`system limits for sharded cluster <limits-sharding>` for more information."
msgstr ""
"片键在写入后不能被改变,参见 :ref:`集合的限制 <limits-sharding>` 以获取更多信"
"息."

#: ../source/core/sharding-shard-key.txt:44
msgid ""
"The index on the shard key **cannot** be a :ref:`multikey index <index-type-"
"multikey>`."
msgstr "片键上的索引 **不能** 是 :ref:`多键索引 <index-type-multikey>`"

#: ../source/core/sharding-shard-key.txt:50
msgid "Hashed Shard Keys"
msgstr "哈希片键"

#: ../source/core/sharding-shard-key.txt:54
msgid ""
"Hashed shard keys use a :ref:`hashed index <index-hashed-index>` of a single "
"field as the :term:`shard key` to partition data across your sharded cluster."
msgstr ""
"哈希片键使用单字段上的 :ref:`哈希索引 <index-hashed-index>` 进行数据在分片之"
"间的分发."

#: ../source/core/sharding-shard-key.txt:58
msgid ""
"The field you choose as your hashed shard key should have a good "
"cardinality, or large number of different values. Hashed keys work well with "
"fields that increase monotonically like :term:`ObjectId` values or "
"timestamps."
msgstr ""
"被选为片键的字段必须有足够大的基数,或者足够多的不同的值,对于单调递增的字段,"
"如 :term:`ObjectId` 或者时间戳,哈希索引效果更好."

#: ../source/core/sharding-shard-key.txt:63
msgid ""
"If you shard an empty collection using a hashed shard key, MongoDB will "
"automatically create and migrate chunks so that each shard has two chunks.  "
"You can control how many chunks MongoDB will create with the "
"``numInitialChunks`` parameter to :dbcommand:`shardCollection` or by "
"manually creating chunks on the empty collection using the :dbcommand:"
"`split` command."
msgstr ""
"如果在一个空的集合创建哈希片键,MongoDB会自动创建并迁移数据块,以保证每个分片上"
"都有两个数据块,你可以在执行 :dbcommand:`shardCollection` 指定 "
"``numInitialChunks`` 参数以控制初始化时MongoDB创建的数据块数目,或者手动调用 :"
"dbcommand:`split` 命令在分片上分裂数据块."

#: ../source/core/sharding-shard-key.txt:70
msgid ""
"To shard a collection using a hashed shard key, see :doc:`/tutorial/shard-"
"collection-with-a-hashed-shard-key`."
msgstr ""
"要在集合上使用哈希片键,参见 :doc:`/tutorial/shard-collection-with-a-hashed-"
"shard-key` ."

#: ../source/includes/tip-applications-do-not-need-to-compute-hashes.rst:0
msgid "Tip"
msgstr "小技巧"

#: ../source/includes/tip-applications-do-not-need-to-compute-hashes.rst:3
msgid ""
"MongoDB automatically computes the hashes when resolving queries using "
"hashed indexes.  Applications do **not** need to compute hashes."
msgstr ""
"对使用了哈希片键分片的集合进行请求时,MongoDB会自动计算哈希值,应用方 **不需要** "
"解析哈希值."

#: ../source/core/sharding-shard-key.txt:76
msgid "Impacts of Shard Keys on Cluster Operations"
msgstr "片键对集群操作的影响"

#: ../source/core/sharding-shard-key.txt:78
msgid ""
"The shard key affects write and query performance by determining how the "
"MongoDB partitions data in the cluster and how effectively the :program:"
"`mongos` instances can direct operations to the cluster. Consider the "
"following operational impacts of shard key selection:"
msgstr ""
"片键可以影响数据在分片间的分布,也影响 :program:`mongos` 对集群直接操作的效率,"
"因此可以影响集群的读写性能, 可以考虑以下的操作受片键的影响. "

#: ../source/core/sharding-shard-key.txt:88
msgid "Write Scaling"
msgstr "写扩展"

#: ../source/core/sharding-shard-key.txt:90
msgid ""
"Some possible shard keys will allow your application to take advantage of "
"the increased write capacity that the cluster can provide, while others do "
"not. Consider the following example where you shard by the values of the "
"default :term:`_id` field, which is :term:`ObjectId`."
msgstr ""
"一些片键会使应用程序能够达到集群能够提供的最大的写性能,有一些则不能,比如使用"
"默认的 :term:`_id` 做片键的情况."

#: ../source/core/sharding-shard-key.txt:95
msgid ""
"MongoDB generates ``ObjectId`` values upon document creation to produce a "
"unique identifier for the object. However, the most significant bits of data "
"in this value represent a time stamp, which means that they increment in a "
"regular and predictable pattern. Even though this value has :ref:`high "
"cardinality <sharding-shard-key-cardinality>`, when using this, *any date, "
"or other monotonically increasing number* as the shard key, all insert "
"operations will be storing data into a single chunk, and therefore, a single "
"shard. As a result, the write capacity of this shard will define the "
"effective write capacity of the cluster."
msgstr ""
"在插入文档时,MongoDB会生成一个全局唯一的 ``ObjectId`` 标识符_id,不过,需要注意"
"的一点是, 这个标识符的前几位代表时间戳,这意味着_id是以常规的并且可预测的方式"
"增长,即使_id有 :ref:`大的基数<sharding-shard-key-cardinality>` ,在使用 *_id或"
"者任意其他单调递增的数据* 作为片键时,所有的写入操作都会集中到一个分片中"

#: ../source/core/sharding-shard-key.txt:106
msgid ""
"A shard key that increases monotonically will not hinder performance if you "
"have a very low insert rate, or if most of your write operations are :method:"
"`~db.collection.update()` operations distributed through your entire data "
"set. Generally, choose shard keys that have *both* high cardinality and will "
"distribute write operations across the *entire cluster*."
msgstr ""
"不过,如果你的写入频率很低或者大多都是 :method:`~db.collection.update()` 操作,"
"单调递增的片键不会对性能有很大影响,一般来说,选择的片键要 *同时* 具有较大的基"
"数与将请求分布在整个集群中两个特性."

#: ../source/core/sharding-shard-key.txt:113
msgid ""
"Typically, a computed shard key that has some amount of \"randomness,\" such "
"as ones that include a cryptographic hash (i.e. MD5 or SHA1) of other "
"content in the document, will allow the cluster to scale write operations. "
"However, random shard keys do not typically provide :ref:`query isolation "
"<sharding-shard-key-query-isolation>`, which is another important "
"characteristic of shard keys."
msgstr ""
"通常,一个经过计算的片键会有一定的\"随机性\",比如一个包含了其他字段加密哈希(例"
"如 MD5或者SHA1)的片键,会使集群具有较好的写扩展性能.不过,随机的片键通常不会提"
"供 :ref:`查询隔离 <sharding-shard-key-query-isolation>` 的特性,而查询隔离同样"
"是片键一个很重要的特性."

#: ../source/core/sharding-shard-key.txt:120
msgid ""
"MongoDB makes it possible to shard a collection on a hashed index. This can "
"greatly improve write scaling. See :doc:`/tutorial/shard-collection-with-a-"
"hashed-shard-key`."
msgstr ""
"MongoDB可以使用哈希片键为数据库分片,哈希片键提供了较好的写扩展性能,参见 :doc:"
"`/tutorial/shard-collection-with-a-hashed-shard-key` 获得更多细节."

#: ../source/core/sharding-shard-key.txt:128
msgid "Querying"
msgstr "查询"

#: ../source/core/sharding-shard-key.txt:130
msgid ""
"The :program:`mongos` provides an interface for applications to interact "
"with sharded clusters that hides the complexity of :term:`data partitioning "
"<partition>`. A :program:`mongos` receives queries from applications, and "
"uses metadata from the :ref:`config server <sharding-config-server>`, to "
"route queries to the :program:`mongod` instances with the appropriate data. "
"While the :program:`mongos` succeeds in making all querying operational in "
"sharded environments, the :term:`shard key` you select can have a profound "
"affect on query performance."
msgstr ""
" :program:`mongos` 隐藏了集群内部复杂的 :term:`数据分区 <partition>`,为应用提"
"供了访问集群的统一入口, :program:`mongos` 接收来自应用的查询,并根据从 :ref:`"
"配置服务器 <sharding-config-server>` 取得的集群元信息,将查询分发到相应的 :"
"program:`mongod` 中.在集群中,由于 :program:`mongos` 处理所有查询请求,因此片键"
"的选择会对集群的性能产生很大的影响."

#: ../source/core/sharding-shard-key.txt:140
msgid ""
"The :doc:`/core/sharded-cluster-query-router` and :ref:`config server "
"<sharding-config-server>` sections for a more general overview of querying "
"in sharded environments."
msgstr ""
"参见文档 :doc:`/core/sharded-cluster-query-router` 与文档 :ref:`配置服务器 "
"<sharding-config-server>` 部分以获得关于集群环境概览与查询的详细信息."

#: ../source/core/sharding-shard-key.txt:148
msgid "Query Isolation"
msgstr "查询隔离"

#: ../source/core/sharding-shard-key.txt:150
msgid ""
"Generally, the fastest queries in a sharded environment are those that "
":program:`mongos` will route to a single shard, using the :term:`shard key` "
"and the cluster meta data from the :ref:`config server <sharding-config-"
"server>`. For queries that don't include the shard key, :program:`mongos` "
"must query all shards, wait for their responses and then return the result "
"to the application. These \"scatter/gather\" queries can be long running "
"operations."
msgstr ""

#: ../source/core/sharding-shard-key.txt:158
msgid ""
"If your query includes the first component of a compound shard key [#shard-"
"key-index]_, the :program:`mongos` can route the query directly to a single "
"shard, or a small number of shards, which provides better performance. Even "
"if you query values of the shard key that reside in different chunks, the "
":program:`mongos` will route queries directly to specific shards."
msgstr ""

#: ../source/core/sharding-shard-key.txt:165
msgid "To select a shard key for a collection:"
msgstr "为集合选择一个好的片键"

#: ../source/core/sharding-shard-key.txt:167
msgid ""
"determine the most commonly included fields in queries for a given "
"application"
msgstr "在给定的应用中,确定一个查询中最常见的字段."

#: ../source/core/sharding-shard-key.txt:170
msgid "find which of these operations are most performance dependent."
msgstr "确认这些操作中哪个对性能依赖最严重."

#: ../source/core/sharding-shard-key.txt:174
msgid ""
"If this field has low cardinality (i.e not sufficiently selective) you "
"should add a second field to the shard key making a compound shard key. The "
"data may become more splittable with a compound shard key."
msgstr ""
"如果这个字段基数比较低(即没有足够的选择性),你需要添加第二个字段,构成复合字段"
"片键,在使用复合片键时,数据可以被更好地分离."

#: ../source/core/sharding-shard-key.txt:0
msgid "See"
msgstr "注意"

<<<<<<< HEAD
#: ../source/core/sharding-shard-key.txt:176
msgid ""
"In many ways, you can think of the shard key a cluster-wide index. However, "
"be aware that sharded systems cannot enforce cluster-wide unique indexes "
"*unless* the unique field is in the shard key. Consider the "
":doc:`/core/indexes` page for more information on indexes and compound "
"indexes."
msgstr ""
"从很多方面来说,你可以认为片键是集群尺度上的唯一索引.不过,需要注意的是,在集群"
"中, **除非** 你的唯一索引包含了片键,否则不能确保索引的唯一性.参见 :doc:`/core/"
"indexes` 查看索引以及复合索引的信息."

#: ../source/core/sharding-shard-key.txt:183
=======
#: ../source/core/sharding-shard-key.txt:189
>>>>>>> 7b6fda55
msgid "Sorting"
msgstr "排序"

#: ../source/core/sharding-shard-key.txt:191
msgid ""
"In sharded systems, the :program:`mongos` performs a merge-sort of all "
"sorted query results from the shards. See :doc:`/core/sharded-cluster-query-"
"router` and :ref:`index-sort` for more information."
msgstr ""
"在集群中, :program:`mongos` 对从所有分片返回的数据进行合并排序,参见 :doc:`/"
"core/sharded-cluster-query-router` 和 :ref:`index-sort` 以获得更多信息."

#: ../source/core/sharding-shard-key.txt:197
msgid "Indivisible Chunks"
msgstr ""

#: ../source/core/sharding-shard-key.txt:199
msgid ""
"An insufficiently granular shard key can result in chunks that are "
"\"unsplittable\". See :ref:`shard-key-selection-divisible` for more "
"information."
msgstr ""

#: ../source/core/sharding-shard-key.txt:204
msgid "Additional Information"
msgstr ""

#: ../source/core/sharding-shard-key.txt:206
msgid ":doc:`/tutorial/choose-a-shard-key`"
msgstr ""

#: ../source/core/sharding-shard-key.txt:208
msgid ":doc:`/tutorial/shard-collection-with-a-hashed-shard-key`."
msgstr ""

#: ../source/core/sharding-shard-key.txt:1
<<<<<<< HEAD
#: ../source/core/sharding-shard-key.txt:78
#: ../source/core/sharding-shard-key.txt:138
=======
#: ../source/core/sharding-shard-key.txt:1
#: ../source/core/sharding-shard-key.txt:84
#: ../source/core/sharding-shard-key.txt:144
>>>>>>> 7b6fda55
msgid "shard key"
msgstr "片键"

#: ../source/core/sharding-shard-key.txt:1
msgid "sharding"
msgstr "分片"

#: ../source/core/sharding-shard-key.txt:84
msgid "write scaling"
msgstr "写扩展"

#: ../source/core/sharding-shard-key.txt:144
msgid "query isolation"
msgstr ""

#: ../source/core/sharding-shard-key.txt:0
msgid "On this page"
msgstr ""

#: ../source/core/sharding-shard-key.txt:182
msgid ""
"In many ways, you can think of the shard key a cluster-wide index. However, "
"be aware that sharded systems cannot enforce cluster-wide unique indexes "
"*unless* the unique field is in the shard key. Consider the :doc:`/indexes` "
"page for more information on indexes and compound indexes."
msgstr ""

#~ msgid ""
#~ "In many ways, you can think of the shard key a cluster-wide index. However, "
#~ "be aware that sharded systems cannot enforce cluster-wide unique indexes "
#~ "*unless* the unique field is in the shard key. Consider the "
#~ ":doc:`/core/indexes` page for more information on indexes and compound "
#~ "indexes."
#~ msgstr ""<|MERGE_RESOLUTION|>--- conflicted
+++ resolved
@@ -280,23 +280,9 @@
 msgid "See"
 msgstr "注意"
 
-<<<<<<< HEAD
-#: ../source/core/sharding-shard-key.txt:176
-msgid ""
-"In many ways, you can think of the shard key a cluster-wide index. However, "
-"be aware that sharded systems cannot enforce cluster-wide unique indexes "
-"*unless* the unique field is in the shard key. Consider the "
-":doc:`/core/indexes` page for more information on indexes and compound "
-"indexes."
-msgstr ""
-"从很多方面来说,你可以认为片键是集群尺度上的唯一索引.不过,需要注意的是,在集群"
-"中, **除非** 你的唯一索引包含了片键,否则不能确保索引的唯一性.参见 :doc:`/core/"
-"indexes` 查看索引以及复合索引的信息."
-
-#: ../source/core/sharding-shard-key.txt:183
-=======
+
 #: ../source/core/sharding-shard-key.txt:189
->>>>>>> 7b6fda55
+
 msgid "Sorting"
 msgstr "排序"
 
@@ -333,14 +319,11 @@
 msgstr ""
 
 #: ../source/core/sharding-shard-key.txt:1
-<<<<<<< HEAD
-#: ../source/core/sharding-shard-key.txt:78
-#: ../source/core/sharding-shard-key.txt:138
-=======
+
 #: ../source/core/sharding-shard-key.txt:1
 #: ../source/core/sharding-shard-key.txt:84
 #: ../source/core/sharding-shard-key.txt:144
->>>>>>> 7b6fda55
+
 msgid "shard key"
 msgstr "片键"
 
