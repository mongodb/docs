# SOME DESCRIPTIVE TITLE.
# Copyright (C) 2011-2014, MongoDB, Inc.
# This file is distributed under the same license as the mongodb-manual
# package.
#
# Translators:
# Jorge Puente Sarrín <puentesarrin@gmail.com>, 2014
msgid ""
msgstr ""
"Project-Id-Version: MongoDB Manual\n"
"Report-Msgid-Bugs-To: \n"
<<<<<<< HEAD
"POT-Creation-Date: 2019-03-19 11:02-0400\n"
=======
"POT-Creation-Date: 2016-12-08 12:02-0500\n"
>>>>>>> 2478a500
"PO-Revision-Date: 2014-03-06 17:06+0000\n"
"Last-Translator: Jorge Puente Sarrín <puentesarrin@gmail.com>\n"
"Language: es\n"
"Language-Team: Spanish (http://www.transifex.com/projects/p/mongodb-"
"manual/language/es/)\n"
"Plural-Forms: nplurals=2; plural=(n != 1)\n"
"MIME-Version: 1.0\n"
"Content-Type: text/plain; charset=utf-8\n"
"Content-Transfer-Encoding: 8bit\n"
"Generated-By: Babel 2.6.0\n"

<<<<<<< HEAD
=======
# 9db06a41a55c46f4902bd49bba4bd3cd
>>>>>>> 2478a500
#: ../source/data-modeling.txt:3
msgid "Data Models"
msgstr "Modelos de datos"

<<<<<<< HEAD
#: ../source/data-modeling.txt:13
#, fuzzy
msgid ""
"Data in MongoDB has a *flexible schema*. :term:`Collections <collection>`"
" do not enforce :term:`document` structure by default. This flexibility "
"gives you data-modeling choices to match your application and its "
"performance requirements."
=======
# dda8732dd03641d3936a57fb90d36540
#: ../source/data-modeling.txt:13
msgid ""
"Data in MongoDB has a *flexible schema*. :term:`Collections <collection>`"
" do not enforce :term:`document` structure. This flexibility gives you "
"data-modeling choices to match your application and its performance "
"requirements."
>>>>>>> 2478a500
msgstr ""
"Los datos en MongoDB tiene un *esquema flexible*. :term:`Las colecciones "
"<collection>` no fuerzan una misma estructura de :term:`document "
"<documentos>`. Esta flexibilidad brinda opciones de modelado de datos "
"para hacer coincidente tu aplicación y sus requerimientos de rendimiento."

<<<<<<< HEAD
=======
# 4b71ab07fb4448e1b43ae4329aaf6449
>>>>>>> 2478a500
#: ../source/includes/toc/dfn-list-data-modeling-landing.rst:4
msgid ":doc:`/core/data-modeling-introduction`"
msgstr ":doc:`/core/data-modeling-introduction`"

<<<<<<< HEAD
=======
# 71fd34827e8f411fae85ac725cc3eaf5
>>>>>>> 2478a500
#: ../source/includes/toc/dfn-list-data-modeling-landing.rst:4
msgid "An introduction to data modeling in MongoDB."
msgstr "Una introducción al modelado de datos en MongoDB."

<<<<<<< HEAD
#: ../source/includes/toc/dfn-list-data-modeling-landing.rst:8
#, fuzzy
msgid ":doc:`/core/schema-validation`"
msgstr ":doc:`/core/data-models`"

#: ../source/includes/toc/dfn-list-data-modeling-landing.rst:7
msgid ""
"MongoDB provides the capability for schema validation during updates and "
"insertions."
msgstr ""

=======
# 88efdf2b14e94befa5f4686ffb620a37
#: ../source/includes/toc/dfn-list-data-modeling-landing.rst:8
#, fuzzy
msgid ":doc:`/core/document-validation`"
msgstr ":doc:`/core/data-modeling-introduction`"

# 99ee59367e4843999deb06a1f8586cc1
#: ../source/includes/toc/dfn-list-data-modeling-landing.rst:7
msgid ""
"MongoDB provides the capability to validate documents during updates and "
"insertions."
msgstr ""

# 84868b1363c64542ae5a8fc328521893
>>>>>>> 2478a500
#: ../source/includes/toc/dfn-list-data-modeling-landing.rst:13
msgid ":doc:`/core/data-models`"
msgstr ":doc:`/core/data-models`"

<<<<<<< HEAD
=======
# e90118ea72034ebcb23e3a673f298715
>>>>>>> 2478a500
#: ../source/includes/toc/dfn-list-data-modeling-landing.rst:11
msgid ""
"The core documentation detailing the decisions you must make when "
"determining a data model, and discussing considerations that should be "
"taken into account."
msgstr ""
"La documentación básica detallando las decisiones que debes tomar cuando "
"determines un modelo de datos, y un análisis de consideraciones que debes"
" tener en cuenta."

<<<<<<< HEAD
=======
# 14f10bc9ee40401ba04af2540f627318
>>>>>>> 2478a500
#: ../source/includes/toc/dfn-list-data-modeling-landing.rst:17
msgid ":doc:`/applications/data-models`"
msgstr ":doc:`/applications/data-models`"

<<<<<<< HEAD
=======
# f124d349706245d6b9672b88d31dbb4a
>>>>>>> 2478a500
#: ../source/includes/toc/dfn-list-data-modeling-landing.rst:16
msgid ""
"Examples of possible data models that you can use to structure your "
"MongoDB documents."
msgstr ""
"Ejemplos de posibles modelos de datos que puedes usar para estructurar "
"tus documentos de MongoDB."

<<<<<<< HEAD
=======
# d7403d5fa56c4b558fd05cb12fd32804
>>>>>>> 2478a500
#: ../source/includes/toc/dfn-list-data-modeling-landing.rst:20
msgid ":doc:`/reference/data-models`"
msgstr ":doc:`/reference/data-models`"

<<<<<<< HEAD
=======
# ebc549581606471bb98c0069493afce5
>>>>>>> 2478a500
#: ../source/includes/toc/dfn-list-data-modeling-landing.rst:20
msgid ""
"Reference material for data modeling for developers of MongoDB "
"applications."
msgstr ""
"Material de referencia para modelar datos para desarrolladores de "
"aplicaciones con MongoDB."

# 1e236f70689643d888b0cc16b65bc126
#~ msgid ""
#~ "Read the :doc:`/core/data-modeling-"
#~ "introduction` document for a high level"
#~ " introduction to data modeling, and "
#~ "proceed to the documents in the "
#~ ":doc:`/core/data-models` section for "
#~ "additional documentation of the data "
#~ "model design process. The :ref:`data-"
#~ "modeling-patterns` documents provide examples "
#~ "of different data models. In addition,"
#~ " the :ecosystem:`MongoDB Use Case Studies"
#~ " </use-cases>` provide overviews of "
#~ "application design and include example "
#~ "data models with MongoDB."
#~ msgstr ""
#~ "Lee el documento :doc:`/core/data-modeling-"
#~ "introduction` para ver una introducción "
#~ "de alto nivel al modelado de datos"
#~ " y continúa con los documento de "
#~ "la sección :doc:`/core/data-models` para "
#~ "documentación adicional de los procesos "
#~ "de diseño de modelos de datos. Los"
#~ " documentos de :ref:`data-modeling-"
#~ "patterns` proporcionan ejemplos de distintos"
#~ " modelos de datos. Además, los "
#~ ":ecosystem:`Casos de uso de MongoDB "
#~ "</use-cases>` proporcionan visiones generales "
#~ "de diseño de aplicación e incluye "
#~ "ejemplos de modelos de datos con "
#~ "MongoDB."
<|MERGE_RESOLUTION|>--- conflicted
+++ resolved
@@ -9,11 +9,7 @@
 msgstr ""
 "Project-Id-Version: MongoDB Manual\n"
 "Report-Msgid-Bugs-To: \n"
-<<<<<<< HEAD
-"POT-Creation-Date: 2019-03-19 11:02-0400\n"
-=======
 "POT-Creation-Date: 2016-12-08 12:02-0500\n"
->>>>>>> 2478a500
 "PO-Revision-Date: 2014-03-06 17:06+0000\n"
 "Last-Translator: Jorge Puente Sarrín <puentesarrin@gmail.com>\n"
 "Language: es\n"
@@ -25,23 +21,11 @@
 "Content-Transfer-Encoding: 8bit\n"
 "Generated-By: Babel 2.6.0\n"
 
-<<<<<<< HEAD
-=======
 # 9db06a41a55c46f4902bd49bba4bd3cd
->>>>>>> 2478a500
 #: ../source/data-modeling.txt:3
 msgid "Data Models"
 msgstr "Modelos de datos"
 
-<<<<<<< HEAD
-#: ../source/data-modeling.txt:13
-#, fuzzy
-msgid ""
-"Data in MongoDB has a *flexible schema*. :term:`Collections <collection>`"
-" do not enforce :term:`document` structure by default. This flexibility "
-"gives you data-modeling choices to match your application and its "
-"performance requirements."
-=======
 # dda8732dd03641d3936a57fb90d36540
 #: ../source/data-modeling.txt:13
 msgid ""
@@ -49,42 +33,22 @@
 " do not enforce :term:`document` structure. This flexibility gives you "
 "data-modeling choices to match your application and its performance "
 "requirements."
->>>>>>> 2478a500
 msgstr ""
 "Los datos en MongoDB tiene un *esquema flexible*. :term:`Las colecciones "
 "<collection>` no fuerzan una misma estructura de :term:`document "
 "<documentos>`. Esta flexibilidad brinda opciones de modelado de datos "
 "para hacer coincidente tu aplicación y sus requerimientos de rendimiento."
 
-<<<<<<< HEAD
-=======
 # 4b71ab07fb4448e1b43ae4329aaf6449
->>>>>>> 2478a500
 #: ../source/includes/toc/dfn-list-data-modeling-landing.rst:4
 msgid ":doc:`/core/data-modeling-introduction`"
 msgstr ":doc:`/core/data-modeling-introduction`"
 
-<<<<<<< HEAD
-=======
 # 71fd34827e8f411fae85ac725cc3eaf5
->>>>>>> 2478a500
 #: ../source/includes/toc/dfn-list-data-modeling-landing.rst:4
 msgid "An introduction to data modeling in MongoDB."
 msgstr "Una introducción al modelado de datos en MongoDB."
 
-<<<<<<< HEAD
-#: ../source/includes/toc/dfn-list-data-modeling-landing.rst:8
-#, fuzzy
-msgid ":doc:`/core/schema-validation`"
-msgstr ":doc:`/core/data-models`"
-
-#: ../source/includes/toc/dfn-list-data-modeling-landing.rst:7
-msgid ""
-"MongoDB provides the capability for schema validation during updates and "
-"insertions."
-msgstr ""
-
-=======
 # 88efdf2b14e94befa5f4686ffb620a37
 #: ../source/includes/toc/dfn-list-data-modeling-landing.rst:8
 #, fuzzy
@@ -99,15 +63,11 @@
 msgstr ""
 
 # 84868b1363c64542ae5a8fc328521893
->>>>>>> 2478a500
 #: ../source/includes/toc/dfn-list-data-modeling-landing.rst:13
 msgid ":doc:`/core/data-models`"
 msgstr ":doc:`/core/data-models`"
 
-<<<<<<< HEAD
-=======
 # e90118ea72034ebcb23e3a673f298715
->>>>>>> 2478a500
 #: ../source/includes/toc/dfn-list-data-modeling-landing.rst:11
 msgid ""
 "The core documentation detailing the decisions you must make when "
@@ -118,18 +78,12 @@
 "determines un modelo de datos, y un análisis de consideraciones que debes"
 " tener en cuenta."
 
-<<<<<<< HEAD
-=======
 # 14f10bc9ee40401ba04af2540f627318
->>>>>>> 2478a500
 #: ../source/includes/toc/dfn-list-data-modeling-landing.rst:17
 msgid ":doc:`/applications/data-models`"
 msgstr ":doc:`/applications/data-models`"
 
-<<<<<<< HEAD
-=======
 # f124d349706245d6b9672b88d31dbb4a
->>>>>>> 2478a500
 #: ../source/includes/toc/dfn-list-data-modeling-landing.rst:16
 msgid ""
 "Examples of possible data models that you can use to structure your "
@@ -138,18 +92,12 @@
 "Ejemplos de posibles modelos de datos que puedes usar para estructurar "
 "tus documentos de MongoDB."
 
-<<<<<<< HEAD
-=======
 # d7403d5fa56c4b558fd05cb12fd32804
->>>>>>> 2478a500
 #: ../source/includes/toc/dfn-list-data-modeling-landing.rst:20
 msgid ":doc:`/reference/data-models`"
 msgstr ":doc:`/reference/data-models`"
 
-<<<<<<< HEAD
-=======
 # ebc549581606471bb98c0069493afce5
->>>>>>> 2478a500
 #: ../source/includes/toc/dfn-list-data-modeling-landing.rst:20
 msgid ""
 "Reference material for data modeling for developers of MongoDB "
