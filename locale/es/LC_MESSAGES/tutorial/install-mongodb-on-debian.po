--- conflicted
+++ resolved
@@ -8,11 +8,7 @@
 msgstr ""
 "Project-Id-Version: MongoDB Manual\n"
 "Report-Msgid-Bugs-To: \n"
-<<<<<<< HEAD
-"POT-Creation-Date: 2019-03-19 11:02-0400\n"
-=======
 "POT-Creation-Date: 2016-12-08 12:02-0500\n"
->>>>>>> 2478a500
 "PO-Revision-Date: 2014-04-08 18:38+0000\n"
 "Last-Translator: tychoish <tychoish@gmail.com>\n"
 "Language: es\n"
@@ -24,12 +20,6 @@
 "Content-Transfer-Encoding: 8bit\n"
 "Generated-By: Babel 2.6.0\n"
 
-<<<<<<< HEAD
-#: ../source/tutorial/install-mongodb-on-debian.txt:3
-msgid "Install MongoDB Community Edition on Debian"
-msgstr ""
-
-=======
 # ec6c2b8f96df4166bbeb52387d0594ce
 #: ../source/tutorial/install-mongodb-on-debian.txt:3
 msgid "Install MongoDB Community Edition on Debian"
@@ -41,171 +31,10 @@
 msgstr ""
 
 # 7aafc1e8dadd4f9dacac135b4bbe3258
->>>>>>> 2478a500
 #: ../source/tutorial/install-mongodb-on-debian.txt:14
 msgid "Overview"
 msgstr ""
 
-<<<<<<< HEAD
-#: ../source/tutorial/install-mongodb-on-debian.txt:16
-msgid ""
-"Use this tutorial to install MongoDB Community Edition from ``.deb`` "
-"packages on Debian."
-msgstr ""
-
-#: ../source/tutorial/install-mongodb-on-debian.txt:22
-#: ../source/tutorial/install-mongodb-on-debian.txt:85
-msgid "Production Notes"
-msgstr ""
-
-#: ../source/tutorial/install-mongodb-on-debian.txt:25
-#: ../source/tutorial/install-mongodb-on-debian.txt:84
-msgid ""
-"Before deploying MongoDB in a production environment, consider the "
-":doc:`/administration/production-notes` document."
-msgstr ""
-
-#: ../source/tutorial/install-mongodb-on-debian.txt:29
-msgid "Platform Support"
-msgstr ""
-
-#: ../source/tutorial/install-mongodb-on-debian.txt:31
-msgid ""
-"MongoDB only provides packages for 64-bit builds of Debian 8 and 9. See "
-":ref:`mongodb-supported-platforms` for more information."
-msgstr ""
-
-#: ../source/includes/admonition-wsl.rst:1
-msgid "Windows Subsystem for Linux (WSL) - Unsupported"
-msgstr ""
-
-#: ../source/includes/admonition-wsl.rst:4
-msgid ""
-"MongoDB does not support WSL, and users on WSL have encountered various "
-"issues installing on WSL. For examples, see:"
-msgstr ""
-
-#: ../source/includes/admonition-wsl.rst:7
-msgid "`<https://github.com/Microsoft/WSL/issues/3286>`__"
-msgstr ""
-
-#: ../source/includes/admonition-wsl.rst:9
-msgid "`<https://github.com/Microsoft/WSL/issues/796>`__"
-msgstr ""
-
-#: ../source/tutorial/install-mongodb-on-debian.txt:37
-msgid "Packages"
-msgstr ""
-
-#: ../source/includes/important-dont-use-distro-packages.rst:3
-msgid ""
-"The |package-name| package is officially maintained and supported by "
-"MongoDB Inc. and kept up-to-date with the most recent MongoDB releases. "
-"This installation procedure uses the |package-name| package."
-msgstr ""
-
-#: ../source/includes/important-dont-use-distro-packages.rst:8
-msgid ""
-"The ``mongodb`` package provided by |distro-name| is **not** maintained "
-"by MongoDB Inc. and conflicts with the |package-name| package. To check "
-"if Ubuntu's ``mongodb`` package is installed on the system, run ``sudo "
-"apt list --installed | grep mongodb``. You can use ``sudo apt remove "
-"mongodb`` and ``sudo apt purge mongodb`` to remove and purge the "
-"``mongodb`` package before attempting this procedure."
-msgstr ""
-
-#: ../source/includes/list-mongodb-org-packages.rst:4
-msgid "MongoDB provides officially supported packages in their own repository:"
-msgstr ""
-
-#: ../source/includes/list-mongodb-org-packages.rst:10
-msgid "Package Name"
-msgstr ""
-
-#: ../source/includes/list-mongodb-org-packages.rst:11
-msgid "Description"
-msgstr ""
-
-#: ../source/includes/list-mongodb-org-packages.rst:13
-msgid "``mongodb-org``"
-msgstr ""
-
-#: ../source/includes/list-mongodb-org-packages.rst:14
-msgid ""
-"A ``metapackage`` that will automatically install the four component "
-"packages listed below."
-msgstr ""
-
-#: ../source/includes/list-mongodb-org-packages.rst:17
-msgid "``mongodb-org-server``"
-msgstr ""
-
-#: ../source/includes/list-mongodb-org-packages.rst:19
-msgid ""
-"Contains the :binary:`~bin.mongod` daemon, associated init script, and a "
-":ref:`configuration file <conf-file>` (``/etc/mongod.conf``). You can use"
-" the initialization script to start :binary:`~bin.mongod` with the "
-"configuration file. For details, see `Run MongoDB Community Edition`_."
-msgstr ""
-
-#: ../source/includes/list-mongodb-org-packages.rst:26
-msgid "``mongodb-org-mongos``"
-msgstr ""
-
-#: ../source/includes/list-mongodb-org-packages.rst:27
-msgid "Contains the :binary:`~bin.mongos` daemon."
-msgstr ""
-
-#: ../source/includes/list-mongodb-org-packages.rst:29
-msgid "``mongodb-org-shell``"
-msgstr ""
-
-#: ../source/includes/list-mongodb-org-packages.rst:30
-msgid "Contains the :binary:`~bin.mongo` shell."
-msgstr ""
-
-#: ../source/includes/list-mongodb-org-packages.rst:32
-msgid "``mongodb-org-tools``"
-msgstr ""
-
-#: ../source/includes/list-mongodb-org-packages.rst:33
-msgid ""
-"Contains the following MongoDB tools: :binary:`~bin.mongoimport` "
-":binary:`~bin.bsondump`, :binary:`~bin.mongodump`, "
-":binary:`~bin.mongoexport`, :binary:`~bin.mongofiles`, "
-":binary:`~bin.mongorestore`, :binary:`~bin.mongostat`, and "
-":binary:`~bin.mongotop`."
-msgstr ""
-
-#: ../source/tutorial/install-mongodb-on-debian.txt:45
-msgid "Install MongoDB Community Edition"
-msgstr ""
-
-#: ../source/includes/extracts/install-past-mongodb-org-debian.rst:3
-msgid ""
-"To install a different version of MongoDB, please refer to that version's"
-" documentation. To install the previous version, see the tutorial for "
-"version :v3.6:`3.6 </tutorial/install-mongodb-on-debian/>`."
-msgstr ""
-
-#: ../source/tutorial/install-mongodb-on-debian.txt:52
-msgid "Using ``.deb`` Packages (Recommended)"
-msgstr ""
-
-#: ../source/tutorial/install-mongodb-on-debian.txt:56
-msgid ""
-"The Debian package management tools (i.e. ``dpkg`` and ``apt``) ensure "
-"package consistency and authenticity by requiring that distributors sign "
-"packages with GPG keys."
-msgstr ""
-
-#: ../source/includes/steps/install-mongodb-on-debian.rst:8
-msgid "Import the public key used by the package management system."
-msgstr ""
-
-#: ../source/includes/steps/install-mongodb-on-debian.rst:10
-#: ../source/includes/steps/install-mongodb-on-debian.rst:30
-=======
 # 983852fc13d74cae8331bf640361ff9f
 #: ../source/tutorial/install-mongodb-on-debian.txt:16
 msgid ""
@@ -343,439 +172,12 @@
 
 # 9e25897bdefd4746b2cc4a77497d8c51
 #: ../source/tutorial/install-mongodb-on-debian.txt:40
->>>>>>> 2478a500
-msgid ""
-"The Ubuntu package management tools (i.e. ``dpkg`` and ``apt``) ensure "
+msgid ""
+"The Debian package management tools (i.e. ``dpkg`` and ``apt``) ensure "
 "package consistency and authenticity by requiring that distributors sign "
-"packages with GPG keys. Issue the following command to import the "
-"`MongoDB public GPG Key "
-"<https://www.mongodb.org/static/pgp/server-4.0.asc>`_:"
-msgstr ""
-
-<<<<<<< HEAD
-#: ../source/includes/steps/install-mongodb-on-debian.rst:28
-msgid "Step 1: Import the public key used by the package management system."
-msgstr ""
-
-#: ../source/includes/steps/install-mongodb-on-debian.rst:48
-msgid ""
-"Create a ``/etc/apt/sources.list.d/mongodb-org-4.0.list`` file for "
-"MongoDB."
-msgstr ""
-
-#: ../source/includes/steps/install-mongodb-on-debian.rst:50
-#: ../source/includes/steps/install-mongodb-on-debian.rst:76
-msgid ""
-"Create the list file using the command appropriate for your version of "
-"Debian:"
-msgstr ""
-
-#: ../source/includes/steps/install-mongodb-on-debian.rst:56
-#: ../source/includes/steps/install-mongodb-on-debian.rst:82
-msgid "Debian 8 \"Jessie\""
-msgstr ""
-
-#: ../source/includes/steps/install-mongodb-on-debian.rst:61
-#: ../source/includes/steps/install-mongodb-on-debian.rst:87
-msgid "Debian 9 \"Stretch\""
-msgstr ""
-
-#: ../source/includes/steps/install-mongodb-on-debian.rst:63
-#: ../source/includes/steps/install-mongodb-on-debian.rst:89
-msgid ""
-"Currently packages are available for Debian 8 \"Jessie\" and Debian 9 "
-"\"Stretch\"."
-msgstr ""
-
-#: ../source/includes/steps/install-mongodb-on-debian.rst:74
-msgid ""
-"Step 2: Create a ``/etc/apt/sources.list.d/mongodb-org-4.0.list`` file "
-"for MongoDB."
-msgstr ""
-
-#: ../source/includes/steps/install-mongodb-on-debian.rst:100
-msgid "Reload local package database."
-msgstr ""
-
-#: ../source/includes/steps/install-mongodb-on-debian.rst:102
-#: ../source/includes/steps/install-mongodb-on-debian.rst:119
-msgid "Issue the following command to reload the local package database:"
-msgstr ""
-
-#: ../source/includes/steps/install-mongodb-on-debian.rst:117
-msgid "Step 3: Reload local package database."
-msgstr ""
-
-#: ../source/includes/steps/install-mongodb-on-debian.rst:134
-msgid "Install the MongoDB packages."
-msgstr ""
-
-#: ../source/includes/steps/install-mongodb-on-debian.rst:137
-#: ../source/includes/steps/install-mongodb-on-debian.rst:184
-msgid ""
-"You can install either the latest stable version of MongoDB or a specific"
-" version of MongoDB."
-msgstr ""
-
-#: ../source/includes/release/pin-version-intro.rst:1
-msgid ""
-"To install a specific release, you must specify each component package "
-"individually along with the version number, as in the following example:"
-msgstr ""
-
-#: ../source/includes/release/pin-version-outro-org.rst:1
-msgid ""
-"If you only install ``mongodb-org=4.0.6`` and do not include the "
-"component packages, the latest version of each MongoDB package will be "
-"installed regardless of what version you specified."
-msgstr ""
-
-#: ../source/includes/steps/install-mongodb-on-debian.rst:160
-#: ../source/includes/steps/install-mongodb-on-debian.rst:207
-msgid ""
-"Optional. Although you can specify any available version of MongoDB, "
-"``apt-get`` will upgrade the packages when a newer version becomes "
-"available. To prevent unintended upgrades, you can pin the package at the"
-" currently installed version:"
-msgstr ""
-
-#: ../source/includes/steps/install-mongodb-on-debian.rst:181
-msgid "Step 4: Install the MongoDB packages."
-msgstr ""
-
-#: ../source/tutorial/install-mongodb-on-debian.txt:63
-msgid "Using ``.tgz`` Tarballs"
-msgstr ""
-
-#: ../source/tutorial/install-mongodb-on-debian.txt:67
-msgid ""
-"The recommended procedure to install is through the :ref:`package manager"
-" <install-community-debian-pkg>`. However, as an alternative, you can "
-"install by downloading the ``.tgz`` tarballs directly."
-msgstr ""
-
-#: ../source/includes/fact-tarball-dependencies.rst:1
-msgid ""
-"MongoDB ``.tar.gz`` tarballs require installing the following "
-"dependencies:"
-msgstr ""
-
-#: ../source/tutorial/install-mongodb-on-debian.txt:76
-msgid "Procedure"
-msgstr ""
-
-#: ../source/includes/steps/install-mongodb-on-linux.rst:8
-msgid "Download the MongoDB ``.tar.gz`` tarball."
-msgstr ""
-
-#: ../source/includes/steps/install-mongodb-on-linux.rst:10
-#: ../source/includes/steps/install-mongodb-on-linux.rst:23
-msgid ""
-"Download the tarball for your system from the `MongoDB Download Center "
-"<https://www.mongodb.com/download-center?jmp=docs#production>`_."
-msgstr ""
-
-#: ../source/includes/steps/install-mongodb-on-linux.rst:21
-msgid "Step 1: Download the MongoDB ``.tar.gz`` tarball."
-msgstr ""
-
-#: ../source/includes/steps/install-mongodb-on-linux.rst:34
-msgid "Extract the files from the downloaded archive."
-msgstr ""
-
-#: ../source/includes/steps/install-mongodb-on-linux.rst:36
-#: ../source/includes/steps/install-mongodb-on-linux.rst:52
-msgid ""
-"For example, from a system shell, you can extract using the ``tar`` "
-"command:"
-msgstr ""
-
-#: ../source/includes/steps/install-mongodb-on-linux.rst:50
-msgid "Step 2: Extract the files from the downloaded archive."
-msgstr ""
-
-#: ../source/includes/steps/install-mongodb-on-linux.rst:66
-msgid ""
-"Ensure the binaries are in a directory listed in your ``PATH`` "
-"environment variable."
-msgstr ""
-
-#: ../source/includes/steps/install-mongodb-on-linux.rst:68
-#: ../source/includes/steps/install-mongodb-on-linux.rst:100
-msgid ""
-"The MongoDB binaries are in the ``bin/`` directory of the tarball. You "
-"must either:"
-msgstr ""
-
-#: ../source/includes/steps/install-mongodb-on-linux.rst:71
-#: ../source/includes/steps/install-mongodb-on-linux.rst:103
-msgid ""
-"Copy these binaries into a directory listed in your ``PATH`` variable "
-"such as ``/usr/local/bin``,"
-msgstr ""
-
-#: ../source/includes/steps/install-mongodb-on-linux.rst:73
-#: ../source/includes/steps/install-mongodb-on-linux.rst:105
-msgid ""
-"Create symbolic links to each of these binaries from a directory listed "
-"in your ``PATH`` variable, or"
-msgstr ""
-
-#: ../source/includes/steps/install-mongodb-on-linux.rst:75
-#: ../source/includes/steps/install-mongodb-on-linux.rst:107
-msgid ""
-"Modify your user's ``PATH`` environment variable to include this "
-"directory."
-msgstr ""
-
-#: ../source/includes/steps/install-mongodb-on-linux.rst:79
-#: ../source/includes/steps/install-mongodb-on-linux.rst:111
-msgid ""
-"For example, you can add the following line to your shell's "
-"initialization script (e.g. ``~/.bashrc``):"
-msgstr ""
-
-#: ../source/includes/steps/install-mongodb-on-linux.rst:87
-#: ../source/includes/steps/install-mongodb-on-linux.rst:119
-msgid ""
-"Replace ``<mongodb-install-directory>`` with the path to the extracted "
-"MongoDB archive."
-msgstr ""
-
-#: ../source/includes/steps/install-mongodb-on-linux.rst:98
-msgid ""
-"Step 3: Ensure the binaries are in a directory listed in your ``PATH`` "
-"environment variable."
-msgstr ""
-
-#: ../source/tutorial/install-mongodb-on-debian.txt:81
-msgid "Run MongoDB Community Edition"
-msgstr ""
-
-#: ../source/tutorial/install-mongodb-on-debian.txt:88
-msgid "ulimit Considerations"
-msgstr ""
-
-#: ../source/includes/fact-installation-ulimit.rst:1
-msgid ""
-"Most Unix-like operating systems limit the system resources that a "
-"session may use. These limits may negatively impact MongoDB operation. "
-"See :doc:`/reference/ulimit` for more information."
-msgstr ""
-
-#: ../source/tutorial/install-mongodb-on-debian.txt:94
-msgid "Directories"
-msgstr ""
-
-#: ../source/includes/fact-installation-directories.rst:1
-msgid "By default, MongoDB instance stores:"
-msgstr ""
-
-#: ../source/includes/fact-installation-directories.rst:3
-msgid "its data files in |mongod-datadir|"
-msgstr ""
-
-#: ../source/includes/fact-installation-directories.rst:6
-msgid "its log files in ``/var/log/mongodb``"
-msgstr ""
-
-#: ../source/includes/fact-installation-directories.rst:8
-msgid ""
-"If you installed via the package manager, the directories are created "
-"during the installation."
-msgstr ""
-
-#: ../source/includes/fact-installation-directories.rst:11
-msgid ""
-"If you installed manually by downloading the tarballs, you can create the"
-" directories using ``mkdir -p <directory>`` or ``sudo mkdir -p "
-"<directory>`` depending on the user that will run MongoDB. (See your "
-"linux man pages for information on ``mkdir`` and ``sudo``.)"
-msgstr ""
-
-#: ../source/includes/fact-installation-directories.rst:16
-msgid ""
-"By default, MongoDB runs using the |mongod-user| user account. If you "
-"change the user that runs the MongoDB process, you **must** also modify "
-"the permission to the |mongod-datadir| and ``/var/log/mongodb`` "
-"directories to give this user access to these directories."
-msgstr ""
-
-#: ../source/includes/fact-installation-directories.rst:21
-msgid ""
-"To specify a different log file directory and data file directory, edit "
-"the :setting:`systemLog.path` and :setting:`storage.dbPath` settings in "
-"the ``/etc/mongod.conf``. Ensure that the user running MongoDB has access"
-" to these directories."
-msgstr ""
-
-#: ../source/tutorial/install-mongodb-on-debian.txt:98
-msgid ""
-"The following instructions assume that you have downloaded the official "
-"MongoDB |package-name| packages, and not the unofficial ``mongodb`` "
-"package provided by |distro-name|, and are using the default settings."
-msgstr ""
-
-#: ../source/includes/steps/run-mongodb-on-debian.rst:8
-msgid "Start MongoDB."
-msgstr ""
-
-#: ../source/includes/steps/run-mongodb-on-debian.rst:10
-#: ../source/includes/steps/run-mongodb-on-debian.rst:27
-msgid "Issue the following command to start :binary:`~bin.mongod`:"
-msgstr ""
-
-#: ../source/includes/steps/run-mongodb-on-debian.rst:25
-msgid "Step 1: Start MongoDB."
-msgstr ""
-
-#: ../source/includes/steps/run-mongodb-on-debian.rst:42
-msgid "Verify that MongoDB has started successfully"
-msgstr ""
-
-#: ../source/includes/steps/run-mongodb-on-debian.rst:44
-#: ../source/includes/steps/run-mongodb-on-debian.rst:72
-msgid ""
-"Verify that the :binary:`~bin.mongod` process has started successfully by"
-" checking the contents of the log file at ``/var/log/mongodb/mongod.log``"
-" for a line reading"
-msgstr ""
-
-#: ../source/includes/steps/run-mongodb-on-debian.rst:55
-#: ../source/includes/steps/run-mongodb-on-debian.rst:83
-msgid ""
-"``27017`` is the default port the standalone :binary:`~bin.mongod` "
-"listens on."
-msgstr ""
-
-#: ../source/includes/steps/run-mongodb-on-debian.rst:58
-#: ../source/includes/steps/run-mongodb-on-debian.rst:86
-msgid ""
-"You may see non-critical warnings in the :binary:`~bin.mongod` output. As"
-" long as you see the log line shown above, you can safely ignore these "
-"warnings during your initial evaluation of MongoDB."
-msgstr ""
-
-#: ../source/includes/steps/run-mongodb-on-debian.rst:70
-msgid "Step 2: Verify that MongoDB has started successfully"
-msgstr ""
-
-#: ../source/includes/steps/run-mongodb-on-debian.rst:98
-#: ../source/includes/steps/uninstall-mongodb-on-debian.rst:8
-msgid "Stop MongoDB."
-msgstr ""
-
-#: ../source/includes/steps/run-mongodb-on-debian.rst:100
-#: ../source/includes/steps/run-mongodb-on-debian.rst:118
-msgid ""
-"As needed, you can stop the :binary:`~bin.mongod` process by issuing the "
-"following command:"
-msgstr ""
-
-#: ../source/includes/steps/run-mongodb-on-debian.rst:116
-msgid "Step 3: Stop MongoDB."
-msgstr ""
-
-#: ../source/includes/steps/run-mongodb-on-debian.rst:134
-msgid "Restart MongoDB."
-msgstr ""
-
-#: ../source/includes/steps/run-mongodb-on-debian.rst:136
-#: ../source/includes/steps/run-mongodb-on-debian.rst:153
-msgid "Issue the following command to restart :binary:`~bin.mongod`:"
-msgstr ""
-
-#: ../source/includes/steps/run-mongodb-on-debian.rst:151
-msgid "Step 4: Restart MongoDB."
-msgstr ""
-
-#: ../source/includes/steps/run-mongodb-on-debian.rst:168
-msgid "Begin using MongoDB."
-msgstr ""
-
-#: ../source/includes/steps/run-mongodb-on-debian.rst:171
-#: ../source/includes/steps/run-mongodb-on-debian.rst:204
-msgid ""
-"Start a :binary:`~bin.mongo` shell on the same host machine as the "
-":binary:`~bin.mongod`. You can run the :binary:`~bin.mongo` shell without"
-" any command-line options to connect to a :binary:`~bin.mongod` that is "
-"running on your localhost with default port 27017:"
-msgstr ""
-
-#: ../source/includes/steps/run-mongodb-on-debian.rst:185
-#: ../source/includes/steps/run-mongodb-on-debian.rst:218
-msgid ""
-"For more information on connecting using the :binary:`~bin.mongo` shell, "
-"such as to connect to a :binary:`~bin.mongod` instance running on a "
-"different host and/or port, see :doc:`/mongo`."
-msgstr ""
-
-#: ../source/includes/steps/run-mongodb-on-debian.rst:189
-#: ../source/includes/steps/run-mongodb-on-debian.rst:222
-msgid ""
-"To help you start using MongoDB, MongoDB provides :ref:`Getting Started "
-"Guides <getting-started>` in various driver editions. See :ref:`getting-"
-"started` for the available editions."
-msgstr ""
-
-#: ../source/includes/steps/run-mongodb-on-debian.rst:201
-msgid "Step 5: Begin using MongoDB."
-msgstr ""
-
-#: ../source/tutorial/install-mongodb-on-debian.txt:106
-msgid "Uninstall MongoDB Community Edition"
-msgstr ""
-
-#: ../source/includes/fact-uninstall.rst:1
-msgid ""
-"To completely remove MongoDB from a system, you must remove the MongoDB "
-"applications themselves, the configuration files, and any directories "
-"containing data and logs. The following section guides you through the "
-"necessary steps."
-msgstr ""
-
-#: ../source/includes/fact-uninstall.rst:6
-msgid ""
-"This process will *completely* remove MongoDB, its configuration, and "
-"*all* databases. This process is not reversible, so ensure that all of "
-"your configuration and data is backed up before proceeding."
-msgstr ""
-
-#: ../source/includes/steps/uninstall-mongodb-on-debian.rst:10
-#: ../source/includes/steps/uninstall-mongodb-on-debian.rst:26
-msgid "Stop the :binary:`~bin.mongod` process by issuing the following command:"
-msgstr ""
-
-#: ../source/includes/steps/uninstall-mongodb-on-debian.rst:24
-msgid "Step 1: Stop MongoDB."
-msgstr ""
-
-#: ../source/includes/steps/uninstall-mongodb-on-debian.rst:40
-msgid "Remove Packages."
-msgstr ""
-
-#: ../source/includes/steps/uninstall-mongodb-on-debian.rst:42
-#: ../source/includes/steps/uninstall-mongodb-on-debian.rst:58
-msgid "Remove any MongoDB packages that you had previously installed."
-msgstr ""
-
-#: ../source/includes/steps/uninstall-mongodb-on-debian.rst:56
-msgid "Step 2: Remove Packages."
-msgstr ""
-
-#: ../source/includes/steps/uninstall-mongodb-on-debian.rst:72
-msgid "Remove Data Directories."
-msgstr ""
-
-#: ../source/includes/steps/uninstall-mongodb-on-debian.rst:74
-#: ../source/includes/steps/uninstall-mongodb-on-debian.rst:91
-msgid "Remove MongoDB databases and log files."
-msgstr ""
-
-#: ../source/includes/steps/uninstall-mongodb-on-debian.rst:89
-msgid "Step 3: Remove Data Directories."
-msgstr ""
-=======
+"packages with GPG keys."
+msgstr ""
+
 # cd038226d248432faf625943cc95e6d3
 #: ../source/tutorial/install-mongodb-on-debian.txt:47
 msgid "Run MongoDB Community Edition"
@@ -1079,7 +481,6 @@
 #~ "provides the MongoDB distribution in the"
 #~ " following packages:"
 #~ msgstr ""
->>>>>>> 2478a500
 
 #~ msgid ""
 #~ "The ``mongodb-org`` package includes "
@@ -1089,18 +490,6 @@
 #~ msgstr ""
 
 #~ msgid ""
-<<<<<<< HEAD
-#~ "The ``mongodb-org`` package includes "
-#~ "various :term:`control scripts <control "
-#~ "script>`, including the init script "
-#~ "``/etc/rc.d/init.d/mongod``."
-#~ msgstr ""
-
-#~ msgid ""
-#~ "The package configures MongoDB using the"
-#~ " ``/etc/mongod.conf`` file in conjunction "
-#~ "with the control scripts."
-=======
 #~ "The package configures MongoDB using the"
 #~ " ``/etc/mongod.conf`` file in conjunction "
 #~ "with the control scripts. See "
@@ -1119,257 +508,12 @@
 #~ " this setting as needed for your "
 #~ "environment before initializing a "
 #~ ":term:`replica set`."
->>>>>>> 2478a500
 #~ msgstr ""
 
 #~ msgid ""
 #~ "You can install either the latest "
-<<<<<<< HEAD
-#~ "stable version of MongoDB Enterprise or"
-#~ " a specific version of MongoDB "
-#~ "Enterprise."
-=======
 #~ "stable version of MongoDB or a "
 #~ "specific version of MongoDB."
->>>>>>> 2478a500
-#~ msgstr ""
-
-#~ msgid "Install the latest stable version of MongoDB."
-#~ msgstr ""
-
-#~ msgid "Install a specific release of MongoDB."
-#~ msgstr ""
-
-#~ msgid "Pin a specific version of MongoDB."
-#~ msgstr ""
-
-#~ msgid ""
-#~ "Although you can specify any available"
-<<<<<<< HEAD
-#~ " version of MongoDB Enterprise, ``apt-"
-#~ "get`` will upgrade the packages when "
-#~ "a newer version becomes available. To"
-#~ " prevent unintended upgrades, pin the "
-#~ "package. To pin the version of "
-#~ "MongoDB at the currently installed "
-#~ "version, issue the following command "
-#~ "sequence:"
-=======
-#~ " version of MongoDB, ``apt-get`` will"
-#~ " upgrade the packages when a newer"
-#~ " version becomes available. To prevent "
-#~ "unintended upgrades, pin the package. To"
-#~ " pin the version of MongoDB at "
-#~ "the currently installed version, issue "
-#~ "the following command sequence:"
->>>>>>> 2478a500
-#~ msgstr ""
-
-#~ msgid ""
-#~ "Previous versions of MongoDB packages "
-#~ "use different naming conventions. See "
-#~ "the :v2.4:`2.4 version of documentation "
-#~ "for more information </tutorial/install-"
-<<<<<<< HEAD
-#~ "mongodb-on-linux>`."
-#~ msgstr ""
-
-#~ msgid "To begin using MongoDB, see :doc:`/tutorial/getting-started`."
-#~ msgstr ""
-
-# 4e2e24653a9d4b429c450123c1adb55f
-#~ msgid "Install MongoDB on Debian"
-#~ msgstr ""
-
-# 9052948cb60c40b3a7f34c9a34c68eb9
-#~ msgid ""
-#~ "Use this tutorial to install MongoDB "
-#~ "on Debian systems. The tutorial uses "
-#~ "``.deb`` packages to install. While some"
-#~ " Debian distributions include their own "
-#~ "MongoDB packages, the official MongoDB "
-#~ "packages are generally more up to "
-#~ "date."
-#~ msgstr ""
-
-# 63b3703475b946e1a6d8791cf86a0ae8
-#~ msgid ""
-#~ "This tutorial applies to both Debian "
-#~ "systems and versions of Ubuntu Linux "
-#~ "prior to 9.10 \"Karmic\" which do "
-#~ "not use Upstart. Other Ubuntu users "
-#~ "will want to follow the :doc:`/tutorial"
-#~ "/install-mongodb-on-ubuntu` tutorial."
-#~ msgstr ""
-
-# a2a075065e2941ffb742f2aa6f3fbb74
-#~ msgid ""
-#~ "This package is a ``metapackage`` that"
-#~ " will automatically install the four "
-#~ "component packages listed below."
-#~ msgstr ""
-
-# ffd7fd0707a848ed9c5f3afe1a5decae
-#~ msgid ""
-#~ "This package contains the :program:`mongod`"
-#~ " daemon and associated configuration and"
-#~ " init scripts."
-#~ msgstr ""
-
-# da90a4c450be4559b99dbf6cacaf3c07
-#~ msgid "This package contains the :program:`mongos` daemon."
-#~ msgstr ""
-
-# 697c49e527da4e1a8cfb4723d2196d74
-#~ msgid "This package contains the :program:`mongo` shell."
-#~ msgstr ""
-
-# c918658602f949498dd469a98584a894
-#~ msgid ""
-#~ "This package contains the following "
-#~ "MongoDB tools: :program:`mongoimport` "
-#~ ":program:`bsondump`, :program:`mongodump`, "
-#~ ":program:`mongoexport`, :program:`mongofiles`, "
-#~ ":program:`mongoimport`, :program:`mongooplog`, "
-#~ ":program:`mongoperf`, :program:`mongorestore`, "
-#~ ":program:`mongostat`, and :program:`mongotop`."
-#~ msgstr ""
-
-# b1b007b8f67644348c0dc1818ec1ae2a
-#~ msgid "Control Scripts"
-#~ msgstr ""
-
-# 50a5089ae0eb4f6da6ca78618dd9ca85
-#~ msgid ""
-#~ "As of version |release|, there are "
-#~ "no control scripts for :program:`mongos`. "
-#~ "The :program:`mongos` process is used "
-#~ "only in :doc:`sharding </core/sharding>`. You"
-#~ " can use the ``mongod`` init script"
-#~ " to derive your own :program:`mongos` "
-#~ "control script."
-#~ msgstr ""
-
-# 853a4f367c3047df9e7370ec02939ae1
-#~ msgid "Considerations"
-#~ msgstr ""
-
-# faa71eb421d04bae95b4f5977f1358b6
-#~ msgid ""
-#~ "You cannot install this package "
-#~ "concurrently with the ``mongodb``, "
-#~ "``mongodb-server``, or ``mongodb-clients`` "
-#~ "packages that your release of Debian "
-#~ "may include."
-#~ msgstr ""
-
-# 04d2314b9bf84fb2b8a3f5dedf9d2820
-#~ msgid "Install MongoDB"
-#~ msgstr ""
-
-# e8794554eb05439e9e0aee68902fad0f
-#~ msgid ""
-#~ "Issue the following command to add "
-#~ "the `MongoDB public GPG Key "
-#~ "<http://docs.mongodb.org/10gen-gpg-key.asc>`_ to "
-#~ "the system key ring."
-#~ msgstr ""
-
-# e809ae2efea1468385a922cfa92e1cbf
-#~ msgid "Create a ``/etc/apt/sources.list.d/mongodb.list`` file for MongoDB."
-#~ msgstr ""
-
-# 36b0af97b1c642ec8b379b6d60f75bad
-#~ msgid "Create the list file using the following command:"
-#~ msgstr ""
-
-# 16fa799c6f2448a993a08e55ddff633d
-#~ msgid "Issue the following command:"
-#~ msgstr ""
-
-# 86f8eab1d7e14996ab1a5d8305853edd
-#~ msgid ""
-#~ "Specify each component package individually"
-#~ " and append the version number to "
-#~ "the package name, as in the "
-#~ "following example that installs the "
-#~ "``2.6.1`` release of MongoDB:"
-#~ msgstr ""
-
-# 893301dfbe9a46e789006afbcf0acd61
-#~ msgid "Run MongoDB"
-#~ msgstr ""
-
-# 4b74922c350549dab6b8f0f207d74e49
-#~ msgid ""
-#~ "The MongoDB instance stores its data "
-#~ "files in ``/var/lib/mongo`` and its log"
-#~ " files in ``/var/log/mongo``, and runs "
-#~ "using the ``mongod`` user account. If"
-#~ " you change the user that runs "
-#~ "the MongoDB process, you **must** modify"
-#~ " the access control rights to the "
-#~ "``/var/lib/mongo`` and ``/var/log/mongo`` "
-#~ "directories."
-#~ msgstr ""
-
-# 4f4858ca28dc4c35b1c3c9e9e4fca30b
-#~ msgid "Issue the following command to start :program:`mongod`:"
-#~ msgstr ""
-
-# aeef59312e9541c6bc0b6d60fe76087b
-#~ msgid ""
-#~ "Verify that the :program:`mongod` process "
-#~ "has started successfully by checking the"
-#~ " contents of the log file at "
-#~ "``/var/log/mongodb/mongod.log``."
-#~ msgstr ""
-
-# 9d41a965820f4ffdb107b68c8acb4bd8
-#~ msgid ""
-#~ "As needed, you can stop the "
-#~ ":program:`mongod` process by issuing the "
-#~ "following command:"
-#~ msgstr ""
-
-# 3066bb4561cd40aa806a9657af825b73
-#~ msgid "Issue the following command to restart :program:`mongod`:"
-#~ msgstr ""
-
-#~ msgid ""
-#~ "MongoDB provides packages of the "
-#~ "officially supported MongoDB builds in "
-#~ "it's own repository. This repository "
-#~ "provides the MongoDB distribution in the"
-#~ " following packages:"
-#~ msgstr ""
-
-#~ msgid ""
-#~ "The ``mongodb-org`` package includes "
-#~ "various :term:`control scripts <control "
-#~ "script>`, including the init script "
-#~ "|init-script-path|."
-#~ msgstr ""
-
-#~ msgid ""
-#~ "The package configures MongoDB using the"
-#~ " ``/etc/mongod.conf`` file in conjunction "
-#~ "with the control scripts. See "
-#~ ":doc:`/reference/configuration-options` for "
-#~ "documentation of the configuration file."
-#~ msgstr ""
-
-#~ msgid "For production deployments, always run MongoDB on 64-bit systems."
-#~ msgstr ""
-
-#~ msgid ""
-#~ "The default ``/etc/mongodb.conf`` configuration "
-#~ "file supplied by the 2.6 series "
-#~ "``.deb`` package has :setting:`~net.bind_ip`` "
-#~ "set to ``127.0.0.1`` by default. Modify"
-#~ " this setting as needed for your "
-#~ "environment before initializing a "
-#~ ":term:`replica set`."
 #~ msgstr ""
 
 #~ msgid "Install the latest stable version of MongoDB."
@@ -1400,11 +544,6 @@
 #~ "mongodb-on-ubuntu>`."
 #~ msgstr ""
 
-=======
-#~ "mongodb-on-ubuntu>`."
-#~ msgstr ""
-
->>>>>>> 2478a500
 #~ msgid ""
 #~ "To begin using MongoDB, see "
 #~ ":doc:`/tutorial/getting-started`. Also consider "
