--- conflicted
+++ resolved
@@ -8,11 +8,7 @@
 msgstr ""
 "Project-Id-Version: MongoDB Manual\n"
 "Report-Msgid-Bugs-To: \n"
-<<<<<<< HEAD
-"POT-Creation-Date: 2019-03-19 11:02-0400\n"
-=======
 "POT-Creation-Date: 2016-12-08 12:02-0500\n"
->>>>>>> 2478a500
 "PO-Revision-Date: 2013-12-16 22:45+0000\n"
 "Last-Translator: tychoish <tychoish@gmail.com>\n"
 "Language: es\n"
@@ -24,56 +20,73 @@
 "Content-Transfer-Encoding: 8bit\n"
 "Generated-By: Babel 2.6.0\n"
 
-<<<<<<< HEAD
-#: ../source/tutorial/insert-documents.txt:8
+# fdb0a5d462fb47edaeda4db22ba773f3
+#: ../source/tutorial/insert-documents.txt:5
 msgid "Insert Documents"
 msgstr ""
 
+# 6687b0146f4c45afa401b43a8ea0ab02
+#: ../source/tutorial/insert-documents.txt
+msgid "On this page"
+msgstr ""
+
+# 3a14076860244f7d923e84b2e4c7dd60
 #: ../source/tutorial/insert-documents.txt:16
-msgid "This page provides examples in:"
-msgstr ""
-
-#: ../source/tutorial/insert-documents.txt:20
-msgid "This page provides examples of insert operations in MongoDB."
-msgstr ""
-
-#: ../source/tutorial/insert-documents.txt:22
-msgid "Creating a Collection"
-msgstr ""
-
+msgid "Insert Methods"
+msgstr ""
+
+# 38ce052e5c994fee91c3613a297bb039
+#: ../source/tutorial/insert-documents.txt:18
+msgid ""
+"MongoDB provides the following methods for inserting :ref:`documents "
+"<bson-document-format>` into a collection:"
+msgstr ""
+
+# 732ece2117b04ab497a8e4ec62da4abb
+#: ../source/tutorial/insert-documents.txt:21
+msgid ":ref:`write-op-insertOne`"
+msgstr ""
+
+# e5e11cf6ff4d4e359ddd84da554239fb
+#: ../source/tutorial/insert-documents.txt:23
+msgid ":ref:`write-op-insertMany`"
+msgstr ""
+
+# 5914fb308b9949acba33022b65fd37bb
 #: ../source/tutorial/insert-documents.txt:25
-#: ../source/tutorial/insert-documents.txt:639
+msgid ":ref:`write-op-insert-method`"
+msgstr ""
+
+# aab4936c49424094980077c19d68cd75
+#: ../source/tutorial/insert-documents.txt:27
+msgid ""
+"This page provides examples of insert operations in the :program:`mongo` "
+"shell."
+msgstr ""
+
+# a91e7af01f3c4a828cb783f5ebf95b97
+#: ../source/tutorial/insert-documents.txt:33
+msgid "Insert Behavior"
+msgstr ""
+
+# 42280a32e5854e72bf922fd389cfbea8
+#: ../source/tutorial/insert-documents.txt:36
+msgid "Collection Creation"
+msgstr ""
+
+# 3b3a6806ecd146c5bf41a9b48652b6d9
+#: ../source/tutorial/insert-documents.txt:38
 msgid ""
 "If the collection does not currently exist, insert operations will create"
 " the collection."
 msgstr ""
 
-#: ../source/tutorial/insert-documents.txt:31
-msgid "Insert a Single Document"
-msgstr ""
-
-#: ../source/tutorial/insert-documents.txt:323
-msgid ""
-"To retrieve the document that you just inserted, :ref:`query the "
-"collection <document-query-filter>`:"
-msgstr ""
-
-#: ../source/tutorial/insert-documents.txt:331
-msgid "Insert Multiple Documents"
-msgstr ""
-
-#: ../source/tutorial/insert-documents.txt:634
-msgid "Insert Behavior"
-msgstr ""
-
-#: ../source/tutorial/insert-documents.txt:637
-msgid "Collection Creation"
-msgstr ""
-
-#: ../source/tutorial/insert-documents.txt:645
+# 257ec69ad7e540aca6f16b6ab9f9f759
+#: ../source/tutorial/insert-documents.txt:42
 msgid "``_id`` Field"
 msgstr ""
 
+# 708a1063ace445a484ff22b19da6267c
 #: ../source/includes/fact-id-field.rst:1
 msgid ""
 "In MongoDB, each document stored in a collection requires a unique "
@@ -82,28 +95,258 @@
 "generates an :ref:`objectid` for the ``_id`` field."
 msgstr ""
 
+# bad0d09f30084ed1a0819adfcfc6bb28
 #: ../source/includes/fact-id-field.rst:6
 msgid ""
 "This also applies to documents inserted through update operations with "
 ":ref:`upsert: true <upsert-parameter>`."
 msgstr ""
 
-#: ../source/tutorial/insert-documents.txt:650
+# c007a5a484b7401190b3aba58c74dde2
+#: ../source/tutorial/insert-documents.txt:47
 msgid "Atomicity"
 msgstr ""
 
-#: ../source/tutorial/insert-documents.txt:652
+# 9a9fba6557814ea6a49a88e030896a52
+#: ../source/tutorial/insert-documents.txt:49
 msgid ""
 "All write operations in MongoDB are atomic on the level of a single "
 "document. For more information on MongoDB and atomicity, see :doc:`/core"
 "/write-operations-atomicity`"
 msgstr ""
 
-#: ../source/tutorial/insert-documents.txt:657
+# a9319611578f43dfbed74fac763fc452
+#: ../source/tutorial/insert-documents.txt:56
+msgid "``db.collection.insertOne()``"
+msgstr ""
+
+# 7c1cd3ebe6c94f6cbb8e2d2fe2f96bf9
+#: ../source/tutorial/insert-documents.txt:60
+msgid ""
+":method:`db.collection.insertOne()` inserts a *single* :ref:`document "
+"<bson-document-format>` into a collection."
+msgstr ""
+
+# d5873d128cae4b9b8e599455991d99c1
+#: ../source/tutorial/insert-documents.txt:63
+msgid ""
+"The following example inserts a new document into the ``users`` "
+"collection. The new document has three fields ``name``, ``age``, and "
+"``status``. Since the document does not specify an ``_id`` field, MongoDB"
+" adds the ``_id`` field with an ObjectId value to the new document. See "
+":ref:`write-op-insert-behavior`."
+msgstr ""
+
+# f36b238a92db4f2ab77ef395c0fb11c5
+#: ../source/tutorial/insert-documents.txt:85
+msgid ""
+":method:`~db.collection.insertOne()` will return a document providing the"
+" inserted document's ``_id`` field. See the :ref:`reference <insertOne-"
+"examples>` for an example."
+msgstr ""
+
+# 9dec2d81e7cf410286a3fda69fd8e2a0
+#: ../source/tutorial/insert-documents.txt:89
+msgid ""
+"To retrieve the document that you just inserted, :ref:`query the "
+"collection <document-query-filter>`:"
+msgstr ""
+
+# 5da93ed53dc14b89a7f9b62f45342fa9
+#: ../source/tutorial/insert-documents.txt:96
+msgid ""
+"For more information and examples, see "
+":method:`db.collection.insertOne()`."
+msgstr ""
+
+# e9e609dc3a294fa0b026cf2fae86f323
+#: ../source/tutorial/insert-documents.txt:102
+msgid "``db.collection.insertMany()``"
+msgstr ""
+
+# f7146d0e6b1e455da590ed5f52496ef9
+#: ../source/tutorial/insert-documents.txt:106
+msgid ""
+":method:`db.collection.insertMany()` inserts *multiple* :ref:`documents "
+"<bson-document-format>` into a collection."
+msgstr ""
+
+# bbfbc276cca44dda8b47a55dd2927030
+#: ../source/tutorial/insert-documents.txt:109
+msgid ""
+"The following example inserts three new documents into the ``users`` "
+"collection. Each document has three fields ``name``, ``age``, and "
+"``status``. Since the documents do not specify an ``_id`` field, MongoDB "
+"adds the ``_id`` field with an ObjectId value to each document. See :ref"
+":`write-op-insert-behavior`."
+msgstr ""
+
+# 2361a81767194d00bf25083821b8d6dd
+#: ../source/tutorial/insert-documents.txt:131
+msgid ""
+":method:`~db.collection.insertMany()` will return a document providing "
+"each inserted document's ``_id`` field. See the :ref:`reference "
+"<insertMany-examples>` for an example."
+msgstr ""
+
+# 6a147a6b56fc450ea5609d4ef235aad7
+#: ../source/tutorial/insert-documents.txt:135
+msgid ""
+"To retrieve the inserted documents, :ref:`query the collection <read-"
+"operations-query-document>`:"
+msgstr ""
+
+# 86e3427f9b9c4253b37a2bab71a6dab1
+#: ../source/tutorial/insert-documents.txt:142
+msgid ""
+"For more information and examples, see "
+":method:`db.collection.insertMany()`."
+msgstr ""
+
+# 948a5edf8b154e7e960c441fcfcbc5ec
+#: ../source/tutorial/insert-documents.txt:148
+msgid "``db.collection.insert()``"
+msgstr ""
+
+# 9b9d7dd1771b4d44882caf0a061ab29a
+#: ../source/tutorial/insert-documents.txt:150
+msgid ""
+":method:`db.collection.insert()` inserts a single document or multiple "
+"documents into a collection. To insert a single document, pass a document"
+" to the method; to insert multiple documents, pass an array of documents "
+"to the method."
+msgstr ""
+
+# 5bea34f7357e40ff8c6281491864082e
+#: ../source/tutorial/insert-documents.txt:155
+msgid ""
+"The following example inserts a new document into the ``users`` "
+"collection. The new document has three fields ``name``, ``age``, and "
+"``status``. Since the document does not specify an ``_id`` field, MongoDB"
+" adds the ``_id`` field with an ObjectId value to the document. See :ref"
+":`write-op-insert-behavior`."
+msgstr ""
+
+# c6b52672367c4f7a8e319ee789f92dea
+#: ../source/tutorial/insert-documents.txt:177
+msgid ""
+":method:`db.collection.insert` returns a :method:`WriteResult` object "
+"providing status information."
+msgstr ""
+
+# 6e3c9e8dfe9d4833b6e8a28a48f6d4e1
+#: ../source/tutorial/insert-documents.txt:180
+msgid ""
+"For example, a successful insert returns the following "
+":method:`WriteResult` object:"
+msgstr ""
+
+# ab1c935205114bd08388ed4b0f99d267
+#: ../source/tutorial/insert-documents.txt:187
+msgid ""
+"The :data:`~WriteResult.nInserted` field specifies the number of "
+"documents inserted. If the operation encounters an error, the "
+":method:`WriteResult` object will contain the error information."
+msgstr ""
+
+# f3e5d2d29c72433687bd2dad61a9742f
+#: ../source/tutorial/insert-documents.txt:191
+msgid ""
+"The following example inserts multiple documents into the ``users`` "
+"collection. Since the documents do not specify an ``_id`` field, MongoDB "
+"adds the ``_id`` field with an ObjectId value to each document. See :ref"
+":`write-op-insert-behavior`."
+msgstr ""
+
+# c8ae8c78d49d4a939dd721e9a2472f89
+#: ../source/tutorial/insert-documents.txt:206
+msgid ""
+"The method returns a :method:`BulkWriteResult` object with the status of "
+"the operation. A successful insert of the documents returns the following"
+" :method:`BulkWriteResult` object:"
+msgstr ""
+
+# a1cdf3ad16ca4038a3d8664ebb4d09cc
+#: ../source/tutorial/insert-documents.txt:223
+msgid "For more information and examples, see :method:`db.collection.insert()`."
+msgstr ""
+
+# f5958aa63948458793a3932b642f2620
+#: ../source/tutorial/insert-documents.txt:226
+msgid "Additional Methods"
+msgstr ""
+
+# a192b9edde1d46bb9cf61266322090ce
+#: ../source/tutorial/insert-documents.txt:228
+msgid "The following methods can also add new documents to a collection:"
+msgstr ""
+
+# 5aa7fffde5844d0cb117787ce38702af
+#: ../source/tutorial/insert-documents.txt:230
+msgid ""
+":method:`db.collection.update()` when used with the ``upsert: true`` "
+"option."
+msgstr ""
+
+# 9406fd421d9f46878fcd25ba44e628b5
+#: ../source/tutorial/insert-documents.txt:233
+msgid ""
+":method:`db.collection.updateOne()` when used with the ``upsert: true`` "
+"option."
+msgstr ""
+
+# 587a39a57f38488e9e873da93838b8af
+#: ../source/tutorial/insert-documents.txt:236
+msgid ""
+":method:`db.collection.updateMany()` when used with the ``upsert: true`` "
+"option."
+msgstr ""
+
+# 6ce9cd393d1d4fceacddd0ee2fce74b7
+#: ../source/tutorial/insert-documents.txt:239
+msgid ""
+":method:`db.collection.findAndModify()` when used with the ``upsert: "
+"true`` option."
+msgstr ""
+
+# 668c902f35e54593918938fd8da16179
+#: ../source/tutorial/insert-documents.txt:242
+msgid ""
+":method:`db.collection.findOneAndUpdate()` when used with the ``upsert: "
+"true`` option."
+msgstr ""
+
+# 8d511dd7905a4bb492aba39716650528
+#: ../source/tutorial/insert-documents.txt:245
+msgid ""
+":method:`db.collection.findOneAndReplace()` when used with the ``upsert: "
+"true`` option."
+msgstr ""
+
+# fa6660a256554e2f95c7591fce6c4d17
+#: ../source/tutorial/insert-documents.txt:248
+msgid ":method:`db.collection.save()`."
+msgstr ""
+
+# 3ace6ea4c21e4be0b83c6f90853d70a4
+#: ../source/tutorial/insert-documents.txt:250
+msgid ":method:`db.collection.bulkWrite()`."
+msgstr ""
+
+# a5563efbfd69431382e94180f5fc8435
+#: ../source/tutorial/insert-documents.txt:252
+msgid ""
+"See the individual reference pages for the methods for more information "
+"and examples."
+msgstr ""
+
+# 98cb1c2fa5314cf1a0d53d801e028c0d
+#: ../source/tutorial/insert-documents.txt:256
 msgid "Write Acknowledgement"
 msgstr ""
 
-#: ../source/tutorial/insert-documents.txt:659
+# a9d6a6bfd1d34ecab8390d0f0cacbe5f
+#: ../source/tutorial/insert-documents.txt:258
 msgid ""
 "With write concerns, you can specify the level of acknowledgement "
 "requested from MongoDB for write operations. For details, see "
@@ -216,345 +459,10 @@
 
 #~ msgid "For more examples, see :method:`~db.collection.save()`."
 #~ msgstr ""
-=======
-# fdb0a5d462fb47edaeda4db22ba773f3
-#: ../source/tutorial/insert-documents.txt:5
-msgid "Insert Documents"
-msgstr ""
-
-# 6687b0146f4c45afa401b43a8ea0ab02
-#: ../source/tutorial/insert-documents.txt
-msgid "On this page"
-msgstr ""
-
-# 3a14076860244f7d923e84b2e4c7dd60
-#: ../source/tutorial/insert-documents.txt:16
-msgid "Insert Methods"
-msgstr ""
-
-# 38ce052e5c994fee91c3613a297bb039
-#: ../source/tutorial/insert-documents.txt:18
-msgid ""
-"MongoDB provides the following methods for inserting :ref:`documents "
-"<bson-document-format>` into a collection:"
-msgstr ""
-
-# 732ece2117b04ab497a8e4ec62da4abb
-#: ../source/tutorial/insert-documents.txt:21
-msgid ":ref:`write-op-insertOne`"
-msgstr ""
-
-# e5e11cf6ff4d4e359ddd84da554239fb
-#: ../source/tutorial/insert-documents.txt:23
-msgid ":ref:`write-op-insertMany`"
-msgstr ""
-
-# 5914fb308b9949acba33022b65fd37bb
-#: ../source/tutorial/insert-documents.txt:25
-msgid ":ref:`write-op-insert-method`"
-msgstr ""
-
-# aab4936c49424094980077c19d68cd75
-#: ../source/tutorial/insert-documents.txt:27
-msgid ""
-"This page provides examples of insert operations in the :program:`mongo` "
-"shell."
-msgstr ""
-
-# a91e7af01f3c4a828cb783f5ebf95b97
-#: ../source/tutorial/insert-documents.txt:33
-msgid "Insert Behavior"
-msgstr ""
-
-# 42280a32e5854e72bf922fd389cfbea8
-#: ../source/tutorial/insert-documents.txt:36
-msgid "Collection Creation"
-msgstr ""
-
-# 3b3a6806ecd146c5bf41a9b48652b6d9
-#: ../source/tutorial/insert-documents.txt:38
-msgid ""
-"If the collection does not currently exist, insert operations will create"
-" the collection."
-msgstr ""
-
-# 257ec69ad7e540aca6f16b6ab9f9f759
-#: ../source/tutorial/insert-documents.txt:42
-msgid "``_id`` Field"
-msgstr ""
-
-# 708a1063ace445a484ff22b19da6267c
-#: ../source/includes/fact-id-field.rst:1
-msgid ""
-"In MongoDB, each document stored in a collection requires a unique "
-":term:`_id` field that acts as a :term:`primary key`. If an inserted "
-"document omits the ``_id`` field, the MongoDB driver automatically "
-"generates an :ref:`objectid` for the ``_id`` field."
-msgstr ""
-
-# bad0d09f30084ed1a0819adfcfc6bb28
-#: ../source/includes/fact-id-field.rst:6
-msgid ""
-"This also applies to documents inserted through update operations with "
-":ref:`upsert: true <upsert-parameter>`."
-msgstr ""
-
-# c007a5a484b7401190b3aba58c74dde2
-#: ../source/tutorial/insert-documents.txt:47
-msgid "Atomicity"
-msgstr ""
-
-# 9a9fba6557814ea6a49a88e030896a52
-#: ../source/tutorial/insert-documents.txt:49
-msgid ""
-"All write operations in MongoDB are atomic on the level of a single "
-"document. For more information on MongoDB and atomicity, see :doc:`/core"
-"/write-operations-atomicity`"
-msgstr ""
-
-# a9319611578f43dfbed74fac763fc452
-#: ../source/tutorial/insert-documents.txt:56
-msgid "``db.collection.insertOne()``"
-msgstr ""
-
-# 7c1cd3ebe6c94f6cbb8e2d2fe2f96bf9
-#: ../source/tutorial/insert-documents.txt:60
-msgid ""
-":method:`db.collection.insertOne()` inserts a *single* :ref:`document "
-"<bson-document-format>` into a collection."
-msgstr ""
-
-# d5873d128cae4b9b8e599455991d99c1
-#: ../source/tutorial/insert-documents.txt:63
-msgid ""
-"The following example inserts a new document into the ``users`` "
-"collection. The new document has three fields ``name``, ``age``, and "
-"``status``. Since the document does not specify an ``_id`` field, MongoDB"
-" adds the ``_id`` field with an ObjectId value to the new document. See "
-":ref:`write-op-insert-behavior`."
-msgstr ""
-
-# f36b238a92db4f2ab77ef395c0fb11c5
-#: ../source/tutorial/insert-documents.txt:85
-msgid ""
-":method:`~db.collection.insertOne()` will return a document providing the"
-" inserted document's ``_id`` field. See the :ref:`reference <insertOne-"
-"examples>` for an example."
-msgstr ""
-
-# 9dec2d81e7cf410286a3fda69fd8e2a0
-#: ../source/tutorial/insert-documents.txt:89
-msgid ""
-"To retrieve the document that you just inserted, :ref:`query the "
-"collection <document-query-filter>`:"
-msgstr ""
-
-# 5da93ed53dc14b89a7f9b62f45342fa9
-#: ../source/tutorial/insert-documents.txt:96
-msgid ""
-"For more information and examples, see "
-":method:`db.collection.insertOne()`."
-msgstr ""
-
-# e9e609dc3a294fa0b026cf2fae86f323
-#: ../source/tutorial/insert-documents.txt:102
-msgid "``db.collection.insertMany()``"
-msgstr ""
-
-# f7146d0e6b1e455da590ed5f52496ef9
-#: ../source/tutorial/insert-documents.txt:106
-msgid ""
-":method:`db.collection.insertMany()` inserts *multiple* :ref:`documents "
-"<bson-document-format>` into a collection."
-msgstr ""
-
-# bbfbc276cca44dda8b47a55dd2927030
-#: ../source/tutorial/insert-documents.txt:109
-msgid ""
-"The following example inserts three new documents into the ``users`` "
-"collection. Each document has three fields ``name``, ``age``, and "
-"``status``. Since the documents do not specify an ``_id`` field, MongoDB "
-"adds the ``_id`` field with an ObjectId value to each document. See :ref"
-":`write-op-insert-behavior`."
-msgstr ""
-
-# 2361a81767194d00bf25083821b8d6dd
-#: ../source/tutorial/insert-documents.txt:131
-msgid ""
-":method:`~db.collection.insertMany()` will return a document providing "
-"each inserted document's ``_id`` field. See the :ref:`reference "
-"<insertMany-examples>` for an example."
-msgstr ""
-
-# 6a147a6b56fc450ea5609d4ef235aad7
-#: ../source/tutorial/insert-documents.txt:135
-msgid ""
-"To retrieve the inserted documents, :ref:`query the collection <read-"
-"operations-query-document>`:"
-msgstr ""
-
-# 86e3427f9b9c4253b37a2bab71a6dab1
-#: ../source/tutorial/insert-documents.txt:142
-msgid ""
-"For more information and examples, see "
-":method:`db.collection.insertMany()`."
-msgstr ""
-
-# 948a5edf8b154e7e960c441fcfcbc5ec
-#: ../source/tutorial/insert-documents.txt:148
-msgid "``db.collection.insert()``"
-msgstr ""
-
-# 9b9d7dd1771b4d44882caf0a061ab29a
-#: ../source/tutorial/insert-documents.txt:150
-msgid ""
-":method:`db.collection.insert()` inserts a single document or multiple "
-"documents into a collection. To insert a single document, pass a document"
-" to the method; to insert multiple documents, pass an array of documents "
-"to the method."
-msgstr ""
-
-# 5bea34f7357e40ff8c6281491864082e
-#: ../source/tutorial/insert-documents.txt:155
-msgid ""
-"The following example inserts a new document into the ``users`` "
-"collection. The new document has three fields ``name``, ``age``, and "
-"``status``. Since the document does not specify an ``_id`` field, MongoDB"
-" adds the ``_id`` field with an ObjectId value to the document. See :ref"
-":`write-op-insert-behavior`."
-msgstr ""
-
-# c6b52672367c4f7a8e319ee789f92dea
-#: ../source/tutorial/insert-documents.txt:177
-msgid ""
-":method:`db.collection.insert` returns a :method:`WriteResult` object "
-"providing status information."
-msgstr ""
-
-# 6e3c9e8dfe9d4833b6e8a28a48f6d4e1
-#: ../source/tutorial/insert-documents.txt:180
-msgid ""
-"For example, a successful insert returns the following "
-":method:`WriteResult` object:"
-msgstr ""
-
-# ab1c935205114bd08388ed4b0f99d267
-#: ../source/tutorial/insert-documents.txt:187
-msgid ""
-"The :data:`~WriteResult.nInserted` field specifies the number of "
-"documents inserted. If the operation encounters an error, the "
-":method:`WriteResult` object will contain the error information."
-msgstr ""
-
-# f3e5d2d29c72433687bd2dad61a9742f
-#: ../source/tutorial/insert-documents.txt:191
-msgid ""
-"The following example inserts multiple documents into the ``users`` "
-"collection. Since the documents do not specify an ``_id`` field, MongoDB "
-"adds the ``_id`` field with an ObjectId value to each document. See :ref"
-":`write-op-insert-behavior`."
-msgstr ""
-
-# c8ae8c78d49d4a939dd721e9a2472f89
-#: ../source/tutorial/insert-documents.txt:206
-msgid ""
-"The method returns a :method:`BulkWriteResult` object with the status of "
-"the operation. A successful insert of the documents returns the following"
-" :method:`BulkWriteResult` object:"
-msgstr ""
-
-# a1cdf3ad16ca4038a3d8664ebb4d09cc
-#: ../source/tutorial/insert-documents.txt:223
-msgid "For more information and examples, see :method:`db.collection.insert()`."
-msgstr ""
-
-# f5958aa63948458793a3932b642f2620
-#: ../source/tutorial/insert-documents.txt:226
-msgid "Additional Methods"
-msgstr ""
-
-# a192b9edde1d46bb9cf61266322090ce
-#: ../source/tutorial/insert-documents.txt:228
-msgid "The following methods can also add new documents to a collection:"
-msgstr ""
-
-# 5aa7fffde5844d0cb117787ce38702af
-#: ../source/tutorial/insert-documents.txt:230
-msgid ""
-":method:`db.collection.update()` when used with the ``upsert: true`` "
-"option."
-msgstr ""
-
-# 9406fd421d9f46878fcd25ba44e628b5
-#: ../source/tutorial/insert-documents.txt:233
-msgid ""
-":method:`db.collection.updateOne()` when used with the ``upsert: true`` "
-"option."
-msgstr ""
-
-# 587a39a57f38488e9e873da93838b8af
-#: ../source/tutorial/insert-documents.txt:236
-msgid ""
-":method:`db.collection.updateMany()` when used with the ``upsert: true`` "
-"option."
-msgstr ""
-
-# 6ce9cd393d1d4fceacddd0ee2fce74b7
-#: ../source/tutorial/insert-documents.txt:239
-msgid ""
-":method:`db.collection.findAndModify()` when used with the ``upsert: "
-"true`` option."
-msgstr ""
-
-# 668c902f35e54593918938fd8da16179
-#: ../source/tutorial/insert-documents.txt:242
-msgid ""
-":method:`db.collection.findOneAndUpdate()` when used with the ``upsert: "
-"true`` option."
-msgstr ""
-
-# 8d511dd7905a4bb492aba39716650528
-#: ../source/tutorial/insert-documents.txt:245
-msgid ""
-":method:`db.collection.findOneAndReplace()` when used with the ``upsert: "
-"true`` option."
-msgstr ""
-
-# fa6660a256554e2f95c7591fce6c4d17
-#: ../source/tutorial/insert-documents.txt:248
-msgid ":method:`db.collection.save()`."
-msgstr ""
-
-# 3ace6ea4c21e4be0b83c6f90853d70a4
-#: ../source/tutorial/insert-documents.txt:250
-msgid ":method:`db.collection.bulkWrite()`."
-msgstr ""
-
-# a5563efbfd69431382e94180f5fc8435
-#: ../source/tutorial/insert-documents.txt:252
-msgid ""
-"See the individual reference pages for the methods for more information "
-"and examples."
-msgstr ""
-
-# 98cb1c2fa5314cf1a0d53d801e028c0d
-#: ../source/tutorial/insert-documents.txt:256
-msgid "Write Acknowledgement"
-msgstr ""
-
-# a9d6a6bfd1d34ecab8390d0f0cacbe5f
-#: ../source/tutorial/insert-documents.txt:258
-msgid ""
-"With write concerns, you can specify the level of acknowledgement "
-"requested from MongoDB for write operations. For details, see "
-":doc:`/reference/write-concern`."
-msgstr ""
->>>>>>> 2478a500
 
 #~ msgid ""
 #~ "In MongoDB, the :method:`db.collection.insert()` "
 #~ "method adds new documents into a "
-<<<<<<< HEAD
 #~ "collection."
 #~ msgstr ""
 
@@ -569,25 +477,6 @@
 #~ "named ``inventory``. The operation will "
 #~ "create the collection if the collection"
 #~ " does not currently exist."
-=======
-#~ "collection. In addition, both the "
-#~ ":method:`db.collection.update()` method and the "
-#~ ":method:`db.collection.save()` method can also "
-#~ "add new documents through an operation"
-#~ " called an *upsert*. An *upsert* is"
-#~ " an operation that performs either an"
-#~ " update of an existing document or"
-#~ " an insert of a new document if"
-#~ " the document to modify does not "
-#~ "exist."
-#~ msgstr ""
-
-#~ msgid ""
-#~ "This tutorial provides examples of "
-#~ "insert operations using each of the "
-#~ "three methods in the :program:`mongo` "
-#~ "shell."
->>>>>>> 2478a500
 #~ msgstr ""
 
 #~ msgid ""
@@ -597,15 +486,6 @@
 #~ " document returns the following object:"
 #~ msgstr ""
 
-#~ msgid ""
-<<<<<<< HEAD
-#~ "The :data:`~WriteResult.nInserted` field specifies"
-#~ " the number of documents inserted. If"
-#~ " the operation encounters an error, "
-#~ "the :method:`WriteResult` object will contain"
-#~ " the error information."
-#~ msgstr ""
-
 #~ msgid "Review the inserted document."
 #~ msgstr ""
 
@@ -613,18 +493,6 @@
 #~ "If the insert operation is successful,"
 #~ " verify the insertion by querying the"
 #~ " collection."
-=======
-#~ "The following statement inserts a "
-#~ "document with three fields into the "
-#~ "collection ``inventory``:"
-#~ msgstr ""
-
-#~ msgid ""
-#~ "In the example, the document has a"
-#~ " user-specified ``_id`` field value "
-#~ "of ``10``. The value must be "
-#~ "unique within the ``inventory`` collection."
->>>>>>> 2478a500
 #~ msgstr ""
 
 #~ msgid "The document you inserted should return."
@@ -647,7 +515,6 @@
 #~ msgstr ""
 
 #~ msgid ""
-<<<<<<< HEAD
 #~ "You can pass an array of documents"
 #~ " to the :method:`db.collection.insert()` method"
 #~ " to insert multiple documents."
@@ -669,29 +536,6 @@
 #~ "Pass the ``mydocuments`` array to the"
 #~ " :method:`db.collection.insert()` to perform a"
 #~ " bulk insert."
-=======
-#~ "Call the :method:`~db.collection.update()` method"
-#~ " with the ``upsert`` flag to create"
-#~ " a new document if no document "
-#~ "matches the update's query criteria. "
-#~ "[#previous-versions-upsert]_"
-#~ msgstr ""
-
-#~ msgid ""
-#~ "The following example creates a new "
-#~ "document if no document in the "
-#~ "``inventory`` collection contains ``{ type:"
-#~ " \"books\", item : \"journal\" }``:"
-#~ msgstr ""
-
-#~ msgid ""
-#~ "MongoDB adds the ``_id`` field and "
-#~ "assigns as its value a unique "
-#~ "ObjectId. The new document includes the"
-#~ " ``item`` and ``type`` fields from "
-#~ "the ``<query>`` criteria and the ``qty``"
-#~ " field from the ``<update>`` parameter."
->>>>>>> 2478a500
 #~ msgstr ""
 
 #~ msgid ""
@@ -702,21 +546,12 @@
 #~ msgstr ""
 
 #~ msgid ""
-<<<<<<< HEAD
 #~ "The :data:`~BulkWriteResult.nInserted` field "
 #~ "specifies the number of documents "
 #~ "inserted. If the operation encounters an"
 #~ " error, the :method:`BulkWriteResult` object "
 #~ "will contain information regarding the "
 #~ "error."
-=======
-#~ "Prior to version 2.2, in the "
-#~ ":program:`mongo` shell, you would specify "
-#~ "the ``upsert`` and the ``multi`` options"
-#~ " in the :method:`~db.collection.update()` method"
-#~ " as positional boolean options. See "
-#~ ":method:`~db.collection.update()` for details."
->>>>>>> 2478a500
 #~ msgstr ""
 
 #~ msgid ""
@@ -728,7 +563,6 @@
 #~ msgstr ""
 
 #~ msgid ""
-<<<<<<< HEAD
 #~ "MongoDB provides a :method:`Bulk()` API "
 #~ "that you can use to perform "
 #~ "multiple write operations in bulk. The"
@@ -760,165 +594,6 @@
 #~ "operations in the list."
 #~ msgstr ""
 
-=======
-#~ "To insert a document with the "
-#~ ":method:`~db.collection.save()` method, pass the "
-#~ "method a document that does not "
-#~ "contain the ``_id`` field or a "
-#~ "document that contains an ``_id`` field"
-#~ " that does not exist in the "
-#~ "collection."
-#~ msgstr ""
-
-#~ msgid ""
-#~ "The following example creates a new "
-#~ "document in the ``inventory`` collection:"
-#~ msgstr ""
-
-#~ msgid ""
-#~ "MongoDB adds the ``_id`` field and "
-#~ "assigns as its value a unique "
-#~ "ObjectId."
-#~ msgstr ""
-
-#~ msgid "For more examples, see :method:`~db.collection.save()`."
-#~ msgstr ""
-
-#~ msgid ""
-#~ "In MongoDB, the :method:`db.collection.insert()` "
-#~ "method adds new documents into a "
-#~ "collection."
-#~ msgstr ""
-
-#~ msgid "Insert a Document"
-#~ msgstr ""
-
-#~ msgid "Insert a document into a collection."
-#~ msgstr ""
-
-#~ msgid ""
-#~ "Insert a document into a collection "
-#~ "named ``inventory``. The operation will "
-#~ "create the collection if the collection"
-#~ " does not currently exist."
-#~ msgstr ""
-
-#~ msgid ""
-#~ "The operation returns a :method:`WriteResult`"
-#~ " object with the status of the "
-#~ "operation. A successful insert of the"
-#~ " document returns the following object:"
-#~ msgstr ""
-
-#~ msgid "Review the inserted document."
-#~ msgstr ""
-
-#~ msgid ""
-#~ "If the insert operation is successful,"
-#~ " verify the insertion by querying the"
-#~ " collection."
-#~ msgstr ""
-
-#~ msgid "The document you inserted should return."
-#~ msgstr ""
-
-#~ msgid ""
-#~ "The returned document shows that MongoDB"
-#~ " added an ``_id`` field to the "
-#~ "document. If a client inserts a "
-#~ "document that does not contain the "
-#~ "``_id`` field, MongoDB adds the field"
-#~ " with the value set to a "
-#~ "generated :manual:`ObjectId </reference/object-id>`."
-#~ " The :manual:`ObjectId </reference/object-id>`"
-#~ " values in your documents will differ"
-#~ " from the ones shown."
-#~ msgstr ""
-
-#~ msgid "Insert an Array of Documents"
-#~ msgstr ""
-
-#~ msgid ""
-#~ "You can pass an array of documents"
-#~ " to the :method:`db.collection.insert()` method"
-#~ " to insert multiple documents."
-#~ msgstr ""
-
-#~ msgid "Create an array of documents."
-#~ msgstr ""
-
-#~ msgid ""
-#~ "Define a variable ``mydocuments`` that "
-#~ "holds an array of documents to "
-#~ "insert."
-#~ msgstr ""
-
-#~ msgid "Insert the documents."
-#~ msgstr ""
-
-#~ msgid ""
-#~ "Pass the ``mydocuments`` array to the"
-#~ " :method:`db.collection.insert()` to perform a"
-#~ " bulk insert."
-#~ msgstr ""
-
-#~ msgid ""
-#~ "The method returns a :method:`BulkWriteResult`"
-#~ " object with the status of the "
-#~ "operation. A successful insert of the"
-#~ " documents returns the following object:"
-#~ msgstr ""
-
-#~ msgid ""
-#~ "The :data:`~BulkWriteResult.nInserted` field "
-#~ "specifies the number of documents "
-#~ "inserted. If the operation encounters an"
-#~ " error, the :method:`BulkWriteResult` object "
-#~ "will contain information regarding the "
-#~ "error."
-#~ msgstr ""
-
-#~ msgid ""
-#~ "The inserted documents will each have"
-#~ " an ``_id`` field added by MongoDB."
-#~ msgstr ""
-
-#~ msgid "Insert Multiple Documents with ``Bulk``"
-#~ msgstr ""
-
-#~ msgid ""
-#~ "MongoDB provides a :method:`Bulk()` API "
-#~ "that you can use to perform "
-#~ "multiple write operations in bulk. The"
-#~ " following sequence of operations describes"
-#~ " how you would use the "
-#~ ":method:`Bulk()` API to insert a group"
-#~ " of documents into a MongoDB "
-#~ "collection."
-#~ msgstr ""
-
-#~ msgid "Initialize a ``Bulk`` operations builder."
-#~ msgstr ""
-
-#~ msgid ""
-#~ "Initialize a :method:`Bulk` operations builder"
-#~ " for the collection ``inventory``."
-#~ msgstr ""
-
-#~ msgid ""
-#~ "The operation returns an unordered "
-#~ "operations builder which maintains a "
-#~ "list of operations to perform. Unordered"
-#~ " operations means that MongoDB can "
-#~ "execute in parallel as well as in"
-#~ " nondeterministic order. If an error "
-#~ "occurs during the processing of one "
-#~ "of the write operations, MongoDB will"
-#~ " continue to process remaining write "
-#~ "operations in the list."
-#~ msgstr ""
-
->>>>>>> 2478a500
 #~ msgid ""
 #~ "You can also initialize an ordered "
 #~ "operations builder; see "
