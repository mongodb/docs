#
msgid ""
msgstr ""
"Project-Id-Version: mongodb-manual 3.0\n"
"Report-Msgid-Bugs-To: \n"
"POT-Creation-Date: 2015-08-20 19:13-0400\n"
"PO-Revision-Date: YEAR-MO-DA HO:MI+ZONE\n"
"Last-Translator: Tjworks <evertang@gmail.com>\n"
"Language-Team: LANGUAGE <LL@li.org>\n"
"MIME-Version: 1.0\n"
"Content-Type: text/plain; charset=UTF-8\n"
"Content-Transfer-Encoding: 8bit\n"

#: ../source/tutorial/model-tree-structures-with-parent-references.txt:3
msgid "Model Tree Structures with Parent References"
msgstr "树结构建模：父文档引用"

#: ../source/tutorial/model-tree-structures-with-parent-references.txt:14
msgid "Overview"
msgstr "概述"

#: ../source/tutorial/model-tree-structures-with-parent-references.txt:16
msgid ""
"Data in MongoDB has a *flexible schema*. :term:`Collections <collection>` do"
" not enforce :term:`document` structure. Decisions that affect how you model"
" data can affect application performance and database capacity. See "
":doc:`/core/data-models` for a full high level overview of data modeling in "
"MongoDB."
msgstr ""
"MongoDB的数据具有 *灵活的模式* 。 :term:`集合 <collection>` 本身没有"
"对文档结构的规则性校验。 但是你建模时所作的决定会影响到应用程序的性能和数据库的处理能力。" 
"参见 :doc:`/core/data-models` 以更多的了解一些关于MongoDB数据建模全面介绍。"

#: ../source/tutorial/model-tree-structures-with-parent-references.txt:22
msgid ""
"This document describes a data model that describes a tree-like structure in"
" MongoDB documents by storing :ref:`references <data-modeling-referencing>` "
"to \"parent\" nodes in children nodes."
msgstr ""
"这篇文章讲述如何使用在子文档内对父文档进行 :ref:`引用 <data-modeling-referencing>` "
"的方式来对树结构文档建模。"

#: ../source/tutorial/model-tree-structures-with-parent-references.txt:28
msgid "Pattern"
msgstr "范式"

#: ../source/tutorial/model-tree-structures-with-parent-references.txt:32
msgid ""
"The *Parent References* pattern stores each tree node in a document; in "
"addition to the tree node, the document stores the id of the node's parent."
msgstr ""
"*父文档引用* 模式用一个文档来表示树的一个节点。每一个文档除了存储节点的信息，"
"同时也保存该节点父节点文档的id值。"

#: ../source/tutorial/model-tree-structures-with-parent-references.txt:36
msgid "Consider the following hierarchy of categories:"
msgstr "让我们看一下下图表示的树形分类结构："

#: ../source/tutorial/model-tree-structures-with-parent-references.txt:41
msgid ""
"The following example models the tree using *Parent References*, storing the"
" reference to the parent category in the field ``parent``:"
msgstr ""
"下面是一个使用 *父文档引用* 的例子。在 ``parent`` 字段里保存了对上一级分类的引用。"


#: ../source/tutorial/model-tree-structures-with-parent-references.txt:53
msgid ""
"The query to retrieve the parent of a node is fast and straightforward:"
msgstr ""
"查询父节点的操作很快很方便："

#: ../source/tutorial/model-tree-structures-with-parent-references.txt:60
msgid ""
"You can create an index on the field ``parent`` to enable fast search by the"
" parent node:"
msgstr ""
"可以对 ``parent`` 字段建索引，这样可以快速的按父节点查找:"

#: ../source/tutorial/model-tree-structures-with-parent-references.txt:67
msgid ""
"You can query by the ``parent`` field to find its immediate children nodes:"
msgstr ""
"这样一来，可以很快的查询一个父节点的所有直接子节点："

#: ../source/tutorial/model-tree-structures-with-parent-references.txt:74
msgid ""
"The *Parent Links* pattern provides a simple solution to tree storage but "
"requires multiple queries to retrieve subtrees."
msgstr ""
<<<<<<< HEAD
"*父文档引用* 模式是一个比较简单的树结构建模方案。它的缺点是在需要读取某个分支的时候需要"
"执行多个查询。"
=======

#: ../source/tutorial/model-tree-structures-with-parent-references.txt:0
msgid "On this page"
msgstr ""
>>>>>>> 7b6fda55
<|MERGE_RESOLUTION|>--- conflicted
+++ resolved
@@ -88,12 +88,8 @@
 "The *Parent Links* pattern provides a simple solution to tree storage but "
 "requires multiple queries to retrieve subtrees."
 msgstr ""
-<<<<<<< HEAD
-"*父文档引用* 模式是一个比较简单的树结构建模方案。它的缺点是在需要读取某个分支的时候需要"
-"执行多个查询。"
-=======
+
 
 #: ../source/tutorial/model-tree-structures-with-parent-references.txt:0
 msgid "On this page"
 msgstr ""
->>>>>>> 7b6fda55
