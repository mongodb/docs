# SOME DESCRIPTIVE TITLE.
# Copyright (C) 2011-2014, MongoDB, Inc.
# This file is distributed under the same license as the mongodb-manual
# package.
#
# Translators:
msgid ""
msgstr ""
"Project-Id-Version: MongoDB Manual\n"
"Report-Msgid-Bugs-To: \n"
<<<<<<< HEAD
"POT-Creation-Date: 2019-03-19 11:02-0400\n"
=======
"POT-Creation-Date: 2016-12-08 12:02-0500\n"
>>>>>>> 2478a500
"PO-Revision-Date: 2013-12-16 22:50+0000\n"
"Last-Translator: tychoish <tychoish@gmail.com>\n"
"Language: es\n"
"Language-Team: Spanish (http://www.transifex.com/projects/p/mongodb-"
"manual/language/es/)\n"
"Plural-Forms: nplurals=2; plural=(n != 1)\n"
"MIME-Version: 1.0\n"
"Content-Type: text/plain; charset=utf-8\n"
"Content-Transfer-Encoding: 8bit\n"
"Generated-By: Babel 2.6.0\n"

<<<<<<< HEAD
=======
# 1a237c7ebd6d4dc4a12dc44db36f1e6f
>>>>>>> 2478a500
#: ../source/tutorial/query-a-2d-index.txt:3
msgid "Query a ``2d`` Index"
msgstr ""

<<<<<<< HEAD
=======
# c30dee4fd1d84386987dba9f1636027e
#: ../source/tutorial/query-a-2d-index.txt
msgid "On this page"
msgstr ""

# 416e776ae32a48c78837bc1a69a00565
>>>>>>> 2478a500
#: ../source/tutorial/query-a-2d-index.txt:13
msgid "The following sections describe queries supported by the ``2d`` index."
msgstr ""

<<<<<<< HEAD
=======
# 13d314edccf84389af3d8a3c48765ade
>>>>>>> 2478a500
#: ../source/tutorial/query-a-2d-index.txt:16
msgid "Points within a Shape Defined on a Flat Surface"
msgstr ""

<<<<<<< HEAD
=======
# 08985a8230f8458e90d1418a4e60b6b4
>>>>>>> 2478a500
#: ../source/tutorial/query-a-2d-index.txt:18
msgid ""
"To select all legacy coordinate pairs found within a given shape on a "
"flat surface, use the :query:`$geoWithin` operator along with a shape "
"operator. Use the following syntax:"
msgstr ""

<<<<<<< HEAD
=======
# 3154d4350ac0472b835f10dede08a8cc
>>>>>>> 2478a500
#: ../source/tutorial/query-a-2d-index.txt:29
msgid ""
"The following queries for documents within a rectangle defined by ``[ 0 ,"
" 0 ]`` at the bottom left corner and by ``[ 100 , 100 ]`` at the top "
"right corner."
msgstr ""

<<<<<<< HEAD
=======
# 7c896ac9e4494830b9c5e83533a764c3
>>>>>>> 2478a500
#: ../source/tutorial/query-a-2d-index.txt:41
msgid ""
"The following queries for documents that are within the circle centered "
"on ``[ -74 , 40.74 ]`` and with a radius of ``10``:"
msgstr ""

<<<<<<< HEAD
=======
# 91d106664bbc4d4b9ca1a88c6558c1a5
>>>>>>> 2478a500
#: ../source/tutorial/query-a-2d-index.txt:50
msgid "For syntax and examples for each shape, see the following:"
msgstr ""

<<<<<<< HEAD
=======
# 4e6be9d8df8e4267ae444ed9ddf3ac25
>>>>>>> 2478a500
#: ../source/tutorial/query-a-2d-index.txt:52
msgid ":query:`$box`"
msgstr ""

<<<<<<< HEAD
=======
# 3e497e5cd7e8487280a558815fb33d37
>>>>>>> 2478a500
#: ../source/tutorial/query-a-2d-index.txt:54
msgid ":query:`$polygon`"
msgstr ""

<<<<<<< HEAD
=======
# c0a1da3b31c04e9499488447ceb45c8e
>>>>>>> 2478a500
#: ../source/tutorial/query-a-2d-index.txt:56
msgid ":query:`$center` (defines a circle)"
msgstr ""

<<<<<<< HEAD
=======
# 22678bb8fb72427fb71267b7791e86e2
>>>>>>> 2478a500
#: ../source/tutorial/query-a-2d-index.txt:59
msgid "Points within a Circle Defined on a Sphere"
msgstr ""

<<<<<<< HEAD
=======
# 20cc84f8e275494a8db3cf2ad523d3cd
>>>>>>> 2478a500
#: ../source/tutorial/query-a-2d-index.txt:61
msgid ""
"MongoDB supports rudimentary spherical queries on flat ``2d`` indexes for"
" legacy reasons. In general, spherical calculations should use a "
"``2dsphere`` index, as described in :doc:`/core/2dsphere`."
msgstr ""

<<<<<<< HEAD
=======
# c7d1b2a2542b4391a5d1c1b26d997190
>>>>>>> 2478a500
#: ../source/tutorial/query-a-2d-index.txt:65
msgid ""
"To query for legacy coordinate pairs in a \"spherical cap\" on a sphere, "
"use :query:`$geoWithin` with the :query:`$centerSphere` operator. Specify"
" an array that contains:"
msgstr ""

<<<<<<< HEAD
=======
# 3d6af87c65154824b34c525007b1b76d
>>>>>>> 2478a500
#: ../source/tutorial/query-a-2d-index.txt:69
msgid "The grid coordinates of the circle's center point"
msgstr ""

<<<<<<< HEAD
=======
# a9d7b9d121cb4ad6aad73a0ce7bd7c01
>>>>>>> 2478a500
#: ../source/tutorial/query-a-2d-index.txt:71
msgid ""
"The circle's radius measured in radians. To calculate radians, see "
":doc:`/tutorial/calculate-distances-using-spherical-geometry-with-2d-"
"geospatial-indexes`."
msgstr ""

<<<<<<< HEAD
=======
# 94a45b6b230145b8a566c57ec9a4b379
>>>>>>> 2478a500
#: ../source/tutorial/query-a-2d-index.txt:74
msgid "Use the following syntax:"
msgstr ""

<<<<<<< HEAD
=======
# 9afc1a193d804364bafbb2bc894c5f3d
>>>>>>> 2478a500
#: ../source/tutorial/query-a-2d-index.txt:83
msgid ""
"The following example query returns all documents within a 10-mile radius"
" of longitude ``88 W`` and latitude ``30 N``. The example converts "
"distance to radians by dividing distance by the approximate equatorial "
"radius of the earth, 3963.2 miles:"
msgstr ""

<<<<<<< HEAD
=======
# 3c8c17f89fa2411bbf6e0ce909f10a1e
>>>>>>> 2478a500
#: ../source/tutorial/query-a-2d-index.txt:96
msgid "Proximity to a Point on a Flat Surface"
msgstr ""

<<<<<<< HEAD
=======
# d3813fb7ef4f496f9e639b393a8b38fd
>>>>>>> 2478a500
#: ../source/tutorial/query-a-2d-index.txt:98
msgid ""
"Proximity queries return the legacy coordinate pairs closest to the "
"defined point and sort the results by distance. Use either the "
":query:`$near` operator. The operator requires a ``2d`` index."
msgstr ""

<<<<<<< HEAD
#: ../source/tutorial/query-a-2d-index.txt:102
msgid "The :query:`$near` operator uses the following syntax:"
msgstr ""

#: ../source/tutorial/query-a-2d-index.txt:110
msgid "For examples, see :query:`$near`."
msgstr ""

#: ../source/tutorial/query-a-2d-index.txt:117
msgid "Exact Matches on a Flat Surface"
msgstr ""

#: ../source/tutorial/query-a-2d-index.txt:119
msgid ""
"You cannot use a ``2d`` index to return an exact match for a coordinate "
"pair. Use a scalar, ascending or descending, index on a field that stores"
" coordinates to return exact matches."
msgstr ""

#: ../source/tutorial/query-a-2d-index.txt:123
msgid ""
"In the following example, the :method:`~db.collection.find()` operation "
"will return an exact match on a location if you have a ``{ 'loc': 1}`` "
"index:"
msgstr ""

#: ../source/tutorial/query-a-2d-index.txt:131
msgid "This query will return any documents with the value of ``[ <x> , <y> ]``."
msgstr ""

#~ msgid ""
#~ "You can use the :method:`db.collection.find()`"
#~ " method to query for an exact "
#~ "match on a location. These queries "
#~ "use the following syntax:"
#~ msgstr ""

# 64ab0fb64cef432893acbd6ebb5a860b
#~ msgid ""
#~ "The following sections describe queries "
#~ "supported by the ``2d`` index. For "
#~ "an overview of recommended geospatial "
#~ "queries, see :ref:`geospatial-query-"
#~ "compatibility-chart`."
#~ msgstr ""

# dd55ef77b0594ce2a3b40b7757b40fef
#~ msgid ""
#~ "The following example query returns all"
#~ " documents within a 10-mile radius of"
#~ " longitude ``88 W`` and latitude ``30"
#~ " N``. The example converts distance "
#~ "to radians by dividing distance by "
#~ "the approximate radius of the earth, "
#~ "3959 miles:"
#~ msgstr ""

# c1215a1391e443de87a617963e066f59
#~ msgid ""
#~ "Proximity queries return the 100 legacy"
#~ " coordinate pairs closest to the "
#~ "defined point and sort the results "
#~ "by distance. Use either the "
#~ ":query:`$near` operator or :dbcommand:`geoNear` "
#~ "command. Both require a ``2d`` index."
#~ msgstr ""

# 0d4c6f0c494e4c5ca2b732c47c5e6e91
#~ msgid "The :dbcommand:`geoNear` command uses the following syntax:"
#~ msgstr ""

# 4890614e3f6d41baa81346cb9751ed6d
#~ msgid ""
#~ "The :dbcommand:`geoNear` command offers more"
#~ " options and returns more information "
#~ "than does the :query:`$near` operator. "
#~ "To run the command, see "
#~ ":dbcommand:`geoNear`."
#~ msgstr ""

# e2c80e9c6cc6487ebf024a23233013cc
# c0dc6f873bcb418bbe325a8e0a3ca396
#~ msgid "geospatial queries"
#~ msgstr ""

# c0dc6f873bcb418bbe325a8e0a3ca396
#~ msgid "exact"
#~ msgstr ""

#~ msgid ""
#~ "Previously, ``2d`` indexes would support "
#~ "exact-match queries for coordinate "
#~ "pairs."
=======
# 387c47e8285844269206dd37aeb8b993
#: ../source/tutorial/query-a-2d-index.txt:103
msgid "The :query:`$near` operator uses the following syntax:"
msgstr ""

# 16c0cbbc9a78410eae035d1d6b98cc1e
#: ../source/tutorial/query-a-2d-index.txt:111
msgid "For examples, see :query:`$near`."
msgstr ""

# ebd747c961a1412aabe93c86c6acfcb3
#: ../source/tutorial/query-a-2d-index.txt:113
msgid "The :dbcommand:`geoNear` command uses the following syntax:"
msgstr ""

# 3fb5a2ac232b4cae939d2c5a80d0c8e2
#: ../source/tutorial/query-a-2d-index.txt:119
msgid ""
"The :dbcommand:`geoNear` command offers more options and returns more "
"information than does the :query:`$near` operator. To run the command, "
"see :dbcommand:`geoNear`."
msgstr ""

# 68dc74a18d594c63963bcd5fcbdee941
#: ../source/tutorial/query-a-2d-index.txt:128
msgid "Exact Matches on a Flat Surface"
msgstr ""

# 1683ff431fcb48209ebfeed4bc6e72a8
#: ../source/tutorial/query-a-2d-index.txt:130
msgid ""
"Previously, ``2d`` indexes would support exact-match queries for "
"coordinate pairs."
msgstr ""

# d994166041f14472be15629fba92b354
#: ../source/tutorial/query-a-2d-index.txt:134
msgid ""
"You cannot use a ``2d`` index to return an exact match for a coordinate "
"pair. Use a scalar, ascending or descending, index on a field that stores"
" coordinates to return exact matches."
msgstr ""

# 71863d28b5ec4b4e99cf9e7197d42a80
#: ../source/tutorial/query-a-2d-index.txt:138
msgid ""
"In the following example, the :method:`~db.collection.find()` operation "
"will return an exact match on a location if you have a ``{ 'loc': 1}`` "
"index:"
msgstr ""

# 72aba0bb56934ac8b42e536bf8a4eb2d
#: ../source/tutorial/query-a-2d-index.txt:146
msgid "This query will return any documents with the value of ``[ <x> , <y> ]``."
msgstr ""

# 5eee36a41652430baa40cedd8097435f
# e7e691ed0cff481192d309878f641c7a
#: ../source/tutorial/query-a-2d-index.txt:123
#: ../source/tutorial/query-a-2d-index.txt:124
msgid "geospatial queries"
msgstr ""

# e7e691ed0cff481192d309878f641c7a
#: ../source/tutorial/query-a-2d-index.txt:124
msgid "exact"
msgstr ""

#~ msgid ""
#~ "You can use the :method:`db.collection.find()`"
#~ " method to query for an exact "
#~ "match on a location. These queries "
#~ "use the following syntax:"
#~ msgstr ""

# 64ab0fb64cef432893acbd6ebb5a860b
#~ msgid ""
#~ "The following sections describe queries "
#~ "supported by the ``2d`` index. For "
#~ "an overview of recommended geospatial "
#~ "queries, see :ref:`geospatial-query-"
#~ "compatibility-chart`."
#~ msgstr ""

# dd55ef77b0594ce2a3b40b7757b40fef
#~ msgid ""
#~ "The following example query returns all"
#~ " documents within a 10-mile radius of"
#~ " longitude ``88 W`` and latitude ``30"
#~ " N``. The example converts distance "
#~ "to radians by dividing distance by "
#~ "the approximate radius of the earth, "
#~ "3959 miles:"
#~ msgstr ""

# c1215a1391e443de87a617963e066f59
#~ msgid ""
#~ "Proximity queries return the 100 legacy"
#~ " coordinate pairs closest to the "
#~ "defined point and sort the results "
#~ "by distance. Use either the "
#~ ":query:`$near` operator or :dbcommand:`geoNear` "
#~ "command. Both require a ``2d`` index."
>>>>>>> 2478a500
#~ msgstr ""
<|MERGE_RESOLUTION|>--- conflicted
+++ resolved
@@ -8,11 +8,7 @@
 msgstr ""
 "Project-Id-Version: MongoDB Manual\n"
 "Report-Msgid-Bugs-To: \n"
-<<<<<<< HEAD
-"POT-Creation-Date: 2019-03-19 11:02-0400\n"
-=======
 "POT-Creation-Date: 2016-12-08 12:02-0500\n"
->>>>>>> 2478a500
 "PO-Revision-Date: 2013-12-16 22:50+0000\n"
 "Last-Translator: tychoish <tychoish@gmail.com>\n"
 "Language: es\n"
@@ -24,39 +20,27 @@
 "Content-Transfer-Encoding: 8bit\n"
 "Generated-By: Babel 2.6.0\n"
 
-<<<<<<< HEAD
-=======
 # 1a237c7ebd6d4dc4a12dc44db36f1e6f
->>>>>>> 2478a500
 #: ../source/tutorial/query-a-2d-index.txt:3
 msgid "Query a ``2d`` Index"
 msgstr ""
 
-<<<<<<< HEAD
-=======
 # c30dee4fd1d84386987dba9f1636027e
 #: ../source/tutorial/query-a-2d-index.txt
 msgid "On this page"
 msgstr ""
 
 # 416e776ae32a48c78837bc1a69a00565
->>>>>>> 2478a500
 #: ../source/tutorial/query-a-2d-index.txt:13
 msgid "The following sections describe queries supported by the ``2d`` index."
 msgstr ""
 
-<<<<<<< HEAD
-=======
 # 13d314edccf84389af3d8a3c48765ade
->>>>>>> 2478a500
 #: ../source/tutorial/query-a-2d-index.txt:16
 msgid "Points within a Shape Defined on a Flat Surface"
 msgstr ""
 
-<<<<<<< HEAD
-=======
 # 08985a8230f8458e90d1418a4e60b6b4
->>>>>>> 2478a500
 #: ../source/tutorial/query-a-2d-index.txt:18
 msgid ""
 "To select all legacy coordinate pairs found within a given shape on a "
@@ -64,10 +48,7 @@
 "operator. Use the following syntax:"
 msgstr ""
 
-<<<<<<< HEAD
-=======
 # 3154d4350ac0472b835f10dede08a8cc
->>>>>>> 2478a500
 #: ../source/tutorial/query-a-2d-index.txt:29
 msgid ""
 "The following queries for documents within a rectangle defined by ``[ 0 ,"
@@ -75,60 +56,39 @@
 "right corner."
 msgstr ""
 
-<<<<<<< HEAD
-=======
 # 7c896ac9e4494830b9c5e83533a764c3
->>>>>>> 2478a500
 #: ../source/tutorial/query-a-2d-index.txt:41
 msgid ""
 "The following queries for documents that are within the circle centered "
 "on ``[ -74 , 40.74 ]`` and with a radius of ``10``:"
 msgstr ""
 
-<<<<<<< HEAD
-=======
 # 91d106664bbc4d4b9ca1a88c6558c1a5
->>>>>>> 2478a500
 #: ../source/tutorial/query-a-2d-index.txt:50
 msgid "For syntax and examples for each shape, see the following:"
 msgstr ""
 
-<<<<<<< HEAD
-=======
 # 4e6be9d8df8e4267ae444ed9ddf3ac25
->>>>>>> 2478a500
 #: ../source/tutorial/query-a-2d-index.txt:52
 msgid ":query:`$box`"
 msgstr ""
 
-<<<<<<< HEAD
-=======
 # 3e497e5cd7e8487280a558815fb33d37
->>>>>>> 2478a500
 #: ../source/tutorial/query-a-2d-index.txt:54
 msgid ":query:`$polygon`"
 msgstr ""
 
-<<<<<<< HEAD
-=======
 # c0a1da3b31c04e9499488447ceb45c8e
->>>>>>> 2478a500
 #: ../source/tutorial/query-a-2d-index.txt:56
 msgid ":query:`$center` (defines a circle)"
 msgstr ""
 
-<<<<<<< HEAD
-=======
 # 22678bb8fb72427fb71267b7791e86e2
->>>>>>> 2478a500
 #: ../source/tutorial/query-a-2d-index.txt:59
 msgid "Points within a Circle Defined on a Sphere"
 msgstr ""
 
-<<<<<<< HEAD
-=======
 # 20cc84f8e275494a8db3cf2ad523d3cd
->>>>>>> 2478a500
 #: ../source/tutorial/query-a-2d-index.txt:61
 msgid ""
 "MongoDB supports rudimentary spherical queries on flat ``2d`` indexes for"
@@ -136,10 +96,7 @@
 "``2dsphere`` index, as described in :doc:`/core/2dsphere`."
 msgstr ""
 
-<<<<<<< HEAD
-=======
 # c7d1b2a2542b4391a5d1c1b26d997190
->>>>>>> 2478a500
 #: ../source/tutorial/query-a-2d-index.txt:65
 msgid ""
 "To query for legacy coordinate pairs in a \"spherical cap\" on a sphere, "
@@ -147,18 +104,12 @@
 " an array that contains:"
 msgstr ""
 
-<<<<<<< HEAD
-=======
 # 3d6af87c65154824b34c525007b1b76d
->>>>>>> 2478a500
 #: ../source/tutorial/query-a-2d-index.txt:69
 msgid "The grid coordinates of the circle's center point"
 msgstr ""
 
-<<<<<<< HEAD
-=======
 # a9d7b9d121cb4ad6aad73a0ce7bd7c01
->>>>>>> 2478a500
 #: ../source/tutorial/query-a-2d-index.txt:71
 msgid ""
 "The circle's radius measured in radians. To calculate radians, see "
@@ -166,18 +117,12 @@
 "geospatial-indexes`."
 msgstr ""
 
-<<<<<<< HEAD
-=======
 # 94a45b6b230145b8a566c57ec9a4b379
->>>>>>> 2478a500
 #: ../source/tutorial/query-a-2d-index.txt:74
 msgid "Use the following syntax:"
 msgstr ""
 
-<<<<<<< HEAD
-=======
 # 9afc1a193d804364bafbb2bc894c5f3d
->>>>>>> 2478a500
 #: ../source/tutorial/query-a-2d-index.txt:83
 msgid ""
 "The following example query returns all documents within a 10-mile radius"
@@ -186,54 +131,86 @@
 "radius of the earth, 3963.2 miles:"
 msgstr ""
 
-<<<<<<< HEAD
-=======
 # 3c8c17f89fa2411bbf6e0ce909f10a1e
->>>>>>> 2478a500
 #: ../source/tutorial/query-a-2d-index.txt:96
 msgid "Proximity to a Point on a Flat Surface"
 msgstr ""
 
-<<<<<<< HEAD
-=======
 # d3813fb7ef4f496f9e639b393a8b38fd
->>>>>>> 2478a500
 #: ../source/tutorial/query-a-2d-index.txt:98
 msgid ""
 "Proximity queries return the legacy coordinate pairs closest to the "
 "defined point and sort the results by distance. Use either the "
-":query:`$near` operator. The operator requires a ``2d`` index."
-msgstr ""
-
-<<<<<<< HEAD
-#: ../source/tutorial/query-a-2d-index.txt:102
+":query:`$near` operator or :dbcommand:`geoNear` command. Both require a "
+"``2d`` index."
+msgstr ""
+
+# 387c47e8285844269206dd37aeb8b993
+#: ../source/tutorial/query-a-2d-index.txt:103
 msgid "The :query:`$near` operator uses the following syntax:"
 msgstr ""
 
-#: ../source/tutorial/query-a-2d-index.txt:110
+# 16c0cbbc9a78410eae035d1d6b98cc1e
+#: ../source/tutorial/query-a-2d-index.txt:111
 msgid "For examples, see :query:`$near`."
 msgstr ""
 
-#: ../source/tutorial/query-a-2d-index.txt:117
+# ebd747c961a1412aabe93c86c6acfcb3
+#: ../source/tutorial/query-a-2d-index.txt:113
+msgid "The :dbcommand:`geoNear` command uses the following syntax:"
+msgstr ""
+
+# 3fb5a2ac232b4cae939d2c5a80d0c8e2
+#: ../source/tutorial/query-a-2d-index.txt:119
+msgid ""
+"The :dbcommand:`geoNear` command offers more options and returns more "
+"information than does the :query:`$near` operator. To run the command, "
+"see :dbcommand:`geoNear`."
+msgstr ""
+
+# 68dc74a18d594c63963bcd5fcbdee941
+#: ../source/tutorial/query-a-2d-index.txt:128
 msgid "Exact Matches on a Flat Surface"
 msgstr ""
 
-#: ../source/tutorial/query-a-2d-index.txt:119
+# 1683ff431fcb48209ebfeed4bc6e72a8
+#: ../source/tutorial/query-a-2d-index.txt:130
+msgid ""
+"Previously, ``2d`` indexes would support exact-match queries for "
+"coordinate pairs."
+msgstr ""
+
+# d994166041f14472be15629fba92b354
+#: ../source/tutorial/query-a-2d-index.txt:134
 msgid ""
 "You cannot use a ``2d`` index to return an exact match for a coordinate "
 "pair. Use a scalar, ascending or descending, index on a field that stores"
 " coordinates to return exact matches."
 msgstr ""
 
-#: ../source/tutorial/query-a-2d-index.txt:123
+# 71863d28b5ec4b4e99cf9e7197d42a80
+#: ../source/tutorial/query-a-2d-index.txt:138
 msgid ""
 "In the following example, the :method:`~db.collection.find()` operation "
 "will return an exact match on a location if you have a ``{ 'loc': 1}`` "
 "index:"
 msgstr ""
 
-#: ../source/tutorial/query-a-2d-index.txt:131
+# 72aba0bb56934ac8b42e536bf8a4eb2d
+#: ../source/tutorial/query-a-2d-index.txt:146
 msgid "This query will return any documents with the value of ``[ <x> , <y> ]``."
+msgstr ""
+
+# 5eee36a41652430baa40cedd8097435f
+# e7e691ed0cff481192d309878f641c7a
+#: ../source/tutorial/query-a-2d-index.txt:123
+#: ../source/tutorial/query-a-2d-index.txt:124
+msgid "geospatial queries"
+msgstr ""
+
+# e7e691ed0cff481192d309878f641c7a
+#: ../source/tutorial/query-a-2d-index.txt:124
+msgid "exact"
 msgstr ""
 
 #~ msgid ""
@@ -272,136 +249,3 @@
 #~ ":query:`$near` operator or :dbcommand:`geoNear` "
 #~ "command. Both require a ``2d`` index."
 #~ msgstr ""
-
-# 0d4c6f0c494e4c5ca2b732c47c5e6e91
-#~ msgid "The :dbcommand:`geoNear` command uses the following syntax:"
-#~ msgstr ""
-
-# 4890614e3f6d41baa81346cb9751ed6d
-#~ msgid ""
-#~ "The :dbcommand:`geoNear` command offers more"
-#~ " options and returns more information "
-#~ "than does the :query:`$near` operator. "
-#~ "To run the command, see "
-#~ ":dbcommand:`geoNear`."
-#~ msgstr ""
-
-# e2c80e9c6cc6487ebf024a23233013cc
-# c0dc6f873bcb418bbe325a8e0a3ca396
-#~ msgid "geospatial queries"
-#~ msgstr ""
-
-# c0dc6f873bcb418bbe325a8e0a3ca396
-#~ msgid "exact"
-#~ msgstr ""
-
-#~ msgid ""
-#~ "Previously, ``2d`` indexes would support "
-#~ "exact-match queries for coordinate "
-#~ "pairs."
-=======
-# 387c47e8285844269206dd37aeb8b993
-#: ../source/tutorial/query-a-2d-index.txt:103
-msgid "The :query:`$near` operator uses the following syntax:"
-msgstr ""
-
-# 16c0cbbc9a78410eae035d1d6b98cc1e
-#: ../source/tutorial/query-a-2d-index.txt:111
-msgid "For examples, see :query:`$near`."
-msgstr ""
-
-# ebd747c961a1412aabe93c86c6acfcb3
-#: ../source/tutorial/query-a-2d-index.txt:113
-msgid "The :dbcommand:`geoNear` command uses the following syntax:"
-msgstr ""
-
-# 3fb5a2ac232b4cae939d2c5a80d0c8e2
-#: ../source/tutorial/query-a-2d-index.txt:119
-msgid ""
-"The :dbcommand:`geoNear` command offers more options and returns more "
-"information than does the :query:`$near` operator. To run the command, "
-"see :dbcommand:`geoNear`."
-msgstr ""
-
-# 68dc74a18d594c63963bcd5fcbdee941
-#: ../source/tutorial/query-a-2d-index.txt:128
-msgid "Exact Matches on a Flat Surface"
-msgstr ""
-
-# 1683ff431fcb48209ebfeed4bc6e72a8
-#: ../source/tutorial/query-a-2d-index.txt:130
-msgid ""
-"Previously, ``2d`` indexes would support exact-match queries for "
-"coordinate pairs."
-msgstr ""
-
-# d994166041f14472be15629fba92b354
-#: ../source/tutorial/query-a-2d-index.txt:134
-msgid ""
-"You cannot use a ``2d`` index to return an exact match for a coordinate "
-"pair. Use a scalar, ascending or descending, index on a field that stores"
-" coordinates to return exact matches."
-msgstr ""
-
-# 71863d28b5ec4b4e99cf9e7197d42a80
-#: ../source/tutorial/query-a-2d-index.txt:138
-msgid ""
-"In the following example, the :method:`~db.collection.find()` operation "
-"will return an exact match on a location if you have a ``{ 'loc': 1}`` "
-"index:"
-msgstr ""
-
-# 72aba0bb56934ac8b42e536bf8a4eb2d
-#: ../source/tutorial/query-a-2d-index.txt:146
-msgid "This query will return any documents with the value of ``[ <x> , <y> ]``."
-msgstr ""
-
-# 5eee36a41652430baa40cedd8097435f
-# e7e691ed0cff481192d309878f641c7a
-#: ../source/tutorial/query-a-2d-index.txt:123
-#: ../source/tutorial/query-a-2d-index.txt:124
-msgid "geospatial queries"
-msgstr ""
-
-# e7e691ed0cff481192d309878f641c7a
-#: ../source/tutorial/query-a-2d-index.txt:124
-msgid "exact"
-msgstr ""
-
-#~ msgid ""
-#~ "You can use the :method:`db.collection.find()`"
-#~ " method to query for an exact "
-#~ "match on a location. These queries "
-#~ "use the following syntax:"
-#~ msgstr ""
-
-# 64ab0fb64cef432893acbd6ebb5a860b
-#~ msgid ""
-#~ "The following sections describe queries "
-#~ "supported by the ``2d`` index. For "
-#~ "an overview of recommended geospatial "
-#~ "queries, see :ref:`geospatial-query-"
-#~ "compatibility-chart`."
-#~ msgstr ""
-
-# dd55ef77b0594ce2a3b40b7757b40fef
-#~ msgid ""
-#~ "The following example query returns all"
-#~ " documents within a 10-mile radius of"
-#~ " longitude ``88 W`` and latitude ``30"
-#~ " N``. The example converts distance "
-#~ "to radians by dividing distance by "
-#~ "the approximate radius of the earth, "
-#~ "3959 miles:"
-#~ msgstr ""
-
-# c1215a1391e443de87a617963e066f59
-#~ msgid ""
-#~ "Proximity queries return the 100 legacy"
-#~ " coordinate pairs closest to the "
-#~ "defined point and sort the results "
-#~ "by distance. Use either the "
-#~ ":query:`$near` operator or :dbcommand:`geoNear` "
-#~ "command. Both require a ``2d`` index."
->>>>>>> 2478a500
-#~ msgstr ""
