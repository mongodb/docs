# SOME DESCRIPTIVE TITLE.
# Copyright (C) 2011-2014, MongoDB, Inc.
# This file is distributed under the same license as the mongodb-manual
# package.
#
# Translators:
# Jorge Puente Sarrín <puentesarrin@gmail.com>, 2014
msgid ""
msgstr ""
"Project-Id-Version: MongoDB Manual\n"
"Report-Msgid-Bugs-To: \n"
<<<<<<< HEAD
"POT-Creation-Date: 2019-03-19 11:02-0400\n"
=======
"POT-Creation-Date: 2016-12-08 12:02-0500\n"
>>>>>>> 2478a500
"PO-Revision-Date: 2014-03-06 00:39+0000\n"
"Last-Translator: Jorge Puente Sarrín <puentesarrin@gmail.com>\n"
"Language: es\n"
"Language-Team: Spanish (http://www.transifex.com/projects/p/mongodb-"
"manual/language/es/)\n"
"Plural-Forms: nplurals=2; plural=(n != 1)\n"
"MIME-Version: 1.0\n"
"Content-Type: text/plain; charset=utf-8\n"
"Content-Transfer-Encoding: 8bit\n"
"Generated-By: Babel 2.6.0\n"

<<<<<<< HEAD
=======
# a28c527e3d764d008f06a5d607974b67
>>>>>>> 2478a500
#: ../source/data-center-awareness.txt:3
msgid "Data Center Awareness"
msgstr ""

<<<<<<< HEAD
#: ../source/data-center-awareness.txt:13
msgid ""
"MongoDB provides a number of features that allow application developers "
"and database administrators to customize the behavior of a :term:`sharded"
" cluster` or :term:`replica set` deployment so that MongoDB may be *more*"
" \"data center aware,\" or allow operational and location-based "
"separation."
msgstr ""

#: ../source/data-center-awareness.txt:19
msgid ""
"MongoDB also supports workload isolation based on functional parameters, "
"to ensure that certain :binary:`~bin.mongod` instances are only used for "
"reporting workloads or that certain high-frequency portions of a sharded "
"collection only exist on specific shards."
msgstr ""

#: ../source/data-center-awareness.txt:24
msgid ""
"The following documents, *found either in this section or other sections "
"of this manual*, provide information on customizing a deployment for "
"operation- and location-based separation:"
msgstr ""

#: ../source/includes/toc/dfn-list-spec-data-center-awareness.rst:5
#, fuzzy
msgid ":doc:`/core/workload-isolation`"
msgstr ":doc:`/core/operational-segregation`"

=======
# 6ebc8a65666446d9ba44e89f56d757b3
#: ../source/data-center-awareness.txt
msgid "On this page"
msgstr ""

# bb9b6a8a45cf4e97ae565b8067e8348e
#: ../source/data-center-awareness.txt:13
msgid ""
"MongoDB provides a number of features that allow application developers "
"and database administrators to customize the behavior of a :term:`sharded"
" cluster` or :term:`replica set` deployment so that MongoDB may be *more*"
" \"data center aware,\" or allow operational and location-based "
"separation."
msgstr ""

# f92e5701c33b4775ab8844c18542df4c
#: ../source/data-center-awareness.txt:19
msgid ""
"MongoDB also supports segregation based on functional parameters, to "
"ensure that certain :program:`mongod` instances are only used for "
"reporting workloads or that certain high-frequency portions of a sharded "
"collection only exist on specific shards."
msgstr ""

# 180ca56661744a20a7aa18e767dcaaa8
#: ../source/data-center-awareness.txt:24
msgid ""
"The following documents, *found either in this section or other sections "
"of this manual*, provide information on customizing a deployment for "
"operation- and location-based separation:"
msgstr ""

# 870c528dcfa2404e91dcac2eca55393b
#: ../source/includes/toc/dfn-list-spec-data-center-awareness.rst:5
msgid ":doc:`/core/operational-segregation`"
msgstr ":doc:`/core/operational-segregation`"

# 696ce991235f4fb591ec8d5410419049
>>>>>>> 2478a500
#: ../source/includes/toc/dfn-list-spec-data-center-awareness.rst:4
msgid ""
"MongoDB lets you specify that certain application operations use certain "
":binary:`~bin.mongod` instances."
msgstr ""

<<<<<<< HEAD
=======
# d91f2662f5104baab53096ab95cc7abe
>>>>>>> 2478a500
#: ../source/includes/toc/dfn-list-spec-data-center-awareness.rst:11
#, fuzzy
msgid ":doc:`/core/zone-sharding`"
msgstr ":doc:`/core/tag-aware-sharding`"

<<<<<<< HEAD
=======
# 32079672abf04a72bd45260e41f33a50
>>>>>>> 2478a500
#: ../source/includes/toc/dfn-list-spec-data-center-awareness.rst:8
msgid ""
"A zone represents one or more ranges of shard key values for a sharded "
"collection. MongoDB routes reads and writes for sharded data covered by a"
" zone only to shards inside that zone. For use in managing data "
"distribution and deployment patterns."
msgstr ""

<<<<<<< HEAD
=======
# df802bff022847579004a3d81073f51f
>>>>>>> 2478a500
#: ../source/includes/toc/dfn-list-spec-data-center-awareness.rst:14
#, fuzzy
msgid ":doc:`/tutorial/manage-shard-zone`"
msgstr ":doc:`/tutorial/administer-shard-tags`"

<<<<<<< HEAD
=======
# 74c977cdebcc44c9a7939f26a9531874
>>>>>>> 2478a500
#: ../source/includes/toc/dfn-list-spec-data-center-awareness.rst:14
msgid "Administrative tasks related to configuring zones in sharded clusters"
msgstr ""

<<<<<<< HEAD
=======
# afecd43448a646249eb703ba1277958d
>>>>>>> 2478a500
#: ../source/data-center-awareness.txt:32
msgid "Further Reading"
msgstr "Lecturas adicionales"

<<<<<<< HEAD
=======
# aa356bac68d946079db51a3ec9ea18b2
>>>>>>> 2478a500
#: ../source/data-center-awareness.txt:34
msgid ""
"The :doc:`/reference/write-concern` and :doc:`/core/read-preference` "
"documents, which address capabilities related to data center awareness."
msgstr ""

<<<<<<< HEAD
=======
# 667685ec266840ffaa9167f584336192
>>>>>>> 2478a500
#: ../source/data-center-awareness.txt:38
msgid ":doc:`/tutorial/deploy-geographically-distributed-replica-set`."
msgstr ":doc:`/tutorial/deploy-geographically-distributed-replica-set`."

<<<<<<< HEAD
=======
# 950a536324504e22809768d6714d2797
>>>>>>> 2478a500
#: ../source/includes/extracts/additional-resources-multi-dc.rst:4
msgid "Additional Resource"
msgstr ""

<<<<<<< HEAD
=======
# 9db8d34261fe4d56ba8fdefb8e3813a0
>>>>>>> 2478a500
#: ../source/includes/extracts/additional-resources-multi-dc.rst:6
msgid ""
"`Whitepaper: MongoDB Multi-Data Center Deployments "
"<http://www.mongodb.com/lp/white-paper/multi-dc?jmp=docs>`_"
msgstr ""

<<<<<<< HEAD
=======
# 5ee86e3ef90b4c028126f1bbd461e6d8
>>>>>>> 2478a500
#: ../source/includes/extracts/additional-resources-multi-dc.rst:7
msgid ""
"`Webinar: Multi-Data Center Deployment "
"<https://www.mongodb.com/presentations/webinar-multi-data-center-"
"deployment?jmp=docs>`_"
msgstr ""

<<<<<<< HEAD
# 98686af00574420b8c1295c212705387
#~ msgid ""
#~ "MongoDB also supports segregation based "
#~ "on functional parameters, to ensure that"
#~ " certain :program:`mongod` instances are "
#~ "only used for reporting workloads or "
#~ "that certain high-frequency portions of"
#~ " a sharded collection only exist on"
#~ " specific shards."
#~ msgstr ""

# 23ad0bfd2b6649b89b77266d359a4a7c
#~ msgid ""
#~ "MongoDB lets you specify that certain"
#~ " application operations use certain "
#~ ":program:`mongod` instances."
#~ msgstr ""

=======
>>>>>>> 2478a500
# c815b57d2f7b4979a65f819b9d173d1e
#~ msgid ""
#~ "Tags associate specific ranges  of "
#~ ":term:`shard key` values with specific "
#~ "shards for use in managing deployment"
#~ " patterns."
#~ msgstr ""

# d976da4179594cb3b54f025b159fb044
#~ msgid ""
#~ "Use tags to associate specific ranges"
#~ " of shard key values with specific"
#~ " shards."
#~ msgstr ""

# d5b7e19c68c54a85a4cd82e46dd723c0
#~ msgid ""
#~ "The :doc:`/core/write-concern` and :doc:`/core"
#~ "/read-preference` documents, which address "
#~ "capabilities related to data center "
#~ "awareness."
#~ msgstr ""
<|MERGE_RESOLUTION|>--- conflicted
+++ resolved
@@ -9,11 +9,7 @@
 msgstr ""
 "Project-Id-Version: MongoDB Manual\n"
 "Report-Msgid-Bugs-To: \n"
-<<<<<<< HEAD
-"POT-Creation-Date: 2019-03-19 11:02-0400\n"
-=======
 "POT-Creation-Date: 2016-12-08 12:02-0500\n"
->>>>>>> 2478a500
 "PO-Revision-Date: 2014-03-06 00:39+0000\n"
 "Last-Translator: Jorge Puente Sarrín <puentesarrin@gmail.com>\n"
 "Language: es\n"
@@ -25,45 +21,11 @@
 "Content-Transfer-Encoding: 8bit\n"
 "Generated-By: Babel 2.6.0\n"
 
-<<<<<<< HEAD
-=======
 # a28c527e3d764d008f06a5d607974b67
->>>>>>> 2478a500
 #: ../source/data-center-awareness.txt:3
 msgid "Data Center Awareness"
 msgstr ""
 
-<<<<<<< HEAD
-#: ../source/data-center-awareness.txt:13
-msgid ""
-"MongoDB provides a number of features that allow application developers "
-"and database administrators to customize the behavior of a :term:`sharded"
-" cluster` or :term:`replica set` deployment so that MongoDB may be *more*"
-" \"data center aware,\" or allow operational and location-based "
-"separation."
-msgstr ""
-
-#: ../source/data-center-awareness.txt:19
-msgid ""
-"MongoDB also supports workload isolation based on functional parameters, "
-"to ensure that certain :binary:`~bin.mongod` instances are only used for "
-"reporting workloads or that certain high-frequency portions of a sharded "
-"collection only exist on specific shards."
-msgstr ""
-
-#: ../source/data-center-awareness.txt:24
-msgid ""
-"The following documents, *found either in this section or other sections "
-"of this manual*, provide information on customizing a deployment for "
-"operation- and location-based separation:"
-msgstr ""
-
-#: ../source/includes/toc/dfn-list-spec-data-center-awareness.rst:5
-#, fuzzy
-msgid ":doc:`/core/workload-isolation`"
-msgstr ":doc:`/core/operational-segregation`"
-
-=======
 # 6ebc8a65666446d9ba44e89f56d757b3
 #: ../source/data-center-awareness.txt
 msgid "On this page"
@@ -102,26 +64,19 @@
 msgstr ":doc:`/core/operational-segregation`"
 
 # 696ce991235f4fb591ec8d5410419049
->>>>>>> 2478a500
 #: ../source/includes/toc/dfn-list-spec-data-center-awareness.rst:4
 msgid ""
 "MongoDB lets you specify that certain application operations use certain "
-":binary:`~bin.mongod` instances."
+":program:`mongod` instances."
 msgstr ""
 
-<<<<<<< HEAD
-=======
 # d91f2662f5104baab53096ab95cc7abe
->>>>>>> 2478a500
 #: ../source/includes/toc/dfn-list-spec-data-center-awareness.rst:11
 #, fuzzy
 msgid ":doc:`/core/zone-sharding`"
 msgstr ":doc:`/core/tag-aware-sharding`"
 
-<<<<<<< HEAD
-=======
 # 32079672abf04a72bd45260e41f33a50
->>>>>>> 2478a500
 #: ../source/includes/toc/dfn-list-spec-data-center-awareness.rst:8
 msgid ""
 "A zone represents one or more ranges of shard key values for a sharded "
@@ -130,71 +85,47 @@
 "distribution and deployment patterns."
 msgstr ""
 
-<<<<<<< HEAD
-=======
 # df802bff022847579004a3d81073f51f
->>>>>>> 2478a500
 #: ../source/includes/toc/dfn-list-spec-data-center-awareness.rst:14
 #, fuzzy
 msgid ":doc:`/tutorial/manage-shard-zone`"
 msgstr ":doc:`/tutorial/administer-shard-tags`"
 
-<<<<<<< HEAD
-=======
 # 74c977cdebcc44c9a7939f26a9531874
->>>>>>> 2478a500
 #: ../source/includes/toc/dfn-list-spec-data-center-awareness.rst:14
 msgid "Administrative tasks related to configuring zones in sharded clusters"
 msgstr ""
 
-<<<<<<< HEAD
-=======
 # afecd43448a646249eb703ba1277958d
->>>>>>> 2478a500
 #: ../source/data-center-awareness.txt:32
 msgid "Further Reading"
 msgstr "Lecturas adicionales"
 
-<<<<<<< HEAD
-=======
 # aa356bac68d946079db51a3ec9ea18b2
->>>>>>> 2478a500
 #: ../source/data-center-awareness.txt:34
 msgid ""
 "The :doc:`/reference/write-concern` and :doc:`/core/read-preference` "
 "documents, which address capabilities related to data center awareness."
 msgstr ""
 
-<<<<<<< HEAD
-=======
 # 667685ec266840ffaa9167f584336192
->>>>>>> 2478a500
 #: ../source/data-center-awareness.txt:38
 msgid ":doc:`/tutorial/deploy-geographically-distributed-replica-set`."
 msgstr ":doc:`/tutorial/deploy-geographically-distributed-replica-set`."
 
-<<<<<<< HEAD
-=======
 # 950a536324504e22809768d6714d2797
->>>>>>> 2478a500
 #: ../source/includes/extracts/additional-resources-multi-dc.rst:4
 msgid "Additional Resource"
 msgstr ""
 
-<<<<<<< HEAD
-=======
 # 9db8d34261fe4d56ba8fdefb8e3813a0
->>>>>>> 2478a500
 #: ../source/includes/extracts/additional-resources-multi-dc.rst:6
 msgid ""
 "`Whitepaper: MongoDB Multi-Data Center Deployments "
 "<http://www.mongodb.com/lp/white-paper/multi-dc?jmp=docs>`_"
 msgstr ""
 
-<<<<<<< HEAD
-=======
 # 5ee86e3ef90b4c028126f1bbd461e6d8
->>>>>>> 2478a500
 #: ../source/includes/extracts/additional-resources-multi-dc.rst:7
 msgid ""
 "`Webinar: Multi-Data Center Deployment "
@@ -202,27 +133,6 @@
 "deployment?jmp=docs>`_"
 msgstr ""
 
-<<<<<<< HEAD
-# 98686af00574420b8c1295c212705387
-#~ msgid ""
-#~ "MongoDB also supports segregation based "
-#~ "on functional parameters, to ensure that"
-#~ " certain :program:`mongod` instances are "
-#~ "only used for reporting workloads or "
-#~ "that certain high-frequency portions of"
-#~ " a sharded collection only exist on"
-#~ " specific shards."
-#~ msgstr ""
-
-# 23ad0bfd2b6649b89b77266d359a4a7c
-#~ msgid ""
-#~ "MongoDB lets you specify that certain"
-#~ " application operations use certain "
-#~ ":program:`mongod` instances."
-#~ msgstr ""
-
-=======
->>>>>>> 2478a500
 # c815b57d2f7b4979a65f819b9d173d1e
 #~ msgid ""
 #~ "Tags associate specific ranges  of "
