--- conflicted
+++ resolved
@@ -8,11 +8,7 @@
 msgstr ""
 "Project-Id-Version: MongoDB Manual\n"
 "Report-Msgid-Bugs-To: \n"
-<<<<<<< HEAD
-"POT-Creation-Date: 2019-03-19 11:02-0400\n"
-=======
 "POT-Creation-Date: 2016-12-08 12:02-0500\n"
->>>>>>> 2478a500
 "PO-Revision-Date: 2014-04-08 19:35+0000\n"
 "Last-Translator: tychoish <tychoish@gmail.com>\n"
 "Language: es\n"
@@ -24,107 +20,21 @@
 "Content-Transfer-Encoding: 8bit\n"
 "Generated-By: Babel 2.6.0\n"
 
-<<<<<<< HEAD
-=======
 # 556a72b7bfe349f4b3246418cd47dcbf
->>>>>>> 2478a500
 #: ../source/tutorial/install-mongodb-enterprise-on-ubuntu.txt:3
 msgid "Install MongoDB Enterprise on Ubuntu"
 msgstr ""
 
-<<<<<<< HEAD
-=======
 # 995266edfd714ccf9ef0bfb301e8f24e
 #: ../source/tutorial/install-mongodb-enterprise-on-ubuntu.txt
 msgid "On this page"
 msgstr ""
 
 # 40e91cd7412a43c2a90249ccd57b54b7
->>>>>>> 2478a500
 #: ../source/tutorial/install-mongodb-enterprise-on-ubuntu.txt:14
 msgid "Overview"
 msgstr ""
 
-<<<<<<< HEAD
-#: ../source/tutorial/install-mongodb-enterprise-on-ubuntu.txt:16
-msgid ""
-"Use this tutorial to install :products:`MongoDB Enterprise </mongodb-"
-"enterprise-advanced?jmp=docs>` on LTS Ubuntu Linux systems using ``.deb``"
-" packages."
-msgstr ""
-
-#: ../source/tutorial/install-mongodb-enterprise-on-ubuntu.txt:23
-msgid "Production Notes"
-msgstr ""
-
-#: ../source/tutorial/install-mongodb-enterprise-on-ubuntu.txt:26
-msgid ""
-"Before deploying MongoDB in a production environment, consider the "
-":doc:`/administration/production-notes` document."
-msgstr ""
-
-#: ../source/tutorial/install-mongodb-enterprise-on-ubuntu.txt:31
-msgid "Platform Support"
-msgstr ""
-
-#: ../source/includes/fact-ubuntu-lts-support.rst:1
-msgid ""
-"MongoDB only provides packages for the following 64-bit LTS (long-term "
-"support) Ubuntu releases:"
-msgstr ""
-
-#: ../source/includes/fact-ubuntu-lts-support.rst:4
-msgid "14.04 LTS (trusty)"
-msgstr ""
-
-#: ../source/includes/fact-ubuntu-lts-support.rst:6
-msgid "16.04 LTS (xenial)"
-msgstr ""
-
-#: ../source/includes/fact-ubuntu-lts-support.rst:8
-msgid "18.04 LTS (bionic)"
-msgstr ""
-
-#: ../source/includes/fact-ubuntu-lts-support.rst:10
-msgid "See :ref:`mongodb-supported-platforms` for more information."
-msgstr ""
-
-#: ../source/includes/admonition-power-ubuntu-restriction.rst:1
-msgid "Package Updates required on Ubuntu 16.04 for IBM POWER Systems"
-msgstr ""
-
-#: ../source/includes/admonition-power-ubuntu-restriction.rst:4
-msgid ""
-"Due to a lock elision bug present in older versions of the ``glibc`` "
-"package on Ubuntu 16.04 for POWER, you must upgrade the ``glibc`` package"
-" to at least ``glibc 2.23-0ubuntu5`` before running MongoDB. Systems with"
-" older versions of the ``glibc`` package will experience database server "
-"crashes and misbehavior due to random memory corruption, and are "
-"unsuitable for production deployments of MongoDB"
-msgstr ""
-
-#: ../source/tutorial/install-mongodb-enterprise-on-ubuntu.txt:39
-msgid "Packages"
-msgstr ""
-
-#: ../source/includes/important-dont-use-distro-packages.rst:3
-msgid ""
-"The |package-name| package is officially maintained and supported by "
-"MongoDB Inc. and kept up-to-date with the most recent MongoDB releases. "
-"This installation procedure uses the |package-name| package."
-msgstr ""
-
-#: ../source/includes/important-dont-use-distro-packages.rst:8
-msgid ""
-"The ``mongodb`` package provided by |distro-name| is **not** maintained "
-"by MongoDB Inc. and conflicts with the |package-name| package. To check "
-"if Ubuntu's ``mongodb`` package is installed on the system, run ``sudo "
-"apt list --installed | grep mongodb``. You can use ``sudo apt remove "
-"mongodb`` and ``sudo apt purge mongodb`` to remove and purge the "
-"``mongodb`` package before attempting this procedure."
-msgstr ""
-
-=======
 # f940249e25704abd912415a7433fc1ec
 #: ../source/tutorial/install-mongodb-enterprise-on-ubuntu.txt:16
 msgid ""
@@ -164,28 +74,12 @@
 msgstr ""
 
 # 128a8291c25e4fce83bcf32e0be2d51c
->>>>>>> 2478a500
 #: ../source/includes/list-mongodb-enterprise-packages.rst:1
 msgid ""
 "MongoDB provides officially supported Enterprise packages in their own "
 "repository. This repository contains the following packages:"
 msgstr ""
 
-<<<<<<< HEAD
-#: ../source/includes/list-mongodb-enterprise-packages.rst:8
-msgid "Package Name"
-msgstr ""
-
-#: ../source/includes/list-mongodb-enterprise-packages.rst:9
-msgid "Description"
-msgstr ""
-
-#: ../source/includes/list-mongodb-enterprise-packages.rst:11
-msgid "``mongodb-enterprise``"
-msgstr ""
-
-#: ../source/includes/list-mongodb-enterprise-packages.rst:12
-=======
 # 7fcc6d9e6f0a4e4bb2e07beeee7bdb60
 #: ../source/includes/list-mongodb-enterprise-packages.rst:7
 msgid "``mongodb-enterprise``"
@@ -193,68 +87,11 @@
 
 # 05f8cb73401a4f3f8ff8e0de4812eef4
 #: ../source/includes/list-mongodb-enterprise-packages.rst:8
->>>>>>> 2478a500
 msgid ""
 "A ``metapackage`` that will automatically install the four component "
 "packages listed below."
 msgstr ""
 
-<<<<<<< HEAD
-#: ../source/includes/list-mongodb-enterprise-packages.rst:15
-msgid "``mongodb-enterprise-server``"
-msgstr ""
-
-#: ../source/includes/list-mongodb-enterprise-packages.rst:16
-msgid ""
-"Contains the :binary:`~bin.mongod` daemon and associated configuration "
-"and init scripts."
-msgstr ""
-
-#: ../source/includes/list-mongodb-enterprise-packages.rst:19
-msgid "``mongodb-enterprise-mongos``"
-msgstr ""
-
-#: ../source/includes/list-mongodb-enterprise-packages.rst:20
-msgid "Contains the :binary:`~bin.mongos` daemon."
-msgstr ""
-
-#: ../source/includes/list-mongodb-enterprise-packages.rst:22
-msgid "``mongodb-enterprise-shell``"
-msgstr ""
-
-#: ../source/includes/list-mongodb-enterprise-packages.rst:23
-msgid "Contains the :binary:`~bin.mongo` shell."
-msgstr ""
-
-#: ../source/includes/list-mongodb-enterprise-packages.rst:25
-msgid "``mongodb-enterprise-tools``"
-msgstr ""
-
-#: ../source/includes/list-mongodb-enterprise-packages.rst:26
-msgid ""
-"Contains the following MongoDB tools: :binary:`~bin.mongoimport` "
-":binary:`~bin.bsondump`, :binary:`~bin.mongodump`, "
-":binary:`~bin.mongoexport`, :binary:`~bin.mongofiles`, "
-":binary:`~bin.mongorestore`, :binary:`~bin.mongostat`, and "
-":binary:`~bin.mongotop`."
-msgstr ""
-
-#: ../source/tutorial/install-mongodb-enterprise-on-ubuntu.txt:46
-msgid "Install MongoDB Enterprise"
-msgstr ""
-
-#: ../source/includes/extracts/install-past-mongodb-enterprise-ubuntu.rst:3
-msgid ""
-"To install a different version of MongoDB, please refer to that version's"
-" documentation. To install the previous version, see the tutorial for "
-"version :v3.6:`3.6 </tutorial/install-mongodb-enterprise-on-ubuntu/>`."
-msgstr ""
-
-#: ../source/tutorial/install-mongodb-enterprise-on-ubuntu.txt:53
-msgid "Using ``.deb`` Packages (Recommended)"
-msgstr ""
-
-=======
 # c0e206d81f234f5fa6e6810741c6f304
 #: ../source/includes/list-mongodb-enterprise-packages.rst:11
 msgid "``mongodb-enterprise-server``"
@@ -315,35 +152,11 @@
 msgstr ""
 
 # 9a47698e9b82430693f2650e5642ec0e
->>>>>>> 2478a500
 #: ../source/includes/fact-use-distribution-package.rst:1
 msgid ""
 "Use the provided distribution packages as described in this page if "
 "possible. These packages will automatically install all of MongoDB's "
 "dependencies, and are the recommended installation method."
-<<<<<<< HEAD
-msgstr ""
-
-#: ../source/includes/steps/install-mongodb-enterprise-on-ubuntu.rst:8
-msgid "Import the public key used by the package management system."
-msgstr ""
-
-#: ../source/includes/steps/install-mongodb-enterprise-on-ubuntu.rst:10
-#: ../source/includes/steps/install-mongodb-enterprise-on-ubuntu.rst:30
-msgid ""
-"The Ubuntu package management tools (i.e. ``dpkg`` and ``apt``) ensure "
-"package consistency and authenticity by requiring that distributors sign "
-"packages with GPG keys. Issue the following command to import the "
-"`MongoDB public GPG Key "
-"<https://www.mongodb.org/static/pgp/server-4.0.asc>`_:"
-msgstr ""
-
-#: ../source/includes/steps/install-mongodb-enterprise-on-ubuntu.rst:28
-msgid "Step 1: Import the public key used by the package management system."
-msgstr ""
-
-#: ../source/includes/steps/install-mongodb-enterprise-on-ubuntu.rst:48
-=======
 msgstr ""
 
 # 724f2e63abac4051835b62d9933df802
@@ -365,407 +178,11 @@
 
 # 9e35afb9fb974c3c99565ddc94b88635
 #: ../source/includes/extracts/install-mongodb-enterprise-manually-debian.rst:11
->>>>>>> 2478a500
 msgid ""
 "To perform the installation, see :doc:`/tutorial/install-mongodb-"
 "enterprise-on-linux`."
 msgstr ""
 
-<<<<<<< HEAD
-#: ../source/includes/steps/install-mongodb-enterprise-on-ubuntu.rst:51
-#: ../source/includes/steps/install-mongodb-enterprise-on-ubuntu.rst:109
-msgid "Click on the appropriate tab for your version of Ubuntu."
-msgstr ""
-
-#: ../source/includes/steps/install-mongodb-enterprise-on-ubuntu.rst:106
-msgid ""
-"Step 2: Create a ``/etc/apt/sources.list.d/mongodb-enterprise.list`` file"
-" for MongoDB."
-msgstr ""
-
-#: ../source/includes/steps/install-mongodb-enterprise-on-ubuntu.rst:164
-msgid "Reload local package database."
-msgstr ""
-
-#: ../source/includes/steps/install-mongodb-enterprise-on-ubuntu.rst:166
-#: ../source/includes/steps/install-mongodb-enterprise-on-ubuntu.rst:183
-msgid "Issue the following command to reload the local package database:"
-msgstr ""
-
-#: ../source/includes/steps/install-mongodb-enterprise-on-ubuntu.rst:181
-msgid "Step 3: Reload local package database."
-msgstr ""
-
-#: ../source/includes/steps/install-mongodb-enterprise-on-ubuntu.rst:198
-msgid "Install the MongoDB Enterprise packages."
-msgstr ""
-
-#: ../source/includes/steps/install-mongodb-enterprise-on-ubuntu.rst:201
-#: ../source/includes/steps/install-mongodb-enterprise-on-ubuntu.rst:247
-msgid "Install MongoDB Enterprise."
-msgstr ""
-
-#: ../source/includes/steps/install-mongodb-enterprise-on-ubuntu.rst:203
-#: ../source/includes/steps/install-mongodb-enterprise-on-ubuntu.rst:249
-msgid "Issue the following command:"
-msgstr ""
-
-#: ../source/includes/steps/install-mongodb-enterprise-on-ubuntu.rst:211
-#: ../source/includes/steps/install-mongodb-enterprise-on-ubuntu.rst:257
-msgid "Install a specific release of MongoDB Enterprise."
-msgstr ""
-
-#: ../source/includes/release/pin-version-intro.rst:1
-msgid ""
-"To install a specific release, you must specify each component package "
-"individually along with the version number, as in the following example:"
-msgstr ""
-
-#: ../source/includes/release/pin-version-outro-enterprise.rst:1
-msgid ""
-"If you only install ``mongodb-enterprise=4.0.6`` and do not include the "
-"component packages, the latest version of each MongoDB package will be "
-"installed regardless of what version you specified."
-msgstr ""
-
-#: ../source/includes/steps/install-mongodb-enterprise-on-ubuntu.rst:219
-#: ../source/includes/steps/install-mongodb-enterprise-on-ubuntu.rst:265
-msgid "Pin a specific version of MongoDB Enterprise."
-msgstr ""
-
-#: ../source/includes/steps/install-mongodb-enterprise-on-ubuntu.rst:221
-#: ../source/includes/steps/install-mongodb-enterprise-on-ubuntu.rst:267
-msgid ""
-"Although you can specify any available version of MongoDB, ``apt-get`` "
-"upgrades the packages when a newer version becomes available. To prevent "
-"unintended upgrades, pin the package. To pin the version of MongoDB at "
-"the currently installed version, issue the following command sequence:"
-msgstr ""
-
-#: ../source/includes/steps/install-mongodb-enterprise-on-ubuntu.rst:244
-msgid "Step 4: Install the MongoDB Enterprise packages."
-msgstr ""
-
-#: ../source/tutorial/install-mongodb-enterprise-on-ubuntu.txt:62
-msgid "Using ``.tgz`` Tarballs"
-msgstr ""
-
-#: ../source/tutorial/install-mongodb-enterprise-on-ubuntu.txt:65
-msgid "Prerequisites"
-msgstr ""
-
-#: ../source/includes/fact-tarball-dependencies.rst:1
-msgid ""
-"MongoDB ``.tar.gz`` tarballs require installing the following "
-"dependencies:"
-msgstr ""
-
-#: ../source/tutorial/install-mongodb-enterprise-on-ubuntu.txt:69
-msgid "Select the tab corresponding to your version of Ubuntu."
-msgstr ""
-
-#: ../source/tutorial/install-mongodb-enterprise-on-ubuntu.txt:100
-msgid "Procedure"
-msgstr ""
-
-#: ../source/includes/steps/install-mongodb-enterprise-on-linux.rst:8
-msgid "Download the MongoDB Enterprise ``.tar.gz`` tarball."
-msgstr ""
-
-#: ../source/includes/steps/install-mongodb-enterprise-on-linux.rst:10
-#: ../source/includes/steps/install-mongodb-enterprise-on-linux.rst:24
-msgid ""
-"After you have installed the required prerequisite packages, download the"
-" MongoDB Enterprise tarball for your system from the `MongoDB Download "
-"Center <https://www.mongodb.com/download-center?jmp=docs#enterprise>`_."
-msgstr ""
-
-#: ../source/includes/steps/install-mongodb-enterprise-on-linux.rst:22
-msgid "Step 1: Download the MongoDB Enterprise ``.tar.gz`` tarball."
-msgstr ""
-
-#: ../source/includes/steps/install-mongodb-enterprise-on-linux.rst:36
-msgid "Extract the files from the downloaded archive."
-msgstr ""
-
-#: ../source/includes/steps/install-mongodb-enterprise-on-linux.rst:38
-#: ../source/includes/steps/install-mongodb-enterprise-on-linux.rst:54
-msgid ""
-"For example, from a system shell, you can extract using the ``tar`` "
-"command:"
-msgstr ""
-
-#: ../source/includes/steps/install-mongodb-enterprise-on-linux.rst:52
-msgid "Step 2: Extract the files from the downloaded archive."
-msgstr ""
-
-#: ../source/includes/steps/install-mongodb-enterprise-on-linux.rst:68
-msgid ""
-"Ensure the binaries are in a directory listed in your ``PATH`` "
-"environment variable."
-msgstr ""
-
-#: ../source/includes/steps/install-mongodb-enterprise-on-linux.rst:70
-#: ../source/includes/steps/install-mongodb-enterprise-on-linux.rst:102
-msgid ""
-"The MongoDB binaries are in the ``bin/`` directory of the tarball. You "
-"must either:"
-msgstr ""
-
-#: ../source/includes/steps/install-mongodb-enterprise-on-linux.rst:73
-#: ../source/includes/steps/install-mongodb-enterprise-on-linux.rst:105
-msgid ""
-"Copy these binaries into a directory listed in your ``PATH`` variable "
-"such as ``/usr/local/bin``,"
-msgstr ""
-
-#: ../source/includes/steps/install-mongodb-enterprise-on-linux.rst:75
-#: ../source/includes/steps/install-mongodb-enterprise-on-linux.rst:107
-msgid ""
-"Create symbolic links to each of these binaries from a directory listed "
-"in your ``PATH`` variable, or"
-msgstr ""
-
-#: ../source/includes/steps/install-mongodb-enterprise-on-linux.rst:77
-#: ../source/includes/steps/install-mongodb-enterprise-on-linux.rst:109
-msgid ""
-"Modify your user's ``PATH`` environment variable to include this "
-"directory."
-msgstr ""
-
-#: ../source/includes/steps/install-mongodb-enterprise-on-linux.rst:81
-#: ../source/includes/steps/install-mongodb-enterprise-on-linux.rst:113
-msgid ""
-"For example, you can add the following line to your shell's "
-"initialization script (e.g. ``~/.bashrc``):"
-msgstr ""
-
-#: ../source/includes/steps/install-mongodb-enterprise-on-linux.rst:89
-#: ../source/includes/steps/install-mongodb-enterprise-on-linux.rst:121
-msgid ""
-"Replace ``<mongodb-install-directory>`` with the path to the extracted "
-"MongoDB archive."
-msgstr ""
-
-#: ../source/includes/steps/install-mongodb-enterprise-on-linux.rst:100
-msgid ""
-"Step 3: Ensure the binaries are in a directory listed in your ``PATH`` "
-"environment variable."
-msgstr ""
-
-#: ../source/tutorial/install-mongodb-enterprise-on-ubuntu.txt:105
-msgid "Run MongoDB Enterprise"
-msgstr ""
-
-#: ../source/includes/fact-installation-directories.rst:1
-msgid "By default, MongoDB instance stores:"
-msgstr ""
-
-#: ../source/includes/fact-installation-directories.rst:3
-msgid "its data files in |mongod-datadir|"
-msgstr ""
-
-#: ../source/includes/fact-installation-directories.rst:6
-msgid "its log files in ``/var/log/mongodb``"
-msgstr ""
-
-#: ../source/includes/fact-installation-directories.rst:8
-msgid ""
-"If you installed via the package manager, the directories are created "
-"during the installation."
-msgstr ""
-
-#: ../source/includes/fact-installation-directories.rst:11
-msgid ""
-"If you installed manually by downloading the tarballs, you can create the"
-" directories using ``mkdir -p <directory>`` or ``sudo mkdir -p "
-"<directory>`` depending on the user that will run MongoDB. (See your "
-"linux man pages for information on ``mkdir`` and ``sudo``.)"
-msgstr ""
-
-#: ../source/includes/fact-installation-directories.rst:16
-msgid ""
-"By default, MongoDB runs using the |mongod-user| user account. If you "
-"change the user that runs the MongoDB process, you **must** also modify "
-"the permission to the |mongod-datadir| and ``/var/log/mongodb`` "
-"directories to give this user access to these directories."
-msgstr ""
-
-#: ../source/includes/fact-installation-directories.rst:21
-msgid ""
-"To specify a different log file directory and data file directory, edit "
-"the :setting:`systemLog.path` and :setting:`storage.dbPath` settings in "
-"the ``/etc/mongod.conf``. Ensure that the user running MongoDB has access"
-" to these directories."
-msgstr ""
-
-#: ../source/includes/fact-installation-ulimit.rst:1
-msgid ""
-"Most Unix-like operating systems limit the system resources that a "
-"session may use. These limits may negatively impact MongoDB operation. "
-"See :doc:`/reference/ulimit` for more information."
-msgstr ""
-
-#: ../source/includes/steps/run-mongodb-on-debian.rst:8
-msgid "Start MongoDB."
-msgstr ""
-
-#: ../source/includes/steps/run-mongodb-on-debian.rst:10
-#: ../source/includes/steps/run-mongodb-on-debian.rst:27
-msgid "Issue the following command to start :binary:`~bin.mongod`:"
-msgstr ""
-
-#: ../source/includes/steps/run-mongodb-on-debian.rst:25
-msgid "Step 1: Start MongoDB."
-msgstr ""
-
-#: ../source/includes/steps/run-mongodb-on-debian.rst:42
-msgid "Verify that MongoDB has started successfully"
-msgstr ""
-
-#: ../source/includes/steps/run-mongodb-on-debian.rst:44
-#: ../source/includes/steps/run-mongodb-on-debian.rst:72
-msgid ""
-"Verify that the :binary:`~bin.mongod` process has started successfully by"
-" checking the contents of the log file at ``/var/log/mongodb/mongod.log``"
-" for a line reading"
-msgstr ""
-
-#: ../source/includes/steps/run-mongodb-on-debian.rst:55
-#: ../source/includes/steps/run-mongodb-on-debian.rst:83
-msgid ""
-"``27017`` is the default port the standalone :binary:`~bin.mongod` "
-"listens on."
-msgstr ""
-
-#: ../source/includes/steps/run-mongodb-on-debian.rst:58
-#: ../source/includes/steps/run-mongodb-on-debian.rst:86
-msgid ""
-"You may see non-critical warnings in the :binary:`~bin.mongod` output. As"
-" long as you see the log line shown above, you can safely ignore these "
-"warnings during your initial evaluation of MongoDB."
-msgstr ""
-
-#: ../source/includes/steps/run-mongodb-on-debian.rst:70
-msgid "Step 2: Verify that MongoDB has started successfully"
-msgstr ""
-
-#: ../source/includes/steps/run-mongodb-on-debian.rst:98
-#: ../source/includes/steps/uninstall-mongodb-enterprise-on-debian.rst:8
-msgid "Stop MongoDB."
-msgstr ""
-
-#: ../source/includes/steps/run-mongodb-on-debian.rst:100
-#: ../source/includes/steps/run-mongodb-on-debian.rst:118
-msgid ""
-"As needed, you can stop the :binary:`~bin.mongod` process by issuing the "
-"following command:"
-msgstr ""
-
-#: ../source/includes/steps/run-mongodb-on-debian.rst:116
-msgid "Step 3: Stop MongoDB."
-msgstr ""
-
-#: ../source/includes/steps/run-mongodb-on-debian.rst:134
-msgid "Restart MongoDB."
-msgstr ""
-
-#: ../source/includes/steps/run-mongodb-on-debian.rst:136
-#: ../source/includes/steps/run-mongodb-on-debian.rst:153
-msgid "Issue the following command to restart :binary:`~bin.mongod`:"
-msgstr ""
-
-#: ../source/includes/steps/run-mongodb-on-debian.rst:151
-msgid "Step 4: Restart MongoDB."
-msgstr ""
-
-#: ../source/includes/steps/run-mongodb-on-debian.rst:168
-msgid "Begin using MongoDB."
-msgstr ""
-
-#: ../source/includes/steps/run-mongodb-on-debian.rst:171
-#: ../source/includes/steps/run-mongodb-on-debian.rst:204
-msgid ""
-"Start a :binary:`~bin.mongo` shell on the same host machine as the "
-":binary:`~bin.mongod`. You can run the :binary:`~bin.mongo` shell without"
-" any command-line options to connect to a :binary:`~bin.mongod` that is "
-"running on your localhost with default port 27017:"
-msgstr ""
-
-#: ../source/includes/steps/run-mongodb-on-debian.rst:185
-#: ../source/includes/steps/run-mongodb-on-debian.rst:218
-msgid ""
-"For more information on connecting using the :binary:`~bin.mongo` shell, "
-"such as to connect to a :binary:`~bin.mongod` instance running on a "
-"different host and/or port, see :doc:`/mongo`."
-msgstr ""
-
-#: ../source/includes/steps/run-mongodb-on-debian.rst:189
-#: ../source/includes/steps/run-mongodb-on-debian.rst:222
-msgid ""
-"To help you start using MongoDB, MongoDB provides :ref:`Getting Started "
-"Guides <getting-started>` in various driver editions. See :ref:`getting-"
-"started` for the available editions."
-msgstr ""
-
-#: ../source/includes/steps/run-mongodb-on-debian.rst:201
-msgid "Step 5: Begin using MongoDB."
-msgstr ""
-
-#: ../source/tutorial/install-mongodb-enterprise-on-ubuntu.txt:117
-msgid "Uninstall MongoDB"
-msgstr ""
-
-#: ../source/includes/fact-uninstall.rst:1
-msgid ""
-"To completely remove MongoDB from a system, you must remove the MongoDB "
-"applications themselves, the configuration files, and any directories "
-"containing data and logs. The following section guides you through the "
-"necessary steps."
-msgstr ""
-
-#: ../source/includes/fact-uninstall.rst:6
-msgid ""
-"This process will *completely* remove MongoDB, its configuration, and "
-"*all* databases. This process is not reversible, so ensure that all of "
-"your configuration and data is backed up before proceeding."
-msgstr ""
-
-#: ../source/includes/steps/uninstall-mongodb-enterprise-on-debian.rst:10
-#: ../source/includes/steps/uninstall-mongodb-enterprise-on-debian.rst:26
-msgid "Stop the :binary:`~bin.mongod` process by issuing the following command:"
-msgstr ""
-
-#: ../source/includes/steps/uninstall-mongodb-enterprise-on-debian.rst:24
-msgid "Step 1: Stop MongoDB."
-msgstr ""
-
-#: ../source/includes/steps/uninstall-mongodb-enterprise-on-debian.rst:40
-msgid "Remove Packages."
-msgstr ""
-
-#: ../source/includes/steps/uninstall-mongodb-enterprise-on-debian.rst:42
-#: ../source/includes/steps/uninstall-mongodb-enterprise-on-debian.rst:58
-msgid "Remove any MongoDB packages that you had previously installed."
-msgstr ""
-
-#: ../source/includes/steps/uninstall-mongodb-enterprise-on-debian.rst:56
-msgid "Step 2: Remove Packages."
-msgstr ""
-
-#: ../source/includes/steps/uninstall-mongodb-enterprise-on-debian.rst:72
-msgid "Remove Data Directories."
-msgstr ""
-
-#: ../source/includes/steps/uninstall-mongodb-enterprise-on-debian.rst:74
-#: ../source/includes/steps/uninstall-mongodb-enterprise-on-debian.rst:91
-msgid "Remove MongoDB databases and log files."
-msgstr ""
-
-#: ../source/includes/steps/uninstall-mongodb-enterprise-on-debian.rst:89
-msgid "Step 3: Remove Data Directories."
-msgstr ""
-=======
 # fd03d6f28455440d9c3c33d5f30f4ee0
 #: ../source/tutorial/install-mongodb-enterprise-on-ubuntu.txt:47
 msgid "Run MongoDB Enterprise"
@@ -937,7 +354,6 @@
 #~ " ``/etc/mongod.conf`` file in conjunction "
 #~ "with the control scripts."
 #~ msgstr ""
->>>>>>> 2478a500
 
 # 77f0ae904c484a14ad2a112bec50b970
 #~ msgid ""
@@ -990,49 +406,21 @@
 
 # f66589d454b243889f48240344fcc5de
 #~ msgid ""
-<<<<<<< HEAD
-#~ "If you'd like to install MongoDB "
-#~ "Enterprise packages from a particular "
-#~ ":ref:`release series <release-version-"
-#~ "numbers>`, such as 2.4 or 2.6, you"
-#~ " can specify the release series in"
-#~ " the repository configuration. For example,"
-#~ " to restrict your system to the "
-#~ "2.6 release series, create a "
-#~ "``/etc/yum.repos.d/mongodb-enterprise-2.6.repo`` file "
-#~ "to hold the following configuration "
-#~ "information for the MongoDB Enterprise "
-#~ "2.6 repository:"
-=======
 #~ "When you install the packages, you "
 #~ "choose whether to install the current"
 #~ " release or a previous one. This "
 #~ "step provides instructions for both."
->>>>>>> 2478a500
 #~ msgstr ""
 
 # b2cc21937d4648619fc51b632432ac11
 #~ msgid ""
-<<<<<<< HEAD
-#~ "Previous versions of MongoDB Enterprise "
-#~ "packages use different naming conventions. "
-#~ "See the :v2.4:`2.4 version of "
-#~ "documentation </tutorial/install-mongodb-on-"
-#~ "linux>` for more information."
-=======
 #~ "To install the latest stable version "
 #~ "of MongoDB Enterprise, issue the "
 #~ "following command:"
->>>>>>> 2478a500
 #~ msgstr ""
 
 # a626aab9b7104d28bf7c0364617d01b9
 #~ msgid ""
-<<<<<<< HEAD
-#~ "You can start the :program:`mongod` "
-#~ "process by issuing the following "
-#~ "command:"
-=======
 #~ "To install a specific release of "
 #~ "MongoDB Enterprise, specify each component "
 #~ "package individually and append the "
@@ -1040,18 +428,10 @@
 #~ "as in the following example that "
 #~ "installs the `2.6.1`` release of MongoDB"
 #~ " Enterprise:"
->>>>>>> 2478a500
 #~ msgstr ""
 
 # 94c6067872e149b8bc960275b22f0f45
 #~ msgid ""
-<<<<<<< HEAD
-#~ "You can verify that the "
-#~ ":program:`mongod` process has started "
-#~ "successfully by checking the contents of"
-#~ " the log file at "
-#~ "``/var/log/mongodb/mongod.log``."
-=======
 #~ "You can specify any available version"
 #~ " of MongoDB Enterprise. However ``apt-"
 #~ "get`` will upgrade the packages when "
@@ -1061,16 +441,10 @@
 #~ "MongoDB Enterprise at the currently "
 #~ "installed version, issue the following "
 #~ "command sequence:"
->>>>>>> 2478a500
 #~ msgstr ""
 
 # b3942ed6dc404898b8a58dd4b51a632b
 #~ msgid ""
-<<<<<<< HEAD
-#~ "You can optionally ensure that MongoDB"
-#~ " will start following a system reboot"
-#~ " by issuing the following command:"
-=======
 #~ "The MongoDB Enterprise instance stores "
 #~ "its data files in ``/var/lib/mongo`` and"
 #~ " its log files in ``/var/log/mongo``, "
@@ -1088,168 +462,10 @@
 
 # 5b212405687d4a0d9f6ee31f471bf486
 #~ msgid "Verify that MongoDB has started successfully"
->>>>>>> 2478a500
 #~ msgstr ""
 
 # 978758e8d6ac44e5af5dc805e9ba29e6
 #~ msgid "Stop MongoDB."
-#~ msgstr ""
-
-# ce43936eab05474e9623425ee7618758
-#~ msgid ""
-<<<<<<< HEAD
-#~ "You can restart the :program:`mongod` "
-#~ "process by issuing the following "
-#~ "command:"
-#~ msgstr ""
-
-#~ msgid ""
-#~ "You can follow the state of the"
-#~ " process for errors or important "
-#~ "messages by watching the output in "
-#~ "the ``/var/log/mongo/mongod.log`` file."
-#~ msgstr ""
-
-#~ msgid "To begin using MongoDB, see :doc:`/tutorial/getting-started`."
-#~ msgstr ""
-
-# cd3ecca59b474f8e888821f59869003f
-#~ msgid ""
-#~ "Use this tutorial to install MongoDB "
-#~ "Enterprise on Ubuntu Linux systems. The"
-#~ " tutorial uses ``.deb`` packages to "
-#~ "install."
-#~ msgstr ""
-
-# 4c92209af24b4b12a39bca5a70a01c7d
-#~ msgid ""
-#~ "This package is a ``metapackage`` that"
-#~ " will automatically install the four "
-#~ "component packages listed below."
-#~ msgstr ""
-
-# 1da75a4c0e184cb895349bcb2082769c
-#~ msgid ""
-#~ "This package contains the :program:`mongod`"
-#~ " daemon and associated configuration and"
-#~ " init scripts."
-#~ msgstr ""
-
-# 1f3e288f98d04b2fbb1ace040062ba09
-#~ msgid "This package contains the :program:`mongos` daemon."
-#~ msgstr ""
-
-# 767752d17d1c459b98783ee449b947f5
-#~ msgid "This package contains the :program:`mongo` shell."
-#~ msgstr ""
-
-# ade09773f6664923b55c3f02c7424225
-#~ msgid ""
-#~ "This package contains the following "
-#~ "MongoDB tools: :program:`mongoimport` "
-#~ ":program:`bsondump`, :program:`mongodump`, "
-#~ ":program:`mongoexport`, :program:`mongofiles`, "
-#~ ":program:`mongoimport`, :program:`mongooplog`, "
-#~ ":program:`mongoperf`, :program:`mongorestore`, "
-#~ ":program:`mongostat`, and :program:`mongotop`."
-#~ msgstr ""
-
-# 05bf486486e84d06a21b53666ceda5e8
-#~ msgid "Control Scripts"
-#~ msgstr ""
-
-# 8adcad283ff447dcbb6e1ec7bf31b214
-#~ msgid ""
-#~ "The ``mongodb-enterprise`` package includes"
-#~ " various :term:`control scripts <control "
-#~ "script>`, including the init script "
-#~ "``/etc/rc.d/init.d/mongod``."
-#~ msgstr ""
-
-# 8a7b52f3e950441aa70646d01af214d0
-#~ msgid ""
-#~ "The package configures MongoDB using the"
-#~ " ``/etc/mongod.conf`` file in conjunction "
-#~ "with the control scripts."
-#~ msgstr ""
-
-# 77f0ae904c484a14ad2a112bec50b970
-#~ msgid ""
-#~ "As of version |release|, there are "
-#~ "no control scripts for :program:`mongos`. "
-#~ "The :program:`mongos` process is used "
-#~ "only in :doc:`sharding </core/sharding>`. You"
-#~ " can use the ``mongod`` init script"
-#~ " to derive your own :program:`mongos` "
-#~ "control script."
-#~ msgstr ""
-
-# 9fcf41dca59f4096aada0996b100e997
-#~ msgid ""
-#~ "The Ubuntu package management tools "
-#~ "(i.e. ``dpkg`` and ``apt``) ensure "
-#~ "package consistency and authenticity by "
-#~ "requiring that distributors sign packages "
-#~ "with GPG keys. Issue the following "
-#~ "command to import the `MongoDB public"
-#~ " GPG Key <http://docs.mongodb.org/10gen-gpg-"
-#~ "key.asc>`_:"
-#~ msgstr ""
-
-# 04510cab33994e9d8e79238a03063dae
-#~ msgid "Create the list file using the following command:"
-#~ msgstr ""
-
-# f66589d454b243889f48240344fcc5de
-#~ msgid ""
-#~ "When you install the packages, you "
-#~ "choose whether to install the current"
-#~ " release or a previous one. This "
-#~ "step provides instructions for both."
-#~ msgstr ""
-
-# b2cc21937d4648619fc51b632432ac11
-#~ msgid ""
-#~ "To install the latest stable version "
-#~ "of MongoDB Enterprise, issue the "
-#~ "following command:"
-#~ msgstr ""
-
-# a626aab9b7104d28bf7c0364617d01b9
-#~ msgid ""
-#~ "To install a specific release of "
-#~ "MongoDB Enterprise, specify each component "
-#~ "package individually and append the "
-#~ "version number to the package name, "
-#~ "as in the following example that "
-#~ "installs the `2.6.1`` release of MongoDB"
-#~ " Enterprise:"
-#~ msgstr ""
-
-# 94c6067872e149b8bc960275b22f0f45
-#~ msgid ""
-#~ "You can specify any available version"
-#~ " of MongoDB Enterprise. However ``apt-"
-#~ "get`` will upgrade the packages when "
-#~ "a newer version becomes available. To"
-#~ " prevent unintended upgrades, pin the "
-#~ "package. To pin the version of "
-#~ "MongoDB Enterprise at the currently "
-#~ "installed version, issue the following "
-#~ "command sequence:"
-#~ msgstr ""
-
-# b3942ed6dc404898b8a58dd4b51a632b
-#~ msgid ""
-#~ "The MongoDB Enterprise instance stores "
-#~ "its data files in ``/var/lib/mongo`` and"
-#~ " its log files in ``/var/log/mongo``, "
-#~ "and runs using the ``mongod`` user "
-#~ "account. If you change the user "
-#~ "that runs the MongoDB process, you "
-#~ "**must** modify the access control "
-#~ "rights to the ``/var/lib/mongo`` and "
-#~ "``/var/log/mongo`` directories."
 #~ msgstr ""
 
 # ce43936eab05474e9623425ee7618758
@@ -1257,6 +473,14 @@
 #~ "As needed, you can stop the "
 #~ ":program:`mongod` process by issuing the "
 #~ "following command:"
+#~ msgstr ""
+
+# 7fbe1555618b42cfa58b697b6ac0595a
+#~ msgid "Restart MongoDB."
+#~ msgstr ""
+
+# 189ca0abbd6b43c383750eddae88f863
+#~ msgid "Begin using MongoDB."
 #~ msgstr ""
 
 #~ msgid ""
@@ -1267,29 +491,6 @@
 #~ "distribution in the following packages:"
 #~ msgstr ""
 
-=======
-#~ "As needed, you can stop the "
-#~ ":program:`mongod` process by issuing the "
-#~ "following command:"
-#~ msgstr ""
-
-# 7fbe1555618b42cfa58b697b6ac0595a
-#~ msgid "Restart MongoDB."
-#~ msgstr ""
-
-# 189ca0abbd6b43c383750eddae88f863
-#~ msgid "Begin using MongoDB."
-#~ msgstr ""
-
-#~ msgid ""
-#~ "MongoDB provides packages of the "
-#~ "officially supported MongoDB Enterprise builds"
-#~ " in it's own repository. This "
-#~ "repository provides the MongoDB Enterprise "
-#~ "distribution in the following packages:"
-#~ msgstr ""
-
->>>>>>> 2478a500
 #~ msgid "Considerations"
 #~ msgstr ""
 
