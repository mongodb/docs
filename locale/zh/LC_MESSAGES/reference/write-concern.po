--- conflicted
+++ resolved
@@ -34,69 +34,6 @@
 "后马上调用 :dbcommand:`getLastError` 命令以指定安全写级别。"
 
 #: ../source/reference/write-concern.txt:22
-<<<<<<< HEAD
-msgid "Read Isolation Behavior"
-msgstr "读隔离行为"
-
-#: ../source/includes/fact-write-concern-read-uncommitted.rst:1
-msgid ""
-"MongoDB allows clients to read documents inserted or modified before it "
-"commits these modifications to disk, regardless of write concern level or "
-"journaling configuration. As a result, applications may observe two classes "
-"of behaviors:"
-msgstr "不管安全写级别或者日志配置如何，MongoDB都允许客户端读取那些插入或者修改的文档，"
-"尽管它们还未commit到硬盘。其结果是应用可能会观测到两类行为："
-
-#: ../source/includes/fact-write-concern-read-uncommitted.rst:6
-msgid ""
-"For systems with multiple concurrent readers and writers, MongoDB will allow"
-" clients to read the results of a write operation before the write operation"
-" returns."
-msgstr "对于有着读写多并发的系统来说，MongoDB 将允许客户端在一个写操作返回之前"
-"读取它的结果。"
-
-#: ../source/includes/fact-write-concern-read-uncommitted.rst:10
-msgid ""
-"If the :program:`mongod` terminates before the journal commits, even if a "
-"write returns successfully, queries may have read data that will not exist "
-"after the :program:`mongod` restarts."
-msgstr "即使写操作成功返回了，如果在文档提交(commit)之前 :program:`mongod` 中断了，"
-"在 :program:`mongod` 重起之后，也可能查询到这些不存在的数据。"
-
-#: ../source/includes/fact-write-concern-read-uncommitted.rst:14
-msgid ""
-"Other database systems refer to these isolation semantics as *read "
-"uncommitted*. For all inserts and updates, MongoDB modifies each document in"
-" isolation: clients never see documents in intermediate states. For multi-"
-"document operations, MongoDB does not provide any multi-document "
-"transactions or isolation."
-msgstr "其他数据库系统将这些隔离语义定义为 *脏读(read uncommitted)* 。对于所有的插入和更新，"
-"MongoDB 原子地修每一个文档；客户端绝对不会遇到中间状态的文档。对于多文档操作，"
-"MongoDB 不提供任何多文档事物或隔离。"
-
-#: ../source/includes/fact-write-concern-read-uncommitted.rst:20
-msgid ""
-"When :program:`mongod` returns a successful *journaled write concern*, the "
-"data is fully committed to disk and will be available after "
-":program:`mongod` restarts."
-msgstr "当 :program:`mongod` 返回一个成功的 *journaled write concern* 的时候，"
-"这些数据被完全提交到硬盘上了并且在 :program:`mongod` 重起之后也是可用的。"
-
-#: ../source/includes/fact-write-concern-read-uncommitted.rst:24
-msgid ""
-"For replica sets, write operations are durable only after a write replicates"
-" and commits to the journal of a majority of the members of the set. MongoDB"
-" regularly commits data to the journal regardless of journaled write "
-"concern: use the :setting:`~storage.journal.commitIntervalMs` to control how"
-" often a :program:`mongod` commits the journal."
-msgstr "对于复制集，写操作只有在写复制集之后并且提交日志到复制集的主节点后才是持久的。"
-"无论日志的安全写级别是什么，MongoDB 定期地提交数据到日志：可以使用"
-" :setting:`~storage.journal.commitIntervalMs` 来控制 :program:`mongod` 多久提交到"
-"日志一。"
-
-#: ../source/reference/write-concern.txt:27
-=======
->>>>>>> 2ec0463a
 msgid "Available Write Concern"
 msgstr "可用的安全写级别"
 
@@ -217,18 +154,9 @@
 
 #: ../source/reference/write-concern.txt:95
 msgid ""
-<<<<<<< HEAD
-"Confirms that write operations have propagated to the majority of configured"
-" replica set: a majority of the set's configured members must acknowledge "
-"the write operation before it succeeds. This allows you to avoid hard coding"
-" assumptions about the size of your replica set into your application."
-msgstr "确认写操作已经传播给了配置的复制集的主节点：只有大部分复制集中配置的成员确认收到"
-"写操作后，它才能成功。这可以使您避免对设置到您的应用中的复制集的数量进行硬编码假设。"
-=======
 "In previous versions, ``w: \"majority\"`` refers to the majority of the "
 "replica set's members."
 msgstr ""
->>>>>>> 2ec0463a
 
 #: ../source/includes/fact-master-slave-majority.rst:1
 msgid ""
@@ -296,21 +224,11 @@
 #: ../source/reference/write-concern.txt:135
 msgid ""
 "``wtimeout`` causes write operations to return with an error after the "
-<<<<<<< HEAD
-"specified limit, even if the required write concern is not fulfilled. When "
-"these write operations return, MongoDB **does not** undo successful data "
-"modifications performed before the write concern exceeded the ``wtimeout`` "
-"time limit."
-msgstr "超过指定的限制之后， ``wtimeout`` 会造成写操作返回并且发生错误，即使"
-"所需要的安全写级别还没有完成。当这些写操作返的时候，MongoDB **不会** 撤销安"
-"全写级别在超出 ``wtimeout`` 时间限制之前成功的数据修改。"
-=======
 "specified limit, even if the required write concern will eventually succeed."
 " When these write operations return, MongoDB **does not** undo successful "
 "data modifications performed before the write concern exceeded the "
 "``wtimeout`` time limit."
 msgstr ""
->>>>>>> 2ec0463a
 
 #: ../source/reference/write-concern.txt:141
 msgid ""
