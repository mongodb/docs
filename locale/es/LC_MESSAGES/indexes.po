--- conflicted
+++ resolved
@@ -9,11 +9,7 @@
 msgstr ""
 "Project-Id-Version: MongoDB Manual\n"
 "Report-Msgid-Bugs-To: \n"
-<<<<<<< HEAD
-"POT-Creation-Date: 2019-03-19 11:02-0400\n"
-=======
 "POT-Creation-Date: 2016-12-08 12:02-0500\n"
->>>>>>> 2478a500
 "PO-Revision-Date: 2014-04-08 16:23+0000\n"
 "Last-Translator: tychoish <tychoish@gmail.com>\n"
 "Language: es\n"
@@ -25,403 +21,11 @@
 "Content-Transfer-Encoding: 8bit\n"
 "Generated-By: Babel 2.6.0\n"
 
-<<<<<<< HEAD
-=======
 # 3d793a3b9f6d49b6ad04ec369b44bcf6
->>>>>>> 2478a500
 #: ../source/indexes.txt:5
 msgid "Indexes"
 msgstr "Índices"
 
-<<<<<<< HEAD
-#: ../source/indexes.txt:15
-msgid ""
-"Indexes support the efficient execution of queries in MongoDB. Without "
-"indexes, MongoDB must perform a *collection scan*, i.e. scan every "
-"document in a collection, to select those documents that match the query "
-"statement. If an appropriate index exists for a query, MongoDB can use "
-"the index to limit the number of documents it must inspect."
-msgstr ""
-
-#: ../source/indexes.txt:22
-msgid ""
-"Indexes are special data structures [#b-tree]_ that store a small portion"
-" of the collection's data set in an easy to traverse form. The index "
-"stores the value of a specific field or set of fields, ordered by the "
-"value of the field. The ordering of the index entries supports efficient "
-"equality matches and range-based query operations. In addition, MongoDB "
-"can return sorted results by using the ordering in the index."
-msgstr ""
-
-#: ../source/indexes.txt:30
-msgid ""
-"The following diagram illustrates a query that selects and orders the "
-"matching documents using an index:"
-msgstr ""
-
-#: ../source/indexes.txt:35
-msgid ""
-"Fundamentally, indexes in MongoDB are similar to indexes in other "
-"database systems. MongoDB defines indexes at the :term:`collection` level"
-" and supports indexes on any field or sub-field of the documents in a "
-"MongoDB collection."
-msgstr ""
-
-#: ../source/indexes.txt:47
-msgid "Default ``_id`` Index"
-msgstr ""
-
-#: ../source/indexes.txt:49
-msgid ""
-"MongoDB creates a :ref:`unique index <index-type-unique>` on the "
-":ref:`_id <document-id-field>` field during the creation of a collection."
-" The ``_id`` index prevents clients from inserting two documents with the"
-" same value for the ``_id`` field. You cannot drop this index on the "
-"``_id`` field."
-msgstr ""
-
-#: ../source/indexes.txt:57
-msgid ""
-"In :term:`sharded clusters <sharded cluster>`, if you do *not* use the "
-"``_id`` field as the :term:`shard key`, then your application **must** "
-"ensure the uniqueness of the values in the ``_id`` field to prevent "
-"errors.  This is most-often done by using a standard auto-generated "
-":term:`ObjectId`."
-msgstr ""
-
-#: ../source/indexes.txt:64
-msgid "Create an Index"
-msgstr ""
-
-#: ../source/indexes.txt:68
-msgid "MongoDB indexes use a B-tree data structure."
-msgstr ""
-
-#: ../source/indexes.txt:73
-#, fuzzy
-msgid "Index Types"
-msgstr "Índices"
-
-#: ../source/indexes.txt:75
-msgid ""
-"MongoDB provides a number of different index types to support specific "
-"types of data and queries."
-msgstr ""
-
-#: ../source/indexes.txt:81
-msgid "Single Field"
-msgstr ""
-
-#: ../source/indexes.txt:83
-msgid ""
-"In addition to the MongoDB-defined ``_id`` index, MongoDB supports the "
-"creation of user-defined ascending/descending indexes on a :doc:`single "
-"field of a document </core/index-single>`."
-msgstr ""
-
-#: ../source/indexes.txt:89
-msgid ""
-"For a single-field index and sort operations, the sort order (i.e. "
-"ascending or descending) of the index key does not matter because MongoDB"
-" can traverse the index in either direction."
-msgstr ""
-
-#: ../source/indexes.txt:93
-msgid ""
-"See :doc:`/core/index-single` and :ref:`sort-results-single-field` for "
-"more information on single-field indexes."
-msgstr ""
-
-#: ../source/indexes.txt:97
-msgid "Compound Index"
-msgstr ""
-
-#: ../source/indexes.txt:99
-msgid ""
-"MongoDB also supports user-defined indexes on multiple fields, i.e. "
-":doc:`compound indexes </core/index-compound>`."
-msgstr ""
-
-#: ../source/indexes.txt:102
-msgid ""
-"The order of fields listed in a compound index has significance. For "
-"instance, if a compound index consists of ``{ userid: 1, score: -1 }``, "
-"the index sorts first by ``userid`` and then, within each ``userid`` "
-"value, sorts by ``score``."
-msgstr ""
-
-#: ../source/indexes.txt:109
-msgid ""
-"For compound indexes and sort operations, the sort order (i.e. ascending "
-"or descending) of the index keys can determine whether the index can "
-"support a sort operation. See :ref:`index-ascending-and-descending` for "
-"more information on the impact of index order on results in compound "
-"indexes."
-msgstr ""
-
-#: ../source/indexes.txt:115
-msgid ""
-"See :doc:`/core/index-compound` and :ref:`sort-on-multiple-fields` for "
-"more information on compound indexes."
-msgstr ""
-
-#: ../source/indexes.txt:119
-msgid "Multikey Index"
-msgstr ""
-
-#: ../source/indexes.txt:121
-msgid ""
-"MongoDB uses :doc:`multikey indexes </core/index-multikey>` to index the "
-"content stored in arrays. If you index a field that holds an array value,"
-" MongoDB creates separate index entries for *every* element of the array."
-" These :doc:`multikey indexes </core/index-multikey>` allow queries to "
-"select documents that contain arrays by matching on element or elements "
-"of the arrays. MongoDB automatically determines whether to create a "
-"multikey index if the indexed field contains an array value; you do not "
-"need to explicitly specify the multikey type."
-msgstr ""
-
-#: ../source/indexes.txt:132
-msgid ""
-"See :doc:`/core/index-multikey` and :doc:`/core/multikey-index-bounds` "
-"for more information on multikey indexes."
-msgstr ""
-
-#: ../source/indexes.txt:136
-msgid "Geospatial Index"
-msgstr ""
-
-#: ../source/indexes.txt:138
-msgid ""
-"To support efficient queries of geospatial coordinate data, MongoDB "
-"provides two special indexes: :doc:`2d indexes </core/2d>` that uses "
-"planar geometry when returning results and :doc:`2dsphere indexes "
-"</core/2dsphere>` that use spherical geometry to return results."
-msgstr ""
-
-#: ../source/indexes.txt:143
-msgid ""
-"See :doc:`/core/geospatial-indexes` for a high level introduction to "
-"geospatial indexes."
-msgstr ""
-
-#: ../source/indexes.txt:147
-#, fuzzy
-msgid "Text Indexes"
-msgstr "Índices"
-
-#: ../source/indexes.txt:149
-msgid ""
-"MongoDB provides a ``text`` index type that supports searching for string"
-" content in a collection. These text indexes do not store language-"
-"specific *stop* words (e.g. \"the\", \"a\", \"or\") and *stem* the words "
-"in a collection to only store root words."
-msgstr ""
-
-#: ../source/indexes.txt:154
-msgid ""
-"See :doc:`/core/index-text` for more information on text indexes and "
-"search."
-msgstr ""
-
-#: ../source/indexes.txt:158
-msgid "Hashed Indexes"
-msgstr ""
-
-#: ../source/indexes.txt:160
-msgid ""
-"To support :ref:`hash based sharding <sharding-hashed-sharding>`, MongoDB"
-" provides a :doc:`hashed index </core/index-hashed>` type, which indexes "
-"the hash of the value of a field. These indexes have a more random "
-"distribution of values along their range, but *only* support equality "
-"matches and cannot support range-based queries."
-msgstr ""
-
-#: ../source/indexes.txt:167
-#, fuzzy
-msgid "Index Properties"
-msgstr ":doc:`/core/index-properties`"
-
-#: ../source/indexes.txt:172
-msgid "Unique Indexes"
-msgstr ""
-
-#: ../source/indexes.txt:174
-msgid ""
-"The :doc:`unique </core/index-unique>` property for an index causes "
-"MongoDB to reject duplicate values for the indexed field. Other than the "
-"unique constraint, unique indexes are functionally interchangeable with "
-"other MongoDB indexes."
-msgstr ""
-
-#: ../source/indexes.txt:182
-msgid "Partial Indexes"
-msgstr ""
-
-#: ../source/indexes.txt:186
-msgid ""
-":doc:`Partial indexes </core/index-partial>` only index the documents in "
-"a collection that meet a specified filter expression. By indexing a "
-"subset of the documents in a collection, partial indexes have lower "
-"storage requirements and reduced performance costs for index creation and"
-" maintenance."
-msgstr ""
-
-#: ../source/indexes.txt:192
-msgid ""
-"Partial indexes offer a superset of the functionality of sparse indexes "
-"and should be preferred over sparse indexes."
-msgstr ""
-
-#: ../source/indexes.txt:196
-msgid "Sparse Indexes"
-msgstr ""
-
-#: ../source/indexes.txt:198
-msgid ""
-"The :doc:`sparse </core/index-sparse>` property of an index ensures that "
-"the index only contain entries for documents that have the indexed field."
-" The index skips documents that *do not* have the indexed field."
-msgstr ""
-
-#: ../source/indexes.txt:202
-msgid ""
-"You can combine the sparse index option with the unique index option to "
-"reject documents that have duplicate values for a field but ignore "
-"documents that do not have the indexed key."
-msgstr ""
-
-#: ../source/indexes.txt:209
-#, fuzzy
-msgid "TTL Indexes"
-msgstr "Índices"
-
-#: ../source/indexes.txt:211
-msgid ""
-":doc:`TTL indexes </core/index-ttl>` are special indexes that MongoDB can"
-" use to automatically remove documents from a collection after a certain "
-"amount of time. This is ideal for certain types of information like "
-"machine generated event data, logs, and session information that only "
-"need to persist in a database for a finite amount of time."
-msgstr ""
-
-#: ../source/indexes.txt:217
-msgid "See: :doc:`/tutorial/expire-data` for implementation instructions."
-msgstr ""
-
-#: ../source/indexes.txt:220
-#, fuzzy
-msgid "Index Use"
-msgstr "Índices"
-
-#: ../source/indexes.txt:222
-msgid ""
-"Indexes can improve the efficiency of read operations. The "
-":doc:`/tutorial/analyze-query-plan` tutorial provides an example of the "
-"execution statistics of a query with and without an index."
-msgstr ""
-
-#: ../source/indexes.txt:226
-msgid ""
-"For information on how MongoDB chooses an index to use, see :ref:`query "
-"optimizer <read-operations-query-optimization>`."
-msgstr ""
-
-#: ../source/indexes.txt:230
-msgid "Indexes and Collation"
-msgstr ""
-
-#: ../source/includes/extracts/collation-description.rst:1
-msgid ""
-":doc:`Collation </reference/collation>` allows users to specify language-"
-"specific rules for string comparison, such as rules for lettercase and "
-"accent marks."
-msgstr ""
-
-#: ../source/includes/fact-collation-driver.rst:3
-msgid ""
-"The following examples illustrate indexes and collation in the "
-":doc:`Mongo Shell </mongo/>`."
-msgstr ""
-
-#: ../source/includes/fact-collation-driver.rst:6
-msgid ""
-"Refer to your `driver documentation <api.mongodb.com>`_ for instructions "
-"on creating indexes with collation in your specific driver."
-msgstr ""
-
-#: ../source/includes/extracts/collation-index-use.rst:1
-msgid ""
-"To use an index for string comparisons, an operation must also specify "
-"the same collation. That is, an index with a collation cannot support an "
-"operation that performs string comparisons on the indexed fields if the "
-"operation specifies a different collation."
-msgstr ""
-
-#: ../source/includes/extracts/collation-index-use.rst:6
-msgid ""
-"For example, the collection ``myColl`` has an index on a string field "
-"``category`` with the collation locale ``\"fr\"``."
-msgstr ""
-
-#: ../source/includes/extracts/collation-index-use.rst:13
-msgid ""
-"The following query operation, which specifies the same collation as the "
-"index, can use the index:"
-msgstr ""
-
-#: ../source/includes/extracts/collation-index-use.rst:20
-msgid ""
-"However, the following query operation, which by default uses the "
-"\"simple\" binary collator, cannot use the index:"
-msgstr ""
-
-#: ../source/includes/extracts/collation-index-use.rst:27
-msgid ""
-"For a compound index where the index prefix keys are not strings, arrays,"
-" and embedded documents, an operation that specifies a different "
-"collation can still use the index to support comparisons on the index "
-"prefix keys."
-msgstr ""
-
-#: ../source/includes/extracts/collation-index-use.rst:32
-msgid ""
-"For example, the collection ``myColl`` has a compound index on the "
-"numeric fields ``score`` and ``price`` and the string field ``category``;"
-" the index is created with the  collation locale ``\"fr\"`` for string "
-"comparisons:"
-msgstr ""
-
-#: ../source/includes/extracts/collation-index-use.rst:43
-msgid ""
-"The following operations, which use ``\"simple\"`` binary collation for "
-"string comparisons, can use the index:"
-msgstr ""
-
-#: ../source/includes/extracts/collation-index-use.rst:51
-msgid ""
-"The following operation, which uses ``\"simple\"`` binary collation for "
-"string comparisons on the indexed ``category`` field, can use the index "
-"to fulfill only the ``score: 5`` portion of the query:"
-msgstr ""
-
-#: ../source/indexes.txt:238
-msgid ""
-"For more information on collation, see the :doc:`collation reference page"
-" </reference/collation/>`."
-msgstr ""
-
-#: ../source/includes/extracts/collation-index-type-restrictions.rst:2
-msgid ""
-"The following indexes only support simple binary comparison and do not "
-"support :ref:`collation <collation>`:"
-msgstr ""
-
-#: ../source/includes/extracts/collation-index-type-restrictions.rst:5
-#, fuzzy
-msgid ":doc:`text </core/index-text>` indexes,"
-msgstr ":doc:`/core/index-properties`"
-=======
 # 3da327c399ae409f8f6cfec4aab5a4cc
 #: ../source/indexes.txt
 msgid "On this page"
@@ -980,170 +584,6 @@
 #~ "MongoDB proporciona distintos tipos de "
 #~ "índices para distintos propósitos y "
 #~ "distintos tipos de contenido."
->>>>>>> 2478a500
-
-#: ../source/includes/extracts/collation-index-type-restrictions.rst:7
-#, fuzzy
-msgid ":doc:`2d </core/2d>` indexes, and"
-msgstr ":doc:`/core/indexes`"
-
-#: ../source/includes/extracts/collation-index-type-restrictions.rst:9
-msgid ":doc:`geoHaystack </core/geohaystack>` indexes."
-msgstr ""
-
-#: ../source/indexes.txt:244
-msgid "Covered Queries"
-msgstr ""
-
-#: ../source/indexes.txt:246
-msgid ""
-"When the query criteria and the :term:`projection` of a query include "
-"*only* the indexed fields, MongoDB returns results directly from the "
-"index *without* scanning any documents or bringing documents into memory."
-" These covered queries can be *very* efficient."
-msgstr ""
-
-#: ../source/indexes.txt:253
-msgid ""
-"For more information on covered queries, see :ref:`read-operations-"
-"covered-query`."
-msgstr ""
-
-#: ../source/indexes.txt:257
-msgid "Index Intersection"
-msgstr ""
-
-#: ../source/indexes.txt:261
-msgid ""
-"MongoDB can use the :doc:`intersection of indexes </core/index-"
-"intersection>` to fulfill queries. For queries that specify compound "
-"query conditions, if one index can fulfill a part of a query condition, "
-"and another index can fulfill another part of the query condition, then "
-"MongoDB can use the intersection of the two indexes to fulfill the query."
-" Whether the use of a compound index or the use of an index intersection "
-"is more efficient depends on the particular query and the system."
-msgstr ""
-
-#: ../source/indexes.txt:270
-msgid "For details on index intersection, see :doc:`/core/index-intersection`."
-msgstr ""
-
-#: ../source/indexes.txt:273
-msgid "Restrictions"
-msgstr ""
-
-#: ../source/indexes.txt:275
-msgid ""
-"Certain restrictions apply to indexes, such as the length of the index "
-"keys or the number of indexes per collection. See :ref:`Index Limitations"
-" <index-limitations>` for details."
-msgstr ""
-
-#: ../source/indexes.txt:280
-msgid "Additional Considerations"
-msgstr ""
-
-#: ../source/indexes.txt:282
-msgid ""
-"Although indexes can improve query performances, indexes also present "
-"some operational considerations. See :ref:`Operational Considerations for"
-" Indexes <data-model-indexes>` for more information."
-msgstr ""
-
-#: ../source/includes/index-tutorials-considerations.rst:1
-msgid ""
-"If your collection holds a large amount of data, and your application "
-"needs to be able to access the data while building the index, consider "
-"building the index in the background, as described in :ref:`index-"
-"creation-background`."
-msgstr ""
-
-#: ../source/includes/note-build-indexes-on-replica-sets.rst:1
-msgid ""
-"To build or rebuild indexes for a :term:`replica set`, see :ref:`index-"
-"building-replica-sets`."
-msgstr ""
-
-#: ../source/includes/index-tutorials-considerations.rst:8
-msgid ""
-"Some drivers may specify indexes, using ``NumberLong(1)`` rather than "
-"``1`` as the specification. This does not have any affect on the "
-"resulting index."
-msgstr ""
-
-#: ../source/includes/extracts/additional-resources-quick-reference.rst:4
-msgid "Additional Resources"
-msgstr ""
-
-#: ../source/includes/extracts/additional-resources-quick-reference.rst:6
-msgid ""
-"`Quick Reference Cards <https://www.mongodb.com/lp/misc/quick-reference-"
-"cards?jmp=docs>`_"
-msgstr ""
-
-# af4b86983e6d4e5d8fa6c2dfe18811bf
-#~ msgid ""
-#~ "Indexes provide high performance read "
-#~ "operations for frequently used queries."
-#~ msgstr ""
-#~ "Los índices proporcionan operaciones de "
-#~ "lectura con alto rendimiento para "
-#~ "consultas usadas frecuentemente."
-
-# 75a55fbecf814c5c99aba723c5def0da
-#~ msgid ""
-#~ "This section introduces indexes in "
-#~ "MongoDB, describes the types and "
-#~ "configuration options for indexes, and "
-#~ "describes special types of indexing "
-#~ "MongoDB supports. The section also "
-#~ "provides tutorials detailing procedures and"
-#~ " operational concerns, and providing "
-#~ "information on how applications may use"
-#~ " indexes."
-#~ msgstr ""
-#~ "En esta sección se presentan a los"
-#~ " índices en MongoDB, se describen los"
-#~ " tipos y opciones de configuración "
-#~ "para los índices, y describe los "
-#~ "tipos especiales de indexación que "
-#~ "MongoDB proporciona. La sección también "
-#~ "provee tutoriales detallando procedimientos y"
-#~ " asuntos operacionales, y provee "
-#~ "información de cómo las aplicaciones "
-#~ "pueden usar índices."
-
-# 7f57fc5eb8c4459c9eea3d6468a3d05f
-#~ msgid ":doc:`/core/indexes-introduction`"
-#~ msgstr ":doc:`/core/indexes-introduction`"
-
-# d25f32ceb88f40b98a4f99362fec6c81
-#~ msgid "An introduction to indexes in MongoDB."
-#~ msgstr "Una introducción a los índices en MongoDB."
-
-# 0ac26fffb63745e0bd192b70fa818d1d
-#~ msgid ""
-#~ "The core documentation of indexes in "
-#~ "MongoDB, including geospatial and text "
-#~ "indexes."
-#~ msgstr ""
-#~ "La documentación básica de los índices"
-#~ " en MongoDB, incluyendo índices "
-#~ "geoespaciales y de texto."
-
-# 60e528b463bd4bef8021a50e07222729
-#~ msgid ":doc:`/core/index-types`"
-#~ msgstr ":doc:`/core/index-types`"
-
-# b61e5865625d4f9482bc386bd42870b6
-#~ msgid ""
-#~ "MongoDB provides different types of "
-#~ "indexes for different purposes and "
-#~ "different types of content."
-#~ msgstr ""
-#~ "MongoDB proporciona distintos tipos de "
-#~ "índices para distintos propósitos y "
-#~ "distintos tipos de contenido."
 
 # b5c92ddd942a43af96d206d95591d57a
 #~ msgid "The properties you can specify when building indexes."
