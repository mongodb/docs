# SOME DESCRIPTIVE TITLE.
# Copyright (C) 2011-2014, MongoDB, Inc.
# This file is distributed under the same license as the mongodb-manual
# package.
#
# Translators:
msgid ""
msgstr ""
"Project-Id-Version: MongoDB Manual\n"
"Report-Msgid-Bugs-To: \n"
<<<<<<< HEAD
"POT-Creation-Date: 2019-03-19 11:02-0400\n"
=======
"POT-Creation-Date: 2016-12-08 12:02-0500\n"
>>>>>>> 2478a500
"PO-Revision-Date: 2014-04-08 18:35+0000\n"
"Last-Translator: tychoish <tychoish@gmail.com>\n"
"Language: es\n"
"Language-Team: Spanish (http://www.transifex.com/projects/p/mongodb-"
"manual/language/es/)\n"
"Plural-Forms: nplurals=2; plural=(n != 1)\n"
"MIME-Version: 1.0\n"
"Content-Type: text/plain; charset=utf-8\n"
"Content-Transfer-Encoding: 8bit\n"
"Generated-By: Babel 2.6.0\n"

<<<<<<< HEAD
=======
# bf78275bc32f49268e941822036781df
>>>>>>> 2478a500
#: ../source/tutorial/build-a-2d-index.txt:5
msgid "Create a ``2d`` Index"
msgstr ""

<<<<<<< HEAD
#: ../source/tutorial/build-a-2d-index.txt:15
msgid ""
"To build a geospatial ``2d`` index, use the "
":method:`db.collection.createIndex()` method and specify ``2d``. Use the "
"following syntax:"
msgstr ""

#: ../source/tutorial/build-a-2d-index.txt:25
msgid "The ``2d`` index uses the following optional index-specification options:"
msgstr ""

=======
# ae2e50054dec41e7acf7c2609502b6fb
#: ../source/tutorial/build-a-2d-index.txt
msgid "On this page"
msgstr ""

# d3c93f0384124cce97577db696e118a1
#: ../source/tutorial/build-a-2d-index.txt:15
msgid ""
"To build a geospatial ``2d`` index, use the "
":method:`db.collection.createIndex()` method and specify ``2d``. Use the "
"following syntax:"
msgstr ""

# 62a118263ecf4a88bc66f2795f43ee1a
#: ../source/tutorial/build-a-2d-index.txt:25
msgid "The ``2d`` index uses the following optional index-specification options:"
msgstr ""

# e9d39c8c3f8443cb963fae08d7ee3a1a
>>>>>>> 2478a500
#: ../source/tutorial/build-a-2d-index.txt:38
msgid "Define Location Range for a ``2d`` Index"
msgstr ""

<<<<<<< HEAD
=======
# eb0901c5d8f8467385489d1a713d3742
>>>>>>> 2478a500
#: ../source/tutorial/build-a-2d-index.txt:40
msgid ""
"By default, a ``2d`` index assumes longitude and latitude and has "
"boundaries of -180 **inclusive** and 180 **non-inclusive**. If documents "
"contain coordinate data outside of the specified range, MongoDB returns "
"an error."
msgstr ""

<<<<<<< HEAD
=======
# 3e10d52ccedb40f2b91595ce845ff5cd
>>>>>>> 2478a500
#: ../source/tutorial/build-a-2d-index.txt:45
msgid ""
"The default boundaries allow applications to insert documents with "
"invalid latitudes greater than 90 or less than -90. The behavior of "
"geospatial queries with such invalid points is not defined."
msgstr ""

<<<<<<< HEAD
=======
# fd0a8e0c383846fabeaf5a3ee815f7e9
>>>>>>> 2478a500
#: ../source/tutorial/build-a-2d-index.txt:50
msgid "On ``2d`` indexes you can change the location range."
msgstr ""

<<<<<<< HEAD
=======
# dc7d6c8f738f4f7080e2d3aeff073869
>>>>>>> 2478a500
#: ../source/tutorial/build-a-2d-index.txt:52
msgid ""
"You can build a ``2d`` geospatial index with a location range other than "
"the default. Use the ``min`` and ``max`` options when creating the index."
" Use the following syntax:"
msgstr ""

<<<<<<< HEAD
=======
# e316178ec7b544d0ac1fff7f2101e143
>>>>>>> 2478a500
#: ../source/tutorial/build-a-2d-index.txt:64
msgid "Define Location Precision for a ``2d`` Index"
msgstr ""

<<<<<<< HEAD
=======
# 0ffa91298902498d95abeea27576ceef
>>>>>>> 2478a500
#: ../source/tutorial/build-a-2d-index.txt:66
msgid ""
"By default, a ``2d`` index on legacy coordinate pairs uses 26 bits of "
"precision, which is roughly equivalent to 2 feet or 60 centimeters of "
"precision using the default range of -180 to 180. Precision is measured "
"by the size in bits of the :term:`geohash` values used to store location "
"data. You can configure geospatial indexes with up to 32 bits of "
"precision."
msgstr ""

<<<<<<< HEAD
=======
# 031570453dd84247a9998eb9c82a0ee4
>>>>>>> 2478a500
#: ../source/tutorial/build-a-2d-index.txt:73
msgid ""
"Index precision does not affect query accuracy. The actual grid "
"coordinates are always used in the final query processing. Advantages to "
"lower precision are a lower processing overhead for insert operations and"
" use of less space. An advantage to higher precision is that queries scan"
" smaller portions of the index to return results."
msgstr ""

<<<<<<< HEAD
=======
# ee3d17b83bf84fe28c16be5d9bbffa2c
>>>>>>> 2478a500
#: ../source/tutorial/build-a-2d-index.txt:79
msgid ""
"To configure a location precision other than the default, use the "
"``bits`` option when creating the index. Use following syntax:"
msgstr ""

<<<<<<< HEAD
=======
# dcd3897b413645fd851d57d2647495e6
>>>>>>> 2478a500
#: ../source/tutorial/build-a-2d-index.txt:87
msgid ""
"For information on the internals of geohash values, see :ref:`geospatial-"
"indexes-geohash`."
msgstr ""

# f12691d544754c80b987ef5eba9b6186
#~ msgid ""
#~ "To build a geospatial ``2d`` index, "
#~ "use the :method:`ensureIndex() "
#~ "<db.collection.ensureIndex()>` method and specify"
#~ " ``2d``. Use the following syntax:"
#~ msgstr ""

# 27976750561b4b248f27e6ef9380e155
#~ msgid ""
#~ "By default, a ``2d`` index assumes "
#~ "longitude and latitude and has "
#~ "boundaries of -180 inclusive and 180 "
#~ "non-inclusive (i.e. ``[ -180 , 180"
#~ " )``). If documents contain coordinate "
#~ "data outside of the specified range, "
#~ "MongoDB returns an error."
#~ msgstr ""
<|MERGE_RESOLUTION|>--- conflicted
+++ resolved
@@ -8,11 +8,7 @@
 msgstr ""
 "Project-Id-Version: MongoDB Manual\n"
 "Report-Msgid-Bugs-To: \n"
-<<<<<<< HEAD
-"POT-Creation-Date: 2019-03-19 11:02-0400\n"
-=======
 "POT-Creation-Date: 2016-12-08 12:02-0500\n"
->>>>>>> 2478a500
 "PO-Revision-Date: 2014-04-08 18:35+0000\n"
 "Last-Translator: tychoish <tychoish@gmail.com>\n"
 "Language: es\n"
@@ -24,27 +20,11 @@
 "Content-Transfer-Encoding: 8bit\n"
 "Generated-By: Babel 2.6.0\n"
 
-<<<<<<< HEAD
-=======
 # bf78275bc32f49268e941822036781df
->>>>>>> 2478a500
 #: ../source/tutorial/build-a-2d-index.txt:5
 msgid "Create a ``2d`` Index"
 msgstr ""
 
-<<<<<<< HEAD
-#: ../source/tutorial/build-a-2d-index.txt:15
-msgid ""
-"To build a geospatial ``2d`` index, use the "
-":method:`db.collection.createIndex()` method and specify ``2d``. Use the "
-"following syntax:"
-msgstr ""
-
-#: ../source/tutorial/build-a-2d-index.txt:25
-msgid "The ``2d`` index uses the following optional index-specification options:"
-msgstr ""
-
-=======
 # ae2e50054dec41e7acf7c2609502b6fb
 #: ../source/tutorial/build-a-2d-index.txt
 msgid "On this page"
@@ -64,15 +44,11 @@
 msgstr ""
 
 # e9d39c8c3f8443cb963fae08d7ee3a1a
->>>>>>> 2478a500
 #: ../source/tutorial/build-a-2d-index.txt:38
 msgid "Define Location Range for a ``2d`` Index"
 msgstr ""
 
-<<<<<<< HEAD
-=======
 # eb0901c5d8f8467385489d1a713d3742
->>>>>>> 2478a500
 #: ../source/tutorial/build-a-2d-index.txt:40
 msgid ""
 "By default, a ``2d`` index assumes longitude and latitude and has "
@@ -81,10 +57,7 @@
 "an error."
 msgstr ""
 
-<<<<<<< HEAD
-=======
 # 3e10d52ccedb40f2b91595ce845ff5cd
->>>>>>> 2478a500
 #: ../source/tutorial/build-a-2d-index.txt:45
 msgid ""
 "The default boundaries allow applications to insert documents with "
@@ -92,18 +65,12 @@
 "geospatial queries with such invalid points is not defined."
 msgstr ""
 
-<<<<<<< HEAD
-=======
 # fd0a8e0c383846fabeaf5a3ee815f7e9
->>>>>>> 2478a500
 #: ../source/tutorial/build-a-2d-index.txt:50
 msgid "On ``2d`` indexes you can change the location range."
 msgstr ""
 
-<<<<<<< HEAD
-=======
 # dc7d6c8f738f4f7080e2d3aeff073869
->>>>>>> 2478a500
 #: ../source/tutorial/build-a-2d-index.txt:52
 msgid ""
 "You can build a ``2d`` geospatial index with a location range other than "
@@ -111,18 +78,12 @@
 " Use the following syntax:"
 msgstr ""
 
-<<<<<<< HEAD
-=======
 # e316178ec7b544d0ac1fff7f2101e143
->>>>>>> 2478a500
 #: ../source/tutorial/build-a-2d-index.txt:64
 msgid "Define Location Precision for a ``2d`` Index"
 msgstr ""
 
-<<<<<<< HEAD
-=======
 # 0ffa91298902498d95abeea27576ceef
->>>>>>> 2478a500
 #: ../source/tutorial/build-a-2d-index.txt:66
 msgid ""
 "By default, a ``2d`` index on legacy coordinate pairs uses 26 bits of "
@@ -133,10 +94,7 @@
 "precision."
 msgstr ""
 
-<<<<<<< HEAD
-=======
 # 031570453dd84247a9998eb9c82a0ee4
->>>>>>> 2478a500
 #: ../source/tutorial/build-a-2d-index.txt:73
 msgid ""
 "Index precision does not affect query accuracy. The actual grid "
@@ -146,20 +104,14 @@
 " smaller portions of the index to return results."
 msgstr ""
 
-<<<<<<< HEAD
-=======
 # ee3d17b83bf84fe28c16be5d9bbffa2c
->>>>>>> 2478a500
 #: ../source/tutorial/build-a-2d-index.txt:79
 msgid ""
 "To configure a location precision other than the default, use the "
 "``bits`` option when creating the index. Use following syntax:"
 msgstr ""
 
-<<<<<<< HEAD
-=======
 # dcd3897b413645fd851d57d2647495e6
->>>>>>> 2478a500
 #: ../source/tutorial/build-a-2d-index.txt:87
 msgid ""
 "For information on the internals of geohash values, see :ref:`geospatial-"
