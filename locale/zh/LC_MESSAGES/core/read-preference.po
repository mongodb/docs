--- conflicted
+++ resolved
@@ -1,29 +1,8 @@
-<<<<<<< HEAD
-# SOME DESCRIPTIVE TITLE.
-# Copyright (C) 2011-2014, MongoDB, Inc.
-# This file is distributed under the same license as the mongodb-manual package.
-#
-# Translators:
-=======
 # 
->>>>>>> 2ec0463a
 msgid ""
 msgstr ""
 "Project-Id-Version: mongodb-manual 3.0\n"
 "Report-Msgid-Bugs-To: \n"
-<<<<<<< HEAD
-"POT-Creation-Date: 2014-04-08 13:03-0400\n"
-"PO-Revision-Date: 2014-10-18 11:07+0800\n"
-"Last-Translator: tychoish <tychoish@gmail.com>\n"
-"Language-Team: Chinese (http://www.transifex.com/projects/p/mongodb-manual/"
-"language/zh/)\n"
-"MIME-Version: 1.0\n"
-"Content-Type: text/plain; charset=UTF-8\n"
-"Content-Transfer-Encoding: 8bit\n"
-"Language: zh\n"
-"Plural-Forms: nplurals=1; plural=0;\n"
-"X-Generator: Poedit 1.6.9\n"
-=======
 "POT-Creation-Date: 2015-08-20 19:13-0400\n"
 "PO-Revision-Date: YEAR-MO-DA HO:MI+ZONE\n"
 "Last-Translator: FULL NAME <EMAIL@ADDRESS>\n"
@@ -31,7 +10,6 @@
 "MIME-Version: 1.0\n"
 "Content-Type: text/plain; charset=UTF-8\n"
 "Content-Transfer-Encoding: 8bit\n"
->>>>>>> 2ec0463a
 
 #: ../source/core/read-preference.txt:9
 msgid "Read Preference"
@@ -45,19 +23,10 @@
 
 #: ../source/includes/introduction-read-preference.rst:6
 msgid ""
-<<<<<<< HEAD
-"By default, an application directs its read operations to the :term:"
-"`primary` member in a :term:`replica set`. Reading from the primary "
-"guarantees that read operations reflect the latest version of a document. "
-"However, by distributing some or all reads to secondary members of the "
-"replica set, you can improve read throughput or reduce latency for an "
-"application that does not require fully up-to-date data."
-=======
 "By default, an application directs its read operations to the "
 ":term:`primary` member in a :term:`replica set`. Because write operations "
 "are issued to the single primary, reading from the primary returns the "
 "latest version of a document [#edge-cases-2-primaries]_."
->>>>>>> 2ec0463a
 msgstr ""
 "默认情况下，应用程序将直接在 :term:`复制集 <replica set>` 的  :term:`主节点 "
 "<primary>` 上进行读操作。 在主节点上进行读操作确保了读操作返回的数据都是最新"
@@ -66,12 +35,6 @@
 
 #: ../source/includes/introduction-read-preference.rst:11
 msgid ""
-<<<<<<< HEAD
-"You must exercise care when specifying read preferences: modes other than :"
-"readmode:`primary` can *and will* return stale data because the secondary "
-"queries will not include the most recent write operations to the replica "
-"set's :term:`primary`."
-=======
 "For an application that does not require fully up-to-date data, you can "
 "improve read throughput or reduce latency by distributing some or all reads "
 "to secondary members of the replica set."
@@ -83,7 +46,6 @@
 ":readmode:`primary` may return stale data because with :ref:`asynchronous "
 "replication <asynchronous-replication>`, data in the secondary may not "
 "reflect the most recent write operations. [#edge-cases-2-primaries]_"
->>>>>>> 2ec0463a
 msgstr ""
 "我们需要谨慎选择是否在从节点上进行读操作，与在 :readmode:`primary` 进行读操作"
 "不同，在从节点上进行读操作时返回的数据可能不是 :term:`主节点 <primary>` 上最"
@@ -160,17 +122,10 @@
 
 #: ../source/core/read-preference.txt:59
 msgid ""
-<<<<<<< HEAD
-"Use :readmode:`primaryPreferred` if you want an application to read from the "
-"primary under normal circumstances, but to allow stale reads from "
-"secondaries in an emergency. This provides a \"read-only mode\" for your "
-"application during a failover."
-=======
 "Use :readmode:`primaryPreferred` if you want an application to read from the"
 " primary under normal circumstances, but to allow stale reads from "
 "secondaries when the primary is unavailable. This provides a \"read-only "
 "mode\" for your application during a failover."
->>>>>>> 2ec0463a
 msgstr ""
 "我们可以使用 :readmode:`primaryPreferred` 让应用程序正常情况下在主节点上进行"
 "读取，但是在紧急情况下在从上进行读取。这会让应用程序在故障切换后处于只读状"
@@ -456,49 +411,4 @@
 #: ../source/core/read-preference.txt:131
 #: ../source/core/read-preference.txt:132
 msgid "tag sets"
-<<<<<<< HEAD
-msgstr "标签设置"
-
-#: ../source/core/read-preference.txt:61
-msgid ""
-"In general, do *not* use :readmode:`secondary` and :readmode:"
-"`secondaryPreferred` to provide extra capacity for reads, because:"
-msgstr ""
-"一般来说，不要用 :readmode:`secondary` 和 :readmode:`secondaryPreferred` 模式"
-"来提高读性能。原因如下："
-
-#: ../source/core/read-preference.txt:65
-msgid ""
-"All members of a replica have roughly equivalent write traffic, as a result "
-"secondaries will service reads at roughly the same rate as the primary."
-msgstr ""
-
-#: ../source/core/read-preference.txt:69
-msgid ""
-"Because replication is asynchronous and there is some amount of delay "
-"between a successful write operation and its replication to secondaries, "
-"reading from a secondary can return out-of-date data."
-msgstr ""
-"由于复制是异步的，在写操作执行成功到复制到所有从节点的过程中可能会有延时，在"
-"从节点上进行读操作返回的可能不是最新的数据状态。"
-
-#: ../source/core/read-preference.txt:73
-msgid ""
-"Distributing read operations to secondaries can compromise availability if "
-"*any* members of the set are unavailable because the remaining members of "
-"the set will need to be able to handle all application requests."
-msgstr ""
-"在从节点上进行分布式的读操作可能会危害到可用性，如果复制集中每个节点都需要相"
-"应程序的请求而不作为备用主节点。"
-
-#: ../source/core/read-preference.txt:78
-msgid ""
-"For queries of sharded collections that *do not* include the shard key, "
-"secondaries may return stale results with missing or duplicated data because "
-"of incomplete or terminated migrations."
-msgstr ""
-"如果在分片集群中不使用片键来查询，从节点返回的数据可能会有缺失或是重复，如果"
-"chunk迁移还未完成或是中断了的话。"
-=======
-msgstr ""
->>>>>>> 2ec0463a
+msgstr ""