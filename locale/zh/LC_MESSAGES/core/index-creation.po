#
msgid ""
msgstr ""
"Project-Id-Version: mongodb-manual 3.0\n"
"Report-Msgid-Bugs-To: \n"
"POT-Creation-Date: 2015-08-20 19:13-0400\n"
"PO-Revision-Date: YEAR-MO-DA HO:MI+ZONE\n"
"Last-Translator: FULL NAME <EMAIL@ADDRESS>\n"
"Language-Team: LANGUAGE <LL@li.org>\n"
"MIME-Version: 1.0\n"
"Content-Type: text/plain; charset=UTF-8\n"
"Content-Transfer-Encoding: 8bit\n"

<<<<<<< HEAD
#: ../source/core/index-creation.txt:7
msgid "Index Creation"
msgstr "索引创建"

#: ../source/core/index-creation.txt:11
msgid ""
"MongoDB provides several options that *only* affect the creation of the "
"index. Specify these options in a document as the second argument to the "
":method:`db.collection.createIndex()` method. This section describes the "
"uses of these creation options and their behavior."
msgstr ""
"MongoDB提供了几个 *只会* 影响索引创建的选项。您可以在使用 :method:`db."
"collection.ensureIndex()` 时，把这些选项设置在一个文档里传递给方法作为第二个"
"参数。本节将会描述这些选项的使用和特性。"

#: ../source/core/index-creation.txt:0
msgid "Related"
msgstr "相关的信息"

#: ../source/core/index-creation.txt:18
msgid ""
"Some options that you can specify to :method:`~db.collection.createIndex()` "
"options control the :doc:`properties of the index </core/index-properties>`,"
" which are *not* index creation options. For example, the :doc:`unique "
"</core/index-unique>` option affects the behavior of the index after "
"creation."
msgstr ""
"还有某些选项是您也可以在 :method:`~db.collection.ensureIndex()` 方法的选项参"
"数(第二个参数)里设置以控制 :doc:`索引的属性 </core/index-properties>` ，但这"
"些 *并不是* 索引创建选项。例如， :doc:`unique </core/index-unique>` 选项会影"
"响索引创建后的行为。"

#: ../source/core/index-creation.txt:25
msgid ""
"For a detailed description of MongoDB's index types, see :doc:`/core/index-"
"types` and :doc:`/core/index-properties` for related documentation."
msgstr ""
"如果希望了解MongoDB类型的具体描述，请参见 :doc:`/core/index-types` 和 :doc:`/"
"core/index-properties` 。"

#: ../source/core/index-creation.txt:33
=======
#: ../source/core/index-creation.txt:28
>>>>>>> 7b6fda55
msgid "Background Construction"
msgstr "后台创建"

#: ../source/core/index-creation.txt:17
msgid ""
"By default, creating an index blocks all other operations on a database. "
"When building an index on a collection, the database that holds the "
"collection is unavailable for read or write operations until the index build "
"completes. Any operation that requires a read or write lock on all databases "
"(e.g. :command:`listDatabases`) will wait for the foreground index build to "
"complete."
msgstr ""
"默认情况下，创建索引会阻塞数据库中所有其他操作。当在一个集合上创建索引时，存"
"储了这个集合的数据库变成不可读不可写的状态知道索引建立完毕。任何需要所有数据"
"库中读或者写锁的操作(例如  :command:`listDatabases` )将会等待，直到后台索引创"
"建完成。"

#: ../source/core/index-creation.txt:30
msgid ""
"For potentially long running index building operations, consider the "
"``background`` operation so that the MongoDB database remains available "
"during the index building operation. For example, to create an index in the "
"background of the ``zipcode`` field of the ``people`` collection, issue the "
"following:"
msgstr ""
"对于可能需要长时间运行的索引创建操作，可以考虑 ``background`` 选项，这样"
"MongoDB数据库在索引创建期间仍然是可用的。例如，在 ``people`` 集合的 "
"``zipcode`` 键上创建一个索引，这个过程在后台运行，可以使用如下方式："

#: ../source/core/index-creation.txt:40
msgid "By default, ``background`` is ``false`` for building MongoDB indexes."
msgstr "默认地，MongoDB索引创建的 ``background`` 是 ``false`` 。"

#: ../source/core/index-creation.txt:42
msgid ""
"You can combine the background option with other options, as in the "
"following:"
msgstr "您可以将background选项和其他选项组合在一起，如下："

#: ../source/core/index-creation.txt:50
msgid "Behavior"
msgstr "特性"

#: ../source/core/index-creation.txt:52
msgid ""
"As of MongoDB version 2.4, a :program:`mongod` instance can build more than "
"one index in the background concurrently."
msgstr ""
"到了MongoDB版本2.4及之后，一个 :program:`mongod` 实例可以在后台并发创建多个索"
"引。"

#: ../source/core/index-creation.txt:55
msgid ""
"Before 2.4, a :program:`mongod` instance could only build one background "
"index per database at a time."
msgstr ""
"在2.4以前，一个 :program:`mongod` 实例同一时刻只能在后台为每个数据库创建一个"
"索引。"

<<<<<<< HEAD
#: ../source/core/index-creation.txt:71
msgid ""
"Before 2.2, a single :program:`mongod` instance could only build one index "
"at a time."
msgstr "在版本2.2一起， 一个 :program:`mongod` 实例一次只能创建一个索引。"

#: ../source/core/index-creation.txt:75
=======
#: ../source/core/index-creation.txt:59
>>>>>>> 7b6fda55
msgid ""
"Background indexing operations run in the background so that other database "
"operations can run while creating the index. However, the :program:`mongo` "
"shell session or connection where you are creating the index *will* block "
"until the index build is complete. To continue issuing commands to the "
"database, open another connection or :program:`mongo` instance."
msgstr ""
"在后台创建索引这样其他的数据库操作可以被执行。但是，执行这个索引创建操作的 :"
"program:`mongo` shell的会话或者连接 *将会* 阻塞直到索引创建完毕。如果希望继续"
"对这个数据库操作，请重新开启一个连接或者 :program:`mongo` shell实例。"

#: ../source/core/index-creation.txt:66
msgid ""
"Queries will not use partially-built indexes: the index will only be usable "
"once the index build is complete."
msgstr "查询将不会使用部分建立的索引：索引只有在建立完毕之后才是可用的。"

#: ../source/core/index-creation.txt:71
msgid ""
"If MongoDB is building an index in the background, you cannot perform other "
"administrative operations involving that collection, including running :"
"dbcommand:`repairDatabase`, dropping the collection (i.e. :method:`db."
"collection.drop()`), and running :dbcommand:`compact`. These operations will "
"return an error during background index builds."
msgstr ""
"如果MongoDB在后台创建一个索引，您不能执行其他会涉及到该集合的管理操作，包括 :"
"dbcommand:`repairDatabase` 命令，删除集合(例如 :method:`db.collection."
"drop()` )，和 :dbcommand:`compact` 命令。当后台创建索引时，这些操作会返回一个"
"错误。"

#: ../source/core/index-creation.txt:80
msgid "Performance"
msgstr "性能"

#: ../source/core/index-creation.txt:82
msgid ""
"The background index operation uses an incremental approach that is slower "
"than the normal \"foreground\" index builds. If the index is larger than the "
"available RAM, then the incremental process can take *much* longer than the "
"foreground build."
msgstr ""
"后台索引创建操作使用的是一种增量的方式，这会比普通的 \"前台\" 创建过程慢。如"
"果索引大于现有的内存，那么这个增量处理过程将会比前台创建过程 *久得多* 。"

#: ../source/core/index-creation.txt:87
msgid ""
"If your application includes :method:`~db.collection.createIndex()` "
"operations, and an index *doesn't* exist for other operational concerns, "
"building the index can have a severe impact on the performance of the "
"database."
msgstr ""
"如果您的应用中包含 :method:`ensureIndex() <db.collection.ensureIndex()>` 操"
"作，且出于其他操作上的考虑这个索引 *不* 存在，那么建立一个索引可能会对数据库"
"的性能有严重影响。"

#: ../source/core/index-creation.txt:93
msgid ""
"To avoid performance issues, make sure that your application checks for the "
"indexes at start up using the :method:`~db.collection.getIndexes()` method "
"or the :api:`equivalent method for your driver <>` and terminates if the "
"proper indexes do not exist. Always build indexes in production instances "
"using separate application code, during designated maintenance windows."
msgstr ""
"为了避免性能问题，请确保您的应用在启动时就使用 :method:`~db.collection."
"getIndexes()` 方法或者其他 :api:`equivalent method for your driver <>` 检查索"
"引是否存在，如果不存在请退出应用。或者在生产实例上使用不同的应用代码在指定的"
"维护时间窗口期间创建索引。"

#: ../source/core/index-creation.txt:101
msgid "Interrupted Index Builds"
msgstr ""

#: ../source/core/index-creation.txt:103
msgid ""
"If a background index build is in progress when the :program:`mongod` "
"process terminates, when the instance restarts the index build will restart "
"as foreground index build. If the index build encounters any errors, such as"
" a duplicate key error, the :program:`mongod` will exit with an error."
msgstr ""

#: ../source/core/index-creation.txt:116
msgid "Building Indexes on Secondaries"
msgstr "在从节点上(Secondaries)建立索引"

#: ../source/core/index-creation.txt:118
msgid ""
"Secondary members can now build indexes in the background. Previously all "
"index builds on secondaries were in the foreground."
msgstr ""
"从节点成员限制夜可以在后台创建索引了。之前的版本，所有在从节点上建立的索引都"
"必须是在前台建立。"

#: ../source/core/index-creation.txt:123
msgid ""
"Background index operations on a :term:`replica set` :term:`secondaries "
"<secondary>` begin after the :term:`primary` completes building the index. "
"If MongoDB builds an index in the background on the primary, the secondaries "
"will then build that index in the background."
msgstr ""
"当 :term:`primary` 完成索引创建后， :term:`replica set` :term:`secondaries "
"<secondary>` 开始在后台创建索引操作。如果MongoDB在主节点上后台创建索引，那么"
"之后从节点也会在后台创建索引。"

#: ../source/core/index-creation.txt:129
msgid ""
"To build large indexes on secondaries the best approach is to restart one "
"secondary at a time in :term:`standalone` mode and build the index. After "
"building the index, restart as a member of the replica set, allow it to "
"catch up with the other members of the set, and then build the index on the "
"next secondary. When all the secondaries have the new index, step down the "
"primary, restart it as a standalone, and build the index on the former "
"primary."
msgstr ""
"在从节点上建立大索引的最好方式是以 :term:`standalone` 模式重启一个从节点并建"
"立索引。 索引建立完成后，重启为复制集成员，这样它可以同步跟上其他成员，然后以"
"同样方式在下一个从节点上建立索引。当所有从节点都有新索引了，让主节点下台并作"
"为单机实例重启，然后创建索引。"

#: ../source/core/index-creation.txt:137
msgid ""
"The amount of time required to build the index on a secondary must be within "
"the window of the :term:`oplog`, so that the secondary can catch up with the "
"primary."
msgstr ""
"在从节点上建立索引的时间应该小于 :term:`oplog` 时间窗口，这样从节点可以同步跟"
"上主节点。"

#: ../source/core/index-creation.txt:141
msgid ""
"Indexes on secondary members in \"recovering\" mode are always built in the "
"foreground to allow them to catch up as soon as possible."
msgstr ""
"当在 \"recovering\" 模式的从节点上索引时，索引创建过程总是在前台执行，这样它"
"们可以尽可能快的同步跟上。"

#: ../source/core/index-creation.txt:144
msgid ""
"See :ref:`index-building-replica-sets` for a complete procedure for building "
"indexes on secondaries."
msgstr ""
"参见 :ref:`index-building-replica-sets` 对从节点上创建索引过程有一个完整了"
"解。"

#: ../source/core/index-creation.txt:151
msgid "Index Names"
msgstr "索引名字"

#: ../source/core/index-creation.txt:153
msgid ""
"The default name for an index is the concatenation of the indexed keys and "
"each key's direction in the index, 1 or -1."
msgstr "一个索引的默认名字是每个被索引键和键的方向如1,-1的拼接。"

#: ../source/core/index-creation.txt:0 ../source/core/index-creation.txt:0
msgid "Example"
msgstr "例子"

#: ../source/core/index-creation.txt:163
msgid "The resulting index is named: ``item_1_quantity_-1``."
msgstr "这个索引的名字是： ``item_1_quantity_-1`` 。"

#: ../source/core/index-creation.txt:165
msgid ""
"Optionally, you can specify a name for an index instead of using the default "
"name."
msgstr "您可以为索引指定一个名字，代替默认名字。"

#: ../source/core/index-creation.txt:175
msgid "The resulting index has the name ``inventory``."
msgstr "最终这个索引的名字会是  ``inventory`` 。"

#: ../source/core/index-creation.txt:177
msgid ""
"To view the name of an index, use the :method:`getIndexes() <db.collection."
"getIndexes()>` method."
msgstr ""
"您可以使用 :method:`getIndexes() <db.collection.getIndexes()>` 方法来查看一个"
"索引的名字。"

#: ../source/core/index-creation.txt:1 ../source/core/index-creation.txt:24
#: ../source/core/index-creation.txt:147
msgid "index"
msgstr "索引"

#: ../source/core/index-creation.txt:1
msgid "options"
msgstr "选项"

#: ../source/core/index-creation.txt:24
msgid "background creation"
msgstr "后台创建"

#: ../source/core/index-creation.txt:147
msgid "name"
<<<<<<< HEAD
msgstr "名字"
=======
msgstr ""

#: ../source/core/index-creation.txt:7
msgid "Index Build"
msgstr ""

#: ../source/core/index-creation.txt:0
msgid "On this page"
msgstr ""

#: ../source/core/index-creation.txt:109
msgid ""
"To start the :program:`mongod` after a failed index build, use the "
":setting:`storage.indexBuildRetry` or :option:`--noIndexBuildRetry <mongod "
"--noIndexBuildRetry>` to skip the index build on start up."
msgstr ""

#: ../source/core/index-creation.txt:181
msgid "View Index Build Operations"
msgstr ""

#: ../source/core/index-creation.txt:183
msgid ""
"To see the status of an index build operation, you can use the "
":method:`db.currentOp()` method in the :program:`mongo` shell. To filter the"
" current operations for index creation operations, see :ref:`currentOp-"
"index-creation` for an example."
msgstr ""

#: ../source/core/index-creation.txt:188
msgid ""
"The :data:`~currentOp.msg` field will include the percent of the build that "
"is complete."
msgstr ""

#: ../source/core/index-creation.txt:192
msgid "Terminate Index Build Operation"
msgstr ""

#: ../source/core/index-creation.txt:194
msgid ""
"To terminate an ongoing index build, use the :method:`db.killOp()` method in"
" the :program:`mongo` shell. For index builds, the effects of "
":method:`db.killOp()` may not be immediate and may occur well after much of "
"the index build operation has completed."
msgstr ""

#: ../source/core/index-creation.txt:199
msgid ""
"You cannot terminate a *replicated* index build on secondary members of a "
"replica set. To minimize the impact of building an index on replica sets, "
"see :doc:`/tutorial/build-indexes-on-replica-sets`."
msgstr ""

#: ../source/core/index-creation.txt:205
msgid ""
"Before MongoDB 2.4, you could *only* terminate *background* index builds. "
"After 2.4, you can terminate both *background* index builds and foreground "
"index builds."
msgstr ""

#: ../source/core/index-creation.txt:210
msgid ":method:`db.currentOp()`, :method:`db.killOp()`"
msgstr ""

#~ msgid "Index Creation"
#~ msgstr ""

#~ msgid ""
#~ "MongoDB provides several options that *only* affect the creation of the "
#~ "index. Specify these options in a document as the second argument to the "
#~ ":method:`db.collection.createIndex()` method. This section describes the "
#~ "uses of these creation options and their behavior."
#~ msgstr ""

#~ msgid "Related"
#~ msgstr ""

#~ msgid ""
#~ "Some options that you can specify to :method:`~db.collection.createIndex()` "
#~ "options control the :doc:`properties of the index </core/index-properties>`,"
#~ " which are *not* index creation options. For example, the :doc:`unique "
#~ "</core/index-unique>` option affects the behavior of the index after "
#~ "creation."
#~ msgstr ""

#~ msgid ""
#~ "For a detailed description of MongoDB's index types, see :doc:`/core/index-"
#~ "types` and :doc:`/core/index-properties` for related documentation."
#~ msgstr ""

#~ msgid ""
#~ "Before 2.2, a single :program:`mongod` instance could only build one index "
#~ "at a time."
#~ msgstr ""

#~ msgid ""
#~ "To start the :program:`mongod` after a failed index build, use the "
#~ ":setting:`storage.indexBuildRetry` or :option:`--noIndexBuildRetry <mongod "
#~ "--noIndexBuildRetry>` to skip the index build on start up. .. _index-"
#~ "creation-building-indexes-on-secondaries:"
#~ msgstr ""
>>>>>>> 7b6fda55
<|MERGE_RESOLUTION|>--- conflicted
+++ resolved
@@ -11,51 +11,9 @@
 "Content-Type: text/plain; charset=UTF-8\n"
 "Content-Transfer-Encoding: 8bit\n"
 
-<<<<<<< HEAD
-#: ../source/core/index-creation.txt:7
-msgid "Index Creation"
-msgstr "索引创建"
-
-#: ../source/core/index-creation.txt:11
-msgid ""
-"MongoDB provides several options that *only* affect the creation of the "
-"index. Specify these options in a document as the second argument to the "
-":method:`db.collection.createIndex()` method. This section describes the "
-"uses of these creation options and their behavior."
-msgstr ""
-"MongoDB提供了几个 *只会* 影响索引创建的选项。您可以在使用 :method:`db."
-"collection.ensureIndex()` 时，把这些选项设置在一个文档里传递给方法作为第二个"
-"参数。本节将会描述这些选项的使用和特性。"
-
-#: ../source/core/index-creation.txt:0
-msgid "Related"
-msgstr "相关的信息"
-
-#: ../source/core/index-creation.txt:18
-msgid ""
-"Some options that you can specify to :method:`~db.collection.createIndex()` "
-"options control the :doc:`properties of the index </core/index-properties>`,"
-" which are *not* index creation options. For example, the :doc:`unique "
-"</core/index-unique>` option affects the behavior of the index after "
-"creation."
-msgstr ""
-"还有某些选项是您也可以在 :method:`~db.collection.ensureIndex()` 方法的选项参"
-"数(第二个参数)里设置以控制 :doc:`索引的属性 </core/index-properties>` ，但这"
-"些 *并不是* 索引创建选项。例如， :doc:`unique </core/index-unique>` 选项会影"
-"响索引创建后的行为。"
-
-#: ../source/core/index-creation.txt:25
-msgid ""
-"For a detailed description of MongoDB's index types, see :doc:`/core/index-"
-"types` and :doc:`/core/index-properties` for related documentation."
-msgstr ""
-"如果希望了解MongoDB类型的具体描述，请参见 :doc:`/core/index-types` 和 :doc:`/"
-"core/index-properties` 。"
-
-#: ../source/core/index-creation.txt:33
-=======
+
 #: ../source/core/index-creation.txt:28
->>>>>>> 7b6fda55
+
 msgid "Background Construction"
 msgstr "后台创建"
 
@@ -115,17 +73,9 @@
 "在2.4以前，一个 :program:`mongod` 实例同一时刻只能在后台为每个数据库创建一个"
 "索引。"
 
-<<<<<<< HEAD
-#: ../source/core/index-creation.txt:71
-msgid ""
-"Before 2.2, a single :program:`mongod` instance could only build one index "
-"at a time."
-msgstr "在版本2.2一起， 一个 :program:`mongod` 实例一次只能创建一个索引。"
-
-#: ../source/core/index-creation.txt:75
-=======
+
 #: ../source/core/index-creation.txt:59
->>>>>>> 7b6fda55
+
 msgid ""
 "Background indexing operations run in the background so that other database "
 "operations can run while creating the index. However, the :program:`mongo` "
@@ -320,9 +270,7 @@
 
 #: ../source/core/index-creation.txt:147
 msgid "name"
-<<<<<<< HEAD
-msgstr "名字"
-=======
+
 msgstr ""
 
 #: ../source/core/index-creation.txt:7
@@ -425,4 +373,3 @@
 #~ "--noIndexBuildRetry>` to skip the index build on start up. .. _index-"
 #~ "creation-building-indexes-on-secondaries:"
 #~ msgstr ""
->>>>>>> 7b6fda55
