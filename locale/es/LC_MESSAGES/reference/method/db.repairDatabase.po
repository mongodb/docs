--- conflicted
+++ resolved
@@ -8,11 +8,7 @@
 msgstr ""
 "Project-Id-Version: MongoDB Manual\n"
 "Report-Msgid-Bugs-To: \n"
-<<<<<<< HEAD
-"POT-Creation-Date: 2019-03-19 11:02-0400\n"
-=======
 "POT-Creation-Date: 2016-12-08 12:02-0500\n"
->>>>>>> 2478a500
 "PO-Revision-Date: 2013-12-16 23:26+0000\n"
 "Last-Translator: tychoish <tychoish@gmail.com>\n"
 "Language: es\n"
@@ -24,28 +20,11 @@
 "Content-Transfer-Encoding: 8bit\n"
 "Generated-By: Babel 2.6.0\n"
 
-<<<<<<< HEAD
-=======
 # ad93cb2e049f4648886881ceb1490b82
->>>>>>> 2478a500
 #: ../source/reference/method/db.repairDatabase.txt:3
 msgid "db.repairDatabase()"
 msgstr ""
 
-<<<<<<< HEAD
-#: ../source/reference/method/db.repairDatabase.txt:15
-msgid ""
-":method:`db.repairDatabase()` provides a wrapper around the database "
-"command :dbcommand:`repairDatabase`. See :dbcommand:`repairDatabase` for "
-"full documentation."
-msgstr ""
-
-#: ../source/reference/method/db.repairDatabase.txt:20
-msgid "Behavior"
-msgstr ""
-
-#: ../source/reference/method/db.repairDatabase.txt:24
-=======
 # 1b84449f703a4523abdfd1e17e3f2a1f
 #: ../source/reference/method/db.repairDatabase.txt
 msgid "On this page"
@@ -77,44 +56,13 @@
 
 # bf32724fa68547848bbe70544450a3c7
 #: ../source/includes/warning-repair.rst:10
->>>>>>> 2478a500
 msgid ""
-"Before using :method:`db.repairDatabase()`, make a backup copy of the "
-"files in the dbpath directory."
+"If you are trying to repair a :term:`replica set` member, and you have "
+"access to an intact copy of your data (e.g. a recent backup or an intact "
+"member of the :term:`replica set`), you should restore from that intact "
+"copy, and **not** use :dbcommand:`repairDatabase`."
 msgstr ""
 
-<<<<<<< HEAD
-#: ../source/reference/method/db.repairDatabase.txt:27
-msgid ""
-"If you are running with :term:`journaling <journal>` enabled, there is "
-"almost never any need to run :method:`db.repairDatabase()` after an "
-"unclean shutdown since the server can use the journal files to restore "
-"the data files to a clean state automatically. However, you may need to "
-"run :method:`db.repairDatabase()` in cases where you need to recover from"
-" a disk-level data corruption."
-msgstr ""
-
-#: ../source/reference/method/db.repairDatabase.txt:35
-msgid ""
-"Avoid running :method:`db.repairDatabase()` against a replica set. If you"
-" are trying to repair a :term:`replica set` member, and you have access "
-"to an intact copy of your data (e.g. a recent backup or an intact member "
-"of the :term:`replica set`), you should restore from that intact copy "
-"(see :doc:`/tutorial/resync-replica-set-member`), and **not** use "
-":method:`db.repairDatabase()`."
-msgstr ""
-
-#: ../source/reference/method/db.repairDatabase.txt:43
-msgid ""
-"You should only use the :method:`db.repairDatabase()` method (and related"
-" :dbcommand:`repairDatabase` command and the :option:`--repair <mongod "
-"--repair>` command-line option) if you have no other options. These "
-"operations remove and do not save any corrupt data during the repair "
-"process."
-msgstr ""
-
-#: ../source/reference/method/db.repairDatabase.txt:52
-=======
 # 7e23acd05b984bd199a7aca184318953
 #: ../source/includes/note-repair.rst:1
 msgid ""
@@ -126,7 +74,6 @@
 
 # ba15a7bdc4a348818ff2e4047636e7e6
 #: ../source/reference/method/db.repairDatabase.txt:30
->>>>>>> 2478a500
 msgid ""
 "The :method:`db.repairDatabase()` is now available for secondary as well "
 "as primary members of replica sets."
@@ -140,52 +87,3 @@
 #~ " will be able restore the data "
 #~ "files to a pristine state automatically."
 #~ msgstr ""
-<<<<<<< HEAD
-
-# 52710ace79a74d8eb9a9d6c23842a6cd
-#~ msgid ""
-#~ "During normal operations, only use the"
-#~ " :dbcommand:`repairDatabase` command and wrappers"
-#~ " including :method:`db.repairDatabase()` in the"
-#~ " :program:`mongo` shell and :option:`mongod "
-#~ "--repair`, to compact database files "
-#~ "and/or reclaim disk space. Be aware "
-#~ "that these operations remove and do "
-#~ "not save any corrupt data during "
-#~ "the repair process."
-#~ msgstr ""
-
-# f5faed76cc624e8d86c80e90c1f5f291
-#~ msgid ""
-#~ "If you are trying to repair a "
-#~ ":term:`replica set` member, and you have"
-#~ " access to an intact copy of "
-#~ "your data (e.g. a recent backup or"
-#~ " an intact member of the "
-#~ ":term:`replica set`), you should restore "
-#~ "from that intact copy, and **not** "
-#~ "use :dbcommand:`repairDatabase`."
-#~ msgstr ""
-
-# fc163330eb0e44c0bbacb88144f86553
-#~ msgid ""
-#~ ":method:`db.repairDatabase()` provides a wrapper "
-#~ "around the database command "
-#~ ":dbcommand:`repairDatabase`, and has the same"
-#~ " effect as the run-time option "
-#~ ":option:`mongod --repair` option, limited to"
-#~ " *only* the current database. See "
-#~ ":dbcommand:`repairDatabase` for full documentation."
-#~ msgstr ""
-
-#~ msgid ""
-#~ "When using :term:`journaling <journal>`, there"
-#~ " is almost never any need to "
-#~ "run :dbcommand:`repairDatabase`. In the event"
-#~ " of an unclean shutdown, the server"
-#~ " will be able to restore the "
-#~ "data files to a pristine state "
-#~ "automatically."
-#~ msgstr ""
-=======
->>>>>>> 2478a500
