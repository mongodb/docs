#
msgid ""
msgstr ""
"Project-Id-Version: mongodb-manual 3.0\n"
"Report-Msgid-Bugs-To: \n"
"POT-Creation-Date: 2015-08-20 19:13-0400\n"
"PO-Revision-Date: YEAR-MO-DA HO:MI+ZONE\n"
"Last-Translator: FULL NAME <EMAIL@ADDRESS>\n"
"Language-Team: LANGUAGE <LL@li.org>\n"
"MIME-Version: 1.0\n"
"Content-Type: text/plain; charset=UTF-8\n"
"Content-Transfer-Encoding: 8bit\n"

#: ../source/crud.txt:3
msgid "MongoDB CRUD Operations"
msgstr "MongoDB CRUD 操作"

#: ../source/crud.txt:0
msgid "On this page"
msgstr ""

#: ../source/crud.txt:13
msgid ""
"CRUD operations *create*, *read*, *update*, and *delete* :ref:`documents "
"<bson-document-format>`."
msgstr ""

#: ../source/crud.txt:17
msgid "Create Operations"
msgstr ""

#: ../source/crud.txt:19
msgid ""
"Create or insert operations add new :ref:`documents <bson-document-format>` "
"to a :ref:`collection <collections>`. If the collection does not currently "
"exist, insert operations will create the collection."
msgstr ""

#: ../source/crud.txt:24
msgid ""
"MongoDB provides the following methods to insert documents into a "
"collection:"
msgstr ""

#: ../source/crud.txt:27
msgid ":method:`db.collection.insert()`"
msgstr ""

#: ../source/crud.txt:29
msgid ":method:`db.collection.insertOne()` |versionadded|"
msgstr ""

#: ../source/crud.txt:31
msgid ":method:`db.collection.insertMany()` |versionadded|"
msgstr ""

#: ../source/crud.txt:33
msgid ""
"In MongoDB, insert operations target a single :term:`collection`. All write "
"operations in MongoDB are :doc:`atomic </core/write-operations-atomicity>` "
"on the level of a single :doc:`document </core/document>`."
msgstr ""

#: ../source/crud.txt:40
msgid "For examples, see :doc:`/tutorial/insert-documents`."
msgstr ""

#: ../source/crud.txt:45
msgid "Read Operations"
msgstr ""

#: ../source/crud.txt:47
msgid ""
"Read operations :ref:`documents <bson-document-format>` from a "
":ref:`collection <collections>`; i.e. queries a collection for documents. "
"MongoDB provides the following methods to read documents from a collection:"
msgstr ""

#: ../source/crud.txt:52
msgid ":method:`db.collection.find()`"
msgstr ""

#: ../source/crud.txt:54
msgid ""
"You can specify :ref:`query filters or criteria <read-operations-query-"
"argument>` that identify the documents to return."
msgstr ""
"MongoDB 提供丰富的数据读取和管理手段。CRUD 指的是 *创建*, *读取*, *更新*, 和 *删除*。"
"这些操作是所有数据库交互的基础。"

#: ../source/crud.txt:59
msgid "For examples, see :doc:`/tutorial/query-documents`."
msgstr ""

#: ../source/crud.txt:62
msgid "Update Operations"
msgstr ""

#: ../source/crud.txt:64
msgid ""
<<<<<<< HEAD
"An introduction to the MongoDB data model as well as queries and data "
"manipulations."
msgstr "MongoDB 数据模型和一些查询和修改操作的简单介绍。"
=======
"Update operations modify existing :ref:`documents <bson-document-format>` in"
" a :ref:`collection <collections>`. MongoDB provides the following methods "
"to update documents of a collection:"
msgstr ""
>>>>>>> 7b6fda55

#: ../source/crud.txt:68
msgid ":method:`db.collection.update()`"
msgstr ""

<<<<<<< HEAD
#: ../source/includes/toc/dfn-list-crud-landing.rst:8
msgid "The core documentation of query and data manipulation."
msgstr "数据查询及管理的主要文档。"
=======
#: ../source/crud.txt:70
msgid ":method:`db.collection.updateOne()` |versionadded|"
msgstr ""
>>>>>>> 7b6fda55

#: ../source/crud.txt:72
msgid ":method:`db.collection.updateMany()` |versionadded|"
msgstr ""

<<<<<<< HEAD
#: ../source/includes/toc/dfn-list-crud-landing.rst:11
msgid "Examples of basic query and data modification operations."
msgstr "一些基本的数据查询及修改操作的例子。"
=======
#: ../source/crud.txt:74
msgid ":method:`db.collection.replaceOne()` |versionadded|"
msgstr ""
>>>>>>> 7b6fda55

#: ../source/crud.txt:76
msgid ""
"In MongoDB, update operations target a single collection. All write "
"operations in MongoDB are :doc:`atomic </core/write-operations-atomicity>` "
"on the level of a single document."
msgstr ""

<<<<<<< HEAD
#: ../source/includes/toc/dfn-list-crud-landing.rst:14
msgid "Reference material for the query and data manipulation interfaces."
msgstr "数据操作参考文档。"
=======
#: ../source/crud.txt:80
msgid ""
"You can specify criteria, or filters, that identify the documents to update."
" These :ref:`filters <document-query-filter>` use the same syntax as read "
"operations."
msgstr ""

#: ../source/crud.txt:86
msgid "For examples, see :doc:`/tutorial/update-documents`."
msgstr ""

#: ../source/crud.txt:89
msgid "Delete Operations"
msgstr ""

#: ../source/crud.txt:91
msgid ""
"Delete operations remove documents from a collection. MongoDB provides the "
"following methods to delete documents of a collection"
msgstr ""

#: ../source/crud.txt:94
msgid ":method:`db.collection.remove()`"
msgstr ""

#: ../source/crud.txt:96
msgid ":method:`db.collection.deleteOne()` |versionadded|"
msgstr ""

#: ../source/crud.txt:98
msgid ":method:`db.collection.deleteMany()` |versionadded|"
msgstr ""

#: ../source/crud.txt:100
msgid ""
"In MongoDB, delete operations target a single :term:`collection`. All write "
"operations in MongoDB are :doc:`atomic </core/write-operations-atomicity>` "
"on the level of a single document."
msgstr ""

#: ../source/crud.txt:104
msgid ""
"You can specify criteria, or filters, that identify the documents to remove."
" These :ref:`filters <document-query-filter>` use the same syntax as read "
"operations."
msgstr ""

#: ../source/crud.txt:110
msgid "For examples, see :doc:`/tutorial/remove-documents`."
msgstr ""

#: ../source/crud.txt:113
msgid "Bulk Write"
msgstr ""

#: ../source/crud.txt:115
msgid ""
"MongoDB provides the ability to perform write operations in bulk. For "
"details, see :doc:`/core/bulk-write-operations`."
msgstr ""

#~ msgid ""
#~ "MongoDB provides rich semantics for reading and manipulating data. CRUD "
#~ "stands for *create*, *read*, *update*, and *delete*. These terms are the "
#~ "foundation for all interactions with the database."
#~ msgstr ""

#~ msgid ":doc:`/core/crud-introduction`"
#~ msgstr ""

#~ msgid ""
#~ "An introduction to the MongoDB data model as well as queries and data "
#~ "manipulations."
#~ msgstr ""

#~ msgid ":doc:`/core/crud`"
#~ msgstr ""

#~ msgid "The core documentation of query and data manipulation."
#~ msgstr ""

#~ msgid ":doc:`/applications/crud`"
#~ msgstr ""

#~ msgid "Examples of basic query and data modification operations."
#~ msgstr ""

#~ msgid ":doc:`/reference/crud`"
#~ msgstr ""

#~ msgid "Reference material for the query and data manipulation interfaces."
#~ msgstr ""
>>>>>>> 7b6fda55
<|MERGE_RESOLUTION|>--- conflicted
+++ resolved
@@ -85,8 +85,6 @@
 "You can specify :ref:`query filters or criteria <read-operations-query-"
 "argument>` that identify the documents to return."
 msgstr ""
-"MongoDB 提供丰富的数据读取和管理手段。CRUD 指的是 *创建*, *读取*, *更新*, 和 *删除*。"
-"这些操作是所有数据库交互的基础。"
 
 #: ../source/crud.txt:59
 msgid "For examples, see :doc:`/tutorial/query-documents`."
@@ -98,57 +96,38 @@
 
 #: ../source/crud.txt:64
 msgid ""
-<<<<<<< HEAD
-"An introduction to the MongoDB data model as well as queries and data "
-"manipulations."
-msgstr "MongoDB 数据模型和一些查询和修改操作的简单介绍。"
-=======
 "Update operations modify existing :ref:`documents <bson-document-format>` in"
 " a :ref:`collection <collections>`. MongoDB provides the following methods "
 "to update documents of a collection:"
 msgstr ""
->>>>>>> 7b6fda55
 
 #: ../source/crud.txt:68
 msgid ":method:`db.collection.update()`"
 msgstr ""
 
-<<<<<<< HEAD
-#: ../source/includes/toc/dfn-list-crud-landing.rst:8
-msgid "The core documentation of query and data manipulation."
-msgstr "数据查询及管理的主要文档。"
-=======
 #: ../source/crud.txt:70
 msgid ":method:`db.collection.updateOne()` |versionadded|"
 msgstr ""
->>>>>>> 7b6fda55
 
 #: ../source/crud.txt:72
 msgid ":method:`db.collection.updateMany()` |versionadded|"
 msgstr ""
-
-<<<<<<< HEAD
-#: ../source/includes/toc/dfn-list-crud-landing.rst:11
-msgid "Examples of basic query and data modification operations."
-msgstr "一些基本的数据查询及修改操作的例子。"
-=======
+"MongoDB 提供丰富的数据读取和管理手段。CRUD 指的是 *创建*, *读取*, *更新*, 和 *删除*。"
+"这些操作是所有数据库交互的基础。"
+
 #: ../source/crud.txt:74
 msgid ":method:`db.collection.replaceOne()` |versionadded|"
 msgstr ""
->>>>>>> 7b6fda55
 
 #: ../source/crud.txt:76
 msgid ""
+
 "In MongoDB, update operations target a single collection. All write "
 "operations in MongoDB are :doc:`atomic </core/write-operations-atomicity>` "
 "on the level of a single document."
 msgstr ""
 
-<<<<<<< HEAD
-#: ../source/includes/toc/dfn-list-crud-landing.rst:14
-msgid "Reference material for the query and data manipulation interfaces."
-msgstr "数据操作参考文档。"
-=======
+
 #: ../source/crud.txt:80
 msgid ""
 "You can specify criteria, or filters, that identify the documents to update."
@@ -156,23 +135,28 @@
 "operations."
 msgstr ""
 
+
 #: ../source/crud.txt:86
 msgid "For examples, see :doc:`/tutorial/update-documents`."
 msgstr ""
 
+
 #: ../source/crud.txt:89
 msgid "Delete Operations"
 msgstr ""
 
+
 #: ../source/crud.txt:91
 msgid ""
 "Delete operations remove documents from a collection. MongoDB provides the "
 "following methods to delete documents of a collection"
 msgstr ""
 
+
 #: ../source/crud.txt:94
 msgid ":method:`db.collection.remove()`"
 msgstr ""
+
 
 #: ../source/crud.txt:96
 msgid ":method:`db.collection.deleteOne()` |versionadded|"
@@ -241,4 +225,3 @@
 
 #~ msgid "Reference material for the query and data manipulation interfaces."
 #~ msgstr ""
->>>>>>> 7b6fda55
