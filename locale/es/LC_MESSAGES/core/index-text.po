# SOME DESCRIPTIVE TITLE.
# Copyright (C) 2011-2014, MongoDB, Inc.
# This file is distributed under the same license as the mongodb-manual
# package.
#
# Translators:
msgid ""
msgstr ""
"Project-Id-Version: MongoDB Manual\n"
"Report-Msgid-Bugs-To: \n"
<<<<<<< HEAD
"POT-Creation-Date: 2019-03-19 11:02-0400\n"
=======
"POT-Creation-Date: 2016-12-08 12:02-0500\n"
>>>>>>> 2478a500
"PO-Revision-Date: 2014-04-08 19:27+0000\n"
"Last-Translator: tychoish <tychoish@gmail.com>\n"
"Language: es\n"
"Language-Team: Spanish (http://www.transifex.com/projects/p/mongodb-"
"manual/language/es/)\n"
"Plural-Forms: nplurals=2; plural=(n != 1)\n"
"MIME-Version: 1.0\n"
"Content-Type: text/plain; charset=utf-8\n"
"Content-Transfer-Encoding: 8bit\n"
"Generated-By: Babel 2.6.0\n"

<<<<<<< HEAD
=======
# 6edf860863c54c24b063188efd64bdf4
>>>>>>> 2478a500
#: ../source/core/index-text.txt:5
msgid "Text Indexes"
msgstr ""

<<<<<<< HEAD
#: ../source/core/index-text.txt:17
msgid "Overview"
msgstr ""

#: ../source/includes/fact-text-index.rst:1
msgid ""
"MongoDB provides :ref:`text indexes <index-feature-text>` to support text"
" search queries on string content. ``text`` indexes can include any field"
" whose value is a string or an array of string elements."
msgstr ""

#: ../source/core/index-text.txt:24
msgid "Versions"
msgstr ""

#: ../source/core/index-text.txt:30
msgid "``text`` Index Version"
msgstr ""

#: ../source/core/index-text.txt:31
msgid "Description"
msgstr ""

#: ../source/core/index-text.txt:33
msgid "Version 3"
msgstr ""

#: ../source/core/index-text.txt:35
msgid ""
"MongoDB introduces a version 3 of the ``text`` index. Version 3 is the "
"default version of ``text`` indexes created in MongoDB 3.2 and later."
msgstr ""

#: ../source/core/index-text.txt:39
msgid "Version 2"
msgstr ""

#: ../source/core/index-text.txt:41
msgid ""
"MongoDB 2.6 introduces a version 2 of the ``text`` index. Version 2 is "
"the default version of ``text`` indexes created in MongoDB 2.6 and 3.0 "
"series."
msgstr ""

#: ../source/core/index-text.txt:45
msgid "Version 1"
msgstr ""

#: ../source/core/index-text.txt:47
msgid ""
"MongoDB 2.4 introduces a version 1 of the ``text`` index. MongoDB 2.4 can"
" only support version ``1``."
msgstr ""

#: ../source/core/index-text.txt:50
msgid ""
"To override the default version and specify a different version, include "
"the option ``{ \"textIndexVersion\": <version> }`` when creating the "
"index."
msgstr ""

#: ../source/core/index-text.txt:57
msgid "Create Text Index"
msgstr ""

=======
# fb782b3e67b046f198b3e4339d73f632
#: ../source/core/index-text.txt
msgid "On this page"
msgstr ""

# 4cfd2040427740ffa768346bd71fdebd
#: ../source/core/index-text.txt:17
msgid ""
"Starting in MongoDB 3.2, MongoDB introduces a version 3 of the ``text`` "
"index. Key features of the new version of the index are:"
msgstr ""

# 2aea7861c34d45b0ad54323b780c3d90
#: ../source/core/index-text.txt:20
msgid "Improved :ref:`case insensitivity <text-index-case-insensitivity>`"
msgstr ""

# 9f3dd92a8fee4cae991e336f3f25e281
#: ../source/core/index-text.txt:22
msgid ":ref:`Diacritic insensitivity <text-index-diacritic-insensitivity>`"
msgstr ""

# 55fdd7dbb29d4e77a8256ea85c5d815c
#: ../source/core/index-text.txt:24
msgid ""
"Additional :ref:`delimiters for tokenization <text-index-tokenization-"
"delimiters>`"
msgstr ""

# c78696c86d214a659c71be895fe8fbaa
#: ../source/core/index-text.txt:27
msgid ""
"Starting in MongoDB 3.2, version 3 is the default version for new "
"``text`` indexes."
msgstr ""

# 95c1651155904c2699e316b761178627
#: ../source/core/index-text.txt:31
msgid "Overview"
msgstr ""

# 2b5c53c3178d414d88c3d38bab7b8463
#: ../source/includes/fact-text-index.rst:1
msgid ""
"MongoDB provides :ref:`text indexes <index-feature-text>` to support text"
" search queries on string content. ``text`` indexes can include any field"
" whose value is a string or an array of string elements."
msgstr ""

# b78f16bc392141cbbf59f4ff0b1eae38
#: ../source/core/index-text.txt:38
msgid "Create Text Index"
msgstr ""

# a2fc491d632d437996111a86f8db8dad
# 03699bd338934447a251a013b41a9cc1
>>>>>>> 2478a500
#: ../source/includes/fact-text-index-limit-one.rst:1
msgid "A collection can have at most **one** ``text`` index."
msgstr ""

<<<<<<< HEAD
#: ../source/core/index-text.txt:63
=======
# 33982d516e614d24b0c69332f96c10ab
#: ../source/core/index-text.txt:44
>>>>>>> 2478a500
msgid ""
"To create a ``text`` index, use the :method:`db.collection.createIndex()`"
" method. To index a field that contains a string or an array of string "
"elements, include the field and specify the string literal ``\"text\"`` "
"in the index document, as in the following example:"
msgstr ""

<<<<<<< HEAD
#: ../source/core/index-text.txt:73
=======
# cd91fb28e8c54ebb8e984badb813839c
#: ../source/core/index-text.txt:54
>>>>>>> 2478a500
msgid ""
"You can index multiple fields for the ``text`` index. The following "
"example creates a ``text`` index on the fields ``subject`` and "
"``comments``:"
msgstr ""

<<<<<<< HEAD
#: ../source/core/index-text.txt:86
=======
# 62668b50ab85463a9735f1398190ad26
#: ../source/core/index-text.txt:67
>>>>>>> 2478a500
msgid ""
"A :doc:`compound index </core/index-compound>` can include ``text`` index"
" keys in combination with ascending/descending index keys. For more "
"information, see :ref:`text-index-compound`."
msgstr ""

<<<<<<< HEAD
#: ../source/core/index-text.txt:90
=======
# c3b1b887bc2041578c6573e30f9350ed
#: ../source/core/index-text.txt:71
>>>>>>> 2478a500
msgid ""
"In order to drop a ``text`` index, use the index name. See :ref:`drop-"
"text-index` for more information."
msgstr ""

<<<<<<< HEAD
#: ../source/core/index-text.txt:94
msgid "Specify Weights"
msgstr ""

=======
# 038757c02bdc4332a6720b76685e2252
#: ../source/core/index-text.txt:75
msgid "Specify Weights"
msgstr ""

# 8cf635023a0c488692a40d2f281b29e6
>>>>>>> 2478a500
#: ../source/includes/fact-text-index-weight.rst:1
msgid ""
"For a ``text`` index, the *weight* of an indexed field denotes the "
"significance of the field relative to the other indexed fields in terms "
"of the text search score."
msgstr ""

<<<<<<< HEAD
=======
# 06e5f553b98e431da35f1147c03508b0
>>>>>>> 2478a500
#: ../source/includes/fact-text-index-weight.rst:5
msgid ""
"For each indexed field in the document, MongoDB multiplies the number of "
"matches by the weight and sums the results. Using this sum, MongoDB then "
"calculates the score for the document. See :projection:`$meta` operator "
"for details on returning and sorting by text scores."
msgstr ""

<<<<<<< HEAD
=======
# 60377270040e4c1f84d8d6675074584f
>>>>>>> 2478a500
#: ../source/includes/fact-text-index-weight.rst:10
msgid ""
"The default weight is 1 for the indexed fields. To adjust the weights for"
" the indexed fields, include the ``weights`` option in the "
":method:`db.collection.createIndex()` method."
msgstr ""

<<<<<<< HEAD
#: ../source/core/index-text.txt:98
=======
# e28e57bcdf594af5a8115fb5ffe79d4b
#: ../source/core/index-text.txt:79
>>>>>>> 2478a500
msgid ""
"For more information using weights to control the results of a text "
"search, see :doc:`/tutorial/control-results-of-text-search`."
msgstr ""

<<<<<<< HEAD
#: ../source/core/index-text.txt:104
msgid "Wildcard Text Indexes"
msgstr ""

#: ../source/core/index-text.txt:106
=======
# e57f9c2f7b9e4a7eb6fce4f05c5cd9e8
#: ../source/core/index-text.txt:85
msgid "Wildcard Text Indexes"
msgstr ""

# 10c98ac754be43a997a2152db7d7fbfc
#: ../source/core/index-text.txt:87
>>>>>>> 2478a500
msgid ""
"When creating a ``text`` index on multiple fields, you can also use the "
"wildcard specifier (``$**``). With a wildcard text index, MongoDB indexes"
" every field that contains string data for each document in the "
"collection. The following example creates a text index using the wildcard"
" specifier:"
msgstr ""

<<<<<<< HEAD
#: ../source/core/index-text.txt:116
=======
# a496a8c5ccd846fcace2b6702cfb0301
#: ../source/core/index-text.txt:97
>>>>>>> 2478a500
msgid ""
"This index allows for text search on all fields with string content. Such"
" an index can be useful with highly unstructured data if it is unclear "
"which fields to include in the text index or for ad-hoc querying."
msgstr ""

<<<<<<< HEAD
#: ../source/core/index-text.txt:121
=======
# c0e2ad319ff64a7da0bda08acd1c3137
#: ../source/core/index-text.txt:102
>>>>>>> 2478a500
msgid ""
"Wildcard text indexes are ``text`` indexes on multiple fields. As such, "
"you can assign weights to specific fields during index creation to "
"control the ranking of the results. For more information using weights to"
" control the results of a text search, see :doc:`/tutorial/control-"
"results-of-text-search`."
msgstr ""

<<<<<<< HEAD
#: ../source/core/index-text.txt:127
=======
# 098e943353b847f8ad7c79ac3d8692a8
#: ../source/core/index-text.txt:108
>>>>>>> 2478a500
msgid ""
"Wildcard text indexes, as with all text indexes, can be part of a "
"compound indexes. For example, the following creates a compound index on "
"the field ``a`` as well as the wildcard specifier:"
msgstr ""

<<<<<<< HEAD
#: ../source/core/index-text.txt:135
=======
# 73a7207428054287b437eb064087e7ae
#: ../source/core/index-text.txt:116
>>>>>>> 2478a500
msgid ""
"As with all :ref:`compound text indexes <text-index-compound>`, since the"
" ``a`` precedes the text index key, in order to perform a :query:`$text` "
"search with this index, the query predicate must include an equality "
"match conditions ``a``. For information on compound text indexes, see "
":ref:`Compound Text Indexes <text-index-compound>`."
msgstr ""

<<<<<<< HEAD
#: ../source/core/index-text.txt:144
msgid "Case Insensitivity"
msgstr ""

#: ../source/core/index-text.txt:148
=======
# 5c27622adf6c41f28c478579190b58d9
#: ../source/core/index-text.txt:125
msgid "Case Insensitivity"
msgstr ""

# cf923e2a4d754bc698e62003ed2367a0
#: ../source/core/index-text.txt:129
>>>>>>> 2478a500
msgid ""
"The version 3 ``text`` index supports the common ``C``, simple ``S``, and"
" for Turkish languages, the special ``T`` case foldings as specified in "
"`Unicode 8.0 Character Database Case Folding "
"<http://www.unicode.org/Public/8.0.0/ucd/CaseFolding.txt>`_."
msgstr ""

<<<<<<< HEAD
#: ../source/core/index-text.txt:155
=======
# 40b782c9daf7416e943fe01b0784b649
#: ../source/core/index-text.txt:136
>>>>>>> 2478a500
msgid ""
"The case foldings expands the case insensitivity of the ``text`` index to"
" include characters with diacritics, such as ``é`` and ``É``, and "
"characters from non-Latin alphabets, such as \"И\" and \"и\" in the "
"Cyrillic alphabet."
msgstr ""

<<<<<<< HEAD
#: ../source/core/index-text.txt:162
msgid ""
"The case foldings expands the case insensitivity of the ``text`` index to"
" include characters with diacritics, such as ``é`` and ``É``, and "
"characters from non-Latin alphabets, such as characters from Cyrillic "
"alphabet."
msgstr ""

#: ../source/core/index-text.txt:167
msgid ""
"Version 3 of the ``text`` index is also :ref:`diacritic insensitive "
"<text-index-diacritic-insensitivity>`. As such, the index also does not "
"distinguish between ``é``, ``É``, ``e``, and ``E``."
msgstr ""

#: ../source/core/index-text.txt:171
msgid ""
"Previous versions of the ``text`` index are case insensitive for "
"``[A-z]`` only; i.e. case insensitive for non-diacritics Latin characters"
" only . For all other characters, earlier versions of the text index "
"treat them as distinct."
msgstr ""

#: ../source/core/index-text.txt:179
msgid "Diacritic Insensitivity"
msgstr ""

#: ../source/core/index-text.txt:183
msgid ""
"With version 3, ``text`` index is diacritic insensitive. That is, the "
"index does not distinguish between characters that contain diacritical "
"marks and their non-marked counterpart, such as ``é``, ``ê``, and ``e``. "
"More specifically, the ``text`` index strips the characters categorized "
"as diacritics in `Unicode 8.0 Character Database Prop List "
"<http://www.unicode.org/Public/8.0.0/ucd/PropList.txt>`_."
msgstr ""

#: ../source/core/index-text.txt:190
msgid ""
"Version 3 of the ``text`` index is also :ref:`case insensitive <text-"
"index-case-insensitivity>` to characters with diacritics. As such, the "
"index also does not distinguish between ``é``, ``É``, ``e``, and ``E``."
msgstr ""

#: ../source/core/index-text.txt:195
msgid ""
"Previous versions of the ``text`` index treat characters with diacritics "
"as distinct."
msgstr ""

#: ../source/core/index-text.txt:201
msgid "Tokenization Delimiters"
msgstr ""

#: ../source/core/index-text.txt:205
msgid ""
"For tokenization, version 3 ``text`` index uses the delimiters "
"categorized under ``Dash``, ``Hyphen``, ``Pattern_Syntax``, "
"``Quotation_Mark``, ``Terminal_Punctuation``, and ``White_Space`` in "
"`Unicode 8.0 Character Database Prop List "
"<http://www.unicode.org/Public/8.0.0/ucd/PropList.txt>`_."
msgstr ""

#: ../source/core/index-text.txt:211
msgid ""
"For example, if given a string ``\"Il a dit qu'il «était le meilleur "
"joueur du monde»\"``, the ``text`` index treats ``«``, ``»``, and spaces "
"as delimiters."
msgstr ""

#: ../source/core/index-text.txt:215
msgid ""
"Previous versions of the index treat ``«`` as part of the term "
"``\"«était\"`` and ``»`` as part of the term ``\"monde»\"``."
msgstr ""

#: ../source/core/index-text.txt:219
msgid "Index Entries"
msgstr ""

#: ../source/core/index-text.txt:221
msgid ""
"``text`` index tokenizes and stems the terms in the indexed fields for "
"the index entries. ``text`` index stores one index entry for each unique "
"stemmed term in each indexed field for each document in the collection. "
"The index uses simple :ref:`language-specific <text-index-supported-"
"languages>` suffix stemming."
msgstr ""

#: ../source/core/index-text.txt:230
msgid "Supported Languages and Stop Words"
msgstr ""

#: ../source/core/index-text.txt:232
msgid ""
=======
# 59646d96e03649988eae80567ce3ea37
#: ../source/core/index-text.txt:148
msgid ""
"Version 3 of the ``text`` index is also :ref:`diacritic insensitive "
"<text-index-diacritic-insensitivity>`. As such, the index also does not "
"distinguish between ``é``, ``É``, ``e``, and ``E``."
msgstr ""

# 6e9567ca35e74ddf8f2d0af1878dc103
#: ../source/core/index-text.txt:152
msgid ""
"Previous versions of the ``text`` index are case insensitive for "
"``[A-z]`` only; i.e. case insensitive for non-diacritics Latin characters"
" only . For all other characters, earlier versions of the text index "
"treat them as distinct."
msgstr ""

# 71241df2890946059272e760d52a6bb9
#: ../source/core/index-text.txt:160
msgid "Diacritic Insensitivity"
msgstr ""

# 1ab0b97cf12a4e21a8971deeea01d362
#: ../source/core/index-text.txt:164
msgid ""
"With version 3, ``text`` index is diacritic insensitive. That is, the "
"index does not distinguish between characters that contain diacritical "
"marks and their non-marked counterpart, such as ``é``, ``ê``, and ``e``. "
"More specifically, the ``text`` index strips the characters categorized "
"as diacritics in `Unicode 8.0 Character Database Prop List "
"<http://www.unicode.org/Public/8.0.0/ucd/PropList.txt>`_."
msgstr ""

# 9a8ec43c516f45108d296efb1e3f4c8c
#: ../source/core/index-text.txt:171
msgid ""
"Version 3 of the ``text`` index is also :ref:`case insensitive <text-"
"index-case-insensitivity>` to characters with diacritics. As such, the "
"index also does not distinguish between ``é``, ``É``, ``e``, and ``E``."
msgstr ""

# 36ae964404dc47979cb97301844cf025
#: ../source/core/index-text.txt:176
msgid ""
"Previous versions of the ``text`` index treat characters with diacritics "
"as distinct."
msgstr ""

# 0b3a2486b6a840388390cf5915c64c43
#: ../source/core/index-text.txt:182
msgid "Tokenization Delimiters"
msgstr ""

# 3fa60360fd58471fb4f55e52bf60fc52
#: ../source/core/index-text.txt:186
msgid ""
"For tokenization, version 3 ``text`` index uses the delimiters "
"categorized under ``Dash``, ``Hyphen``, ``Pattern_Syntax``, "
"``Quotation_Mark``, ``Terminal_Punctuation``, and ``White_Space`` in "
"`Unicode 8.0 Character Database Prop List "
"<http://www.unicode.org/Public/8.0.0/ucd/PropList.txt>`_."
msgstr ""

# d63e1eeeb92148b7a949005bc255b0be
#: ../source/core/index-text.txt:192
msgid ""
"For example, if given a string ``\"Il a dit qu'il «était le meilleur "
"joueur du monde»\"``, the ``text`` index treats ``«``, ``»``, and spaces "
"as delimiters."
msgstr ""

# 732059b54c2642a0bc0ef0466aa71523
#: ../source/core/index-text.txt:196
msgid ""
"Previous versions of the index treat ``«`` as part of the term "
"``\"«était\"`` and ``»`` as part of the term ``\"monde»\"``."
msgstr ""

# 5d706a89f2854108a8d112161db5d673
#: ../source/core/index-text.txt:200
msgid "Index Entries"
msgstr ""

# 3014131a7b5b4d0d87946a3690de2060
#: ../source/core/index-text.txt:202
msgid ""
"``text`` index tokenizes and stems the terms in the indexed fields for "
"the index entries. ``text`` index stores one index entry for each unique "
"stemmed term in each indexed field for each document in the collection. "
"The index uses simple :ref:`language-specific <text-index-supported-"
"languages>` suffix stemming."
msgstr ""

# 4143a90b241e46f19c197290bb7fe1e2
#: ../source/core/index-text.txt:211
msgid "Supported Languages and Stop Words"
msgstr ""

# 212dd18f7b5b417189c0287461db383e
#: ../source/core/index-text.txt:213
msgid ""
>>>>>>> 2478a500
"MongoDB supports text search for various languages. ``text`` indexes drop"
" language-specific stop words (e.g. in English, ``the``, ``an``, ``a``, "
"``and``, etc.) and use simple language-specific suffix stemming. For a "
"list of the supported languages, see :ref:`text-search-languages`."
msgstr ""

# 4d892ba1f476478fba3158c339babcf3
#: ../source/includes/fact-text-search-language-none.rst:3
msgid ""
"If you specify a language value of ``\"none\"``, then the |text-obj| uses"
" simple tokenization with no list of stop words and no stemming."
msgstr ""

<<<<<<< HEAD
#: ../source/core/index-text.txt:241
=======
# 8161eeef0e1743fd802823aae44fa387
#: ../source/core/index-text.txt:222
>>>>>>> 2478a500
msgid ""
"To specify a language for the ``text`` index, see :doc:`/tutorial"
"/specify-language-for-text-index`."
msgstr ""

<<<<<<< HEAD
#: ../source/core/index-text.txt:245
msgid "``sparse`` Property"
msgstr ""

#: ../source/core/index-text.txt:247
msgid ""
"``text`` indexes are always :doc:`sparse </core/index-sparse>` and ignore"
" the :doc:`sparse  </core/index-sparse>` option. If a document lacks a "
"``text`` index field (or the field is ``null`` or an empty array), "
"MongoDB does not add an entry for the document to the ``text`` index. For"
" inserts, MongoDB inserts the document but does not add to the ``text`` "
"index."
msgstr ""

#: ../source/core/index-text.txt:253
msgid ""
"For a compound index that includes a ``text`` index key along with keys "
"of other types, only the ``text`` index field determines whether the "
"index references a document. The other keys do not determine whether the "
"index references the documents or not."
msgstr ""

#: ../source/core/index-text.txt:259
msgid "Restrictions"
msgstr ""

#: ../source/core/index-text.txt:262
msgid "One Text Index Per Collection"
msgstr ""

#: ../source/core/index-text.txt:267
msgid "Text Search and Hints"
msgstr ""

#: ../source/includes/fact-hint-text-query-restriction.rst:3
msgid ""
"You cannot use :method:`~cursor.hint()` if the query includes a "
":query:`$text` query expression."
msgstr ""

#: ../source/core/index-text.txt:274
msgid "Text Index and Sort"
msgstr ""

#: ../source/core/index-text.txt:276
msgid ""
"Sort operations cannot obtain sort order from a ``text`` index, even from"
" a :ref:`compound text index <text-index-compound>`; i.e. sort operations"
" cannot use the ordering in the text index."
msgstr ""

#: ../source/core/index-text.txt:283
msgid "Compound Index"
msgstr ""

#: ../source/core/index-text.txt:285
msgid ""
"A :doc:`compound index </core/index-compound>` can include a ``text`` "
"index key in combination with ascending/descending index keys. However, "
"these compound indexes have the following restrictions:"
msgstr ""

#: ../source/includes/fact-compound-index-with-text-restrictions.rst:1
msgid ""
"A compound ``text`` index cannot include any other special index types, "
"such as :ref:`multi-key <index-type-multi-key>` or :ref:`geospatial "
"<index-feature-geospatial>` index fields."
msgstr ""

#: ../source/includes/fact-compound-index-with-text-restrictions.rst:5
msgid ""
"If the compound ``text`` index includes keys **preceding** the ``text`` "
"index key, to perform a :query:`$text` search, the query predicate must "
"include **equality match conditions** on the preceding keys."
msgstr ""

#: ../source/includes/fact-compound-index-with-text-restrictions.rst:10
msgid ""
"When creating a compound ``text`` index, all ``text`` index keys must be "
"listed adjacently in the index specification document."
msgstr ""

#: ../source/core/index-text.txt:291
msgid "See also :ref:`text-index-and-sort` for additional limitations."
msgstr ""

#: ../source/core/index-text.txt:293
msgid ""
"For an example of a compound text index, see :doc:`/tutorial/limit-"
"number-of-items-scanned-for-text-search`."
msgstr ""

#: ../source/core/index-text.txt:299
msgid "Drop a Text Index"
msgstr ""

#: ../source/core/index-text.txt:301
msgid ""
"To drop a ``text`` index, pass the *name* of the index to the "
":method:`db.collection.dropIndex()` method. To get the name of the index,"
" run the :method:`db.collection.getIndexes()` method."
msgstr ""

#: ../source/core/index-text.txt:305
msgid ""
"For information on the default naming scheme for ``text`` indexes as well"
" as overriding the default name, see :doc:`/tutorial/avoid-text-index-"
"name-limit`."
msgstr ""

#: ../source/core/index-text.txt:310
msgid "Collation Option"
msgstr ""

#: ../source/core/index-text.txt:312
msgid ""
"``text`` indexes only support simple binary comparison and do not support"
" :ref:`collation <collation>`."
msgstr ""

#: ../source/core/index-text.txt:315
msgid ""
"To create a ``text`` index on a a collection that has a non-simple "
"collation, you must explicitly specify ``{collation: {locale: \"simple\"}"
" }`` when creating the index."
msgstr ""

#: ../source/core/index-text.txt:320
msgid "Storage Requirements and Performance Costs"
msgstr ""

#: ../source/core/index-text.txt:322
msgid ""
"``text`` indexes have the following storage requirements and performance "
"costs:"
msgstr ""

#: ../source/core/index-text.txt:325
msgid ""
"``text`` indexes can be large. They contain one index entry for each "
"unique post-stemmed word in each indexed field for each document "
"inserted."
msgstr ""

#: ../source/core/index-text.txt:329
msgid ""
"Building a ``text`` index is very similar to building a large multi-key "
"index and will take longer than building a simple ordered (scalar) index "
"on the same data."
msgstr ""

#: ../source/core/index-text.txt:333
msgid ""
"When building a large ``text`` index on an existing collection, ensure "
"that you have a sufficiently high limit on open file descriptors. See the"
" :doc:`recommended settings </reference/ulimit>`."
msgstr ""

#: ../source/core/index-text.txt:337
msgid ""
"``text`` indexes will impact insertion throughput because MongoDB must "
"add an index entry for each unique post-stemmed word in each indexed "
"field of each new source document."
msgstr ""

#: ../source/core/index-text.txt:341
msgid ""
=======
# df7807f2daf3420c86473a3a2d6f601b
#: ../source/core/index-text.txt:226
msgid "``sparse`` Property"
msgstr ""

# 0db3adf2d97b4f28bb02266dc32ec9f4
#: ../source/core/index-text.txt:228
msgid ""
"``text`` indexes are :doc:`sparse </core/index-sparse>` by default and "
"ignore the :doc:`sparse: true </core/index-sparse>` option. If a document"
" lacks a ``text`` index field (or the field is ``null`` or an empty "
"array), MongoDB does not add an entry for the document to the ``text`` "
"index. For inserts, MongoDB inserts the document but does not add to the "
"``text`` index."
msgstr ""

# f056fd557ee141e6b6ced317ea82bedd
#: ../source/core/index-text.txt:235
msgid ""
"For a compound index that includes a ``text`` index key along with keys "
"of other types, only the ``text`` index field determines whether the "
"index references a document. The other keys do not determine whether the "
"index references the documents or not."
msgstr ""

# 8d52ca84859840e3b43111622a127564
#: ../source/core/index-text.txt:241
msgid "Restrictions"
msgstr ""

# ef977ac6fcd5478a80d49ca388f8fb3a
#: ../source/core/index-text.txt:244
msgid "One Text Index Per Collection"
msgstr ""

# 5a212198ef1e4cd7970bcde21169b118
#: ../source/core/index-text.txt:249
msgid "Text Search and Hints"
msgstr ""

# 3772d8fb24e5400ea9ab126d1158591b
#: ../source/includes/fact-hint-text-query-restriction.rst:3
msgid ""
"You cannot use :method:`~cursor.hint()` if the query includes a "
":query:`$text` query expression."
msgstr ""

# 88da30ad626147368de46cca306bbd8e
#: ../source/core/index-text.txt:256
msgid "Text Index and Sort"
msgstr ""

# 7afad0da2d044f169b73636c3ba1c79b
#: ../source/core/index-text.txt:258
msgid ""
"Sort operations cannot obtain sort order from a ``text`` index, even from"
" a :ref:`compound text index <text-index-compound>`; i.e. sort operations"
" cannot use the ordering in the text index."
msgstr ""

# 94822fa91e2f489e8150bbc54588ddb9
#: ../source/core/index-text.txt:265
msgid "Compound Index"
msgstr ""

# dc3e6ddfa60b4c1ca8a2d36f67e5b8ba
#: ../source/core/index-text.txt:267
msgid ""
"A :doc:`compound index </core/index-compound>` can include a ``text`` "
"index key in combination with ascending/descending index keys. However, "
"these compound indexes have the following restrictions:"
msgstr ""

# 631938468c3a49579563329fa4c69c62
#: ../source/includes/fact-compound-index-with-text-restrictions.rst:1
msgid ""
"A compound ``text`` index cannot include any other special index types, "
"such as :ref:`multi-key <index-type-multi-key>` or :ref:`geospatial "
"<index-feature-geospatial>` index fields."
msgstr ""

# f2c9660513e8450f8c7d831754cb2352
#: ../source/includes/fact-compound-index-with-text-restrictions.rst:5
msgid ""
"If the compound ``text`` index includes keys **preceding** the ``text`` "
"index key, to perform a :query:`$text` search, the query predicate must "
"include **equality match conditions** on the preceding keys."
msgstr ""

# c8120d96e09e40868030f77c3e68ffac
#: ../source/core/index-text.txt:273
msgid "See also :ref:`text-index-and-sort` for additional limitations."
msgstr ""

# 67a468b34c4443ab856dd1488040267f
#: ../source/core/index-text.txt:275
msgid ""
"For an example of a compound text index, see :doc:`/tutorial/limit-"
"number-of-items-scanned-for-text-search`."
msgstr ""

# 8212120e994548a3ad760128943fdf9c
#: ../source/core/index-text.txt:281
msgid "Drop a Text Index"
msgstr ""

# cd0e8b944afd4d5aa8f6b12dab28d0ec
#: ../source/core/index-text.txt:283
msgid ""
"To drop a ``text`` index, pass the *name* of the index to the "
":method:`db.collection.dropIndex()` method. To get the name of the index,"
" run the :method:`db.collection.getIndexes()` method."
msgstr ""

# b0b4e71cbc0b4d9cae85a78a72da43c8
#: ../source/core/index-text.txt:287
msgid ""
"For information on the default naming scheme for ``text`` indexes as well"
" as overriding the default name, see :doc:`/tutorial/avoid-text-index-"
"name-limit`."
msgstr ""

# f960dfbc48c640139b415dd8d11b320d
#: ../source/core/index-text.txt:292
msgid "Storage Requirements and Performance Costs"
msgstr ""

# cc797ea6ade54317ba7530ea0cc34e14
#: ../source/core/index-text.txt:294
msgid ""
"``text`` indexes have the following storage requirements and performance "
"costs:"
msgstr ""

# 1c93d3c4e10b4f5e90dbce2892fa391f
#: ../source/core/index-text.txt:297
msgid ""
"``text`` indexes can be large. They contain one index entry for each "
"unique post-stemmed word in each indexed field for each document "
"inserted."
msgstr ""

# 24a6309c24f14b40a97810a9e811f4f6
#: ../source/core/index-text.txt:301
msgid ""
"Building a ``text`` index is very similar to building a large multi-key "
"index and will take longer than building a simple ordered (scalar) index "
"on the same data."
msgstr ""

# f2ca4a3c11fa48e693a9480f9275a24f
#: ../source/core/index-text.txt:305
msgid ""
"When building a large ``text`` index on an existing collection, ensure "
"that you have a sufficiently high limit on open file descriptors. See the"
" :doc:`recommended settings </reference/ulimit>`."
msgstr ""

# 134db32d6a6042519108e5273e5935c0
#: ../source/core/index-text.txt:309
msgid ""
"``text`` indexes will impact insertion throughput because MongoDB must "
"add an index entry for each unique post-stemmed word in each indexed "
"field of each new source document."
msgstr ""

# 103f886b8e334a2baa325bc4246022d6
#: ../source/core/index-text.txt:313
msgid ""
>>>>>>> 2478a500
"Additionally, ``text`` indexes do not store phrases or information about "
"the proximity of words in the documents. As a result, phrase queries will"
" run much more effectively when the entire collection fits in RAM."
msgstr ""

<<<<<<< HEAD
#: ../source/core/index-text.txt:347
msgid "Text Search Support"
msgstr ""

#: ../source/core/index-text.txt:349
=======
# 6fcbcf61d28540a99f89af62befe0d0b
#: ../source/core/index-text.txt:319
msgid "Text Search Support"
msgstr ""

# 83a785f6b5e8484b9231f4a90991296c
#: ../source/core/index-text.txt:321
>>>>>>> 2478a500
msgid ""
"The ``text`` index supports :query:`$text` query operations. For examples"
" of text search, see the :query:`$text reference page <$text>`. For "
"examples of :query:`$text` operations in aggregation pipelines, see "
":doc:`/tutorial/text-search-in-aggregation`."
msgstr ""

#~ msgid ""
#~ "MongoDB supports text search for various"
#~ " languages. ``text`` indexes drop "
#~ "language-specific stop words (e.g. in "
#~ "English, “the,” “an,” “a,” “and,” etc.)"
#~ " and uses simple language-specific "
#~ "suffix stemming. For a list of the"
#~ " supported languages, see :ref:`text-"
#~ "search-languages`."
#~ msgstr ""

#~ msgid ""
#~ "To specify a language for the "
#~ "``text`` index, see :doc:`/tutorial/specify-"
#~ "language-for-text-index`"
#~ msgstr ""

# 3a22c58b193e4b4db866516d33d302e3
#~ msgid ""
#~ "MongoDB provides ``text`` indexes to "
#~ "support text search of string content"
#~ " in documents of a collection."
#~ msgstr ""

# d71cd4594ff840359ec82a5947b68894
#~ msgid ""
#~ "``text`` indexes can include any field"
#~ " whose value is a string or an"
#~ " array of string elements. To perform"
#~ " queries that access the ``text`` "
#~ "index, use the :query:`$text` query "
#~ "operator."
#~ msgstr ""

# 74db75b92e7540eaa8ce57103525c15a
#~ msgid ""
#~ "MongoDB enables the text search feature"
#~ " by default. In MongoDB 2.4, you "
#~ "need to enable the text search "
#~ "feature manually to create ``text`` "
#~ "indexes and perform :ref:`text search "
#~ "<index-text-text-search>`."
#~ msgstr ""

# 2ef91b63485a4ea2a6cb3bed5c0be984
#~ msgid ""
#~ "To create a ``text`` index, use "
#~ "the :method:`db.collection.ensureIndex()` method. To"
#~ " index a field that contains a "
#~ "string or an array of string "
#~ "elements, include the field and specify"
#~ " the string literal ``\"text\"`` in "
#~ "the index document, as in the "
#~ "following example:"
#~ msgstr ""

# b3f1b72b48694eacba799c83c6f8877a
#~ msgid ""
#~ "For examples of creating ``text`` "
#~ "indexes on multiple fields, see "
#~ ":doc:`/tutorial/create-text-index-on-"
#~ "multiple-fields`."
#~ msgstr ""

# 0c7e01fc6f1641e98ca373d87b42181d
#~ msgid ""
#~ "If the index language is English, "
#~ "``text`` indexes are case-insensitive "
#~ "for non-diacritics; i.e. case "
#~ "insensitive for ``[A-z]``."
#~ msgstr ""

# c91e65e2b26443b0859190e5a5135be2
#~ msgid "See :doc:`/tutorial/limit-number-of-items-scanned-for-text-search`."
#~ msgstr ""

# c6ee4b87f7fa4e6084110523938974d6
#~ msgid ""
#~ "``text`` indexes change the space "
#~ "allocation method for all future record"
#~ " allocations in a collection to "
#~ ":collflag:`usePowerOf2Sizes`."
#~ msgstr ""

# 4092b74532fe42dd8f6659f0d3d0ba0e
#~ msgid "Text Search"
#~ msgstr ""

# 04841959998b4a44a1e29d97b6c26e78
#~ msgid ""
#~ "Text search supports the search of "
#~ "string content in documents of a "
#~ "collection. MongoDB provides the "
#~ ":query:`$text` operator to perform text "
#~ "search in queries and in "
#~ ":doc:`aggregation pipelines </tutorial/text-"
#~ "search-in-aggregation>`."
#~ msgstr ""

# 58953e566a7e4a2d9c6578c598611ed1
#~ msgid "The text search process:"
#~ msgstr ""

# b97f4547fb6b4d54b98ff88d042d22a0
#~ msgid ""
#~ "tokenizes and stems the search term(s)"
#~ " during both the index creation and"
#~ " the text command execution."
#~ msgstr ""

# 4cc01298a2074c858d1432d5a0204d04
#~ msgid ""
#~ "assigns a score to each document "
#~ "that contains the search term in "
#~ "the indexed fields. The score determines"
#~ " the relevance of a document to "
#~ "a given search query."
#~ msgstr ""

# 37e34be39a0e42378779f006c8a12404
#~ msgid ""
#~ "The :query:`$text` operator can search "
#~ "for words and phrases. The query "
#~ "matches on the complete stemmed words."
#~ " For example, if a document field "
#~ "contains the word ``blueberry``, a "
#~ "search on the term ``blue`` will "
#~ "not match the document. However, a "
#~ "search on either ``blueberry`` or "
#~ "``blueberries`` will match."
#~ msgstr ""

# 5506418eab254eeaac91087e2b699521
#~ msgid ""
#~ "For information and examples on various"
#~ " text search patterns, see the "
#~ ":query:`$text` query operator. For examples"
#~ " of text search in aggregation "
#~ "pipeline, see :doc:`/tutorial/text-search-"
#~ "in-aggregation`."
#~ msgstr ""

#~ msgid ""
#~ "MongoDB supports text search for various"
#~ " languages. ``text`` indexes drop "
#~ "language-specific stop words (e.g. in "
#~ "English, \"the\", \"an\", \"a\", \"and\", "
#~ "etc.) and uses simple language-specific"
#~ " suffix stemming. For a list of "
#~ "the supported languages, see :ref:`text-"
#~ "search-languages`."
#~ msgstr ""

#~ msgid ""
#~ "``text`` indexes are :doc:`sparse </core"
#~ "/index-sparse>` by default and ignores "
#~ "the :doc:`sparse: true </core/index-sparse>`"
#~ " option. If a document lacks a "
#~ "``text`` index field (or the field "
#~ "is ``null`` or an empty array), "
#~ "MongoDB does not add an entry for"
#~ " the document to the ``text`` index."
#~ " For inserts, MongoDB inserts the "
#~ "document but does not add to the"
#~ " ``text`` index."
#~ msgstr ""

#~ msgid ""
#~ "For a compound index that includes "
#~ "a ``text`` index key along with "
#~ "keys of other types, only the "
#~ "``text`` index field determine whether "
#~ "the index references a document. The "
#~ "other keys do not determine whether "
#~ "the index references the documents or"
#~ " not."
#~ msgstr ""

#~ msgid ""
#~ "To drop a ``text`` index, pass the"
#~ " name of the index to the "
#~ ":method:`db.collection.dropIndex()` method. To get"
#~ " the name of the index, run the"
#~ " :method:`~db.collection.getIndexes()` method."
#~ msgstr ""
<|MERGE_RESOLUTION|>--- conflicted
+++ resolved
@@ -8,11 +8,7 @@
 msgstr ""
 "Project-Id-Version: MongoDB Manual\n"
 "Report-Msgid-Bugs-To: \n"
-<<<<<<< HEAD
-"POT-Creation-Date: 2019-03-19 11:02-0400\n"
-=======
 "POT-Creation-Date: 2016-12-08 12:02-0500\n"
->>>>>>> 2478a500
 "PO-Revision-Date: 2014-04-08 19:27+0000\n"
 "Last-Translator: tychoish <tychoish@gmail.com>\n"
 "Language: es\n"
@@ -24,19 +20,53 @@
 "Content-Transfer-Encoding: 8bit\n"
 "Generated-By: Babel 2.6.0\n"
 
-<<<<<<< HEAD
-=======
 # 6edf860863c54c24b063188efd64bdf4
->>>>>>> 2478a500
 #: ../source/core/index-text.txt:5
 msgid "Text Indexes"
 msgstr ""
 
-<<<<<<< HEAD
+# fb782b3e67b046f198b3e4339d73f632
+#: ../source/core/index-text.txt
+msgid "On this page"
+msgstr ""
+
+# 4cfd2040427740ffa768346bd71fdebd
 #: ../source/core/index-text.txt:17
+msgid ""
+"Starting in MongoDB 3.2, MongoDB introduces a version 3 of the ``text`` "
+"index. Key features of the new version of the index are:"
+msgstr ""
+
+# 2aea7861c34d45b0ad54323b780c3d90
+#: ../source/core/index-text.txt:20
+msgid "Improved :ref:`case insensitivity <text-index-case-insensitivity>`"
+msgstr ""
+
+# 9f3dd92a8fee4cae991e336f3f25e281
+#: ../source/core/index-text.txt:22
+msgid ":ref:`Diacritic insensitivity <text-index-diacritic-insensitivity>`"
+msgstr ""
+
+# 55fdd7dbb29d4e77a8256ea85c5d815c
+#: ../source/core/index-text.txt:24
+msgid ""
+"Additional :ref:`delimiters for tokenization <text-index-tokenization-"
+"delimiters>`"
+msgstr ""
+
+# c78696c86d214a659c71be895fe8fbaa
+#: ../source/core/index-text.txt:27
+msgid ""
+"Starting in MongoDB 3.2, version 3 is the default version for new "
+"``text`` indexes."
+msgstr ""
+
+# 95c1651155904c2699e316b761178627
+#: ../source/core/index-text.txt:31
 msgid "Overview"
 msgstr ""
 
+# 2b5c53c3178d414d88c3d38bab7b8463
 #: ../source/includes/fact-text-index.rst:1
 msgid ""
 "MongoDB provides :ref:`text indexes <index-feature-text>` to support text"
@@ -44,110 +74,6 @@
 " whose value is a string or an array of string elements."
 msgstr ""
 
-#: ../source/core/index-text.txt:24
-msgid "Versions"
-msgstr ""
-
-#: ../source/core/index-text.txt:30
-msgid "``text`` Index Version"
-msgstr ""
-
-#: ../source/core/index-text.txt:31
-msgid "Description"
-msgstr ""
-
-#: ../source/core/index-text.txt:33
-msgid "Version 3"
-msgstr ""
-
-#: ../source/core/index-text.txt:35
-msgid ""
-"MongoDB introduces a version 3 of the ``text`` index. Version 3 is the "
-"default version of ``text`` indexes created in MongoDB 3.2 and later."
-msgstr ""
-
-#: ../source/core/index-text.txt:39
-msgid "Version 2"
-msgstr ""
-
-#: ../source/core/index-text.txt:41
-msgid ""
-"MongoDB 2.6 introduces a version 2 of the ``text`` index. Version 2 is "
-"the default version of ``text`` indexes created in MongoDB 2.6 and 3.0 "
-"series."
-msgstr ""
-
-#: ../source/core/index-text.txt:45
-msgid "Version 1"
-msgstr ""
-
-#: ../source/core/index-text.txt:47
-msgid ""
-"MongoDB 2.4 introduces a version 1 of the ``text`` index. MongoDB 2.4 can"
-" only support version ``1``."
-msgstr ""
-
-#: ../source/core/index-text.txt:50
-msgid ""
-"To override the default version and specify a different version, include "
-"the option ``{ \"textIndexVersion\": <version> }`` when creating the "
-"index."
-msgstr ""
-
-#: ../source/core/index-text.txt:57
-msgid "Create Text Index"
-msgstr ""
-
-=======
-# fb782b3e67b046f198b3e4339d73f632
-#: ../source/core/index-text.txt
-msgid "On this page"
-msgstr ""
-
-# 4cfd2040427740ffa768346bd71fdebd
-#: ../source/core/index-text.txt:17
-msgid ""
-"Starting in MongoDB 3.2, MongoDB introduces a version 3 of the ``text`` "
-"index. Key features of the new version of the index are:"
-msgstr ""
-
-# 2aea7861c34d45b0ad54323b780c3d90
-#: ../source/core/index-text.txt:20
-msgid "Improved :ref:`case insensitivity <text-index-case-insensitivity>`"
-msgstr ""
-
-# 9f3dd92a8fee4cae991e336f3f25e281
-#: ../source/core/index-text.txt:22
-msgid ":ref:`Diacritic insensitivity <text-index-diacritic-insensitivity>`"
-msgstr ""
-
-# 55fdd7dbb29d4e77a8256ea85c5d815c
-#: ../source/core/index-text.txt:24
-msgid ""
-"Additional :ref:`delimiters for tokenization <text-index-tokenization-"
-"delimiters>`"
-msgstr ""
-
-# c78696c86d214a659c71be895fe8fbaa
-#: ../source/core/index-text.txt:27
-msgid ""
-"Starting in MongoDB 3.2, version 3 is the default version for new "
-"``text`` indexes."
-msgstr ""
-
-# 95c1651155904c2699e316b761178627
-#: ../source/core/index-text.txt:31
-msgid "Overview"
-msgstr ""
-
-# 2b5c53c3178d414d88c3d38bab7b8463
-#: ../source/includes/fact-text-index.rst:1
-msgid ""
-"MongoDB provides :ref:`text indexes <index-feature-text>` to support text"
-" search queries on string content. ``text`` indexes can include any field"
-" whose value is a string or an array of string elements."
-msgstr ""
-
 # b78f16bc392141cbbf59f4ff0b1eae38
 #: ../source/core/index-text.txt:38
 msgid "Create Text Index"
@@ -155,17 +81,12 @@
 
 # a2fc491d632d437996111a86f8db8dad
 # 03699bd338934447a251a013b41a9cc1
->>>>>>> 2478a500
 #: ../source/includes/fact-text-index-limit-one.rst:1
 msgid "A collection can have at most **one** ``text`` index."
 msgstr ""
 
-<<<<<<< HEAD
-#: ../source/core/index-text.txt:63
-=======
 # 33982d516e614d24b0c69332f96c10ab
 #: ../source/core/index-text.txt:44
->>>>>>> 2478a500
 msgid ""
 "To create a ``text`` index, use the :method:`db.collection.createIndex()`"
 " method. To index a field that contains a string or an array of string "
@@ -173,54 +94,35 @@
 "in the index document, as in the following example:"
 msgstr ""
 
-<<<<<<< HEAD
-#: ../source/core/index-text.txt:73
-=======
 # cd91fb28e8c54ebb8e984badb813839c
 #: ../source/core/index-text.txt:54
->>>>>>> 2478a500
 msgid ""
 "You can index multiple fields for the ``text`` index. The following "
 "example creates a ``text`` index on the fields ``subject`` and "
 "``comments``:"
 msgstr ""
 
-<<<<<<< HEAD
-#: ../source/core/index-text.txt:86
-=======
 # 62668b50ab85463a9735f1398190ad26
 #: ../source/core/index-text.txt:67
->>>>>>> 2478a500
 msgid ""
 "A :doc:`compound index </core/index-compound>` can include ``text`` index"
 " keys in combination with ascending/descending index keys. For more "
 "information, see :ref:`text-index-compound`."
 msgstr ""
 
-<<<<<<< HEAD
-#: ../source/core/index-text.txt:90
-=======
 # c3b1b887bc2041578c6573e30f9350ed
 #: ../source/core/index-text.txt:71
->>>>>>> 2478a500
 msgid ""
 "In order to drop a ``text`` index, use the index name. See :ref:`drop-"
 "text-index` for more information."
 msgstr ""
 
-<<<<<<< HEAD
-#: ../source/core/index-text.txt:94
-msgid "Specify Weights"
-msgstr ""
-
-=======
 # 038757c02bdc4332a6720b76685e2252
 #: ../source/core/index-text.txt:75
 msgid "Specify Weights"
 msgstr ""
 
 # 8cf635023a0c488692a40d2f281b29e6
->>>>>>> 2478a500
 #: ../source/includes/fact-text-index-weight.rst:1
 msgid ""
 "For a ``text`` index, the *weight* of an indexed field denotes the "
@@ -228,10 +130,7 @@
 "of the text search score."
 msgstr ""
 
-<<<<<<< HEAD
-=======
 # 06e5f553b98e431da35f1147c03508b0
->>>>>>> 2478a500
 #: ../source/includes/fact-text-index-weight.rst:5
 msgid ""
 "For each indexed field in the document, MongoDB multiplies the number of "
@@ -240,10 +139,7 @@
 "for details on returning and sorting by text scores."
 msgstr ""
 
-<<<<<<< HEAD
-=======
 # 60377270040e4c1f84d8d6675074584f
->>>>>>> 2478a500
 #: ../source/includes/fact-text-index-weight.rst:10
 msgid ""
 "The default weight is 1 for the indexed fields. To adjust the weights for"
@@ -251,24 +147,13 @@
 ":method:`db.collection.createIndex()` method."
 msgstr ""
 
-<<<<<<< HEAD
-#: ../source/core/index-text.txt:98
-=======
 # e28e57bcdf594af5a8115fb5ffe79d4b
 #: ../source/core/index-text.txt:79
->>>>>>> 2478a500
 msgid ""
 "For more information using weights to control the results of a text "
 "search, see :doc:`/tutorial/control-results-of-text-search`."
 msgstr ""
 
-<<<<<<< HEAD
-#: ../source/core/index-text.txt:104
-msgid "Wildcard Text Indexes"
-msgstr ""
-
-#: ../source/core/index-text.txt:106
-=======
 # e57f9c2f7b9e4a7eb6fce4f05c5cd9e8
 #: ../source/core/index-text.txt:85
 msgid "Wildcard Text Indexes"
@@ -276,7 +161,6 @@
 
 # 10c98ac754be43a997a2152db7d7fbfc
 #: ../source/core/index-text.txt:87
->>>>>>> 2478a500
 msgid ""
 "When creating a ``text`` index on multiple fields, you can also use the "
 "wildcard specifier (``$**``). With a wildcard text index, MongoDB indexes"
@@ -285,24 +169,16 @@
 " specifier:"
 msgstr ""
 
-<<<<<<< HEAD
-#: ../source/core/index-text.txt:116
-=======
 # a496a8c5ccd846fcace2b6702cfb0301
 #: ../source/core/index-text.txt:97
->>>>>>> 2478a500
 msgid ""
 "This index allows for text search on all fields with string content. Such"
 " an index can be useful with highly unstructured data if it is unclear "
 "which fields to include in the text index or for ad-hoc querying."
 msgstr ""
 
-<<<<<<< HEAD
-#: ../source/core/index-text.txt:121
-=======
 # c0e2ad319ff64a7da0bda08acd1c3137
 #: ../source/core/index-text.txt:102
->>>>>>> 2478a500
 msgid ""
 "Wildcard text indexes are ``text`` indexes on multiple fields. As such, "
 "you can assign weights to specific fields during index creation to "
@@ -311,24 +187,16 @@
 "results-of-text-search`."
 msgstr ""
 
-<<<<<<< HEAD
-#: ../source/core/index-text.txt:127
-=======
 # 098e943353b847f8ad7c79ac3d8692a8
 #: ../source/core/index-text.txt:108
->>>>>>> 2478a500
 msgid ""
 "Wildcard text indexes, as with all text indexes, can be part of a "
 "compound indexes. For example, the following creates a compound index on "
 "the field ``a`` as well as the wildcard specifier:"
 msgstr ""
 
-<<<<<<< HEAD
-#: ../source/core/index-text.txt:135
-=======
 # 73a7207428054287b437eb064087e7ae
 #: ../source/core/index-text.txt:116
->>>>>>> 2478a500
 msgid ""
 "As with all :ref:`compound text indexes <text-index-compound>`, since the"
 " ``a`` precedes the text index key, in order to perform a :query:`$text` "
@@ -337,13 +205,6 @@
 ":ref:`Compound Text Indexes <text-index-compound>`."
 msgstr ""
 
-<<<<<<< HEAD
-#: ../source/core/index-text.txt:144
-msgid "Case Insensitivity"
-msgstr ""
-
-#: ../source/core/index-text.txt:148
-=======
 # 5c27622adf6c41f28c478579190b58d9
 #: ../source/core/index-text.txt:125
 msgid "Case Insensitivity"
@@ -351,7 +212,6 @@
 
 # cf923e2a4d754bc698e62003ed2367a0
 #: ../source/core/index-text.txt:129
->>>>>>> 2478a500
 msgid ""
 "The version 3 ``text`` index supports the common ``C``, simple ``S``, and"
 " for Turkish languages, the special ``T`` case foldings as specified in "
@@ -359,12 +219,8 @@
 "<http://www.unicode.org/Public/8.0.0/ucd/CaseFolding.txt>`_."
 msgstr ""
 
-<<<<<<< HEAD
-#: ../source/core/index-text.txt:155
-=======
 # 40b782c9daf7416e943fe01b0784b649
 #: ../source/core/index-text.txt:136
->>>>>>> 2478a500
 msgid ""
 "The case foldings expands the case insensitivity of the ``text`` index to"
 " include characters with diacritics, such as ``é`` and ``É``, and "
@@ -372,23 +228,16 @@
 "Cyrillic alphabet."
 msgstr ""
 
-<<<<<<< HEAD
-#: ../source/core/index-text.txt:162
-msgid ""
-"The case foldings expands the case insensitivity of the ``text`` index to"
-" include characters with diacritics, such as ``é`` and ``É``, and "
-"characters from non-Latin alphabets, such as characters from Cyrillic "
-"alphabet."
-msgstr ""
-
-#: ../source/core/index-text.txt:167
+# 59646d96e03649988eae80567ce3ea37
+#: ../source/core/index-text.txt:148
 msgid ""
 "Version 3 of the ``text`` index is also :ref:`diacritic insensitive "
 "<text-index-diacritic-insensitivity>`. As such, the index also does not "
 "distinguish between ``é``, ``É``, ``e``, and ``E``."
 msgstr ""
 
-#: ../source/core/index-text.txt:171
+# 6e9567ca35e74ddf8f2d0af1878dc103
+#: ../source/core/index-text.txt:152
 msgid ""
 "Previous versions of the ``text`` index are case insensitive for "
 "``[A-z]`` only; i.e. case insensitive for non-diacritics Latin characters"
@@ -396,11 +245,13 @@
 "treat them as distinct."
 msgstr ""
 
-#: ../source/core/index-text.txt:179
+# 71241df2890946059272e760d52a6bb9
+#: ../source/core/index-text.txt:160
 msgid "Diacritic Insensitivity"
 msgstr ""
 
-#: ../source/core/index-text.txt:183
+# 1ab0b97cf12a4e21a8971deeea01d362
+#: ../source/core/index-text.txt:164
 msgid ""
 "With version 3, ``text`` index is diacritic insensitive. That is, the "
 "index does not distinguish between characters that contain diacritical "
@@ -410,24 +261,28 @@
 "<http://www.unicode.org/Public/8.0.0/ucd/PropList.txt>`_."
 msgstr ""
 
-#: ../source/core/index-text.txt:190
+# 9a8ec43c516f45108d296efb1e3f4c8c
+#: ../source/core/index-text.txt:171
 msgid ""
 "Version 3 of the ``text`` index is also :ref:`case insensitive <text-"
 "index-case-insensitivity>` to characters with diacritics. As such, the "
 "index also does not distinguish between ``é``, ``É``, ``e``, and ``E``."
 msgstr ""
 
-#: ../source/core/index-text.txt:195
+# 36ae964404dc47979cb97301844cf025
+#: ../source/core/index-text.txt:176
 msgid ""
 "Previous versions of the ``text`` index treat characters with diacritics "
 "as distinct."
 msgstr ""
 
-#: ../source/core/index-text.txt:201
+# 0b3a2486b6a840388390cf5915c64c43
+#: ../source/core/index-text.txt:182
 msgid "Tokenization Delimiters"
 msgstr ""
 
-#: ../source/core/index-text.txt:205
+# 3fa60360fd58471fb4f55e52bf60fc52
+#: ../source/core/index-text.txt:186
 msgid ""
 "For tokenization, version 3 ``text`` index uses the delimiters "
 "categorized under ``Dash``, ``Hyphen``, ``Pattern_Syntax``, "
@@ -436,24 +291,28 @@
 "<http://www.unicode.org/Public/8.0.0/ucd/PropList.txt>`_."
 msgstr ""
 
-#: ../source/core/index-text.txt:211
+# d63e1eeeb92148b7a949005bc255b0be
+#: ../source/core/index-text.txt:192
 msgid ""
 "For example, if given a string ``\"Il a dit qu'il «était le meilleur "
 "joueur du monde»\"``, the ``text`` index treats ``«``, ``»``, and spaces "
 "as delimiters."
 msgstr ""
 
-#: ../source/core/index-text.txt:215
+# 732059b54c2642a0bc0ef0466aa71523
+#: ../source/core/index-text.txt:196
 msgid ""
 "Previous versions of the index treat ``«`` as part of the term "
 "``\"«était\"`` and ``»`` as part of the term ``\"monde»\"``."
 msgstr ""
 
-#: ../source/core/index-text.txt:219
+# 5d706a89f2854108a8d112161db5d673
+#: ../source/core/index-text.txt:200
 msgid "Index Entries"
 msgstr ""
 
-#: ../source/core/index-text.txt:221
+# 3014131a7b5b4d0d87946a3690de2060
+#: ../source/core/index-text.txt:202
 msgid ""
 "``text`` index tokenizes and stems the terms in the indexed fields for "
 "the index entries. ``text`` index stores one index entry for each unique "
@@ -462,106 +321,6 @@
 "languages>` suffix stemming."
 msgstr ""
 
-#: ../source/core/index-text.txt:230
-msgid "Supported Languages and Stop Words"
-msgstr ""
-
-#: ../source/core/index-text.txt:232
-msgid ""
-=======
-# 59646d96e03649988eae80567ce3ea37
-#: ../source/core/index-text.txt:148
-msgid ""
-"Version 3 of the ``text`` index is also :ref:`diacritic insensitive "
-"<text-index-diacritic-insensitivity>`. As such, the index also does not "
-"distinguish between ``é``, ``É``, ``e``, and ``E``."
-msgstr ""
-
-# 6e9567ca35e74ddf8f2d0af1878dc103
-#: ../source/core/index-text.txt:152
-msgid ""
-"Previous versions of the ``text`` index are case insensitive for "
-"``[A-z]`` only; i.e. case insensitive for non-diacritics Latin characters"
-" only . For all other characters, earlier versions of the text index "
-"treat them as distinct."
-msgstr ""
-
-# 71241df2890946059272e760d52a6bb9
-#: ../source/core/index-text.txt:160
-msgid "Diacritic Insensitivity"
-msgstr ""
-
-# 1ab0b97cf12a4e21a8971deeea01d362
-#: ../source/core/index-text.txt:164
-msgid ""
-"With version 3, ``text`` index is diacritic insensitive. That is, the "
-"index does not distinguish between characters that contain diacritical "
-"marks and their non-marked counterpart, such as ``é``, ``ê``, and ``e``. "
-"More specifically, the ``text`` index strips the characters categorized "
-"as diacritics in `Unicode 8.0 Character Database Prop List "
-"<http://www.unicode.org/Public/8.0.0/ucd/PropList.txt>`_."
-msgstr ""
-
-# 9a8ec43c516f45108d296efb1e3f4c8c
-#: ../source/core/index-text.txt:171
-msgid ""
-"Version 3 of the ``text`` index is also :ref:`case insensitive <text-"
-"index-case-insensitivity>` to characters with diacritics. As such, the "
-"index also does not distinguish between ``é``, ``É``, ``e``, and ``E``."
-msgstr ""
-
-# 36ae964404dc47979cb97301844cf025
-#: ../source/core/index-text.txt:176
-msgid ""
-"Previous versions of the ``text`` index treat characters with diacritics "
-"as distinct."
-msgstr ""
-
-# 0b3a2486b6a840388390cf5915c64c43
-#: ../source/core/index-text.txt:182
-msgid "Tokenization Delimiters"
-msgstr ""
-
-# 3fa60360fd58471fb4f55e52bf60fc52
-#: ../source/core/index-text.txt:186
-msgid ""
-"For tokenization, version 3 ``text`` index uses the delimiters "
-"categorized under ``Dash``, ``Hyphen``, ``Pattern_Syntax``, "
-"``Quotation_Mark``, ``Terminal_Punctuation``, and ``White_Space`` in "
-"`Unicode 8.0 Character Database Prop List "
-"<http://www.unicode.org/Public/8.0.0/ucd/PropList.txt>`_."
-msgstr ""
-
-# d63e1eeeb92148b7a949005bc255b0be
-#: ../source/core/index-text.txt:192
-msgid ""
-"For example, if given a string ``\"Il a dit qu'il «était le meilleur "
-"joueur du monde»\"``, the ``text`` index treats ``«``, ``»``, and spaces "
-"as delimiters."
-msgstr ""
-
-# 732059b54c2642a0bc0ef0466aa71523
-#: ../source/core/index-text.txt:196
-msgid ""
-"Previous versions of the index treat ``«`` as part of the term "
-"``\"«était\"`` and ``»`` as part of the term ``\"monde»\"``."
-msgstr ""
-
-# 5d706a89f2854108a8d112161db5d673
-#: ../source/core/index-text.txt:200
-msgid "Index Entries"
-msgstr ""
-
-# 3014131a7b5b4d0d87946a3690de2060
-#: ../source/core/index-text.txt:202
-msgid ""
-"``text`` index tokenizes and stems the terms in the indexed fields for "
-"the index entries. ``text`` index stores one index entry for each unique "
-"stemmed term in each indexed field for each document in the collection. "
-"The index uses simple :ref:`language-specific <text-index-supported-"
-"languages>` suffix stemming."
-msgstr ""
-
 # 4143a90b241e46f19c197290bb7fe1e2
 #: ../source/core/index-text.txt:211
 msgid "Supported Languages and Stop Words"
@@ -570,7 +329,6 @@
 # 212dd18f7b5b417189c0287461db383e
 #: ../source/core/index-text.txt:213
 msgid ""
->>>>>>> 2478a500
 "MongoDB supports text search for various languages. ``text`` indexes drop"
 " language-specific stop words (e.g. in English, ``the``, ``an``, ``a``, "
 "``and``, etc.) and use simple language-specific suffix stemming. For a "
@@ -584,186 +342,13 @@
 " simple tokenization with no list of stop words and no stemming."
 msgstr ""
 
-<<<<<<< HEAD
-#: ../source/core/index-text.txt:241
-=======
 # 8161eeef0e1743fd802823aae44fa387
 #: ../source/core/index-text.txt:222
->>>>>>> 2478a500
 msgid ""
 "To specify a language for the ``text`` index, see :doc:`/tutorial"
 "/specify-language-for-text-index`."
 msgstr ""
 
-<<<<<<< HEAD
-#: ../source/core/index-text.txt:245
-msgid "``sparse`` Property"
-msgstr ""
-
-#: ../source/core/index-text.txt:247
-msgid ""
-"``text`` indexes are always :doc:`sparse </core/index-sparse>` and ignore"
-" the :doc:`sparse  </core/index-sparse>` option. If a document lacks a "
-"``text`` index field (or the field is ``null`` or an empty array), "
-"MongoDB does not add an entry for the document to the ``text`` index. For"
-" inserts, MongoDB inserts the document but does not add to the ``text`` "
-"index."
-msgstr ""
-
-#: ../source/core/index-text.txt:253
-msgid ""
-"For a compound index that includes a ``text`` index key along with keys "
-"of other types, only the ``text`` index field determines whether the "
-"index references a document. The other keys do not determine whether the "
-"index references the documents or not."
-msgstr ""
-
-#: ../source/core/index-text.txt:259
-msgid "Restrictions"
-msgstr ""
-
-#: ../source/core/index-text.txt:262
-msgid "One Text Index Per Collection"
-msgstr ""
-
-#: ../source/core/index-text.txt:267
-msgid "Text Search and Hints"
-msgstr ""
-
-#: ../source/includes/fact-hint-text-query-restriction.rst:3
-msgid ""
-"You cannot use :method:`~cursor.hint()` if the query includes a "
-":query:`$text` query expression."
-msgstr ""
-
-#: ../source/core/index-text.txt:274
-msgid "Text Index and Sort"
-msgstr ""
-
-#: ../source/core/index-text.txt:276
-msgid ""
-"Sort operations cannot obtain sort order from a ``text`` index, even from"
-" a :ref:`compound text index <text-index-compound>`; i.e. sort operations"
-" cannot use the ordering in the text index."
-msgstr ""
-
-#: ../source/core/index-text.txt:283
-msgid "Compound Index"
-msgstr ""
-
-#: ../source/core/index-text.txt:285
-msgid ""
-"A :doc:`compound index </core/index-compound>` can include a ``text`` "
-"index key in combination with ascending/descending index keys. However, "
-"these compound indexes have the following restrictions:"
-msgstr ""
-
-#: ../source/includes/fact-compound-index-with-text-restrictions.rst:1
-msgid ""
-"A compound ``text`` index cannot include any other special index types, "
-"such as :ref:`multi-key <index-type-multi-key>` or :ref:`geospatial "
-"<index-feature-geospatial>` index fields."
-msgstr ""
-
-#: ../source/includes/fact-compound-index-with-text-restrictions.rst:5
-msgid ""
-"If the compound ``text`` index includes keys **preceding** the ``text`` "
-"index key, to perform a :query:`$text` search, the query predicate must "
-"include **equality match conditions** on the preceding keys."
-msgstr ""
-
-#: ../source/includes/fact-compound-index-with-text-restrictions.rst:10
-msgid ""
-"When creating a compound ``text`` index, all ``text`` index keys must be "
-"listed adjacently in the index specification document."
-msgstr ""
-
-#: ../source/core/index-text.txt:291
-msgid "See also :ref:`text-index-and-sort` for additional limitations."
-msgstr ""
-
-#: ../source/core/index-text.txt:293
-msgid ""
-"For an example of a compound text index, see :doc:`/tutorial/limit-"
-"number-of-items-scanned-for-text-search`."
-msgstr ""
-
-#: ../source/core/index-text.txt:299
-msgid "Drop a Text Index"
-msgstr ""
-
-#: ../source/core/index-text.txt:301
-msgid ""
-"To drop a ``text`` index, pass the *name* of the index to the "
-":method:`db.collection.dropIndex()` method. To get the name of the index,"
-" run the :method:`db.collection.getIndexes()` method."
-msgstr ""
-
-#: ../source/core/index-text.txt:305
-msgid ""
-"For information on the default naming scheme for ``text`` indexes as well"
-" as overriding the default name, see :doc:`/tutorial/avoid-text-index-"
-"name-limit`."
-msgstr ""
-
-#: ../source/core/index-text.txt:310
-msgid "Collation Option"
-msgstr ""
-
-#: ../source/core/index-text.txt:312
-msgid ""
-"``text`` indexes only support simple binary comparison and do not support"
-" :ref:`collation <collation>`."
-msgstr ""
-
-#: ../source/core/index-text.txt:315
-msgid ""
-"To create a ``text`` index on a a collection that has a non-simple "
-"collation, you must explicitly specify ``{collation: {locale: \"simple\"}"
-" }`` when creating the index."
-msgstr ""
-
-#: ../source/core/index-text.txt:320
-msgid "Storage Requirements and Performance Costs"
-msgstr ""
-
-#: ../source/core/index-text.txt:322
-msgid ""
-"``text`` indexes have the following storage requirements and performance "
-"costs:"
-msgstr ""
-
-#: ../source/core/index-text.txt:325
-msgid ""
-"``text`` indexes can be large. They contain one index entry for each "
-"unique post-stemmed word in each indexed field for each document "
-"inserted."
-msgstr ""
-
-#: ../source/core/index-text.txt:329
-msgid ""
-"Building a ``text`` index is very similar to building a large multi-key "
-"index and will take longer than building a simple ordered (scalar) index "
-"on the same data."
-msgstr ""
-
-#: ../source/core/index-text.txt:333
-msgid ""
-"When building a large ``text`` index on an existing collection, ensure "
-"that you have a sufficiently high limit on open file descriptors. See the"
-" :doc:`recommended settings </reference/ulimit>`."
-msgstr ""
-
-#: ../source/core/index-text.txt:337
-msgid ""
-"``text`` indexes will impact insertion throughput because MongoDB must "
-"add an index entry for each unique post-stemmed word in each indexed "
-"field of each new source document."
-msgstr ""
-
-#: ../source/core/index-text.txt:341
-msgid ""
-=======
 # df7807f2daf3420c86473a3a2d6f601b
 #: ../source/core/index-text.txt:226
 msgid "``sparse`` Property"
@@ -933,19 +518,11 @@
 # 103f886b8e334a2baa325bc4246022d6
 #: ../source/core/index-text.txt:313
 msgid ""
->>>>>>> 2478a500
 "Additionally, ``text`` indexes do not store phrases or information about "
 "the proximity of words in the documents. As a result, phrase queries will"
 " run much more effectively when the entire collection fits in RAM."
 msgstr ""
 
-<<<<<<< HEAD
-#: ../source/core/index-text.txt:347
-msgid "Text Search Support"
-msgstr ""
-
-#: ../source/core/index-text.txt:349
-=======
 # 6fcbcf61d28540a99f89af62befe0d0b
 #: ../source/core/index-text.txt:319
 msgid "Text Search Support"
@@ -953,7 +530,6 @@
 
 # 83a785f6b5e8484b9231f4a90991296c
 #: ../source/core/index-text.txt:321
->>>>>>> 2478a500
 msgid ""
 "The ``text`` index supports :query:`$text` query operations. For examples"
 " of text search, see the :query:`$text reference page <$text>`. For "
