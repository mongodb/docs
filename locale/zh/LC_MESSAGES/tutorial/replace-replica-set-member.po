#
msgid ""
msgstr ""
"Project-Id-Version: mongodb-manual 3.0\n"
"Report-Msgid-Bugs-To: \n"
"POT-Creation-Date: 2015-08-20 19:13-0400\n"
"PO-Revision-Date: YEAR-MO-DA HO:MI+ZONE\n"
"Last-Translator: FULL NAME <EMAIL@ADDRESS>\n"
"Language-Team: LANGUAGE <LL@li.org>\n"
"MIME-Version: 1.0\n"
"Content-Type: text/plain; charset=UTF-8\n"
"Content-Transfer-Encoding: 8bit\n"
"X-Generator: Poedit 1.6.9\n"

#: ../source/tutorial/replace-replica-set-member.txt:3
msgid "Replace a Replica Set Member"
msgstr "更换复制集节点"

#: ../source/tutorial/replace-replica-set-member.txt:13
msgid ""
"If you need to change the hostname of a replica set member without changing "
"the configuration of that member or the set, you can use the operation "
"outlined in this tutorial. For example if you must re-provision systems or "
"rename hosts, you can use this pattern to minimize the scope of that change."
msgstr ""
"我如果我们需要修改复制集节点的主机名而不修改其他配置，那么本文描述的操作将有"
"所帮助。举个例子，如果我们必须重装系统或是修改主机名，我们就可以用下列操作来"
"尽可能减少变动。"

#: ../source/tutorial/replace-replica-set-member.txt:20
msgid "Operation"
msgstr "操作"

<<<<<<< HEAD
#: ../source/tutorial/replace-replica-set-member.txt:16
msgid ""
"To change the hostname for a replica set member modify the "
":data:`~replSetGetConfig.members[n].host` field. The value of "
":data:`~replSetGetConfig.members[n]._id` field will not change when you "
"reconfigure the set."
msgstr ""
"通过修改  :data:`~local.system.replset.members[n].host` 来修改复制集节点的主"
"机名。重新配置复制集的过程中 :data:`~local.system.replset.members[n]._id` 将"
"不会变动。"

#: ../source/tutorial/replace-replica-set-member.txt:21
=======
#: ../source/tutorial/replace-replica-set-member.txt:27
>>>>>>> 7b6fda55
msgid ""
"See :doc:`/reference/replica-configuration` and :method:`rs.reconfig()` for "
"more information."
msgstr ""
"参见 :doc:`/reference/replica-configuration`  和 :method:`rs.reconfig()` 以获"
"得更多信息。"

#: ../source/tutorial/replace-replica-set-member.txt:32
msgid ""
"Any replica set configuration change can trigger the current :term:`primary` "
"to step down, which forces an :ref:`election <replica-set-elections>`. "
"During the election, the current shell session and clients connected to this "
"replica set disconnect, which produces an error even when the operation "
"succeeds."
msgstr ""
"复制集的任何配置变动都会使 :term:`primary` 降职，并进行 :ref:`election "
"<replica-set-elections>` 。在选举过程中，所有已经建立的链接将会释放，这将返回"
"一个错误，及时操作执行成功了。"

#: ../source/tutorial/replace-replica-set-member.txt:39
msgid "Example"
msgstr "范例"

#: ../source/tutorial/replace-replica-set-member.txt:41
msgid ""
"To change the hostname to ``mongo2.example.net`` for the replica set member "
"configured at ``members[0]``, issue the following sequence of commands:"
msgstr ""
<<<<<<< HEAD
"我们可以通过下列命令来将复制集的 ``members[0]``节点的主机名修改为 ``mongo2."
"example.net``  ："
=======

#: ../source/tutorial/replace-replica-set-member.txt:0
msgid "On this page"
msgstr ""

#: ../source/tutorial/replace-replica-set-member.txt:22
msgid ""
"To change the hostname for a replica set member modify the "
":rsconf:`members[n].host` field. The value of :rsconf:`members[n]._id` field"
" will not change when you reconfigure the set."
msgstr ""

#~ msgid ""
#~ "To change the hostname for a replica set member modify the "
#~ ":data:`~replSetGetConfig.members[n].host` field. The value of "
#~ ":data:`~replSetGetConfig.members[n]._id` field will not change when you "
#~ "reconfigure the set."
#~ msgstr ""
>>>>>>> 7b6fda55
<|MERGE_RESOLUTION|>--- conflicted
+++ resolved
@@ -31,22 +31,7 @@
 msgid "Operation"
 msgstr "操作"
 
-<<<<<<< HEAD
-#: ../source/tutorial/replace-replica-set-member.txt:16
-msgid ""
-"To change the hostname for a replica set member modify the "
-":data:`~replSetGetConfig.members[n].host` field. The value of "
-":data:`~replSetGetConfig.members[n]._id` field will not change when you "
-"reconfigure the set."
-msgstr ""
-"通过修改  :data:`~local.system.replset.members[n].host` 来修改复制集节点的主"
-"机名。重新配置复制集的过程中 :data:`~local.system.replset.members[n]._id` 将"
-"不会变动。"
-
-#: ../source/tutorial/replace-replica-set-member.txt:21
-=======
 #: ../source/tutorial/replace-replica-set-member.txt:27
->>>>>>> 7b6fda55
 msgid ""
 "See :doc:`/reference/replica-configuration` and :method:`rs.reconfig()` for "
 "more information."
@@ -75,10 +60,8 @@
 "To change the hostname to ``mongo2.example.net`` for the replica set member "
 "configured at ``members[0]``, issue the following sequence of commands:"
 msgstr ""
-<<<<<<< HEAD
 "我们可以通过下列命令来将复制集的 ``members[0]``节点的主机名修改为 ``mongo2."
 "example.net``  ："
-=======
 
 #: ../source/tutorial/replace-replica-set-member.txt:0
 msgid "On this page"
@@ -96,5 +79,4 @@
 #~ ":data:`~replSetGetConfig.members[n].host` field. The value of "
 #~ ":data:`~replSetGetConfig.members[n]._id` field will not change when you "
 #~ "reconfigure the set."
-#~ msgstr ""
->>>>>>> 7b6fda55
+#~ msgstr ""