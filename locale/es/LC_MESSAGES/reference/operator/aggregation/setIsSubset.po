# SOME DESCRIPTIVE TITLE.
# Copyright (C) 2011-2014, MongoDB, Inc.
# This file is distributed under the same license as the mongodb-manual
# package.
#
# Translators:
msgid ""
msgstr ""
"Project-Id-Version: MongoDB Manual\n"
"Report-Msgid-Bugs-To: \n"
<<<<<<< HEAD
"POT-Creation-Date: 2019-03-19 11:02-0400\n"
=======
"POT-Creation-Date: 2016-12-08 12:02-0500\n"
>>>>>>> 2478a500
"PO-Revision-Date: 2013-12-16 23:01+0000\n"
"Last-Translator: tychoish <tychoish@gmail.com>\n"
"Language: es\n"
"Language-Team: Spanish (http://www.transifex.com/projects/p/mongodb-"
"manual/language/es/)\n"
"Plural-Forms: nplurals=2; plural=(n != 1)\n"
"MIME-Version: 1.0\n"
"Content-Type: text/plain; charset=utf-8\n"
"Content-Transfer-Encoding: 8bit\n"
"Generated-By: Babel 2.6.0\n"

<<<<<<< HEAD
=======
# 9d55c45e396b4d13a0d866abc7023dd1
>>>>>>> 2478a500
#: ../source/reference/operator/aggregation/setIsSubset.txt:3
msgid "$setIsSubset (aggregation)"
msgstr ""

<<<<<<< HEAD
=======
# d0b95f9a6a344ca7ac2fa59bced074a1
#: ../source/reference/operator/aggregation/setIsSubset.txt
msgid "On this page"
msgstr ""

# 711c098ba31a41e0b8893f934b80d66a
>>>>>>> 2478a500
#: ../source/reference/operator/aggregation/setIsSubset.txt:14
msgid "Definition"
msgstr ""

<<<<<<< HEAD
=======
# 25d9d721c67a4d0eb7aae066de940618
>>>>>>> 2478a500
#: ../source/reference/operator/aggregation/setIsSubset.txt:20
msgid ""
"Takes two arrays and returns ``true`` when the first array is a subset of"
" the second, including when the first array equals the second array, and "
"``false`` otherwise."
msgstr ""

<<<<<<< HEAD
=======
# 7a37c17825064b30b5a60e4136ba1066
>>>>>>> 2478a500
#: ../source/reference/operator/aggregation/setIsSubset.txt:24
msgid ":expression:`$setIsSubset` has the following syntax:"
msgstr ""

<<<<<<< HEAD
=======
# d626724afdc64551af4f5fe2255f5513
>>>>>>> 2478a500
#: ../source/reference/operator/aggregation/setIsSubset.txt:30
msgid ""
"The arguments can be any valid :ref:`expression <aggregation-"
"expressions>` as long as they each resolve to an array. For more "
"information on expressions, see :ref:`aggregation-expressions`."
msgstr ""

<<<<<<< HEAD
=======
# b2c727b110b246e08fef4035fe22adc9
>>>>>>> 2478a500
#: ../source/reference/operator/aggregation/setIsSubset.txt:36
msgid "Behavior"
msgstr ""

# b33f2facc41a49a8b0db93496b870f59
#: ../source/includes/important-set-operator-semantics.rst:3
msgid ""
"|set-operator-name| performs set operation on arrays, treating arrays as "
"sets. If an array contains duplicate entries, |set-operator-name| ignores"
" the duplicate entries. |set-operator-name| ignores the order of the "
"elements."
msgstr ""

<<<<<<< HEAD
=======
# 381d1dd3ec1441578b6c84320d2e0588
>>>>>>> 2478a500
#: ../source/includes/extracts/fact-agg-top-level-expressions-setIsSubset.rst:1
msgid ""
"If a set contains a nested array element, :expression:`$setIsSubset` does"
" *not* descend into the nested array but evaluates the array at top-"
"level."
msgstr ""

<<<<<<< HEAD
#: ../source/reference/operator/aggregation/setIsSubset.txt:50
#: ../source/reference/operator/aggregation/setIsSubset.txt:69
msgid "Example"
msgstr ""

#: ../source/reference/operator/aggregation/setIsSubset.txt:52
msgid "Result"
msgstr ""

=======
# 67a734974e46456096f549021c7e5816
# 57ff08f9856c46cb88563f8c77fc2e5b
#: ../source/reference/operator/aggregation/setIsSubset.txt:49
#: ../source/reference/operator/aggregation/setIsSubset.txt:68
msgid "Example"
msgstr ""

# c3d69e6d427c49bf802f1352c241c7d2
#: ../source/reference/operator/aggregation/setIsSubset.txt:53
msgid "Result"
msgstr ""

# 890511ce90914a9f8618a16d287f1153
#: ../source/reference/operator/aggregation/setIsSubset.txt:55
msgid "``{ $setIsSubset: [ [ \"a\", \"b\", \"a\" ], [ \"b\", \"a\" ] ] }``"
msgstr ""

# 6b0c0ba71b3847d3aab0652f12d7ba4c
>>>>>>> 2478a500
#: ../source/reference/operator/aggregation/setIsSubset.txt:59
msgid "``true``"
msgstr ""

<<<<<<< HEAD
#: ../source/reference/operator/aggregation/setIsSubset.txt:66
msgid "``false``"
msgstr ""

#: ../source/reference/operator/aggregation/setIsSubset.txt:71
msgid "Consider an ``experiments`` collection with the following documents:"
msgstr ""

#: ../source/reference/operator/aggregation/setIsSubset.txt:85
=======
# 29ca553a41ad4db0a05a3de9906d0210
#: ../source/reference/operator/aggregation/setIsSubset.txt:61
msgid "``{ $setIsSubset: [ [ \"a\", \"b\" ], [ [ \"a\", \"b\" ] ] ] }``"
msgstr ""

# a7471781288b411c8aed3928c9292e28
#: ../source/reference/operator/aggregation/setIsSubset.txt:65
msgid "``false``"
msgstr ""

# 816daf92f8824d5587bce98e39bccc48
#: ../source/reference/operator/aggregation/setIsSubset.txt:70
msgid "Consider an ``experiments`` collection with the following documents:"
msgstr ""

# 5c89c33e2bd74218b91963a4fc51a528
#: ../source/reference/operator/aggregation/setIsSubset.txt:84
>>>>>>> 2478a500
msgid ""
"The following operation uses the :expression:`$setIsSubset` operator to "
"determine if the ``A`` array is a subset of the ``B`` array:"
msgstr ""

<<<<<<< HEAD
#: ../source/reference/operator/aggregation/setIsSubset.txt:97
=======
# 8ce7f3fef29a45b68d86bda40f9522d5
#: ../source/reference/operator/aggregation/setIsSubset.txt:96
>>>>>>> 2478a500
msgid "The operation returns the following results:"
msgstr ""

#~ msgid ""
#~ "Takes two arrays and returns ``true``"
#~ " when the first array is a "
#~ "subset of the second and ``false`` "
#~ "otherwise."
<<<<<<< HEAD
#~ msgstr ""

#~ msgid ""
#~ "|set-operator-name| takes arrays as "
#~ "arguments and treats these arrays as "
#~ "sets. |set-operator-name| ignores "
#~ "duplicate entries in input arrays and"
#~ " produce arrays that contain unique "
#~ "entries."
#~ msgstr ""

#~ msgid ""
=======
#~ msgstr ""

#~ msgid ""
#~ "|set-operator-name| takes arrays as "
#~ "arguments and treats these arrays as "
#~ "sets. |set-operator-name| ignores "
#~ "duplicate entries in input arrays and"
#~ " produce arrays that contain unique "
#~ "entries."
#~ msgstr ""

#~ msgid ""
>>>>>>> 2478a500
#~ "If a set contains a nested array"
#~ " element, |exp| does *not* descend "
#~ "into the nested array but evaluates "
#~ "the array at top-level."
#~ msgstr ""
<<<<<<< HEAD

#~ msgid "``{ $setIsSubset: [ [ \"a\", \"b\", \"a\" ], [ \"b\", \"a\" ] ] }``"
#~ msgstr ""

#~ msgid "``{ $setIsSubset: [ [ \"a\", \"b\" ], [ [ \"a\", \"b\" ] ] ] }``"
#~ msgstr ""
=======
>>>>>>> 2478a500
<|MERGE_RESOLUTION|>--- conflicted
+++ resolved
@@ -8,11 +8,7 @@
 msgstr ""
 "Project-Id-Version: MongoDB Manual\n"
 "Report-Msgid-Bugs-To: \n"
-<<<<<<< HEAD
-"POT-Creation-Date: 2019-03-19 11:02-0400\n"
-=======
 "POT-Creation-Date: 2016-12-08 12:02-0500\n"
->>>>>>> 2478a500
 "PO-Revision-Date: 2013-12-16 23:01+0000\n"
 "Last-Translator: tychoish <tychoish@gmail.com>\n"
 "Language: es\n"
@@ -24,31 +20,22 @@
 "Content-Transfer-Encoding: 8bit\n"
 "Generated-By: Babel 2.6.0\n"
 
-<<<<<<< HEAD
-=======
 # 9d55c45e396b4d13a0d866abc7023dd1
->>>>>>> 2478a500
 #: ../source/reference/operator/aggregation/setIsSubset.txt:3
 msgid "$setIsSubset (aggregation)"
 msgstr ""
 
-<<<<<<< HEAD
-=======
 # d0b95f9a6a344ca7ac2fa59bced074a1
 #: ../source/reference/operator/aggregation/setIsSubset.txt
 msgid "On this page"
 msgstr ""
 
 # 711c098ba31a41e0b8893f934b80d66a
->>>>>>> 2478a500
 #: ../source/reference/operator/aggregation/setIsSubset.txt:14
 msgid "Definition"
 msgstr ""
 
-<<<<<<< HEAD
-=======
 # 25d9d721c67a4d0eb7aae066de940618
->>>>>>> 2478a500
 #: ../source/reference/operator/aggregation/setIsSubset.txt:20
 msgid ""
 "Takes two arrays and returns ``true`` when the first array is a subset of"
@@ -56,18 +43,12 @@
 "``false`` otherwise."
 msgstr ""
 
-<<<<<<< HEAD
-=======
 # 7a37c17825064b30b5a60e4136ba1066
->>>>>>> 2478a500
 #: ../source/reference/operator/aggregation/setIsSubset.txt:24
 msgid ":expression:`$setIsSubset` has the following syntax:"
 msgstr ""
 
-<<<<<<< HEAD
-=======
 # d626724afdc64551af4f5fe2255f5513
->>>>>>> 2478a500
 #: ../source/reference/operator/aggregation/setIsSubset.txt:30
 msgid ""
 "The arguments can be any valid :ref:`expression <aggregation-"
@@ -75,10 +56,7 @@
 "information on expressions, see :ref:`aggregation-expressions`."
 msgstr ""
 
-<<<<<<< HEAD
-=======
 # b2c727b110b246e08fef4035fe22adc9
->>>>>>> 2478a500
 #: ../source/reference/operator/aggregation/setIsSubset.txt:36
 msgid "Behavior"
 msgstr ""
@@ -92,10 +70,7 @@
 "elements."
 msgstr ""
 
-<<<<<<< HEAD
-=======
 # 381d1dd3ec1441578b6c84320d2e0588
->>>>>>> 2478a500
 #: ../source/includes/extracts/fact-agg-top-level-expressions-setIsSubset.rst:1
 msgid ""
 "If a set contains a nested array element, :expression:`$setIsSubset` does"
@@ -103,17 +78,6 @@
 "level."
 msgstr ""
 
-<<<<<<< HEAD
-#: ../source/reference/operator/aggregation/setIsSubset.txt:50
-#: ../source/reference/operator/aggregation/setIsSubset.txt:69
-msgid "Example"
-msgstr ""
-
-#: ../source/reference/operator/aggregation/setIsSubset.txt:52
-msgid "Result"
-msgstr ""
-
-=======
 # 67a734974e46456096f549021c7e5816
 # 57ff08f9856c46cb88563f8c77fc2e5b
 #: ../source/reference/operator/aggregation/setIsSubset.txt:49
@@ -132,22 +96,10 @@
 msgstr ""
 
 # 6b0c0ba71b3847d3aab0652f12d7ba4c
->>>>>>> 2478a500
 #: ../source/reference/operator/aggregation/setIsSubset.txt:59
 msgid "``true``"
 msgstr ""
 
-<<<<<<< HEAD
-#: ../source/reference/operator/aggregation/setIsSubset.txt:66
-msgid "``false``"
-msgstr ""
-
-#: ../source/reference/operator/aggregation/setIsSubset.txt:71
-msgid "Consider an ``experiments`` collection with the following documents:"
-msgstr ""
-
-#: ../source/reference/operator/aggregation/setIsSubset.txt:85
-=======
 # 29ca553a41ad4db0a05a3de9906d0210
 #: ../source/reference/operator/aggregation/setIsSubset.txt:61
 msgid "``{ $setIsSubset: [ [ \"a\", \"b\" ], [ [ \"a\", \"b\" ] ] ] }``"
@@ -165,18 +117,13 @@
 
 # 5c89c33e2bd74218b91963a4fc51a528
 #: ../source/reference/operator/aggregation/setIsSubset.txt:84
->>>>>>> 2478a500
 msgid ""
 "The following operation uses the :expression:`$setIsSubset` operator to "
 "determine if the ``A`` array is a subset of the ``B`` array:"
 msgstr ""
 
-<<<<<<< HEAD
-#: ../source/reference/operator/aggregation/setIsSubset.txt:97
-=======
 # 8ce7f3fef29a45b68d86bda40f9522d5
 #: ../source/reference/operator/aggregation/setIsSubset.txt:96
->>>>>>> 2478a500
 msgid "The operation returns the following results:"
 msgstr ""
 
@@ -185,7 +132,6 @@
 #~ " when the first array is a "
 #~ "subset of the second and ``false`` "
 #~ "otherwise."
-<<<<<<< HEAD
 #~ msgstr ""
 
 #~ msgid ""
@@ -198,31 +144,8 @@
 #~ msgstr ""
 
 #~ msgid ""
-=======
-#~ msgstr ""
-
-#~ msgid ""
-#~ "|set-operator-name| takes arrays as "
-#~ "arguments and treats these arrays as "
-#~ "sets. |set-operator-name| ignores "
-#~ "duplicate entries in input arrays and"
-#~ " produce arrays that contain unique "
-#~ "entries."
-#~ msgstr ""
-
-#~ msgid ""
->>>>>>> 2478a500
 #~ "If a set contains a nested array"
 #~ " element, |exp| does *not* descend "
 #~ "into the nested array but evaluates "
 #~ "the array at top-level."
 #~ msgstr ""
-<<<<<<< HEAD
-
-#~ msgid "``{ $setIsSubset: [ [ \"a\", \"b\", \"a\" ], [ \"b\", \"a\" ] ] }``"
-#~ msgstr ""
-
-#~ msgid "``{ $setIsSubset: [ [ \"a\", \"b\" ], [ [ \"a\", \"b\" ] ] ] }``"
-#~ msgstr ""
-=======
->>>>>>> 2478a500
