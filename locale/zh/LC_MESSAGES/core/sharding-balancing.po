#
msgid ""
msgstr ""
"Project-Id-Version: mongodb-manual 3.0\n"
"Report-Msgid-Bugs-To: \n"
"POT-Creation-Date: 2015-08-20 19:13-0400\n"
"PO-Revision-Date: YEAR-MO-DA HO:MI+ZONE\n"
"Last-Translator: FULL NAME <EMAIL@ADDRESS>\n"
"Language-Team: LANGUAGE <LL@li.org>\n"
"MIME-Version: 1.0\n"
"Content-Type: text/plain; charset=UTF-8\n"
"Content-Transfer-Encoding: 8bit\n"

#: ../source/core/sharding-balancing.txt:6
msgid "Sharded Collection Balancing"
msgstr "开启分片集合的均衡"

#: ../source/core/sharding-balancing.txt:16
msgid ""
"Balancing is the process MongoDB uses to distribute data of a sharded "
"collection evenly across a :term:`sharded cluster`. When a :term:`shard` has"
" too many of a sharded collection's :term:`chunks <chunk>` compared to other"
" shards, MongoDB automatically balances the chunks across the shards. The "
"balancing procedure for :term:`sharded clusters <sharded cluster>` is "
"entirely transparent to the user and application layer."
msgstr ""

#: ../source/core/sharding-balancing.txt:29
msgid "Cluster Balancer"
msgstr "集群均衡器"

#: ../source/core/sharding-balancing.txt:31
msgid ""
"The :term:`balancer` process is responsible for redistributing the chunks of "
"a sharded collection evenly among the shards for every sharded collection. "
"By default, the balancer process is always enabled."
msgstr ""
" :term:`balancer` 过程负责对开启了分片的集合进行数据块的再分配以保证数据块在"
"不同分片的平衡.均衡器默认总是开启的."

#: ../source/core/sharding-balancing.txt:35
msgid ""
"Any :program:`mongos` instance in the cluster can start a balancing round. "
"When a balancer process is active, the responsible :program:`mongos` "
"acquires a \"lock\" by modifying a document in the ``lock`` collection in "
"the :ref:`config-database`."
msgstr ""
"集群中任意一个 :program:`mongos` 都可以开始一个均衡过程.当一个均衡过程处于活"
"动状态时,开始这个过程的 :program:`mongos` 会通过修改 :ref:`config-database` "
"中的 ``lock`` 集合获得一个 \"lock\" ."

<<<<<<< HEAD
#: ../source/core/sharding-balancing.txt:36
msgid ""
"Before MongoDB version 2.0, large differences in timekeeping (i.e. clock "
"skew) between :program:`mongos` instances could lead to failed distributed "
"locks. This carries the possibility of data loss, particularly with skews "
"larger than 5 minutes. Always use the network time protocol (NTP) by running "
"``ntpd`` on your servers to minimize clock skew."
msgstr ""
"在MongoDB 版本 2.0之前, :program:`mongos` 之间计时偏差较大(比如,时钟偏移)或导"
"致分布锁获取失败.这可能会导致数据丢失,在偏移超过五分钟的时候情况更为严重.为了"
"将时钟偏差减小到最小,需要在服务器上运行 ``ntpd`` 以使用网络时间协议进行时间校"
"准. "

#: ../source/core/sharding-balancing.txt:44
=======
#: ../source/core/sharding-balancing.txt:48
>>>>>>> 7b6fda55
msgid ""
"To address uneven chunk distribution for a sharded collection, the balancer "
":doc:`migrates chunks </core/sharding-chunk-migration>` from shards with "
"more chunks to shards with a fewer number of chunks. The balancer migrates "
"the chunks, one at a time, until there is an even distribution of chunks for"
" the collection across the shards. For details about chunk migration, see "
":ref:`chunk-migration-procedure`."
msgstr ""

#: ../source/includes/fact-archiveMovedChunks.rst:3
msgid ""
"Chunk migrations can have an impact on disk space. Starting in MongoDB 2.6, "
"the source shard automatically archives the migrated documents by default. "
"For details, see :ref:`moveChunk-directory`."
msgstr ""
"为了解决分片集合数据块不均衡的问题,均衡器会从数据块较多的分片 :doc:`migrates "
"chunks </core/sharding-chunk-migration>` 到数据块较少的分片,均衡器一次迁移一"
"个数据块,直到不同分片之间的数据块数目变得均衡."

#: ../source/core/sharding-balancing.txt:57
msgid ""
"Chunk migrations carry some overhead in terms of bandwidth and workload, "
"both of which can impact database performance. The :term:`balancer` attempts "
"to minimize the impact by:"
msgstr ""
"由于占用带宽以及系统负载,数据块的迁移带来的开销会影响数据库的性能, :term:"
"`balancer` 尽可能减少带来的性能影响."

#: ../source/core/sharding-balancing.txt:61
msgid ""
"Moving only one chunk at a time. See also :ref:`chunk-migration-queuing`."
msgstr "每次只迁移一个数据块,参见 :ref:`chunk-migration-queuing` ."

#: ../source/core/sharding-balancing.txt:64
msgid ""
"Starting a balancing round **only** when the difference in the number of "
"chunks between the shard with the greatest number of chunks for a sharded "
"collection and the shard with the lowest number of chunks for that "
"collection reaches the :ref:`migration threshold <sharding-migration-"
"thresholds>`."
msgstr ""
" **只有** 在集群中数据块数量最大的分片与数据块数量最小的分片之间数量差达到 :"
"ref:`migration threshold <sharding-migration-thresholds>` 时,才会开始一个均衡"
"过程."

#: ../source/core/sharding-balancing.txt:70
msgid ""
"You may disable the balancer temporarily for maintenance. See :ref:`sharding-"
"balancing-disable-temporally` for details."
msgstr ""
"你可以暂时停掉均衡器以进行运维,参见 :ref:`sharding-balancing-disable-"
"temporally` 以获取更多细节"

#: ../source/core/sharding-balancing.txt:73
msgid ""
"You can also limit the window during which the balancer runs to prevent it "
"from impacting production traffic. See :ref:`Schedule the Balancing Window "
"<sharding-schedule-balancing-window>` for details."
msgstr ""
"你也可以限制均衡进行的时间窗口来防止在生产环境中造成性能问题,参见 :ref:"
"`Schedule the Balancing Window <sharding-schedule-balancing-window>` 以获取更"
"多细节."

#: ../source/core/sharding-balancing.txt:79
msgid ""
"The specification of the balancing window is relative to the local time zone "
"of all individual :program:`mongos` instances in the cluster."
msgstr "指定的均衡时间窗口依赖于每个 :program:`mongos` 的本地时间."

#: ../source/core/sharding-balancing.txt:83
msgid ":doc:`/tutorial/manage-sharded-cluster-balancer`."
msgstr "文档 :doc:`/tutorial/manage-sharded-cluster-balancer`."

#: ../source/core/sharding-balancing.txt:88
msgid "Migration Thresholds"
msgstr "迁移阈值"

#: ../source/core/sharding-balancing.txt:90
msgid ""
"To minimize the impact of balancing on the cluster, the :term:`balancer` "
"will not begin balancing until the distribution of chunks for a sharded "
"collection has reached certain thresholds. The thresholds apply to the "
"difference in number of :term:`chunks <chunk>` between the shard with the "
"most chunks for the collection and the shard with the fewest chunks for that "
"collection. The balancer has the following thresholds:"
msgstr ""
"为了使均衡对集群性能的影响减小到最低,在不同分片之间的数据块数量差异达到阈值"
"时, :term:`balancer` 不会开始工作,阈值是指集群中 :term:`chunks <chunk>` 最多"
"的分片与数据块最少的分片之间数据块数量的差,均衡器有以下阈值:"

<<<<<<< HEAD
#: ../source/core/sharding-balancing.txt:94
msgid ""
"The following thresholds appear first in 2.2. Prior to this release, a "
"balancing round would only start if the shard with the most chunks had 8 "
"more chunks than the shard with the least number of chunks."
msgstr ""
"以下的阈值在版本2.2首次出现,在此之前,只有在集群中不同分片之间数据块的数量差达"
"到8个时,均衡才会开始."

=======
>>>>>>> 7b6fda55
#: ../source/core/sharding-balancing.txt:101
msgid "Number of Chunks"
msgstr "数据块的数量"

#: ../source/core/sharding-balancing.txt:102
msgid "Migration Threshold"
msgstr "迁移阈值"

#: ../source/core/sharding-balancing.txt:104
msgid "Fewer than 20"
msgstr "少于20个"

#: ../source/core/sharding-balancing.txt:105
msgid "2"
msgstr "2"

#: ../source/core/sharding-balancing.txt:107
msgid "20-79"
msgstr ""

#: ../source/core/sharding-balancing.txt:108
msgid "4"
msgstr "4"

#: ../source/core/sharding-balancing.txt:110
msgid "80 and greater"
msgstr ""

#: ../source/core/sharding-balancing.txt:111
msgid "8"
msgstr ""

#: ../source/core/sharding-balancing.txt:113
msgid ""
"Once a balancing round starts, the balancer will not stop until, for the "
"collection, the difference between the number of chunks on any two shards "
"for that collection is *less than two* or a chunk migration fails."
msgstr ""
"一旦一个均衡过程开始,除非集群中,这个集合在不同分片的数据块数目差 *少于2个* 或"
"者数据块迁移失败,均衡过程不会停止. "

#: ../source/core/sharding-balancing.txt:121
msgid "Shard Size"
msgstr "分片数据量大小"

#: ../source/core/sharding-balancing.txt:123
msgid ""
"By default, MongoDB will attempt to fill all available disk space with data "
"on every shard as the data set grows. To ensure that the cluster always has "
"the capacity to handle data growth, monitor disk usage as well as other "
"performance metrics."
msgstr ""
"默认情况下,随着数据文件的增长,MongoDB会使用每个分片上所有的可用磁盘空间.为了"
"保证MongoDB能够持续容纳数据增长,要监控磁盘使用率以及其他性能指标."

<<<<<<< HEAD
#: ../source/core/sharding-balancing.txt:123
msgid ""
"When adding a shard, you may set a \"maximum size\" for that shard. This "
"prevents the :term:`balancer` from migrating chunks to the shard when the "
"value of :data:`~serverStatus.mem.mapped` exceeds the \"maximum size\". Use "
"the ``maxSize`` parameter of the :dbcommand:`addShard` command to set the "
"\"maximum size\" for the shard."
msgstr ""
"添加一个分片时,可以为此分片设置 \"maximum size\" 在 :data:`~serverStatus.mem."
"mapped` 超过\"maximum size\" 时,不会再有数据块被迁移过来.这个参数在执行 :"
"dbcommand:`addShard` 命令时指定."

#: ../source/core/sharding-balancing.txt:129
=======
#: ../source/core/sharding-balancing.txt:134
>>>>>>> 7b6fda55
msgid ""
":ref:`sharded-cluster-config-max-shard-size` and :doc:`/administration/"
"monitoring`."
msgstr ""
":ref:`sharded-cluster-config-max-shard-size` and :doc:`/administration/"
"monitoring`."

#: ../source/core/sharding-balancing.txt:1
#: ../source/core/sharding-balancing.txt:24
msgid "balancing"
msgstr "均衡过程"

#: ../source/core/sharding-balancing.txt:24
msgid "internals"
msgstr ""

#: ../source/core/sharding-balancing.txt:0
msgid "On this page"
msgstr ""

#: ../source/core/sharding-balancing.txt:42
msgid ""
"With replica set config servers, clock skew does not affect distributed lock"
" management. If you are using *mirrored* config servers, large differences "
"in timekeeping can lead to failed distributed locks. With *mirrored* config "
"servers, minimize clock skew by running the network time protocol (NTP) "
"``ntpd`` on your servers."
msgstr ""

#: ../source/core/sharding-balancing.txt:128
msgid ""
"When adding a shard, you may set a \"maximum size\" for that shard. This "
"prevents the :term:`balancer` from migrating chunks to the shard when the "
"value of :serverstatus:`mem.mapped` exceeds the \"maximum size\". Use the "
"``maxSize`` parameter of the :dbcommand:`addShard` command to set the "
"\"maximum size\" for the shard."
msgstr ""

#~ msgid ""
#~ "Before MongoDB version 2.0, large differences in timekeeping (i.e. clock "
#~ "skew) between :program:`mongos` instances could lead to failed distributed "
#~ "locks. This carries the possibility of data loss, particularly with skews "
#~ "larger than 5 minutes. Always use the network time protocol (NTP) by running"
#~ " ``ntpd`` on your servers to minimize clock skew."
#~ msgstr ""

#~ msgid ""
#~ "The following thresholds appear first in 2.2. Prior to this release, a "
#~ "balancing round would only start if the shard with the most chunks had 8 "
#~ "more chunks than the shard with the least number of chunks."
#~ msgstr ""

#~ msgid ""
#~ "When adding a shard, you may set a \"maximum size\" for that shard. This "
#~ "prevents the :term:`balancer` from migrating chunks to the shard when the "
#~ "value of :data:`~serverStatus.mem.mapped` exceeds the \"maximum size\". Use "
#~ "the ``maxSize`` parameter of the :dbcommand:`addShard` command to set the "
#~ "\"maximum size\" for the shard."
#~ msgstr ""<|MERGE_RESOLUTION|>--- conflicted
+++ resolved
@@ -49,24 +49,9 @@
 "动状态时,开始这个过程的 :program:`mongos` 会通过修改 :ref:`config-database` "
 "中的 ``lock`` 集合获得一个 \"lock\" ."
 
-<<<<<<< HEAD
-#: ../source/core/sharding-balancing.txt:36
-msgid ""
-"Before MongoDB version 2.0, large differences in timekeeping (i.e. clock "
-"skew) between :program:`mongos` instances could lead to failed distributed "
-"locks. This carries the possibility of data loss, particularly with skews "
-"larger than 5 minutes. Always use the network time protocol (NTP) by running "
-"``ntpd`` on your servers to minimize clock skew."
-msgstr ""
-"在MongoDB 版本 2.0之前, :program:`mongos` 之间计时偏差较大(比如,时钟偏移)或导"
-"致分布锁获取失败.这可能会导致数据丢失,在偏移超过五分钟的时候情况更为严重.为了"
-"将时钟偏差减小到最小,需要在服务器上运行 ``ntpd`` 以使用网络时间协议进行时间校"
-"准. "
-
-#: ../source/core/sharding-balancing.txt:44
-=======
+
 #: ../source/core/sharding-balancing.txt:48
->>>>>>> 7b6fda55
+
 msgid ""
 "To address uneven chunk distribution for a sharded collection, the balancer "
 ":doc:`migrates chunks </core/sharding-chunk-migration>` from shards with "
@@ -157,18 +142,8 @@
 "时, :term:`balancer` 不会开始工作,阈值是指集群中 :term:`chunks <chunk>` 最多"
 "的分片与数据块最少的分片之间数据块数量的差,均衡器有以下阈值:"
 
-<<<<<<< HEAD
-#: ../source/core/sharding-balancing.txt:94
-msgid ""
-"The following thresholds appear first in 2.2. Prior to this release, a "
-"balancing round would only start if the shard with the most chunks had 8 "
-"more chunks than the shard with the least number of chunks."
-msgstr ""
-"以下的阈值在版本2.2首次出现,在此之前,只有在集群中不同分片之间数据块的数量差达"
-"到8个时,均衡才会开始."
-
-=======
->>>>>>> 7b6fda55
+
+
 #: ../source/core/sharding-balancing.txt:101
 msgid "Number of Chunks"
 msgstr "数据块的数量"
@@ -224,23 +199,9 @@
 "默认情况下,随着数据文件的增长,MongoDB会使用每个分片上所有的可用磁盘空间.为了"
 "保证MongoDB能够持续容纳数据增长,要监控磁盘使用率以及其他性能指标."
 
-<<<<<<< HEAD
-#: ../source/core/sharding-balancing.txt:123
-msgid ""
-"When adding a shard, you may set a \"maximum size\" for that shard. This "
-"prevents the :term:`balancer` from migrating chunks to the shard when the "
-"value of :data:`~serverStatus.mem.mapped` exceeds the \"maximum size\". Use "
-"the ``maxSize`` parameter of the :dbcommand:`addShard` command to set the "
-"\"maximum size\" for the shard."
-msgstr ""
-"添加一个分片时,可以为此分片设置 \"maximum size\" 在 :data:`~serverStatus.mem."
-"mapped` 超过\"maximum size\" 时,不会再有数据块被迁移过来.这个参数在执行 :"
-"dbcommand:`addShard` 命令时指定."
-
-#: ../source/core/sharding-balancing.txt:129
-=======
+
 #: ../source/core/sharding-balancing.txt:134
->>>>>>> 7b6fda55
+
 msgid ""
 ":ref:`sharded-cluster-config-max-shard-size` and :doc:`/administration/"
 "monitoring`."
