#
msgid ""
msgstr ""
"Project-Id-Version: mongodb-manual 3.0\n"
"Report-Msgid-Bugs-To: \n"
"POT-Creation-Date: 2015-08-20 19:13-0400\n"
"PO-Revision-Date: YEAR-MO-DA HO:MI+ZONE\n"
"Last-Translator: FULL NAME <EMAIL@ADDRESS>\n"
"Language-Team: LANGUAGE <LL@li.org>\n"
"MIME-Version: 1.0\n"
"Content-Type: text/plain; charset=UTF-8\n"
"Content-Transfer-Encoding: 8bit\n"

#: ../source/faq/fundamentals.txt:3
msgid "FAQ: MongoDB Fundamentals"
msgstr "FAQ: MongoDB基础知识"

<<<<<<< HEAD
#: ../source/faq/fundamentals.txt:7
msgid ""
"This document addresses basic high level questions about MongoDB and its "
"use."
msgstr "这篇文档讲述了一些概略性的MongoDB问题及其使用。"

#: ../source/faq/fundamentals.txt:10
msgid ""
"If you don't find the answer you're looking for, check the :doc:`complete "
"list of FAQs </faq>` or post your question to the `MongoDB User Mailing List"
" <https://groups.google.com/forum/?fromgroups#!forum/mongodb-user>`_."
=======
#: ../source/faq/fundamentals.txt:96
msgid "Does MongoDB support SQL?"
>>>>>>> 7b6fda55
msgstr ""
"假如你没有发现你想要的答案，可以看一下这个页面： :doc:`complete "
"list of FAQs </faq>` 或者把你问题发布到 `MongoDB User Mailing List"
" <https://groups.google.com/forum/?fromgroups#!forum/mongodb-user>`_."

<<<<<<< HEAD
#: ../source/faq/fundamentals.txt:15
msgid "What kind of database is MongoDB?"
msgstr "MongoDB是个什么样的数据库？"
=======
#: ../source/faq/fundamentals.txt:105
msgid "Does MongoDB support transactions?"
msgstr ""
>>>>>>> 7b6fda55

#: ../source/faq/fundamentals.txt:107
msgid ""
"MongoDB does not support multi-document transactions. However, MongoDB does "
"provide atomic operations on a single document."
msgstr ""
"MongoDB是一个文档型的数据库。和MySQL类似但是用JSON作为数据模型，而不是关系型表。"
"MongoDB不支持关联或者强事务。但是MongoDB支持二级索引，丰富的查询语法，在文档级别有"
"原子性写操作，读操作有很好的一致性。"

#: ../source/faq/fundamentals.txt:110
msgid ""
"For more details on MongoDB's isolation guarantees and behavior under "
"concurrency, see :doc:`/faq/concurrency`."
msgstr ""
"在部署方面，MongoDB支持Master-Slave的复制方式，支持自动failover和以分布数据"
"方式进行水平扩展。"

#: ../source/faq/fundamentals.txt:116
msgid "Does MongoDB handle caching?"
msgstr ""
"MongoDB使用BSON，一种和JSON类似但是比JSON更高效的二进制对象格式，作为存储方式。"
""

<<<<<<< HEAD
#: ../source/faq/fundamentals.txt:33
msgid "Do MongoDB databases have tables?"
msgstr "MongoDB有表吗？"
=======
#: ../source/faq/fundamentals.txt:0
msgid "On this page"
msgstr ""
>>>>>>> 7b6fda55

#: ../source/faq/fundamentals.txt:13
msgid "This document answers some common questions about MongoDB."
msgstr ""
"MongoDB数据库用:term:集合 `collections <collection>` 来组织文档，类似于关系型数据库的表。"
"一个集合内可以有一个或多个:term:文档 `documents <document>`。文档的概念类似于关系型数据库的一个行,"
"但是有更完整的信息。每个文档有多个字段，一个字段和关系型的一个列类似。"

#: ../source/faq/fundamentals.txt:16
msgid "What platforms does MongoDB support?"
msgstr ""
"集合和RDBMS的表很不相同。一个集合内的文档可能会有不同的字段和结构。你可以只对某些"
"文档增加一个字段，而不是所有的文档。"

<<<<<<< HEAD
#: ../source/faq/fundamentals.txt:0 ../source/faq/fundamentals.txt:0
msgid "See"
msgstr "参见"

#: ../source/faq/fundamentals.txt:54
msgid "Do MongoDB databases have schemas?"
msgstr "MongoDB需要模式(schema)吗？"
=======
#: ../source/faq/fundamentals.txt:18
msgid ""
"For the list of supported platforms, see :ref:`prod-notes-supported-"
"platforms`."
msgstr ""

#: ../source/faq/fundamentals.txt:22
msgid "How does a collection differ from a table?"
msgstr ""
>>>>>>> 7b6fda55

#: ../source/faq/fundamentals.txt:24
msgid ""
"Instead of tables, a MongoDB database stores its data in :term:`collections "
"<collection>`. A collection holds one or more :ref:`BSON documents <bson-"
"document-format>`. Documents are analogous to records or rows in a "
"relational database table. Each document has :ref:`one or more fields "
"<document-structure>`; fields are similar to the columns in a relational "
"database table."
msgstr ""
"MongoDB使用动态模式。你可以建立一个没有预定义模式的集合。你可以通过直接在文档"
"内增加或删除字段的方式修改文档的结构。文档在一个集合内不需要有相同的字段集。"

#: ../source/faq/fundamentals.txt:31
msgid ":doc:`/reference/sql-comparison`, :doc:`/introduction`"
msgstr ""
"在实际使用中，一般一个集合内的数据多半会有相同或者类似的结构。但是这个不是一个必要的条件。"
"MongoDB灵活的数据模式意味着模式转换和修改非常简单。你很少需要写个脚本来执行 \"alter table\""
"类型的DDL操作。这一点对于敏捷式开发有非常好的帮助。"


<<<<<<< HEAD
#: ../source/faq/fundamentals.txt:73
msgid "What languages can I use to work with MongoDB?"
msgstr "我可以用什么编程语言来和MongoDB交互？"
=======
#: ../source/faq/fundamentals.txt:34
msgid "How do I create a database and a collection?"
msgstr ""
>>>>>>> 7b6fda55

#: ../source/faq/fundamentals.txt:36
msgid ""
"If a database does not exist, MongoDB creates the database when you first "
"store data for that database."
msgstr ""
"MongoDB支持几乎所有常用的编程语言。参见:ecosystem:`latest list of drivers </drivers>` "


#: ../source/faq/fundamentals.txt:39
msgid ""
"If a collection does not exist, MongoDB creates the collection when you "
"first store data for that collection. [#explicit-creation]_"
msgstr ""

<<<<<<< HEAD
#: ../source/faq/fundamentals.txt:84
msgid "Does MongoDB support SQL?"
msgstr "MongoDB支持SQL吗？"

#: ../source/faq/fundamentals.txt:86
msgid "No."
msgstr "不支持。"
=======
#: ../source/faq/fundamentals.txt:42
msgid ""
"As such, you can switch to a non-existent database (``use <dbname>``) and "
"perform the following operation:"
msgstr ""

#: ../source/faq/fundamentals.txt:52
msgid ""
"The ``insert`` operation creates both the database ``myNewDB`` and the "
"collection ``myNewCollection1`` if they do not already exist."
msgstr ""
>>>>>>> 7b6fda55

#: ../source/faq/fundamentals.txt:55
msgid ""
<<<<<<< HEAD
"However, MongoDB does support a rich, ad-hoc query language of its own."
msgstr "但是，MongoDB自带一种丰富的动态查询语言。"
=======
"The ``createIndex`` operation, which occurs after the ``myNewDB`` has been "
"created, creates the index and the collection ``myNewCollection2`` if the "
"collection does not exist. If ``myNewDb`` did not exist, the ``createIndex``"
" operation would have also created the ``myNewDB``."
msgstr ""
>>>>>>> 7b6fda55

#: ../source/faq/fundamentals.txt:62
msgid ""
"You can also create a collection explicitly using "
":method:`db.createCollection` if you want to specify specific options, such "
"as maximum size or document validation rules."
msgstr ""

<<<<<<< HEAD
#: ../source/faq/fundamentals.txt:94
msgid "What are typical uses for MongoDB?"
msgstr "典型的MongoDB应用是什么？"
=======
#: ../source/faq/fundamentals.txt:69
msgid "How do I define or alter the collection schema?"
msgstr ""
>>>>>>> 7b6fda55

#: ../source/faq/fundamentals.txt:71
msgid ""
"You do not need to specify a schema for a collection in MongoDB. Although it"
" is common for the documents in a collection to have a largely homogeneous "
"structure, it is not a requirement; i.e. documents in a single collection do"
" not need to have the same set of fields. The data type for a field can "
"differ across documents in a collection as well."
msgstr ""
"MongoDB的定位是一种通用型数据库，它可以使用在很多应用场景下面。如内容管理，"
"移动应用，游戏，电商，分析，存档和日志等等"

#: ../source/faq/fundamentals.txt:78
msgid ""
"To change the structure of the documents in a collection, update the "
"documents to the new structure. For instance, add new fields, remove "
"existing ones, or update the value of a field to a new type."
msgstr ""
"MongoDB不适合那些需要使用SQL，关联和多文档事务的应用。"

#: ../source/faq/fundamentals.txt:84
msgid ""
"Starting in MongoDB 3.2, however, you can enforce :doc:`document validation "
"rules </core/document-validation>` for a collection during update and insert"
" operations."
msgstr ""

#: ../source/faq/fundamentals.txt:88
msgid ""
"Some collection properties, such as specifying a maximum size, can be "
"specified during the explicit creation of a collection and be modified. See "
":method:`db.createCollection` and :dbcommand:`collMod`. If you are not "
"specifying these properties, you do not need to explicitly create the "
"collection since MongoDB creates new collections when you first store data "
"for the collections."
msgstr ""
"举例来说，你可以把相关数据内嵌在一个文档的数组字段或者嵌套文档内，对这些"
"数据的更新可以在一个原子操作内完成。在关系型数据库中同样的数据可能分布在"
"不同的表和列内，在那样的情况下需要强事务支持来保证那些数据更新的原子性。"

#: ../source/faq/fundamentals.txt:98
msgid ""
"No. However, MongoDB does support a rich query language of its own. For "
"examples on using MongoDB's query language, see :doc:`/crud`"
msgstr ""
"MongoDB允许客户端读取落盘之前文档的修改，不管你的写安全机制和恢复日志设置如何。"
"正因如此，应用程序可能会观察到两种不同的行为："

#: ../source/faq/fundamentals.txt:102
msgid ":doc:`/reference/sql-comparison`"
msgstr ""
"MongoDB需要很多内存么？"

#: ../source/faq/fundamentals.txt:118
msgid ""
"Yes. MongoDB keeps most recently used data in RAM. If you have created "
"indexes for your queries and your working data set fits in RAM, MongoDB "
"serves all queries from memory."
msgstr ""
"不一定。MongoDB可以在一个内存较小的机器上运行。"

#: ../source/faq/fundamentals.txt:122
msgid ""
"MongoDB does not cache the query results in order to return the cached "
"results for identical queries."
msgstr ""
"MongoDB 会使用系统所有可用内存作为它的缓存。 系统监控会显示MongoDB使用很多内存，但是这些内存的使用"
"是动态的。如果另外一个进程突然需要服务器一半的内存，MongoDB会把内存让给其他进程。"

#: ../source/faq/fundamentals.txt:125
msgid ""
"For more information on MongoDB and memory use, see :ref:`WiredTiger and "
"Memory Use <wiredtiger-RAM>` and :ref:`MMAPv1 and Memory Use <mmapv1-RAM>`."
msgstr ""
"从技术上来说，操作系统的虚拟内存管理模块负责管理MongoDB的内存使用。这意味着MongoDB可以用到"
"系统所有的可用内存，并在必要的时候会使用交换内存。部署的时候尽量要使用足够的内存来装下工作集数据(热数据）。"


#: ../source/faq/fundamentals.txt:132
msgid "How does MongoDB address SQL or Query injection?"
msgstr ""
":doc:`/faq/diagnostics` 更多关于MongoDB内存使用的问题。"

#: ../source/faq/fundamentals.txt:135
msgid "BSON"
msgstr ""

#: ../source/faq/fundamentals.txt:137
msgid ""
"As a client program assembles a query in MongoDB, it builds a BSON object, "
"not a string. Thus traditional SQL injection attacks are not a problem. More"
" details and some nuances are covered below."
msgstr ""
"MongoDB 不支持配置缓存。MongoDB会通过内存映射的技术使用所有可用内存。这一点"
"和操作系统处理文件系统缓存原理是一致的。"

#: ../source/faq/fundamentals.txt:141
msgid ""
"MongoDB represents queries as :term:`BSON` objects. Typically :doc:`client "
"libraries </applications/drivers>` provide a convenient, injection free, "
"process to build these objects. Consider the following C++ example:"
msgstr ""
"在MongoDB里面是否需要为应用程序缓存单独加一个缓存层？"

#: ../source/faq/fundamentals.txt:151
msgid ""
<<<<<<< HEAD
"No. In MongoDB, a document's representation in the database is similar to "
"its representation in application memory. This means the database already "
"stores the usable form of data, making the data usable in both the "
"persistent store and in the application cache. This eliminates the need for "
"a separate caching layer in the application."
msgstr ""
"不需要。在MongoDB里面，一个文档的结构和其在应用程序内存里的结构是相似的。这意味着数据库"
"里存储的已经是一种可以直接使用的格式。这样在应用程序端就不再需要一个单独的缓冲层。"
""

#: ../source/faq/fundamentals.txt:157
msgid ""
"This differs from relational databases, where caching data is more "
"expensive. Relational databases must transform data into object "
"representations that applications can read and must store the transformed "
"data in a separate cache: if these transformation from data to application "
"objects require joins, this process increases the overhead related to using "
"the database which increases the importance of the caching layer."
=======
"Here, ``my_query`` then will have a value such as ``{ name : \"Joe\" }``. If"
" ``my_query`` contained special characters, for example ``,``, ``:``, and "
"``{``, the query simply wouldn't match any documents. For example, users "
"cannot hijack a query and convert it to a delete."
>>>>>>> 7b6fda55
msgstr ""
"这点和关系型数据库不一样。关系型数据库缓存比较昂贵，它必须首先把数据转换成对象模式然后保存在"
"一个单独的缓存器。如果从数据转换成对象的时候需要关联，那么这个过程就会有很多额外开销。"


<<<<<<< HEAD
#: ../source/faq/fundamentals.txt:166
msgid "Does MongoDB handle caching?"
msgstr "MongoDB支持缓存吗？"
=======
#: ../source/faq/fundamentals.txt:158
msgid "JavaScript"
msgstr ""
>>>>>>> 7b6fda55

#: ../source/includes/fact-disable-javascript-with-noscript.rst:1
msgid ""
"You can disable all server-side execution of JavaScript, by passing the "
":option:`--noscripting <mongod --noscripting>` option on the command line or"
" setting :setting:`security.javascriptEnabled` in a configuration file."
msgstr ""
"是的。MongoDB会把最近所用的数据保持在内存里。如果你的索引数据和你的工作集数据小于内存的大小，"
"那么MongoDB就可以从内存里直接处理你的查询。"

#: ../source/faq/fundamentals.txt:164
msgid ""
"All of the following MongoDB operations permit you to run arbitrary "
"JavaScript expressions directly on the server:"
msgstr ""
"MongoDB 没有查询缓存。MongoDB会直接从索引和数据文件里读取数据来处理查询请求。"

<<<<<<< HEAD
#: ../source/faq/fundamentals.txt:176
msgid "Are writes written to disk immediately, or lazily?"
msgstr "所有的写操作是立即刷盘还是滞后的？"

#: ../source/faq/fundamentals.txt:178
msgid ""
"Writes are physically written to the :doc:`journal </core/journaling>` "
"within 100 milliseconds, by default. At that point, the write is \"durable\""
" in the sense that after a pull-plug-from-wall event, the data will still be"
" recoverable after a hard restart. See "
":setting:`~storage.journal.commitIntervalMs` for more information on the "
"journal commit window."
=======
#: ../source/faq/fundamentals.txt:167
msgid ":query:`$where`"
>>>>>>> 7b6fda55
msgstr ""
"默认情况下，所有写操作会在100ms之内写入到日志文件  :doc:`journal </core/journaling>` "
"在这个时候写操作就是持久的了 - 假如你这个时候把电源拔掉，机器重启后数据还是会在的。 参见 "
":setting:`~storage.journal.commitIntervalMs` 来了解更多关于日志落盘间隔的信息。"

#: ../source/faq/fundamentals.txt:168
msgid ":dbcommand:`mapReduce`"
msgstr ""
"虽然日志落盘几乎是实时的，但是MongoDB的数据落盘是异步的。MongoDB有可能会等到60秒才把数据"
"写入数据文件。这个不影响数据持久性，因为日志里面有足够的信息用来做宕机时候的恢复动作。数据"
"落盘间隔可以通过 :setting:`~storage.syncPeriodSecs` 设置来调整"

<<<<<<< HEAD
#: ../source/faq/fundamentals.txt:191
msgid "What language is MongoDB written in?"
msgstr "MongoDB使用什么变成语言写的？"
=======
#: ../source/faq/fundamentals.txt:169
msgid ":dbcommand:`group`"
msgstr ""
>>>>>>> 7b6fda55

#: ../source/faq/fundamentals.txt:171
msgid ""
<<<<<<< HEAD
"MongoDB is implemented in C++. :term:`Drivers <driver>` and client libraries"
" are typically written in their respective languages, although some drivers "
"use C extensions for better performance."
msgstr ""
"MongoDB是用C++写的。驱动程序和客户端一般会用各自的语言编写。有一些驱动程序用一些C模块来提高性能。"

#: ../source/faq/fundamentals.txt:200
msgid "What are the limitations of 32-bit versions of MongoDB?"
msgstr "MongoDB 32位的限制是什么？"
=======
"You must exercise care in these cases to prevent users from submitting "
"malicious JavaScript."
msgstr ""
>>>>>>> 7b6fda55

#: ../source/faq/fundamentals.txt:174
msgid ""
"Fortunately, you can express most queries in MongoDB without JavaScript and "
"for queries that require JavaScript, you can mix JavaScript and non-"
"JavaScript in a single query. Place all the user-supplied fields directly in"
" a :term:`BSON` field and pass JavaScript code to the :query:`$where` field."
msgstr ""

#: ../source/faq/fundamentals.txt:180
msgid ""
"If you need to pass user-supplied values in a :query:`$where` clause, you "
"may escape these values with the ``CodeWScope`` mechanism. When you set "
"user-submitted values as variables in the scope document, you can avoid "
"evaluating them on the database server."
msgstr ""

<<<<<<< HEAD
#: ../source/faq/fundamentals.txt:211
msgid ""
"When running a 32-bit build of MongoDB, the total storage size for the "
"server, including data and indexes, is 2 gigabytes. For this reason, do not "
"deploy MongoDB to production on 32-bit machines."
msgstr ""
"MongoDB使用 :ref:`memory-mapped files <faq-storage-memory-mapped-files>` 技术。"
"如果使用32位版本，那么总共的存储空间，包括数据和索引，是2个G。正因为这个原因，请不要在生产环境部署32位机。"

#: ../source/faq/fundamentals.txt:215
msgid ""
"If you're running a 64-bit build of MongoDB, there's virtually no limit to "
"storage size. For production deployments, 64-bit builds and operating "
"systems are strongly recommended."
msgstr ""
"假如你使用的是64位版本，那基本上对存储没有限制。我们强烈建议在生产环境中使用64位版本。"

#: ../source/faq/fundamentals.txt:219
msgid ""
"\"`Blog Post: 32-bit Limitations <http://blog.mongodb.org/post/137788967/32"
"-bit-limitations>`_\""
msgstr ""
"\"`博客: 32位版本的限制 <http://blog.mongodb.org/post/137788967/32"
"-bit-limitations>`_\""

#: ../source/faq/fundamentals.txt:223
msgid ""
"32-bit builds disable :term:`journaling <journal>` by default because "
"journaling further limits the maximum amount of data that the database can "
"store."
msgstr ""
"32位系统默认禁止日志（journaling) 因为日志会进一步减小数据库可存储空间的容量。"
=======
#~ msgid ""
#~ "This document addresses basic high level questions about MongoDB and its "
#~ "use."
#~ msgstr ""

#~ msgid ""
#~ "If you don't find the answer you're looking for, check the :doc:`complete "
#~ "list of FAQs </faq>` or post your question to the `MongoDB User Mailing List"
#~ " <https://groups.google.com/forum/?fromgroups#!forum/mongodb-user>`_."
#~ msgstr ""

#~ msgid "What kind of database is MongoDB?"
#~ msgstr ""

#~ msgid ""
#~ "MongoDB is a :term:`document`\\-oriented DBMS. Think of MySQL but with "
#~ ":term:`JSON`-like objects comprising the data model, rather than RDBMS "
#~ "tables. Significantly, MongoDB supports neither joins nor transactions. "
#~ "However, it features secondary indexes, an expressive query language, atomic"
#~ " writes on a per-document level, and fully-consistent reads."
#~ msgstr ""

#~ msgid ""
#~ "Operationally, MongoDB features master-slave replication with automated "
#~ "failover and built-in horizontal scaling via automated range-based "
#~ "partitioning."
#~ msgstr ""

#~ msgid ""
#~ "MongoDB uses :term:`BSON`, a binary object format similar to, but more "
#~ "expressive than :term:`JSON`."
#~ msgstr ""

#~ msgid "Do MongoDB databases have tables?"
#~ msgstr ""

#~ msgid ""
#~ "Instead of tables, a MongoDB database stores its data in :term:`collections "
#~ "<collection>`, which are the rough equivalent of RDBMS tables. A collection "
#~ "holds one or more :term:`documents <document>`, which corresponds to a "
#~ "record or a row in a relational database table, and each document has one or"
#~ " more fields, which corresponds to a column in a relational database table."
#~ msgstr ""

#~ msgid ""
#~ "Collections have important differences from RDBMS tables. Documents in a "
#~ "single collection may have a unique combination and set of fields. Documents"
#~ " need not have identical fields. You can add a field to some documents in a "
#~ "collection without adding that field to all documents in the collection."
#~ msgstr ""

#~ msgid "See"
#~ msgstr ""

#~ msgid "Do MongoDB databases have schemas?"
#~ msgstr ""

#~ msgid ""
#~ "MongoDB uses dynamic schemas. You can create collections without defining "
#~ "the structure, i.e. the fields or the types of their values, of the "
#~ "documents in the collection. You can change the structure of documents "
#~ "simply by adding new fields or deleting existing ones. Documents in a "
#~ "collection need not have an identical set of fields."
#~ msgstr ""

#~ msgid ""
#~ "In practice, it is common for the documents in a collection to have a "
#~ "largely homogeneous structure; however, this is not a requirement. MongoDB's"
#~ " flexible schemas mean that schema migration and augmentation are very easy "
#~ "in practice, and you will rarely, if ever, need to write scripts that "
#~ "perform \"alter table\" type operations, which simplifies and facilitates "
#~ "iterative software development with MongoDB."
#~ msgstr ""

#~ msgid "What languages can I use to work with MongoDB?"
#~ msgstr ""

#~ msgid ""
#~ "MongoDB :term:`client drivers <driver>` exist for all of the most popular "
#~ "programming languages, and many other ones. See the :ecosystem:`latest list "
#~ "of drivers </drivers>` for details."
#~ msgstr ""

#~ msgid ":doc:`/applications/drivers`."
#~ msgstr ""

#~ msgid "No."
#~ msgstr ""

#~ msgid ""
#~ "However, MongoDB does support a rich, ad-hoc query language of its own."
#~ msgstr ""

#~ msgid ":doc:`/reference/operator`"
#~ msgstr ""

#~ msgid "What are typical uses for MongoDB?"
#~ msgstr ""

#~ msgid ""
#~ "MongoDB has a general-purpose design, making it appropriate for a large "
#~ "number of use cases. Examples include content management systems, mobile "
#~ "applications, gaming, e-commerce, analytics, archiving, and logging."
#~ msgstr ""

#~ msgid ""
#~ "Do not use MongoDB for systems that require SQL, joins, and multi-object "
#~ "transactions."
#~ msgstr ""

#~ msgid "Does MongoDB require a lot of RAM?"
#~ msgstr ""

#~ msgid ""
#~ "Not necessarily. It's certainly possible to run MongoDB on a machine with a "
#~ "small amount of free RAM."
#~ msgstr ""

#~ msgid ""
#~ "MongoDB automatically uses all free memory on the machine as its cache. "
#~ "System resource monitors show that MongoDB uses a lot of memory, but its "
#~ "usage is dynamic. If another process suddenly needs half the server's RAM, "
#~ "MongoDB will yield cached memory to the other process."
#~ msgstr ""

#~ msgid ""
#~ "Technically, the operating system's virtual memory subsystem manages "
#~ "MongoDB's memory. This means that MongoDB will use as much free memory as it"
#~ " can, swapping to disk as needed. Deployments with enough memory to fit the "
#~ "application's working data set in RAM will achieve the best performance."
#~ msgstr ""

#~ msgid ""
#~ ":doc:`/faq/diagnostics` for answers to additional questions about MongoDB "
#~ "and Memory use."
#~ msgstr ""

#~ msgid "How do I configure the cache size for MMAPv1?"
#~ msgstr ""

#~ msgid ""
#~ "MongoDB has no configurable cache for MMAPv1 storage engine. MongoDB uses "
#~ "all *free* memory on the system automatically by way of memory-mapped files."
#~ " Operating systems use the same approach with their file system caches."
#~ msgstr ""

#~ msgid ""
#~ "For the WiredTiger storage engine, you can specify the maximum size of the "
#~ "cache that WiredTiger will use for all data. See "
#~ ":setting:`storage.wiredTiger.engineConfig.cacheSizeGB` and "
#~ ":option:`--wiredTigerCacheSizeGB`."
#~ msgstr ""

#~ msgid ""
#~ "Does MongoDB require a separate caching layer for application-level caching?"
#~ msgstr ""

#~ msgid ""
#~ "No. In MongoDB, a document's representation in the database is similar to "
#~ "its representation in application memory. This means the database already "
#~ "stores the usable form of data, making the data usable in both the "
#~ "persistent store and in the application cache. This eliminates the need for "
#~ "a separate caching layer in the application."
#~ msgstr ""

#~ msgid ""
#~ "This differs from relational databases, where caching data is more "
#~ "expensive. Relational databases must transform data into object "
#~ "representations that applications can read and must store the transformed "
#~ "data in a separate cache: if these transformation from data to application "
#~ "objects require joins, this process increases the overhead related to using "
#~ "the database which increases the importance of the caching layer."
#~ msgstr ""

#~ msgid ""
#~ "Yes. MongoDB keeps all of the most recently used data in RAM. If you have "
#~ "created indexes for your queries and your working data set fits in RAM, "
#~ "MongoDB serves all queries from memory."
#~ msgstr ""

#~ msgid ""
#~ "MongoDB does not implement a query cache: MongoDB serves all queries "
#~ "directly from the indexes and/or data files."
#~ msgstr ""

#~ msgid "Are writes written to disk immediately, or lazily?"
#~ msgstr ""

#~ msgid ""
#~ "Writes are physically written to the :doc:`journal </core/journaling>` "
#~ "within 100 milliseconds, by default. At that point, the write is \"durable\""
#~ " in the sense that after a pull-plug-from-wall event, the data will still be"
#~ " recoverable after a hard restart. See "
#~ ":setting:`~storage.journal.commitIntervalMs` for more information on the "
#~ "journal commit window."
#~ msgstr ""

#~ msgid ""
#~ "While the journal commit is nearly instant, MongoDB writes to the data files"
#~ " lazily. MongoDB may wait to write data to the data files for as much as one"
#~ " minute by default. This does not affect durability, as the journal has "
#~ "enough information to ensure crash recovery. To change the interval for "
#~ "writing to the data files, see :setting:`~storage.syncPeriodSecs`."
#~ msgstr ""

#~ msgid "What language is MongoDB written in?"
#~ msgstr ""

#~ msgid ""
#~ "MongoDB is implemented in C++. :term:`Drivers <driver>` and client libraries"
#~ " are typically written in their respective languages, although some drivers "
#~ "use C extensions for better performance."
#~ msgstr ""

#~ msgid "What are the limitations of 32-bit versions of MongoDB?"
#~ msgstr ""

#~ msgid ""
#~ "Commercial support is no longer provided for MongoDB on 32-bit platforms "
#~ "(Linux and Windows). See :ref:`3.0-compatibility-platform-support`."
#~ msgstr ""

#~ msgid ""
#~ "32-bit versions of MongoDB do **not** support the WiredTiger storage engine."
#~ msgstr ""

#~ msgid ""
#~ "When running a 32-bit build of MongoDB, the total storage size for the "
#~ "server, including data and indexes, is 2 gigabytes. For this reason, do not "
#~ "deploy MongoDB to production on 32-bit machines."
#~ msgstr ""

#~ msgid ""
#~ "If you're running a 64-bit build of MongoDB, there's virtually no limit to "
#~ "storage size. For production deployments, 64-bit builds and operating "
#~ "systems are strongly recommended."
#~ msgstr ""

#~ msgid ""
#~ "\"`Blog Post: 32-bit Limitations <http://blog.mongodb.org/post/137788967/32"
#~ "-bit-limitations>`_\""
#~ msgstr ""

#~ msgid ""
#~ "32-bit builds disable :term:`journaling <journal>` by default because "
#~ "journaling further limits the maximum amount of data that the database can "
#~ "store."
#~ msgstr ""
>>>>>>> 7b6fda55
<|MERGE_RESOLUTION|>--- conflicted
+++ resolved
@@ -15,36 +15,20 @@
 msgid "FAQ: MongoDB Fundamentals"
 msgstr "FAQ: MongoDB基础知识"
 
-<<<<<<< HEAD
-#: ../source/faq/fundamentals.txt:7
-msgid ""
-"This document addresses basic high level questions about MongoDB and its "
-"use."
-msgstr "这篇文档讲述了一些概略性的MongoDB问题及其使用。"
-
-#: ../source/faq/fundamentals.txt:10
-msgid ""
-"If you don't find the answer you're looking for, check the :doc:`complete "
-"list of FAQs </faq>` or post your question to the `MongoDB User Mailing List"
-" <https://groups.google.com/forum/?fromgroups#!forum/mongodb-user>`_."
-=======
+
 #: ../source/faq/fundamentals.txt:96
 msgid "Does MongoDB support SQL?"
->>>>>>> 7b6fda55
+
 msgstr ""
 "假如你没有发现你想要的答案，可以看一下这个页面： :doc:`complete "
 "list of FAQs </faq>` 或者把你问题发布到 `MongoDB User Mailing List"
 " <https://groups.google.com/forum/?fromgroups#!forum/mongodb-user>`_."
 
-<<<<<<< HEAD
-#: ../source/faq/fundamentals.txt:15
-msgid "What kind of database is MongoDB?"
-msgstr "MongoDB是个什么样的数据库？"
-=======
+
 #: ../source/faq/fundamentals.txt:105
 msgid "Does MongoDB support transactions?"
 msgstr ""
->>>>>>> 7b6fda55
+
 
 #: ../source/faq/fundamentals.txt:107
 msgid ""
@@ -69,15 +53,11 @@
 "MongoDB使用BSON，一种和JSON类似但是比JSON更高效的二进制对象格式，作为存储方式。"
 ""
 
-<<<<<<< HEAD
-#: ../source/faq/fundamentals.txt:33
-msgid "Do MongoDB databases have tables?"
-msgstr "MongoDB有表吗？"
-=======
+
 #: ../source/faq/fundamentals.txt:0
 msgid "On this page"
 msgstr ""
->>>>>>> 7b6fda55
+
 
 #: ../source/faq/fundamentals.txt:13
 msgid "This document answers some common questions about MongoDB."
@@ -92,15 +72,7 @@
 "集合和RDBMS的表很不相同。一个集合内的文档可能会有不同的字段和结构。你可以只对某些"
 "文档增加一个字段，而不是所有的文档。"
 
-<<<<<<< HEAD
-#: ../source/faq/fundamentals.txt:0 ../source/faq/fundamentals.txt:0
-msgid "See"
-msgstr "参见"
-
-#: ../source/faq/fundamentals.txt:54
-msgid "Do MongoDB databases have schemas?"
-msgstr "MongoDB需要模式(schema)吗？"
-=======
+
 #: ../source/faq/fundamentals.txt:18
 msgid ""
 "For the list of supported platforms, see :ref:`prod-notes-supported-"
@@ -110,7 +82,7 @@
 #: ../source/faq/fundamentals.txt:22
 msgid "How does a collection differ from a table?"
 msgstr ""
->>>>>>> 7b6fda55
+
 
 #: ../source/faq/fundamentals.txt:24
 msgid ""
@@ -132,15 +104,11 @@
 "类型的DDL操作。这一点对于敏捷式开发有非常好的帮助。"
 
 
-<<<<<<< HEAD
-#: ../source/faq/fundamentals.txt:73
-msgid "What languages can I use to work with MongoDB?"
-msgstr "我可以用什么编程语言来和MongoDB交互？"
-=======
+
 #: ../source/faq/fundamentals.txt:34
 msgid "How do I create a database and a collection?"
 msgstr ""
->>>>>>> 7b6fda55
+
 
 #: ../source/faq/fundamentals.txt:36
 msgid ""
@@ -156,15 +124,7 @@
 "first store data for that collection. [#explicit-creation]_"
 msgstr ""
 
-<<<<<<< HEAD
-#: ../source/faq/fundamentals.txt:84
-msgid "Does MongoDB support SQL?"
-msgstr "MongoDB支持SQL吗？"
-
-#: ../source/faq/fundamentals.txt:86
-msgid "No."
-msgstr "不支持。"
-=======
+
 #: ../source/faq/fundamentals.txt:42
 msgid ""
 "As such, you can switch to a non-existent database (``use <dbname>``) and "
@@ -176,20 +136,17 @@
 "The ``insert`` operation creates both the database ``myNewDB`` and the "
 "collection ``myNewCollection1`` if they do not already exist."
 msgstr ""
->>>>>>> 7b6fda55
+
 
 #: ../source/faq/fundamentals.txt:55
 msgid ""
-<<<<<<< HEAD
-"However, MongoDB does support a rich, ad-hoc query language of its own."
-msgstr "但是，MongoDB自带一种丰富的动态查询语言。"
-=======
+
 "The ``createIndex`` operation, which occurs after the ``myNewDB`` has been "
 "created, creates the index and the collection ``myNewCollection2`` if the "
 "collection does not exist. If ``myNewDb`` did not exist, the ``createIndex``"
 " operation would have also created the ``myNewDB``."
 msgstr ""
->>>>>>> 7b6fda55
+
 
 #: ../source/faq/fundamentals.txt:62
 msgid ""
@@ -198,15 +155,11 @@
 "as maximum size or document validation rules."
 msgstr ""
 
-<<<<<<< HEAD
-#: ../source/faq/fundamentals.txt:94
-msgid "What are typical uses for MongoDB?"
-msgstr "典型的MongoDB应用是什么？"
-=======
+
 #: ../source/faq/fundamentals.txt:69
 msgid "How do I define or alter the collection schema?"
 msgstr ""
->>>>>>> 7b6fda55
+
 
 #: ../source/faq/fundamentals.txt:71
 msgid ""
@@ -313,45 +266,20 @@
 
 #: ../source/faq/fundamentals.txt:151
 msgid ""
-<<<<<<< HEAD
-"No. In MongoDB, a document's representation in the database is similar to "
-"its representation in application memory. This means the database already "
-"stores the usable form of data, making the data usable in both the "
-"persistent store and in the application cache. This eliminates the need for "
-"a separate caching layer in the application."
-msgstr ""
-"不需要。在MongoDB里面，一个文档的结构和其在应用程序内存里的结构是相似的。这意味着数据库"
-"里存储的已经是一种可以直接使用的格式。这样在应用程序端就不再需要一个单独的缓冲层。"
-""
-
-#: ../source/faq/fundamentals.txt:157
-msgid ""
-"This differs from relational databases, where caching data is more "
-"expensive. Relational databases must transform data into object "
-"representations that applications can read and must store the transformed "
-"data in a separate cache: if these transformation from data to application "
-"objects require joins, this process increases the overhead related to using "
-"the database which increases the importance of the caching layer."
-=======
 "Here, ``my_query`` then will have a value such as ``{ name : \"Joe\" }``. If"
 " ``my_query`` contained special characters, for example ``,``, ``:``, and "
 "``{``, the query simply wouldn't match any documents. For example, users "
 "cannot hijack a query and convert it to a delete."
->>>>>>> 7b6fda55
-msgstr ""
-"这点和关系型数据库不一样。关系型数据库缓存比较昂贵，它必须首先把数据转换成对象模式然后保存在"
-"一个单独的缓存器。如果从数据转换成对象的时候需要关联，那么这个过程就会有很多额外开销。"
-
-
-<<<<<<< HEAD
-#: ../source/faq/fundamentals.txt:166
-msgid "Does MongoDB handle caching?"
-msgstr "MongoDB支持缓存吗？"
-=======
+msgstr ""
+"不需要。在MongoDB里面，一个文档的结构和其在应用程序内存里的结构是相似的。这意味着数据库"
+"里存储的已经是一种可以直接使用的格式。这样在应用程序端就不再需要一个单独的缓冲层。"
+""
+
+
 #: ../source/faq/fundamentals.txt:158
 msgid "JavaScript"
 msgstr ""
->>>>>>> 7b6fda55
+
 
 #: ../source/includes/fact-disable-javascript-with-noscript.rst:1
 msgid ""
@@ -369,62 +297,32 @@
 msgstr ""
 "MongoDB 没有查询缓存。MongoDB会直接从索引和数据文件里读取数据来处理查询请求。"
 
-<<<<<<< HEAD
-#: ../source/faq/fundamentals.txt:176
-msgid "Are writes written to disk immediately, or lazily?"
-msgstr "所有的写操作是立即刷盘还是滞后的？"
-
-#: ../source/faq/fundamentals.txt:178
-msgid ""
-"Writes are physically written to the :doc:`journal </core/journaling>` "
-"within 100 milliseconds, by default. At that point, the write is \"durable\""
-" in the sense that after a pull-plug-from-wall event, the data will still be"
-" recoverable after a hard restart. See "
-":setting:`~storage.journal.commitIntervalMs` for more information on the "
-"journal commit window."
-=======
+
 #: ../source/faq/fundamentals.txt:167
 msgid ":query:`$where`"
->>>>>>> 7b6fda55
-msgstr ""
-"默认情况下，所有写操作会在100ms之内写入到日志文件  :doc:`journal </core/journaling>` "
-"在这个时候写操作就是持久的了 - 假如你这个时候把电源拔掉，机器重启后数据还是会在的。 参见 "
-":setting:`~storage.journal.commitIntervalMs` 来了解更多关于日志落盘间隔的信息。"
+msgstr ""
 
 #: ../source/faq/fundamentals.txt:168
 msgid ":dbcommand:`mapReduce`"
+
 msgstr ""
 "虽然日志落盘几乎是实时的，但是MongoDB的数据落盘是异步的。MongoDB有可能会等到60秒才把数据"
 "写入数据文件。这个不影响数据持久性，因为日志里面有足够的信息用来做宕机时候的恢复动作。数据"
 "落盘间隔可以通过 :setting:`~storage.syncPeriodSecs` 设置来调整"
 
-<<<<<<< HEAD
-#: ../source/faq/fundamentals.txt:191
-msgid "What language is MongoDB written in?"
-msgstr "MongoDB使用什么变成语言写的？"
-=======
+
 #: ../source/faq/fundamentals.txt:169
 msgid ":dbcommand:`group`"
 msgstr ""
->>>>>>> 7b6fda55
+
 
 #: ../source/faq/fundamentals.txt:171
 msgid ""
-<<<<<<< HEAD
-"MongoDB is implemented in C++. :term:`Drivers <driver>` and client libraries"
-" are typically written in their respective languages, although some drivers "
-"use C extensions for better performance."
-msgstr ""
-"MongoDB是用C++写的。驱动程序和客户端一般会用各自的语言编写。有一些驱动程序用一些C模块来提高性能。"
-
-#: ../source/faq/fundamentals.txt:200
-msgid "What are the limitations of 32-bit versions of MongoDB?"
-msgstr "MongoDB 32位的限制是什么？"
-=======
+
 "You must exercise care in these cases to prevent users from submitting "
 "malicious JavaScript."
 msgstr ""
->>>>>>> 7b6fda55
+
 
 #: ../source/faq/fundamentals.txt:174
 msgid ""
@@ -442,40 +340,7 @@
 "evaluating them on the database server."
 msgstr ""
 
-<<<<<<< HEAD
-#: ../source/faq/fundamentals.txt:211
-msgid ""
-"When running a 32-bit build of MongoDB, the total storage size for the "
-"server, including data and indexes, is 2 gigabytes. For this reason, do not "
-"deploy MongoDB to production on 32-bit machines."
-msgstr ""
-"MongoDB使用 :ref:`memory-mapped files <faq-storage-memory-mapped-files>` 技术。"
-"如果使用32位版本，那么总共的存储空间，包括数据和索引，是2个G。正因为这个原因，请不要在生产环境部署32位机。"
-
-#: ../source/faq/fundamentals.txt:215
-msgid ""
-"If you're running a 64-bit build of MongoDB, there's virtually no limit to "
-"storage size. For production deployments, 64-bit builds and operating "
-"systems are strongly recommended."
-msgstr ""
-"假如你使用的是64位版本，那基本上对存储没有限制。我们强烈建议在生产环境中使用64位版本。"
-
-#: ../source/faq/fundamentals.txt:219
-msgid ""
-"\"`Blog Post: 32-bit Limitations <http://blog.mongodb.org/post/137788967/32"
-"-bit-limitations>`_\""
-msgstr ""
-"\"`博客: 32位版本的限制 <http://blog.mongodb.org/post/137788967/32"
-"-bit-limitations>`_\""
-
-#: ../source/faq/fundamentals.txt:223
-msgid ""
-"32-bit builds disable :term:`journaling <journal>` by default because "
-"journaling further limits the maximum amount of data that the database can "
-"store."
-msgstr ""
-"32位系统默认禁止日志（journaling) 因为日志会进一步减小数据库可存储空间的容量。"
-=======
+
 #~ msgid ""
 #~ "This document addresses basic high level questions about MongoDB and its "
 #~ "use."
@@ -724,4 +589,3 @@
 #~ "journaling further limits the maximum amount of data that the database can "
 #~ "store."
 #~ msgstr ""
->>>>>>> 7b6fda55
