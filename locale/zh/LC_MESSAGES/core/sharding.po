--- conflicted
+++ resolved
@@ -43,16 +43,8 @@
 msgid ":doc:`/core/sharded-cluster-shards`"
 msgstr ""
 
-<<<<<<< HEAD
-#: ../source/includes/toc/dfn-list-spec-sharding-core-landing.rst:8
-msgid ""
-"A shard is a :program:`mongod` instance that holds a part of the sharded "
-"collection's data."
-msgstr ""
-"分片 :program:`mongod` 是集群中包含了部分集合中数据的组成部分."
 
-=======
->>>>>>> 7b6fda55
+
 #: ../source/includes/toc/dfn-list-spec-sharding-core-landing.rst:13
 msgid ":doc:`/core/sharded-cluster-config-servers`"
 msgstr ""
@@ -183,9 +175,7 @@
 "Continue reading from :doc:`/core/sharded-cluster-mechanics` for more "
 "documentation of the behavior and operation of sharded clusters."
 msgstr ""
-<<<<<<< HEAD
-"想要继续了解集群的行为和操作,可以阅读 :doc:`/core/sharded-cluster-mechanics` "
-=======
+
 
 #: ../source/includes/toc/dfn-list-spec-sharding-core-landing.rst:8
 msgid ""
@@ -197,4 +187,3 @@
 #~ "A shard is a :program:`mongod` instance that holds a part of the sharded "
 #~ "collection's data."
 #~ msgstr ""
->>>>>>> 7b6fda55
