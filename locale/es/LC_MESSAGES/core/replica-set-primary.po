# SOME DESCRIPTIVE TITLE.
# Copyright (C) 2011-2014, MongoDB, Inc.
# This file is distributed under the same license as the mongodb-manual
# package.
#
# Translators:
msgid ""
msgstr ""
"Project-Id-Version: MongoDB Manual\n"
"Report-Msgid-Bugs-To: \n"
<<<<<<< HEAD
"POT-Creation-Date: 2019-03-19 11:02-0400\n"
=======
"POT-Creation-Date: 2016-12-08 12:02-0500\n"
>>>>>>> 2478a500
"PO-Revision-Date: 2013-12-16 23:50+0000\n"
"Last-Translator: tychoish <tychoish@gmail.com>\n"
"Language: es\n"
"Language-Team: Spanish (http://www.transifex.com/projects/p/mongodb-"
"manual/language/es/)\n"
"Plural-Forms: nplurals=2; plural=(n != 1)\n"
"MIME-Version: 1.0\n"
"Content-Type: text/plain; charset=utf-8\n"
"Content-Transfer-Encoding: 8bit\n"
"Generated-By: Babel 2.6.0\n"

<<<<<<< HEAD
=======
# 3e21f758a7af42db9166b74af5a64547
>>>>>>> 2478a500
#: ../source/core/replica-set-primary.txt:5
msgid "Replica Set Primary"
msgstr ""

<<<<<<< HEAD
=======
# 8cf5f6cd41a0439392092ab04a8be1e5
>>>>>>> 2478a500
#: ../source/core/replica-set-primary.txt:16
msgid ""
"The primary is the only member in the replica set that receives write "
"operations. MongoDB applies write operations on the :term:`primary` and "
"then records the operations on the primary's :doc:`oplog </core/replica-"
"set-oplog>`. :ref:`Secondary <replica-set-secondary-members>` members "
"replicate this log and apply the operations to their data sets."
msgstr ""

<<<<<<< HEAD
=======
# fc8f91f8d13c442283af12e57f21a4d7
>>>>>>> 2478a500
#: ../source/core/replica-set-primary.txt:23
msgid ""
"In the following three-member replica set, the primary accepts all write "
"operations. Then the secondaries replicate the oplog to apply to their "
"data sets."
msgstr ""

<<<<<<< HEAD
=======
# 0dcc7b36e3714f54a558e35722c1ee20
>>>>>>> 2478a500
#: ../source/core/replica-set-primary.txt:29
msgid ""
"All members of the replica set can accept read operations. However, by "
"default, an application directs its read operations to the primary "
"member. See :doc:`/core/read-preference` for details on changing the "
"default read behavior."
msgstr ""

<<<<<<< HEAD
=======
# 4d365f5beeb14a17afb3d2b555d1d312
>>>>>>> 2478a500
#: ../source/core/replica-set-primary.txt:34
msgid ""
"The replica set can have at most one primary. [#edge-cases-2-primaries]_ "
"If the current primary becomes unavailable, an election determines the "
"new primary. See :doc:`/core/replica-set-elections` for more details."
msgstr ""

<<<<<<< HEAD
=======
# fb99b2640ddc441a9b864b9735070e7f
>>>>>>> 2478a500
#: ../source/core/replica-set-primary.txt:41
msgid ""
"In the following 3-member replica set, the primary becomes unavailable. "
"This triggers an election which selects one of the remaining secondaries "
"as the new primary."
msgstr ""

<<<<<<< HEAD
=======
# e127057ae0694cf3be116d2d59e891ac
>>>>>>> 2478a500
#: ../source/includes/footnote-two-primaries-edge-cases.rst:1
msgid ""
"In :ref:`some circumstances <edge-cases>`, two nodes in a replica set may"
" *transiently* believe that they are the primary, but at most, one of "
"them will be able to complete writes with :writeconcern:`{ w: "
"\"majority\" } <\"majority\">` write concern. The node that can complete "
":writeconcern:`{ w: \"majority\" } <\"majority\">` writes is the current "
"primary, and the other node is a former primary that has not yet "
"recognized its demotion, typically due to a :term:`network partition`. "
"When this occurs, clients that connect to the former primary may observe "
"stale data despite having requested read preference :readmode:`primary`, "
"and new writes to the former primary will eventually roll back."
msgstr ""

# 1ef256d1adfc457cbd76bfa4ac5c1489
#~ msgid ""
#~ "The replica set can have at most"
#~ " one primary. If the current primary"
#~ " becomes unavailable, an election "
#~ "determines the new primary. See "
#~ ":doc:`/core/replica-set-elections` for more"
#~ " details."
#~ msgstr ""
<|MERGE_RESOLUTION|>--- conflicted
+++ resolved
@@ -8,11 +8,7 @@
 msgstr ""
 "Project-Id-Version: MongoDB Manual\n"
 "Report-Msgid-Bugs-To: \n"
-<<<<<<< HEAD
-"POT-Creation-Date: 2019-03-19 11:02-0400\n"
-=======
 "POT-Creation-Date: 2016-12-08 12:02-0500\n"
->>>>>>> 2478a500
 "PO-Revision-Date: 2013-12-16 23:50+0000\n"
 "Last-Translator: tychoish <tychoish@gmail.com>\n"
 "Language: es\n"
@@ -24,18 +20,12 @@
 "Content-Transfer-Encoding: 8bit\n"
 "Generated-By: Babel 2.6.0\n"
 
-<<<<<<< HEAD
-=======
 # 3e21f758a7af42db9166b74af5a64547
->>>>>>> 2478a500
 #: ../source/core/replica-set-primary.txt:5
 msgid "Replica Set Primary"
 msgstr ""
 
-<<<<<<< HEAD
-=======
 # 8cf5f6cd41a0439392092ab04a8be1e5
->>>>>>> 2478a500
 #: ../source/core/replica-set-primary.txt:16
 msgid ""
 "The primary is the only member in the replica set that receives write "
@@ -45,10 +35,7 @@
 "replicate this log and apply the operations to their data sets."
 msgstr ""
 
-<<<<<<< HEAD
-=======
 # fc8f91f8d13c442283af12e57f21a4d7
->>>>>>> 2478a500
 #: ../source/core/replica-set-primary.txt:23
 msgid ""
 "In the following three-member replica set, the primary accepts all write "
@@ -56,10 +43,7 @@
 "data sets."
 msgstr ""
 
-<<<<<<< HEAD
-=======
 # 0dcc7b36e3714f54a558e35722c1ee20
->>>>>>> 2478a500
 #: ../source/core/replica-set-primary.txt:29
 msgid ""
 "All members of the replica set can accept read operations. However, by "
@@ -68,10 +52,7 @@
 "default read behavior."
 msgstr ""
 
-<<<<<<< HEAD
-=======
 # 4d365f5beeb14a17afb3d2b555d1d312
->>>>>>> 2478a500
 #: ../source/core/replica-set-primary.txt:34
 msgid ""
 "The replica set can have at most one primary. [#edge-cases-2-primaries]_ "
@@ -79,10 +60,7 @@
 "new primary. See :doc:`/core/replica-set-elections` for more details."
 msgstr ""
 
-<<<<<<< HEAD
-=======
 # fb99b2640ddc441a9b864b9735070e7f
->>>>>>> 2478a500
 #: ../source/core/replica-set-primary.txt:41
 msgid ""
 "In the following 3-member replica set, the primary becomes unavailable. "
@@ -90,10 +68,7 @@
 "as the new primary."
 msgstr ""
 
-<<<<<<< HEAD
-=======
 # e127057ae0694cf3be116d2d59e891ac
->>>>>>> 2478a500
 #: ../source/includes/footnote-two-primaries-edge-cases.rst:1
 msgid ""
 "In :ref:`some circumstances <edge-cases>`, two nodes in a replica set may"
