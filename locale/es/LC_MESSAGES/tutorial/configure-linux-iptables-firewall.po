--- conflicted
+++ resolved
@@ -8,11 +8,7 @@
 msgstr ""
 "Project-Id-Version: MongoDB Manual\n"
 "Report-Msgid-Bugs-To: \n"
-<<<<<<< HEAD
-"POT-Creation-Date: 2019-03-19 11:02-0400\n"
-=======
 "POT-Creation-Date: 2016-12-08 12:02-0500\n"
->>>>>>> 2478a500
 "PO-Revision-Date: 2014-04-08 16:31+0000\n"
 "Last-Translator: tychoish <tychoish@gmail.com>\n"
 "Language: es\n"
@@ -24,23 +20,17 @@
 "Content-Transfer-Encoding: 8bit\n"
 "Generated-By: Babel 2.6.0\n"
 
-<<<<<<< HEAD
-=======
 # 4845d198942f41868fbbb5e773742a4c
->>>>>>> 2478a500
 #: ../source/tutorial/configure-linux-iptables-firewall.txt:3
 msgid "Configure Linux ``iptables`` Firewall for MongoDB"
 msgstr ""
 
-<<<<<<< HEAD
-=======
 # 5db21c8a6c2343c08c4daee6d34e7dd7
 #: ../source/tutorial/configure-linux-iptables-firewall.txt
 msgid "On this page"
 msgstr ""
 
 # 9ae711fe6e5147a6b1d707a6bd084746
->>>>>>> 2478a500
 #: ../source/tutorial/configure-linux-iptables-firewall.txt:13
 msgid ""
 "On contemporary Linux systems, the ``iptables`` program provides methods "
@@ -50,10 +40,7 @@
 "by limiting the hosts that can connect to a system."
 msgstr ""
 
-<<<<<<< HEAD
-=======
 # c0f6090674774b22a60348783ea2e397
->>>>>>> 2478a500
 #: ../source/tutorial/configure-linux-iptables-firewall.txt:20
 msgid ""
 "This document outlines basic firewall configurations for ``iptables`` "
@@ -62,10 +49,7 @@
 "practices and risk management for MongoDB, see :doc:`/security`."
 msgstr ""
 
-<<<<<<< HEAD
-=======
 # 8f1ba4c605b64814a2d5a9b4e92545b0
->>>>>>> 2478a500
 #: ../source/tutorial/configure-linux-iptables-firewall.txt:25
 msgid ""
 "For MongoDB deployments on Amazon's web services, see the "
@@ -73,18 +57,12 @@
 "Amazon's Security Groups and other EC2-specific security features."
 msgstr ""
 
-<<<<<<< HEAD
-=======
 # 1d8cd1f282ea499cb2687f3af9103fe0
->>>>>>> 2478a500
 #: ../source/tutorial/configure-linux-iptables-firewall.txt:30
 msgid "Overview"
 msgstr ""
 
-<<<<<<< HEAD
-=======
 # 872696a23a864acbaa1965b11c55f3d4
->>>>>>> 2478a500
 #: ../source/tutorial/configure-linux-iptables-firewall.txt:32
 msgid ""
 "Rules in ``iptables`` configurations fall into chains, which describe the"
@@ -94,57 +72,36 @@
 "chains:"
 msgstr ""
 
-<<<<<<< HEAD
-=======
 # 8f289fbd15d543dca08b2bb76cb919e1
->>>>>>> 2478a500
 #: ../source/tutorial/configure-linux-iptables-firewall.txt:39
 msgid "``INPUT``"
 msgstr ""
 
-<<<<<<< HEAD
-=======
 # 97aff07c462f46649a0f34c793b436e5
->>>>>>> 2478a500
 #: ../source/tutorial/configure-linux-iptables-firewall.txt:39
 msgid "Controls all incoming traffic."
 msgstr ""
 
-<<<<<<< HEAD
-=======
 # 528c0b29ea284b2c91f5e793a939d7f7
->>>>>>> 2478a500
 #: ../source/tutorial/configure-linux-iptables-firewall.txt:42
 msgid "``OUTPUT``"
 msgstr ""
 
-<<<<<<< HEAD
-=======
 # 4c5b94e4ccf9409ab2176535a3562a50
->>>>>>> 2478a500
 #: ../source/tutorial/configure-linux-iptables-firewall.txt:42
 msgid "Controls all outgoing traffic."
 msgstr ""
 
-<<<<<<< HEAD
-=======
 # df5bfc373a1b483a811a8d4363285e39
->>>>>>> 2478a500
 #: ../source/tutorial/configure-linux-iptables-firewall.txt:44
 msgid ""
 "Given the :doc:`default ports </reference/default-mongodb-port>` of all "
 "MongoDB processes, you must configure networking rules that permit *only*"
 " required communication between your application and the appropriate "
-<<<<<<< HEAD
-":binary:`~bin.mongod` and :binary:`~bin.mongos` instances."
-msgstr ""
-
-=======
 ":program:`mongod` and :program:`mongos` instances."
 msgstr ""
 
 # f6c802991b5d48c5b226482c1e7b5db0
->>>>>>> 2478a500
 #: ../source/tutorial/configure-linux-iptables-firewall.txt:49
 msgid ""
 "Be aware that, by default, the default policy of ``iptables`` is to allow"
@@ -157,18 +114,12 @@
 "change-default-policy-to-drop`."
 msgstr ""
 
-<<<<<<< HEAD
-=======
 # f471e0eef4774dc0a9f93a18b038ad01
->>>>>>> 2478a500
 #: ../source/tutorial/configure-linux-iptables-firewall.txt:59
 msgid "Patterns"
 msgstr ""
 
-<<<<<<< HEAD
-=======
 # 510692a4d00f4fa7ad2fbeb364b199c4
->>>>>>> 2478a500
 #: ../source/tutorial/configure-linux-iptables-firewall.txt:61
 msgid ""
 "This section contains a number of patterns and examples for configuring "
@@ -177,34 +128,18 @@
 " will need to modify the rules accordingly."
 msgstr ""
 
-<<<<<<< HEAD
-=======
 # c2f232f4e19748e5bbff449b6b4fe5b8
->>>>>>> 2478a500
 #: ../source/tutorial/configure-linux-iptables-firewall.txt:69
 msgid "Traffic to and from ``mongod`` Instances"
 msgstr ""
 
-<<<<<<< HEAD
-=======
 # 8b7c3572679e400ead482531e6e96710
->>>>>>> 2478a500
 #: ../source/tutorial/configure-linux-iptables-firewall.txt:71
 msgid ""
-"This pattern is applicable to all :binary:`~bin.mongod` instances running"
-" as standalone instances or as part of a :term:`replica set`."
-msgstr ""
-
-<<<<<<< HEAD
-#: ../source/tutorial/configure-linux-iptables-firewall.txt:74
-msgid ""
-"The goal of this pattern is to explicitly allow traffic to the "
-":binary:`~bin.mongod` instance from the application server. In the "
-"following examples, replace ``<ip-address>`` with the IP address of the "
-"application server:"
-msgstr ""
-
-=======
+"This pattern is applicable to all :program:`mongod` instances running as "
+"standalone instances or as part of a :term:`replica set`."
+msgstr ""
+
 # fee89694095448d69fd646c7c7ef5101
 #: ../source/tutorial/configure-linux-iptables-firewall.txt:74
 msgid ""
@@ -215,17 +150,10 @@
 msgstr ""
 
 # 5975550d2ee14ed5a4182e6dc119f474
->>>>>>> 2478a500
 #: ../source/tutorial/configure-linux-iptables-firewall.txt:84
 msgid ""
 "The first rule allows all incoming traffic from ``<ip-address>`` on port "
 "``27017``, which allows the application server to connect to the "
-<<<<<<< HEAD
-":binary:`~bin.mongod` instance. The second rule, allows outgoing traffic "
-"from the :binary:`~bin.mongod` to reach the application server."
-msgstr ""
-
-=======
 ":program:`mongod` instance. The second rule, allows outgoing traffic from"
 " the :program:`mongod` to reach the application server."
 msgstr ""
@@ -237,7 +165,6 @@
 msgstr ""
 
 # d9e283c59f8e4074991da87f20434ca7
->>>>>>> 2478a500
 #: ../source/tutorial/configure-linux-iptables-firewall.txt:91
 msgid ""
 "If you have only one application server, you can replace ``<ip-address>``"
@@ -248,30 +175,11 @@
 "``<ip-address>``, as follows:"
 msgstr ""
 
-<<<<<<< HEAD
-=======
 # 033842b40e9848ff8ae5d3fdbbb50511
->>>>>>> 2478a500
 #: ../source/tutorial/configure-linux-iptables-firewall.txt:105
 msgid "Traffic to and from ``mongos`` Instances"
 msgstr ""
 
-<<<<<<< HEAD
-#: ../source/tutorial/configure-linux-iptables-firewall.txt:107
-msgid ""
-":binary:`~bin.mongos` instances provide query routing for :term:`sharded "
-"clusters <sharded cluster>`. Clients connect to :binary:`~bin.mongos` "
-"instances, which behave from the client's perspective as "
-":binary:`~bin.mongod` instances. In turn, the :binary:`~bin.mongos` "
-"connects to all :binary:`~bin.mongod` instances that are components of "
-"the sharded cluster."
-msgstr ""
-
-#: ../source/tutorial/configure-linux-iptables-firewall.txt:114
-msgid ""
-"Use the same ``iptables`` command to allow traffic to and from these "
-"instances as you would from the :binary:`~bin.mongod` instances that are "
-=======
 # e450a17b86de456e818ca606f6b79b15
 #: ../source/tutorial/configure-linux-iptables-firewall.txt:107
 msgid ""
@@ -288,31 +196,15 @@
 msgid ""
 "Use the same ``iptables`` command to allow traffic to and from these "
 "instances as you would from the :program:`mongod` instances that are "
->>>>>>> 2478a500
 "members of the replica set. Take the configuration outlined in the :ref"
 ":`iptables-basic-rule-set` section as an example."
 msgstr ""
 
-<<<<<<< HEAD
-=======
 # 1e2a1acc0f0445ca90921267100cba11
->>>>>>> 2478a500
 #: ../source/tutorial/configure-linux-iptables-firewall.txt:120
 msgid "Traffic to and from a MongoDB Config Server"
 msgstr ""
 
-<<<<<<< HEAD
-#: ../source/tutorial/configure-linux-iptables-firewall.txt:122
-msgid ""
-"Config servers host the :term:`config database` that stores metadata for "
-"sharded clusters. Config servers listen for connections on port "
-"``27019``. As a result, add the following ``iptables`` rules to the "
-"config server to allow incoming and outgoing connection on port "
-"``27019``, for connection to the other config servers."
-msgstr ""
-
-#: ../source/tutorial/configure-linux-iptables-firewall.txt:133
-=======
 # 1187d3eb6ecb477ea827988787eaa016
 #: ../source/tutorial/configure-linux-iptables-firewall.txt:122
 msgid ""
@@ -327,70 +219,11 @@
 
 # 6ff5feecf0f7469e848d9396836d2240
 #: ../source/tutorial/configure-linux-iptables-firewall.txt:135
->>>>>>> 2478a500
 msgid ""
 "Replace ``<ip-address>`` with the address or address space of *all* the "
-":binary:`~bin.mongod` that provide config servers."
-msgstr ""
-
-<<<<<<< HEAD
-#: ../source/tutorial/configure-linux-iptables-firewall.txt:136
-msgid ""
-"Additionally, config servers need to allow incoming connections from all "
-"of the :binary:`~bin.mongos` instances in the cluster *and* all "
-":binary:`~bin.mongod` instances in the cluster. Add rules that resemble "
-"the following:"
-msgstr ""
-
-#: ../source/tutorial/configure-linux-iptables-firewall.txt:145
-msgid ""
-"Replace ``<ip-address>`` with the address of the :binary:`~bin.mongos` "
-"instances and the shard :binary:`~bin.mongod` instances."
-msgstr ""
-
-#: ../source/tutorial/configure-linux-iptables-firewall.txt:150
-msgid "Traffic to and from a MongoDB Shard Server"
-msgstr ""
-
-#: ../source/tutorial/configure-linux-iptables-firewall.txt:152
-msgid ""
-":ref:`Shard servers <sharding-background>` default to port number "
-"``27018``. You must configure the following ``iptables`` rules to allow "
-"traffic to and from each shard:"
-msgstr ""
-
-#: ../source/tutorial/configure-linux-iptables-firewall.txt:161
-msgid ""
-"Replace the ``<ip-address>`` specification with the IP address of all "
-":binary:`~bin.mongod`. This allows you to permit incoming and outgoing "
-"traffic between all shards including constituent replica set members, to:"
-msgstr ""
-
-#: ../source/tutorial/configure-linux-iptables-firewall.txt:166
-msgid "all :binary:`~bin.mongod` instances in the shard's replica sets."
-msgstr ""
-
-#: ../source/tutorial/configure-linux-iptables-firewall.txt:168
-msgid "all :binary:`~bin.mongod` instances in other shards. [#migrations]_"
-msgstr ""
-
-#: ../source/tutorial/configure-linux-iptables-firewall.txt:170
-msgid "Furthermore, shards need to be able make outgoing connections to:"
-msgstr ""
-
-#: ../source/tutorial/configure-linux-iptables-firewall.txt:172
-msgid "all :binary:`~bin.mongod` instances in the config servers."
-msgstr ""
-
-#: ../source/tutorial/configure-linux-iptables-firewall.txt:174
-msgid ""
-"Create a rule that resembles the following, and replace the ``<ip-"
-"address>`` with the address of the config servers and the "
-":binary:`~bin.mongos` instances:"
-msgstr ""
-
-#: ../source/tutorial/configure-linux-iptables-firewall.txt:182
-=======
+":program:`mongod` that provide config servers."
+msgstr ""
+
 # 36e7e1dde3a14fa2abbfb53b2905ed4e
 #: ../source/tutorial/configure-linux-iptables-firewall.txt:138
 msgid ""
@@ -476,19 +309,11 @@
 
 # fb5f0701ed1d4303b258b85679930290
 #: ../source/tutorial/configure-linux-iptables-firewall.txt:195
->>>>>>> 2478a500
 msgid ""
 "All shards in a cluster need to be able to communicate with all other "
 "shards to facilitate :term:`chunk` and balancing operations."
 msgstr ""
 
-<<<<<<< HEAD
-#: ../source/tutorial/configure-linux-iptables-firewall.txt:187
-msgid "Provide Access For Monitoring Systems"
-msgstr ""
-
-#: ../source/tutorial/configure-linux-iptables-firewall.txt:189
-=======
 # 5e52ba19dd4d48cc847648f80f4304fc
 #: ../source/tutorial/configure-linux-iptables-firewall.txt:200
 msgid "Provide Access For Monitoring Systems"
@@ -505,25 +330,11 @@
 
 # 63b93f7f724d4b31ab9ee99cc1ea195d
 #: ../source/tutorial/configure-linux-iptables-firewall.txt:207
->>>>>>> 2478a500
-msgid ""
-"The :binary:`~bin.mongostat` diagnostic tool, when running with the "
-":option:`--discover <mongostat --discover>` needs to be able to reach all"
-" components of a cluster, including the config servers, the shard "
-"servers, and the :binary:`~bin.mongos` instances."
-msgstr ""
-
-<<<<<<< HEAD
-#: ../source/includes/fact-deprecated-http-interface.rst:3
-msgid "MongoDB 3.6 removes the deprecated HTTP interface and REST API to MongoDB."
-msgstr ""
-
-#: ../source/tutorial/configure-linux-iptables-firewall.txt:199
-msgid "Change Default Policy to ``DROP``"
-msgstr ""
-
-#: ../source/tutorial/configure-linux-iptables-firewall.txt:201
-=======
+msgid ""
+"If your monitoring system needs access the HTTP interface, insert the "
+"following rule to the chain:"
+msgstr ""
+
 # 5d023dd601ab44869ecc6e1be6276d0d
 #: ../source/tutorial/configure-linux-iptables-firewall.txt:214
 msgid ""
@@ -555,7 +366,6 @@
 
 # 772ebed97be645119d711ef3f7c63770
 #: ../source/tutorial/configure-linux-iptables-firewall.txt:242
->>>>>>> 2478a500
 msgid ""
 "The default policy for ``iptables`` chains is to allow all traffic. After"
 " completing all ``iptables`` configuration changes, you *must* change the"
@@ -564,13 +374,6 @@
 "deployment. Issue the following commands to change this policy:"
 msgstr ""
 
-<<<<<<< HEAD
-#: ../source/tutorial/configure-linux-iptables-firewall.txt:215
-msgid "Manage and Maintain ``iptables`` Configuration"
-msgstr ""
-
-#: ../source/tutorial/configure-linux-iptables-firewall.txt:217
-=======
 # 828a23d12cd5400e80986bbad6d58b87
 #: ../source/tutorial/configure-linux-iptables-firewall.txt:256
 msgid "Manage and Maintain ``iptables`` Configuration"
@@ -578,7 +381,6 @@
 
 # 642512be29b54e5eb46cf8d48417919f
 #: ../source/tutorial/configure-linux-iptables-firewall.txt:258
->>>>>>> 2478a500
 msgid ""
 "This section contains a number of basic operations for managing and using"
 " ``iptables``. There are various front end tools that automate some "
@@ -586,13 +388,6 @@
 "front ends provide the same basic functionality:"
 msgstr ""
 
-<<<<<<< HEAD
-#: ../source/tutorial/configure-linux-iptables-firewall.txt:225
-msgid "Make all ``iptables`` Rules Persistent"
-msgstr ""
-
-#: ../source/tutorial/configure-linux-iptables-firewall.txt:227
-=======
 # 15b871310a0f43a4961b04cd16beb49a
 #: ../source/tutorial/configure-linux-iptables-firewall.txt:266
 msgid "Make all ``iptables`` Rules Persistent"
@@ -600,7 +395,6 @@
 
 # 9a8065c32d4a479eb896488524cb4d28
 #: ../source/tutorial/configure-linux-iptables-firewall.txt:268
->>>>>>> 2478a500
 msgid ""
 "By default all ``iptables`` rules are only stored in memory. When your "
 "system restarts, your firewall rules will revert to their defaults. When "
@@ -609,36 +403,21 @@
 "the rule set persistent."
 msgstr ""
 
-<<<<<<< HEAD
-#: ../source/tutorial/configure-linux-iptables-firewall.txt:233
-=======
 # 5cf41d7b509e4d8cb9b04869a3dd7acc
 #: ../source/tutorial/configure-linux-iptables-firewall.txt:274
->>>>>>> 2478a500
 msgid ""
 "On Red Hat Enterprise Linux, Fedora Linux, and related distributions you "
 "can issue the following command:"
 msgstr ""
 
-<<<<<<< HEAD
-#: ../source/tutorial/configure-linux-iptables-firewall.txt:240
-=======
 # 927d1f15592e4cc1938368ba508e4b2b
 #: ../source/tutorial/configure-linux-iptables-firewall.txt:281
->>>>>>> 2478a500
 msgid ""
 "On Debian, Ubuntu, and related distributions, you can use the following "
 "command to dump the ``iptables`` rules to the ``/etc/iptables.conf`` "
 "file:"
 msgstr ""
 
-<<<<<<< HEAD
-#: ../source/tutorial/configure-linux-iptables-firewall.txt:248
-msgid "Run the following operation to restore the network rules:"
-msgstr ""
-
-#: ../source/tutorial/configure-linux-iptables-firewall.txt:254
-=======
 # e8dade0fe11d45afae6a42b6571125d5
 #: ../source/tutorial/configure-linux-iptables-firewall.txt:289
 msgid "Run the following operation to restore the network rules:"
@@ -646,19 +425,11 @@
 
 # 8272078dbddb443cb9740bec823fd45e
 #: ../source/tutorial/configure-linux-iptables-firewall.txt:295
->>>>>>> 2478a500
 msgid ""
 "Place this command in your ``rc.local`` file, or in the ``/etc/network"
 "/if-up.d/iptables`` file with other similar operations."
 msgstr ""
 
-<<<<<<< HEAD
-#: ../source/tutorial/configure-linux-iptables-firewall.txt:258
-msgid "List all ``iptables`` Rules"
-msgstr ""
-
-#: ../source/tutorial/configure-linux-iptables-firewall.txt:260
-=======
 # e97f616828c54bd587ef45ca7c3d2c94
 #: ../source/tutorial/configure-linux-iptables-firewall.txt:299
 msgid "List all ``iptables`` Rules"
@@ -666,19 +437,11 @@
 
 # beb475ba6c39454080780b0f896be34e
 #: ../source/tutorial/configure-linux-iptables-firewall.txt:301
->>>>>>> 2478a500
 msgid ""
 "To list all of currently applied ``iptables`` rules, use the following "
 "operation at the system shell."
 msgstr ""
 
-<<<<<<< HEAD
-#: ../source/tutorial/configure-linux-iptables-firewall.txt:268
-msgid "Flush all ``iptables`` Rules"
-msgstr ""
-
-#: ../source/tutorial/configure-linux-iptables-firewall.txt:270
-=======
 # b82de82aaa434af492d8b4fc2738a9be
 #: ../source/tutorial/configure-linux-iptables-firewall.txt:309
 msgid "Flush all ``iptables`` Rules"
@@ -686,19 +449,14 @@
 
 # 314264ef08ba4fe0b8db41785a346491
 #: ../source/tutorial/configure-linux-iptables-firewall.txt:311
->>>>>>> 2478a500
 msgid ""
 "If you make a configuration mistake when entering ``iptables`` rules or "
 "simply need to revert to the default rule set, you can use the following "
 "operation at the system shell to flush all rules:"
 msgstr ""
 
-<<<<<<< HEAD
-#: ../source/tutorial/configure-linux-iptables-firewall.txt:278
-=======
 # f1a60e06b1b4407d9f25c3c2a02beee0
 #: ../source/tutorial/configure-linux-iptables-firewall.txt:319
->>>>>>> 2478a500
 msgid ""
 "If you've already made your ``iptables`` rules persistent, you will need "
 "to repeat the appropriate procedure in the :ref:`iptables-make-all-rules-"
@@ -710,7 +468,6 @@
 #~ " by setting the :setting:`configsvr` option"
 #~ " in a configuration file."
 #~ msgstr ""
-<<<<<<< HEAD
 
 #~ msgid ""
 #~ "For shard servers, running as "
@@ -766,270 +523,6 @@
 #~ " instances."
 #~ msgstr ""
 
-# edbed5cfecd9421bb864881eac21805a
-#~ msgid ""
-#~ "This pattern is applicable to all "
-#~ ":program:`mongod` instances running as "
-#~ "standalone instances or as part of "
-#~ "a :term:`replica set`."
-#~ msgstr ""
-
-# f02c7634355e463a88e97232d3777cb5
-#~ msgid ""
-#~ "The goal of this pattern is to "
-#~ "explicitly allow traffic to the "
-#~ ":program:`mongod` instance from the "
-#~ "application server. In the following "
-#~ "examples, replace ``<ip-address>`` with "
-#~ "the IP address of the application "
-#~ "server:"
-#~ msgstr ""
-
-# 6a38ebb0087443659890a698c6519ab8
-#~ msgid ""
-#~ "The first rule allows all incoming "
-#~ "traffic from ``<ip-address>`` on port"
-#~ " ``27017``, which allows the application"
-#~ " server to connect to the "
-#~ ":program:`mongod` instance. The second rule,"
-#~ " allows outgoing traffic from the "
-#~ ":program:`mongod` to reach the application "
-#~ "server."
-#~ msgstr ""
-
-# 1403d5d9b6cf4affb5bbe5ba74e53a3c
-# 8571d0698b8a4a97be37e1b4953966f4
-#~ msgid "Optional"
-#~ msgstr ""
-
-# 6b6762f6f3f34f10a4fc092c7613b5c0
-#~ msgid ""
-#~ ":program:`mongos` instances provide query "
-#~ "routing for :term:`sharded clusters <sharded"
-#~ " cluster>`. Clients connect to "
-#~ ":program:`mongos` instances, which behave from"
-#~ " the client's perspective as "
-#~ ":program:`mongod` instances. In turn, the "
-#~ ":program:`mongos` connects to all "
-#~ ":program:`mongod` instances that are "
-#~ "components of the sharded cluster."
-#~ msgstr ""
-
-# 1e1d236aa17d4dcbb68cfdf9b257dafc
-#~ msgid ""
-#~ "Use the same ``iptables`` command to "
-#~ "allow traffic to and from these "
-#~ "instances as you would from the "
-#~ ":program:`mongod` instances that are members"
-#~ " of the replica set. Take the "
-#~ "configuration outlined in the :ref"
-#~ ":`iptables-basic-rule-set` section as "
-#~ "an example."
-#~ msgstr ""
-
-# 803e53048a764a6286d30c95ef318b60
-#~ msgid ""
-#~ "Config servers, host the :term:`config "
-#~ "database` that stores metadata for "
-#~ "sharded clusters. Each production cluster "
-#~ "has three config servers, initiated "
-#~ "using the :option:`mongod --configsvr` option."
-#~ " [#config-option]_ Config servers listen"
-#~ " for connections on port ``27019``. "
-#~ "As a result, add the following "
-#~ "``iptables`` rules to the config server"
-#~ " to allow incoming and outgoing "
-#~ "connection on port ``27019``, for "
-#~ "connection to the other config servers."
-#~ msgstr ""
-
-# 29a5f87edb7a472686aaf02864f8e129
-#~ msgid ""
-#~ "Replace ``<ip-address>`` with the "
-#~ "address or address space of *all* "
-#~ "the :program:`mongod` that provide config "
-#~ "servers."
-#~ msgstr ""
-
-# 5bb642d6e1514ccd904a34ed4f34d54c
-#~ msgid ""
-#~ "Additionally, config servers need to "
-#~ "allow incoming connections from all of"
-#~ " the :program:`mongos` instances in the "
-#~ "cluster *and* all :program:`mongod` instances"
-#~ " in the cluster. Add rules that "
-#~ "resemble the following:"
-=======
-
-#~ msgid ""
-#~ "For shard servers, running as "
-#~ ":option:`mongod --shardsvr` [#shard-option]_ "
-#~ "Because the default port number when "
-#~ "running with :setting:`shardsvr` is ``27018``,"
-#~ "  you must configure the following "
-#~ "``iptables`` rules to allow traffic to"
-#~ " and from each shard:"
->>>>>>> 2478a500
-#~ msgstr ""
-
-# 1f0a57ab1b4944b294830c87842b06ba
-#~ msgid ""
-<<<<<<< HEAD
-#~ "Replace ``<ip-address>`` with the "
-#~ "address of the :program:`mongos` instances "
-#~ "and the shard :program:`mongod` instances."
-=======
-#~ "You can also specify the shard "
-#~ "server option using the :setting:`shardsvr`"
-#~ " setting in the configuration file. "
-#~ "Shard members are also often "
-#~ "conventional replica sets using the "
-#~ "default port."
->>>>>>> 2478a500
-#~ msgstr ""
-
-# cfd72695e72c461183371d25dbace6dd
-#~ msgid ""
-<<<<<<< HEAD
-#~ "Replace the ``<ip-address>`` specification "
-#~ "with the IP address of all "
-#~ ":program:`mongod`. This allows you to "
-#~ "permit incoming and outgoing traffic "
-#~ "between all shards including constituent "
-#~ "replica set members, to:"
-#~ msgstr ""
-
-# fb5a33933dca41eb8409108490ef9f15
-#~ msgid "all :program:`mongod` instances in the shard's replica sets."
-#~ msgstr ""
-
-# f187c0ea4e4148f0b1877a346e569d0a
-#~ msgid "all :program:`mongod` instances in other shards. [#migrations]_"
-=======
-#~ "For shard server :program:`mongod` instances"
-#~ " running with :setting:`shardsvr`, the rule"
-#~ " would resemble the following:"
->>>>>>> 2478a500
-#~ msgstr ""
-
 # e39ff5574aa1404da0bacdb06a905153
 #~ msgid "all :program:`mongos` instances."
 #~ msgstr ""
-
-# 819e98fb364a466e9b24d3d46fc27ce1
-#~ msgid "all :program:`mongod` instances in the config servers."
-#~ msgstr ""
-
-# 6a326ea7805c48feb91ff0b77dcf9177
-#~ msgid ""
-<<<<<<< HEAD
-#~ "Create a rule that resembles the "
-#~ "following, and replace the ``<ip-"
-#~ "address>`` with the address of the "
-#~ "config servers and the :program:`mongos` "
-#~ "instances:"
-#~ msgstr ""
-
-# 8d0b68efaae245e5bee85c48796106bd
-#~ msgid ""
-#~ "The :program:`mongostat` diagnostic tool, when"
-#~ " running with the :option:`--discover "
-#~ "<mongostat --discover>` needs to be able"
-#~ " to reach all components of a "
-#~ "cluster, including the config servers, "
-#~ "the shard servers, and the "
-#~ ":program:`mongos` instances."
-#~ msgstr ""
-
-# 040192d38c5a4260ac8a183517e78d7f
-#~ msgid ""
-#~ "If your monitoring system needs access"
-#~ " the HTTP interface, insert the "
-#~ "following rule to the chain:"
-#~ msgstr ""
-
-# 271a6f9b16b644939b54d8d0f2f90641
-#~ msgid ""
-#~ "Replace ``<ip-address>`` with the "
-#~ "address of the instance that needs "
-#~ "access to the HTTP or REST "
-#~ "interface. For *all* deployments, you "
-#~ "should restrict access to this port "
-#~ "to *only* the monitoring instance."
-#~ msgstr ""
-
-#~ msgid ""
-#~ "You also can run a config server"
-#~ " by using the ``configsvr`` value for"
-#~ " the :setting:`~sharding.clusterRole` setting in"
-#~ " a configuration file."
-#~ msgstr ""
-
-#~ msgid ""
-#~ "For shard servers, running as "
-#~ ":option:`mongod --shardsvr` [#shard-option]_ "
-#~ "Because the default port number is "
-#~ "``27018`` when running with the "
-#~ "``shardsvr`` value for the "
-#~ ":setting:`~sharding.clusterRole` setting, you must"
-#~ " configure the following ``iptables`` rules"
-#~ " to allow traffic to and from "
-#~ "each shard:"
-#~ msgstr ""
-
-#~ msgid ""
-#~ "You can also specify the shard "
-#~ "server option with the ``shardsvr`` "
-#~ "value for the :setting:`~sharding.clusterRole` "
-#~ "setting in the configuration file. Shard"
-#~ " members are also often conventional "
-#~ "replica sets using the default port."
-#~ msgstr ""
-
-#~ msgid ""
-#~ "For config server :program:`mongod` instances"
-#~ " running with the ``shardsvr`` value "
-#~ "for the :setting:`~sharding.clusterRole` setting,"
-#~ " the rule would resemble the "
-#~ "following:"
-#~ msgstr ""
-
-#~ msgid ""
-#~ "For config server :program:`mongod` instances"
-#~ " running with the ``configsvr`` value "
-#~ "for the :setting:`~sharding.clusterRole` setting,"
-#~ " the rule would resemble the "
-#~ "following:"
-=======
-#~ "For config server :program:`mongod` instances"
-#~ " running with :setting:`configsvr`, the "
-#~ "rule would resemble the following:"
-#~ msgstr ""
-
-# a0a03fb6b9804ab78a7180a08dbcffec
-#~ msgid ""
-#~ "This document outlines basic firewall "
-#~ "configurations for ``iptables`` firewalls on"
-#~ " Linux. Use these approaches as a "
-#~ "starting point for your larger "
-#~ "networking organization. For a detailed "
-#~ "overview of security practices and risk"
-#~ " management for MongoDB, see "
-#~ ":doc:`/core/security`."
-#~ msgstr ""
-
-# 413e814220a84949a8d8c8fd40dc9b6b
-#~ msgid ""
-#~ "Given the :ref:`default ports <security-"
-#~ "port-numbers>` of all MongoDB processes,"
-#~ " you must configure networking rules "
-#~ "that permit *only* required communication "
-#~ "between your application and the "
-#~ "appropriate :program:`mongod` and :program:`mongos`"
-#~ " instances."
-#~ msgstr ""
-
-# e39ff5574aa1404da0bacdb06a905153
-#~ msgid "all :program:`mongos` instances."
->>>>>>> 2478a500
-#~ msgstr ""
