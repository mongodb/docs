# SOME DESCRIPTIVE TITLE.
# Copyright (C) 2011-2014, MongoDB, Inc.
# This file is distributed under the same license as the mongodb-manual
# package.
#
# Translators:
msgid ""
msgstr ""
"Project-Id-Version: MongoDB Manual\n"
"Report-Msgid-Bugs-To: \n"
<<<<<<< HEAD
"POT-Creation-Date: 2019-03-19 11:02-0400\n"
=======
"POT-Creation-Date: 2016-12-08 12:02-0500\n"
>>>>>>> 2478a500
"PO-Revision-Date: 2014-04-08 19:28+0000\n"
"Last-Translator: tychoish <tychoish@gmail.com>\n"
"Language: es\n"
"Language-Team: Spanish (http://www.transifex.com/projects/p/mongodb-"
"manual/language/es/)\n"
"Plural-Forms: nplurals=2; plural=(n != 1)\n"
"MIME-Version: 1.0\n"
"Content-Type: text/plain; charset=utf-8\n"
"Content-Transfer-Encoding: 8bit\n"
"Generated-By: Babel 2.6.0\n"

<<<<<<< HEAD
=======
# cf4eaea7e57b47b99d4122699d7f01eb
>>>>>>> 2478a500
#: ../source/core/index-single.txt:3
msgid "Single Field Indexes"
msgstr ""

<<<<<<< HEAD
=======
# 8b0ac127a7c84f7c8fe26f157c6c672c
#: ../source/core/index-single.txt
msgid "On this page"
msgstr ""

# 999d2534658c47c9ab416d6a477d6ea9
>>>>>>> 2478a500
#: ../source/core/index-single.txt:13
msgid ""
"MongoDB provides complete support for indexes on any field in a "
":term:`collection` of :term:`documents <document>`. By default, all "
"collections have an index on the :ref:`_id field <index-type-id>`, and "
"applications and users may add additional indexes to support important "
"queries and operations."
msgstr ""

<<<<<<< HEAD
=======
# 9683e7cba90048a5ad673c49792a82c7
>>>>>>> 2478a500
#: ../source/core/index-single.txt:19
msgid "This document describes ascending/descending indexes on a single field."
msgstr ""

<<<<<<< HEAD
=======
# 7b5cd4da436747d58f2001cf92bf9a0c
>>>>>>> 2478a500
#: ../source/core/index-single.txt:24
msgid "Create an Ascending Index on a Single Field"
msgstr ""

<<<<<<< HEAD
=======
# 1593bafd49a94694963e5bf27bca7328
# 2e75dfc6069e420297750bcdfca8a1ce
# d2a4cdb6da2b43308888c088745cb7d6
>>>>>>> 2478a500
#: ../source/core/index-single.txt:26 ../source/core/index-single.txt:70
#: ../source/core/index-single.txt:101
msgid ""
"Consider a collection named ``records`` that holds documents that "
"resemble the following sample document:"
msgstr ""

<<<<<<< HEAD
=======
# 0cd47a38f36f40efa3fd636babb7469a
>>>>>>> 2478a500
#: ../source/core/index-single.txt:37
msgid ""
"The following operation creates an ascending index on the ``score`` field"
" of the ``records`` collection:"
msgstr ""

<<<<<<< HEAD
=======
# e0301b348be24ad8b44ddb5f336dd95a
>>>>>>> 2478a500
#: ../source/includes/fact-index-specification-field-value.rst:1
msgid ""
"The value of the field in the index specification describes the kind of "
"index for that field. For example, a value of ``1`` specifies an index "
"that orders items in ascending order. A value of ``-1`` specifies an "
"index that orders items in descending order. For additional index types, "
"see :ref:`index types <index-types>`."
msgstr ""

<<<<<<< HEAD
=======
# 552e0872f5784e2790672c43e3b91fb3
>>>>>>> 2478a500
#: ../source/core/index-single.txt:46
msgid ""
"The created index will support queries that select on the field "
"``score``, such as the following:"
msgstr ""

<<<<<<< HEAD
=======
# dd22d7b95749428ebee8a1521fd116ee
>>>>>>> 2478a500
#: ../source/core/index-single.txt:60
msgid "Create an Index on an Embedded Field"
msgstr ""

<<<<<<< HEAD
=======
# b50cb45bb5f448a0bef849892ff3c83b
>>>>>>> 2478a500
#: ../source/core/index-single.txt:62
msgid ""
"You can create indexes on fields within embedded documents, just as you "
"can index top-level fields in documents. Indexes on embedded fields "
"differ from :ref:`indexes on embedded documents <index-embedded-"
"documents>`, which include the full content up to the maximum "
":limit:`index size <Index Key>` of the embedded document in the index. "
"Instead, indexes on embedded fields allow you to use a \"dot notation,\" "
"to introspect into embedded documents."
msgstr ""

<<<<<<< HEAD
=======
# 6925a5ace3a34fe084ef15258fc81665
>>>>>>> 2478a500
#: ../source/core/index-single.txt:81
msgid "The following operation creates an index on the ``location.state`` field:"
msgstr ""

<<<<<<< HEAD
=======
# a85d3088cb3c483bbea96039774c1dba
>>>>>>> 2478a500
#: ../source/core/index-single.txt:88
msgid ""
"The created index will support queries that select on the field "
"``location.state``, such as the following:"
msgstr ""

<<<<<<< HEAD
=======
# e5d01d05052c44eb82e31aa80cbe7f28
>>>>>>> 2478a500
#: ../source/core/index-single.txt:97
msgid "Create an Index on Embedded Document"
msgstr ""

<<<<<<< HEAD
=======
# cf55227ab0eb401ea89117a4613a323e
>>>>>>> 2478a500
#: ../source/core/index-single.txt:99
msgid "You can also create indexes on embedded document as a whole."
msgstr ""

<<<<<<< HEAD
=======
# 04f5988e40c34487a40a3aa8171e907e
>>>>>>> 2478a500
#: ../source/core/index-single.txt:112
msgid ""
"The ``location`` field is an embedded document, containing the embedded "
"fields ``city`` and ``state``. The following command creates an index on "
"the ``location`` field as a whole:"
msgstr ""

<<<<<<< HEAD
=======
# 1dfd2c3f75424c00b92054b17dd6fe6f
>>>>>>> 2478a500
#: ../source/core/index-single.txt:120
msgid "The following query can use the index on the ``location`` field:"
msgstr ""

<<<<<<< HEAD
=======
# 072d904e898540f0bda5989e7d572fd9
>>>>>>> 2478a500
#: ../source/core/index-single.txt:126
msgid ""
"Although the query can use the index, the result set does not include the"
" sample document above. When performing equality matches on embedded "
"documents, field order matters and the embedded documents must match "
"exactly. See :ref:`query-embedded-documents` for more information "
"regarding querying on embedded documents."
msgstr ""

<<<<<<< HEAD
=======
# c441bc1c7ab84679a809afa6115153bb
>>>>>>> 2478a500
#: ../source/core/index-single.txt:133
msgid "Additional Considerations"
msgstr ""

<<<<<<< HEAD
=======
# 8d4563f3819840de8813fcee483021a5
>>>>>>> 2478a500
#: ../source/includes/index-tutorials-considerations.rst:1
msgid ""
"If your collection holds a large amount of data, and your application "
"needs to be able to access the data while building the index, consider "
"building the index in the background, as described in :ref:`index-"
"creation-background`."
msgstr ""

<<<<<<< HEAD
=======
# 74a5beb107bf418887935dc8c8abce42
>>>>>>> 2478a500
#: ../source/includes/note-build-indexes-on-replica-sets.rst:1
msgid ""
"To build or rebuild indexes for a :term:`replica set`, see :ref:`index-"
"building-replica-sets`."
msgstr ""

<<<<<<< HEAD
=======
# bf3191bb070f4917a7bedb914870863b
>>>>>>> 2478a500
#: ../source/includes/index-tutorials-considerations.rst:8
msgid ""
"Some drivers may specify indexes, using ``NumberLong(1)`` rather than "
"``1`` as the specification. This does not have any affect on the "
"resulting index."
msgstr ""

<<<<<<< HEAD
# 420d521bad734934a615c874bfff7934
#~ msgid ""
#~ "MongoDB supports indexes that contain "
#~ "either a single field *or* multiple "
#~ "fields depending on the operations that"
#~ " this index-type supports. This "
#~ "document describes indexes that contain "
#~ "a single field. Consider the following"
#~ " illustration of a single field "
#~ "index."
#~ msgstr ""

# 3e0e8d48400a49b392f6d2d4eb338b21
#~ msgid ""
#~ ":doc:`/core/index-compound` for information "
#~ "about indexes that include multiple "
#~ "fields, and :doc:`/core/indexes-introduction` "
#~ "for a higher level introduction to "
#~ "indexing in MongoDB."
#~ msgstr ""

# 2a242f4c66994142b512a1a280de53fc
#~ msgid "Example"
#~ msgstr ""

# 4ae683601dc948d98683db2271db825c
#~ msgid "Given the following document in the ``friends`` collection:"
#~ msgstr ""

# 8e31e608721e474cac80745a160db4e8
#~ msgid "The following command creates an index on the ``name`` field:"
#~ msgstr ""

# 0907c4a7358544c89ecaf2283d502998
#~ msgid "Cases"
#~ msgstr ""

# 9efe58a785a94750883ca945cf62d964
#~ msgid "``_id`` Field Index"
#~ msgstr ""

# acf404cf51204c4cbdc9205132fd09e0
#~ msgid ""
#~ "MongoDB creates the ``_id`` index, which"
#~ " is an ascending :ref:`unique index "
#~ "<index-type-unique>` on the ``_id`` "
#~ "field, for all collections when the "
#~ "collection is created. You cannot remove"
#~ " the index on the ``_id`` field."
#~ msgstr ""

# eb4fb53bdfa04f02921d8c53d9739ad6
#~ msgid ""
#~ "Think of the ``_id`` field as the"
#~ " :term:`primary key` for a collection. "
#~ "Every document *must* have a unique "
#~ "``_id`` field. You may store any "
#~ "unique value in the ``_id`` field. "
#~ "The default value of ``_id`` is an"
#~ " :term:`ObjectId` which is generated when"
#~ " the client inserts the document. An"
#~ " :term:`ObjectId` is a 12-byte unique "
#~ "identifier suitable for use as the "
#~ "value of an ``_id`` field."
#~ msgstr ""

# 1612ab7e780b4bcfb914550c640cb387
#~ msgid ""
#~ "In :term:`sharded clusters <sharded cluster>`,"
#~ " if you do *not* use the "
#~ "``_id`` field as the :term:`shard key`,"
#~ " then your application **must** ensure "
#~ "the uniqueness of the values in "
#~ "the ``_id`` field to prevent errors."
#~ "  This is most-often done by "
#~ "using a standard auto-generated "
#~ ":term:`ObjectId`."
#~ msgstr ""

# 57aab22f77994ffcafb2ad5a80203d07
#~ msgid ""
#~ "Before version 2.2, :term:`capped collections"
#~ " <capped collection>` did not have an"
#~ " ``_id`` field. In version 2.2 and"
#~ " newer, capped collections do have an"
#~ " ``_id`` field, except those in the"
#~ " ``local`` :term:`database`. See :ref:`Capped "
#~ "Collections Recommendations and Restrictions "
#~ "<capped-collections-recommendations-and-"
#~ "restrictions>` for more information."
#~ msgstr ""

# 4a640aa4f2f743a89f4d6ab2f2e6540b
#~ msgid "Indexes on Embedded Fields"
#~ msgstr ""

# dccf5f547b6f4399b4370efbcdd01695
#~ msgid ""
#~ "You can create indexes on fields "
#~ "embedded in sub-documents, just as "
#~ "you can index top-level fields in"
#~ " documents. Indexes on embedded fields "
#~ "differ from :ref:`indexes on sub-"
#~ "documents <index-sub-documents>`, which "
#~ "include the full content up to the"
#~ " maximum :limit:`index size <Index Key>`"
#~ " of the sub-document in the "
#~ "index. Instead, indexes on embedded "
#~ "fields allow you to use a \"dot"
#~ " notation,\" to introspect into sub-"
#~ "documents."
#~ msgstr ""

# 5d5b364a28ce4d4aae2f9f7e256e7058
#~ msgid ""
#~ "Consider a collection named ``people`` "
#~ "that holds documents that resemble the"
#~ " following example document:"
#~ msgstr ""

# 0ca95c6883b44c4bb61de6bc9dbb1899
#~ msgid ""
#~ "You can create an index on the "
#~ "``address.zipcode`` field, using the following"
#~ " specification:"
#~ msgstr ""

# e4b75e260545438ab43838b61920b3b3
#~ msgid "Indexes on Subdocuments"
#~ msgstr ""

# 5aa330025d46455484a1ebed897a0a7d
#~ msgid "You can also create indexes on subdocuments."
#~ msgstr ""
=======
# eb73a13e26d142e595581bc9472a6d30
#: ../source/core/index-single.txt:54
msgid "index"
msgstr ""

# eb73a13e26d142e595581bc9472a6d30
#: ../source/core/index-single.txt:54
msgid "embedded fields"
msgstr ""
>>>>>>> 2478a500

# 420d521bad734934a615c874bfff7934
#~ msgid ""
#~ "MongoDB supports indexes that contain "
#~ "either a single field *or* multiple "
#~ "fields depending on the operations that"
#~ " this index-type supports. This "
#~ "document describes indexes that contain "
#~ "a single field. Consider the following"
#~ " illustration of a single field "
#~ "index."
#~ msgstr ""

# 3e0e8d48400a49b392f6d2d4eb338b21
#~ msgid ""
#~ ":doc:`/core/index-compound` for information "
#~ "about indexes that include multiple "
#~ "fields, and :doc:`/core/indexes-introduction` "
#~ "for a higher level introduction to "
#~ "indexing in MongoDB."
#~ msgstr ""

# 2a242f4c66994142b512a1a280de53fc
#~ msgid "Example"
#~ msgstr ""

# 4ae683601dc948d98683db2271db825c
#~ msgid "Given the following document in the ``friends`` collection:"
#~ msgstr ""

# 8e31e608721e474cac80745a160db4e8
#~ msgid "The following command creates an index on the ``name`` field:"
#~ msgstr ""

# 0907c4a7358544c89ecaf2283d502998
#~ msgid "Cases"
#~ msgstr ""

# 9efe58a785a94750883ca945cf62d964
#~ msgid "``_id`` Field Index"
#~ msgstr ""

# acf404cf51204c4cbdc9205132fd09e0
#~ msgid ""
#~ "MongoDB creates the ``_id`` index, which"
#~ " is an ascending :ref:`unique index "
#~ "<index-type-unique>` on the ``_id`` "
#~ "field, for all collections when the "
#~ "collection is created. You cannot remove"
#~ " the index on the ``_id`` field."
#~ msgstr ""

# eb4fb53bdfa04f02921d8c53d9739ad6
#~ msgid ""
#~ "Think of the ``_id`` field as the"
#~ " :term:`primary key` for a collection. "
#~ "Every document *must* have a unique "
#~ "``_id`` field. You may store any "
#~ "unique value in the ``_id`` field. "
#~ "The default value of ``_id`` is an"
#~ " :term:`ObjectId` which is generated when"
#~ " the client inserts the document. An"
#~ " :term:`ObjectId` is a 12-byte unique "
#~ "identifier suitable for use as the "
#~ "value of an ``_id`` field."
#~ msgstr ""

# 1612ab7e780b4bcfb914550c640cb387
#~ msgid ""
#~ "In :term:`sharded clusters <sharded cluster>`,"
#~ " if you do *not* use the "
#~ "``_id`` field as the :term:`shard key`,"
#~ " then your application **must** ensure "
#~ "the uniqueness of the values in "
#~ "the ``_id`` field to prevent errors."
#~ "  This is most-often done by "
#~ "using a standard auto-generated "
#~ ":term:`ObjectId`."
#~ msgstr ""

# 57aab22f77994ffcafb2ad5a80203d07
#~ msgid ""
#~ "Before version 2.2, :term:`capped collections"
#~ " <capped collection>` did not have an"
#~ " ``_id`` field. In version 2.2 and"
#~ " newer, capped collections do have an"
#~ " ``_id`` field, except those in the"
#~ " ``local`` :term:`database`. See :ref:`Capped "
#~ "Collections Recommendations and Restrictions "
#~ "<capped-collections-recommendations-and-"
#~ "restrictions>` for more information."
#~ msgstr ""

# 4a640aa4f2f743a89f4d6ab2f2e6540b
#~ msgid "Indexes on Embedded Fields"
#~ msgstr ""

# dccf5f547b6f4399b4370efbcdd01695
#~ msgid ""
#~ "You can create indexes on fields "
#~ "embedded in sub-documents, just as "
#~ "you can index top-level fields in"
#~ " documents. Indexes on embedded fields "
#~ "differ from :ref:`indexes on sub-"
#~ "documents <index-sub-documents>`, which "
#~ "include the full content up to the"
#~ " maximum :limit:`index size <Index Key>`"
#~ " of the sub-document in the "
#~ "index. Instead, indexes on embedded "
#~ "fields allow you to use a \"dot"
#~ " notation,\" to introspect into sub-"
#~ "documents."
#~ msgstr ""

# 5d5b364a28ce4d4aae2f9f7e256e7058
#~ msgid ""
#~ "Consider a collection named ``people`` "
#~ "that holds documents that resemble the"
#~ " following example document:"
#~ msgstr ""

# 0ca95c6883b44c4bb61de6bc9dbb1899
#~ msgid ""
#~ "You can create an index on the "
#~ "``address.zipcode`` field, using the following"
#~ " specification:"
#~ msgstr ""

# e4b75e260545438ab43838b61920b3b3
#~ msgid "Indexes on Subdocuments"
#~ msgstr ""

# 5aa330025d46455484a1ebed897a0a7d
#~ msgid "You can also create indexes on subdocuments."
#~ msgstr ""

# db16ab36ab4a4047b4e3e2501215a663
#~ msgid ""
#~ "For example, the ``factories`` collection "
#~ "contains documents that contain a "
#~ "``metro`` field, such as:"
#~ msgstr ""

# 10b27638f052404288d19929fb5ab7d0
#~ msgid ""
#~ "The ``metro`` field is a subdocument,"
#~ " containing the embedded fields ``city``"
#~ " and ``state``. The following command "
#~ "creates an index on the ``metro`` "
#~ "field as a whole:"
#~ msgstr ""

# ae7ff0552a6a47f5b60dbc97fda5f9fd
#~ msgid "The following query can use the index on the ``metro`` field:"
#~ msgstr ""

# d871c326bce44300923a4ed117f017c0
#~ msgid ""
#~ "This query returns the above document."
#~ " When performing equality matches on "
#~ "subdocuments, field order matters and "
#~ "the subdocuments must match exactly. For"
#~ " example, the following query does "
#~ "not match the above document:"
#~ msgstr ""

# aebb5c0c14f44ff9934979bc5b7d513a
#~ msgid ""
#~ "See :ref:`query-subdocuments` for more "
#~ "information regarding querying on "
#~ "subdocuments."
#~ msgstr ""

# b9f815ba21b44596aa920add232c303a
#~ msgid "_id index"
#~ msgstr ""

# 342d5b81ac9848f1a404012eaa03e797
# ddae4a03bf9e4c6985d61ebaa9ca3341
#~ msgid "_id"
#~ msgstr ""
<<<<<<< HEAD

# ddae4a03bf9e4c6985d61ebaa9ca3341
# e74b87093787482783c754c9496e4ebd
# fbd173bfad6d4013bc44a6fa5287475c
#~ msgid "index"
#~ msgstr ""
=======
>>>>>>> 2478a500

# b2081512c08c49e9a7e96fbe8583f18d
#~ msgid "index types"
#~ msgstr ""

# b2081512c08c49e9a7e96fbe8583f18d
#~ msgid "primary key"
#~ msgstr ""
<<<<<<< HEAD

# e74b87093787482783c754c9496e4ebd
#~ msgid "embedded fields"
#~ msgstr ""
=======
>>>>>>> 2478a500

# fbd173bfad6d4013bc44a6fa5287475c
#~ msgid "subdocuments"
#~ msgstr ""
<|MERGE_RESOLUTION|>--- conflicted
+++ resolved
@@ -8,11 +8,7 @@
 msgstr ""
 "Project-Id-Version: MongoDB Manual\n"
 "Report-Msgid-Bugs-To: \n"
-<<<<<<< HEAD
-"POT-Creation-Date: 2019-03-19 11:02-0400\n"
-=======
 "POT-Creation-Date: 2016-12-08 12:02-0500\n"
->>>>>>> 2478a500
 "PO-Revision-Date: 2014-04-08 19:28+0000\n"
 "Last-Translator: tychoish <tychoish@gmail.com>\n"
 "Language: es\n"
@@ -24,23 +20,17 @@
 "Content-Transfer-Encoding: 8bit\n"
 "Generated-By: Babel 2.6.0\n"
 
-<<<<<<< HEAD
-=======
 # cf4eaea7e57b47b99d4122699d7f01eb
->>>>>>> 2478a500
 #: ../source/core/index-single.txt:3
 msgid "Single Field Indexes"
 msgstr ""
 
-<<<<<<< HEAD
-=======
 # 8b0ac127a7c84f7c8fe26f157c6c672c
 #: ../source/core/index-single.txt
 msgid "On this page"
 msgstr ""
 
 # 999d2534658c47c9ab416d6a477d6ea9
->>>>>>> 2478a500
 #: ../source/core/index-single.txt:13
 msgid ""
 "MongoDB provides complete support for indexes on any field in a "
@@ -50,28 +40,19 @@
 "queries and operations."
 msgstr ""
 
-<<<<<<< HEAD
-=======
 # 9683e7cba90048a5ad673c49792a82c7
->>>>>>> 2478a500
 #: ../source/core/index-single.txt:19
 msgid "This document describes ascending/descending indexes on a single field."
 msgstr ""
 
-<<<<<<< HEAD
-=======
 # 7b5cd4da436747d58f2001cf92bf9a0c
->>>>>>> 2478a500
 #: ../source/core/index-single.txt:24
 msgid "Create an Ascending Index on a Single Field"
 msgstr ""
 
-<<<<<<< HEAD
-=======
 # 1593bafd49a94694963e5bf27bca7328
 # 2e75dfc6069e420297750bcdfca8a1ce
 # d2a4cdb6da2b43308888c088745cb7d6
->>>>>>> 2478a500
 #: ../source/core/index-single.txt:26 ../source/core/index-single.txt:70
 #: ../source/core/index-single.txt:101
 msgid ""
@@ -79,20 +60,14 @@
 "resemble the following sample document:"
 msgstr ""
 
-<<<<<<< HEAD
-=======
 # 0cd47a38f36f40efa3fd636babb7469a
->>>>>>> 2478a500
 #: ../source/core/index-single.txt:37
 msgid ""
 "The following operation creates an ascending index on the ``score`` field"
 " of the ``records`` collection:"
 msgstr ""
 
-<<<<<<< HEAD
-=======
 # e0301b348be24ad8b44ddb5f336dd95a
->>>>>>> 2478a500
 #: ../source/includes/fact-index-specification-field-value.rst:1
 msgid ""
 "The value of the field in the index specification describes the kind of "
@@ -102,28 +77,19 @@
 "see :ref:`index types <index-types>`."
 msgstr ""
 
-<<<<<<< HEAD
-=======
 # 552e0872f5784e2790672c43e3b91fb3
->>>>>>> 2478a500
 #: ../source/core/index-single.txt:46
 msgid ""
 "The created index will support queries that select on the field "
 "``score``, such as the following:"
 msgstr ""
 
-<<<<<<< HEAD
-=======
 # dd22d7b95749428ebee8a1521fd116ee
->>>>>>> 2478a500
 #: ../source/core/index-single.txt:60
 msgid "Create an Index on an Embedded Field"
 msgstr ""
 
-<<<<<<< HEAD
-=======
 # b50cb45bb5f448a0bef849892ff3c83b
->>>>>>> 2478a500
 #: ../source/core/index-single.txt:62
 msgid ""
 "You can create indexes on fields within embedded documents, just as you "
@@ -135,44 +101,29 @@
 "to introspect into embedded documents."
 msgstr ""
 
-<<<<<<< HEAD
-=======
 # 6925a5ace3a34fe084ef15258fc81665
->>>>>>> 2478a500
 #: ../source/core/index-single.txt:81
 msgid "The following operation creates an index on the ``location.state`` field:"
 msgstr ""
 
-<<<<<<< HEAD
-=======
 # a85d3088cb3c483bbea96039774c1dba
->>>>>>> 2478a500
 #: ../source/core/index-single.txt:88
 msgid ""
 "The created index will support queries that select on the field "
 "``location.state``, such as the following:"
 msgstr ""
 
-<<<<<<< HEAD
-=======
 # e5d01d05052c44eb82e31aa80cbe7f28
->>>>>>> 2478a500
 #: ../source/core/index-single.txt:97
 msgid "Create an Index on Embedded Document"
 msgstr ""
 
-<<<<<<< HEAD
-=======
 # cf55227ab0eb401ea89117a4613a323e
->>>>>>> 2478a500
 #: ../source/core/index-single.txt:99
 msgid "You can also create indexes on embedded document as a whole."
 msgstr ""
 
-<<<<<<< HEAD
-=======
 # 04f5988e40c34487a40a3aa8171e907e
->>>>>>> 2478a500
 #: ../source/core/index-single.txt:112
 msgid ""
 "The ``location`` field is an embedded document, containing the embedded "
@@ -180,18 +131,12 @@
 "the ``location`` field as a whole:"
 msgstr ""
 
-<<<<<<< HEAD
-=======
 # 1dfd2c3f75424c00b92054b17dd6fe6f
->>>>>>> 2478a500
 #: ../source/core/index-single.txt:120
 msgid "The following query can use the index on the ``location`` field:"
 msgstr ""
 
-<<<<<<< HEAD
-=======
 # 072d904e898540f0bda5989e7d572fd9
->>>>>>> 2478a500
 #: ../source/core/index-single.txt:126
 msgid ""
 "Although the query can use the index, the result set does not include the"
@@ -201,18 +146,12 @@
 "regarding querying on embedded documents."
 msgstr ""
 
-<<<<<<< HEAD
-=======
 # c441bc1c7ab84679a809afa6115153bb
->>>>>>> 2478a500
 #: ../source/core/index-single.txt:133
 msgid "Additional Considerations"
 msgstr ""
 
-<<<<<<< HEAD
-=======
 # 8d4563f3819840de8813fcee483021a5
->>>>>>> 2478a500
 #: ../source/includes/index-tutorials-considerations.rst:1
 msgid ""
 "If your collection holds a large amount of data, and your application "
@@ -221,20 +160,14 @@
 "creation-background`."
 msgstr ""
 
-<<<<<<< HEAD
-=======
 # 74a5beb107bf418887935dc8c8abce42
->>>>>>> 2478a500
 #: ../source/includes/note-build-indexes-on-replica-sets.rst:1
 msgid ""
 "To build or rebuild indexes for a :term:`replica set`, see :ref:`index-"
 "building-replica-sets`."
 msgstr ""
 
-<<<<<<< HEAD
-=======
 # bf3191bb070f4917a7bedb914870863b
->>>>>>> 2478a500
 #: ../source/includes/index-tutorials-considerations.rst:8
 msgid ""
 "Some drivers may specify indexes, using ``NumberLong(1)`` rather than "
@@ -242,7 +175,16 @@
 "resulting index."
 msgstr ""
 
-<<<<<<< HEAD
+# eb73a13e26d142e595581bc9472a6d30
+#: ../source/core/index-single.txt:54
+msgid "index"
+msgstr ""
+
+# eb73a13e26d142e595581bc9472a6d30
+#: ../source/core/index-single.txt:54
+msgid "embedded fields"
+msgstr ""
+
 # 420d521bad734934a615c874bfff7934
 #~ msgid ""
 #~ "MongoDB supports indexes that contain "
@@ -377,152 +319,6 @@
 # 5aa330025d46455484a1ebed897a0a7d
 #~ msgid "You can also create indexes on subdocuments."
 #~ msgstr ""
-=======
-# eb73a13e26d142e595581bc9472a6d30
-#: ../source/core/index-single.txt:54
-msgid "index"
-msgstr ""
-
-# eb73a13e26d142e595581bc9472a6d30
-#: ../source/core/index-single.txt:54
-msgid "embedded fields"
-msgstr ""
->>>>>>> 2478a500
-
-# 420d521bad734934a615c874bfff7934
-#~ msgid ""
-#~ "MongoDB supports indexes that contain "
-#~ "either a single field *or* multiple "
-#~ "fields depending on the operations that"
-#~ " this index-type supports. This "
-#~ "document describes indexes that contain "
-#~ "a single field. Consider the following"
-#~ " illustration of a single field "
-#~ "index."
-#~ msgstr ""
-
-# 3e0e8d48400a49b392f6d2d4eb338b21
-#~ msgid ""
-#~ ":doc:`/core/index-compound` for information "
-#~ "about indexes that include multiple "
-#~ "fields, and :doc:`/core/indexes-introduction` "
-#~ "for a higher level introduction to "
-#~ "indexing in MongoDB."
-#~ msgstr ""
-
-# 2a242f4c66994142b512a1a280de53fc
-#~ msgid "Example"
-#~ msgstr ""
-
-# 4ae683601dc948d98683db2271db825c
-#~ msgid "Given the following document in the ``friends`` collection:"
-#~ msgstr ""
-
-# 8e31e608721e474cac80745a160db4e8
-#~ msgid "The following command creates an index on the ``name`` field:"
-#~ msgstr ""
-
-# 0907c4a7358544c89ecaf2283d502998
-#~ msgid "Cases"
-#~ msgstr ""
-
-# 9efe58a785a94750883ca945cf62d964
-#~ msgid "``_id`` Field Index"
-#~ msgstr ""
-
-# acf404cf51204c4cbdc9205132fd09e0
-#~ msgid ""
-#~ "MongoDB creates the ``_id`` index, which"
-#~ " is an ascending :ref:`unique index "
-#~ "<index-type-unique>` on the ``_id`` "
-#~ "field, for all collections when the "
-#~ "collection is created. You cannot remove"
-#~ " the index on the ``_id`` field."
-#~ msgstr ""
-
-# eb4fb53bdfa04f02921d8c53d9739ad6
-#~ msgid ""
-#~ "Think of the ``_id`` field as the"
-#~ " :term:`primary key` for a collection. "
-#~ "Every document *must* have a unique "
-#~ "``_id`` field. You may store any "
-#~ "unique value in the ``_id`` field. "
-#~ "The default value of ``_id`` is an"
-#~ " :term:`ObjectId` which is generated when"
-#~ " the client inserts the document. An"
-#~ " :term:`ObjectId` is a 12-byte unique "
-#~ "identifier suitable for use as the "
-#~ "value of an ``_id`` field."
-#~ msgstr ""
-
-# 1612ab7e780b4bcfb914550c640cb387
-#~ msgid ""
-#~ "In :term:`sharded clusters <sharded cluster>`,"
-#~ " if you do *not* use the "
-#~ "``_id`` field as the :term:`shard key`,"
-#~ " then your application **must** ensure "
-#~ "the uniqueness of the values in "
-#~ "the ``_id`` field to prevent errors."
-#~ "  This is most-often done by "
-#~ "using a standard auto-generated "
-#~ ":term:`ObjectId`."
-#~ msgstr ""
-
-# 57aab22f77994ffcafb2ad5a80203d07
-#~ msgid ""
-#~ "Before version 2.2, :term:`capped collections"
-#~ " <capped collection>` did not have an"
-#~ " ``_id`` field. In version 2.2 and"
-#~ " newer, capped collections do have an"
-#~ " ``_id`` field, except those in the"
-#~ " ``local`` :term:`database`. See :ref:`Capped "
-#~ "Collections Recommendations and Restrictions "
-#~ "<capped-collections-recommendations-and-"
-#~ "restrictions>` for more information."
-#~ msgstr ""
-
-# 4a640aa4f2f743a89f4d6ab2f2e6540b
-#~ msgid "Indexes on Embedded Fields"
-#~ msgstr ""
-
-# dccf5f547b6f4399b4370efbcdd01695
-#~ msgid ""
-#~ "You can create indexes on fields "
-#~ "embedded in sub-documents, just as "
-#~ "you can index top-level fields in"
-#~ " documents. Indexes on embedded fields "
-#~ "differ from :ref:`indexes on sub-"
-#~ "documents <index-sub-documents>`, which "
-#~ "include the full content up to the"
-#~ " maximum :limit:`index size <Index Key>`"
-#~ " of the sub-document in the "
-#~ "index. Instead, indexes on embedded "
-#~ "fields allow you to use a \"dot"
-#~ " notation,\" to introspect into sub-"
-#~ "documents."
-#~ msgstr ""
-
-# 5d5b364a28ce4d4aae2f9f7e256e7058
-#~ msgid ""
-#~ "Consider a collection named ``people`` "
-#~ "that holds documents that resemble the"
-#~ " following example document:"
-#~ msgstr ""
-
-# 0ca95c6883b44c4bb61de6bc9dbb1899
-#~ msgid ""
-#~ "You can create an index on the "
-#~ "``address.zipcode`` field, using the following"
-#~ " specification:"
-#~ msgstr ""
-
-# e4b75e260545438ab43838b61920b3b3
-#~ msgid "Indexes on Subdocuments"
-#~ msgstr ""
-
-# 5aa330025d46455484a1ebed897a0a7d
-#~ msgid "You can also create indexes on subdocuments."
-#~ msgstr ""
 
 # db16ab36ab4a4047b4e3e2501215a663
 #~ msgid ""
@@ -569,15 +365,6 @@
 # ddae4a03bf9e4c6985d61ebaa9ca3341
 #~ msgid "_id"
 #~ msgstr ""
-<<<<<<< HEAD
-
-# ddae4a03bf9e4c6985d61ebaa9ca3341
-# e74b87093787482783c754c9496e4ebd
-# fbd173bfad6d4013bc44a6fa5287475c
-#~ msgid "index"
-#~ msgstr ""
-=======
->>>>>>> 2478a500
 
 # b2081512c08c49e9a7e96fbe8583f18d
 #~ msgid "index types"
@@ -586,13 +373,6 @@
 # b2081512c08c49e9a7e96fbe8583f18d
 #~ msgid "primary key"
 #~ msgstr ""
-<<<<<<< HEAD
-
-# e74b87093787482783c754c9496e4ebd
-#~ msgid "embedded fields"
-#~ msgstr ""
-=======
->>>>>>> 2478a500
 
 # fbd173bfad6d4013bc44a6fa5287475c
 #~ msgid "subdocuments"
