# SOME DESCRIPTIVE TITLE.
# Copyright (C) 2011-2014, MongoDB, Inc.
# This file is distributed under the same license as the mongodb-manual
# package.
#
# Translators:
msgid ""
msgstr ""
"Project-Id-Version: MongoDB Manual\n"
"Report-Msgid-Bugs-To: \n"
<<<<<<< HEAD
"POT-Creation-Date: 2019-03-19 11:02-0400\n"
=======
"POT-Creation-Date: 2016-12-08 12:02-0500\n"
>>>>>>> 2478a500
"PO-Revision-Date: 2014-04-08 18:45+0000\n"
"Last-Translator: tychoish <tychoish@gmail.com>\n"
"Language: es\n"
"Language-Team: Spanish (http://www.transifex.com/projects/p/mongodb-"
"manual/language/es/)\n"
"Plural-Forms: nplurals=2; plural=(n != 1)\n"
"MIME-Version: 1.0\n"
"Content-Type: text/plain; charset=utf-8\n"
"Content-Transfer-Encoding: 8bit\n"
"Generated-By: Babel 2.6.0\n"

<<<<<<< HEAD
=======
# ea7e2c6afbae4b0fa937ab1f49db46d3
>>>>>>> 2478a500
#: ../source/reference/mongodb-extended-json.txt:3
msgid "MongoDB Extended JSON"
msgstr ""

<<<<<<< HEAD
=======
# f282cd0577a9448181424557935bb744
#: ../source/reference/mongodb-extended-json.txt
msgid "On this page"
msgstr ""

# 83424c2076d341a5bb49e4c01c16b716
>>>>>>> 2478a500
#: ../source/reference/mongodb-extended-json.txt:13
msgid ""
":term:`JSON` can only represent a subset of the types supported by "
":term:`BSON`. To preserve type information, MongoDB adds the following "
"extensions to the JSON format:"
msgstr ""

<<<<<<< HEAD
=======
# eea7767b8bdf492f9d52f410843d1789
>>>>>>> 2478a500
#: ../source/reference/mongodb-extended-json.txt:17
msgid ""
"*Strict mode*. Strict mode representations of BSON types conform to the "
"`JSON RFC <http://www.json.org>`_. Any JSON parser can parse these strict"
" mode representations as key/value pairs; however, only the MongoDB "
"internal JSON parser recognizes the type information conveyed by the "
"format."
msgstr ""

<<<<<<< HEAD
#: ../source/reference/mongodb-extended-json.txt:23
msgid ""
"``mongo`` *Shell mode*. The MongoDB internal JSON parser and the "
":binary:`~bin.mongo` shell can parse this mode."
msgstr ""

=======
# 3dbad916a9394b899a813b8f46cea39f
#: ../source/reference/mongodb-extended-json.txt:23
msgid ""
"``mongo`` *Shell mode*. The MongoDB internal JSON parser and the "
":program:`mongo` shell can parse this mode."
msgstr ""

# fb6fe7a598f44e1e858c4b7df6810b5d
>>>>>>> 2478a500
#: ../source/reference/mongodb-extended-json.txt:26
msgid ""
"The representation used for the various data types depends on the context"
" in which the JSON is parsed."
msgstr ""

<<<<<<< HEAD
=======
# be60425d5f1c419d929b17d55e5563d9
>>>>>>> 2478a500
#: ../source/reference/mongodb-extended-json.txt:30
msgid "Parsers and Supported Format"
msgstr ""

<<<<<<< HEAD
=======
# 3c5257d4cf8a44cb8435d2e6ea1ebfa8
>>>>>>> 2478a500
#: ../source/reference/mongodb-extended-json.txt:33
msgid "Input in Strict Mode"
msgstr ""

<<<<<<< HEAD
=======
# 4b03d7ef449d4ee8a8e990a81216e3a2
>>>>>>> 2478a500
#: ../source/reference/mongodb-extended-json.txt:35
msgid ""
"The following can parse representations in strict mode *with* recognition"
" of the type information."
msgstr ""

<<<<<<< HEAD
=======
# 7329b42a734245c793fd327d10b2e2ac
# 0577e9d0fdc64875901ba66c1ea77a35
>>>>>>> 2478a500
#: ../source/reference/mongodb-extended-json.txt:38
#: ../source/reference/mongodb-extended-json.txt:56
msgid ":ecosystem:`REST Interfaces </tools/http-interfaces>`"
msgstr ""

<<<<<<< HEAD
#: ../source/reference/mongodb-extended-json.txt:40
#: ../source/reference/mongodb-extended-json.txt:58
msgid ":binary:`~bin.mongoimport`"
msgstr ""

=======
# de5e4080637c452385d5513194e2cf04
# 92715c284b244a4e979bc8284a856dbf
#: ../source/reference/mongodb-extended-json.txt:40
#: ../source/reference/mongodb-extended-json.txt:58
msgid ":program:`mongoimport`"
msgstr ""

# eb4d2603b4954e02855f0aad5cc0be7a
# c15d8319a6e44b6c84a6a20a87c7ad5a
>>>>>>> 2478a500
#: ../source/reference/mongodb-extended-json.txt:42
#: ../source/reference/mongodb-extended-json.txt:60
msgid "``--query`` option of various MongoDB tools"
msgstr ""

<<<<<<< HEAD
=======
# 66d160501db7423d8c8cba811bd0d689
>>>>>>> 2478a500
#: ../source/reference/mongodb-extended-json.txt:44
msgid ":products:`MongoDB Compass </compass>`"
msgstr ""

<<<<<<< HEAD
=======
# 697ddf981d1c4bc98dd87f5c89edfbd8
>>>>>>> 2478a500
#: ../source/reference/mongodb-extended-json.txt:46
msgid ""
"Other JSON parsers, including :binary:`~bin.mongo` shell and "
":method:`db.eval()`, can parse strict mode representations as key/value "
"pairs, but *without* recognition of the type information."
msgstr ""

<<<<<<< HEAD
=======
# 28871e8c91e7438696c5c6398728ee81
>>>>>>> 2478a500
#: ../source/reference/mongodb-extended-json.txt:51
msgid "Input in ``mongo`` Shell Mode"
msgstr ""

<<<<<<< HEAD
=======
# 1afaf631a3974c38883b07e1835a35d3
>>>>>>> 2478a500
#: ../source/reference/mongodb-extended-json.txt:53
msgid ""
"The following can parse representations in ``mongo`` shell mode *with* "
"recognition of the type information."
msgstr ""

<<<<<<< HEAD
#: ../source/reference/mongodb-extended-json.txt:62
msgid ":binary:`~bin.mongo` shell"
msgstr ""

=======
# 8e0e66990aba4770855b2dd6cb2336eb
#: ../source/reference/mongodb-extended-json.txt:62
msgid ":program:`mongo` shell"
msgstr ""

# 4eb0974d7bc346549b478a7b04ef68da
>>>>>>> 2478a500
#: ../source/reference/mongodb-extended-json.txt:65
msgid "Output in Strict mode"
msgstr ""

<<<<<<< HEAD
=======
# f8f8002b188246f2a4dda8ad9f429b7d
>>>>>>> 2478a500
#: ../source/reference/mongodb-extended-json.txt:67
msgid ""
":binary:`~bin.mongoexport` and :ecosystem:`REST and HTTP Interfaces "
"</tools/http-interfaces>` output data in *Strict mode*."
msgstr ""

<<<<<<< HEAD
=======
# e773c437e5c74dc58cef3bfe81d7ff62
>>>>>>> 2478a500
#: ../source/reference/mongodb-extended-json.txt:71
msgid "Output in ``mongo`` Shell Mode"
msgstr ""

<<<<<<< HEAD
#: ../source/reference/mongodb-extended-json.txt:73
msgid ":binary:`~bin.bsondump` outputs in ``mongo`` *Shell mode*."
msgstr ""

=======
# a480b3a2cd474a2bac4c02a17292e48c
#: ../source/reference/mongodb-extended-json.txt:73
msgid ":program:`bsondump` outputs in ``mongo`` *Shell mode*."
msgstr ""

# d3be99c28bbe40a3ae314fd04a05d029
>>>>>>> 2478a500
#: ../source/reference/mongodb-extended-json.txt:76
msgid "BSON Data Types and Associated Representations"
msgstr ""

<<<<<<< HEAD
=======
# 014e73852d524ac19f1f0bfd22a9a3b7
>>>>>>> 2478a500
#: ../source/reference/mongodb-extended-json.txt:78
msgid ""
"The following presents the BSON data types and the associated "
"representations in *Strict mode* and ``mongo`` *Shell mode*."
msgstr ""

<<<<<<< HEAD
=======
# 1a61d928ce164a97812379fcc0047091
>>>>>>> 2478a500
#: ../source/reference/mongodb-extended-json.txt:82
msgid "Binary"
msgstr ""

<<<<<<< HEAD
=======
# 3a14af502c8e4c1fb21e13e56ee60861
# aaccee73c46e4c06b0a4cd36e822554e
# 6f014fb9a0e44335a79069501ad2582d
# 742b9a1d6b2545858d2277ac95bb9b12
# c780fbe06dcc49d0895d44062cf1b0a3
# dac3dd2de7fd4baa931ebedd9ece2b31
# c72530691c994c7992ffe864674a508f
# c5f93766d106436886bf14ac797298fc
# 3762863e5c9645f8aa52177cc68a5f79
# c7da85bc75764e0ebc5e45fa2e043f3d
>>>>>>> 2478a500
#: ../source/reference/mongodb-extended-json.txt:90
#: ../source/reference/mongodb-extended-json.txt:121
#: ../source/reference/mongodb-extended-json.txt:161
#: ../source/reference/mongodb-extended-json.txt:191
#: ../source/reference/mongodb-extended-json.txt:231
#: ../source/reference/mongodb-extended-json.txt:258
#: ../source/reference/mongodb-extended-json.txt:287
#: ../source/reference/mongodb-extended-json.txt:338
#: ../source/reference/mongodb-extended-json.txt:368
#: ../source/reference/mongodb-extended-json.txt:400
<<<<<<< HEAD
#: ../source/reference/mongodb-extended-json.txt:448
msgid "Strict Mode"
msgstr ""

=======
msgid "Strict Mode"
msgstr ""

# cfe1d1b6fd184d95aa02050797f912a2
# f770f6686c5f4b9d9366dc9711435911
# 7d78737eb77c441991a556b3251acc31
# 4daafcaa65584f65b96641f2f117e895
# 55a1b8d97b9d423893d5d3c6b05f8874
# 0e6e12ffedb74be9bc133193c50b0ba2
# ef78f2c4629c4eeb8f784201ac9b0b45
# 51bf7c8af174438da25e01c97faf96a7
# 4b8a18f27ba84632b4de4f59602c61a8
# a05da7c4812f46cca35e7042da8d10da
>>>>>>> 2478a500
#: ../source/reference/mongodb-extended-json.txt:94
#: ../source/reference/mongodb-extended-json.txt:125
#: ../source/reference/mongodb-extended-json.txt:165
#: ../source/reference/mongodb-extended-json.txt:195
#: ../source/reference/mongodb-extended-json.txt:235
#: ../source/reference/mongodb-extended-json.txt:262
#: ../source/reference/mongodb-extended-json.txt:291
#: ../source/reference/mongodb-extended-json.txt:342
#: ../source/reference/mongodb-extended-json.txt:372
#: ../source/reference/mongodb-extended-json.txt:404
<<<<<<< HEAD
#: ../source/reference/mongodb-extended-json.txt:452
msgid ":binary:`~bin.mongo` Shell Mode"
msgstr ""

=======
msgid "mongo Shell Mode"
msgstr ""

# 1b9be7fda0f24c7eaf264392f73fa7a7
>>>>>>> 2478a500
#: ../source/reference/mongodb-extended-json.txt:106
msgid "``<bindata>`` is the base64 representation of a binary string."
msgstr ""

<<<<<<< HEAD
=======
# 5b5e9cc039e04e179bd52f67121f6514
>>>>>>> 2478a500
#: ../source/reference/mongodb-extended-json.txt:108
msgid ""
"``<t>`` is a representation of a single byte indicating the data type. In"
" *Strict mode* it is a hexadecimal string, and in *Shell mode* it is an "
"integer. See the extended bson documentation. "
"http://bsonspec.org/spec.html"
msgstr ""

<<<<<<< HEAD
=======
# f764b10592f64ffca6dd4606ee414b9d
>>>>>>> 2478a500
#: ../source/reference/mongodb-extended-json.txt:113
msgid "Date"
msgstr ""

<<<<<<< HEAD
=======
# 57161854100f4e71b1e88620a29cbe5d
>>>>>>> 2478a500
#: ../source/reference/mongodb-extended-json.txt:137
msgid ""
"In *Strict mode*, ``<date>`` is an ISO-8601 date format with a mandatory "
"time zone field following the template ``YYYY-MM-"
"DDTHH:mm:ss.mmm<+/-Offset>``."
msgstr ""

<<<<<<< HEAD
=======
# 676dd3c65a2c418b803faabaec3ac88a
>>>>>>> 2478a500
#: ../source/reference/mongodb-extended-json.txt:140
msgid ""
"The MongoDB JSON parser currently does not support loading ISO-8601 "
"strings representing dates prior to the :term:`Unix epoch`. When "
"formatting pre-epoch dates and dates past what your system's ``time_t`` "
"type can hold, the following format is used:"
msgstr ""

<<<<<<< HEAD
=======
# 1ab27602bd4a44fc83752a2a1f065573
>>>>>>> 2478a500
#: ../source/reference/mongodb-extended-json.txt:149
msgid ""
"In *Shell mode*, ``<date>`` is the JSON representation of a 64-bit signed"
" integer giving the number of milliseconds since epoch UTC."
msgstr ""

<<<<<<< HEAD
=======
# 7b74ffe0f46544168089eb9eb43bb58a
>>>>>>> 2478a500
#: ../source/reference/mongodb-extended-json.txt:153
msgid "Timestamp"
msgstr ""

<<<<<<< HEAD
=======
# 9416ab8aafa542f0821c95f1c7b488cc
>>>>>>> 2478a500
#: ../source/reference/mongodb-extended-json.txt:177
msgid ""
"``<t>`` is the JSON representation of a 32-bit unsigned integer for "
"seconds since epoch."
msgstr ""

<<<<<<< HEAD
=======
# 8de69a5893094bc9b9d8f805665d66fc
>>>>>>> 2478a500
#: ../source/reference/mongodb-extended-json.txt:180
msgid "``<i>`` is a 32-bit unsigned integer for the increment."
msgstr ""

<<<<<<< HEAD
=======
# 7e959e7016be4c6bb220a46939b703b1
>>>>>>> 2478a500
#: ../source/reference/mongodb-extended-json.txt:183
msgid "Regular Expression"
msgstr ""

<<<<<<< HEAD
=======
# 569ece665efe401fa1bc55a9f114169e
>>>>>>> 2478a500
#: ../source/reference/mongodb-extended-json.txt:207
msgid "``<sRegex>`` is a string of valid JSON characters."
msgstr ""

<<<<<<< HEAD
=======
# bc37811f61e24b7eaf51c165ab69d033
>>>>>>> 2478a500
#: ../source/reference/mongodb-extended-json.txt:209
msgid ""
"``<jRegex>`` is a string that may contain valid JSON characters and "
"unescaped double quote (``\"``) characters, but may not contain unescaped"
" forward slash (``/``) characters."
msgstr ""

<<<<<<< HEAD
=======
# a4a2e06d47e34e0c82113fa4fb3c06b9
>>>>>>> 2478a500
#: ../source/reference/mongodb-extended-json.txt:213
msgid ""
"``<sOptions>`` is a string containing the regex options represented by "
"the letters of the alphabet."
msgstr ""

<<<<<<< HEAD
=======
# b8216ae35b9642e184b5f19de320ab13
>>>>>>> 2478a500
#: ../source/reference/mongodb-extended-json.txt:216
msgid ""
"``<jOptions>`` is a string that may contain only the characters 'g', 'i',"
" 'm' and 's' (added in v1.9). Because the ``JavaScript`` and ``mongo "
"Shell`` representations support a limited range of options, any "
"nonconforming options will be dropped when converting to this "
"representation."
msgstr ""

<<<<<<< HEAD
=======
# 4eefc9937e524ab88ab3e8c604809237
>>>>>>> 2478a500
#: ../source/reference/mongodb-extended-json.txt:223
msgid "OID"
msgstr ""

<<<<<<< HEAD
=======
# 10d92d1e89cd4c6ba135d0431b67ffa0
>>>>>>> 2478a500
#: ../source/reference/mongodb-extended-json.txt:247
msgid "``<id>`` is a 24-character hexadecimal string."
msgstr ""

<<<<<<< HEAD
=======
# 4222ce95397c4569a2b26c84c408af8b
>>>>>>> 2478a500
#: ../source/reference/mongodb-extended-json.txt:250
msgid "DB Reference"
msgstr ""

<<<<<<< HEAD
=======
# dc8d88f61a3d4ff8a209781bcf474e19
>>>>>>> 2478a500
#: ../source/reference/mongodb-extended-json.txt:274
msgid "``<name>`` is a string of valid JSON characters."
msgstr ""

<<<<<<< HEAD
=======
# 2517538296cd418da86f8590cdb10317
>>>>>>> 2478a500
#: ../source/reference/mongodb-extended-json.txt:276
msgid "``<id>`` is any valid extended JSON type."
msgstr ""

<<<<<<< HEAD
=======
# 6c20f74dcc4a4f58b121d7d283dae695
>>>>>>> 2478a500
#: ../source/reference/mongodb-extended-json.txt:279
msgid "Undefined Type"
msgstr ""

<<<<<<< HEAD
=======
# 14680a1c0d7049c2b1214321594c6547
>>>>>>> 2478a500
#: ../source/reference/mongodb-extended-json.txt:303
msgid "The representation for the JavaScript/BSON undefined type."
msgstr ""

<<<<<<< HEAD
=======
# 73b65ecf6144435f92b1df4155b2c30a
>>>>>>> 2478a500
#: ../source/reference/mongodb-extended-json.txt:305
msgid ""
"You *cannot* use ``undefined`` in query documents. Consider the following"
" document inserted into the ``people`` collection:"
msgstr ""

<<<<<<< HEAD
=======
# a1f91c8453574f15b73ccdc3dfb19920
>>>>>>> 2478a500
#: ../source/reference/mongodb-extended-json.txt:312
msgid "The following queries return an error:"
msgstr ""

<<<<<<< HEAD
=======
# 509f075f6cf14087b78dd23e7c0bf3c3
>>>>>>> 2478a500
#: ../source/reference/mongodb-extended-json.txt:319
msgid "However, you can query for undefined values using :query:`$type`, as in:"
msgstr ""

<<<<<<< HEAD
=======
# d01713bd53304e42a26efdc321373a01
>>>>>>> 2478a500
#: ../source/reference/mongodb-extended-json.txt:326
msgid ""
"This query returns all documents for which the ``age`` field has value "
"``undefined``."
msgstr ""

<<<<<<< HEAD
=======
# 6efc87ff432941529ade82a74024260c
>>>>>>> 2478a500
#: ../source/reference/mongodb-extended-json.txt:330
msgid "MinKey"
msgstr ""

<<<<<<< HEAD
=======
# e49fdb1953b64713aa736c4b11e84318
>>>>>>> 2478a500
#: ../source/reference/mongodb-extended-json.txt:354
msgid ""
"The representation of the MinKey BSON data type that compares lower than "
"all other types. See :ref:`faq-dev-compare-order-for-BSON-types` for more"
" information on comparison order for BSON types."
msgstr ""

<<<<<<< HEAD
=======
# 456e035ccbbb4693b0435adfb9a050ad
>>>>>>> 2478a500
#: ../source/reference/mongodb-extended-json.txt:360
msgid "MaxKey"
msgstr ""

<<<<<<< HEAD
=======
# 76a858e8772f404b9b26198e9029219b
>>>>>>> 2478a500
#: ../source/reference/mongodb-extended-json.txt:384
msgid ""
"The representation of the MaxKey BSON data type that compares higher than"
" all other types. See :ref:`faq-dev-compare-order-for-BSON-types` for "
"more information on comparison order for BSON types."
msgstr ""

<<<<<<< HEAD
=======
# 933cbf878c644aebaaec8f1313532ce2
>>>>>>> 2478a500
#: ../source/reference/mongodb-extended-json.txt:390
msgid "NumberLong"
msgstr ""

<<<<<<< HEAD
=======
# e4a95da999104f6283bf9d6a87f4380b
>>>>>>> 2478a500
#: ../source/reference/mongodb-extended-json.txt:416
msgid ""
"``NumberLong`` is a 64 bit signed integer. You must include quotation "
"marks or it will be interpreted as a floating point number, resulting in "
"a loss of accuracy."
msgstr ""

<<<<<<< HEAD
=======
# 5e020b83bc0c44afb3eabad7eb0492bf
>>>>>>> 2478a500
#: ../source/reference/mongodb-extended-json.txt:420
msgid ""
"For example, the following commands insert ``9223372036854775807`` as a "
"``NumberLong`` with and without quotation marks around the integer value:"
msgstr ""

<<<<<<< HEAD
#: ../source/reference/mongodb-extended-json.txt:428
msgid ""
"When you retrieve the documents, the value of ``longUnQuoted`` has "
"changed, while ``longQuoted`` retains its accuracy:"
msgstr ""

#: ../source/reference/mongodb-extended-json.txt:438
msgid "NumberDecimal"
msgstr ""

#: ../source/reference/mongodb-extended-json.txt:464
msgid ""
"``NumberDecimal`` is a `high-precision decimal "
"<https://github.com/mongodb/specifications/blob/master/source/bson-de "
"cimal128/decimal128.rst>`_. You must include quotation marks, or the "
"input number will be treated as a double, resulting in data loss."
msgstr ""

#: ../source/reference/mongodb-extended-json.txt:469
msgid ""
"For example, the following commands insert ``123.40`` as a "
"``NumberDecimal`` with and without quotation marks around the value:"
msgstr ""

#: ../source/reference/mongodb-extended-json.txt:477
msgid ""
"When you retrieve the documents, the value of ``decimalUnQuoted`` has "
"changed, while ``decimalQuoted`` retains its specified precision:"
=======
# 7f0db53265d44ba5ba7009ad6114cc38
#: ../source/reference/mongodb-extended-json.txt:428
msgid ""
"When you retrieve the documents, the value of ``longUnquoted`` has "
"changed, while ``longQuoted`` retains its accuracy:"
>>>>>>> 2478a500
msgstr ""

#~ msgid ""
#~ "``<t>`` is the hexadecimal representation "
#~ "of a single byte that indicates "
#~ "the data type."
#~ msgstr ""

# 51e3582659e145adabdd443348618f39
#~ msgid ""
#~ "*Strict mode*. Strict mode representations "
#~ "of BSON types conform to the `JSON"
#~ " RFC <http://www.json.org>`_. Any JSON "
#~ "parser can parse these strict mode "
#~ "representations as key/value pairs; however,"
#~ " only the MongoDB's internal JSON "
#~ "parser also recognizes the type "
#~ "information conveyed by the format."
#~ msgstr ""

# e55a216e44664a7794f20962f305581d
#~ msgid ""
#~ "``mongo`` *Shell mode*. The MongoDB's "
#~ "internal JSON parser and the "
#~ ":program:`mongo` shell can parse this "
#~ "mode."
#~ msgstr ""

<<<<<<< HEAD
# aa48205ed4104e6aac3fc8708b4d77d1
# 5282b6896ed94920ba86f5812479dd3f
#~ msgid ":program:`mongoimport`"
#~ msgstr ""

# 6ea79b48f930466ca49dee9f8056b0d1
#~ msgid ""
#~ "Other JSON parsers, including :program:`mongo`"
#~ " shell and :method:`db.eval()`, can parse"
#~ " strict mode representations as key/value"
#~ " pairs, but *without* recognition of "
#~ "the type information."
#~ msgstr ""

# dce6fdb5cb014937b260114a375f21cf
#~ msgid ":program:`mongo` shell"
#~ msgstr ""

# 7dccba34f7994aa385ac48d43dd43f3d
#~ msgid ""
#~ ":program:`mongoexport` and :ecosystem:`REST and "
#~ "HTTP Interfaces </tools/http-interfaces>` "
#~ "output data in *Strict mode*."
#~ msgstr ""

# 9f159845908b42f4a2f50ae917d8e669
#~ msgid ":program:`bsondump` outputs in ``mongo`` *Shell mode*."
#~ msgstr ""

# ff4400bd7f074cd08123dd1dacb193be
# b4a276dc8d9843209ae34a00d9fae3d6
# 1e76bba9ac22406193cb210b6cb4a33a
# 8ac7e9a239184eea8f34a21a7ab566cd
# 2335a1e45aea4595bc30ffd69cb720a3
# 6a4eac283fcd44ae908446b36d60dade
# b5595d38a31b45c9a045099c48cecaa2
# be2f43e62bde4113bb919fbf17658f69
# 5f1dd9fe93cd4966be2931a3abe6beaa
# 1981ad8518ab4352aa2b12df9b5691d7
#~ msgid "mongo Shell Mode"
#~ msgstr ""

=======
>>>>>>> 2478a500
# 36b70ae3ea1e46459348702481d20641
#~ msgid ""
#~ "``<date>`` is the JSON representation of"
#~ " a 64-bit signed integer for "
#~ "milliseconds since epoch UTC (unsigned "
#~ "before version 1.9.1)."
#~ msgstr ""

#~ msgid ""
#~ "``<t>`` is the hexadecimal representation "
#~ "of a single byte that indicates "
#~ "the data type.  See the extended "
#~ "bson documentation. http://bsonspec.org/spec.html"
#~ msgstr ""

#~ msgid "Number long is a 64 bit signed integer."
#~ msgstr ""
<|MERGE_RESOLUTION|>--- conflicted
+++ resolved
@@ -8,11 +8,7 @@
 msgstr ""
 "Project-Id-Version: MongoDB Manual\n"
 "Report-Msgid-Bugs-To: \n"
-<<<<<<< HEAD
-"POT-Creation-Date: 2019-03-19 11:02-0400\n"
-=======
 "POT-Creation-Date: 2016-12-08 12:02-0500\n"
->>>>>>> 2478a500
 "PO-Revision-Date: 2014-04-08 18:45+0000\n"
 "Last-Translator: tychoish <tychoish@gmail.com>\n"
 "Language: es\n"
@@ -24,23 +20,17 @@
 "Content-Transfer-Encoding: 8bit\n"
 "Generated-By: Babel 2.6.0\n"
 
-<<<<<<< HEAD
-=======
 # ea7e2c6afbae4b0fa937ab1f49db46d3
->>>>>>> 2478a500
 #: ../source/reference/mongodb-extended-json.txt:3
 msgid "MongoDB Extended JSON"
 msgstr ""
 
-<<<<<<< HEAD
-=======
 # f282cd0577a9448181424557935bb744
 #: ../source/reference/mongodb-extended-json.txt
 msgid "On this page"
 msgstr ""
 
 # 83424c2076d341a5bb49e4c01c16b716
->>>>>>> 2478a500
 #: ../source/reference/mongodb-extended-json.txt:13
 msgid ""
 ":term:`JSON` can only represent a subset of the types supported by "
@@ -48,10 +38,7 @@
 "extensions to the JSON format:"
 msgstr ""
 
-<<<<<<< HEAD
-=======
 # eea7767b8bdf492f9d52f410843d1789
->>>>>>> 2478a500
 #: ../source/reference/mongodb-extended-json.txt:17
 msgid ""
 "*Strict mode*. Strict mode representations of BSON types conform to the "
@@ -61,14 +48,6 @@
 "format."
 msgstr ""
 
-<<<<<<< HEAD
-#: ../source/reference/mongodb-extended-json.txt:23
-msgid ""
-"``mongo`` *Shell mode*. The MongoDB internal JSON parser and the "
-":binary:`~bin.mongo` shell can parse this mode."
-msgstr ""
-
-=======
 # 3dbad916a9394b899a813b8f46cea39f
 #: ../source/reference/mongodb-extended-json.txt:23
 msgid ""
@@ -77,56 +56,36 @@
 msgstr ""
 
 # fb6fe7a598f44e1e858c4b7df6810b5d
->>>>>>> 2478a500
 #: ../source/reference/mongodb-extended-json.txt:26
 msgid ""
 "The representation used for the various data types depends on the context"
 " in which the JSON is parsed."
 msgstr ""
 
-<<<<<<< HEAD
-=======
 # be60425d5f1c419d929b17d55e5563d9
->>>>>>> 2478a500
 #: ../source/reference/mongodb-extended-json.txt:30
 msgid "Parsers and Supported Format"
 msgstr ""
 
-<<<<<<< HEAD
-=======
 # 3c5257d4cf8a44cb8435d2e6ea1ebfa8
->>>>>>> 2478a500
 #: ../source/reference/mongodb-extended-json.txt:33
 msgid "Input in Strict Mode"
 msgstr ""
 
-<<<<<<< HEAD
-=======
 # 4b03d7ef449d4ee8a8e990a81216e3a2
->>>>>>> 2478a500
 #: ../source/reference/mongodb-extended-json.txt:35
 msgid ""
 "The following can parse representations in strict mode *with* recognition"
 " of the type information."
 msgstr ""
 
-<<<<<<< HEAD
-=======
 # 7329b42a734245c793fd327d10b2e2ac
 # 0577e9d0fdc64875901ba66c1ea77a35
->>>>>>> 2478a500
 #: ../source/reference/mongodb-extended-json.txt:38
 #: ../source/reference/mongodb-extended-json.txt:56
 msgid ":ecosystem:`REST Interfaces </tools/http-interfaces>`"
 msgstr ""
 
-<<<<<<< HEAD
-#: ../source/reference/mongodb-extended-json.txt:40
-#: ../source/reference/mongodb-extended-json.txt:58
-msgid ":binary:`~bin.mongoimport`"
-msgstr ""
-
-=======
 # de5e4080637c452385d5513194e2cf04
 # 92715c284b244a4e979bc8284a856dbf
 #: ../source/reference/mongodb-extended-json.txt:40
@@ -136,121 +95,80 @@
 
 # eb4d2603b4954e02855f0aad5cc0be7a
 # c15d8319a6e44b6c84a6a20a87c7ad5a
->>>>>>> 2478a500
 #: ../source/reference/mongodb-extended-json.txt:42
 #: ../source/reference/mongodb-extended-json.txt:60
 msgid "``--query`` option of various MongoDB tools"
 msgstr ""
 
-<<<<<<< HEAD
-=======
 # 66d160501db7423d8c8cba811bd0d689
->>>>>>> 2478a500
 #: ../source/reference/mongodb-extended-json.txt:44
 msgid ":products:`MongoDB Compass </compass>`"
 msgstr ""
 
-<<<<<<< HEAD
-=======
 # 697ddf981d1c4bc98dd87f5c89edfbd8
->>>>>>> 2478a500
 #: ../source/reference/mongodb-extended-json.txt:46
 msgid ""
-"Other JSON parsers, including :binary:`~bin.mongo` shell and "
+"Other JSON parsers, including :program:`mongo` shell and "
 ":method:`db.eval()`, can parse strict mode representations as key/value "
 "pairs, but *without* recognition of the type information."
 msgstr ""
 
-<<<<<<< HEAD
-=======
 # 28871e8c91e7438696c5c6398728ee81
->>>>>>> 2478a500
 #: ../source/reference/mongodb-extended-json.txt:51
 msgid "Input in ``mongo`` Shell Mode"
 msgstr ""
 
-<<<<<<< HEAD
-=======
 # 1afaf631a3974c38883b07e1835a35d3
->>>>>>> 2478a500
 #: ../source/reference/mongodb-extended-json.txt:53
 msgid ""
 "The following can parse representations in ``mongo`` shell mode *with* "
 "recognition of the type information."
 msgstr ""
 
-<<<<<<< HEAD
-#: ../source/reference/mongodb-extended-json.txt:62
-msgid ":binary:`~bin.mongo` shell"
-msgstr ""
-
-=======
 # 8e0e66990aba4770855b2dd6cb2336eb
 #: ../source/reference/mongodb-extended-json.txt:62
 msgid ":program:`mongo` shell"
 msgstr ""
 
 # 4eb0974d7bc346549b478a7b04ef68da
->>>>>>> 2478a500
 #: ../source/reference/mongodb-extended-json.txt:65
 msgid "Output in Strict mode"
 msgstr ""
 
-<<<<<<< HEAD
-=======
 # f8f8002b188246f2a4dda8ad9f429b7d
->>>>>>> 2478a500
 #: ../source/reference/mongodb-extended-json.txt:67
 msgid ""
-":binary:`~bin.mongoexport` and :ecosystem:`REST and HTTP Interfaces "
-"</tools/http-interfaces>` output data in *Strict mode*."
-msgstr ""
-
-<<<<<<< HEAD
-=======
+":program:`mongoexport` and :ecosystem:`REST and HTTP Interfaces </tools"
+"/http-interfaces>` output data in *Strict mode*."
+msgstr ""
+
 # e773c437e5c74dc58cef3bfe81d7ff62
->>>>>>> 2478a500
 #: ../source/reference/mongodb-extended-json.txt:71
 msgid "Output in ``mongo`` Shell Mode"
 msgstr ""
 
-<<<<<<< HEAD
-#: ../source/reference/mongodb-extended-json.txt:73
-msgid ":binary:`~bin.bsondump` outputs in ``mongo`` *Shell mode*."
-msgstr ""
-
-=======
 # a480b3a2cd474a2bac4c02a17292e48c
 #: ../source/reference/mongodb-extended-json.txt:73
 msgid ":program:`bsondump` outputs in ``mongo`` *Shell mode*."
 msgstr ""
 
 # d3be99c28bbe40a3ae314fd04a05d029
->>>>>>> 2478a500
 #: ../source/reference/mongodb-extended-json.txt:76
 msgid "BSON Data Types and Associated Representations"
 msgstr ""
 
-<<<<<<< HEAD
-=======
 # 014e73852d524ac19f1f0bfd22a9a3b7
->>>>>>> 2478a500
 #: ../source/reference/mongodb-extended-json.txt:78
 msgid ""
 "The following presents the BSON data types and the associated "
 "representations in *Strict mode* and ``mongo`` *Shell mode*."
 msgstr ""
 
-<<<<<<< HEAD
-=======
 # 1a61d928ce164a97812379fcc0047091
->>>>>>> 2478a500
 #: ../source/reference/mongodb-extended-json.txt:82
 msgid "Binary"
 msgstr ""
 
-<<<<<<< HEAD
-=======
 # 3a14af502c8e4c1fb21e13e56ee60861
 # aaccee73c46e4c06b0a4cd36e822554e
 # 6f014fb9a0e44335a79069501ad2582d
@@ -261,7 +179,6 @@
 # c5f93766d106436886bf14ac797298fc
 # 3762863e5c9645f8aa52177cc68a5f79
 # c7da85bc75764e0ebc5e45fa2e043f3d
->>>>>>> 2478a500
 #: ../source/reference/mongodb-extended-json.txt:90
 #: ../source/reference/mongodb-extended-json.txt:121
 #: ../source/reference/mongodb-extended-json.txt:161
@@ -272,12 +189,6 @@
 #: ../source/reference/mongodb-extended-json.txt:338
 #: ../source/reference/mongodb-extended-json.txt:368
 #: ../source/reference/mongodb-extended-json.txt:400
-<<<<<<< HEAD
-#: ../source/reference/mongodb-extended-json.txt:448
-msgid "Strict Mode"
-msgstr ""
-
-=======
 msgid "Strict Mode"
 msgstr ""
 
@@ -291,7 +202,6 @@
 # 51bf7c8af174438da25e01c97faf96a7
 # 4b8a18f27ba84632b4de4f59602c61a8
 # a05da7c4812f46cca35e7042da8d10da
->>>>>>> 2478a500
 #: ../source/reference/mongodb-extended-json.txt:94
 #: ../source/reference/mongodb-extended-json.txt:125
 #: ../source/reference/mongodb-extended-json.txt:165
@@ -302,25 +212,15 @@
 #: ../source/reference/mongodb-extended-json.txt:342
 #: ../source/reference/mongodb-extended-json.txt:372
 #: ../source/reference/mongodb-extended-json.txt:404
-<<<<<<< HEAD
-#: ../source/reference/mongodb-extended-json.txt:452
-msgid ":binary:`~bin.mongo` Shell Mode"
-msgstr ""
-
-=======
 msgid "mongo Shell Mode"
 msgstr ""
 
 # 1b9be7fda0f24c7eaf264392f73fa7a7
->>>>>>> 2478a500
 #: ../source/reference/mongodb-extended-json.txt:106
 msgid "``<bindata>`` is the base64 representation of a binary string."
 msgstr ""
 
-<<<<<<< HEAD
-=======
 # 5b5e9cc039e04e179bd52f67121f6514
->>>>>>> 2478a500
 #: ../source/reference/mongodb-extended-json.txt:108
 msgid ""
 "``<t>`` is a representation of a single byte indicating the data type. In"
@@ -329,18 +229,12 @@
 "http://bsonspec.org/spec.html"
 msgstr ""
 
-<<<<<<< HEAD
-=======
 # f764b10592f64ffca6dd4606ee414b9d
->>>>>>> 2478a500
 #: ../source/reference/mongodb-extended-json.txt:113
 msgid "Date"
 msgstr ""
 
-<<<<<<< HEAD
-=======
 # 57161854100f4e71b1e88620a29cbe5d
->>>>>>> 2478a500
 #: ../source/reference/mongodb-extended-json.txt:137
 msgid ""
 "In *Strict mode*, ``<date>`` is an ISO-8601 date format with a mandatory "
@@ -348,10 +242,7 @@
 "DDTHH:mm:ss.mmm<+/-Offset>``."
 msgstr ""
 
-<<<<<<< HEAD
-=======
 # 676dd3c65a2c418b803faabaec3ac88a
->>>>>>> 2478a500
 #: ../source/reference/mongodb-extended-json.txt:140
 msgid ""
 "The MongoDB JSON parser currently does not support loading ISO-8601 "
@@ -360,62 +251,41 @@
 "type can hold, the following format is used:"
 msgstr ""
 
-<<<<<<< HEAD
-=======
 # 1ab27602bd4a44fc83752a2a1f065573
->>>>>>> 2478a500
 #: ../source/reference/mongodb-extended-json.txt:149
 msgid ""
 "In *Shell mode*, ``<date>`` is the JSON representation of a 64-bit signed"
 " integer giving the number of milliseconds since epoch UTC."
 msgstr ""
 
-<<<<<<< HEAD
-=======
 # 7b74ffe0f46544168089eb9eb43bb58a
->>>>>>> 2478a500
 #: ../source/reference/mongodb-extended-json.txt:153
 msgid "Timestamp"
 msgstr ""
 
-<<<<<<< HEAD
-=======
 # 9416ab8aafa542f0821c95f1c7b488cc
->>>>>>> 2478a500
 #: ../source/reference/mongodb-extended-json.txt:177
 msgid ""
 "``<t>`` is the JSON representation of a 32-bit unsigned integer for "
 "seconds since epoch."
 msgstr ""
 
-<<<<<<< HEAD
-=======
 # 8de69a5893094bc9b9d8f805665d66fc
->>>>>>> 2478a500
 #: ../source/reference/mongodb-extended-json.txt:180
 msgid "``<i>`` is a 32-bit unsigned integer for the increment."
 msgstr ""
 
-<<<<<<< HEAD
-=======
 # 7e959e7016be4c6bb220a46939b703b1
->>>>>>> 2478a500
 #: ../source/reference/mongodb-extended-json.txt:183
 msgid "Regular Expression"
 msgstr ""
 
-<<<<<<< HEAD
-=======
 # 569ece665efe401fa1bc55a9f114169e
->>>>>>> 2478a500
 #: ../source/reference/mongodb-extended-json.txt:207
 msgid "``<sRegex>`` is a string of valid JSON characters."
 msgstr ""
 
-<<<<<<< HEAD
-=======
 # bc37811f61e24b7eaf51c165ab69d033
->>>>>>> 2478a500
 #: ../source/reference/mongodb-extended-json.txt:209
 msgid ""
 "``<jRegex>`` is a string that may contain valid JSON characters and "
@@ -423,20 +293,14 @@
 " forward slash (``/``) characters."
 msgstr ""
 
-<<<<<<< HEAD
-=======
 # a4a2e06d47e34e0c82113fa4fb3c06b9
->>>>>>> 2478a500
 #: ../source/reference/mongodb-extended-json.txt:213
 msgid ""
 "``<sOptions>`` is a string containing the regex options represented by "
 "the letters of the alphabet."
 msgstr ""
 
-<<<<<<< HEAD
-=======
 # b8216ae35b9642e184b5f19de320ab13
->>>>>>> 2478a500
 #: ../source/reference/mongodb-extended-json.txt:216
 msgid ""
 "``<jOptions>`` is a string that may contain only the characters 'g', 'i',"
@@ -446,110 +310,71 @@
 "representation."
 msgstr ""
 
-<<<<<<< HEAD
-=======
 # 4eefc9937e524ab88ab3e8c604809237
->>>>>>> 2478a500
 #: ../source/reference/mongodb-extended-json.txt:223
 msgid "OID"
 msgstr ""
 
-<<<<<<< HEAD
-=======
 # 10d92d1e89cd4c6ba135d0431b67ffa0
->>>>>>> 2478a500
 #: ../source/reference/mongodb-extended-json.txt:247
 msgid "``<id>`` is a 24-character hexadecimal string."
 msgstr ""
 
-<<<<<<< HEAD
-=======
 # 4222ce95397c4569a2b26c84c408af8b
->>>>>>> 2478a500
 #: ../source/reference/mongodb-extended-json.txt:250
 msgid "DB Reference"
 msgstr ""
 
-<<<<<<< HEAD
-=======
 # dc8d88f61a3d4ff8a209781bcf474e19
->>>>>>> 2478a500
 #: ../source/reference/mongodb-extended-json.txt:274
 msgid "``<name>`` is a string of valid JSON characters."
 msgstr ""
 
-<<<<<<< HEAD
-=======
 # 2517538296cd418da86f8590cdb10317
->>>>>>> 2478a500
 #: ../source/reference/mongodb-extended-json.txt:276
 msgid "``<id>`` is any valid extended JSON type."
 msgstr ""
 
-<<<<<<< HEAD
-=======
 # 6c20f74dcc4a4f58b121d7d283dae695
->>>>>>> 2478a500
 #: ../source/reference/mongodb-extended-json.txt:279
 msgid "Undefined Type"
 msgstr ""
 
-<<<<<<< HEAD
-=======
 # 14680a1c0d7049c2b1214321594c6547
->>>>>>> 2478a500
 #: ../source/reference/mongodb-extended-json.txt:303
 msgid "The representation for the JavaScript/BSON undefined type."
 msgstr ""
 
-<<<<<<< HEAD
-=======
 # 73b65ecf6144435f92b1df4155b2c30a
->>>>>>> 2478a500
 #: ../source/reference/mongodb-extended-json.txt:305
 msgid ""
 "You *cannot* use ``undefined`` in query documents. Consider the following"
 " document inserted into the ``people`` collection:"
 msgstr ""
 
-<<<<<<< HEAD
-=======
 # a1f91c8453574f15b73ccdc3dfb19920
->>>>>>> 2478a500
 #: ../source/reference/mongodb-extended-json.txt:312
 msgid "The following queries return an error:"
 msgstr ""
 
-<<<<<<< HEAD
-=======
 # 509f075f6cf14087b78dd23e7c0bf3c3
->>>>>>> 2478a500
 #: ../source/reference/mongodb-extended-json.txt:319
 msgid "However, you can query for undefined values using :query:`$type`, as in:"
 msgstr ""
 
-<<<<<<< HEAD
-=======
 # d01713bd53304e42a26efdc321373a01
->>>>>>> 2478a500
 #: ../source/reference/mongodb-extended-json.txt:326
 msgid ""
 "This query returns all documents for which the ``age`` field has value "
 "``undefined``."
 msgstr ""
 
-<<<<<<< HEAD
-=======
 # 6efc87ff432941529ade82a74024260c
->>>>>>> 2478a500
 #: ../source/reference/mongodb-extended-json.txt:330
 msgid "MinKey"
 msgstr ""
 
-<<<<<<< HEAD
-=======
 # e49fdb1953b64713aa736c4b11e84318
->>>>>>> 2478a500
 #: ../source/reference/mongodb-extended-json.txt:354
 msgid ""
 "The representation of the MinKey BSON data type that compares lower than "
@@ -557,18 +382,12 @@
 " information on comparison order for BSON types."
 msgstr ""
 
-<<<<<<< HEAD
-=======
 # 456e035ccbbb4693b0435adfb9a050ad
->>>>>>> 2478a500
 #: ../source/reference/mongodb-extended-json.txt:360
 msgid "MaxKey"
 msgstr ""
 
-<<<<<<< HEAD
-=======
 # 76a858e8772f404b9b26198e9029219b
->>>>>>> 2478a500
 #: ../source/reference/mongodb-extended-json.txt:384
 msgid ""
 "The representation of the MaxKey BSON data type that compares higher than"
@@ -576,18 +395,12 @@
 "more information on comparison order for BSON types."
 msgstr ""
 
-<<<<<<< HEAD
-=======
 # 933cbf878c644aebaaec8f1313532ce2
->>>>>>> 2478a500
 #: ../source/reference/mongodb-extended-json.txt:390
 msgid "NumberLong"
 msgstr ""
 
-<<<<<<< HEAD
-=======
 # e4a95da999104f6283bf9d6a87f4380b
->>>>>>> 2478a500
 #: ../source/reference/mongodb-extended-json.txt:416
 msgid ""
 "``NumberLong`` is a 64 bit signed integer. You must include quotation "
@@ -595,52 +408,18 @@
 "a loss of accuracy."
 msgstr ""
 
-<<<<<<< HEAD
-=======
 # 5e020b83bc0c44afb3eabad7eb0492bf
->>>>>>> 2478a500
 #: ../source/reference/mongodb-extended-json.txt:420
 msgid ""
 "For example, the following commands insert ``9223372036854775807`` as a "
 "``NumberLong`` with and without quotation marks around the integer value:"
 msgstr ""
 
-<<<<<<< HEAD
-#: ../source/reference/mongodb-extended-json.txt:428
-msgid ""
-"When you retrieve the documents, the value of ``longUnQuoted`` has "
-"changed, while ``longQuoted`` retains its accuracy:"
-msgstr ""
-
-#: ../source/reference/mongodb-extended-json.txt:438
-msgid "NumberDecimal"
-msgstr ""
-
-#: ../source/reference/mongodb-extended-json.txt:464
-msgid ""
-"``NumberDecimal`` is a `high-precision decimal "
-"<https://github.com/mongodb/specifications/blob/master/source/bson-de "
-"cimal128/decimal128.rst>`_. You must include quotation marks, or the "
-"input number will be treated as a double, resulting in data loss."
-msgstr ""
-
-#: ../source/reference/mongodb-extended-json.txt:469
-msgid ""
-"For example, the following commands insert ``123.40`` as a "
-"``NumberDecimal`` with and without quotation marks around the value:"
-msgstr ""
-
-#: ../source/reference/mongodb-extended-json.txt:477
-msgid ""
-"When you retrieve the documents, the value of ``decimalUnQuoted`` has "
-"changed, while ``decimalQuoted`` retains its specified precision:"
-=======
 # 7f0db53265d44ba5ba7009ad6114cc38
 #: ../source/reference/mongodb-extended-json.txt:428
 msgid ""
 "When you retrieve the documents, the value of ``longUnquoted`` has "
 "changed, while ``longQuoted`` retains its accuracy:"
->>>>>>> 2478a500
 msgstr ""
 
 #~ msgid ""
@@ -669,51 +448,6 @@
 #~ "mode."
 #~ msgstr ""
 
-<<<<<<< HEAD
-# aa48205ed4104e6aac3fc8708b4d77d1
-# 5282b6896ed94920ba86f5812479dd3f
-#~ msgid ":program:`mongoimport`"
-#~ msgstr ""
-
-# 6ea79b48f930466ca49dee9f8056b0d1
-#~ msgid ""
-#~ "Other JSON parsers, including :program:`mongo`"
-#~ " shell and :method:`db.eval()`, can parse"
-#~ " strict mode representations as key/value"
-#~ " pairs, but *without* recognition of "
-#~ "the type information."
-#~ msgstr ""
-
-# dce6fdb5cb014937b260114a375f21cf
-#~ msgid ":program:`mongo` shell"
-#~ msgstr ""
-
-# 7dccba34f7994aa385ac48d43dd43f3d
-#~ msgid ""
-#~ ":program:`mongoexport` and :ecosystem:`REST and "
-#~ "HTTP Interfaces </tools/http-interfaces>` "
-#~ "output data in *Strict mode*."
-#~ msgstr ""
-
-# 9f159845908b42f4a2f50ae917d8e669
-#~ msgid ":program:`bsondump` outputs in ``mongo`` *Shell mode*."
-#~ msgstr ""
-
-# ff4400bd7f074cd08123dd1dacb193be
-# b4a276dc8d9843209ae34a00d9fae3d6
-# 1e76bba9ac22406193cb210b6cb4a33a
-# 8ac7e9a239184eea8f34a21a7ab566cd
-# 2335a1e45aea4595bc30ffd69cb720a3
-# 6a4eac283fcd44ae908446b36d60dade
-# b5595d38a31b45c9a045099c48cecaa2
-# be2f43e62bde4113bb919fbf17658f69
-# 5f1dd9fe93cd4966be2931a3abe6beaa
-# 1981ad8518ab4352aa2b12df9b5691d7
-#~ msgid "mongo Shell Mode"
-#~ msgstr ""
-
-=======
->>>>>>> 2478a500
 # 36b70ae3ea1e46459348702481d20641
 #~ msgid ""
 #~ "``<date>`` is the JSON representation of"
