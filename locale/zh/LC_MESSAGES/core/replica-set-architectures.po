<<<<<<< HEAD
# SOME DESCRIPTIVE TITLE.
# Copyright (C) 2011-2014, MongoDB, Inc.
# This file is distributed under the same license as the mongodb-manual package.
#
# Translators:
=======
# 
>>>>>>> 2ec0463a
msgid ""
msgstr ""
"Project-Id-Version: mongodb-manual 3.0\n"
"Report-Msgid-Bugs-To: \n"
<<<<<<< HEAD
"POT-Creation-Date: 2014-04-08 13:03-0400\n"
"PO-Revision-Date: 2014-10-12 10:12+0800\n"
"Last-Translator: tychoish <tychoish@gmail.com>\n"
"Language-Team: Chinese (http://www.transifex.com/projects/p/mongodb-manual/"
"language/zh/)\n"
"MIME-Version: 1.0\n"
"Content-Type: text/plain; charset=UTF-8\n"
"Content-Transfer-Encoding: 8bit\n"
"Language: zh\n"
"Plural-Forms: nplurals=1; plural=0;\n"
"X-Generator: Poedit 1.6.9\n"
=======
"POT-Creation-Date: 2015-08-20 19:13-0400\n"
"PO-Revision-Date: YEAR-MO-DA HO:MI+ZONE\n"
"Last-Translator: FULL NAME <EMAIL@ADDRESS>\n"
"Language-Team: LANGUAGE <LL@li.org>\n"
"MIME-Version: 1.0\n"
"Content-Type: text/plain; charset=UTF-8\n"
"Content-Transfer-Encoding: 8bit\n"
>>>>>>> 2ec0463a

#: ../source/core/replica-set-architectures.txt:6
msgid "Replica Set Deployment Architectures"
msgstr "复制集架构"

#: ../source/core/replica-set-architectures.txt:10
msgid ""
"The architecture of a :term:`replica set <replica set>` affects the set's "
"capacity and capability. This document provides strategies for replica set "
"deployments and describes common architectures."
msgstr ""
" :term:`复制集 <replica set>` 的架构决定了复制集的承载能力与性能。本文旨在为"
"复制集的架构策略提供通用性的建议。"

#: ../source/core/replica-set-architectures.txt:14
msgid ""
"The standard replica set deployment for production system is a three-member "
"replica set. These sets provide redundancy and fault tolerance. Avoid "
"complexity when possible, but let your application requirements dictate the "
"architecture."
msgstr ""
"最基础的复制集架构是由三个成员组成的。这样的架构为复制集提供了冗余与故障切换"
"的余地。根据应用的需求来设计复制集的架构，尽量避免不必要的复杂化。"

#: ../source/core/replica-set-architectures.txt:20
msgid "Strategies"
msgstr "策略"

#: ../source/core/replica-set-architectures.txt:23
msgid "Determine the Number of Members"
msgstr "决定复制集的成员个数"

#: ../source/core/replica-set-architectures.txt:25
msgid "Add members in a replica set according to these strategies."
msgstr "请根据以下的策略来考量复制集的成员数"

#: ../source/core/replica-set-architectures.txt:28
msgid "Deploy an Odd Number of Members"
msgstr "复制集应含有奇数个成员"

#: ../source/core/replica-set-architectures.txt:30
msgid ""
"An odd number of members ensures that the replica set is always able to "
"elect a primary. If you have an even number of members, add an arbiter to "
"get an odd number. :term:`Arbiters <arbiter>` do not store a copy of the "
"data and require fewer resources. As a result, you may run an arbiter on an "
"application server or other shared process."
msgstr ""
"奇数个成员的存在确保了复制集可以正常的选举出主节点。如果副本集现有偶数个成"
"员，那么请增加一个投票节点以保证其成员个数为奇数。 :term:`投票节点 "
"<arbiter>` 由于不包含副本集的数据集副本故所需资源也很少。所以我们可以将投票节"
"点设置在其他应用的机器或是某个共享功能的机器上。"

#: ../source/core/replica-set-architectures.txt:39
msgid "Consider Fault Tolerance"
msgstr "故障容错的考量"

#: ../source/core/replica-set-architectures.txt:41
msgid ""
"*Fault tolerance* for a replica set is the number of members that can become "
"unavailable and still leave enough members in the set to elect a primary. In "
"other words, it is the difference between the number of members in the set "
"and the majority needed to elect a primary. Without a primary, a replica set "
"cannot accept write operations. Fault tolerance is an effect of replica set "
"size, but the relationship is not direct. See the following table:"
msgstr ""
"对于复制集来说，其 *故障容错* 就是要保证在主节点不可用的时候，剩余的节点能够"
"顺利的选举出新的主节点。换句话说，就是为了保证可以正常的选举出新的主节点，需"
"要保证复制集中多数成员的存活。复制集在没有主节点时将无法接受写请求。复制集的"
"故障容错受到其含有的成员个数的影响，但是该影响也不是直接体现的。请参考下表："

#: ../source/core/replica-set-architectures.txt:53
msgid "Number of Members."
msgstr "复制集成员个数。"

#: ../source/core/replica-set-architectures.txt:55
msgid "Majority Required to Elect a New Primary."
msgstr "选举出新的主节点所需存活的多数节点个数。"

#: ../source/core/replica-set-architectures.txt:57
msgid "Fault Tolerance."
msgstr "可发生的故障转移次数。"

#: ../source/core/replica-set-architectures.txt:59
#: ../source/core/replica-set-architectures.txt:67
#: ../source/core/replica-set-architectures.txt:73
msgid "3"
msgstr "3"

#: ../source/core/replica-set-architectures.txt:61
#: ../source/core/replica-set-architectures.txt:75
#: ../source/core/replica-set-architectures.txt:81
msgid "2"
msgstr "2"

#: ../source/core/replica-set-architectures.txt:63
#: ../source/core/replica-set-architectures.txt:69
msgid "1"
msgstr "1"

#: ../source/core/replica-set-architectures.txt:65
#: ../source/core/replica-set-architectures.txt:79
msgid "4"
msgstr "4"

#: ../source/core/replica-set-architectures.txt:71
msgid "5"
msgstr "5"

#: ../source/core/replica-set-architectures.txt:77
msgid "6"
msgstr "6"

#: ../source/core/replica-set-architectures.txt:83
msgid ""
"Adding a member to the replica set does not *always* increase the fault "
"tolerance. However, in these cases, additional members can provide support "
"for dedicated functions, such as backups or reporting."
msgstr ""
"为复制集新增节点 *不一定* 能够复制集的故障容错能力，但是却可以为一些专用的功"
"能提供服务，比如备份或是报表。"

#: ../source/core/replica-set-architectures.txt:88
msgid "Use Hidden and Delayed Members for Dedicated Functions"
msgstr "为特殊需求使用隐藏节点和延时节点。"

#: ../source/core/replica-set-architectures.txt:90
msgid ""
"Add :ref:`hidden <replica-set-hidden-members>` or :ref:`delayed <replica-set-"
"delayed-members>` members to support dedicated functions, such as backup or "
"reporting."
msgstr ""
"新增 :ref:`隐藏节点 <replica-set-hidden-members>` 或是 :ref:`延时节点 "
"<replica-set-delayed-members>` 来为特殊需求提供服务，比如备份或是报表。"

#: ../source/core/replica-set-architectures.txt:95
msgid "Load Balance on Read-Heavy Deployments"
msgstr "以读为主的架构的负载均衡"

#: ../source/core/replica-set-architectures.txt:97
msgid ""
"In a deployment with *very* high read traffic, you can improve read "
"throughput by distributing reads to secondary members. As your deployment "
"grows, add or move members to alternate data centers to improve redundancy "
"and availability."
msgstr ""
"若业务带来的 *大量* 的读请求，我们可以通过做读写分离来提升复制集的读能力。随"
"着业务的扩展，我们可以通过在其他数据中心新增从节点的方式来提高冗余能力与可用"
"性。"

#: ../source/core/replica-set-architectures.txt:102
msgid "Always ensure that the main facility is able to elect a primary."
msgstr "为了能够选举出主节点，请保证复制集中多数节点的可用性。"

#: ../source/core/replica-set-architectures.txt:105
msgid "Add Capacity Ahead of Demand"
msgstr "不要在负载饱和时才想到来提高性能与承载能力。"

#: ../source/core/replica-set-architectures.txt:107
msgid ""
"The existing members of a replica set must have spare capacity to support "
"adding a new member. Always add new members before the current demand "
"saturates the capacity of the set."
msgstr ""
"请保证复制集拥有足够的备用容量来新增节点。不要在复制集负载饱和的时候才想到新"
"增节点来提高承载能力，应有前瞻性。"

#: ../source/core/replica-set-architectures.txt:114
msgid "Determine the Distribution of Members"
msgstr "决定复制集各成员的分布与功能"

#: ../source/core/replica-set-architectures.txt:117
msgid "Distribute Members Geographically"
msgstr "物理位置上的节点分布"

#: ../source/core/replica-set-architectures.txt:119
msgid ""
"To protect your data if your main data center fails, keep at least one "
<<<<<<< HEAD
"member in an alternate data center. Set these members' :data:`~local.system."
"replset.members[n].priority` to 0 to prevent them from becoming primary."
=======
"member in an alternate data center. Set these members' "
":data:`~replSetGetConfig.members[n].priority` to 0 to prevent them from "
"becoming primary."
>>>>>>> 2ec0463a
msgstr ""
"在其他数据中心拥有至少一个复制集节点可以很好地在主数据中心出问题时为数据提供"
"安全性保障。将这类节点的 :data:`~local.system.replset.members[n].priority` 设"
"置为0，以防其升职为主节点。"

#: ../source/core/replica-set-architectures.txt:125
msgid "Keep a Majority of Members in One Location"
msgstr "保证在一个数据中心中拥有多数节点"

#: ../source/core/replica-set-architectures.txt:127
msgid ""
"When a replica set has members in multiple data centers, network partitions "
"can prevent communication between data centers. To replicate data, members "
"must be able to communicate to other members."
msgstr ""
"当复制集在多个数据中心拥有节点，且各数据中心网络隔离时，为了保证数据的复制与"
"传输，各节点之间需要能够正常沟通。"

#: ../source/core/replica-set-architectures.txt:131
msgid ""
"In an election, members must see each other to create a majority. To ensure "
"that the replica set members can confirm a majority and elect a primary, "
"keep a majority of the set’s members in one location."
msgstr ""
"在选举中，各节点需要能够互相沟通来保证其多数性。为了保证复制集节点能够保持多"
"数且能够正常的选举出主节点，我们需要保证一个数据中心拥有复制集中的多数节点。"

#: ../source/core/replica-set-architectures.txt:137
<<<<<<< HEAD
msgid "Target Operations with Tags"
msgstr "为操作请求打上标签"
=======
msgid "Target Operations with Tag Sets"
msgstr ""
>>>>>>> 2ec0463a

#: ../source/core/replica-set-architectures.txt:139
msgid ""
"Use :ref:`replica set tag sets <replica-set-configuration-tag-sets>` to "
"ensure that operations replicate to specific data centers. Tag sets also "
"allow the routing of read operations to specific machines."
msgstr ""
"通过 :ref:`复制集标签 <replica-set-configuration-tag-sets>` 来确保操作能够复"
"制到指定的数据中心。我们也能通过标签来将读操作发送到指定的节点。"

#: ../source/core/replica-set-architectures.txt:143
msgid ":doc:`/data-center-awareness` and :doc:`/core/operational-segregation`."
msgstr ""
" :doc:`/data-center-awareness` 和 :doc:`/core/operational-segregation` 。"

#: ../source/core/replica-set-architectures.txt:147
msgid "Use Journaling to Protect Against Power Failures"
msgstr "通过journaling功能来在意外掉电中保护数据"

#: ../source/core/replica-set-architectures.txt:149
msgid ""
"Enable journaling to protect data against service interruptions. Without "
"journaling MongoDB cannot recover data after unexpected shutdowns, including "
"power failures and unexpected reboots."
msgstr ""
"我们可以通过开启journaling功能个来在服务意外关闭或是掉电时保护数据。如果没有"
"开启journaling功能，MongoDB将无法在服务意外关闭或是掉电后恢复数据。"

#: ../source/core/replica-set-architectures.txt:153
msgid ""
"All 64-bit versions of MongoDB after version 2.0 have journaling enabled by "
"default."
msgstr "64位的MongoDB在2.0版本后均默认开启了journaling功能。"

#: ../source/core/replica-set-architectures.txt:157
msgid "Replica Set Naming"
msgstr "复制集命名"

#: ../source/includes/fact-unique-replica-set-names.rst:1
msgid ""
"If your application connects to more than one replica set, each set should "
"have a distinct name. Some drivers group replica set connections by replica "
"set name."
msgstr ""
"如果应用程序需要连接多个复制集，那么每个复制集需要有独立的名字。驱动通过复制"
"集名来进行数据库连接。"

#: ../source/core/replica-set-architectures.txt:162
msgid "Deployment Patterns"
msgstr "架构模式"

#: ../source/core/replica-set-architectures.txt:164
msgid ""
"The following documents describe common replica set deployment patterns. "
"Other patterns are possible and effective depending on the application's "
"requirements. If needed, combine features of each architecture in your own "
"deployment:"
msgstr ""

#: ../source/includes/toc/dfn-list-replica-set-architectures.rst:5
msgid ":doc:`/core/replica-set-architecture-three-members`"
msgstr " :doc:`/core/replica-set-architecture-three-members` "

#: ../source/includes/toc/dfn-list-replica-set-architectures.rst:4
msgid ""
"Three-member replica sets provide the minimum recommended architecture for a "
"replica set."
msgstr "我们建议复制集最少要由三个节点组成。"

#: ../source/includes/toc/dfn-list-replica-set-architectures.rst:10
msgid ":doc:`/core/replica-set-architecture-four-members`"
msgstr " :doc:`/core/replica-set-architecture-four-members` "

#: ../source/includes/toc/dfn-list-replica-set-architectures.rst:8
msgid ""
"Four or more member replica sets provide greater redundancy and can support "
"greater distribution of read operations and dedicated functionality."
msgstr ""
"拥有四个或四个以上节点的复制集可以为读操作提供更广的分布结构，且可以将某些节"
"点用于某些专用功能。"

#: ../source/includes/toc/dfn-list-replica-set-architectures.rst:14
msgid ":doc:`/core/replica-set-architecture-geographically-distributed`"
msgstr " :doc:`/core/replica-set-architecture-geographically-distributed` "

#: ../source/includes/toc/dfn-list-replica-set-architectures.rst:13
msgid ""
"Geographically distributed sets include members in multiple locations to "
"protect against facility-specific failures, such as power outages."
<<<<<<< HEAD
msgstr ""
"通过将复制集成员分布在多个数据中心此类的地理分布的方式可以很好的防止不可抗力"
"破坏造成的数据损毁的出现。"

#: ../source/core/replica-set-architectures.txt:164
msgid ""
"The following documents describe common replica set deployment patterns. "
"Other patterns are possible and effective depending on the application's "
"requirements. If needed, combine features of each architecture in your own "
"deployment:"
msgstr ""
"下文描述了复制集架构的一些通用模式与建议。具体的复制集架构策略还是需要根据具"
"体的应用程序需求来定制。可以将以下的架构建议融合到具体的架构策略中："
=======
msgstr ""
>>>>>>> 2ec0463a
<|MERGE_RESOLUTION|>--- conflicted
+++ resolved
@@ -1,29 +1,8 @@
-<<<<<<< HEAD
-# SOME DESCRIPTIVE TITLE.
-# Copyright (C) 2011-2014, MongoDB, Inc.
-# This file is distributed under the same license as the mongodb-manual package.
-#
-# Translators:
-=======
 # 
->>>>>>> 2ec0463a
 msgid ""
 msgstr ""
 "Project-Id-Version: mongodb-manual 3.0\n"
 "Report-Msgid-Bugs-To: \n"
-<<<<<<< HEAD
-"POT-Creation-Date: 2014-04-08 13:03-0400\n"
-"PO-Revision-Date: 2014-10-12 10:12+0800\n"
-"Last-Translator: tychoish <tychoish@gmail.com>\n"
-"Language-Team: Chinese (http://www.transifex.com/projects/p/mongodb-manual/"
-"language/zh/)\n"
-"MIME-Version: 1.0\n"
-"Content-Type: text/plain; charset=UTF-8\n"
-"Content-Transfer-Encoding: 8bit\n"
-"Language: zh\n"
-"Plural-Forms: nplurals=1; plural=0;\n"
-"X-Generator: Poedit 1.6.9\n"
-=======
 "POT-Creation-Date: 2015-08-20 19:13-0400\n"
 "PO-Revision-Date: YEAR-MO-DA HO:MI+ZONE\n"
 "Last-Translator: FULL NAME <EMAIL@ADDRESS>\n"
@@ -31,7 +10,6 @@
 "MIME-Version: 1.0\n"
 "Content-Type: text/plain; charset=UTF-8\n"
 "Content-Transfer-Encoding: 8bit\n"
->>>>>>> 2ec0463a
 
 #: ../source/core/replica-set-architectures.txt:6
 msgid "Replica Set Deployment Architectures"
@@ -210,14 +188,9 @@
 #: ../source/core/replica-set-architectures.txt:119
 msgid ""
 "To protect your data if your main data center fails, keep at least one "
-<<<<<<< HEAD
-"member in an alternate data center. Set these members' :data:`~local.system."
-"replset.members[n].priority` to 0 to prevent them from becoming primary."
-=======
 "member in an alternate data center. Set these members' "
 ":data:`~replSetGetConfig.members[n].priority` to 0 to prevent them from "
 "becoming primary."
->>>>>>> 2ec0463a
 msgstr ""
 "在其他数据中心拥有至少一个复制集节点可以很好地在主数据中心出问题时为数据提供"
 "安全性保障。将这类节点的 :data:`~local.system.replset.members[n].priority` 设"
@@ -246,13 +219,8 @@
 "数且能够正常的选举出主节点，我们需要保证一个数据中心拥有复制集中的多数节点。"
 
 #: ../source/core/replica-set-architectures.txt:137
-<<<<<<< HEAD
-msgid "Target Operations with Tags"
-msgstr "为操作请求打上标签"
-=======
 msgid "Target Operations with Tag Sets"
 msgstr ""
->>>>>>> 2ec0463a
 
 #: ../source/core/replica-set-architectures.txt:139
 msgid ""
@@ -342,20 +310,4 @@
 msgid ""
 "Geographically distributed sets include members in multiple locations to "
 "protect against facility-specific failures, such as power outages."
-<<<<<<< HEAD
-msgstr ""
-"通过将复制集成员分布在多个数据中心此类的地理分布的方式可以很好的防止不可抗力"
-"破坏造成的数据损毁的出现。"
-
-#: ../source/core/replica-set-architectures.txt:164
-msgid ""
-"The following documents describe common replica set deployment patterns. "
-"Other patterns are possible and effective depending on the application's "
-"requirements. If needed, combine features of each architecture in your own "
-"deployment:"
-msgstr ""
-"下文描述了复制集架构的一些通用模式与建议。具体的复制集架构策略还是需要根据具"
-"体的应用程序需求来定制。可以将以下的架构建议融合到具体的架构策略中："
-=======
-msgstr ""
->>>>>>> 2ec0463a
+msgstr ""