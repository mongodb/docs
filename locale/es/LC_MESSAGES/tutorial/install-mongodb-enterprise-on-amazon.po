--- conflicted
+++ resolved
@@ -8,11 +8,7 @@
 msgstr ""
 "Project-Id-Version: MongoDB Manual\n"
 "Report-Msgid-Bugs-To: \n"
-<<<<<<< HEAD
-"POT-Creation-Date: 2019-03-19 11:02-0400\n"
-=======
 "POT-Creation-Date: 2016-12-08 12:02-0500\n"
->>>>>>> 2478a500
 "PO-Revision-Date: 2014-04-08 19:36+0000\n"
 "Last-Translator: tychoish <tychoish@gmail.com>\n"
 "Language: es\n"
@@ -24,28 +20,6 @@
 "Content-Transfer-Encoding: 8bit\n"
 "Generated-By: Babel 2.6.0\n"
 
-<<<<<<< HEAD
-#: ../source/tutorial/install-mongodb-enterprise-on-amazon.txt:3
-msgid "Install MongoDB Enterprise on Amazon Linux"
-msgstr ""
-
-#: ../source/tutorial/install-mongodb-enterprise-on-amazon.txt:13
-msgid "MongoDB Atlas and AWS"
-msgstr ""
-
-#: ../source/tutorial/install-mongodb-enterprise-on-amazon.txt:16
-msgid ""
-"`MongoDB Atlas <https://www.mongodb.com/cloud/atlas?jmp=docs>`_ is a "
-"hosted MongoDB service on AWS, for launching, running, and maintaining "
-"MongoDB clusters."
-msgstr ""
-
-#: ../source/tutorial/install-mongodb-enterprise-on-amazon.txt:21
-msgid "Overview"
-msgstr ""
-
-#: ../source/tutorial/install-mongodb-enterprise-on-amazon.txt:23
-=======
 # c979b08321f146e19a9a2f3a9557e9d7
 #: ../source/tutorial/install-mongodb-enterprise-on-amazon.txt:3
 msgid "Install MongoDB Enterprise on Amazon Linux"
@@ -63,7 +37,6 @@
 
 # 0214e73432114db8902a154cb65549fe
 #: ../source/tutorial/install-mongodb-enterprise-on-amazon.txt:16
->>>>>>> 2478a500
 msgid ""
 "Use this tutorial to install :products:`MongoDB Enterprise </mongodb-"
 "enterprise-advanced?jmp=docs>` on Amazon Linux AMI. MongoDB Enterprise is"
@@ -71,14 +44,6 @@
 "related to security and monitoring."
 msgstr ""
 
-<<<<<<< HEAD
-#: ../source/includes/fact-installation-64bit.rst:1
-msgid ""
-"This installation guide only supports 64-bit systems. See :ref:`mongodb-"
-"supported-platforms` for more information."
-msgstr ""
-
-=======
 # c1a05734a5aa4c4b84935e03e565fadd
 #: ../source/includes/fact-installation-64bit.rst:1
 msgid ""
@@ -87,516 +52,12 @@
 msgstr ""
 
 # 41c7149a5cc14957b58e63110a0756b6
->>>>>>> 2478a500
 #: ../source/includes/list-mongodb-enterprise-packages.rst:1
 msgid ""
 "MongoDB provides officially supported Enterprise packages in their own "
 "repository. This repository contains the following packages:"
 msgstr ""
 
-<<<<<<< HEAD
-#: ../source/includes/list-mongodb-enterprise-packages.rst:8
-msgid "Package Name"
-msgstr ""
-
-#: ../source/includes/list-mongodb-enterprise-packages.rst:9
-msgid "Description"
-msgstr ""
-
-#: ../source/includes/list-mongodb-enterprise-packages.rst:11
-msgid "``mongodb-enterprise``"
-msgstr ""
-
-#: ../source/includes/list-mongodb-enterprise-packages.rst:12
-msgid ""
-"A ``metapackage`` that will automatically install the four component "
-"packages listed below."
-msgstr ""
-
-#: ../source/includes/list-mongodb-enterprise-packages.rst:15
-msgid "``mongodb-enterprise-server``"
-msgstr ""
-
-#: ../source/includes/list-mongodb-enterprise-packages.rst:16
-msgid ""
-"Contains the :binary:`~bin.mongod` daemon and associated configuration "
-"and init scripts."
-msgstr ""
-
-#: ../source/includes/list-mongodb-enterprise-packages.rst:19
-msgid "``mongodb-enterprise-mongos``"
-msgstr ""
-
-#: ../source/includes/list-mongodb-enterprise-packages.rst:20
-msgid "Contains the :binary:`~bin.mongos` daemon."
-msgstr ""
-
-#: ../source/includes/list-mongodb-enterprise-packages.rst:22
-msgid "``mongodb-enterprise-shell``"
-msgstr ""
-
-#: ../source/includes/list-mongodb-enterprise-packages.rst:23
-msgid "Contains the :binary:`~bin.mongo` shell."
-msgstr ""
-
-#: ../source/includes/list-mongodb-enterprise-packages.rst:25
-msgid "``mongodb-enterprise-tools``"
-msgstr ""
-
-#: ../source/includes/list-mongodb-enterprise-packages.rst:26
-msgid ""
-"Contains the following MongoDB tools: :binary:`~bin.mongoimport` "
-":binary:`~bin.bsondump`, :binary:`~bin.mongodump`, "
-":binary:`~bin.mongoexport`, :binary:`~bin.mongofiles`, "
-":binary:`~bin.mongorestore`, :binary:`~bin.mongostat`, and "
-":binary:`~bin.mongotop`."
-msgstr ""
-
-#: ../source/tutorial/install-mongodb-enterprise-on-amazon.txt:32
-#: ../source/tutorial/install-mongodb-enterprise-on-amazon.txt:81
-msgid "Production Notes"
-msgstr ""
-
-#: ../source/tutorial/install-mongodb-enterprise-on-amazon.txt:35
-#: ../source/tutorial/install-mongodb-enterprise-on-amazon.txt:84
-msgid ""
-"Before deploying MongoDB in a production environment, consider the "
-":doc:`/administration/production-notes` document."
-msgstr ""
-
-#: ../source/tutorial/install-mongodb-enterprise-on-amazon.txt:39
-msgid "Install MongoDB Enterprise"
-msgstr ""
-
-#: ../source/includes/extracts/install-past-mongodb-enterprise-amazon.rst:3
-msgid ""
-"To install a different version of MongoDB, please refer to that version's"
-" documentation. To install the previous version, see the tutorial for "
-"version :v3.6:`3.6 </tutorial/install-mongodb-enterprise-on-amazon/>`."
-msgstr ""
-
-#: ../source/tutorial/install-mongodb-enterprise-on-amazon.txt:44
-msgid "Using ``.rpm`` Packages (Recommended)"
-msgstr ""
-
-#: ../source/includes/steps/install-mongodb-enterprise-on-amazon.rst:8
-#: ../source/includes/steps/install-mongodb-enterprise-on-amazon2.rst:8
-msgid "Configure repository."
-msgstr ""
-
-#: ../source/includes/steps/install-mongodb-enterprise-on-amazon.rst:10
-#: ../source/includes/steps/install-mongodb-enterprise-on-amazon.rst:38
-#: ../source/includes/steps/install-mongodb-enterprise-on-amazon2.rst:10
-#: ../source/includes/steps/install-mongodb-enterprise-on-amazon2.rst:38
-msgid ""
-"Create an ``/etc/yum.repos.d/mongodb-enterprise.repo`` file so that you "
-"can install MongoDB enterprise directly using ``yum``:"
-msgstr ""
-
-#: ../source/includes/steps/install-mongodb-enterprise-on-amazon.rst:25
-#: ../source/includes/steps/install-mongodb-enterprise-on-amazon.rst:53
-#: ../source/includes/steps/install-mongodb-enterprise-on-amazon2.rst:25
-#: ../source/includes/steps/install-mongodb-enterprise-on-amazon2.rst:53
-msgid ""
-"``.repo`` files for each release can also be found `in the repository "
-"itself <https://repo.mongodb.org/yum/amazon/>`_. Odd-numbered minor "
-"release versions (e.g. 3.5) are development versions and are unsuitable "
-"for production deployment."
-msgstr ""
-
-#: ../source/includes/steps/install-mongodb-enterprise-on-amazon.rst:36
-#: ../source/includes/steps/install-mongodb-enterprise-on-amazon2.rst:36
-msgid "Step 1: Configure repository."
-msgstr ""
-
-#: ../source/includes/steps/install-mongodb-enterprise-on-amazon.rst:64
-#: ../source/includes/steps/install-mongodb-enterprise-on-amazon2.rst:64
-msgid "Install the MongoDB Enterprise packages."
-msgstr ""
-
-#: ../source/includes/steps/install-mongodb-enterprise-on-amazon.rst:67
-#: ../source/includes/steps/install-mongodb-enterprise-on-amazon.rst:109
-#: ../source/includes/steps/install-mongodb-enterprise-on-amazon2.rst:67
-#: ../source/includes/steps/install-mongodb-enterprise-on-amazon2.rst:109
-msgid "Install MongoDB Enterprise |version|."
-msgstr ""
-
-#: ../source/includes/steps/install-mongodb-enterprise-on-amazon.rst:69
-#: ../source/includes/steps/install-mongodb-enterprise-on-amazon.rst:111
-#: ../source/includes/steps/install-mongodb-enterprise-on-amazon2.rst:69
-#: ../source/includes/steps/install-mongodb-enterprise-on-amazon2.rst:111
-msgid "Issue the following command:"
-msgstr ""
-
-#: ../source/includes/steps/install-mongodb-enterprise-on-amazon.rst:77
-#: ../source/includes/steps/install-mongodb-enterprise-on-amazon.rst:119
-#: ../source/includes/steps/install-mongodb-enterprise-on-amazon2.rst:77
-#: ../source/includes/steps/install-mongodb-enterprise-on-amazon2.rst:119
-msgid "Install a specific release of MongoDB Enterprise."
-msgstr ""
-
-#: ../source/includes/release/pin-version-intro.rst:1
-msgid ""
-"To install a specific release, you must specify each component package "
-"individually along with the version number, as in the following example:"
-msgstr ""
-
-#: ../source/includes/release/pin-version-outro-enterprise.rst:1
-msgid ""
-"If you only install ``mongodb-enterprise=4.0.6`` and do not include the "
-"component packages, the latest version of each MongoDB package will be "
-"installed regardless of what version you specified."
-msgstr ""
-
-#: ../source/includes/steps/install-mongodb-enterprise-on-amazon.rst:85
-#: ../source/includes/steps/install-mongodb-enterprise-on-amazon.rst:127
-#: ../source/includes/steps/install-mongodb-enterprise-on-amazon2.rst:85
-#: ../source/includes/steps/install-mongodb-enterprise-on-amazon2.rst:127
-msgid "Pin a specific version of MongoDB Enterprise."
-msgstr ""
-
-#: ../source/includes/steps/install-mongodb-enterprise-on-amazon.rst:87
-#: ../source/includes/steps/install-mongodb-enterprise-on-amazon.rst:129
-#: ../source/includes/steps/install-mongodb-enterprise-on-amazon2.rst:87
-#: ../source/includes/steps/install-mongodb-enterprise-on-amazon2.rst:129
-msgid ""
-"Although you can specify any available version of MongoDB Enterprise, "
-"``yum`` upgrades the packages when a newer version becomes available. To "
-"prevent unintended upgrades, pin the package by adding the following "
-"``exclude`` directive to your ``/etc/yum.conf`` file:"
-msgstr ""
-
-#: ../source/includes/steps/install-mongodb-enterprise-on-amazon.rst:106
-#: ../source/includes/steps/install-mongodb-enterprise-on-amazon2.rst:106
-msgid "Step 2: Install the MongoDB Enterprise packages."
-msgstr ""
-
-#: ../source/tutorial/install-mongodb-enterprise-on-amazon.txt:64
-msgid "Using ``.tar.gz`` Tarballs"
-msgstr ""
-
-#: ../source/tutorial/install-mongodb-enterprise-on-amazon.txt:67
-msgid "Prerequisites"
-msgstr ""
-
-#: ../source/includes/fact-tarball-dependencies.rst:1
-msgid ""
-"MongoDB ``.tar.gz`` tarballs require installing the following "
-"dependencies:"
-msgstr ""
-
-#: ../source/tutorial/install-mongodb-enterprise-on-amazon.txt:74
-msgid "Procedure"
-msgstr ""
-
-#: ../source/includes/steps/install-mongodb-enterprise-on-linux.rst:8
-msgid "Download the MongoDB Enterprise ``.tar.gz`` tarball."
-msgstr ""
-
-#: ../source/includes/steps/install-mongodb-enterprise-on-linux.rst:10
-#: ../source/includes/steps/install-mongodb-enterprise-on-linux.rst:24
-msgid ""
-"After you have installed the required prerequisite packages, download the"
-" MongoDB Enterprise tarball for your system from the `MongoDB Download "
-"Center <https://www.mongodb.com/download-center?jmp=docs#enterprise>`_."
-msgstr ""
-
-#: ../source/includes/steps/install-mongodb-enterprise-on-linux.rst:22
-msgid "Step 1: Download the MongoDB Enterprise ``.tar.gz`` tarball."
-msgstr ""
-
-#: ../source/includes/steps/install-mongodb-enterprise-on-linux.rst:36
-msgid "Extract the files from the downloaded archive."
-msgstr ""
-
-#: ../source/includes/steps/install-mongodb-enterprise-on-linux.rst:38
-#: ../source/includes/steps/install-mongodb-enterprise-on-linux.rst:54
-msgid ""
-"For example, from a system shell, you can extract using the ``tar`` "
-"command:"
-msgstr ""
-
-#: ../source/includes/steps/install-mongodb-enterprise-on-linux.rst:52
-msgid "Step 2: Extract the files from the downloaded archive."
-msgstr ""
-
-#: ../source/includes/steps/install-mongodb-enterprise-on-linux.rst:68
-msgid ""
-"Ensure the binaries are in a directory listed in your ``PATH`` "
-"environment variable."
-msgstr ""
-
-#: ../source/includes/steps/install-mongodb-enterprise-on-linux.rst:70
-#: ../source/includes/steps/install-mongodb-enterprise-on-linux.rst:102
-msgid ""
-"The MongoDB binaries are in the ``bin/`` directory of the tarball. You "
-"must either:"
-msgstr ""
-
-#: ../source/includes/steps/install-mongodb-enterprise-on-linux.rst:73
-#: ../source/includes/steps/install-mongodb-enterprise-on-linux.rst:105
-msgid ""
-"Copy these binaries into a directory listed in your ``PATH`` variable "
-"such as ``/usr/local/bin``,"
-msgstr ""
-
-#: ../source/includes/steps/install-mongodb-enterprise-on-linux.rst:75
-#: ../source/includes/steps/install-mongodb-enterprise-on-linux.rst:107
-msgid ""
-"Create symbolic links to each of these binaries from a directory listed "
-"in your ``PATH`` variable, or"
-msgstr ""
-
-#: ../source/includes/steps/install-mongodb-enterprise-on-linux.rst:77
-#: ../source/includes/steps/install-mongodb-enterprise-on-linux.rst:109
-msgid ""
-"Modify your user's ``PATH`` environment variable to include this "
-"directory."
-msgstr ""
-
-#: ../source/includes/steps/install-mongodb-enterprise-on-linux.rst:81
-#: ../source/includes/steps/install-mongodb-enterprise-on-linux.rst:113
-msgid ""
-"For example, you can add the following line to your shell's "
-"initialization script (e.g. ``~/.bashrc``):"
-msgstr ""
-
-#: ../source/includes/steps/install-mongodb-enterprise-on-linux.rst:89
-#: ../source/includes/steps/install-mongodb-enterprise-on-linux.rst:121
-msgid ""
-"Replace ``<mongodb-install-directory>`` with the path to the extracted "
-"MongoDB archive."
-msgstr ""
-
-#: ../source/includes/steps/install-mongodb-enterprise-on-linux.rst:100
-msgid ""
-"Step 3: Ensure the binaries are in a directory listed in your ``PATH`` "
-"environment variable."
-msgstr ""
-
-#: ../source/tutorial/install-mongodb-enterprise-on-amazon.txt:79
-msgid "Run MongoDB Enterprise"
-msgstr ""
-
-#: ../source/includes/fact-installation-directories.rst:1
-msgid "By default, MongoDB instance stores:"
-msgstr ""
-
-#: ../source/includes/fact-installation-directories.rst:3
-msgid "its data files in |mongod-datadir|"
-msgstr ""
-
-#: ../source/includes/fact-installation-directories.rst:6
-msgid "its log files in ``/var/log/mongodb``"
-msgstr ""
-
-#: ../source/includes/fact-installation-directories.rst:8
-msgid ""
-"If you installed via the package manager, the directories are created "
-"during the installation."
-msgstr ""
-
-#: ../source/includes/fact-installation-directories.rst:11
-msgid ""
-"If you installed manually by downloading the tarballs, you can create the"
-" directories using ``mkdir -p <directory>`` or ``sudo mkdir -p "
-"<directory>`` depending on the user that will run MongoDB. (See your "
-"linux man pages for information on ``mkdir`` and ``sudo``.)"
-msgstr ""
-
-#: ../source/includes/fact-installation-directories.rst:16
-msgid ""
-"By default, MongoDB runs using the |mongod-user| user account. If you "
-"change the user that runs the MongoDB process, you **must** also modify "
-"the permission to the |mongod-datadir| and ``/var/log/mongodb`` "
-"directories to give this user access to these directories."
-msgstr ""
-
-#: ../source/includes/fact-installation-directories.rst:21
-msgid ""
-"To specify a different log file directory and data file directory, edit "
-"the :setting:`systemLog.path` and :setting:`storage.dbPath` settings in "
-"the ``/etc/mongod.conf``. Ensure that the user running MongoDB has access"
-" to these directories."
-msgstr ""
-
-#: ../source/includes/fact-installation-ulimit.rst:1
-msgid ""
-"Most Unix-like operating systems limit the system resources that a "
-"session may use. These limits may negatively impact MongoDB operation. "
-"See :doc:`/reference/ulimit` for more information."
-msgstr ""
-
-#: ../source/includes/steps/run-mongodb-on-a-linux-distribution.rst:8
-msgid "Start MongoDB."
-msgstr ""
-
-#: ../source/includes/steps/run-mongodb-on-a-linux-distribution.rst:10
-#: ../source/includes/steps/run-mongodb-on-a-linux-distribution.rst:28
-msgid ""
-"You can start the :binary:`~bin.mongod` process by issuing the following "
-"command:"
-msgstr ""
-
-#: ../source/includes/steps/run-mongodb-on-a-linux-distribution.rst:26
-msgid "Step 1: Start MongoDB."
-msgstr ""
-
-#: ../source/includes/steps/run-mongodb-on-a-linux-distribution.rst:44
-msgid "Verify that MongoDB has started successfully"
-msgstr ""
-
-#: ../source/includes/steps/run-mongodb-on-a-linux-distribution.rst:46
-#: ../source/includes/steps/run-mongodb-on-a-linux-distribution.rst:77
-msgid ""
-"You can verify that the :binary:`~bin.mongod` process has started "
-"successfully by checking the contents of the log file at "
-"``/var/log/mongodb/mongod.log`` for a line reading"
-msgstr ""
-
-#: ../source/includes/steps/run-mongodb-on-a-linux-distribution.rst:57
-#: ../source/includes/steps/run-mongodb-on-a-linux-distribution.rst:88
-msgid ""
-"where ``<port>`` is the port configured in ``/etc/mongod.conf``, "
-"``27017`` by default."
-msgstr ""
-
-#: ../source/includes/steps/run-mongodb-on-a-linux-distribution.rst:59
-#: ../source/includes/steps/run-mongodb-on-a-linux-distribution.rst:90
-msgid ""
-"You can optionally ensure that MongoDB will start following a system "
-"reboot by issuing the following command:"
-msgstr ""
-
-#: ../source/includes/steps/run-mongodb-on-a-linux-distribution.rst:75
-msgid "Step 2: Verify that MongoDB has started successfully"
-msgstr ""
-
-#: ../source/includes/steps/run-mongodb-on-a-linux-distribution.rst:106
-#: ../source/includes/steps/uninstall-mongodb-enterprise-on-redhat.rst:8
-msgid "Stop MongoDB."
-msgstr ""
-
-#: ../source/includes/steps/run-mongodb-on-a-linux-distribution.rst:108
-#: ../source/includes/steps/run-mongodb-on-a-linux-distribution.rst:126
-msgid ""
-"As needed, you can stop the :binary:`~bin.mongod` process by issuing the "
-"following command:"
-msgstr ""
-
-#: ../source/includes/steps/run-mongodb-on-a-linux-distribution.rst:124
-msgid "Step 3: Stop MongoDB."
-msgstr ""
-
-#: ../source/includes/steps/run-mongodb-on-a-linux-distribution.rst:142
-msgid "Restart MongoDB."
-msgstr ""
-
-#: ../source/includes/steps/run-mongodb-on-a-linux-distribution.rst:144
-#: ../source/includes/steps/run-mongodb-on-a-linux-distribution.rst:166
-msgid ""
-"You can restart the :binary:`~bin.mongod` process by issuing the "
-"following command:"
-msgstr ""
-
-#: ../source/includes/steps/run-mongodb-on-a-linux-distribution.rst:153
-#: ../source/includes/steps/run-mongodb-on-a-linux-distribution.rst:175
-msgid ""
-"You can follow the state of the process for errors or important messages "
-"by watching the output in the ``/var/log/mongodb/mongod.log`` file."
-msgstr ""
-
-#: ../source/includes/steps/run-mongodb-on-a-linux-distribution.rst:164
-msgid "Step 4: Restart MongoDB."
-msgstr ""
-
-#: ../source/includes/steps/run-mongodb-on-a-linux-distribution.rst:186
-msgid "Begin using MongoDB."
-msgstr ""
-
-#: ../source/includes/steps/run-mongodb-on-a-linux-distribution.rst:189
-#: ../source/includes/steps/run-mongodb-on-a-linux-distribution.rst:222
-msgid ""
-"Start a :binary:`~bin.mongo` shell on the same host machine as the "
-":binary:`~bin.mongod`. You can run the :binary:`~bin.mongo` shell without"
-" any command-line options to connect to a :binary:`~bin.mongod` that is "
-"running on your localhost with default port 27017:"
-msgstr ""
-
-#: ../source/includes/steps/run-mongodb-on-a-linux-distribution.rst:203
-#: ../source/includes/steps/run-mongodb-on-a-linux-distribution.rst:236
-msgid ""
-"For more information on connecting using the :binary:`~bin.mongo` shell, "
-"such as to connect to a :binary:`~bin.mongod` instance running on a "
-"different host and/or port, see :doc:`/mongo`."
-msgstr ""
-
-#: ../source/includes/steps/run-mongodb-on-a-linux-distribution.rst:207
-#: ../source/includes/steps/run-mongodb-on-a-linux-distribution.rst:240
-msgid ""
-"To help you start using MongoDB, MongoDB provides :ref:`Getting Started "
-"Guides <getting-started>` in various driver editions. See :ref:`getting-"
-"started` for the available editions."
-msgstr ""
-
-#: ../source/includes/steps/run-mongodb-on-a-linux-distribution.rst:219
-msgid "Step 5: Begin using MongoDB."
-msgstr ""
-
-#: ../source/tutorial/install-mongodb-enterprise-on-amazon.txt:97
-msgid "Uninstall MongoDB"
-msgstr ""
-
-#: ../source/includes/fact-uninstall.rst:1
-msgid ""
-"To completely remove MongoDB from a system, you must remove the MongoDB "
-"applications themselves, the configuration files, and any directories "
-"containing data and logs. The following section guides you through the "
-"necessary steps."
-msgstr ""
-
-#: ../source/includes/fact-uninstall.rst:6
-msgid ""
-"This process will *completely* remove MongoDB, its configuration, and "
-"*all* databases. This process is not reversible, so ensure that all of "
-"your configuration and data is backed up before proceeding."
-msgstr ""
-
-#: ../source/includes/steps/uninstall-mongodb-enterprise-on-redhat.rst:10
-#: ../source/includes/steps/uninstall-mongodb-enterprise-on-redhat.rst:26
-msgid "Stop the :binary:`~bin.mongod` process by issuing the following command:"
-msgstr ""
-
-#: ../source/includes/steps/uninstall-mongodb-enterprise-on-redhat.rst:24
-msgid "Step 1: Stop MongoDB."
-msgstr ""
-
-#: ../source/includes/steps/uninstall-mongodb-enterprise-on-redhat.rst:40
-msgid "Remove Packages."
-msgstr ""
-
-#: ../source/includes/steps/uninstall-mongodb-enterprise-on-redhat.rst:42
-#: ../source/includes/steps/uninstall-mongodb-enterprise-on-redhat.rst:58
-msgid "Remove any MongoDB packages that you had previously installed."
-msgstr ""
-
-#: ../source/includes/steps/uninstall-mongodb-enterprise-on-redhat.rst:56
-msgid "Step 2: Remove Packages."
-msgstr ""
-
-#: ../source/includes/steps/uninstall-mongodb-enterprise-on-redhat.rst:72
-msgid "Remove Data Directories."
-msgstr ""
-
-#: ../source/includes/steps/uninstall-mongodb-enterprise-on-redhat.rst:74
-#: ../source/includes/steps/uninstall-mongodb-enterprise-on-redhat.rst:91
-msgid "Remove MongoDB databases and log files."
-msgstr ""
-
-#: ../source/includes/steps/uninstall-mongodb-enterprise-on-redhat.rst:89
-msgid "Step 3: Remove Data Directories."
-msgstr ""
-=======
 # b15c64f9b6574f11a9c587ecbfa05ba0
 #: ../source/includes/list-mongodb-enterprise-packages.rst:7
 msgid "``mongodb-enterprise``"
@@ -948,211 +409,6 @@
 # 939df22822334005a4059e542ab2fb00
 #~ msgid "Begin using MongoDB."
 #~ msgstr ""
->>>>>>> 2478a500
-
-#~ msgid ""
-#~ "After you have installed the required"
-#~ " prerequisite packages, download and "
-#~ "install the MongoDB Enterprise packages "
-<<<<<<< HEAD
-#~ "from `<http://www.mongodb.com/products/mongodb-"
-#~ "enterprise>`_. The MongoDB binaries are "
-#~ "located in the ``/bin`` directory of "
-#~ "the archive. To download and install,"
-#~ " use the following sequence of "
-#~ "commands."
-#~ msgstr ""
-
-#~ msgid "To begin using MongoDB, see :doc:`/tutorial/getting-started`."
-#~ msgstr ""
-
-# c6243bddd46f4345b6ef458bc634d9db
-#~ msgid "Install MongoDB Enterprise on Amazon Linux AMI"
-#~ msgstr ""
-
-# 58dc6eabf68d446c88042cbddf7a8eea
-#~ msgid ""
-#~ "Use this tutorial to install "
-#~ ":term:`MongoDB Enterprise` on Amazon Linux "
-#~ "AMI. MongoDB Enterprise is available on"
-#~ " select platforms and contains support "
-#~ "for several features related to security"
-#~ " and monitoring."
-#~ msgstr ""
-
-# 0e8b5ad0b97a40f2afb5693f7e430000
-#~ msgid ""
-#~ "To use MongoDB Enterprise on Amazon "
-#~ "Linux AMI, you must install several "
-#~ "prerequisite packages:"
-#~ msgstr ""
-
-# 451daf86bc224ad4899d457710e82539
-#~ msgid "``net-snmp``"
-#~ msgstr ""
-
-# e486ac3f2a144c55acb580e1e8a8a4ff
-#~ msgid "``net-snmp-libs``"
-#~ msgstr ""
-
-# 94e794bd811c4edeac43ae5ae0e27c83
-#~ msgid "``openssl``"
-#~ msgstr ""
-
-# a3779e85372b4cb899e3da8e9c348f5c
-#~ msgid "``net-snmp-utils``"
-#~ msgstr ""
-
-# f7aa28f96664444c97a06eb7a4806113
-#~ msgid "``cyrus-sasl``"
-#~ msgstr ""
-
-# 4fe82c679e1143ee81993de75f264284
-#~ msgid "``cyrus-sasl-lib``"
-#~ msgstr ""
-
-# 2cc7927c961440c9b02c05c76c058fe9
-#~ msgid "``cyrus-sasl-devel``"
-#~ msgstr ""
-
-# 53a230132b654890be2c50961ec5a96f
-#~ msgid "``cyrus-sasl-gssapi``"
-#~ msgstr ""
-
-# 339bc7a99678478aaa9c391083c9b470
-#~ msgid "To install these packages, you can issue the following command:"
-#~ msgstr ""
-
-# b38662fc37164a7c9ec7b4a093d73ceb
-#~ msgid ""
-#~ "The Enterprise packages include an "
-#~ "example SNMP configuration file named "
-#~ "``mongod.conf``. This file is not a "
-#~ "MongoDB configuration file."
-#~ msgstr ""
-
-# eabe1eafaf064a069317ba9b41ad6a1f
-#~ msgid "Download and install the MongoDB Enterprise packages."
-#~ msgstr ""
-
-# 5b7545cc273d49c68a262a2bc6b9e6de
-#~ msgid ""
-#~ "Ensure the location of the MongoDB "
-#~ "binaries is included in the ``PATH`` "
-#~ "variable."
-#~ msgstr ""
-
-# 6ad42c67a86349f081c42f0436ac51b1
-#~ msgid ""
-#~ "Once you have copied the MongoDB "
-#~ "binaries to their target location, "
-#~ "ensure that the location is included "
-#~ "in your ``PATH`` variable. If it "
-#~ "is not, either include it or "
-#~ "create symbolic links from the binaries"
-#~ " to a directory that is included."
-#~ msgstr ""
-
-# c65037dc7f87499892ff29cfe93878a8
-#~ msgid "Create the data directory."
-#~ msgstr ""
-
-# 8128df322ff44384b2f60b8ff4e56051
-#~ msgid ""
-#~ "Before you start MongoDB for the "
-#~ "first time, create the directory to "
-#~ "which the :program:`mongod` process will "
-#~ "write data. By default, the "
-#~ ":program:`mongod` process uses the "
-#~ "``/data/db`` directory. If you create a"
-#~ " directory other than this one, you"
-#~ " must specify that directory in the"
-#~ " :setting:`dbpath` option when starting the"
-#~ " :program:`mongod` process later in this"
-#~ " procedure."
-#~ msgstr ""
-
-# 70203efc0f834fa0a3a4343727dd85af
-#~ msgid ""
-#~ "The following example command creates "
-#~ "the default ``/data/db`` directory:"
-#~ msgstr ""
-
-# bf4c2a36eb6d4bd98adca8fe14a483ad
-#~ msgid "Set permissions for the data directory."
-#~ msgstr ""
-
-# 22cf0729728a454a91fd12e16f6864c1
-#~ msgid ""
-#~ "Before running :program:`mongod` for the "
-#~ "first time, ensure that the user "
-#~ "account running :program:`mongod` has read "
-#~ "and write permissions for the directory."
-#~ msgstr ""
-
-# 227b6a2f69714ad684a9da5d7ee25c7e
-#~ msgid "Run MongoDB."
-#~ msgstr ""
-
-# 3a056dea47b64f0bb0337253e7249c77
-#~ msgid ""
-#~ "To run MongoDB, run the "
-#~ ":program:`mongod` process at the system "
-#~ "prompt. If necessary, specify the path"
-#~ " of the :program:`mongod` or the data"
-#~ " directory. See the following examples."
-#~ msgstr ""
-
-# 49531b044aee4443b56c4fef23df7402
-#~ msgid "Run without specifying paths"
-#~ msgstr ""
-
-# b3b231bf5e5343988c9307305034f9bd
-#~ msgid ""
-#~ "If your system ``PATH`` variable "
-#~ "includes the location of the "
-#~ ":program:`mongod` binary and if you use"
-#~ " the default data directory (i.e., "
-#~ "``/data/db``), simply enter ``mongod`` at "
-#~ "the system prompt:"
-#~ msgstr ""
-
-# 270b5a2286b54bfc9411f1a39adeffa7
-#~ msgid "Specify the path of the :program:`mongod`"
-#~ msgstr ""
-
-# d56bb6095dd4477db20729d5e664aa96
-#~ msgid ""
-#~ "If your ``PATH`` does not include "
-#~ "the location of the :program:`mongod` "
-#~ "binary, enter the full path to the"
-#~ " :program:`mongod` binary at the system "
-#~ "prompt:"
-#~ msgstr ""
-
-# d9a65cfa57dd4aa18e20d2f8e4437f5c
-#~ msgid "Specify the path of the data directory"
-#~ msgstr ""
-
-# 735455ffee6b47058280b1786787652c
-#~ msgid ""
-#~ "If you do not use the default "
-#~ "data directory (i.e., ``/data/db``), specify"
-#~ " the path to the data directory "
-#~ "using the :option:`--dbpath <mongod --dbpath>`"
-#~ " option:"
-#~ msgstr ""
-
-# f2f2853c154b405ebb879ab1bff246ef
-#~ msgid "Stop MongoDB as needed."
-#~ msgstr ""
-
-# 3d8946c09bac4446b40d6ee1391e500c
-#~ msgid ""
-#~ "To stop MongoDB, press ``Control+C`` in"
-#~ " the terminal where the :program:`mongod`"
-#~ " instance is running."
-#~ msgstr ""
 
 #~ msgid ""
 #~ "After you have installed the required"
@@ -1165,15 +421,6 @@
 #~ "following sequence of commands."
 #~ msgstr ""
 
-=======
-#~ "from `<http://www.mongodb.com/subscription/downloads>`_. "
-#~ "The MongoDB binaries are located in "
-#~ "the ``/bin`` directory of the archive."
-#~ " To download and install, use the "
-#~ "following sequence of commands."
-#~ msgstr ""
-
->>>>>>> 2478a500
 #~ msgid ""
 #~ "To begin using MongoDB, see "
 #~ ":doc:`/tutorial/getting-started`. Also consider "
