--- conflicted
+++ resolved
@@ -12,11 +12,6 @@
 import java.util.*
 import kotlin.test.*
 
-<<<<<<< HEAD
-
-
-=======
->>>>>>> a1513665
 @TestInstance(TestInstance.Lifecycle.PER_CLASS)
 internal class QueryDocumentTest {
     // :snippet-start: query-data-model
@@ -28,10 +23,7 @@
         val rating: Int? = null
     )
     // :snippet-end:
-<<<<<<< HEAD
 
-=======
->>>>>>> a1513665
     companion object {
         val dotenv = dotenv()
         val client = MongoClient.create(dotenv["MONGODB_CONNECTION_URI"])
