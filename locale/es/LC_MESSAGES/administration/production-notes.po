--- conflicted
+++ resolved
@@ -8,11 +8,7 @@
 msgstr ""
 "Project-Id-Version: MongoDB Manual\n"
 "Report-Msgid-Bugs-To: \n"
-<<<<<<< HEAD
-"POT-Creation-Date: 2019-03-19 11:02-0400\n"
-=======
 "POT-Creation-Date: 2016-12-08 12:02-0500\n"
->>>>>>> 2478a500
 "PO-Revision-Date: 2014-04-08 16:28+0000\n"
 "Last-Translator: tychoish <tychoish@gmail.com>\n"
 "Language: es\n"
@@ -24,2357 +20,23 @@
 "Content-Transfer-Encoding: 8bit\n"
 "Generated-By: Babel 2.6.0\n"
 
-<<<<<<< HEAD
-=======
 # 12cbdb062a8f451b936c6445db20137a
->>>>>>> 2478a500
 #: ../source/administration/production-notes.txt:3
 msgid "Production Notes"
 msgstr ""
 
-<<<<<<< HEAD
-=======
 # 5640a63e1778447eb938b89b37c6997c
 #: ../source/administration/production-notes.txt
 msgid "On this page"
 msgstr ""
 
 # 4adb27a25da5460eac123280a39e151e
->>>>>>> 2478a500
 #: ../source/administration/production-notes.txt:13
 msgid ""
 "This page details system configurations that affect MongoDB, especially "
 "when running in production."
 msgstr ""
 
-<<<<<<< HEAD
-#: ../source/administration/production-notes.txt:16
-msgid "Deprecated"
-msgstr ""
-
-#: ../source/includes/fact-4.0-mmapv1-deprecated.rst:1
-msgid ""
-"MongoDB 4.0 deprecates the :ref:`storage-mmapv1` and will remove MMAPv1 "
-"in a future release. To change your MMAPv1 storage engine deployment to "
-":doc:`/core/wiredtiger`, see:"
-msgstr ""
-
-#: ../source/includes/fact-4.0-mmapv1-deprecated.rst:5
-msgid ":doc:`/tutorial/change-standalone-wiredtiger`"
-msgstr ""
-
-#: ../source/includes/fact-4.0-mmapv1-deprecated.rst:7
-msgid ":doc:`/tutorial/change-replica-set-wiredtiger`"
-msgstr ""
-
-#: ../source/includes/fact-4.0-mmapv1-deprecated.rst:9
-msgid ":doc:`/tutorial/change-sharded-cluster-wiredtiger`"
-msgstr ""
-
-#: ../source/includes/fact-mms-summary.rst:3
-msgid ""
-"`MongoDB Atlas <https://www.mongodb.com/cloud/atlas?jmp=docs>`_ is a "
-"cloud-hosted database-as-a-service. |mms-home|, a hosted service, and "
-"`Ops Manager <https://www.mongodb.com/products/mongodb-enterprise-"
-"advanced?jmp=docs>`_, an on-premise solution, provide monitoring, backup,"
-" and automation of MongoDB instances. For documentation, see `Atlas "
-"documentation <https://docs.atlas.mongodb.com?jmp=docs>`_, the |mms-docs|"
-" and `Ops Manager documentation "
-"<https://docs.opsmanager.mongodb.com?jmp=docs>`_"
-msgstr ""
-
-#: ../source/administration/production-notes.txt:24
-msgid "MongoDB Binaries"
-msgstr ""
-
-#: ../source/administration/production-notes.txt:29
-msgid "Supported Platforms"
-msgstr ""
-
-#: ../source/administration/production-notes.txt:31
-msgid ""
-"For running **in production**, refer to the :ref:`prod-notes-recommended-"
-"platforms` for operating system recommendations."
-msgstr ""
-
-#: ../source/includes/extracts/4.0-errata-wt-4018.rst:2
-msgid "MongoDB 4.0 may lose data during unclean shutdowns on macOS 10.13+."
-msgstr ""
-
-#: ../source/administration/production-notes.txt:39
-msgid "For details, see :issue:`WT-4018`."
-msgstr ""
-
-#: ../source/administration/production-notes.txt:42
-msgid "x86_64"
-msgstr ""
-
-#: ../source/includes/fact-platform-x86_64.rst:1
-msgid "Platform Support EOL Notice"
-msgstr ""
-
-#: ../source/includes/fact-platform-x86_64.rst:3
-msgid ""
-"Support for SLES 11 has been removed in MongoDB 3.2.20+, 3.4.15+, and "
-"3.6.4+."
-msgstr ""
-
-#: ../source/includes/fact-platform-x86_64.rst:4
-msgid ""
-"Support for Ubuntu 12.04 has been removed in MongoDB 3.2.20+, 3.4.15+, "
-"and 3.6.4+."
-msgstr ""
-
-#: ../source/includes/fact-platform-x86_64.rst:5
-msgid ""
-"Support for Debian 7 has been removed in MongoDB 3.2.21+, 3.4.16+, "
-"3.6.6+, and 4.0+."
-msgstr ""
-
-#: ../source/includes/fact-platform-x86_64.rst:7
-msgid "Platform Support Upcoming EOL Notice"
-msgstr ""
-
-#: ../source/includes/fact-platform-x86_64.rst:9
-msgid "In future releases, MongoDB will end support for the following platforms:"
-msgstr ""
-
-#: ../source/includes/fact-platform-x86_64.rst:12
-msgid "Windows 7/2008R2"
-msgstr ""
-
-#: ../source/includes/fact-platform-x86_64.rst:14
-msgid "Windows 8/2012"
-msgstr ""
-
-#: ../source/includes/fact-platform-x86_64.rst:16
-msgid "Windows 8.1/2012R2"
-msgstr ""
-
-#: ../source/includes/fact-platform-x86_64.rst:18
-#: ../source/includes/fact-platform-x86_64.rst:88
-msgid "Ubuntu 14.04"
-msgstr ""
-
-#: ../source/includes/fact-platform-arm64.rst:6
-#: ../source/includes/fact-platform-ppc64le.rst:6
-#: ../source/includes/fact-platform-s390x.rst:15
-#: ../source/includes/fact-platform-x86_64.rst:25
-msgid "Platform"
-msgstr ""
-
-#: ../source/includes/fact-platform-arm64.rst:7
-#: ../source/includes/fact-platform-s390x.rst:16
-#: ../source/includes/fact-platform-x86_64.rst:26
-msgid "4.0 Community & Enterprise"
-msgstr ""
-
-#: ../source/includes/fact-platform-arm64.rst:9
-#: ../source/includes/fact-platform-x86_64.rst:27
-msgid "3.6 Community & Enterprise"
-msgstr ""
-
-#: ../source/includes/fact-platform-arm64.rst:10
-#: ../source/includes/fact-platform-x86_64.rst:28
-msgid "3.4 Community & Enterprise"
-msgstr ""
-
-#: ../source/includes/fact-platform-x86_64.rst:29
-msgid "3.2 Community & Enterprise"
-msgstr ""
-
-#: ../source/includes/fact-platform-x86_64.rst:31
-msgid "Amazon Linux 2013.03 and later"
-msgstr ""
-
-#: ../source/includes/fact-platform-arm64.rst:12
-#: ../source/includes/fact-platform-arm64.rst:13
-#: ../source/includes/fact-platform-arm64.rst:14
-#: ../source/includes/fact-platform-ppc64le.rst:11
-#: ../source/includes/fact-platform-ppc64le.rst:12
-#: ../source/includes/fact-platform-ppc64le.rst:13
-#: ../source/includes/fact-platform-ppc64le.rst:15
-#: ../source/includes/fact-platform-ppc64le.rst:16
-#: ../source/includes/fact-platform-ppc64le.rst:17
-#: ../source/includes/fact-platform-s390x.rst:21
-#: ../source/includes/fact-platform-s390x.rst:26
-#: ../source/includes/fact-platform-s390x.rst:31
-#: ../source/includes/fact-platform-s390x.rst:36
-#: ../source/includes/fact-platform-x86_64.rst:32
-#: ../source/includes/fact-platform-x86_64.rst:33
-#: ../source/includes/fact-platform-x86_64.rst:34
-#: ../source/includes/fact-platform-x86_64.rst:35
-#: ../source/includes/fact-platform-x86_64.rst:38
-#: ../source/includes/fact-platform-x86_64.rst:48
-#: ../source/includes/fact-platform-x86_64.rst:49
-#: ../source/includes/fact-platform-x86_64.rst:50
-#: ../source/includes/fact-platform-x86_64.rst:51
-#: ../source/includes/fact-platform-x86_64.rst:53
-#: ../source/includes/fact-platform-x86_64.rst:58
-#: ../source/includes/fact-platform-x86_64.rst:59
-#: ../source/includes/fact-platform-x86_64.rst:60
-#: ../source/includes/fact-platform-x86_64.rst:61
-#: ../source/includes/fact-platform-x86_64.rst:63
-#: ../source/includes/fact-platform-x86_64.rst:64
-#: ../source/includes/fact-platform-x86_64.rst:65
-#: ../source/includes/fact-platform-x86_64.rst:66
-#: ../source/includes/fact-platform-x86_64.rst:73
-#: ../source/includes/fact-platform-x86_64.rst:74
-#: ../source/includes/fact-platform-x86_64.rst:75
-#: ../source/includes/fact-platform-x86_64.rst:89
-#: ../source/includes/fact-platform-x86_64.rst:90
-#: ../source/includes/fact-platform-x86_64.rst:91
-#: ../source/includes/fact-platform-x86_64.rst:92
-#: ../source/includes/fact-platform-x86_64.rst:94
-#: ../source/includes/fact-platform-x86_64.rst:95
-#: ../source/includes/fact-platform-x86_64.rst:96
-#: ../source/includes/fact-platform-x86_64.rst:97
-#: ../source/includes/fact-platform-x86_64.rst:99
-#: ../source/includes/fact-platform-x86_64.rst:107
-#: ../source/includes/fact-platform-x86_64.rst:108
-#: ../source/includes/fact-platform-x86_64.rst:111
-#: ../source/includes/fact-platform-x86_64.rst:112
-#: ../source/includes/fact-platform-x86_64.rst:113
-#: ../source/includes/fact-platform-x86_64.rst:114
-#: ../source/includes/fact-platform-x86_64.rst:117
-#: ../source/includes/fact-platform-x86_64.rst:118
-#: ../source/includes/fact-platform-x86_64.rst:119
-#: ../source/includes/fact-platform-x86_64.rst:120
-#: ../source/includes/fact-platform-x86_64.rst:123
-#: ../source/includes/fact-platform-x86_64.rst:124
-#: ../source/includes/fact-platform-x86_64.rst:125
-#: ../source/includes/fact-platform-x86_64.rst:126
-#: ../source/includes/list-table-products-supported-architecture.rst:16
-#: ../source/includes/list-table-products-supported-architecture.rst:19
-#: ../source/includes/list-table-products-supported-architecture.rst:23
-#: ../source/includes/list-table-products-supported-architecture.rst:24
-#: ../source/includes/list-table-products-supported-architecture.rst:25
-#: ../source/includes/list-table-products-supported-architecture.rst:26
-#: ../source/includes/list-table-products-supported-architecture.rst:30
-#: ../source/includes/list-table-products-supported-architecture.rst:31
-#: ../source/includes/list-table-products-supported-architecture.rst:32
-#: ../source/includes/list-table-products-supported-architecture.rst:36
-#: ../source/includes/list-table-products-supported-architecture.rst:42
-#: ../source/includes/list-table-products-supported-architecture.rst:48
-#: ../source/includes/list-table-products-supported-architecture.rst:49
-#: ../source/includes/list-table-products-supported-architecture.rst:54
-#: ../source/includes/list-table-products-supported-architecture.rst:55
-#: ../source/includes/list-table-products-supported-architecture.rst:60
-#: ../source/includes/list-table-products-supported-architecture.rst:61
-#: ../source/includes/list-table-products-supported-architecture.rst:66
-#: ../source/includes/list-table-products-supported-architecture.rst:67
-msgid "|checkmark|"
-msgstr ""
-
-#: ../source/includes/fact-platform-x86_64.rst:37
-msgid "Amazon Linux 2"
-msgstr ""
-
-#: ../source/includes/fact-platform-x86_64.rst:42
-msgid "Debian 7"
-msgstr ""
-
-#: ../source/includes/fact-platform-x86_64.rst:44
-msgid "EOL'd as of 3.6.6"
-msgstr ""
-
-#: ../source/includes/fact-platform-x86_64.rst:45
-msgid "EOL'd as of 3.4.16"
-msgstr ""
-
-#: ../source/includes/fact-platform-x86_64.rst:46
-msgid "EOL'd as of 3.2.21"
-msgstr ""
-
-#: ../source/administration/production-notes.txt:72
-#: ../source/includes/fact-platform-x86_64.rst:47
-msgid "Debian 8"
-msgstr ""
-
-#: ../source/includes/fact-platform-x86_64.rst:52
-msgid "Debian 9"
-msgstr ""
-
-#: ../source/includes/fact-platform-x86_64.rst:54
-msgid "3.6.5 and later"
-msgstr ""
-
-#: ../source/includes/fact-platform-x86_64.rst:57
-msgid "RHEL/CentOS 6.2 and later"
-msgstr ""
-
-#: ../source/includes/fact-platform-x86_64.rst:62
-msgid "RHEL/CentOS 7.0 and later"
-msgstr ""
-
-#: ../source/includes/fact-platform-x86_64.rst:67
-msgid "SLES 11"
-msgstr ""
-
-#: ../source/includes/fact-platform-x86_64.rst:69
-#: ../source/includes/fact-platform-x86_64.rst:85
-msgid "EOL'd as of 3.6.4"
-msgstr ""
-
-#: ../source/includes/fact-platform-x86_64.rst:70
-#: ../source/includes/fact-platform-x86_64.rst:86
-msgid "EOL'd as of 3.4.15"
-msgstr ""
-
-#: ../source/includes/fact-platform-x86_64.rst:71
-#: ../source/includes/fact-platform-x86_64.rst:87
-msgid "EOL'd as of 3.2.20"
-msgstr ""
-
-#: ../source/administration/production-notes.txt:74
-#: ../source/includes/fact-platform-x86_64.rst:72
-msgid "SLES 12"
-msgstr ""
-
-#: ../source/includes/fact-platform-x86_64.rst:77
-msgid "Solaris 11 64-bit"
-msgstr ""
-
-#: ../source/includes/fact-platform-x86_64.rst:80
-#: ../source/includes/fact-platform-x86_64.rst:81
-msgid "Community only"
-msgstr ""
-
-#: ../source/includes/fact-platform-x86_64.rst:83
-msgid "Ubuntu 12.04"
-msgstr ""
-
-#: ../source/includes/fact-platform-arm64.rst:11
-#: ../source/includes/fact-platform-ppc64le.rst:14
-#: ../source/includes/fact-platform-x86_64.rst:93
-msgid "Ubuntu 16.04"
-msgstr ""
-
-#: ../source/includes/fact-platform-s390x.rst:35
-#: ../source/includes/fact-platform-x86_64.rst:98
-msgid "Ubuntu 18.04"
-msgstr ""
-
-#: ../source/includes/fact-platform-x86_64.rst:104
-msgid "Windows Vista"
-msgstr ""
-
-#: ../source/includes/fact-platform-x86_64.rst:110
-msgid "Windows 7/Server 2008 R2"
-msgstr ""
-
-#: ../source/includes/fact-platform-x86_64.rst:116
-msgid "Windows 8/2012 R2 and later"
-msgstr ""
-
-#: ../source/includes/fact-platform-x86_64.rst:122
-msgid "macOS 10.11 and later"
-msgstr ""
-
-#: ../source/administration/production-notes.txt:47
-msgid "ARM64"
-msgstr ""
-
-#: ../source/administration/production-notes.txt:52
-msgid "PPC64LE (MongoDB Enterprise Edition)"
-msgstr ""
-
-#: ../source/includes/fact-platform-ppc64le.rst:7
-msgid "4.0 Enterprise"
-msgstr ""
-
-#: ../source/includes/fact-platform-ppc64le.rst:8
-#: ../source/includes/fact-platform-s390x.rst:17
-msgid "3.6 Enterprise"
-msgstr ""
-
-#: ../source/includes/fact-platform-ppc64le.rst:9
-#: ../source/includes/fact-platform-s390x.rst:18
-msgid "3.4 Enterprise"
-msgstr ""
-
-#: ../source/includes/fact-platform-ppc64le.rst:10
-#: ../source/includes/fact-platform-s390x.rst:20
-msgid "RHEL/CentOS 7"
-msgstr ""
-
-#: ../source/administration/production-notes.txt:57
-#: ../source/includes/list-table-products-supported-architecture.rst:12
-msgid "s390x"
-msgstr ""
-
-#: ../source/includes/fact-platform-s390x.rst:1
-msgid "New Platform Support"
-msgstr ""
-
-#: ../source/includes/fact-platform-s390x.rst:3
-msgid ""
-"Starting in MongoDB 4.0.6, support for the following platforms have been "
-"added:"
-msgstr ""
-
-#: ../source/includes/fact-platform-s390x.rst:6
-msgid "s390x RHEL/CentOS 7"
-msgstr ""
-
-#: ../source/includes/fact-platform-s390x.rst:7
-msgid "s390x SLES12"
-msgstr ""
-
-#: ../source/includes/fact-platform-s390x.rst:8
-msgid "s390x Ubuntu 18.04"
-msgstr ""
-
-#: ../source/includes/fact-platform-s390x.rst:25
-msgid "RHEL/CentOS 6"
-msgstr ""
-
-#: ../source/includes/fact-platform-s390x.rst:30
-msgid "SLES12"
-msgstr ""
-
-#: ../source/includes/fact-mmapv1-big-endian.rst:3
-msgid ""
-":doc:`MMAPv1 </core/mmapv1>` is supported on 64-bit Intel architectures "
-"(``x86_64``) only. MongoDB returns an error when starting a "
-":binary:`~bin.mongod` using MMAPv1 on an unsupported architecture."
-msgstr ""
-
-#: ../source/administration/production-notes.txt:66
-msgid "Recommended Platforms"
-msgstr ""
-
-#: ../source/administration/production-notes.txt:68
-msgid ""
-"While MongoDB supports a variety of platforms, the following operating "
-"systems are recommended for production use:"
-msgstr ""
-
-#: ../source/administration/production-notes.txt:71
-msgid "Amazon Linux"
-msgstr ""
-
-#: ../source/administration/production-notes.txt:73
-msgid "RHEL / CentOS 6.2+"
-msgstr ""
-
-#: ../source/administration/production-notes.txt:75
-msgid "Ubuntu LTS 16.04"
-msgstr ""
-
-#: ../source/administration/production-notes.txt:76
-msgid "Windows Server 2012 R2"
-msgstr ""
-
-#: ../source/administration/production-notes.txt:78
-msgid ":ref:`prod-notes-platform-considerations`"
-msgstr ""
-
-#: ../source/administration/production-notes.txt:81
-msgid "Use the Latest Stable Packages"
-msgstr ""
-
-#: ../source/administration/production-notes.txt:83
-msgid "Be sure you have the latest stable release."
-msgstr ""
-
-#: ../source/administration/production-notes.txt:85
-msgid ""
-"All MongoDB releases are available on the `MongoDB Download Center "
-"<https://www.mongodb.com/download-center?jmp=docs#production>`_ page. The"
-" `MongoDB Download Center <https://www.mongodb.com/download-"
-"center?jmp=docs#production>`_ page is a good place to verify the current "
-"stable release, even if you are installing via a package manager."
-msgstr ""
-
-#: ../source/includes/list-table-products-supported-architecture.rst:2
-msgid ""
-"The following summarizes the supported architecture for the latest "
-"version of MongoDB products:"
-msgstr ""
-
-#: ../source/includes/list-table-products-supported-architecture.rst:9
-msgid "Product"
-msgstr ""
-
-#: ../source/includes/list-table-products-supported-architecture.rst:10
-msgid "x86_64/amd64"
-msgstr ""
-
-#: ../source/includes/list-table-products-supported-architecture.rst:11
-msgid "ppc64le"
-msgstr ""
-
-#: ../source/includes/list-table-products-supported-architecture.rst:13
-msgid "ARMv8-A"
-msgstr ""
-
-#: ../source/includes/list-table-products-supported-architecture.rst:15
-msgid "MongoDB Community (3.4 and later)"
-msgstr ""
-
-#: ../source/includes/list-table-products-supported-architecture.rst:22
-msgid "MongoDB Enterprise (3.4 and later)"
-msgstr ""
-
-#: ../source/includes/list-table-products-supported-architecture.rst:29
-msgid ":bic:`BI Connector </installation/>`"
-msgstr ""
-
-#: ../source/includes/list-table-products-supported-architecture.rst:35
-msgid "`Compass <https://docs.mongodb.com/compass/current/install/>`__"
-msgstr ""
-
-#: ../source/includes/list-table-products-supported-architecture.rst:41
-msgid "`Spark Connector <https://docs.mongodb.com/spark-connector/v2.0/>`__"
-msgstr ""
-
-#: ../source/includes/list-table-products-supported-architecture.rst:47
-msgid ""
-":opsmgr:`Ops Manager </core/requirements/index.html#hardware-"
-"compatibility-matrix-for-onprem-hosts>`"
-msgstr ""
-
-#: ../source/includes/list-table-products-supported-architecture.rst:53
-msgid ""
-":opsmgr:`Automation Agent </core/requirements/index.html#compatibility-"
-"matrix-for-onprem-hosts>`"
-msgstr ""
-
-#: ../source/includes/list-table-products-supported-architecture.rst:59
-msgid ""
-":opsmgr:`Monitoring Agent </core/requirements/index.html#compatibility-"
-"matrix-for-onprem-hosts>`"
-msgstr ""
-
-#: ../source/includes/list-table-products-supported-architecture.rst:65
-msgid ""
-":opsmgr:`Backup Agent </core/requirements/index.html#compatibility-"
-"matrix-for-onprem-hosts>`"
-msgstr ""
-
-#: ../source/administration/production-notes.txt:94
-msgid "MongoDB ``dbPath``"
-msgstr ""
-
-#: ../source/administration/production-notes.txt:96
-msgid ""
-"The files in the :setting:`~storage.dbPath` directory must correspond to "
-"the configured :term:`storage engine`. :binary:`~bin.mongod` will not "
-"start if :setting:`~storage.dbPath` contains data files created by a "
-"storage engine other than the one specified by :option:`--storageEngine "
-"<mongod --storageEngine>`."
-msgstr ""
-
-#: ../source/administration/production-notes.txt:101
-msgid ""
-":binary:`~bin.mongod` must possess read and write permissions for the "
-"specified :setting:`~storage.dbPath`."
-msgstr ""
-
-#: ../source/administration/production-notes.txt:107
-msgid "Concurrency"
-msgstr ""
-
-#: ../source/administration/production-notes.txt:112
-#: ../source/administration/production-notes.txt:261
-msgid "WiredTiger"
-msgstr ""
-
-#: ../source/administration/production-notes.txt:114
-msgid ""
-":ref:`WiredTiger <storage-wiredtiger>` supports concurrent access by "
-"readers and writers to the documents in a collection. Clients can read "
-"documents while write operations are in progress, and multiple threads "
-"can modify different documents in a collection at the same time."
-msgstr ""
-
-#: ../source/administration/production-notes.txt:119
-msgid ""
-":ref:`prod-notes-ram` provides information about how WiredTiger takes "
-"advantage of multiple CPU cores and how to improve operation throughput."
-msgstr ""
-
-#: ../source/administration/production-notes.txt:124
-#: ../source/administration/production-notes.txt:248
-msgid "MMAPv1 (*Deprecated in MongoDB 4.0*)"
-msgstr ""
-
-#: ../source/administration/production-notes.txt:126
-msgid ""
-"Beginning with MongoDB 3.0, :ref:`MMAPv1 <storage-mmapv1>` provides "
-"*collection-level locking*: All collections have a unique readers-writer "
-"lock that allows multiple clients to modify documents in different "
-"collections at the same time."
-msgstr ""
-
-#: ../source/administration/production-notes.txt:131
-msgid ""
-"For MongoDB versions 2.2 through 2.6 series, each database has a readers-"
-"writer lock that allows concurrent read access to a database, but gives "
-"exclusive access to a single write operation per database. See the "
-":doc:`Concurrency </faq/concurrency>` page for more information. In "
-"earlier versions of MongoDB, all write operations contended for a single "
-"readers-writer lock for the entire :binary:`~bin.mongod` instance."
-msgstr ""
-
-#: ../source/administration/production-notes.txt:140
-msgid "Data Consistency"
-msgstr ""
-
-#: ../source/administration/production-notes.txt:143
-msgid "Journaling"
-msgstr ""
-
-#: ../source/administration/production-notes.txt:145
-msgid ""
-"MongoDB uses *write ahead logging* to an on-disk :term:`journal`. "
-"Journaling guarantees that MongoDB can quickly recover :doc:`write "
-"operations </crud>` that were written to the journal but not written to "
-"data files in cases where :binary:`~bin.mongod` terminated due to a crash"
-" or other serious failure."
-msgstr ""
-
-#: ../source/administration/production-notes.txt:151
-msgid ""
-"Leave journaling enabled in order to ensure that :binary:`~bin.mongod` "
-"will be able to recover its data files and keep the data files in a valid"
-" state following a crash. See :doc:`Journaling </core/journaling/>` for "
-"more information."
-msgstr ""
-
-#: ../source/includes/wiredtiger-node-nojournal.rst:1
-msgid ""
-"Starting in MongoDB 4.0, you cannot specify :option:`--nojournal <mongod "
-"--nojournal>` option or :setting:`storage.journal.enabled: false "
-"<storage.journal.enabled>` for replica set members that use the "
-"WiredTiger storage engine."
-msgstr ""
-
-#: ../source/administration/production-notes.txt:159
-msgid "Read Concern"
-msgstr ""
-
-#: ../source/includes/fact-read-own-writes.rst:1
-msgid ""
-"Starting in MongoDB 3.6, you can use :ref:`causally consistent sessions "
-"<sessions>` to read your own writes, if the writes request "
-"acknowledgement."
-msgstr ""
-
-#: ../source/includes/fact-read-own-writes.rst:5
-msgid ""
-"Prior to MongoDB 3.6, you must have issued your write operation with "
-":writeconcern:`{ w: \"majority\" } <\"majority\">` write concern and then"
-" use either :readconcern:`\"majority\"` or "
-":readconcern:`\"linearizable\"` read concern for the read operations to "
-"ensure that a single thread can read its own writes."
-msgstr ""
-
-#: ../source/includes/fact-enable-majority-readConcern.rst:1
-msgid ""
-"To use :term:`read concern` level of :readconcern:`\"majority\"`, replica"
-" sets must use :ref:`WiredTiger storage engine <storage-wiredtiger>`."
-msgstr ""
-
-#: ../source/includes/fact-enable-majority-readConcern.rst:4
-msgid ""
-"For MongoDB 4.0.3+ (and 3.6.1+), you can disable read concern "
-":readconcern:`\"majority\"`. For more information, see :ref:`4.0-disable-"
-"read-concern-majority`."
-msgstr ""
-
-#: ../source/administration/production-notes.txt:168
-msgid "Write Concern"
-msgstr ""
-
-#: ../source/includes/introduction-write-concern.rst:1
-msgid ""
-":doc:`Write concern </reference/write-concern>` describes the level of "
-"acknowledgement requested from MongoDB for write operations. The level of"
-" the write concerns affects how quickly the write operation returns. When"
-" write operations have a *weak* write concern, they return quickly. With "
-"*stronger* write concerns, clients must wait after sending a write "
-"operation until MongoDB confirms the write operation at the requested "
-"write concern level. With insufficient write concerns, write operations "
-"may appear to a client to have succeeded, but may not persist in some "
-"cases of server failure."
-msgstr ""
-
-#: ../source/administration/production-notes.txt:172
-msgid ""
-"See the :doc:`Write Concern </reference/write-concern>` document for more"
-" information about choosing an appropriate write concern level for your "
-"deployment."
-msgstr ""
-
-#: ../source/administration/production-notes.txt:177
-msgid "Networking"
-msgstr ""
-
-#: ../source/administration/production-notes.txt:180
-msgid "Use Trusted Networking Environments"
-msgstr ""
-
-#: ../source/administration/production-notes.txt:182
-msgid ""
-"Always run MongoDB in a *trusted environment*, with network rules that "
-"prevent access from *all* unknown machines, systems, and networks. As "
-"with any sensitive system that is dependent on network access, your "
-"MongoDB deployment should only be accessible to specific systems that "
-"require access, such as application servers, monitoring services, and "
-"other MongoDB components."
-msgstr ""
-
-#: ../source/administration/production-notes.txt:190
-msgid ""
-"By default, :doc:`authorization </core/authorization>` is not enabled, "
-"and :binary:`~bin.mongod` assumes a trusted environment. Enable "
-":setting:`~security.authorization` mode as needed. For more information "
-"on authentication mechanisms supported in MongoDB as well as "
-"authorization in MongoDB, see :doc:`/core/authentication` and "
-":doc:`/core/authorization`."
-msgstr ""
-
-#: ../source/administration/production-notes.txt:197
-msgid ""
-"For additional information and considerations on security, refer to the "
-"documents in the :doc:`Security Section </security>`, specifically:"
-msgstr ""
-
-#: ../source/administration/production-notes.txt:200
-msgid ":doc:`/administration/security-checklist`"
-msgstr ""
-
-#: ../source/administration/production-notes.txt:201
-msgid ":doc:`/core/security-mongodb-configuration`"
-msgstr ""
-
-#: ../source/administration/production-notes.txt:202
-msgid ":doc:`/core/security-network`"
-msgstr ""
-
-#: ../source/administration/production-notes.txt:204
-msgid ""
-"For Windows users, consider the `Windows Server Technet Article on TCP "
-"Configuration <http://technet.microsoft.com/en-"
-"us/library/dd349797.aspx>`_ when deploying MongoDB on Windows."
-msgstr ""
-
-#: ../source/administration/production-notes.txt:209
-msgid "Disable HTTP Interface"
-msgstr ""
-
-#: ../source/includes/fact-deprecated-http-interface.rst:3
-msgid "MongoDB 3.6 removes the deprecated HTTP interface and REST API to MongoDB."
-msgstr ""
-
-#: ../source/administration/production-notes.txt:213
-msgid ""
-"Earlier versions of MongoDB provide an HTTP interface to check the status"
-" of the server and, optionally, run queries. The HTTP interface is "
-"disabled by default. Do not enable the HTTP interface in production "
-"environments."
-msgstr ""
-
-#: ../source/administration/production-notes.txt:220
-msgid "Manage Connection Pool Sizes"
-msgstr ""
-
-#: ../source/administration/production-notes.txt:222
-#, python-format
-msgid ""
-"Avoid overloading the connection resources of a :binary:`~bin.mongod` or "
-":binary:`~bin.mongos` instance by adjusting the connection pool size to "
-"suit your use case. Start at 110-115% of the typical number of current "
-"database requests, and modify the connection pool size as needed. Refer "
-"to the :ref:`connection-pool-options` for adjusting the connection pool "
-"size."
-msgstr ""
-
-#: ../source/administration/production-notes.txt:228
-msgid ""
-"The :dbcommand:`connPoolStats` command returns information regarding the "
-"number of open connections to the current database for "
-":binary:`~bin.mongos` and :binary:`~bin.mongod` instances in sharded "
-"clusters."
-msgstr ""
-
-#: ../source/administration/production-notes.txt:232
-msgid "See also :ref:`prod-notes-ram`."
-msgstr ""
-
-#: ../source/administration/production-notes.txt:235
-msgid "Hardware Considerations"
-msgstr ""
-
-#: ../source/administration/production-notes.txt:237
-msgid ""
-"MongoDB is designed specifically with commodity hardware in mind and has "
-"few hardware requirements or limitations. MongoDB's core components run "
-"on little-endian hardware, primarily x86/x86_64 processors. Client "
-"libraries (i.e. drivers) can run on big or little endian systems."
-msgstr ""
-
-#: ../source/administration/production-notes.txt:245
-msgid "Allocate Sufficient RAM and CPU"
-msgstr ""
-
-#: ../source/administration/production-notes.txt:250
-msgid ""
-"Due to its concurrency model, the :ref:`MMAPv1 <storage-mmapv1>` storage "
-"engine does not require many CPU cores. As such, increasing the number of"
-" cores can improve performance but does not provide significant return."
-msgstr ""
-
-#: ../source/administration/production-notes.txt:254
-msgid ""
-"At a minimum, ensure that your :binary:`~bin.mongod` or "
-":binary:`~bin.mongos` has access to two real cores or one physical CPU."
-msgstr ""
-
-#: ../source/administration/production-notes.txt:257
-msgid ""
-"Increasing the amount of RAM accessible to MongoDB may help reduce the "
-"frequency of page faults."
-msgstr ""
-
-#: ../source/administration/production-notes.txt:263
-msgid ""
-"The :ref:`WiredTiger <storage-wiredtiger>` storage engine is "
-"multithreaded and can take advantage of additional CPU cores. "
-"Specifically, the total number of active threads (i.e. concurrent "
-"operations) relative to the number of available CPUs can impact "
-"performance:"
-msgstr ""
-
-#: ../source/administration/production-notes.txt:268
-msgid ""
-"Throughput *increases* as the number of concurrent active operations "
-"increases up to the number of CPUs."
-msgstr ""
-
-#: ../source/administration/production-notes.txt:271
-msgid ""
-"Throughput *decreases* as the number of concurrent active operations "
-"exceeds the number of CPUs by some threshold amount."
-msgstr ""
-
-#: ../source/administration/production-notes.txt:274
-msgid ""
-"The threshold depends on your application. You can determine the optimum "
-"number of concurrent active operations for your application by "
-"experimenting and measuring throughput. The output from "
-":binary:`~bin.mongostat` provides statistics on the number of active "
-"reads/writes in the (``ar|aw``) column."
-msgstr ""
-
-#: ../source/includes/extracts/wt-cache-utilization.rst:1
-msgid ""
-"With WiredTiger, MongoDB utilizes both the WiredTiger internal cache and "
-"the filesystem cache."
-msgstr ""
-
-#: ../source/includes/extracts/wt-cache-default-setting.rst:2
-msgid ""
-"Starting in 3.4, the WiredTiger internal cache, by default, will use the "
-"larger of either:"
-msgstr ""
-
-#: ../source/includes/extracts/wt-cache-default-setting.rst:5
-#, python-format
-msgid "50% of (RAM - 1 GB), or"
-msgstr ""
-
-#: ../source/includes/extracts/wt-cache-default-setting.rst:7
-msgid "256 MB."
-msgstr ""
-
-#: ../source/includes/extracts/wt-cache-default-setting.rst:9
-msgid ""
-"For example, on a system with a total of 4GB of RAM the WiredTiger cache "
-"will use 1.5GB of RAM (``0.5 * (4 GB - 1 GB) = 1.5 GB``). Conversely, a "
-"system with a total of 1.25 GB of RAM will allocate 256 MB to the "
-"WiredTiger cache because that is more than half of the total RAM minus "
-"one gigabyte (``0.5 * (1.25 GB - 1 GB) = 128 MB < 256 MB``)."
-msgstr ""
-
-#: ../source/includes/extracts/wt-cache-utilization.rst:6
-msgid ""
-"By default, WiredTiger uses Snappy block compression for all collections "
-"and prefix compression for all indexes. Compression defaults are "
-"configurable at a global level and can also be set on a per-collection "
-"and per-index basis during collection and index creation."
-msgstr ""
-
-#: ../source/includes/extracts/wt-cache-utilization.rst:11
-msgid ""
-"Different representations are used for data in the WiredTiger internal "
-"cache versus the on-disk format:"
-msgstr ""
-
-#: ../source/includes/extracts/wt-cache-utilization.rst:14
-msgid ""
-"Data in the filesystem cache is the same as the on-disk format, including"
-" benefits of any compression for data files. The filesystem cache is used"
-" by the operating system to reduce disk I/O."
-msgstr ""
-
-#: ../source/includes/extracts/wt-cache-utilization.rst:17
-msgid ""
-"Indexes loaded in the WiredTiger internal cache have a different data "
-"representation to the on-disk format, but can still take advantage of "
-"index prefix compression to reduce RAM usage. Index prefix compression "
-"deduplicates common prefixes from indexed fields."
-msgstr ""
-
-#: ../source/includes/extracts/wt-cache-utilization.rst:21
-msgid ""
-"Collection data in the WiredTiger internal cache is uncompressed and uses"
-" a different representation from the on-disk format. Block compression "
-"can provide significant on-disk storage savings, but data must be "
-"uncompressed to be manipulated by the server."
-msgstr ""
-
-#: ../source/includes/extracts/wt-filesystem-cache.rst:1
-msgid ""
-"Via the filesystem cache, MongoDB automatically uses all free memory that"
-" is not used by the WiredTiger cache or by other processes."
-msgstr ""
-
-#: ../source/includes/extracts/wt-cache-setting.rst:1
-msgid ""
-"To adjust the size of the WiredTiger internal cache, see "
-":setting:`storage.wiredTiger.engineConfig.cacheSizeGB` and "
-":option:`--wiredTigerCacheSizeGB <mongod --wiredTigerCacheSizeGB>`. Avoid"
-" increasing the WiredTiger internal cache size above its default value."
-msgstr ""
-
-#: ../source/includes/extracts/wt-cache-additional-constraints-mongod-config.rst:3
-msgid ""
-"The :setting:`storage.wiredTiger.engineConfig.cacheSizeGB` limits the "
-"size of the WiredTiger internal cache. The operating system will use the "
-"available free memory for filesystem cache, which allows the compressed "
-"MongoDB data files to stay in memory. In addition, the operating system "
-"will use any free RAM to buffer file system blocks and file system cache."
-msgstr ""
-
-#: ../source/includes/extracts/wt-cache-additional-constraints-mongod-config.rst:10
-msgid ""
-"To accommodate the additional consumers of RAM, you may have to decrease "
-"WiredTiger internal cache size."
-msgstr ""
-
-#: ../source/includes/extracts/wt-cache-additional-constraints-mongod-config.rst:13
-msgid ""
-"The default WiredTiger internal cache size value assumes that there is a "
-"single :binary:`~bin.mongod` instance per machine. If a single machine "
-"contains multiple MongoDB instances, then you should decrease the setting"
-" to accommodate the other :binary:`~bin.mongod` instances."
-msgstr ""
-
-#: ../source/includes/extracts/wt-cache-additional-constraints-mongod-config.rst:19
-msgid ""
-"If you run :binary:`~bin.mongod` in a container (e.g. ``lxc``, "
-"``cgroups``, Docker, etc.) that does *not* have access to all of the RAM "
-"available in a system, you must set "
-":setting:`storage.wiredTiger.engineConfig.cacheSizeGB` to a value less "
-"than the amount of RAM available in the container. The exact amount "
-"depends on the other processes running in the container."
-msgstr ""
-
-#: ../source/includes/extracts/wt-configure-cache.rst:7
-msgid ""
-"To view statistics on the cache and eviction rate, see the "
-":serverstatus:`wiredTiger.cache` field returned from the "
-":dbcommand:`serverStatus` command."
-msgstr ""
-
-#: ../source/administration/production-notes.txt:283
-msgid "Compression and Encryption"
-msgstr ""
-
-#: ../source/administration/production-notes.txt:285
-msgid ""
-"When using encryption, CPUs equipped with AES-NI instruction-set "
-"extensions show significant performance advantages. If you are using "
-"MongoDB Enterprise with the :ref:`encrypted-storage-engine`, choose a CPU"
-" that supports AES-NI for better performance."
-msgstr ""
-
-#: ../source/administration/production-notes.txt:291
-msgid ":ref:`prod-notes-concurrency`"
-msgstr ""
-
-#: ../source/administration/production-notes.txt:294
-msgid "Use Solid State Disks (SSDs)"
-msgstr ""
-
-#: ../source/administration/production-notes.txt:296
-msgid ""
-"MongoDB has good results and a good price-performance ratio with SATA SSD"
-" (Solid State Disk)."
-msgstr ""
-
-#: ../source/administration/production-notes.txt:299
-msgid ""
-"Use SSD if available and economical. Spinning disks can be performant, "
-"but SSDs' capacity for random I/O operations works well with the update "
-"model of MMAPv1."
-msgstr ""
-
-#: ../source/administration/production-notes.txt:303
-msgid ""
-"Commodity (SATA) spinning drives are often a good option, as the random "
-"I/O performance increase with more expensive spinning drives is not that "
-"dramatic (only on the order of 2x). Using SSDs or increasing RAM may be "
-"more effective in increasing I/O throughput."
-msgstr ""
-
-#: ../source/administration/production-notes.txt:311
-msgid "MongoDB and NUMA Hardware"
-msgstr ""
-
-#: ../source/administration/production-notes.txt:313
-msgid ""
-"Running MongoDB on a system with Non-Uniform Access Memory (NUMA) can "
-"cause a number of operational problems, including slow performance for "
-"periods of time and high system process usage."
-msgstr ""
-
-#: ../source/administration/production-notes.txt:317
-msgid ""
-"When running MongoDB servers and clients on NUMA hardware, you should "
-"configure a memory interleave policy so that the host behaves in a non-"
-"NUMA fashion. MongoDB checks NUMA settings on start up when deployed on "
-"Linux (since version 2.0) and Windows (since version 2.6) machines. If "
-"the NUMA configuration may degrade performance, MongoDB prints a warning."
-msgstr ""
-
-#: ../source/administration/production-notes.txt:325
-msgid ""
-"`The MySQL \"swap insanity\" problem and the effects of NUMA "
-"<http://jcole.us/blog/archives/2010/09/28/mysql-swap-insanity-and-the-"
-"numa-architecture/>`_ post, which describes the effects of NUMA on "
-"databases. The post introduces NUMA and its goals, and illustrates how "
-"these goals are not compatible with production databases. Although the "
-"blog post addresses the impact of NUMA for MySQL, the issues for MongoDB "
-"are similar."
-msgstr ""
-
-#: ../source/administration/production-notes.txt:333
-msgid "`NUMA: An Overview <https://queue.acm.org/detail.cfm?id=2513149>`_."
-msgstr ""
-
-#: ../source/administration/production-notes.txt:336
-msgid "Configuring NUMA on Windows"
-msgstr ""
-
-#: ../source/administration/production-notes.txt:338
-msgid ""
-"On Windows, memory interleaving must be enabled through the machine's "
-"BIOS. Consult your system documentation for details."
-msgstr ""
-
-#: ../source/administration/production-notes.txt:342
-msgid "Configuring NUMA on Linux"
-msgstr ""
-
-#: ../source/administration/production-notes.txt:344
-msgid ""
-"When running MongoDB on Linux, you should disable *zone reclaim* in the "
-"``sysctl`` settings using one of the following commands:"
-msgstr ""
-
-#: ../source/administration/production-notes.txt:355
-msgid ""
-"Then, you should use ``numactl`` to start your :binary:`~bin.mongod` "
-"instances, including the :doc:`config servers </core/sharded-cluster-"
-"config-servers>`, :binary:`~bin.mongos` instances, and any clients. If "
-"you do not have the ``numactl`` command, refer to the documentation for "
-"your operating system to install the ``numactl`` package."
-msgstr ""
-
-#: ../source/administration/production-notes.txt:361
-msgid ""
-"The following operation demonstrates how to start a MongoDB instance "
-"using ``numactl``:"
-msgstr ""
-
-#: ../source/administration/production-notes.txt:368
-msgid ""
-"The ``<path>`` is the path to the program you are starting and the "
-"``<options>`` are any optional arguments to pass to the program."
-msgstr ""
-
-#: ../source/administration/production-notes.txt:371
-msgid ""
-"To fully disable NUMA behavior, you must perform both operations. For "
-"more information, see the `Documentation for /proc/sys/vm/* "
-"<http://www.kernel.org/doc/Documentation/sysctl/vm.txt>`_."
-msgstr ""
-
-#: ../source/administration/production-notes.txt:376
-msgid "Disk and Storage Systems"
-msgstr ""
-
-#: ../source/administration/production-notes.txt:379
-msgid "Swap"
-msgstr ""
-
-#: ../source/administration/production-notes.txt:381
-msgid ""
-"Assign swap space for your systems. Allocating swap space can avoid "
-"issues with memory contention and can prevent the OOM Killer on Linux "
-"systems from killing :binary:`~bin.mongod`."
-msgstr ""
-
-#: ../source/administration/production-notes.txt:385
-msgid ""
-"For the MMAPv1 storage engine, the method :binary:`~bin.mongod` uses to "
-"map files to memory ensures that the operating system will never store "
-"MongoDB data in swap space.  On Windows systems, using MMAPv1 requires "
-"extra swap space due to commitment limits. For details, see :ref:`MongoDB"
-" on Windows <production-windows-pagefile>`."
-msgstr ""
-
-#: ../source/administration/production-notes.txt:391
-msgid ""
-"For the WiredTiger storage engine, given sufficient memory pressure, "
-"WiredTiger may store data in swap space."
-msgstr ""
-
-#: ../source/administration/production-notes.txt:395
-msgid "RAID"
-msgstr ""
-
-#: ../source/administration/production-notes.txt:397
-msgid ""
-"For optimal performance in terms of the storage layer, use disks backed "
-"by RAID-10. RAID-5 and RAID-6 do not typically provide sufficient "
-"performance to support a MongoDB deployment."
-msgstr ""
-
-#: ../source/administration/production-notes.txt:404
-msgid "Remote Filesystems"
-msgstr ""
-
-#: ../source/administration/production-notes.txt:406
-msgid ""
-"With the MMAPv1 storage engine, the Network File System protocol (NFS) is"
-" not recommended as you may see performance problems when both the data "
-"files and the journal files are hosted on NFS. You may experience better "
-"performance if you place the journal on local or ``iscsi`` volumes."
-msgstr ""
-
-#: ../source/administration/production-notes.txt:412
-msgid ""
-"With the WiredTiger storage engine, WiredTiger objects may be stored on "
-"remote file systems if the remote file system conforms to ISO/IEC "
-"9945-1:1996 (POSIX.1). Because remote file systems are often slower than "
-"local file systems, using a remote file system for storage may degrade "
-"performance."
-msgstr ""
-
-#: ../source/administration/production-notes.txt:418
-msgid ""
-"If you decide to use NFS, add the following NFS options to your "
-"``/etc/fstab`` file: ``bg``, ``nolock``, and ``noatime``."
-msgstr ""
-
-#: ../source/administration/production-notes.txt:422
-msgid "Separate Components onto Different Storage Devices"
-msgstr ""
-
-#: ../source/administration/production-notes.txt:424
-msgid ""
-"For improved performance, consider separating your database's data, "
-"journal, and logs onto different storage devices, based on your "
-"application's access and write pattern. Mount the components as separate "
-"filesystems and use symbolic links to map each component's path to the "
-"device storing it."
-msgstr ""
-
-#: ../source/administration/production-notes.txt:430
-msgid ""
-"For the WiredTiger storage engine, you can also store the indexes on a "
-"different storage device. See "
-":setting:`storage.wiredTiger.engineConfig.directoryForIndexes`."
-msgstr ""
-
-#: ../source/administration/production-notes.txt:436
-msgid ""
-"Using different storage devices will affect your ability to create "
-"snapshot-style backups of your data, since the files will be on different"
-" devices and volumes."
-msgstr ""
-
-#: ../source/administration/production-notes.txt:443
-msgid "Scheduling"
-msgstr ""
-
-#: ../source/administration/production-notes.txt:446
-msgid "Scheduling for Virtual or Cloud Hosted Devices"
-msgstr ""
-
-#: ../source/administration/production-notes.txt:448
-msgid ""
-"For local block devices attached to a virtual machine instance via the "
-"hypervisor or hosted by a cloud hosting provider, the guest operating "
-"system should use a *noop* scheduler for best performance. The *noop* "
-"scheduler allows the operating system to defer I/O scheduling to the "
-"underlying hypervisor."
-msgstr ""
-
-#: ../source/administration/production-notes.txt:455
-msgid "Scheduling for Physical Servers"
-msgstr ""
-
-#: ../source/administration/production-notes.txt:457
-msgid ""
-"For physical servers, the operating system should use a *deadline* "
-"scheduler. The *deadline* scheduler caps maximum latency per request and "
-"maintains a good disk throughput that is best for disk-intensive database"
-" applications."
-msgstr ""
-
-#: ../source/administration/production-notes.txt:463
-msgid "Architecture"
-msgstr ""
-
-#: ../source/administration/production-notes.txt:466
-msgid "Replica Sets"
-msgstr ""
-
-#: ../source/administration/production-notes.txt:468
-msgid ""
-"See the :doc:`Replica Set Architectures </core/replica-set-"
-"architectures>` document for an overview of architectural considerations "
-"for replica set deployments."
-msgstr ""
-
-#: ../source/administration/production-notes.txt:473
-msgid "Sharded Clusters"
-msgstr ""
-
-#: ../source/administration/production-notes.txt:475
-msgid ""
-"See :doc:`Sharded Cluster Production Architecture </core/sharded-cluster-"
-"components>` for an overview of recommended sharded cluster architectures"
-" for production deployments."
-msgstr ""
-
-#: ../source/administration/production-notes.txt:480
-msgid ":doc:`/administration/production-checklist-development`"
-msgstr ""
-
-#: ../source/administration/production-notes.txt:483
-msgid "Compression"
-msgstr ""
-
-#: ../source/administration/production-notes.txt:485
-msgid ""
-"WiredTiger can compress collection data using either :term:`snappy` or "
-":term:`zlib` compression library. :term:`snappy` provides a lower "
-"compression rate but has little performance cost, whereas ``zlib`` "
-"provides better compression rate but has a higher performance cost."
-msgstr ""
-
-#: ../source/administration/production-notes.txt:490
-msgid ""
-"By default, WiredTiger uses :term:`snappy` compression library. To change"
-" the compression setting, see "
-":setting:`storage.wiredTiger.collectionConfig.blockCompressor`."
-msgstr ""
-
-#: ../source/administration/production-notes.txt:494
-msgid "WiredTiger uses :term:`prefix compression` on all indexes by default."
-msgstr ""
-
-#: ../source/administration/production-notes.txt:497
-msgid "Clock Synchronization"
-msgstr ""
-
-#: ../source/administration/production-notes.txt:499
-msgid ""
-"Use `NTP <http://www.ntp.org/>`_ to synchronize the clocks on all "
-"components of your MongoDB deployment. :term:`Replica sets <replica set>`"
-" and :term:`sharded clusters <sharded cluster>` running MongoDB 3.4.5 or "
-"earlier with the :doc:`WiredTiger </core/wiredtiger>` storage engine may "
-"experience :ref:`checkpoint <storage-wiredtiger-checkpoints>` hangs on "
-"systems with unreliable clocks."
-msgstr ""
-
-#: ../source/administration/production-notes.txt:510
-msgid "Platform Specific Considerations"
-msgstr ""
-
-#: ../source/includes/note-minimum-glibc.rst:3
-msgid ""
-"MongoDB uses the `GNU C Library <http://www.gnu.org/software/libc/>`_ "
-"(glibc) if available on a system. MongoDB requires version at least "
-"``glibc-2.12-1.2.el6`` to avoid a known bug with earlier versions. For "
-"best results use at least version 2.13."
-msgstr ""
-
-#: ../source/administration/production-notes.txt:515
-msgid "MongoDB on Linux"
-msgstr ""
-
-#: ../source/administration/production-notes.txt:520
-msgid "Kernel and File Systems"
-msgstr ""
-
-#: ../source/administration/production-notes.txt:522
-msgid ""
-"When running MongoDB in production on Linux, you should use Linux kernel "
-"version 2.6.36 or later, with either the XFS or EXT4 filesystem. If "
-"possible, use XFS as it generally performs better with MongoDB."
-msgstr ""
-
-#: ../source/administration/production-notes.txt:526
-msgid ""
-"With the :ref:`WiredTiger storage engine <storage-wiredtiger>`, using XFS"
-" is **strongly recommended** for data bearing nodes to avoid performance "
-"issues that may occur when using EXT4 with WiredTiger."
-msgstr ""
-
-#: ../source/administration/production-notes.txt:530
-msgid ""
-"With the :ref:`MMAPv1 storage engine <storage-mmapv1>`, MongoDB "
-"preallocates its database files before using them and often creates large"
-" files. As such, you should use the XFS or EXT4 file systems. If "
-"possible, use XFS as it generally performs better with MongoDB."
-msgstr ""
-
-#: ../source/administration/production-notes.txt:535
-msgid ""
-"In general, if you use the XFS file system, use at least version "
-"``2.6.25`` of the Linux Kernel."
-msgstr ""
-
-#: ../source/administration/production-notes.txt:540
-msgid ""
-"If you use the EXT4 file system, use at least version ``2.6.28`` of the "
-"Linux Kernel."
-msgstr ""
-
-#: ../source/administration/production-notes.txt:543
-msgid ""
-"On Red Hat Enterprise Linux and CentOS, use at least version "
-"``2.6.18-194`` of the Linux kernel."
-msgstr ""
-
-#: ../source/administration/production-notes.txt:547
-msgid "``fsync()`` on Directories"
-msgstr ""
-
-#: ../source/administration/production-notes.txt:550
-msgid ""
-"MongoDB requires a filesystem that supports ``fsync()`` *on directories*."
-" For example, HGFS and Virtual Box's shared folders do *not* support this"
-" operation."
-msgstr ""
-
-#: ../source/administration/production-notes.txt:555
-msgid "Set ``vm.swappiness`` to ``1``"
-msgstr ""
-
-#: ../source/administration/production-notes.txt:557
-msgid ""
-"“Swappiness” is a Linux kernel setting that influences the behavior of "
-"the Virtual Memory manager when it needs to allocate a swap, ranging from"
-" ``0`` to ``100``, inclusive."
-msgstr ""
-
-#: ../source/administration/production-notes.txt:561
-msgid ""
-"A setting of ``0`` tells the kernel to swap only to avoid out-of-memory "
-"problems."
-msgstr ""
-
-#: ../source/administration/production-notes.txt:564
-msgid "A setting of ``100`` tells it to swap aggressively to disk."
-msgstr ""
-
-#: ../source/administration/production-notes.txt:566
-msgid ""
-"If your host runs kernel versions ``3.5`` or later, or :abbr:`RHEL (Red "
-"Hat Enterprise Linux)` / CentOS kernel ``2.6.32-303`` or later, setting "
-"this value to ``0`` could disable swapping. Set this to ``1``."
-msgstr ""
-
-#: ../source/administration/production-notes.txt:571
-msgid "To see what the current swappiness level is, run:"
-msgstr ""
-
-#: ../source/administration/production-notes.txt:579
-msgid "To change swappiness while the system is running, run:"
-msgstr ""
-
-#: ../source/administration/production-notes.txt:585
-msgid ""
-"To change swappiness permanently, edit the ``/etc/sysctl.conf`` file in "
-"your preferred text editor and change this value:"
-msgstr ""
-
-#: ../source/administration/production-notes.txt:595
-msgid "Recommended Configuration"
-msgstr ""
-
-#: ../source/administration/production-notes.txt:597
-msgid "For **all** MongoDB deployments:"
-msgstr ""
-
-#: ../source/administration/production-notes.txt:599
-msgid ""
-"Use the Network Time Protocol (NTP) to synchronize time among your hosts."
-" This is especially important in sharded clusters."
-msgstr ""
-
-#: ../source/administration/production-notes.txt:602
-msgid ""
-"For the **WiredTiger and MMAPv1** storage engines, consider the following"
-" recommendations:"
-msgstr ""
-
-#: ../source/administration/production-notes.txt:605
-msgid ""
-"Turn off ``atime`` for the storage volume containing the :term:`database "
-"files <dbpath>`."
-msgstr ""
-
-#: ../source/administration/production-notes.txt:608
-msgid ""
-"Set the file descriptor limit, ``-n``, and the user process limit "
-"(ulimit), ``-u``, above 20,000, according to the suggestions in the "
-":doc:`ulimit </reference/ulimit>` reference. A low ulimit will affect "
-"MongoDB when under heavy use and can produce errors and lead to failed "
-"connections to MongoDB processes and loss of service."
-msgstr ""
-
-#: ../source/administration/production-notes.txt:614
-msgid ""
-"Disable Transparent Huge Pages. MongoDB performs better with normal (4096"
-" bytes) virtual memory pages. See :doc:`Transparent Huge Pages Settings "
-"</tutorial/transparent-huge-pages>`."
-msgstr ""
-
-#: ../source/administration/production-notes.txt:618
-msgid ""
-"Disable NUMA in your BIOS. If that is not possible, see :ref:`MongoDB on "
-"NUMA Hardware <production-numa>`."
-msgstr ""
-
-#: ../source/administration/production-notes.txt:621
-msgid ""
-"Configure SELinux for MongoDB **if** you are **not** using the default "
-"MongoDB directory paths or :doc:`ports </reference/default-mongodb-"
-"port>`."
-msgstr ""
-
-#: ../source/administration/production-notes.txt:625
-msgid ""
-"See: :ref:`Configure SELinux for MongoDB <install-rhel-configure-"
-"selinux>` and :ref:`Configure SELinux for MongoDB Enterprise <install-"
-"enterprise-rhel-configure-selinux>` for the required configuration."
-msgstr ""
-
-#: ../source/includes/fact-selinux-server-side-js.rst:3
-msgid ""
-"If you are using SELinux, any MongoDB operation that requires :doc"
-":`server-side JavaScript </core/server-side-javascript>` will result in "
-"segfault errors. :ref:`disable-server-side-js` describes how to disable "
-"execution of server-side JavaScript."
-msgstr ""
-
-#: ../source/administration/production-notes.txt:634
-msgid "For the **WiredTiger** storage engine:"
-msgstr ""
-
-#: ../source/administration/production-notes.txt:636
-msgid ""
-"Set the readahead setting to 0 regardless of storage media type "
-"(spinning, SSD, etc.)."
-msgstr ""
-
-#: ../source/administration/production-notes.txt:639
-msgid ""
-"Setting a higher readahead benefits sequential I/O operations. However, "
-"since MongoDB disk access patterns are generally random, setting a higher"
-" readahead provides limited benefit or performance degradation. As such, "
-"for most workloads, a readahead of 0 provides optimal MongoDB "
-"performance."
-msgstr ""
-
-#: ../source/administration/production-notes.txt:644
-msgid ""
-"In general, set the readahead setting to 0 unless testing shows a "
-"measurable, repeatable, and reliable benefit in a higher readahead value."
-" `MongoDB Professional Support <https://www.mongodb.com/products"
-"/enterprise-grade-support>`_ can provide advice and guidance on non-zero "
-"readahead configurations."
-msgstr ""
-
-#: ../source/administration/production-notes.txt:650
-msgid "For the **MMAPv1** storage engine (*Deprecated in MongoDB 4.0*):"
-msgstr ""
-
-#: ../source/administration/production-notes.txt:652
-msgid ""
-"Ensure that readahead settings for the block devices that store the "
-"database files are appropriate. For random access use patterns, set low "
-"readahead values. A readahead of 32 (16 kB) often works well."
-msgstr ""
-
-#: ../source/administration/production-notes.txt:656
-msgid ""
-"For a standard block device, you can run ``sudo blockdev --report`` to "
-"get the readahead settings and ``sudo blockdev --setra <value> <device>``"
-" to change the readahead settings. Refer to your specific operating "
-"system manual for more information."
-msgstr ""
-
-#: ../source/administration/production-notes.txt:662
-msgid "MongoDB and TLS/SSL Libraries"
-msgstr ""
-
-#: ../source/administration/production-notes.txt:664
-msgid ""
-"On Linux platforms, you may observe one of the following statements in "
-"the MongoDB log:"
-msgstr ""
-
-#: ../source/administration/production-notes.txt:672
-msgid ""
-"These warnings indicate that the system's TLS/SSL libraries are different"
-" from the TLS/SSL libraries that the :binary:`~bin.mongod` was compiled "
-"against. Typically these messages do not require intervention; however, "
-"you can use the following operations to determine the symbol versions "
-"that :binary:`~bin.mongod` expects:"
-msgstr ""
-
-#: ../source/administration/production-notes.txt:683
-msgid ""
-"These operations will return output that resembles one the of the "
-"following lines:"
-msgstr ""
-
-#: ../source/administration/production-notes.txt:691
-msgid ""
-"The last two strings in this output are the symbol version and symbol "
-"name. Compare these values with the values returned by the following "
-"operations to detect symbol version mismatches:"
-msgstr ""
-
-#: ../source/administration/production-notes.txt:700
-msgid ""
-"This procedure is neither exact nor exhaustive: many symbols used by "
-":binary:`~bin.mongod` from the ``libcrypto`` library do not begin with "
-"``CRYPTO_``."
-msgstr ""
-
-#: ../source/administration/production-notes.txt:707
-msgid "MongoDB on Windows"
-msgstr ""
-
-#: ../source/administration/production-notes.txt:711
-msgid "MongoDB Using WiredTiger"
-msgstr ""
-
-#: ../source/administration/production-notes.txt:713
-msgid ""
-"For MongoDB instances using the WiredTiger storage engine, performance on"
-" Windows is comparable to performance on Linux."
-msgstr ""
-
-#: ../source/administration/production-notes.txt:717
-msgid "MongoDB Using MMAPv1 (*Deprecated in MongoDB 4.0*)"
-msgstr ""
-
-#: ../source/administration/production-notes.txt:722
-msgid "Configure Windows Page File For MMAPv1"
-msgstr ""
-
-#: ../source/administration/production-notes.txt:724
-msgid ""
-"Configure the page file such that the minimum and maximum page file size "
-"are equal and at least 32 GB. Use a multiple of this size if, during peak"
-" usage, you expect concurrent writes to many databases or collections. "
-"However, the page file size does not need to exceed the maximum size of "
-"the database."
-msgstr ""
-
-#: ../source/administration/production-notes.txt:730
-msgid ""
-"A large page file is needed as Windows requires enough space to "
-"accommodate all regions of memory mapped files made writable during peak "
-"usage, regardless of whether writes actually occur."
-msgstr ""
-
-#: ../source/administration/production-notes.txt:734
-msgid ""
-"The page file is not used for database storage and will not receive "
-"writes during normal MongoDB operation. As such, the page file will not "
-"affect performance, but it must exist and be large enough to accommodate "
-"Windows' commitment rules during peak database use."
-msgstr ""
-
-#: ../source/administration/production-notes.txt:741
-msgid ""
-"Dynamic page file sizing is too slow to accommodate the rapidly "
-"fluctuating commit charge of an active MongoDB deployment. This can "
-"result in transient overcommitment situations that may lead to abrupt "
-"server shutdown with a VirtualProtect error 1455."
-msgstr ""
-
-#: ../source/administration/production-notes.txt:747
-msgid "MongoDB on Virtual Environments"
-msgstr ""
-
-#: ../source/administration/production-notes.txt:749
-msgid ""
-"This section describes considerations when running MongoDB in some of the"
-" more common virtual environments."
-msgstr ""
-
-#: ../source/administration/production-notes.txt:752
-msgid "For all platforms, consider :ref:`virtualized-disks-scheduling`."
-msgstr ""
-
-#: ../source/administration/production-notes.txt:755
-msgid ":abbr:`AWS (Amazon Web Services)` :abbr:`EC2 (Elastic Compute Cloud)`"
-msgstr ""
-
-#: ../source/administration/production-notes.txt:757
-msgid "There are two performance configurations to consider:"
-msgstr ""
-
-#: ../source/administration/production-notes.txt:759
-msgid "Reproducible performance for performance testing or benchmarking, and"
-msgstr ""
-
-#: ../source/administration/production-notes.txt:760
-msgid "Raw maximum performance"
-msgstr ""
-
-#: ../source/administration/production-notes.txt:762
-msgid ""
-"To tune performance on :abbr:`EC2 (Elastic Compute Cloud)` for either "
-"configuration, you should:"
-msgstr ""
-
-#: ../source/administration/production-notes.txt:765
-msgid ""
-"Enable :abbr:`AWS (Amazon Web Services)` `Enhanced Networking "
-"<http://docs.aws.amazon.com/AWSEC2/latest/UserGuide/enhanced-"
-"networking.html#enabling_enhanced_networking>`_ for your instance. Not "
-"all instance types support Enhanced Networking."
-msgstr ""
-
-#: ../source/administration/production-notes.txt:769
-msgid ""
-"To learn more about Enhanced Networking, see to the `AWS documentation "
-"<http://docs.aws.amazon.com/AWSEC2/latest/UserGuide/enhanced-"
-"networking.html#enabling_enhanced_networking>`_."
-msgstr ""
-
-#: ../source/administration/production-notes.txt:772
-msgid ""
-"If you are concerned more about reproducible performance on :abbr:`EC2 "
-"(Elastic Compute Cloud)`, you should also:"
-msgstr ""
-
-#: ../source/administration/production-notes.txt:775
-msgid ""
-"Use provisioned :abbr:`IOPS (Input/Output Operations Per Second)` for the"
-" storage, with separate devices for journal and data. Do not use the "
-"ephemeral (:abbr:`SSD (Solid State Disk)`) storage available on most "
-"instance types as their performance changes moment to moment. (The ``i`` "
-"series is a notable exception, but very expensive.)"
-msgstr ""
-
-#: ../source/administration/production-notes.txt:781
-msgid ""
-"Disable :abbr:`DVFS (dynamic voltage and frequency scaling)` and "
-":abbr:`CPU (central processing unit)` power saving modes."
-msgstr ""
-
-#: ../source/administration/production-notes.txt:786
-msgid ""
-"`Amazon documentation on Processor State Control "
-"<https://docs.aws.amazon.com/AWSEC2/latest/UserGuide/processor_state_control.html>`_"
-msgstr ""
-
-#: ../source/administration/production-notes.txt:788
-msgid "Disable hyperthreading."
-msgstr ""
-
-#: ../source/administration/production-notes.txt:792
-msgid ""
-"`Amazon blog post on disabling Hyper-Threading "
-"<https://aws.amazon.com/blogs/compute/disabling-intel-hyper-threading-"
-"technology-on-amazon-linux/>`_."
-msgstr ""
-
-#: ../source/administration/production-notes.txt:794
-msgid "Use ``numactl`` to bind memory locality to a single socket."
-msgstr ""
-
-#: ../source/administration/production-notes.txt:799
-msgid "Azure"
-msgstr ""
-
-#: ../source/administration/production-notes.txt:801
-msgid ""
-"Use `Premium Storage <https://azure.microsoft.com/en-"
-"us/documentation/articles/storage-premium-storage/>`_. Microsoft Azure "
-"offers two general types of storage: Standard storage, and Premium "
-"storage. MongoDB on Azure has better performance when using Premium "
-"storage than it does with Standard storage."
-msgstr ""
-
-#: ../source/administration/production-notes.txt:808
-msgid ""
-"For all :ref:`MMAPv1 <storage-mmapv1>` MongoDB deployments using Azure, "
-"you **must** mount the volume that hosts the :binary:`~bin.mongod` "
-"instance's :setting:`~storage.dbPath` with the *Host Cache Preference* "
-"``READ/WRITE``. This applies to all Azure deployments running MMAPv1, "
-"using any guest operating system."
-msgstr ""
-
-#: ../source/administration/production-notes.txt:815
-msgid ""
-"If your volumes have inappropriate cache settings, MongoDB may eventually"
-" shut down with the following error:"
-msgstr ""
-
-#: ../source/administration/production-notes.txt:823
-msgid ""
-"These shut downs do not produce data loss when "
-":setting:`storage.journal.enabled` is set to ``true``. You can safely "
-"restart :binary:`~bin.mongod` at any time following this event."
-msgstr ""
-
-#: ../source/administration/production-notes.txt:827
-msgid ""
-"The performance characteristics of MongoDB may change with ``READ/WRITE``"
-" caching enabled."
-msgstr ""
-
-#: ../source/administration/production-notes.txt:830
-msgid ""
-"The TCP idle timeout on the Azure load balancer is 240 seconds by "
-"default, which can cause it to silently drop connections if the TCP "
-"keepalive on your Azure systems is greater than this value.  You should "
-"set ``tcp_keepalive_time`` to 120 to ameliorate this problem."
-msgstr ""
-
-#: ../source/administration/production-notes.txt:836
-msgid ""
-"You will need to restart :binary:`~bin.mongod` and :binary:`~bin.mongos` "
-"processes for new system-wide keepalive settings to take effect."
-msgstr ""
-
-#: ../source/includes/fact-tcp-keepalive-linux.rst:1
-msgid "**On Linux systems**:"
-msgstr ""
-
-#: ../source/includes/fact-tcp-keepalive-linux.rst:3
-msgid "To view the keep alive setting, you can use one of the following commands:"
-msgstr ""
-
-#: ../source/includes/fact-tcp-keepalive-linux.rst:10
-#: ../source/includes/fact-tcp-keepalive-linux.rst:30
-msgid "Or:"
-msgstr ""
-
-#: ../source/includes/fact-tcp-keepalive-linux.rst:16
-msgid "The value is measured in seconds."
-msgstr ""
-
-#: ../source/includes/fact-tcp-keepalive-linux.rst:20
-msgid ""
-"Although the path includes ``ipv4``, the ``tcp_keepalive_time`` value "
-"applies to both IPv4 and IPv6."
-msgstr ""
-
-#: ../source/includes/fact-tcp-keepalive-linux.rst:23
-msgid ""
-"To change the ``tcp_keepalive_time`` value, you can use one of the "
-"following command:"
-msgstr ""
-
-#: ../source/includes/fact-tcp-keepalive-linux.rst:36
-msgid ""
-"These operations do not persist across system reboots. To persist the "
-"setting, add the following line to ``/etc/sysctl.conf``:"
-msgstr ""
-
-#: ../source/includes/fact-tcp-keepalive-linux.rst:43
-msgid ""
-"On Linux, :binary:`~bin.mongod` and :binary:`~bin.mongos` processes limit"
-" the keepalive to a maximum of 300 seconds (5 minutes) on their own "
-"sockets by overriding keepalive values greater than 5 minutes."
-msgstr ""
-
-#: ../source/includes/fact-tcp-keepalive-windows.rst:1
-msgid "**For Windows systems**:"
-msgstr ""
-
-#: ../source/includes/fact-tcp-keepalive-windows.rst:3
-msgid "To view the keep alive setting, issue the following command:"
-msgstr ""
-
-#: ../source/includes/fact-tcp-keepalive-windows.rst:9
-msgid ""
-"The registry value is not present by default. The system default, used if"
-" the value is absent, is 7200000 *milliseconds* or ``0x6ddd00`` in "
-"hexadecimal."
-msgstr ""
-
-#: ../source/includes/fact-tcp-keepalive-windows.rst:13
-msgid ""
-"To change the ``KeepAliveTime`` value, use the following command in an "
-"Administrator :guilabel:`Command Prompt`, where ``<value>`` is expressed "
-"in hexadecimal (e.g. 120000 is ``0x1d4c0``):"
-msgstr ""
-
-#: ../source/includes/fact-tcp-keepalive-windows.rst:21
-msgid ""
-"Windows users should consider the `Windows Server Technet Article on "
-"KeepAliveTime <https://technet.microsoft.com/en-"
-"us/library/cc957549.aspx>`_ for more information on setting keep alive "
-"for MongoDB deployments on Windows systems."
-msgstr ""
-
-#: ../source/administration/production-notes.txt:844
-msgid "VMware"
-msgstr ""
-
-#: ../source/includes/extracts/vm-memory-considerations-vmware.rst:1
-msgid "MongoDB is compatible with VMware."
-msgstr ""
-
-#: ../source/includes/extracts/vm-memory-considerations-vmware.rst:3
-msgid ""
-"VMware supports *memory overcommitment*, where you can assign more memory"
-" to your virtual machines than the physical machine has available. When "
-"memory is overcommitted, the hypervisor reallocates memory between the "
-"virtual machines. VMware's balloon driver (``vmmemctl``) reclaims the "
-"pages that are considered least valuable."
-msgstr ""
-
-#: ../source/includes/extracts/vm-memory-considerations-kvm.rst:9
-#: ../source/includes/extracts/vm-memory-considerations-vmware.rst:9
-msgid ""
-"The balloon driver resides inside the guest operating system. When the "
-"balloon driver expands, it may induce the guest operating system to "
-"reclaim memory from guest applications, which can interfere with "
-"MongoDB's memory management and affect MongoDB's performance."
-msgstr ""
-
-#: ../source/includes/extracts/vm-memory-considerations-kvm.rst:14
-#: ../source/includes/extracts/vm-memory-considerations-vmware.rst:14
-msgid ""
-"Do not disable the balloon driver and memory overcommitment features. "
-"This can cause the hypervisor to use its swap which will affect "
-"performance. Instead, map and reserve the full amount of memory for the "
-"virtual machine running MongoDB. This ensures that the balloon will not "
-"be inflated in the local operating system if there is memory pressure in "
-"the hypervisor due to an overcommitted configuration."
-msgstr ""
-
-#: ../source/administration/production-notes.txt:848
-#, python-format
-msgid ""
-"Ensure that virtual machines stay on a specific ESX/ESXi host by setting "
-"VMware's `affinity rules "
-"<https://kb.vmware.com/selfservice/microsites/search.do?cmd=displayKC&docType=kc&externalId=1005508&sliceId=1&docTypeID=DT_KB_1_1&dialogID=549881455&stateId=0%200%20549889513>`_."
-" If you must manually migrate a virtual machine to another host and the "
-":binary:`~bin.mongod` instance on the virtual machine is the "
-":term:`primary`, you must first :method:`step down <rs.stepDown>` the "
-"primary and then :method:`shut down the instance <db.shutdownServer>`."
-msgstr ""
-
-#: ../source/administration/production-notes.txt:855
-msgid ""
-"Follow the `networking best practices for vMotion "
-"<https://docs.vmware.com/en/VMware-"
-"vSphere/6.0/com.vmware.vsphere.vcenterhost.doc/GUID-"
-"7DAD15D4-7F41-4913-9F16-567289E22977.html>`_ and the `VMKernel "
-"<https://kb.vmware.com/selfservice/microsites/search.do?language=en_US&cmd=displayKC&externalId=2054994>`_."
-" Failure to follow the best practices can result in performance problems "
-"and affect :doc:`replica set </core/replica-set-high-availability>` and "
-":doc:`sharded cluster </tutorial/troubleshoot-sharded-clusters>` high "
-"availability mechanisms."
-msgstr ""
-
-#: ../source/administration/production-notes.txt:864
-msgid ""
-"It is possible to clone a virtual machine running MongoDB. You might use "
-"this function to spin up a new virtual host to add as a member of a "
-"replica set. If you clone a VM with journaling enabled, the clone "
-"snapshot will be valid. If not using journaling, first stop "
-":binary:`~bin.mongod`, then clone the VM, and finally, restart "
-":binary:`~bin.mongod`."
-msgstr ""
-
-#: ../source/administration/production-notes.txt:872
-msgid "KVM"
-msgstr ""
-
-#: ../source/includes/extracts/vm-memory-considerations-kvm.rst:1
-msgid "MongoDB is compatible with KVM."
-msgstr ""
-
-#: ../source/includes/extracts/vm-memory-considerations-kvm.rst:3
-msgid ""
-"KVM supports *memory overcommitment*, where you can assign more memory to"
-" your virtual machines than the physical machine has available. When "
-"memory is overcommitted, the hypervisor reallocates memory between the "
-"virtual machines. KVM's balloon driver  reclaims the pages that are "
-"considered least valuable."
-msgstr ""
-
-#: ../source/administration/production-notes.txt:877
-msgid "Performance Monitoring"
-msgstr ""
-
-#: ../source/administration/production-notes.txt:881
-msgid ""
-"Starting in version 4.0, MongoDB offers :doc:`free Cloud monitoring "
-"</administration/free-monitoring>` for standalones and replica sets. For "
-"more information, see :doc:`/administration/free-monitoring`."
-msgstr ""
-
-#: ../source/administration/production-notes.txt:887
-msgid "iostat"
-msgstr ""
-
-#: ../source/administration/production-notes.txt:889
-msgid ""
-"On Linux, use the ``iostat`` command to check if disk I/O is a bottleneck"
-" for your database. Specify a number of seconds when running iostat to "
-"avoid displaying stats covering the time since server boot."
-msgstr ""
-
-#: ../source/administration/production-notes.txt:893
-msgid ""
-"For example, the following command will display extended statistics and "
-"the time for each displayed report, with traffic in MB/s, at one second "
-"intervals:"
-msgstr ""
-
-#: ../source/administration/production-notes.txt:901
-msgid "Key fields from ``iostat``:"
-msgstr ""
-
-#: ../source/administration/production-notes.txt:903
-#, python-format
-msgid ""
-"``%util``: this is the most useful field for a quick check, it indicates "
-"what percent of the time the device/drive is in use."
-msgstr ""
-
-#: ../source/administration/production-notes.txt:906
-msgid ""
-"``avgrq-sz``: average request size. Smaller number for this value reflect"
-" more random IO operations."
-msgstr ""
-
-#: ../source/administration/production-notes.txt:910
-msgid "bwm-ng"
-msgstr ""
-
-#: ../source/administration/production-notes.txt:912
-msgid ""
-"`bwm-ng <http://www.gropp.org/?id=projects&sub=bwm-ng>`_ is a command-"
-"line tool for monitoring network use. If you suspect a network-based "
-"bottleneck, you may use ``bwm-ng`` to begin your diagnostic process."
-msgstr ""
-
-#: ../source/administration/production-notes.txt:918
-msgid "Backups"
-msgstr ""
-
-#: ../source/administration/production-notes.txt:920
-msgid ""
-"To make backups of your MongoDB database, please refer to :doc:`MongoDB "
-"Backup Methods Overview </core/backups>`."
-msgstr ""
-
-#: ../source/includes/extracts/additional-resources-production-notes.rst:4
-msgid "Additional Resources"
-msgstr ""
-
-#: ../source/includes/extracts/additional-resources-production-notes.rst:7
-msgid ""
-"`MongoDB Atlas: For a simple way to run, monitor, and maintain cloud-"
-"hosted MongoDB deployments "
-"<https://www.mongodb.com/cloud/atlas?jmp=docs>`_"
-msgstr ""
-
-#: ../source/includes/extracts/additional-resources-production-notes.rst:11
-msgid ""
-"`Blog Post: Capacity Planning and Hardware Provisioning for MongoDB In "
-"Ten Minutes <https://www.mongodb.com/blog/post/capacity-planning-and-"
-"hardware-provisioning-mongodb-ten-minutes?jmp=docs>`_"
-msgstr ""
-
-#: ../source/includes/extracts/additional-resources-production-notes.rst:12
-msgid ""
-"`Whitepaper: MongoDB Multi-Data Center Deployments "
-"<http://www.mongodb.com/lp/white-paper/multi-dc?jmp=docs>`_"
-msgstr ""
-
-#: ../source/includes/extracts/additional-resources-production-notes.rst:13
-msgid ""
-"`Whitepaper: Security Architecture <https://www.mongodb.com/lp/white-"
-"paper/mongodb-security-architecture?jmp=docs>`_"
-msgstr ""
-
-#: ../source/includes/extracts/additional-resources-production-notes.rst:14
-msgid ""
-"`Whitepaper: MongoDB Architecture Guide "
-"<https://www.mongodb.com/lp/whitepaper/architecture-guide?jmp=docs>`_"
-msgstr ""
-
-#: ../source/includes/extracts/additional-resources-production-notes.rst:15
-msgid ""
-"`Presentation: MongoDB Administration 101 "
-"<http://www.mongodb.com/presentations/webinar-mongodb-"
-"administration-101?jmp=docs>`_"
-msgstr ""
-
-#: ../source/includes/extracts/additional-resources-production-notes.rst:16
-msgid ""
-"`MongoDB Production Readiness Consulting Package "
-"<https://www.mongodb.com/products/consulting?jmp=docs#s_product_readiness>`_"
-msgstr ""
-
-#~ msgid ""
-#~ "By default, :setting:`~security.authentication` is"
-#~ " not enabled and :program:`mongod` assumes"
-#~ " a trusted environment. You can "
-#~ "enable :doc:`security/auth </core/security/>` mode"
-#~ " if you need it."
-#~ msgstr ""
-
-#~ msgid ""
-#~ "See documents in the :doc:`/security` "
-#~ "section for additional information, "
-#~ "specifically:"
-#~ msgstr ""
-
-#~ msgid ":doc:`/tutorial/configure-linux-iptables-firewall`"
-#~ msgstr ""
-
-#~ msgid ":doc:`/tutorial/configure-windows-netsh-firewall`"
-#~ msgstr ""
-
-#~ msgid ""
-#~ "The discussion of NUMA in this "
-#~ "section only applies to Linux, and "
-#~ "therefore does not affect deployments "
-#~ "where :program:`mongod` instances run other"
-#~ " UNIX-like systems or on Windows."
-#~ msgstr ""
-
-#~ msgid ""
-#~ "See the `The MySQL \"swap insanity\" "
-#~ "problem and the effects of NUMA "
-#~ "<http://jcole.us/blog/archives/2010/09/28/mysql-swap-"
-#~ "insanity-and-the -nu ma-architecture/>`_"
-#~ " post, which describes the effects of"
-#~ " NUMA on databases. This blog post"
-#~ " addresses the impact of NUMA for "
-#~ "MySQL, but the issues for MongoDB "
-#~ "are similar. The post introduces NUMA"
-#~ " and its goals, and illustrates how"
-#~ " these goals are not compatible with"
-#~ " production databases."
-#~ msgstr ""
-
-#~ msgid ""
-#~ "See :doc:`/core/write-concern` for more "
-#~ "information about choosing an appropriate "
-#~ "write concern level for your deployment."
-#~ msgstr ""
-
-#~ msgid ""
-#~ "See :doc:`/core/replica-set-architectures` for"
-#~ " an overview of architectural "
-#~ "considerations for replica set deployments."
-#~ msgstr ""
-
-#~ msgid ""
-#~ "See :doc:`/core/sharded-cluster-architectures-"
-#~ "production` for an overview of "
-#~ "recommended sharded cluster architectures for"
-#~ " production deployments."
-#~ msgstr ""
-
-#~ msgid ""
-#~ "Set the file descriptor limit, ``-n``,"
-#~ " and the user process limit (ulimit),"
-#~ " ``-u``, above 20,000, according to "
-#~ "the suggestions in the "
-#~ ":doc:`/reference/ulimit`. A low ulimit will"
-#~ " affect MongoDB when under heavy use"
-#~ " and can produce errors and lead "
-#~ "to failed connections to MongoDB "
-#~ "processes and loss of service."
-#~ msgstr ""
-
-#~ msgid ""
-#~ "To make backups of your MongoDB "
-#~ "database, please refer to "
-#~ ":doc:`/core/backups`."
-#~ msgstr ""
-
-# 93fe58880ba94ebcb56d686087cf57a1
-#~ msgid ""
-#~ "This page details system configurations "
-#~ "that affect MongoDB, especially in "
-#~ "production."
-#~ msgstr ""
-
-# 658720659f5a4497ae8d2e21efc1870d
-#~ msgid ""
-#~ "`MongoDB Management Service (MMS) "
-#~ "<http://mms.mongodb.com>`_ is a hosted "
-#~ "monitoring service which collects and "
-#~ "aggregates diagnostic data to provide "
-#~ "insight into the performance and "
-#~ "operation of MongoDB deployments. See "
-#~ "the `MMS Website <http://mms.mongodb.com/>`_ "
-#~ "and the `MMS documentation "
-#~ "<http://mms.mongodb.com/help/>`_ for more "
-#~ "information."
-#~ msgstr ""
-
-# 14a8550fef054b57a243394406159d84
-#~ msgid "Packages"
-#~ msgstr ""
-
-# 1d458917a0ee4b6fbeccf0e39aff36b0
-#~ msgid "MongoDB"
-#~ msgstr ""
-
-# 0791019acb9f494db63cb3d98480542c
-#~ msgid ""
-#~ "Be sure you have the latest stable"
-#~ " release. All releases are available "
-#~ "on the `Downloads "
-#~ "<http://www.mongodb.org/downloads>`_ page. This is"
-#~ " a good place to verify what is"
-#~ " current, even if you then choose "
-#~ "to install via a package manager."
-#~ msgstr ""
-
-# 9902ae459e4d40068db7286fd5c09ba6
-#~ msgid ""
-#~ "Always use 64-bit builds for production."
-#~ " The 32-bit build MongoDB offers for"
-#~ " test and development environments is "
-#~ "not suitable for production deployments "
-#~ "as it can store no more than "
-#~ "2GB of data. See the :ref:`32-bit "
-#~ "limitations <faq-32-bit-limitations>` for more"
-#~ " information."
-#~ msgstr ""
-
-# 36f654c96f85491b839b3b45e957b9d1
-#~ msgid "32-bit builds exist to support use on development machines."
-#~ msgstr ""
-
-# 0dec447fa1bb4d63b90a222e7f33371f
-#~ msgid "Operating Systems"
-#~ msgstr ""
-
-# 9e34b8217f914c2b9fff1578b18a5b0c
-#~ msgid ""
-#~ "MongoDB distributions are currently available"
-#~ " for Mac OS X, Linux, Windows "
-#~ "Server 2008 R2 64bit, Windows 7 "
-#~ "(32 bit and 64 bit), Windows "
-#~ "Vista, and Solaris platforms."
-#~ msgstr ""
-
-# 89215208ddcc4211a1870cbadf33cc50
-#~ msgid ""
-#~ "In earlier versions of MongoDB, all "
-#~ "write operations contended for a single"
-#~ " readers-writer lock on the MongoDB"
-#~ " instance. As of version 2.2, each"
-#~ " database has a readers-writer lock"
-#~ " that allows concurrent reads access "
-#~ "to a database, but gives exclusive "
-#~ "access to a single write operation "
-#~ "per database. See the :doc:`Concurrency "
-#~ "</faq/concurrency/>` page for more "
-#~ "information."
-#~ msgstr ""
-
-# 94ee4b7362bd4248936f46a6c409c4b3
-#~ msgid ""
-#~ "MongoDB uses *write ahead logging* to"
-#~ " an on-disk :term:`journal` to "
-#~ "guarantee that MongoDB is able to "
-#~ "quickly recover the :doc:`write operations "
-#~ "</core/write-operations>` following a crash"
-#~ " or other serious failure."
-#~ msgstr ""
-
-# fad5f9d074634e8cb5f86f03ef4e5954
-#~ msgid ""
-#~ "In order to ensure that "
-#~ ":program:`mongod` will be able to "
-#~ "recover its data files and keep "
-#~ "the data files in a valid state"
-#~ " following a crash, leave journaling "
-#~ "enabled. See :doc:`Journaling </core/journaling/>`"
-#~ " for more information."
-#~ msgstr ""
-
-# ef2f00d9b7e4443ba7556793a7a7ba5b
-#~ msgid ""
-#~ "Always run MongoDB in a *trusted "
-#~ "environment*, with network rules that "
-#~ "prevent access from *all* unknown "
-#~ "machines, systems, and networks. As with"
-#~ " any sensitive system dependent on "
-#~ "network access, your MongoDB deployment "
-#~ "should only be accessible to specific"
-#~ " systems that require access, such as"
-#~ " application servers, monitoring services, "
-#~ "and other MongoDB components."
-#~ msgstr ""
-
-# 86b546acd4b84a668b59efccab432175
-#~ msgid ":ref:`security-port-numbers`"
-#~ msgstr ""
-
-# 6de92c3b1eca46f884bf3332922e6a7c
-#~ msgid ":ref:`security-firewalls`"
-#~ msgstr ""
-
-# d07038cffd6645d88f9a80a37d6fe93c
-#~ msgid "Connection Pools"
-#~ msgstr ""
-
-# 02ad443adab04bdb86fee4795135fc32
-#~ msgid ""
-#~ "To avoid overloading the connection "
-#~ "resources of a single :program:`mongod` "
-#~ "or :program:`mongos` instance, ensure that "
-#~ "clients maintain reasonable connection pool"
-#~ " sizes."
-#~ msgstr ""
-
-# 72efe8a1e0bc498e8013ba9c07491b7a
-#~ msgid ""
-#~ "The :dbcommand:`connPoolStats` database command "
-#~ "returns information regarding the number "
-#~ "of open connections to the current "
-#~ "database for :program:`mongos` instances and"
-#~ " :program:`mongod` instances in sharded "
-#~ "clusters."
-#~ msgstr ""
-
-# 188e7b2332d04e1aa1420aecf7f2327d
-#~ msgid "Hardware Requirements and Limitations"
-#~ msgstr ""
-
-# e703ce3d7e6746b8b61c0c537c01ea14
-#~ msgid ""
-#~ "The hardware for the most effective "
-#~ "MongoDB deployments have the following "
-#~ "properties:"
-#~ msgstr ""
-
-# 0553fc9b27644afa9b9621b6eadec3a8
-#~ msgid ""
-#~ "As with all software, more RAM and"
-#~ " a faster CPU clock speed are "
-#~ "important for performance."
-#~ msgstr ""
-
-# b11335707e794a099a087c8bd7748ebd
-#~ msgid ""
-#~ "In general, databases are not CPU "
-#~ "bound. As such, increasing the number"
-#~ " of cores can help, but does "
-#~ "not provide significant marginal return."
-#~ msgstr ""
-
-# b37c40ebea3e40028826203275d4a553
-#~ msgid ""
-#~ "Use SSD if available and economical. "
-#~ "Spinning disks can be performant, but"
-#~ " SSDs' capacity for random I/O "
-#~ "operations works well with the update"
-#~ " model of :program:`mongod`."
-#~ msgstr ""
-
-# 3ad9a4db377d406fb8319965436e2cc1
-#~ msgid "Avoid Remote File Systems"
-#~ msgstr ""
-
-# 145ad0573a294ac6b64b5a78336cab52
-#~ msgid ""
-#~ "Remote file storage can create "
-#~ "performance problems in MongoDB. See "
-#~ ":ref:`production-nfs` for more information "
-#~ "about storage and MongoDB."
-#~ msgstr ""
-
-# 182a0f04e18a4a2f9deb69cb30f88500
-#~ msgid ""
-#~ "Running MongoDB on a system with "
-#~ "Non-Uniform Access Memory (NUMA) can "
-#~ "cause a number of operational problems,"
-#~ " including slow performance for periods "
-#~ "of time or high system process "
-#~ "usage."
-#~ msgstr ""
-
-# 02b29ba6a02044ce96c9e370f1cbf531
-#~ msgid ""
-#~ "When running MongoDB on NUMA hardware,"
-#~ " you should disable NUMA for MongoDB"
-#~ " and instead set an interleave memory"
-#~ " policy."
-#~ msgstr ""
-
-# 54508e36eae24487bab8e374d09c2015
-#~ msgid ""
-#~ "MongoDB version 2.0 and greater checks"
-#~ " these settings on start up when "
-#~ "deployed on a Linux-based system, "
-#~ "and prints a warning if the system"
-#~ " is NUMA-based."
-#~ msgstr ""
-
-# ad75fe007f604efe813bfd24e0264491
-#~ msgid ""
-#~ "To disable NUMA for MongoDB and "
-#~ "set an interleave memory policy, use "
-#~ "the ``numactl`` command and start "
-#~ ":program:`mongod` in the following manner:"
-#~ msgstr ""
-
-# 9ea7a71181294f0f9275a83fcc64ca4f
-#~ msgid ""
-#~ "Then, disable *zone reclaim* in the "
-#~ "``proc`` settings using the following "
-#~ "command:"
-#~ msgstr ""
-
-# 72c92e0093c249358df79ce6a50f3ec1
-#~ msgid ""
-=======
 # ac53e3076d0c493b8c5b0b15a7b308f4
 #: ../source/includes/fact-mms-summary.rst:2
 msgid ""
@@ -4620,7 +2282,6 @@
 
 # 72c92e0093c249358df79ce6a50f3ec1
 #~ msgid ""
->>>>>>> 2478a500
 #~ "To fully disable NUMA, you must "
 #~ "perform both operations. For more "
 #~ "information, see the `Documentation for "
@@ -4628,18 +2289,6 @@
 #~ "<http://www.kernel.org/doc/Documentation/sysctl/vm.txt>`_."
 #~ msgstr ""
 
-<<<<<<< HEAD
-# 657d78d199084b96834a2d2a91f490a4
-#~ msgid ""
-#~ "Assign swap space for your systems. "
-#~ "Allocating swap space can avoid issues"
-#~ " with memory contention and can "
-#~ "prevent the OOM Killer on Linux "
-#~ "systems from killing :program:`mongod`."
-#~ msgstr ""
-
-=======
->>>>>>> 2478a500
 # 5f8ad046926247e482bc8f4e824d22a2
 #~ msgid ""
 #~ "The method :program:`mongod` uses to map"
@@ -4648,30 +2297,6 @@
 #~ "store MongoDB data in swap space."
 #~ msgstr ""
 
-<<<<<<< HEAD
-# dc18b81d77ee47c797eb333713b28cc7
-#~ msgid "Most MongoDB deployments should use disks backed by RAID-10."
-#~ msgstr ""
-
-# 3e7c031f41aa45b88c53569841aadb77
-#~ msgid ""
-#~ "RAID-5 and RAID-6 do not typically "
-#~ "provide sufficient performance to support "
-#~ "a MongoDB deployment."
-#~ msgstr ""
-
-# 32b29ab2c7e34a18840133e631c6ba9d
-#~ msgid ""
-#~ "Avoid RAID-0 with MongoDB deployments. "
-#~ "While RAID-0 provides good write "
-#~ "performance, it also provides limited "
-#~ "availability and can lead to reduced "
-#~ "performance on read operations, particularly"
-#~ " when using Amazon's EBS volumes."
-#~ msgstr ""
-
-=======
->>>>>>> 2478a500
 # 1d5eb399461045fbbd85276078aaa3a3
 #~ msgid ""
 #~ "The Network File System protocol (NFS)"
@@ -4909,13 +2534,6 @@
 #~ "more common virtual environments."
 #~ msgstr ""
 
-<<<<<<< HEAD
-# 4b1179da5b2e4053bffe8334340569ce
-#~ msgid "EC2"
-#~ msgstr ""
-
-=======
->>>>>>> 2478a500
 # eff8bd2dc291439da511d2ddcb03da7e
 #~ msgid ""
 #~ "MongoDB is compatible with EC2 and "
@@ -4937,13 +2555,6 @@
 #~ "mongodb-performance-ease-use>`_."
 #~ msgstr ""
 
-<<<<<<< HEAD
-# 0fbc1f5c4d1948eab577bf7e588669a0
-#~ msgid "VMWare"
-#~ msgstr ""
-
-=======
->>>>>>> 2478a500
 # dab59c6a17d845348c3f10d3154d92a0
 #~ msgid ""
 #~ "MongoDB is compatible with VMWare. As"
@@ -4952,23 +2563,6 @@
 #~ "disabling the feature is recommended."
 #~ msgstr ""
 
-<<<<<<< HEAD
-# 050c3e541d4c4ada8601436ebee5f65e
-#~ msgid ""
-#~ "It is possible to clone a virtual"
-#~ " machine running MongoDB. You might "
-#~ "use this function to spin up a "
-#~ "new virtual host to add as a "
-#~ "member of a replica set. If you"
-#~ " clone a VM with journaling enabled,"
-#~ " the clone snapshot will be valid."
-#~ " If not using journaling, first stop"
-#~ " :program:`mongod`, then clone the VM, "
-#~ "and finally, restart :program:`mongod`."
-#~ msgstr ""
-
-=======
->>>>>>> 2478a500
 # c5f4acf367044078be3a3a25b38db559
 #~ msgid "OpenVZ"
 #~ msgstr ""
