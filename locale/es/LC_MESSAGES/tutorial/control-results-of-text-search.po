# SOME DESCRIPTIVE TITLE.
# Copyright (C) 2011-2014, MongoDB, Inc.
# This file is distributed under the same license as the mongodb-manual
# package.
#
# Translators:
msgid ""
msgstr ""
"Project-Id-Version: MongoDB Manual\n"
"Report-Msgid-Bugs-To: \n"
<<<<<<< HEAD
"POT-Creation-Date: 2019-03-19 11:02-0400\n"
=======
"POT-Creation-Date: 2016-12-08 12:02-0500\n"
>>>>>>> 2478a500
"PO-Revision-Date: 2014-04-08 18:38+0000\n"
"Last-Translator: tychoish <tychoish@gmail.com>\n"
"Language: es\n"
"Language-Team: Spanish (http://www.transifex.com/projects/p/mongodb-"
"manual/language/es/)\n"
"Plural-Forms: nplurals=2; plural=(n != 1)\n"
"MIME-Version: 1.0\n"
"Content-Type: text/plain; charset=utf-8\n"
"Content-Transfer-Encoding: 8bit\n"
"Generated-By: Babel 2.6.0\n"

<<<<<<< HEAD
=======
# 3d2ee8cbc82d48bb9f1451021a670e37
>>>>>>> 2478a500
#: ../source/tutorial/control-results-of-text-search.txt:3
msgid "Control Search Results with Weights"
msgstr ""

<<<<<<< HEAD
=======
# 2f090a31399b4fa490a47dc36c899541
>>>>>>> 2478a500
#: ../source/tutorial/control-results-of-text-search.txt:13
msgid ""
"Text search assigns a score to each document that contains the search "
"term in the indexed fields. The score determines the relevance of a "
"document to a given search query."
msgstr ""

<<<<<<< HEAD
=======
# 84abf79bfbea4f579dae74a04e5e9565
>>>>>>> 2478a500
#: ../source/includes/fact-text-index-weight.rst:1
msgid ""
"For a ``text`` index, the *weight* of an indexed field denotes the "
"significance of the field relative to the other indexed fields in terms "
"of the text search score."
msgstr ""

<<<<<<< HEAD
=======
# 7d410b1ee5e04378bd93b6883cacfe5d
>>>>>>> 2478a500
#: ../source/includes/fact-text-index-weight.rst:5
msgid ""
"For each indexed field in the document, MongoDB multiplies the number of "
"matches by the weight and sums the results. Using this sum, MongoDB then "
"calculates the score for the document. See :projection:`$meta` operator "
"for details on returning and sorting by text scores."
msgstr ""

<<<<<<< HEAD
=======
# a157aa052b3b40f6866dbdc12c4e36df
>>>>>>> 2478a500
#: ../source/includes/fact-text-index-weight.rst:10
msgid ""
"The default weight is 1 for the indexed fields. To adjust the weights for"
" the indexed fields, include the ``weights`` option in the "
":method:`db.collection.createIndex()` method."
msgstr ""

<<<<<<< HEAD
=======
# ee895f8dc51a4411b3d3b8123f1bcbc8
>>>>>>> 2478a500
#: ../source/tutorial/control-results-of-text-search.txt:21
msgid "Choose the weights carefully in order to prevent the need to reindex."
msgstr ""

<<<<<<< HEAD
=======
# aaed4574fcf74a708652fe86d22c0b52
>>>>>>> 2478a500
#: ../source/tutorial/control-results-of-text-search.txt:23
msgid "A collection ``blog`` has the following documents:"
msgstr ""

<<<<<<< HEAD
=======
# 71816aa7a3284a5fb2396c7137eeac13
>>>>>>> 2478a500
#: ../source/tutorial/control-results-of-text-search.txt:41
msgid ""
"To create a ``text`` index with different field weights for the "
"``content`` field and the ``keywords`` field, include the ``weights`` "
"option to the :method:`~db.collection.createIndex()` method. For example,"
" the following command creates an index on three fields and assigns "
"weights to two of the fields:"
msgstr ""

<<<<<<< HEAD
=======
# 885ba52832ef4c09a9abecd964ebabc2
>>>>>>> 2478a500
#: ../source/tutorial/control-results-of-text-search.txt:64
msgid "The ``text`` index has the following fields and weights:"
msgstr ""

<<<<<<< HEAD
=======
# 3d49003bfb9d4ca898b83d3d995be97e
>>>>>>> 2478a500
#: ../source/tutorial/control-results-of-text-search.txt:66
msgid "``content`` has a weight of 10,"
msgstr ""

<<<<<<< HEAD
=======
# 67a315ff91754f48aeb9b90c245c31b2
>>>>>>> 2478a500
#: ../source/tutorial/control-results-of-text-search.txt:68
msgid "``keywords`` has a weight of 5, and"
msgstr ""

<<<<<<< HEAD
=======
# 34547bbc742c4807a33c58276c9f45c2
>>>>>>> 2478a500
#: ../source/tutorial/control-results-of-text-search.txt:70
msgid "``about`` has the default weight of 1."
msgstr ""

<<<<<<< HEAD
=======
# ea7cf9ee87404f6c9c1a2ac118359158
>>>>>>> 2478a500
#: ../source/tutorial/control-results-of-text-search.txt:72
msgid ""
"These weights denote the relative significance of the indexed fields to "
"each other. For instance, a term match in the ``content`` field has:"
msgstr ""

<<<<<<< HEAD
=======
# bea943cd6d3e42d5a4e21e4e8aa5e7de
>>>>>>> 2478a500
#: ../source/tutorial/control-results-of-text-search.txt:75
msgid ""
"``2`` times (i.e. ``10:5``) the impact as a term match in the "
"``keywords`` field and"
msgstr ""

<<<<<<< HEAD
=======
# d658667108da4eebb96a82dcb857c31f
>>>>>>> 2478a500
#: ../source/tutorial/control-results-of-text-search.txt:78
msgid ""
"``10`` times (i.e. ``10:1``) the impact as a term match in the ``about`` "
"field."
msgstr ""

# 632fd7eac6f4446287c9513ffe2169e2
#~ msgid ""
#~ "This document describes how to create"
#~ " a ``text`` index with specified "
#~ "weights for results fields."
#~ msgstr ""

# c17930180a344211bbb1580944de07b0
#~ msgid ""
#~ "For a ``text`` index, the *weight* "
#~ "of an indexed field denotes the "
#~ "significance of the field relative to"
#~ " the other indexed fields in terms"
#~ " of the score. The score for a"
#~ " given word in a document is "
#~ "derived from the weighted sum of "
#~ "the frequency for each of the "
#~ "indexed fields in that document. See "
#~ ":projection:`$meta` operator for details on"
#~ " returning and sorting by text "
#~ "scores."
#~ msgstr ""

# 665b71d2f0e74a8e974825b5a2301523
#~ msgid ""
#~ "The default weight is 1 for the"
#~ " indexed fields. To adjust the "
#~ "weights for the indexed fields, include"
#~ " the ``weights`` option in the "
#~ ":method:`db.collection.ensureIndex()` method."
#~ msgstr ""

# a979f34336014300814fc6d95e672471
#~ msgid ""
#~ "To create a ``text`` index with "
#~ "different field weights for the "
#~ "``content`` field and the ``keywords`` "
#~ "field, include the ``weights`` option to"
#~ " the :method:`~db.collection.ensureIndex()` method. "
#~ "For example, the following command "
#~ "creates an index on three fields "
#~ "and assigns weights to two of the"
#~ " fields:"
#~ msgstr ""
<|MERGE_RESOLUTION|>--- conflicted
+++ resolved
@@ -8,11 +8,7 @@
 msgstr ""
 "Project-Id-Version: MongoDB Manual\n"
 "Report-Msgid-Bugs-To: \n"
-<<<<<<< HEAD
-"POT-Creation-Date: 2019-03-19 11:02-0400\n"
-=======
 "POT-Creation-Date: 2016-12-08 12:02-0500\n"
->>>>>>> 2478a500
 "PO-Revision-Date: 2014-04-08 18:38+0000\n"
 "Last-Translator: tychoish <tychoish@gmail.com>\n"
 "Language: es\n"
@@ -24,18 +20,12 @@
 "Content-Transfer-Encoding: 8bit\n"
 "Generated-By: Babel 2.6.0\n"
 
-<<<<<<< HEAD
-=======
 # 3d2ee8cbc82d48bb9f1451021a670e37
->>>>>>> 2478a500
 #: ../source/tutorial/control-results-of-text-search.txt:3
 msgid "Control Search Results with Weights"
 msgstr ""
 
-<<<<<<< HEAD
-=======
 # 2f090a31399b4fa490a47dc36c899541
->>>>>>> 2478a500
 #: ../source/tutorial/control-results-of-text-search.txt:13
 msgid ""
 "Text search assigns a score to each document that contains the search "
@@ -43,10 +33,7 @@
 "document to a given search query."
 msgstr ""
 
-<<<<<<< HEAD
-=======
 # 84abf79bfbea4f579dae74a04e5e9565
->>>>>>> 2478a500
 #: ../source/includes/fact-text-index-weight.rst:1
 msgid ""
 "For a ``text`` index, the *weight* of an indexed field denotes the "
@@ -54,10 +41,7 @@
 "of the text search score."
 msgstr ""
 
-<<<<<<< HEAD
-=======
 # 7d410b1ee5e04378bd93b6883cacfe5d
->>>>>>> 2478a500
 #: ../source/includes/fact-text-index-weight.rst:5
 msgid ""
 "For each indexed field in the document, MongoDB multiplies the number of "
@@ -66,10 +50,7 @@
 "for details on returning and sorting by text scores."
 msgstr ""
 
-<<<<<<< HEAD
-=======
 # a157aa052b3b40f6866dbdc12c4e36df
->>>>>>> 2478a500
 #: ../source/includes/fact-text-index-weight.rst:10
 msgid ""
 "The default weight is 1 for the indexed fields. To adjust the weights for"
@@ -77,26 +58,17 @@
 ":method:`db.collection.createIndex()` method."
 msgstr ""
 
-<<<<<<< HEAD
-=======
 # ee895f8dc51a4411b3d3b8123f1bcbc8
->>>>>>> 2478a500
 #: ../source/tutorial/control-results-of-text-search.txt:21
 msgid "Choose the weights carefully in order to prevent the need to reindex."
 msgstr ""
 
-<<<<<<< HEAD
-=======
 # aaed4574fcf74a708652fe86d22c0b52
->>>>>>> 2478a500
 #: ../source/tutorial/control-results-of-text-search.txt:23
 msgid "A collection ``blog`` has the following documents:"
 msgstr ""
 
-<<<<<<< HEAD
-=======
 # 71816aa7a3284a5fb2396c7137eeac13
->>>>>>> 2478a500
 #: ../source/tutorial/control-results-of-text-search.txt:41
 msgid ""
 "To create a ``text`` index with different field weights for the "
@@ -106,62 +78,41 @@
 "weights to two of the fields:"
 msgstr ""
 
-<<<<<<< HEAD
-=======
 # 885ba52832ef4c09a9abecd964ebabc2
->>>>>>> 2478a500
 #: ../source/tutorial/control-results-of-text-search.txt:64
 msgid "The ``text`` index has the following fields and weights:"
 msgstr ""
 
-<<<<<<< HEAD
-=======
 # 3d49003bfb9d4ca898b83d3d995be97e
->>>>>>> 2478a500
 #: ../source/tutorial/control-results-of-text-search.txt:66
 msgid "``content`` has a weight of 10,"
 msgstr ""
 
-<<<<<<< HEAD
-=======
 # 67a315ff91754f48aeb9b90c245c31b2
->>>>>>> 2478a500
 #: ../source/tutorial/control-results-of-text-search.txt:68
 msgid "``keywords`` has a weight of 5, and"
 msgstr ""
 
-<<<<<<< HEAD
-=======
 # 34547bbc742c4807a33c58276c9f45c2
->>>>>>> 2478a500
 #: ../source/tutorial/control-results-of-text-search.txt:70
 msgid "``about`` has the default weight of 1."
 msgstr ""
 
-<<<<<<< HEAD
-=======
 # ea7cf9ee87404f6c9c1a2ac118359158
->>>>>>> 2478a500
 #: ../source/tutorial/control-results-of-text-search.txt:72
 msgid ""
 "These weights denote the relative significance of the indexed fields to "
 "each other. For instance, a term match in the ``content`` field has:"
 msgstr ""
 
-<<<<<<< HEAD
-=======
 # bea943cd6d3e42d5a4e21e4e8aa5e7de
->>>>>>> 2478a500
 #: ../source/tutorial/control-results-of-text-search.txt:75
 msgid ""
 "``2`` times (i.e. ``10:5``) the impact as a term match in the "
 "``keywords`` field and"
 msgstr ""
 
-<<<<<<< HEAD
-=======
 # d658667108da4eebb96a82dcb857c31f
->>>>>>> 2478a500
 #: ../source/tutorial/control-results-of-text-search.txt:78
 msgid ""
 "``10`` times (i.e. ``10:1``) the impact as a term match in the ``about`` "
