#
msgid ""
msgstr ""
"Project-Id-Version: mongodb-manual 3.0\n"
"Report-Msgid-Bugs-To: \n"
<<<<<<< HEAD
"POT-Creation-Date: 2014-09-03 15:39-0400\n"
"PO-Revision-Date: 2014-11-08 22:56+0800\n"
"Last-Translator: YEXINGZHE54 <ispe54@gmail.com>\n"
"Language-Team: Chinese (http://www.transifex.com/projects/p/mongodb-manual/"
"language/zh/)\n"
=======
"POT-Creation-Date: 2015-08-20 19:13-0400\n"
"PO-Revision-Date: YEAR-MO-DA HO:MI+ZONE\n"
"Last-Translator: FULL NAME <EMAIL@ADDRESS>\n"
"Language-Team: LANGUAGE <LL@li.org>\n"
>>>>>>> 2ec0463a
"MIME-Version: 1.0\n"
"Content-Type: text/plain; charset=UTF-8\n"
"Content-Transfer-Encoding: 8bit\n"
"Plural-Forms: nplurals=1; plural=0;\n"
"Language: zh\n"
"X-Generator: Poedit 1.6.9\n"

#: ../source/tutorial/control-results-of-text-search.txt:3
msgid "Control Search Results with Weights"
msgstr "通过权重控制搜索结果"

#: ../source/tutorial/control-results-of-text-search.txt:8
msgid ""
"This document describes how to create a ``text`` index with specified "
"weights for results fields."
msgstr "本文描述了如何创建带权重的 ``文本`` 索引"

#: ../source/tutorial/control-results-of-text-search.txt:11
msgid ""
"For a ``text`` index, the *weight* of an indexed field denotes the "
"significance of the field relative to the other indexed fields in terms of "
"the score. The score for a given word in a document is derived from the "
"weighted sum of the frequency for each of the indexed fields in that "
"document. See :projection:`$meta` operator for details on returning and "
"sorting by text scores."
msgstr ""
"对于 ``文本`` 索引而言，被索引键的 *权重* 象征这它相对于其他键的在得分中的重"
"要性。某一给定词在一篇文档中的得分来源于文档中每个键的权重乘以该键上该词的频"
"率的总和。参见 :projection:`$meta` 操作符了解更多关于通过文本得分返回结果和排"
"序的细节信息。"

#: ../source/tutorial/control-results-of-text-search.txt:18
msgid ""
"The default weight is 1 for the indexed fields. To adjust the weights for "
<<<<<<< HEAD
"the indexed fields, include the ``weights`` option in the :method:`db."
"collection.ensureIndex()` method."
=======
"the indexed fields, include the ``weights`` option in the "
":method:`db.collection.createIndex()` method."
>>>>>>> 2ec0463a
msgstr ""
"键的默认权重是1.如果希望调整键的权重，可以在 :method:`db.collection."
"ensureIndex()` 方法中添加 ``weights`` 选项。"

#: ../source/tutorial/control-results-of-text-search.txt:24
msgid "Choose the weights carefully in order to prevent the need to reindex."
msgstr "慎重选择权重，以免重新索引"

#: ../source/tutorial/control-results-of-text-search.txt:26
msgid "A collection ``blog`` has the following documents:"
msgstr "集合 ``blog`` 有如下文档："

#: ../source/tutorial/control-results-of-text-search.txt:42
msgid ""
"To create a ``text`` index with different field weights for the ``content`` "
<<<<<<< HEAD
"field and the ``keywords`` field, include the ``weights`` option to the :"
"method:`~db.collection.ensureIndex()` method. For example, the following "
=======
"field and the ``keywords`` field, include the ``weights`` option to the "
":method:`~db.collection.createIndex()` method. For example, the following "
>>>>>>> 2ec0463a
"command creates an index on three fields and assigns weights to two of the "
"fields:"
msgstr ""
"为了创建一个文本索引且 ``content`` 和 keywords`` 键有不同的权重，可以在 :"
"method:`~db.collection.ensureIndex()` 方法中包含 ``weights`` 选项。例如，如下"
"命令会创建一个有三个键的索引并给两个键赋予权重："

#: ../source/tutorial/control-results-of-text-search.txt:65
msgid "The ``text`` index has the following fields and weights:"
msgstr "这个 ``文本`` 索引有如下键和权重："

#: ../source/tutorial/control-results-of-text-search.txt:67
msgid "``content`` has a weight of 10,"
msgstr "键 ``content`` 的权重为 10,"

#: ../source/tutorial/control-results-of-text-search.txt:69
msgid "``keywords`` has a weight of 5, and"
msgstr "键 ``keywords`` 的权重为5,"

#: ../source/tutorial/control-results-of-text-search.txt:71
msgid "``about`` has the default weight of 1."
msgstr "键 ``about`` 的权重为默认值1。"

#: ../source/tutorial/control-results-of-text-search.txt:73
msgid ""
"These weights denote the relative significance of the indexed fields to each "
"other. For instance, a term match in the ``content`` field has:"
msgstr ""
"这些权重表面了这些键互相之间的相对重要性。例如，在 ``content`` 键中匹配的单"
"词："

#: ../source/tutorial/control-results-of-text-search.txt:76
msgid ""
"``2`` times (i.e. ``10:5``) the impact as a term match in the ``keywords`` "
"field and"
msgstr ""
"它的重要性会是在 ``keywords`` 键中得到匹配的单词的重要性的 ``两倍`` "
"( ``10:5`` )"

#: ../source/tutorial/control-results-of-text-search.txt:79
msgid ""
"``10`` times (i.e. ``10:1``) the impact as a term match in the ``about`` "
"field."
msgstr ""
"它的重要性会是在 ``keywords`` 键中得到匹配的单词的重要性的 ``十倍`` "
"( ``10:1`` )"<|MERGE_RESOLUTION|>--- conflicted
+++ resolved
@@ -3,18 +3,10 @@
 msgstr ""
 "Project-Id-Version: mongodb-manual 3.0\n"
 "Report-Msgid-Bugs-To: \n"
-<<<<<<< HEAD
-"POT-Creation-Date: 2014-09-03 15:39-0400\n"
-"PO-Revision-Date: 2014-11-08 22:56+0800\n"
-"Last-Translator: YEXINGZHE54 <ispe54@gmail.com>\n"
-"Language-Team: Chinese (http://www.transifex.com/projects/p/mongodb-manual/"
-"language/zh/)\n"
-=======
 "POT-Creation-Date: 2015-08-20 19:13-0400\n"
 "PO-Revision-Date: YEAR-MO-DA HO:MI+ZONE\n"
 "Last-Translator: FULL NAME <EMAIL@ADDRESS>\n"
 "Language-Team: LANGUAGE <LL@li.org>\n"
->>>>>>> 2ec0463a
 "MIME-Version: 1.0\n"
 "Content-Type: text/plain; charset=UTF-8\n"
 "Content-Transfer-Encoding: 8bit\n"
@@ -49,13 +41,8 @@
 #: ../source/tutorial/control-results-of-text-search.txt:18
 msgid ""
 "The default weight is 1 for the indexed fields. To adjust the weights for "
-<<<<<<< HEAD
-"the indexed fields, include the ``weights`` option in the :method:`db."
-"collection.ensureIndex()` method."
-=======
 "the indexed fields, include the ``weights`` option in the "
 ":method:`db.collection.createIndex()` method."
->>>>>>> 2ec0463a
 msgstr ""
 "键的默认权重是1.如果希望调整键的权重，可以在 :method:`db.collection."
 "ensureIndex()` 方法中添加 ``weights`` 选项。"
@@ -71,13 +58,8 @@
 #: ../source/tutorial/control-results-of-text-search.txt:42
 msgid ""
 "To create a ``text`` index with different field weights for the ``content`` "
-<<<<<<< HEAD
-"field and the ``keywords`` field, include the ``weights`` option to the :"
-"method:`~db.collection.ensureIndex()` method. For example, the following "
-=======
 "field and the ``keywords`` field, include the ``weights`` option to the "
 ":method:`~db.collection.createIndex()` method. For example, the following "
->>>>>>> 2ec0463a
 "command creates an index on three fields and assigns weights to two of the "
 "fields:"
 msgstr ""
