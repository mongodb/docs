# SOME DESCRIPTIVE TITLE.
# Copyright (C) 2011-2014, MongoDB, Inc.
# This file is distributed under the same license as the mongodb-manual
# package.
#
# Translators:
msgid ""
msgstr ""
"Project-Id-Version: MongoDB Manual\n"
"Report-Msgid-Bugs-To: \n"
<<<<<<< HEAD
"POT-Creation-Date: 2019-03-19 11:02-0400\n"
=======
"POT-Creation-Date: 2016-12-08 12:02-0500\n"
>>>>>>> 2478a500
"PO-Revision-Date: 2013-12-16 22:47+0000\n"
"Last-Translator: tychoish <tychoish@gmail.com>\n"
"Language: es\n"
"Language-Team: Spanish (http://www.transifex.com/projects/p/mongodb-"
"manual/language/es/)\n"
"Plural-Forms: nplurals=2; plural=(n != 1)\n"
"MIME-Version: 1.0\n"
"Content-Type: text/plain; charset=utf-8\n"
"Content-Transfer-Encoding: 8bit\n"
"Generated-By: Babel 2.6.0\n"

<<<<<<< HEAD
=======
# 7535be67408f49d88029fe9c330f71ff
>>>>>>> 2478a500
#: ../source/tutorial/iterate-a-cursor.txt:5
msgid "Iterate a Cursor in the ``mongo`` Shell"
msgstr ""

<<<<<<< HEAD
#: ../source/tutorial/iterate-a-cursor.txt:15
msgid ""
"The :method:`db.collection.find()` method returns a cursor. To access the"
" documents, you need to iterate the cursor. However, in the "
":binary:`~bin.mongo` shell, if the returned cursor is not assigned to a "
"variable using the ``var`` keyword, then the cursor is automatically "
"iterated up to 20 times [#set-shell-batch-size]_ to print up to the first"
" 20 documents in the results."
msgstr ""

#: ../source/tutorial/iterate-a-cursor.txt:22
msgid ""
"The following examples describe ways to manually iterate the cursor to "
"access the documents or to use the iterator index."
msgstr ""

=======
# c142367b2ede43bd810b59fae7ba128b
#: ../source/tutorial/iterate-a-cursor.txt
msgid "On this page"
msgstr ""

# be4eb35ba6b1451b91900a5350df1718
#: ../source/tutorial/iterate-a-cursor.txt:15
msgid ""
"The :method:`db.collection.find()` method returns a cursor. To access the"
" documents, you need to iterate the cursor. However, in the "
":program:`mongo` shell, if the returned cursor is not assigned to a "
"variable using the ``var`` keyword, then the cursor is automatically "
"iterated up to 20 times [#set-shell-batch-size]_ to print up to the first"
" 20 documents in the results."
msgstr ""

# ef75d26936ea422bbb4b4d6a0cb39232
#: ../source/tutorial/iterate-a-cursor.txt:22
msgid ""
"The following examples describe ways to manually iterate the cursor to "
"access the documents or to use the iterator index."
msgstr ""

# 778ac8fed48d486d859843e1692ddee6
>>>>>>> 2478a500
#: ../source/tutorial/iterate-a-cursor.txt:26
msgid "Manually Iterate the Cursor"
msgstr ""

<<<<<<< HEAD
#: ../source/tutorial/iterate-a-cursor.txt:28
msgid ""
"In the :binary:`~bin.mongo` shell, when you assign the cursor returned "
"from the :method:`find() <db.collection.find()>` method to a variable "
"using the ``var`` keyword, the cursor does not automatically iterate."
msgstr ""

=======
# 62cd36ebce624da698c2d18640b135bd
#: ../source/tutorial/iterate-a-cursor.txt:28
msgid ""
"In the :program:`mongo` shell, when you assign the cursor returned from "
"the :method:`find() <db.collection.find()>` method to a variable using "
"the ``var`` keyword, the cursor does not automatically iterate."
msgstr ""

# 22f937c73ac043a8b44bad4089bcc8eb
>>>>>>> 2478a500
#: ../source/tutorial/iterate-a-cursor.txt:32
msgid ""
"You can call the cursor variable in the shell to iterate up to 20 times "
"[#set-shell-batch-size]_ and print the matching documents, as in the "
"following example:"
msgstr ""

<<<<<<< HEAD
=======
# 8b246ff9031b4d46850b704e30f481f6
>>>>>>> 2478a500
#: ../source/tutorial/iterate-a-cursor.txt:42
msgid ""
"You can also use the cursor method :method:`next() <cursor.next()>` to "
"access the documents, as in the following example:"
msgstr ""

<<<<<<< HEAD
=======
# 134c8b2cc0604475a4bea9948ce1d628
>>>>>>> 2478a500
#: ../source/tutorial/iterate-a-cursor.txt:53
msgid ""
"As an alternative print operation, consider the ``printjson()`` helper "
"method to replace ``print(tojson())``:"
msgstr ""

<<<<<<< HEAD
=======
# 245ac7d455894f38bbc07ef75057b141
>>>>>>> 2478a500
#: ../source/tutorial/iterate-a-cursor.txt:64
msgid ""
"You can use the cursor method :method:`forEach() <cursor.forEach()>` to "
"iterate the cursor and access the documents, as in the following example:"
msgstr ""

<<<<<<< HEAD
#: ../source/tutorial/iterate-a-cursor.txt:74
msgid ""
"See :ref:`JavaScript cursor methods <js-query-cursor-methods>` and your "
":ecosystem:`driver </drivers>` documentation for more information on "
"cursor methods."
msgstr ""

=======
# e184bbb17794498baf019608275d072f
#: ../source/tutorial/iterate-a-cursor.txt:74
msgid ""
"See :ref:`JavaScript cursor methods <js-query-cursor-methods>` and your "
":doc:`driver </applications/drivers>` documentation for more information "
"on cursor methods."
msgstr ""

# 41695021569b4218ad391056a5a3a4ed
>>>>>>> 2478a500
#: ../source/includes/footnote-set-shell-batch-size.rst:1
msgid ""
"You can use the ``DBQuery.shellBatchSize`` to change the number of "
"iteration from the default value ``20``. See :ref:`mongo-shell-executing-"
"queries` for more information."
msgstr ""

<<<<<<< HEAD
=======
# 20a34d5d3f954485bdc16ef86df64ce9
>>>>>>> 2478a500
#: ../source/tutorial/iterate-a-cursor.txt:81
msgid "Iterator Index"
msgstr ""

<<<<<<< HEAD
#: ../source/tutorial/iterate-a-cursor.txt:83
msgid ""
"In the :binary:`~bin.mongo` shell, you can use the "
=======
# b1b98b3058e8430194276ac12416d4a0
#: ../source/tutorial/iterate-a-cursor.txt:83
msgid ""
"In the :program:`mongo` shell, you can use the "
>>>>>>> 2478a500
":method:`~cursor.toArray()` method to iterate the cursor and return the "
"documents in an array, as in the following:"
msgstr ""

<<<<<<< HEAD
=======
# 65b67a642cbf4b8fa8808a6610f88035
>>>>>>> 2478a500
#: ../source/tutorial/iterate-a-cursor.txt:93
msgid ""
"The :method:`~cursor.toArray()` method loads into RAM all documents "
"returned by the cursor; the :method:`~cursor.toArray()` method exhausts "
"the cursor."
msgstr ""

<<<<<<< HEAD
#: ../source/tutorial/iterate-a-cursor.txt:97
msgid ""
"Additionally, some :ecosystem:`drivers </drivers>` provide access to the "
"documents by using an index on the cursor (i.e. ``cursor[index]``). This "
"is a shortcut for first calling the :method:`~cursor.toArray()` method "
"and then using an index on the resulting array."
msgstr ""

=======
# 44b6e74e6bbd4d0dbf08bac4e431b594
#: ../source/tutorial/iterate-a-cursor.txt:97
msgid ""
"Additionally, some :doc:`drivers </applications/drivers>` provide access "
"to the documents by using an index on the cursor (i.e. "
"``cursor[index]``). This is a shortcut for first calling the "
":method:`~cursor.toArray()` method and then using an index on the "
"resulting array."
msgstr ""

# d6f1aae37c8d44f1b63301ded4fc2819
>>>>>>> 2478a500
#: ../source/tutorial/iterate-a-cursor.txt:103
msgid "Consider the following example:"
msgstr ""

<<<<<<< HEAD
=======
# 9efc3741b90140e6b89c2eea6b5ce16b
>>>>>>> 2478a500
#: ../source/tutorial/iterate-a-cursor.txt:110
msgid "The ``myCursor[1]`` is equivalent to the following example:"
msgstr ""

<<<<<<< HEAD
=======
# c7246918194647f1b3afaeb5cc2ec6d5
>>>>>>> 2478a500
#: ../source/tutorial/iterate-a-cursor.txt:119
msgid "Cursor Behaviors"
msgstr ""

<<<<<<< HEAD
=======
# 4baea795e8274c48984fb300fd050f1b
>>>>>>> 2478a500
#: ../source/tutorial/iterate-a-cursor.txt:122
msgid "Closure of Inactive Cursors"
msgstr ""

<<<<<<< HEAD
=======
# 28cb5b83cbe043948c04ee2e89b7a95d
>>>>>>> 2478a500
#: ../source/tutorial/iterate-a-cursor.txt:124
msgid ""
"By default, the server will automatically close the cursor after 10 "
"minutes of inactivity, or if client has exhausted the cursor. To override"
<<<<<<< HEAD
" this behavior in the :binary:`~bin.mongo` shell, you can use the "
":method:`cursor.noCursorTimeout()` method:"
msgstr ""

=======
" this behavior in the :program:`mongo` shell, you can use the "
":method:`cursor.noCursorTimeout()` method:"
msgstr ""

# cdc499e3db9c4acb880fe0d44f8670d5
>>>>>>> 2478a500
#: ../source/tutorial/iterate-a-cursor.txt:133
msgid ""
"After setting the ``noCursorTimeout`` option, you must either close the "
"cursor manually with :method:`cursor.close()` or by exhausting the "
"cursor's results."
msgstr ""

<<<<<<< HEAD
#: ../source/tutorial/iterate-a-cursor.txt:136
msgid ""
"See your :ecosystem:`driver </drivers>` documentation for information on "
"setting the ``noCursorTimeout`` option."
msgstr ""

=======
# 2f0e5ad3373947409e5dbb970acc1175
#: ../source/tutorial/iterate-a-cursor.txt:136
msgid ""
"See your :doc:`driver </applications/drivers>` documentation for "
"information on setting the ``noCursorTimeout`` option."
msgstr ""

# be93fb5f00de4d3098945a5e3cc6a39f
>>>>>>> 2478a500
#: ../source/tutorial/iterate-a-cursor.txt:142
msgid "Cursor Isolation"
msgstr ""

<<<<<<< HEAD
=======
# c435666189ca4d0d899610bbb22fdecc
>>>>>>> 2478a500
#: ../source/tutorial/iterate-a-cursor.txt:144
msgid ""
"As a cursor returns documents, other operations may interleave with the "
"query. For the :doc:`MMAPv1 </core/mmapv1>` storage engine, intervening "
"write operations on a document may result in a cursor that returns a "
"document more than once if that document has changed. To handle this "
<<<<<<< HEAD
"situation, see the information on :ref:`faq-developers-isolate-cursors`."
msgstr ""

#: ../source/tutorial/iterate-a-cursor.txt:153
msgid "Cursor Batches"
msgstr ""

#: ../source/tutorial/iterate-a-cursor.txt:155
=======
"situation, see the information on :ref:`snapshot mode <faq-developers-"
"isolate-cursors>`."
msgstr ""

# 45ca087407e34c49b96d955678afdbfb
#: ../source/tutorial/iterate-a-cursor.txt:154
msgid "Cursor Batches"
msgstr ""

# 10d23e0ddf924c62ae3fb6f8bb231269
#: ../source/tutorial/iterate-a-cursor.txt:156
>>>>>>> 2478a500
msgid ""
"The MongoDB server returns the query results in batches. The amount of "
"data in the batch will not exceed the :ref:`maximum BSON document size "
"<limit-bson-document-size>`. To override the default size of the batch, "
"see :method:`~cursor.batchSize()` and :method:`~cursor.limit()`."
msgstr ""

<<<<<<< HEAD
#: ../source/tutorial/iterate-a-cursor.txt:163
=======
# cfdfa556af6a4086be256389754c1cc9
#: ../source/tutorial/iterate-a-cursor.txt:164
>>>>>>> 2478a500
msgid ""
"Operations of type :method:`~db.collection.find()`, "
":method:`~db.collection.aggregate()`, :dbcommand:`listIndexes`, and "
":dbcommand:`listCollections` return a maximum of 16 megabytes per batch. "
":method:`~cursor.batchSize()` can enforce a smaller limit, but not a "
"larger one."
msgstr ""

<<<<<<< HEAD
#: ../source/tutorial/iterate-a-cursor.txt:170
=======
# edc14485737f4bbeaa866f5c35518144
#: ../source/tutorial/iterate-a-cursor.txt:171
>>>>>>> 2478a500
msgid ""
"``find()`` and ``aggregate()`` operations have an initial batch size of "
"101 documents by default. Subsequent :dbcommand:`getMore` operations "
"issued against the resulting cursor have no default batch size, so they "
"are limited only by the 16 megabyte message size."
msgstr ""

<<<<<<< HEAD
#: ../source/tutorial/iterate-a-cursor.txt:175
=======
# 37bf4fdd9e114ed497b78dd097aff519
#: ../source/tutorial/iterate-a-cursor.txt:176
>>>>>>> 2478a500
msgid ""
"For queries that include a sort operation *without* an index, the server "
"must load all the documents in memory to perform the sort before "
"returning any results."
msgstr ""

<<<<<<< HEAD
#: ../source/tutorial/iterate-a-cursor.txt:179
=======
# 782491a037de49079a174af0fc9bc16d
#: ../source/tutorial/iterate-a-cursor.txt:180
>>>>>>> 2478a500
msgid ""
"As you iterate through the cursor and reach the end of the returned "
"batch, if there are more results, :method:`cursor.next()` will perform a "
":data:`getMore operation <currentOp.op>` to retrieve the next batch. To "
"see how many documents remain in the batch as you iterate the cursor, you"
" can use the :method:`~cursor.objsLeftInBatch()` method, as in the "
"following example:"
msgstr ""

<<<<<<< HEAD
#: ../source/tutorial/iterate-a-cursor.txt:195
msgid "Cursor Information"
msgstr ""

#: ../source/tutorial/iterate-a-cursor.txt:197
=======
# b57f03dd5db24d2e85f25fff536400c2
#: ../source/tutorial/iterate-a-cursor.txt:196
msgid "Cursor Information"
msgstr ""

# caded3e4fe8340cea9095bd2278db3bb
#: ../source/tutorial/iterate-a-cursor.txt:198
>>>>>>> 2478a500
msgid ""
"The :method:`db.serverStatus()` method returns a document that includes a"
" :serverstatus:`metrics` field. The :serverstatus:`metrics` field "
"contains a :serverstatus:`metrics.cursor` field with the following "
"information:"
msgstr ""

<<<<<<< HEAD
#: ../source/tutorial/iterate-a-cursor.txt:203
msgid "number of timed out cursors since the last server restart"
msgstr ""

#: ../source/tutorial/iterate-a-cursor.txt:205
=======
# 7be86a3630b041ba86f9a02c0e74ec73
#: ../source/tutorial/iterate-a-cursor.txt:204
msgid "number of timed out cursors since the last server restart"
msgstr ""

# bb142f477cb54be8a829fbedd4274aa6
#: ../source/tutorial/iterate-a-cursor.txt:206
>>>>>>> 2478a500
msgid ""
"number of open cursors with the option :data:`DBQuery.Option.noTimeout` "
"set to prevent timeout after a period of inactivity"
msgstr ""

<<<<<<< HEAD
#: ../source/tutorial/iterate-a-cursor.txt:209
msgid "number of \"pinned\" open cursors"
msgstr ""

#: ../source/tutorial/iterate-a-cursor.txt:211
msgid "total number of open cursors"
msgstr ""

#: ../source/tutorial/iterate-a-cursor.txt:213
=======
# 8119c525bccb4aa3aa901cac850192eb
#: ../source/tutorial/iterate-a-cursor.txt:210
msgid "number of \"pinned\" open cursors"
msgstr ""

# 087e3dfefb164ccdb2d8bf4d46a872b5
#: ../source/tutorial/iterate-a-cursor.txt:212
msgid "total number of open cursors"
msgstr ""

# 05f958aad17d4d8eae5879bdd8a72564
#: ../source/tutorial/iterate-a-cursor.txt:214
>>>>>>> 2478a500
msgid ""
"Consider the following example which calls the "
":method:`db.serverStatus()` method and accesses the ``metrics`` field "
"from the results and then the ``cursor`` field from the ``metrics`` "
"field:"
msgstr ""

<<<<<<< HEAD
#: ../source/tutorial/iterate-a-cursor.txt:222
msgid "The result is the following document:"
msgstr ""

#: ../source/tutorial/iterate-a-cursor.txt:235
=======
# 0512ffb5b3f543d6bb643772217d3f82
#: ../source/tutorial/iterate-a-cursor.txt:223
msgid "The result is the following document:"
msgstr ""

# 2395d4983a4c466ab72ab10da402b62a
#: ../source/tutorial/iterate-a-cursor.txt:236
>>>>>>> 2478a500
msgid ":method:`db.serverStatus()`"
msgstr ""

# 94d675010ec14f93bee5700a34d6bf12
#~ msgid ""
#~ "The :method:`db.collection.find()` method returns"
#~ " a cursor. To access the documents,"
#~ " you need to iterate the cursor. "
#~ "However, in the :program:`mongo` shell, "
#~ "if the returned cursor is not "
#~ "assigned to a variable using the "
#~ "``var`` keyword, then the cursor is "
#~ "automatically iterated up to 20 times"
#~ " to print up to the first 20"
#~ " documents in the results. The "
#~ "following describes ways to manually "
#~ "iterate the cursor to access the "
#~ "documents or to use the iterator "
#~ "index."
#~ msgstr ""

<<<<<<< HEAD
# 156ea507555e4d60bc310de7dc698e9a
#~ msgid ""
#~ "In the :program:`mongo` shell, when you"
#~ " assign the cursor returned from the"
#~ " :method:`find() <db.collection.find()>` method "
#~ "to a variable using the ``var`` "
#~ "keyword, the cursor does not "
#~ "automatically iterate."
#~ msgstr ""

# b362d93bb95f4445b28ef8917ae13b05
#~ msgid ""
#~ "See :ref:`JavaScript cursor methods <js-"
#~ "query-cursor-methods>` and your "
#~ ":doc:`driver </applications/drivers>` documentation "
#~ "for more information on cursor methods."
#~ msgstr ""

# c6c5efd9b796410c952376a1e41f29f3
#~ msgid ""
#~ "In the :program:`mongo` shell, you can"
#~ " use the :method:`~cursor.toArray()` method "
#~ "to iterate the cursor and return "
#~ "the documents in an array, as in"
#~ " the following:"
#~ msgstr ""

# b8c43aa2ac6c44a080a332985c42be0c
#~ msgid ""
#~ "Additionally, some :doc:`drivers "
#~ "</applications/drivers>` provide access to the"
#~ " documents by using an index on "
#~ "the cursor (i.e. ``cursor[index]``). This "
#~ "is a shortcut for first calling "
#~ "the :method:`~cursor.toArray()` method and "
#~ "then using an index on the "
#~ "resulting array."
#~ msgstr ""

=======
>>>>>>> 2478a500
# f89a24687ef44bed8144cd9faa30a6e5
#~ msgid "The ``myCursor[3]`` is equivalent to the following example:"
#~ msgstr ""
<|MERGE_RESOLUTION|>--- conflicted
+++ resolved
@@ -8,11 +8,7 @@
 msgstr ""
 "Project-Id-Version: MongoDB Manual\n"
 "Report-Msgid-Bugs-To: \n"
-<<<<<<< HEAD
-"POT-Creation-Date: 2019-03-19 11:02-0400\n"
-=======
 "POT-Creation-Date: 2016-12-08 12:02-0500\n"
->>>>>>> 2478a500
 "PO-Revision-Date: 2013-12-16 22:47+0000\n"
 "Last-Translator: tychoish <tychoish@gmail.com>\n"
 "Language: es\n"
@@ -24,32 +20,11 @@
 "Content-Transfer-Encoding: 8bit\n"
 "Generated-By: Babel 2.6.0\n"
 
-<<<<<<< HEAD
-=======
 # 7535be67408f49d88029fe9c330f71ff
->>>>>>> 2478a500
 #: ../source/tutorial/iterate-a-cursor.txt:5
 msgid "Iterate a Cursor in the ``mongo`` Shell"
 msgstr ""
 
-<<<<<<< HEAD
-#: ../source/tutorial/iterate-a-cursor.txt:15
-msgid ""
-"The :method:`db.collection.find()` method returns a cursor. To access the"
-" documents, you need to iterate the cursor. However, in the "
-":binary:`~bin.mongo` shell, if the returned cursor is not assigned to a "
-"variable using the ``var`` keyword, then the cursor is automatically "
-"iterated up to 20 times [#set-shell-batch-size]_ to print up to the first"
-" 20 documents in the results."
-msgstr ""
-
-#: ../source/tutorial/iterate-a-cursor.txt:22
-msgid ""
-"The following examples describe ways to manually iterate the cursor to "
-"access the documents or to use the iterator index."
-msgstr ""
-
-=======
 # c142367b2ede43bd810b59fae7ba128b
 #: ../source/tutorial/iterate-a-cursor.txt
 msgid "On this page"
@@ -74,20 +49,10 @@
 msgstr ""
 
 # 778ac8fed48d486d859843e1692ddee6
->>>>>>> 2478a500
 #: ../source/tutorial/iterate-a-cursor.txt:26
 msgid "Manually Iterate the Cursor"
 msgstr ""
 
-<<<<<<< HEAD
-#: ../source/tutorial/iterate-a-cursor.txt:28
-msgid ""
-"In the :binary:`~bin.mongo` shell, when you assign the cursor returned "
-"from the :method:`find() <db.collection.find()>` method to a variable "
-"using the ``var`` keyword, the cursor does not automatically iterate."
-msgstr ""
-
-=======
 # 62cd36ebce624da698c2d18640b135bd
 #: ../source/tutorial/iterate-a-cursor.txt:28
 msgid ""
@@ -97,7 +62,6 @@
 msgstr ""
 
 # 22f937c73ac043a8b44bad4089bcc8eb
->>>>>>> 2478a500
 #: ../source/tutorial/iterate-a-cursor.txt:32
 msgid ""
 "You can call the cursor variable in the shell to iterate up to 20 times "
@@ -105,45 +69,27 @@
 "following example:"
 msgstr ""
 
-<<<<<<< HEAD
-=======
 # 8b246ff9031b4d46850b704e30f481f6
->>>>>>> 2478a500
 #: ../source/tutorial/iterate-a-cursor.txt:42
 msgid ""
 "You can also use the cursor method :method:`next() <cursor.next()>` to "
 "access the documents, as in the following example:"
 msgstr ""
 
-<<<<<<< HEAD
-=======
 # 134c8b2cc0604475a4bea9948ce1d628
->>>>>>> 2478a500
 #: ../source/tutorial/iterate-a-cursor.txt:53
 msgid ""
 "As an alternative print operation, consider the ``printjson()`` helper "
 "method to replace ``print(tojson())``:"
 msgstr ""
 
-<<<<<<< HEAD
-=======
 # 245ac7d455894f38bbc07ef75057b141
->>>>>>> 2478a500
 #: ../source/tutorial/iterate-a-cursor.txt:64
 msgid ""
 "You can use the cursor method :method:`forEach() <cursor.forEach()>` to "
 "iterate the cursor and access the documents, as in the following example:"
 msgstr ""
 
-<<<<<<< HEAD
-#: ../source/tutorial/iterate-a-cursor.txt:74
-msgid ""
-"See :ref:`JavaScript cursor methods <js-query-cursor-methods>` and your "
-":ecosystem:`driver </drivers>` documentation for more information on "
-"cursor methods."
-msgstr ""
-
-=======
 # e184bbb17794498baf019608275d072f
 #: ../source/tutorial/iterate-a-cursor.txt:74
 msgid ""
@@ -153,7 +99,6 @@
 msgstr ""
 
 # 41695021569b4218ad391056a5a3a4ed
->>>>>>> 2478a500
 #: ../source/includes/footnote-set-shell-batch-size.rst:1
 msgid ""
 "You can use the ``DBQuery.shellBatchSize`` to change the number of "
@@ -161,32 +106,20 @@
 "queries` for more information."
 msgstr ""
 
-<<<<<<< HEAD
-=======
 # 20a34d5d3f954485bdc16ef86df64ce9
->>>>>>> 2478a500
 #: ../source/tutorial/iterate-a-cursor.txt:81
 msgid "Iterator Index"
 msgstr ""
 
-<<<<<<< HEAD
-#: ../source/tutorial/iterate-a-cursor.txt:83
-msgid ""
-"In the :binary:`~bin.mongo` shell, you can use the "
-=======
 # b1b98b3058e8430194276ac12416d4a0
 #: ../source/tutorial/iterate-a-cursor.txt:83
 msgid ""
 "In the :program:`mongo` shell, you can use the "
->>>>>>> 2478a500
 ":method:`~cursor.toArray()` method to iterate the cursor and return the "
 "documents in an array, as in the following:"
 msgstr ""
 
-<<<<<<< HEAD
-=======
 # 65b67a642cbf4b8fa8808a6610f88035
->>>>>>> 2478a500
 #: ../source/tutorial/iterate-a-cursor.txt:93
 msgid ""
 "The :method:`~cursor.toArray()` method loads into RAM all documents "
@@ -194,16 +127,6 @@
 "the cursor."
 msgstr ""
 
-<<<<<<< HEAD
-#: ../source/tutorial/iterate-a-cursor.txt:97
-msgid ""
-"Additionally, some :ecosystem:`drivers </drivers>` provide access to the "
-"documents by using an index on the cursor (i.e. ``cursor[index]``). This "
-"is a shortcut for first calling the :method:`~cursor.toArray()` method "
-"and then using an index on the resulting array."
-msgstr ""
-
-=======
 # 44b6e74e6bbd4d0dbf08bac4e431b594
 #: ../source/tutorial/iterate-a-cursor.txt:97
 msgid ""
@@ -215,55 +138,35 @@
 msgstr ""
 
 # d6f1aae37c8d44f1b63301ded4fc2819
->>>>>>> 2478a500
 #: ../source/tutorial/iterate-a-cursor.txt:103
 msgid "Consider the following example:"
 msgstr ""
 
-<<<<<<< HEAD
-=======
 # 9efc3741b90140e6b89c2eea6b5ce16b
->>>>>>> 2478a500
 #: ../source/tutorial/iterate-a-cursor.txt:110
 msgid "The ``myCursor[1]`` is equivalent to the following example:"
 msgstr ""
 
-<<<<<<< HEAD
-=======
 # c7246918194647f1b3afaeb5cc2ec6d5
->>>>>>> 2478a500
 #: ../source/tutorial/iterate-a-cursor.txt:119
 msgid "Cursor Behaviors"
 msgstr ""
 
-<<<<<<< HEAD
-=======
 # 4baea795e8274c48984fb300fd050f1b
->>>>>>> 2478a500
 #: ../source/tutorial/iterate-a-cursor.txt:122
 msgid "Closure of Inactive Cursors"
 msgstr ""
 
-<<<<<<< HEAD
-=======
 # 28cb5b83cbe043948c04ee2e89b7a95d
->>>>>>> 2478a500
 #: ../source/tutorial/iterate-a-cursor.txt:124
 msgid ""
 "By default, the server will automatically close the cursor after 10 "
 "minutes of inactivity, or if client has exhausted the cursor. To override"
-<<<<<<< HEAD
-" this behavior in the :binary:`~bin.mongo` shell, you can use the "
-":method:`cursor.noCursorTimeout()` method:"
-msgstr ""
-
-=======
 " this behavior in the :program:`mongo` shell, you can use the "
 ":method:`cursor.noCursorTimeout()` method:"
 msgstr ""
 
 # cdc499e3db9c4acb880fe0d44f8670d5
->>>>>>> 2478a500
 #: ../source/tutorial/iterate-a-cursor.txt:133
 msgid ""
 "After setting the ``noCursorTimeout`` option, you must either close the "
@@ -271,14 +174,6 @@
 "cursor's results."
 msgstr ""
 
-<<<<<<< HEAD
-#: ../source/tutorial/iterate-a-cursor.txt:136
-msgid ""
-"See your :ecosystem:`driver </drivers>` documentation for information on "
-"setting the ``noCursorTimeout`` option."
-msgstr ""
-
-=======
 # 2f0e5ad3373947409e5dbb970acc1175
 #: ../source/tutorial/iterate-a-cursor.txt:136
 msgid ""
@@ -287,31 +182,17 @@
 msgstr ""
 
 # be93fb5f00de4d3098945a5e3cc6a39f
->>>>>>> 2478a500
 #: ../source/tutorial/iterate-a-cursor.txt:142
 msgid "Cursor Isolation"
 msgstr ""
 
-<<<<<<< HEAD
-=======
 # c435666189ca4d0d899610bbb22fdecc
->>>>>>> 2478a500
 #: ../source/tutorial/iterate-a-cursor.txt:144
 msgid ""
 "As a cursor returns documents, other operations may interleave with the "
 "query. For the :doc:`MMAPv1 </core/mmapv1>` storage engine, intervening "
 "write operations on a document may result in a cursor that returns a "
 "document more than once if that document has changed. To handle this "
-<<<<<<< HEAD
-"situation, see the information on :ref:`faq-developers-isolate-cursors`."
-msgstr ""
-
-#: ../source/tutorial/iterate-a-cursor.txt:153
-msgid "Cursor Batches"
-msgstr ""
-
-#: ../source/tutorial/iterate-a-cursor.txt:155
-=======
 "situation, see the information on :ref:`snapshot mode <faq-developers-"
 "isolate-cursors>`."
 msgstr ""
@@ -323,7 +204,6 @@
 
 # 10d23e0ddf924c62ae3fb6f8bb231269
 #: ../source/tutorial/iterate-a-cursor.txt:156
->>>>>>> 2478a500
 msgid ""
 "The MongoDB server returns the query results in batches. The amount of "
 "data in the batch will not exceed the :ref:`maximum BSON document size "
@@ -331,12 +211,8 @@
 "see :method:`~cursor.batchSize()` and :method:`~cursor.limit()`."
 msgstr ""
 
-<<<<<<< HEAD
-#: ../source/tutorial/iterate-a-cursor.txt:163
-=======
 # cfdfa556af6a4086be256389754c1cc9
 #: ../source/tutorial/iterate-a-cursor.txt:164
->>>>>>> 2478a500
 msgid ""
 "Operations of type :method:`~db.collection.find()`, "
 ":method:`~db.collection.aggregate()`, :dbcommand:`listIndexes`, and "
@@ -345,12 +221,8 @@
 "larger one."
 msgstr ""
 
-<<<<<<< HEAD
-#: ../source/tutorial/iterate-a-cursor.txt:170
-=======
 # edc14485737f4bbeaa866f5c35518144
 #: ../source/tutorial/iterate-a-cursor.txt:171
->>>>>>> 2478a500
 msgid ""
 "``find()`` and ``aggregate()`` operations have an initial batch size of "
 "101 documents by default. Subsequent :dbcommand:`getMore` operations "
@@ -358,24 +230,16 @@
 "are limited only by the 16 megabyte message size."
 msgstr ""
 
-<<<<<<< HEAD
-#: ../source/tutorial/iterate-a-cursor.txt:175
-=======
 # 37bf4fdd9e114ed497b78dd097aff519
 #: ../source/tutorial/iterate-a-cursor.txt:176
->>>>>>> 2478a500
 msgid ""
 "For queries that include a sort operation *without* an index, the server "
 "must load all the documents in memory to perform the sort before "
 "returning any results."
 msgstr ""
 
-<<<<<<< HEAD
-#: ../source/tutorial/iterate-a-cursor.txt:179
-=======
 # 782491a037de49079a174af0fc9bc16d
 #: ../source/tutorial/iterate-a-cursor.txt:180
->>>>>>> 2478a500
 msgid ""
 "As you iterate through the cursor and reach the end of the returned "
 "batch, if there are more results, :method:`cursor.next()` will perform a "
@@ -385,13 +249,6 @@
 "following example:"
 msgstr ""
 
-<<<<<<< HEAD
-#: ../source/tutorial/iterate-a-cursor.txt:195
-msgid "Cursor Information"
-msgstr ""
-
-#: ../source/tutorial/iterate-a-cursor.txt:197
-=======
 # b57f03dd5db24d2e85f25fff536400c2
 #: ../source/tutorial/iterate-a-cursor.txt:196
 msgid "Cursor Information"
@@ -399,7 +256,6 @@
 
 # caded3e4fe8340cea9095bd2278db3bb
 #: ../source/tutorial/iterate-a-cursor.txt:198
->>>>>>> 2478a500
 msgid ""
 "The :method:`db.serverStatus()` method returns a document that includes a"
 " :serverstatus:`metrics` field. The :serverstatus:`metrics` field "
@@ -407,13 +263,6 @@
 "information:"
 msgstr ""
 
-<<<<<<< HEAD
-#: ../source/tutorial/iterate-a-cursor.txt:203
-msgid "number of timed out cursors since the last server restart"
-msgstr ""
-
-#: ../source/tutorial/iterate-a-cursor.txt:205
-=======
 # 7be86a3630b041ba86f9a02c0e74ec73
 #: ../source/tutorial/iterate-a-cursor.txt:204
 msgid "number of timed out cursors since the last server restart"
@@ -421,23 +270,11 @@
 
 # bb142f477cb54be8a829fbedd4274aa6
 #: ../source/tutorial/iterate-a-cursor.txt:206
->>>>>>> 2478a500
 msgid ""
 "number of open cursors with the option :data:`DBQuery.Option.noTimeout` "
 "set to prevent timeout after a period of inactivity"
 msgstr ""
 
-<<<<<<< HEAD
-#: ../source/tutorial/iterate-a-cursor.txt:209
-msgid "number of \"pinned\" open cursors"
-msgstr ""
-
-#: ../source/tutorial/iterate-a-cursor.txt:211
-msgid "total number of open cursors"
-msgstr ""
-
-#: ../source/tutorial/iterate-a-cursor.txt:213
-=======
 # 8119c525bccb4aa3aa901cac850192eb
 #: ../source/tutorial/iterate-a-cursor.txt:210
 msgid "number of \"pinned\" open cursors"
@@ -450,7 +287,6 @@
 
 # 05f958aad17d4d8eae5879bdd8a72564
 #: ../source/tutorial/iterate-a-cursor.txt:214
->>>>>>> 2478a500
 msgid ""
 "Consider the following example which calls the "
 ":method:`db.serverStatus()` method and accesses the ``metrics`` field "
@@ -458,13 +294,6 @@
 "field:"
 msgstr ""
 
-<<<<<<< HEAD
-#: ../source/tutorial/iterate-a-cursor.txt:222
-msgid "The result is the following document:"
-msgstr ""
-
-#: ../source/tutorial/iterate-a-cursor.txt:235
-=======
 # 0512ffb5b3f543d6bb643772217d3f82
 #: ../source/tutorial/iterate-a-cursor.txt:223
 msgid "The result is the following document:"
@@ -472,7 +301,6 @@
 
 # 2395d4983a4c466ab72ab10da402b62a
 #: ../source/tutorial/iterate-a-cursor.txt:236
->>>>>>> 2478a500
 msgid ":method:`db.serverStatus()`"
 msgstr ""
 
@@ -494,48 +322,6 @@
 #~ "index."
 #~ msgstr ""
 
-<<<<<<< HEAD
-# 156ea507555e4d60bc310de7dc698e9a
-#~ msgid ""
-#~ "In the :program:`mongo` shell, when you"
-#~ " assign the cursor returned from the"
-#~ " :method:`find() <db.collection.find()>` method "
-#~ "to a variable using the ``var`` "
-#~ "keyword, the cursor does not "
-#~ "automatically iterate."
-#~ msgstr ""
-
-# b362d93bb95f4445b28ef8917ae13b05
-#~ msgid ""
-#~ "See :ref:`JavaScript cursor methods <js-"
-#~ "query-cursor-methods>` and your "
-#~ ":doc:`driver </applications/drivers>` documentation "
-#~ "for more information on cursor methods."
-#~ msgstr ""
-
-# c6c5efd9b796410c952376a1e41f29f3
-#~ msgid ""
-#~ "In the :program:`mongo` shell, you can"
-#~ " use the :method:`~cursor.toArray()` method "
-#~ "to iterate the cursor and return "
-#~ "the documents in an array, as in"
-#~ " the following:"
-#~ msgstr ""
-
-# b8c43aa2ac6c44a080a332985c42be0c
-#~ msgid ""
-#~ "Additionally, some :doc:`drivers "
-#~ "</applications/drivers>` provide access to the"
-#~ " documents by using an index on "
-#~ "the cursor (i.e. ``cursor[index]``). This "
-#~ "is a shortcut for first calling "
-#~ "the :method:`~cursor.toArray()` method and "
-#~ "then using an index on the "
-#~ "resulting array."
-#~ msgstr ""
-
-=======
->>>>>>> 2478a500
 # f89a24687ef44bed8144cd9faa30a6e5
 #~ msgid "The ``myCursor[3]`` is equivalent to the following example:"
 #~ msgstr ""
