--- conflicted
+++ resolved
@@ -8,11 +8,7 @@
 msgstr ""
 "Project-Id-Version: MongoDB Manual\n"
 "Report-Msgid-Bugs-To: \n"
-<<<<<<< HEAD
-"POT-Creation-Date: 2019-03-19 11:02-0400\n"
-=======
 "POT-Creation-Date: 2016-12-08 12:02-0500\n"
->>>>>>> 2478a500
 "PO-Revision-Date: 2014-04-08 19:06+0000\n"
 "Last-Translator: tychoish <tychoish@gmail.com>\n"
 "Language: es\n"
@@ -24,20 +20,11 @@
 "Content-Transfer-Encoding: 8bit\n"
 "Generated-By: Babel 2.6.0\n"
 
-<<<<<<< HEAD
-=======
 # 62adc8c92acf42c696deb1fff06981df
->>>>>>> 2478a500
 #: ../source/reference/command/insert.txt:3
 msgid "insert"
 msgstr ""
 
-<<<<<<< HEAD
-#: ../source/reference/command/insert.txt:14
-msgid "Definition"
-msgstr ""
-
-=======
 # 150d9be9b68e4c768dfbe17feb69ba17
 #: ../source/reference/command/insert.txt
 msgid "On this page"
@@ -49,7 +36,6 @@
 msgstr ""
 
 # f6157f6c8e5741618c4039352d9f30f6
->>>>>>> 2478a500
 #: ../source/reference/command/insert.txt:20
 msgid ""
 "The :dbcommand:`insert` command inserts one or more documents and returns"
@@ -57,235 +43,42 @@
 "provided by the MongoDB drivers use this command internally."
 msgstr ""
 
-<<<<<<< HEAD
-=======
 # 1f5e8eac30bc466cbb2ee7b18dde45ac
->>>>>>> 2478a500
 #: ../source/reference/command/insert.txt:24
 msgid "The command has the following syntax:"
 msgstr ""
 
-<<<<<<< HEAD
-=======
 # 9b4c5a8498944694bc191c18c7cc911a
->>>>>>> 2478a500
 #: ../source/reference/command/insert.txt:36
 msgid "The :dbcommand:`insert` command takes the following fields:"
 msgstr ""
 
-<<<<<<< HEAD
-#: ../source/includes/apiargs/dbcommand-insert-field.rst:7
-msgid "Field"
-msgstr ""
-
-#: ../source/includes/apiargs/dbcommand-insert-field.rst:9
-msgid "Type"
-msgstr ""
-
-#: ../source/includes/apiargs/dbcommand-insert-field.rst:11
-msgid "Description"
-msgstr ""
-
-#: ../source/includes/apiargs/dbcommand-insert-field.rst:13
-msgid "``insert``"
-msgstr ""
-
-#: ../source/includes/apiargs/dbcommand-insert-field.rst:15
-msgid "string"
-msgstr ""
-
-#: ../source/includes/apiargs/dbcommand-insert-field.rst:17
-#: ../source/includes/apiargs/dbcommand-insert-field.rst:69
-msgid "The name of the target collection."
-msgstr ""
-
-#: ../source/includes/apiargs/dbcommand-insert-field.rst:21
-msgid "``documents``"
-msgstr ""
-
-#: ../source/includes/apiargs/dbcommand-insert-field.rst:23
-msgid "array"
-msgstr ""
-
-#: ../source/includes/apiargs/dbcommand-insert-field.rst:25
-#: ../source/includes/apiargs/dbcommand-insert-field.rst:75
-msgid "An array of one or more documents to insert into the named collection."
-msgstr ""
-
-#: ../source/includes/apiargs/dbcommand-insert-field.rst:29
-msgid "``ordered``"
-msgstr ""
-
-#: ../source/includes/apiargs/dbcommand-insert-field.rst:31
-#: ../source/includes/apiargs/dbcommand-insert-field.rst:54
-msgid "boolean"
-msgstr ""
-
-#: ../source/includes/apiargs/dbcommand-insert-field.rst:33
-#: ../source/includes/apiargs/dbcommand-insert-field.rst:81
-msgid ""
-"Optional. If ``true``, then when an insert of a document fails, return "
-"without inserting any remaining documents listed in the ``inserts`` "
-"array. If ``false``, then when an insert of a document fails, continue to"
-" insert the remaining documents. Defaults to ``true``."
-msgstr ""
-
-#: ../source/includes/apiargs/dbcommand-insert-field.rst:40
-msgid "``writeConcern``"
-msgstr ""
-
-#: ../source/includes/apiargs/dbcommand-insert-field.rst:42
-msgid "document"
-msgstr ""
-
-#: ../source/includes/apiargs/dbcommand-insert-field.rst:44
-#: ../source/includes/apiargs/dbcommand-insert-field.rst:90
-msgid ""
-"Optional. A document that expresses the :doc:`write concern </reference"
-"/write-concern>` of the :dbcommand:`insert` command. Omit to use the "
-"default write concern."
-msgstr ""
-
-#: ../source/includes/extracts/transactions-operations-write-concern.rst:2
-msgid ""
-"Do not explicitly set the write concern for the operation if run in a "
-"transaction. To use write concern with transactions, see :ref"
-":`transaction-options`."
-msgstr ""
-
-#: ../source/includes/apiargs/dbcommand-insert-field.rst:52
-msgid "``bypassDocumentValidation``"
-msgstr ""
-
-#: ../source/includes/apiargs/dbcommand-insert-field.rst:56
-#: ../source/includes/apiargs/dbcommand-insert-field.rst:100
-msgid ""
-"Optional. Enables :samp:`insert` to bypass document validation during the"
-" operation. This lets you insert documents that do not meet the "
-"validation requirements."
-msgstr ""
-
-#: ../source/includes/apiargs/dbcommand-insert-field.rst
-msgid "field string insert"
-msgstr ""
-
-#: ../source/includes/apiargs/dbcommand-insert-field.rst
-msgid "field array documents"
-msgstr ""
-
-#: ../source/includes/apiargs/dbcommand-insert-field.rst
-msgid "field boolean ordered"
-msgstr ""
-
-#: ../source/includes/apiargs/dbcommand-insert-field.rst
-msgid "field document writeConcern"
-msgstr ""
-
-#: ../source/includes/apiargs/dbcommand-insert-field.rst
-msgid "field boolean bypassDocumentValidation"
-msgstr ""
-
-#: ../source/reference/command/insert.txt
-msgid "Returns"
-msgstr ""
-
-=======
 # 0b0fbd8d10c9409196ac66876768da9b
->>>>>>> 2478a500
 #: ../source/reference/command/insert.txt:40
 msgid ""
 "A document that contains the status of the operation. See :ref:`insert-"
 "command-output` for details."
 msgstr ""
 
-<<<<<<< HEAD
-=======
 # c92a01f913f64411bacaeafa15735c6a
->>>>>>> 2478a500
 #: ../source/reference/command/insert.txt:46
 msgid "Behavior"
 msgstr ""
 
-<<<<<<< HEAD
-#: ../source/reference/command/insert.txt:49
-msgid "Size Limit"
-msgstr ""
-
-#: ../source/reference/command/insert.txt:51
-=======
 # 5452c9dabac34faba33e9809e66e8099
 #: ../source/reference/command/insert.txt:48
->>>>>>> 2478a500
 msgid ""
 "The total size of all the ``documents`` array elements must be less than "
 "or equal to the :limit:`maximum BSON document size <BSON Document Size>`."
 msgstr ""
 
-<<<<<<< HEAD
-#: ../source/reference/command/insert.txt:55
-=======
 # 4511fb09cad742848799574a7262aed3
 #: ../source/reference/command/insert.txt:52
->>>>>>> 2478a500
 msgid ""
 "The total number of documents in the ``documents`` array must be less "
 "than or equal to the :limit:`maximum bulk size <Bulk Operation Size>`."
 msgstr ""
 
-<<<<<<< HEAD
-#: ../source/reference/command/insert.txt:59
-msgid "Document Validation"
-msgstr ""
-
-#: ../source/includes/extracts/bypassDocumentValidation-insert.rst:1
-msgid ""
-"The :dbcommand:`insert` command adds support for the "
-"``bypassDocumentValidation`` option, which lets you bypass :doc:`document"
-" validation </core/schema-validation>` when inserting or updating "
-"documents in a collection with validation rules."
-msgstr ""
-
-#: ../source/reference/command/insert.txt:64
-msgid "Transactions"
-msgstr ""
-
-#: ../source/includes/extracts/transactions-supported-operation.rst:2
-msgid ""
-"|operation| supports :doc:`multi-document transactions "
-"</core/transactions>`."
-msgstr ""
-
-#: ../source/reference/command/insert.txt:68
-msgid ""
-"The collection must already exist. An insert operation that would result "
-"in the creation of a new collection are not allowed in a transaction."
-msgstr ""
-
-#: ../source/includes/extracts/transactions-usage.rst:3
-msgid ""
-"In most cases, multi-document transaction incurs a greater performance "
-"cost over single document writes, and the availability of multi-document "
-"transaction should not be a replacement for effective schema design. For "
-"many scenarios, the :ref:`denormalized data model (embedded documents and"
-" arrays) <data-modeling-embedding>` will continue to be optimal for your "
-"data and use cases. That is, for many scenarios, modeling your data "
-"appropriately will minimize the need for multi-document transactions."
-msgstr ""
-
-#: ../source/reference/command/insert.txt:79
-msgid "Examples"
-msgstr ""
-
-#: ../source/reference/command/insert.txt:82
-msgid "Insert a Single Document"
-msgstr ""
-
-#: ../source/reference/command/insert.txt:84
-msgid "Insert a document into the ``users`` collection:"
-msgstr ""
-
-#: ../source/reference/command/insert.txt:95
-=======
 # aba4add7d4bd45a7bc915be94688d033
 #: ../source/includes/extracts/bypassDocumentValidation-insert.rst:1
 msgid ""
@@ -312,23 +105,11 @@
 
 # aae866c6e52d4cab91d62abf371ad13a
 #: ../source/reference/command/insert.txt:74
->>>>>>> 2478a500
 msgid ""
 "The returned document shows that the command successfully inserted a "
 "document. See :ref:`insert-command-output` for details."
 msgstr ""
 
-<<<<<<< HEAD
-#: ../source/reference/command/insert.txt:103
-msgid "Bulk Insert"
-msgstr ""
-
-#: ../source/reference/command/insert.txt:105
-msgid "Insert three documents into the ``users`` collection:"
-msgstr ""
-
-#: ../source/reference/command/insert.txt:122
-=======
 # 8e83e00ea2bb43348ec42e8821ed859e
 #: ../source/reference/command/insert.txt:82
 msgid "Bulk Insert"
@@ -341,31 +122,11 @@
 
 # dfdc0303ce654258b46d513f603b6a14
 #: ../source/reference/command/insert.txt:101
->>>>>>> 2478a500
 msgid ""
 "The returned document shows that the command successfully inserted the "
 "three documents. See :ref:`insert-command-output` for details."
 msgstr ""
 
-<<<<<<< HEAD
-#: ../source/reference/command/insert.txt:132
-msgid "Output"
-msgstr ""
-
-#: ../source/reference/command/insert.txt:134
-msgid "The returned document contains a subset of the following fields:"
-msgstr ""
-
-#: ../source/reference/command/insert.txt:138
-msgid "The status of the command."
-msgstr ""
-
-#: ../source/reference/command/insert.txt:142
-msgid "The number of documents inserted."
-msgstr ""
-
-#: ../source/reference/command/insert.txt:146
-=======
 # a39ed764ed2b475693079a971720d8c4
 #: ../source/reference/command/insert.txt:111
 msgid "Output"
@@ -388,20 +149,12 @@
 
 # 733f00aa7df643148b6670aec9e9502a
 #: ../source/reference/command/insert.txt:125
->>>>>>> 2478a500
 msgid ""
 "An array of documents that contains information regarding any error "
 "encountered during the insert operation. The :data:`~insert.writeErrors` "
 "array contains an error document for each insert that errors."
 msgstr ""
 
-<<<<<<< HEAD
-#: ../source/reference/command/insert.txt:151
-msgid "Each error document contains the following fields:"
-msgstr ""
-
-#: ../source/reference/command/insert.txt:155
-=======
 # 7c60d377028e49d88d2a78932a91e52b
 #: ../source/reference/command/insert.txt:130
 msgid "Each error document contains the following fields:"
@@ -409,23 +162,11 @@
 
 # fb6c35fde0c7459aa463ef35499d78b1
 #: ../source/reference/command/insert.txt:134
->>>>>>> 2478a500
 msgid ""
 "An integer that identifies the document in the ``documents`` array, which"
 " uses a zero-based index."
 msgstr ""
 
-<<<<<<< HEAD
-#: ../source/reference/command/insert.txt:160
-msgid "An integer value identifying the error."
-msgstr ""
-
-#: ../source/reference/command/insert.txt:164
-msgid "A description of the error."
-msgstr ""
-
-#: ../source/reference/command/insert.txt:168
-=======
 # f7d9c3df1b2b4a478928ec1f9638e474
 #: ../source/reference/command/insert.txt:139
 msgid "An integer value identifying the error."
@@ -438,23 +179,11 @@
 
 # 4ccc063cd6a649ba9cc47e3744268bd4
 #: ../source/reference/command/insert.txt:147
->>>>>>> 2478a500
 msgid ""
 "Document that describe error related to write concern and contains the "
 "field:"
 msgstr ""
 
-<<<<<<< HEAD
-#: ../source/reference/command/insert.txt:173
-msgid "An integer value identifying the cause of the write concern error."
-msgstr ""
-
-#: ../source/reference/command/insert.txt:177
-msgid "A description of the cause of the write concern error."
-msgstr ""
-
-#: ../source/reference/command/insert.txt:179
-=======
 # 8f4b8a83176a43eb8f8c1768d5f92811
 #: ../source/reference/command/insert.txt:152
 msgid "An integer value identifying the cause of the write concern error."
@@ -467,18 +196,13 @@
 
 # 0a9e753ccb9142b7a7857a7976f97203
 #: ../source/reference/command/insert.txt:158
->>>>>>> 2478a500
 msgid ""
 "The following is an example document returned for a successful "
 ":dbcommand:`insert` of a single document:"
 msgstr ""
 
-<<<<<<< HEAD
-#: ../source/reference/command/insert.txt:186
-=======
 # 1fef5a90bd66400ab97e51335011f5ff
 #: ../source/reference/command/insert.txt:165
->>>>>>> 2478a500
 msgid ""
 "The following is an example document returned for an :dbcommand:`insert` "
 "of two documents that successfully inserted one document but encountered "
