Learn how to perform the following tasks using the Kotlin driver in the
Fundamentals section:

- :doc:`Connect to MongoDB </fundamentals/connection>`
<<<<<<< HEAD
- :doc:`Authenticate with MongoDB </fundamentals/auth>`
=======
>>>>>>> 19918dee
- :doc:`Use the Stable API </fundamentals/stable-api>`
- :doc:`Convert between MongoDB Data Formats and Kotlin Objects </fundamentals/data-formats>`
- :doc:`Read from and Write to MongoDB </fundamentals/crud>`
- :doc:`Simplify your Code with Builders </fundamentals/builders>`
- :doc:`Transform your Data </fundamentals/aggregation>`
- :doc:`Create Indexes to Speed Up Queries </fundamentals/indexes>`
- :doc:`Log Events in the Driver </fundamentals/logging>`
- :doc:`Monitor Driver Events </fundamentals/monitoring>`

.. TODO : add back in after MVP

<<<<<<< HEAD
.. - :doc:`Connect to MongoDB </fundamentals/connection>`
=======
>>>>>>> 19918dee
.. - :doc:`Authenticate with MongoDB </fundamentals/auth>`
.. - :doc:`Transform your Data </fundamentals/aggregation>`
.. - :doc:`Sort Using Collations </fundamentals/collations>`
.. - :doc:`Store and Retrieve Large Files in MongoDB </fundamentals/gridfs>`
.. - :doc:`Encrypt Fields in a Document </fundamentals/csfle>`
.. - :doc:`Use a Time Series Collection </fundamentals/time-series>`<|MERGE_RESOLUTION|>--- conflicted
+++ resolved
@@ -2,10 +2,6 @@
 Fundamentals section:
 
 - :doc:`Connect to MongoDB </fundamentals/connection>`
-<<<<<<< HEAD
-- :doc:`Authenticate with MongoDB </fundamentals/auth>`
-=======
->>>>>>> 19918dee
 - :doc:`Use the Stable API </fundamentals/stable-api>`
 - :doc:`Convert between MongoDB Data Formats and Kotlin Objects </fundamentals/data-formats>`
 - :doc:`Read from and Write to MongoDB </fundamentals/crud>`
@@ -16,11 +12,6 @@
 - :doc:`Monitor Driver Events </fundamentals/monitoring>`
 
 .. TODO : add back in after MVP
-
-<<<<<<< HEAD
-.. - :doc:`Connect to MongoDB </fundamentals/connection>`
-=======
->>>>>>> 19918dee
 .. - :doc:`Authenticate with MongoDB </fundamentals/auth>`
 .. - :doc:`Transform your Data </fundamentals/aggregation>`
 .. - :doc:`Sort Using Collations </fundamentals/collations>`
