#
msgid ""
msgstr ""
"Project-Id-Version: mongodb-manual 3.0\n"
"Report-Msgid-Bugs-To: \n"
<<<<<<< HEAD
"POT-Creation-Date: 2014-09-03 15:39-0400\n"
"PO-Revision-Date: 2015-02-16 10:58+0800\n"
=======
"POT-Creation-Date: 2015-08-20 19:13-0400\n"
"PO-Revision-Date: YEAR-MO-DA HO:MI+ZONE\n"
>>>>>>> 2ec0463a
"Last-Translator: FULL NAME <EMAIL@ADDRESS>\n"
"Language-Team: CH <Li@li.org>\n"
"MIME-Version: 1.0\n"
"Content-Type: text/plain; charset=UTF-8\n"
"Content-Transfer-Encoding: 8bit\n"
"Plural-Forms: nplurals=1; plural=0;\n"
"Language: zh\n"
"X-Generator: Poedit 1.7.3\n"

#: ../source/reference/ulimit.txt:3
msgid "UNIX ``ulimit`` Settings"
msgstr "UNIX系统下 ``ulimit`` 的设置"

#: ../source/reference/ulimit.txt:7
msgid ""
"Most UNIX-like operating systems, including Linux and OS X, provide ways to "
"limit and control the usage of system resources such as threads, files, and "
"network connections on a per-process and per-user basis. These \"ulimits\" "
"prevent single users from using too many system resources. Sometimes, these "
"limits have low default values that can cause a number of issues in the "
"course of normal MongoDB operation."
msgstr ""
"大多类似UNIX的操作系统，包括Linux和OS X，都提供了限制每个进程和每个基本用户"
"使用线程，文件和网络连接等系统资源的一些方法。 \"ulimits\" 防止单个用户使用"
"太多的系统资源。有时，这些限制的默认值太小，这会导致正常MongoDB操作过程中出"
"现一系列问题。"

#: ../source/reference/ulimit.txt:16
msgid ""
"Red Hat Enterprise Linux and CentOS 6 place a max process limitation of "
"1024 which overrides ``ulimit`` settings. Create a file named ``/etc/"
"security/limits.d/99-mongodb-nproc.conf`` with new ``soft nproc`` and "
"``hard nproc`` values to increase the process limit. See ``/etc/security/"
"limits.d/90-nproc.conf`` file as an example."
msgstr ""
"Red Hat Enterprise Linux和 CentOS 6设置最大进程数为1024，超出了 ``ulimit`` "
"设置。新建一个 ``/etc/security/limits.d/99-mongodb-nproc.conf`` 文件，重新设"
"置 ``soft nproc`` 和 ``hard nproc`` 的值来增加进程限制。具体例子参见 ``/etc/"
"security/limits.d/90-nproc.conf`` 。"

#: ../source/reference/ulimit.txt:26
msgid "Resource Utilization"
msgstr "资源利用"

#: ../source/reference/ulimit.txt:28
msgid ""
":program:`mongod` and :program:`mongos` each use threads and file "
"descriptors to track connections and manage internal operations. This "
"section outlines the general resource utilization patterns for MongoDB. Use "
"these figures in combination with the actual information about your "
"deployment and its use to determine ideal ``ulimit`` settings."
msgstr ""
":program:`mongod` 和 :program:`mongos` 每次使用线程和文件描述符来跟踪连接和"
"管理内部操作。这部分概述了MongoDB中一般的资源利用形式。利用这部分内容，并结"
"合实际的部署和使用来决定合适的 ``ulimit`` 设置。"

#: ../source/reference/ulimit.txt:34
msgid "Generally, all :program:`mongod` and :program:`mongos` instances:"
msgstr "通常情况下，所有的 :program:`mongod` 和 :program:`mongos` 实例："

#: ../source/reference/ulimit.txt:36
msgid "track each incoming connection with a file descriptor *and* a thread."
msgstr "利用一个文件描述符 *和* 线程来跟踪每个即将到来的连接。"

#: ../source/reference/ulimit.txt:39
msgid "track each internal thread or *pthread* as a system process."
msgstr "将每个内部线程或 *pthread* 作为一个系统进程来跟踪。"

#: ../source/reference/ulimit.txt:42
msgid "``mongod``"
msgstr " ``mongod`` "

#: ../source/reference/ulimit.txt:44
msgid ""
"1 file descriptor for each data file in use by the :program:`mongod` "
"instance."
msgstr ":program:`mongod` 实例使用的每个数据文件都有一个文件描述符。"

#: ../source/reference/ulimit.txt:47
msgid ""
"1 file descriptor for each journal file used by the :program:`mongod` "
"instance when :setting:`storage.journal.enabled` is ``true``."
msgstr ""
"当 :setting:`storage.journal.enabled` 为 ``true`` 时， :program:`mongod` 进"
"程实例使用的每个日志文件都有一个文件描述符。"

#: ../source/reference/ulimit.txt:50
msgid ""
"In replica sets, each :program:`mongod` maintains a connection to all other "
"members of the set."
msgstr ""
"在复制集中，每个 :program:`mongod` 保持一个连接复制集中的所有其他集合成员的"
"连接。"

#: ../source/reference/ulimit.txt:53
msgid ""
":program:`mongod` uses background threads for a number of internal "
"processes, including :ref:`TTL collections <ttl-collections>`, replication, "
"and replica set health checks, which may require a small number of "
"additional resources."
msgstr ""
":program:`mongod` 为一些内部进程，如 :ref:`TTL collections <ttl-"
"collections>` ，复制和复制集健康检查，开启了后台线程。因为这些内部进程需要一"
"部分额外资源。"

#: ../source/reference/ulimit.txt:61
msgid "``mongos``"
msgstr " ``mongos`` "

#: ../source/reference/ulimit.txt:63
msgid ""
"In addition to the threads and file descriptors for client connections, :"
"program:`mongos` must maintain connects to all config servers and all "
"shards, which includes all members of all replica sets."
msgstr ""
"除了客户端连接的线程和文件描述符， :program:`mongos` 还必须与所有配置服务器"
"和分片保持连接，该进程包含了所有复制集成员。"

#: ../source/reference/ulimit.txt:68
msgid "For :program:`mongos`, consider the following behaviors:"
msgstr "关于 :program:`mongos` 进程，考虑如下行为："

#: ../source/reference/ulimit.txt:70
msgid ""
":program:`mongos` instances maintain a connection pool to each shard so "
"that the :program:`mongos` can reuse connections and quickly fulfill "
"requests without needing to create new connections."
msgstr ""
":program:`mongos` 实例与每个分片都保持一个连接池，所以 :program:`mongos` 可"
"以重用连接，这样因为不用建立新连接，从而能快速的满足请求。"

#: ../source/reference/ulimit.txt:74
msgid ""
<<<<<<< HEAD
"You can limit the number of incoming connections using the :setting:`~net."
"maxIncomingConnections` run-time option."
msgstr ""
"你可以利用启动参数 :setting:`~net.maxIncomingConnections` 限制连接数。"

#: ../source/reference/ulimit.txt:77
msgid ""
"By restricting the number of incoming connections you can prevent a cascade "
"effect where the :program:`mongos` creates too many connections on the :"
"program:`mongod` instances."
=======
"You can limit the number of incoming connections using the "
":setting:`~net.maxIncomingConnections` run-time option. By restricting the "
"number of incoming connections you can prevent a cascade effect where the "
":program:`mongos` creates too many connections on the :program:`mongod` "
"instances."
>>>>>>> 2ec0463a
msgstr ""
"通过限制连接数，可以防止 :program:`mongos` 因在 :program:`mongod` 实例上创建"
"太多连接而产生级联效应。"

#: ../source/includes/note-max-conns-max.rst:3
msgid ""
"MongoDB removed the upward limit on the :setting:`~net."
"maxIncomingConnections` setting."
msgstr "MongoDB移除了 :setting:`~net.maxIncomingConnections` 设置值的上限。"

#: ../source/reference/ulimit.txt:83
msgid "Review and Set Resource Limits"
msgstr "回顾和资源限制的设置"

#: ../source/reference/ulimit.txt:86
msgid "``ulimit``"
msgstr " ``ulimit`` "

<<<<<<< HEAD
#: ../source/reference/ulimit.txt:91
msgid ""
"Both the \"hard\" and the \"soft\" ``ulimit`` affect MongoDB's performance. "
"The \"hard\" ``ulimit`` refers to the maximum number of processes that a "
"user can have active at any time. This is the ceiling: no non-root process "
"can increase the \"hard\" ``ulimit``. In contrast, the \"soft\" ``ulimit`` "
"is the limit that is actually enforced for a session or process, but any "
"process can increase it up to \"hard\" ``ulimit`` maximum."
msgstr ""
"\"hard\" 和 \"soft\" ``ulimit`` 都会影响MongoDB的性能。 \"hard\" ``ulimit`` "
"是指任何时候单个用户可使用的最大进程数。这是原子性的，非超级用户进程是不能增"
"加 \"hard\" ``ulimit`` 。相反， \"soft\" ``ulimit`` 实际上是驱动一个会话或进"
"程的限制，任何进程都可以增加该参数值达到 \"hard\" ``ulimit`` 的最大值。"

#: ../source/reference/ulimit.txt:99
msgid ""
"A low \"soft\" ``ulimit`` can cause ``can't create new thread, closing "
"connection`` errors if the number of connections grows too high. For this "
"reason, it is extremely important to set *both* ``ulimit`` values to the "
"recommended values."
msgstr ""
"如果连接数太多，较低的 \"soft\" ``ulimit`` 会引起 ``can't create new "
"thread, closing connection`` 错误。因此，设置合理的*这两个* ``ulimit`` 值是"
"非常重要的。"

#: ../source/reference/ulimit.txt:104
=======
#: ../source/reference/ulimit.txt:88
>>>>>>> 2ec0463a
msgid ""
"You can use the ``ulimit`` command at the system prompt to check system "
"limits, as in the following example:"
msgstr ""
"你可以在系统命令行下使用 ``ulimit`` 命令查看系统的限制值，比如如下例子："

#: ../source/reference/ulimit.txt:111
msgid ""
"``ulimit`` refers to the per-*user* limitations for various resources. "
"Therefore, if your :program:`mongod` instance executes as a user that is "
"also running multiple processes, or multiple :program:`mongod` processes, "
"you might see contention for these resources. Also, be aware that the "
"``processes`` value (i.e. ``-u``) refers to the combined number of distinct "
"processes and sub-process threads."
msgstr ""
"``ulimit`` 是指每个 *user* 使用各种资源的限制值。因此，无论你的 :program:"
"`mongod` 实例是以单个用户多进程执行，还是以多 :program:`mongod` 进程执行，都"
"可以看到对这些资源的连接。同样，要了解到 ``processes`` 值（比如 ``-u`` ）是"
"指不同进程和子进程线程之和。"

#: ../source/reference/ulimit.txt:119
msgid ""
"You can change ``ulimit`` settings by issuing a command in the following "
"form:"
msgstr "你可以按下面形式的命令修改 ``ulimit`` 的设置。"

#: ../source/reference/ulimit.txt:126
msgid ""
"There are both \"hard\" and the \"soft\" ``ulimit``\\ s that affect "
"MongoDB's performance. The \"hard\" ``ulimit`` refers to the maximum number "
"of processes that a user can have active at any time. This is the ceiling: "
"no non-root process can increase the \"hard\" ``ulimit``. In contrast, the "
"\"soft\" ``ulimit`` is the limit that is actually enforced for a session or "
"process, but any process can increase it up to \"hard\" ``ulimit`` maximum."
msgstr ""

#: ../source/reference/ulimit.txt:134
msgid ""
"A low \"soft\" ``ulimit`` can cause ``can't create new thread, closing "
"connection`` errors if the number of connections grows too high. For this "
"reason, it is extremely important to set *both* ``ulimit`` values to the "
"recommended values."
msgstr ""

#: ../source/reference/ulimit.txt:139
msgid ""
"``ulimit`` will modify both \"hard\" and \"soft\" values unless the "
":setting:`-H` or :setting:`-S` modifiers are specified when modifying limit "
"values."
msgstr ""

#: ../source/reference/ulimit.txt:143
msgid ""
"For many distributions of Linux you can change values by substituting the "
"``-n`` option for any possible value in the output of ``ulimit -a``. On OS "
"X, use the ``launchctl limit`` command.  See your operating system "
"documentation for the precise procedure for changing system limits on "
"running systems."
msgstr ""
"对许多版本的Linux来说，您可以通过 ``-n`` 选项代替 ``ulimit -a`` 输出的任何值"
"来改变值。在OS X上，使用 ``launchctl limit`` 命令。参看您的操作系统文档来改"
"变运行系统的系统限制值。"

#: ../source/reference/ulimit.txt:149
msgid ""
"After changing the ``ulimit`` settings, you *must* restart the process to "
"take advantage of the modified settings. You can use the ``/proc`` file "
"system to see the current limitations on a running process."
msgstr ""
"改变 ``ulimit`` 设置之后， *要* 重启进程修改值才会有效。通过 ``/proc`` 文件"
"可以查看运行进程当前的限制值。"

#: ../source/reference/ulimit.txt:154
msgid ""
"Depending on your system's configuration, and default settings, any change "
"to system limits made using ``ulimit`` may revert following system a system "
"restart. Check your distribution and operating system documentation for "
"more information."
msgstr ""
"根据您系统配置和默认的设置值，任何使用 ``ulimit`` 对系统限制的改变在系统重启"
"后都会恢复到默认值。更多相关信息请参考您的版本和操作系统文档。"

<<<<<<< HEAD
#: ../source/reference/ulimit.txt:163
msgid "``/proc`` File System"
msgstr " ``/proc`` 文件"

#: ../source/reference/ulimit.txt:167
msgid "This section applies only to Linux operating systems."
msgstr "此部分文档只适合Linux操作系统"

#: ../source/reference/ulimit.txt:169
msgid ""
"The ``/proc`` file-system stores the per-process limits in the file system "
"object located at ``/proc/<pid>/limits``, where ``<pid>`` is the process's :"
"term:`PID` or process identifier. You can use the following ``bash`` "
"function to return the content of the ``limits`` object for a process or "
"processes with a given name:"
=======
#: ../source/includes/note-suse-ulimit.rst:3
msgid ""
"SUSE Linux Enterprise Server 11 and potentially other versions of SLES and "
"other SUSE distributions ship with virtual memory address space limited to "
"8GB by default. This *must* be adjusted in order to prevent virtual memory "
"allocation failures as the database grows."
>>>>>>> 2ec0463a
msgstr ""
"``/proc`` 文件存储每个进程的限制值，该文件存放在 ``/proc/<pid>/limits``形式"
"的文件系统对象。其中 ``<pid>`` 是进程的 :term:`PID` 项或进程标识。您可以通过"
"下列 ``bash`` 函数返回一个进程或某个进程的 ``limits`` 对象内容。"

#: ../source/includes/note-suse-ulimit.rst:8
msgid ""
<<<<<<< HEAD
"You can copy and paste this function into a current shell session or load "
"it as part of a script. Call the function with one the following "
"invocations:"
=======
"The SLES packages for MongoDB adjust these limits in the default scripts, "
"but you will need to make this change manually if you are using custom "
"scripts and/or the tarball release rather than the SLES packages."
>>>>>>> 2ec0463a
msgstr ""
"您可以复制粘贴该函数到当前shell下，或者作为脚本的一部分。通过下列调用形式调"
"用该函数。"

<<<<<<< HEAD
#: ../source/reference/ulimit.txt:206
msgid "Recommended Settings"
msgstr "ulimit值相关推荐"
=======
#: ../source/reference/ulimit.txt:164
msgid "Recommended ``ulimit`` Settings"
msgstr ""
>>>>>>> 2ec0463a

#: ../source/reference/ulimit.txt:166
msgid ""
"Every deployment may have unique requirements and settings; however, the "
"following thresholds and settings are particularly important for :program:"
"`mongod` and :program:`mongos` deployments:"
msgstr ""
"每个部署或许都有唯一的要求和设置。然而，下面的阈值和设置对 :program:"
"`mongod` 和 :program:`mongos` 部署来说是非常重要的。"

#: ../source/reference/ulimit.txt:170
msgid "``-f`` (file size): ``unlimited``"
msgstr "``-f`` (文件大小): ``unlimited`` "

#: ../source/reference/ulimit.txt:171
msgid "``-t`` (cpu time): ``unlimited``"
msgstr "``-t`` (cpu 时间): ``unlimited`` "

#: ../source/reference/ulimit.txt:172
msgid "``-v`` (virtual memory): ``unlimited`` [#memory-size]_"
msgstr "``-v`` (虚拟内存): ``unlimited`` [#memory-size]_"

#: ../source/reference/ulimit.txt:173
msgid "``-n`` (open files): ``64000``"
msgstr "``-n`` (单个进程文件打开数): ``64000`` "

<<<<<<< HEAD
#: ../source/reference/ulimit.txt:216
msgid "``-m`` (memory size): ``unlimited`` [#memory-size]_"
msgstr "``-m`` (内存大小): ``unlimited`` [#memory-size]_ "
=======
#: ../source/reference/ulimit.txt:174
msgid "``-m`` (memory size): ``unlimited`` [#memory-size]_ [#rss-linux]_"
msgstr ""
>>>>>>> 2ec0463a

#: ../source/reference/ulimit.txt:175
msgid "``-u`` (processes/threads): ``64000``"
msgstr "``-u`` (可打开的进程/线程): ``64000`` "

#: ../source/reference/ulimit.txt:177
msgid ""
"Always remember to restart your :program:`mongod` and :program:`mongos` "
"instances after changing the ``ulimit`` settings to ensure that the changes "
"take effect."
msgstr ""
"修改完 ``ulimit`` 值后记得重启 :program:`mongod` 和 :program:`mongos` 保证这"
"些值起作用。"

#: ../source/reference/ulimit.txt:182
msgid "Linux distributions using Upstart"
msgstr ""

#: ../source/reference/ulimit.txt:184
msgid ""
"For Linux distributions that use Upstart, you can specify limits within "
"service scripts if you start :program:`mongod` and/or :program:`mongos` "
"instances as Upstart services. You can do this by using ``limit`` `stanzas "
"<http://upstart.ubuntu.com/wiki/Stanzas#limit>`_."
msgstr ""

#: ../source/reference/ulimit.txt:189 ../source/reference/ulimit.txt:221
msgid ""
"Specify the :ref:`recommended-ulimit-settings`, as in the following example:"
msgstr ""

#: ../source/reference/ulimit.txt:200
msgid ""
"Each ``limit`` stanza sets the \"soft\" limit to the first value specified "
"and the \"hard\" limit to the second."
msgstr ""

#: ../source/reference/ulimit.txt:203 ../source/reference/ulimit.txt:242
msgid ""
"After changing ``limit`` stanzas, ensure that the changes take effect by "
"restarting the application services, using the following form:"
msgstr ""

#: ../source/reference/ulimit.txt:212
msgid "Linux distributions using ``systemd``"
msgstr ""

#: ../source/reference/ulimit.txt:214
msgid ""
"For Linux distributions that use ``systemd``, you can specify limits within "
"the ``[Service]`` sections of service scripts if you start :program:`mongod`"
" and/or :program:`mongos` instances as ``systemd`` services. You can do this"
" by using `resource limit directives "
"<http://www.freedesktop.org/software/systemd/man/systemd.exec.html#LimitCPU=>`_."
msgstr ""

#: ../source/reference/ulimit.txt:239
msgid ""
"Each ``systemd`` limit directive sets both the \"hard\" and \"soft\" limits "
"to the value specified."
msgstr ""

#: ../source/reference/ulimit.txt:253
msgid "``/proc`` File System"
msgstr ""

#: ../source/reference/ulimit.txt:257
msgid "This section applies only to Linux operating systems."
msgstr ""

#: ../source/reference/ulimit.txt:259
msgid ""
"The ``/proc`` file-system stores the per-process limits in the file system "
"object located at ``/proc/<pid>/limits``, where ``<pid>`` is the process's "
":term:`PID` or process identifier. You can use the following ``bash`` "
"function to return the content of the ``limits`` object for a process or "
"processes with a given name:"
msgstr ""

#: ../source/reference/ulimit.txt:285
msgid ""
"You can copy and paste this function into a current shell session or load it"
" as part of a script. Call the function with one the following invocations:"
msgstr ""

#: ../source/reference/ulimit.txt:295
msgid ""
<<<<<<< HEAD
"If you limit virtual or resident memory size on a system running MongoDB "
"the operating system will refuse to honor additional allocation requests."
msgstr ""
"如果您限制了运行MongoDB系统的虚拟或预留内存大小，那么操作系统将拒绝额外的分"
"配要求。"
=======
"If you limit virtual or resident memory size on a system running MongoDB the"
" operating system will refuse to honor additional allocation requests."
msgstr ""

#: ../source/reference/ulimit.txt:299
msgid ""
"The ``-m`` parameter to ``ulimit`` has no effect on Linux systems with "
"kernel versions more recent than 2.4.30. You may omit ``-m`` if you wish."
msgstr ""
>>>>>>> 2ec0463a
<|MERGE_RESOLUTION|>--- conflicted
+++ resolved
@@ -3,13 +3,8 @@
 msgstr ""
 "Project-Id-Version: mongodb-manual 3.0\n"
 "Report-Msgid-Bugs-To: \n"
-<<<<<<< HEAD
-"POT-Creation-Date: 2014-09-03 15:39-0400\n"
-"PO-Revision-Date: 2015-02-16 10:58+0800\n"
-=======
 "POT-Creation-Date: 2015-08-20 19:13-0400\n"
 "PO-Revision-Date: YEAR-MO-DA HO:MI+ZONE\n"
->>>>>>> 2ec0463a
 "Last-Translator: FULL NAME <EMAIL@ADDRESS>\n"
 "Language-Team: CH <Li@li.org>\n"
 "MIME-Version: 1.0\n"
@@ -143,24 +138,11 @@
 
 #: ../source/reference/ulimit.txt:74
 msgid ""
-<<<<<<< HEAD
-"You can limit the number of incoming connections using the :setting:`~net."
-"maxIncomingConnections` run-time option."
-msgstr ""
-"你可以利用启动参数 :setting:`~net.maxIncomingConnections` 限制连接数。"
-
-#: ../source/reference/ulimit.txt:77
-msgid ""
-"By restricting the number of incoming connections you can prevent a cascade "
-"effect where the :program:`mongos` creates too many connections on the :"
-"program:`mongod` instances."
-=======
 "You can limit the number of incoming connections using the "
 ":setting:`~net.maxIncomingConnections` run-time option. By restricting the "
 "number of incoming connections you can prevent a cascade effect where the "
 ":program:`mongos` creates too many connections on the :program:`mongod` "
 "instances."
->>>>>>> 2ec0463a
 msgstr ""
 "通过限制连接数，可以防止 :program:`mongos` 因在 :program:`mongod` 实例上创建"
 "太多连接而产生级联效应。"
@@ -179,36 +161,7 @@
 msgid "``ulimit``"
 msgstr " ``ulimit`` "
 
-<<<<<<< HEAD
-#: ../source/reference/ulimit.txt:91
-msgid ""
-"Both the \"hard\" and the \"soft\" ``ulimit`` affect MongoDB's performance. "
-"The \"hard\" ``ulimit`` refers to the maximum number of processes that a "
-"user can have active at any time. This is the ceiling: no non-root process "
-"can increase the \"hard\" ``ulimit``. In contrast, the \"soft\" ``ulimit`` "
-"is the limit that is actually enforced for a session or process, but any "
-"process can increase it up to \"hard\" ``ulimit`` maximum."
-msgstr ""
-"\"hard\" 和 \"soft\" ``ulimit`` 都会影响MongoDB的性能。 \"hard\" ``ulimit`` "
-"是指任何时候单个用户可使用的最大进程数。这是原子性的，非超级用户进程是不能增"
-"加 \"hard\" ``ulimit`` 。相反， \"soft\" ``ulimit`` 实际上是驱动一个会话或进"
-"程的限制，任何进程都可以增加该参数值达到 \"hard\" ``ulimit`` 的最大值。"
-
-#: ../source/reference/ulimit.txt:99
-msgid ""
-"A low \"soft\" ``ulimit`` can cause ``can't create new thread, closing "
-"connection`` errors if the number of connections grows too high. For this "
-"reason, it is extremely important to set *both* ``ulimit`` values to the "
-"recommended values."
-msgstr ""
-"如果连接数太多，较低的 \"soft\" ``ulimit`` 会引起 ``can't create new "
-"thread, closing connection`` 错误。因此，设置合理的*这两个* ``ulimit`` 值是"
-"非常重要的。"
-
-#: ../source/reference/ulimit.txt:104
-=======
 #: ../source/reference/ulimit.txt:88
->>>>>>> 2ec0463a
 msgid ""
 "You can use the ``ulimit`` command at the system prompt to check system "
 "limits, as in the following example:"
@@ -291,30 +244,12 @@
 "根据您系统配置和默认的设置值，任何使用 ``ulimit`` 对系统限制的改变在系统重启"
 "后都会恢复到默认值。更多相关信息请参考您的版本和操作系统文档。"
 
-<<<<<<< HEAD
-#: ../source/reference/ulimit.txt:163
-msgid "``/proc`` File System"
-msgstr " ``/proc`` 文件"
-
-#: ../source/reference/ulimit.txt:167
-msgid "This section applies only to Linux operating systems."
-msgstr "此部分文档只适合Linux操作系统"
-
-#: ../source/reference/ulimit.txt:169
-msgid ""
-"The ``/proc`` file-system stores the per-process limits in the file system "
-"object located at ``/proc/<pid>/limits``, where ``<pid>`` is the process's :"
-"term:`PID` or process identifier. You can use the following ``bash`` "
-"function to return the content of the ``limits`` object for a process or "
-"processes with a given name:"
-=======
 #: ../source/includes/note-suse-ulimit.rst:3
 msgid ""
 "SUSE Linux Enterprise Server 11 and potentially other versions of SLES and "
 "other SUSE distributions ship with virtual memory address space limited to "
 "8GB by default. This *must* be adjusted in order to prevent virtual memory "
 "allocation failures as the database grows."
->>>>>>> 2ec0463a
 msgstr ""
 "``/proc`` 文件存储每个进程的限制值，该文件存放在 ``/proc/<pid>/limits``形式"
 "的文件系统对象。其中 ``<pid>`` 是进程的 :term:`PID` 项或进程标识。您可以通过"
@@ -322,28 +257,16 @@
 
 #: ../source/includes/note-suse-ulimit.rst:8
 msgid ""
-<<<<<<< HEAD
-"You can copy and paste this function into a current shell session or load "
-"it as part of a script. Call the function with one the following "
-"invocations:"
-=======
 "The SLES packages for MongoDB adjust these limits in the default scripts, "
 "but you will need to make this change manually if you are using custom "
 "scripts and/or the tarball release rather than the SLES packages."
->>>>>>> 2ec0463a
 msgstr ""
 "您可以复制粘贴该函数到当前shell下，或者作为脚本的一部分。通过下列调用形式调"
 "用该函数。"
 
-<<<<<<< HEAD
-#: ../source/reference/ulimit.txt:206
-msgid "Recommended Settings"
-msgstr "ulimit值相关推荐"
-=======
 #: ../source/reference/ulimit.txt:164
 msgid "Recommended ``ulimit`` Settings"
 msgstr ""
->>>>>>> 2ec0463a
 
 #: ../source/reference/ulimit.txt:166
 msgid ""
@@ -370,15 +293,9 @@
 msgid "``-n`` (open files): ``64000``"
 msgstr "``-n`` (单个进程文件打开数): ``64000`` "
 
-<<<<<<< HEAD
-#: ../source/reference/ulimit.txt:216
-msgid "``-m`` (memory size): ``unlimited`` [#memory-size]_"
-msgstr "``-m`` (内存大小): ``unlimited`` [#memory-size]_ "
-=======
 #: ../source/reference/ulimit.txt:174
 msgid "``-m`` (memory size): ``unlimited`` [#memory-size]_ [#rss-linux]_"
 msgstr ""
->>>>>>> 2ec0463a
 
 #: ../source/reference/ulimit.txt:175
 msgid "``-u`` (processes/threads): ``64000``"
@@ -466,20 +383,12 @@
 
 #: ../source/reference/ulimit.txt:295
 msgid ""
-<<<<<<< HEAD
 "If you limit virtual or resident memory size on a system running MongoDB "
 "the operating system will refuse to honor additional allocation requests."
 msgstr ""
-"如果您限制了运行MongoDB系统的虚拟或预留内存大小，那么操作系统将拒绝额外的分"
-"配要求。"
-=======
-"If you limit virtual or resident memory size on a system running MongoDB the"
-" operating system will refuse to honor additional allocation requests."
-msgstr ""
 
 #: ../source/reference/ulimit.txt:299
 msgid ""
 "The ``-m`` parameter to ``ulimit`` has no effect on Linux systems with "
 "kernel versions more recent than 2.4.30. You may omit ``-m`` if you wish."
-msgstr ""
->>>>>>> 2ec0463a
+msgstr ""