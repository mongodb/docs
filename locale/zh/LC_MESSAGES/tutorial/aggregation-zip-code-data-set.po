--- conflicted
+++ resolved
@@ -31,13 +31,8 @@
 msgstr "数据模型"
 
 #: ../source/tutorial/aggregation-zip-code-data-set.txt:15
-<<<<<<< HEAD
-msgid "Each document in the ``zipcode`` collection has the following form:"
-msgstr "``zipcode`` 集合中的文档格式如下："
-=======
 msgid "Each document in the ``zipcodes`` collection has the following form:"
 msgstr ""
->>>>>>> 2ec0463a
 
 #: ../source/tutorial/aggregation-zip-code-data-set.txt:30
 msgid "The ``_id`` field holds the zip code as a string."
@@ -78,11 +73,6 @@
 "了 :dbcommand:`aggregate` 命令。具体的接口说明可以查看对应你使用的 :doc:"
 "`driver </applications/drivers>` 的文档。"
 
-<<<<<<< HEAD
-#: ../source/tutorial/aggregation-zip-code-data-set.txt:50
-msgid "Return States with Populations above 10 Million"
-msgstr "查找人口超过1000万的州"
-=======
 #: ../source/tutorial/aggregation-zip-code-data-set.txt:48
 msgid ""
 "The :method:`aggregate() <db.collection.aggregate()>` method uses the "
@@ -92,22 +82,15 @@
 "reference>` with each stage processing the documents as they pass along the "
 "pipeline. Documents pass through the stages in sequence."
 msgstr ""
->>>>>>> 2ec0463a
 
 #: ../source/tutorial/aggregation-zip-code-data-set.txt:56
 msgid ""
-<<<<<<< HEAD
-"To return all states with a population greater than 10 million, use the "
-"following aggregation operation:"
-msgstr "查找所有的人口超过1000万的州，使用下面的聚合方法："
-=======
 "The :method:`aggregate() <db.collection.aggregate()>` method in the "
 ":program:`mongo` shell provides a wrapper around the :dbcommand:`aggregate` "
 "database command. See the documentation for your :doc:`driver "
 "</applications/drivers>` for a more idiomatic interface for data aggregation"
 " operations."
 msgstr ""
->>>>>>> 2ec0463a
 
 #: ../source/tutorial/aggregation-zip-code-data-set.txt:65
 msgid "Return States with Populations above 10 Million"
@@ -120,15 +103,9 @@
 
 #: ../source/tutorial/aggregation-zip-code-data-set.txt:67
 msgid ""
-<<<<<<< HEAD
-"In this example, the pipeline passes all documents in the ``zipcodes`` "
-"collection through the following steps:"
-msgstr "在这个例子中，集合 ``zipcodes`` 的所有文档都会经过下面的这些步骤："
-=======
 "The following aggregation operation returns all states with total population"
 " greater than 10 million:"
 msgstr ""
->>>>>>> 2ec0463a
 
 #: ../source/tutorial/aggregation-zip-code-data-set.txt:77
 msgid ""
@@ -150,11 +127,6 @@
 
 #: ../source/tutorial/aggregation-zip-code-data-set.txt:85
 msgid ""
-<<<<<<< HEAD
-"After the :pipeline:`$group` operation the documents in the pipeline "
-"resemble the following:"
-msgstr "使用 :pipeline:`$group` 操作后的文档内容类似于："
-=======
 "The new per-state documents have two fields: the ``_id`` field and the "
 "``totalPop`` field. The ``_id`` field contains the value of the ``state``; "
 "i.e. the group by field. The ``totalPop`` field is a calculated field that "
@@ -162,7 +134,6 @@
 ":pipeline:`$group` uses the :group:`$sum` operator to add the population "
 "field (``pop``) for each state."
 msgstr ""
->>>>>>> 2ec0463a
 
 #: ../source/tutorial/aggregation-zip-code-data-set.txt:92
 msgid ""
@@ -186,15 +157,9 @@
 ":pipeline:`$match` 操作不会对文档做任何修改，它的输出仍然是 :pipeline:`"
 "$group` 输出的文档内容。"
 
-<<<<<<< HEAD
-#: ../source/tutorial/aggregation-zip-code-data-set.txt:98
-msgid "The equivalent :term:`SQL` for this operation is:"
-msgstr "等价的 :term:`SQL` 语句是："
-=======
 #: ../source/tutorial/aggregation-zip-code-data-set.txt:116
 msgid ":pipeline:`$group`, :pipeline:`$match`, :group:`$sum`"
 msgstr ""
->>>>>>> 2ec0463a
 
 #: ../source/tutorial/aggregation-zip-code-data-set.txt:119
 msgid "Return Average City Population by State"
@@ -202,15 +167,9 @@
 
 #: ../source/tutorial/aggregation-zip-code-data-set.txt:121
 msgid ""
-<<<<<<< HEAD
-"To return the average populations for cities in each state, use the "
-"following aggregation operation:"
-msgstr "要计算所有州的城市人口平均值，可以使用下面的聚合操作："
-=======
 "The following aggregation operation returns the average populations for "
 "cities in each state:"
 msgstr ""
->>>>>>> 2ec0463a
 
 #: ../source/tutorial/aggregation-zip-code-data-set.txt:131
 msgid ""
@@ -249,29 +208,6 @@
 "第二步的 :pipeline:`$group` 操作会读取所有文档中的 ``state`` 字段的值，并使"
 "用 :group:`$avg` 来计算出 ``avgCityPop`` 字段的值。"
 
-<<<<<<< HEAD
-#: ../source/tutorial/aggregation-zip-code-data-set.txt:153
-msgid "The final output of this aggregation operation is:"
-msgstr "该聚合操作的最终输出应该是："
-
-#: ../source/tutorial/aggregation-zip-code-data-set.txt:170
-msgid "Return Largest and Smallest Cities by State"
-msgstr "查找人口最多和最少的州"
-
-#: ../source/tutorial/aggregation-zip-code-data-set.txt:172
-msgid ""
-"To return the smallest and largest cities by population for each state, use "
-"the following aggregation operation:"
-msgstr "要查找人口最多和最少的州，使用下面的聚合操作："
-
-#: ../source/tutorial/aggregation-zip-code-data-set.txt:197
-msgid ""
-"Aggregation operations using the :method:`aggregate() "
-"<db.collection.aggregate()>` helper process all documents in the "
-"``zipcodes`` collection. :method:`aggregate() <db.collection.aggregate()>` "
-"combines a number of :ref:`pipeline <aggregation-pipeline>` operators that "
-"define the aggregation process."
-=======
 #: ../source/tutorial/aggregation-zip-code-data-set.txt:160
 msgid ""
 "The documents that result from this aggregation operation resembles the "
@@ -284,7 +220,6 @@
 
 #: ../source/tutorial/aggregation-zip-code-data-set.txt:173
 msgid "Return Largest and Smallest Cities by State"
->>>>>>> 2ec0463a
 msgstr ""
 ":method:`aggregate() <db.collection.aggregate()>` 方法会读取集合 "
 "``zipcodes`` 中的所有文档。  :method:`aggregate() <db.collection."
@@ -293,15 +228,9 @@
 
 #: ../source/tutorial/aggregation-zip-code-data-set.txt:175
 msgid ""
-<<<<<<< HEAD
-"All documents from the ``zipcodes`` collection pass into the pipeline, which"
-" consists of the following steps:"
-msgstr "在这个例子中，集合 ``zipcodes`` 的所有文档都会经过下面的这些步骤："
-=======
 "The following aggregation operation returns the smallest and largest cities "
 "by population for each state:"
 msgstr ""
->>>>>>> 2ec0463a
 
 #: ../source/tutorial/aggregation-zip-code-data-set.txt:210
 msgid ""
@@ -357,13 +286,8 @@
 "使用 :group:`$first` 表达式计算出的 ``smallestcity`` 和 ``smallestpop`` 字段，代表了本州中人口最少的城市名和该城市人口总数；"
 
 #: ../source/tutorial/aggregation-zip-code-data-set.txt:247
-<<<<<<< HEAD
-msgid "The documents, at this stage in the pipeline resemble the following:"
-msgstr "本阶段的输出文档内容如下："
-=======
 msgid "The documents, at this stage in the pipeline, resemble the following:"
 msgstr ""
->>>>>>> 2ec0463a
 
 #: ../source/tutorial/aggregation-zip-code-data-set.txt:259
 msgid ""
@@ -377,10 +301,6 @@
 "把 ``smallestCity`` , ``smallestPop`` 移动到子文档 ``smallestCity`` 中。"
 
 #: ../source/tutorial/aggregation-zip-code-data-set.txt:264
-<<<<<<< HEAD
-msgid "The output of this aggregation operation is:"
-msgstr "本次聚合操作的输出是："
-=======
 msgid ""
 "The output documents of this aggregation operation resemble the following:"
 msgstr ""
@@ -389,5 +309,4 @@
 msgid ""
 "A city can have more than one zip code associated with it as different "
 "sections of the city can each have a different zip code."
-msgstr ""
->>>>>>> 2ec0463a
+msgstr ""