# SOME DESCRIPTIVE TITLE.
# Copyright (C) 2011-2014, MongoDB, Inc.
# This file is distributed under the same license as the mongodb-manual
# package.
#
# Translators:
msgid ""
msgstr ""
"Project-Id-Version: MongoDB Manual\n"
"Report-Msgid-Bugs-To: \n"
<<<<<<< HEAD
"POT-Creation-Date: 2019-03-19 11:02-0400\n"
=======
"POT-Creation-Date: 2016-12-08 12:02-0500\n"
>>>>>>> 2478a500
"PO-Revision-Date: 2013-12-16 23:40+0000\n"
"Last-Translator: tychoish <tychoish@gmail.com>\n"
"Language: es\n"
"Language-Team: Spanish (http://www.transifex.com/projects/p/mongodb-"
"manual/language/es/)\n"
"Plural-Forms: nplurals=2; plural=(n != 1)\n"
"MIME-Version: 1.0\n"
"Content-Type: text/plain; charset=utf-8\n"
"Content-Transfer-Encoding: 8bit\n"
"Generated-By: Babel 2.6.0\n"

<<<<<<< HEAD
=======
# 190e3c02dbfb42c887ba38682b14dcb7
>>>>>>> 2478a500
#: ../source/reference/method/rs.addArb.txt:3
msgid "rs.addArb()"
msgstr ""

<<<<<<< HEAD
#: ../source/includes/apiargs/method-rs.addArb-param.rst:11
=======
# e92a2b7058184eacbcfca33da225095b
#: ../source/reference/method/rs.addArb.txt
msgid "On this page"
msgstr ""

# adf38aaf8c5b43f5a9f37800e9c717fa
>>>>>>> 2478a500
#: ../source/reference/method/rs.addArb.txt:14
msgid "Description"
msgstr ""

<<<<<<< HEAD
=======
# aa48ea0cbde34c81bedc4019fd823717
>>>>>>> 2478a500
#: ../source/reference/method/rs.addArb.txt:18
msgid "Adds a new :term:`arbiter` to an existing replica set."
msgstr ""

<<<<<<< HEAD
#: ../source/includes/admonition-multiple-arbiters.rst:3
msgid "In general, avoid deploying more than one arbiter per replica set."
msgstr ""

#: ../source/reference/method/rs.addArb.txt:22
msgid "The :method:`rs.addArb()` method takes the following parameter:"
msgstr ""

#: ../source/includes/apiargs/method-rs.addArb-param.rst:7
msgid "Parameter"
msgstr ""

#: ../source/includes/apiargs/method-rs.addArb-param.rst:9
msgid "Type"
msgstr ""

#: ../source/includes/apiargs/method-rs.addArb-param.rst:13
msgid "``host``"
msgstr ""

#: ../source/includes/apiargs/method-rs.addArb-param.rst:15
msgid "string"
msgstr ""

#: ../source/includes/apiargs/method-rs.addArb-param.rst:17
#: ../source/includes/apiargs/method-rs.addArb-param.rst:27
msgid ""
"Specifies the hostname and optionally the port number of the arbiter "
"member to add to replica set."
msgstr ""

#: ../source/includes/apiargs/method-rs.addArb-param.rst
msgid "param string host"
msgstr ""

#: ../source/includes/extracts/arbiters-and-pvs-with-reference.rst:2
msgid ""
"For the following MongoDB versions, ``pv1`` increases the likelihood of "
":writeconcern:`w:1 <\\<number\\>>` rollbacks compared to ``pv0`` (no "
"longer supported in MongoDB 4.0+) for replica sets with arbiters:"
msgstr ""

#: ../source/includes/extracts/arbiters-and-pvs-with-reference.rst:6
msgid "MongoDB 3.4.1"
msgstr ""

#: ../source/includes/extracts/arbiters-and-pvs-with-reference.rst:8
msgid "MongoDB 3.4.0"
msgstr ""

#: ../source/includes/extracts/arbiters-and-pvs-with-reference.rst:10
msgid "MongoDB 3.2.11 or earlier"
msgstr ""

#: ../source/includes/extracts/arbiters-and-pvs-with-reference.rst:12
msgid "See :doc:`/reference/replica-set-protocol-versions`."
msgstr ""

#: ../source/reference/method/rs.addArb.txt:31
msgid "IP Binding"
msgstr ""

#: ../source/includes/fact-default-bind-ip.rst:1
msgid ""
"Starting in MongoDB 3.6, MongoDB binaries, :binary:`~bin.mongod` and "
":binary:`~bin.mongos`, bind to localhost by default. If the "
":setting:`net.ipv6` configuration file setting or the ``--ipv6`` command "
"line option is set for the binary, the binary additionally binds to the "
"localhost IPv6 address."
msgstr ""

#: ../source/includes/fact-default-bind-ip.rst:7
msgid ""
"Previously, starting from MongoDB 2.6, only the binaries from the "
"official MongoDB RPM (Red Hat, CentOS, Fedora Linux, and derivatives) and"
" DEB (Debian, Ubuntu, and derivatives) packages bind to localhost by "
"default."
msgstr ""

#: ../source/includes/fact-default-bind-ip.rst:12
msgid ""
"When bound only to the localhost, these MongoDB 3.6 binaries can only "
"accept connections from clients (including the :binary:`~bin.mongo` "
"shell, other members in your deployment for replica sets and sharded "
"clusters) that are running on the same machine. Remote clients cannot "
"connect to the binaries bound only to localhost."
msgstr ""

#: ../source/includes/fact-default-bind-ip.rst:18
msgid ""
"To override and bind to other ip addresses, you can use the "
":setting:`net.bindIp` configuration file setting or the ``--bind_ip`` "
"command-line option to specify a list of hostnames or ip addresses."
msgstr ""

#: ../source/includes/warning-bind-ip-security-considerations.rst:3
msgid ""
"Before binding to a non-localhost (e.g. publicly accessible) IP address, "
"ensure you have secured your cluster from unauthorized access. For a "
"complete list of security recommendations, see :doc:`/administration"
"/security-checklist`. At minimum, consider :ref:`enabling authentication "
"<checklist-auth>` and :doc:`hardening network infrastructure </core"
"/security-network>`."
msgstr ""

#: ../source/includes/fact-default-bind-ip.rst:25
msgid ""
"For example, the following :binary:`~bin.mongod` instance binds to both "
"the localhost and the hostname ``My-Example-Associated-Hostname``, which "
"is associated with the ip address ``198.51.100.1``:"
msgstr ""

#: ../source/includes/fact-default-bind-ip.rst:33
msgid ""
"In order to connect to this instance, remote clients must specify the "
"hostname  or its associated ip address ``198.51.100.1``:"
msgstr ""

#: ../source/includes/tip-hostnames.rst:3
msgid ""
"When possible, use a logical DNS hostname instead of an ip address, "
"particularly when configuring replica set members or sharded cluster "
"members. The use of logical DNS hostnames avoids configuration changes "
"due to ip address changes."
msgstr ""

=======
# 642527cbd1de4bcbac4942f5aa387ef6
#: ../source/reference/method/rs.addArb.txt:20
msgid "The :method:`rs.addArb()` method takes the following parameter:"
msgstr ""

>>>>>>> 2478a500
# 49b54dfd68cf48cdb1bbcb31a8671904
#~ msgid ""
#~ "This function briefly disconnects the "
#~ "shell and forces a reconnection as "
#~ "the replica set renegotiates which "
#~ "member will be :term:`primary`. As a "
#~ "result, the shell displays an error "
#~ "even if this command succeeds."
#~ msgstr ""
<|MERGE_RESOLUTION|>--- conflicted
+++ resolved
@@ -8,11 +8,7 @@
 msgstr ""
 "Project-Id-Version: MongoDB Manual\n"
 "Report-Msgid-Bugs-To: \n"
-<<<<<<< HEAD
-"POT-Creation-Date: 2019-03-19 11:02-0400\n"
-=======
 "POT-Creation-Date: 2016-12-08 12:02-0500\n"
->>>>>>> 2478a500
 "PO-Revision-Date: 2013-12-16 23:40+0000\n"
 "Last-Translator: tychoish <tychoish@gmail.com>\n"
 "Language: es\n"
@@ -24,170 +20,31 @@
 "Content-Transfer-Encoding: 8bit\n"
 "Generated-By: Babel 2.6.0\n"
 
-<<<<<<< HEAD
-=======
 # 190e3c02dbfb42c887ba38682b14dcb7
->>>>>>> 2478a500
 #: ../source/reference/method/rs.addArb.txt:3
 msgid "rs.addArb()"
 msgstr ""
 
-<<<<<<< HEAD
-#: ../source/includes/apiargs/method-rs.addArb-param.rst:11
-=======
 # e92a2b7058184eacbcfca33da225095b
 #: ../source/reference/method/rs.addArb.txt
 msgid "On this page"
 msgstr ""
 
 # adf38aaf8c5b43f5a9f37800e9c717fa
->>>>>>> 2478a500
 #: ../source/reference/method/rs.addArb.txt:14
 msgid "Description"
 msgstr ""
 
-<<<<<<< HEAD
-=======
 # aa48ea0cbde34c81bedc4019fd823717
->>>>>>> 2478a500
 #: ../source/reference/method/rs.addArb.txt:18
 msgid "Adds a new :term:`arbiter` to an existing replica set."
 msgstr ""
 
-<<<<<<< HEAD
-#: ../source/includes/admonition-multiple-arbiters.rst:3
-msgid "In general, avoid deploying more than one arbiter per replica set."
-msgstr ""
-
-#: ../source/reference/method/rs.addArb.txt:22
-msgid "The :method:`rs.addArb()` method takes the following parameter:"
-msgstr ""
-
-#: ../source/includes/apiargs/method-rs.addArb-param.rst:7
-msgid "Parameter"
-msgstr ""
-
-#: ../source/includes/apiargs/method-rs.addArb-param.rst:9
-msgid "Type"
-msgstr ""
-
-#: ../source/includes/apiargs/method-rs.addArb-param.rst:13
-msgid "``host``"
-msgstr ""
-
-#: ../source/includes/apiargs/method-rs.addArb-param.rst:15
-msgid "string"
-msgstr ""
-
-#: ../source/includes/apiargs/method-rs.addArb-param.rst:17
-#: ../source/includes/apiargs/method-rs.addArb-param.rst:27
-msgid ""
-"Specifies the hostname and optionally the port number of the arbiter "
-"member to add to replica set."
-msgstr ""
-
-#: ../source/includes/apiargs/method-rs.addArb-param.rst
-msgid "param string host"
-msgstr ""
-
-#: ../source/includes/extracts/arbiters-and-pvs-with-reference.rst:2
-msgid ""
-"For the following MongoDB versions, ``pv1`` increases the likelihood of "
-":writeconcern:`w:1 <\\<number\\>>` rollbacks compared to ``pv0`` (no "
-"longer supported in MongoDB 4.0+) for replica sets with arbiters:"
-msgstr ""
-
-#: ../source/includes/extracts/arbiters-and-pvs-with-reference.rst:6
-msgid "MongoDB 3.4.1"
-msgstr ""
-
-#: ../source/includes/extracts/arbiters-and-pvs-with-reference.rst:8
-msgid "MongoDB 3.4.0"
-msgstr ""
-
-#: ../source/includes/extracts/arbiters-and-pvs-with-reference.rst:10
-msgid "MongoDB 3.2.11 or earlier"
-msgstr ""
-
-#: ../source/includes/extracts/arbiters-and-pvs-with-reference.rst:12
-msgid "See :doc:`/reference/replica-set-protocol-versions`."
-msgstr ""
-
-#: ../source/reference/method/rs.addArb.txt:31
-msgid "IP Binding"
-msgstr ""
-
-#: ../source/includes/fact-default-bind-ip.rst:1
-msgid ""
-"Starting in MongoDB 3.6, MongoDB binaries, :binary:`~bin.mongod` and "
-":binary:`~bin.mongos`, bind to localhost by default. If the "
-":setting:`net.ipv6` configuration file setting or the ``--ipv6`` command "
-"line option is set for the binary, the binary additionally binds to the "
-"localhost IPv6 address."
-msgstr ""
-
-#: ../source/includes/fact-default-bind-ip.rst:7
-msgid ""
-"Previously, starting from MongoDB 2.6, only the binaries from the "
-"official MongoDB RPM (Red Hat, CentOS, Fedora Linux, and derivatives) and"
-" DEB (Debian, Ubuntu, and derivatives) packages bind to localhost by "
-"default."
-msgstr ""
-
-#: ../source/includes/fact-default-bind-ip.rst:12
-msgid ""
-"When bound only to the localhost, these MongoDB 3.6 binaries can only "
-"accept connections from clients (including the :binary:`~bin.mongo` "
-"shell, other members in your deployment for replica sets and sharded "
-"clusters) that are running on the same machine. Remote clients cannot "
-"connect to the binaries bound only to localhost."
-msgstr ""
-
-#: ../source/includes/fact-default-bind-ip.rst:18
-msgid ""
-"To override and bind to other ip addresses, you can use the "
-":setting:`net.bindIp` configuration file setting or the ``--bind_ip`` "
-"command-line option to specify a list of hostnames or ip addresses."
-msgstr ""
-
-#: ../source/includes/warning-bind-ip-security-considerations.rst:3
-msgid ""
-"Before binding to a non-localhost (e.g. publicly accessible) IP address, "
-"ensure you have secured your cluster from unauthorized access. For a "
-"complete list of security recommendations, see :doc:`/administration"
-"/security-checklist`. At minimum, consider :ref:`enabling authentication "
-"<checklist-auth>` and :doc:`hardening network infrastructure </core"
-"/security-network>`."
-msgstr ""
-
-#: ../source/includes/fact-default-bind-ip.rst:25
-msgid ""
-"For example, the following :binary:`~bin.mongod` instance binds to both "
-"the localhost and the hostname ``My-Example-Associated-Hostname``, which "
-"is associated with the ip address ``198.51.100.1``:"
-msgstr ""
-
-#: ../source/includes/fact-default-bind-ip.rst:33
-msgid ""
-"In order to connect to this instance, remote clients must specify the "
-"hostname  or its associated ip address ``198.51.100.1``:"
-msgstr ""
-
-#: ../source/includes/tip-hostnames.rst:3
-msgid ""
-"When possible, use a logical DNS hostname instead of an ip address, "
-"particularly when configuring replica set members or sharded cluster "
-"members. The use of logical DNS hostnames avoids configuration changes "
-"due to ip address changes."
-msgstr ""
-
-=======
 # 642527cbd1de4bcbac4942f5aa387ef6
 #: ../source/reference/method/rs.addArb.txt:20
 msgid "The :method:`rs.addArb()` method takes the following parameter:"
 msgstr ""
 
->>>>>>> 2478a500
 # 49b54dfd68cf48cdb1bbcb31a8671904
 #~ msgid ""
 #~ "This function briefly disconnects the "
