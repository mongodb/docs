<<<<<<< HEAD
# SOME DESCRIPTIVE TITLE.
# Copyright (C) 2011-2014, MongoDB, Inc.
# This file is distributed under the same license as the mongodb-manual package.
#
# Translators:
=======
# 
>>>>>>> 2ec0463a
msgid ""
msgstr ""
"Project-Id-Version: mongodb-manual 3.0\n"
"Report-Msgid-Bugs-To: \n"
<<<<<<< HEAD
"POT-Creation-Date: 2014-04-08 13:03-0400\n"
"PO-Revision-Date: 2014-11-12 23:52+0800\n"
"Last-Translator: 吕明明 <phptiger86@gmail.com>\n"
"Language-Team: Chinese (http://www.transifex.com/projects/p/mongodb-manual/"
"language/zh/)\n"
"MIME-Version: 1.0\n"
"Content-Type: text/plain; charset=UTF-8\n"
"Content-Transfer-Encoding: 8bit\n"
"Language: zh\n"
"Plural-Forms: nplurals=1; plural=0;\n"
"X-Generator: Poedit 1.6.9\n"
=======
"POT-Creation-Date: 2015-08-20 19:13-0400\n"
"PO-Revision-Date: YEAR-MO-DA HO:MI+ZONE\n"
"Last-Translator: FULL NAME <EMAIL@ADDRESS>\n"
"Language-Team: LANGUAGE <LL@li.org>\n"
"MIME-Version: 1.0\n"
"Content-Type: text/plain; charset=UTF-8\n"
"Content-Transfer-Encoding: 8bit\n"
>>>>>>> 2ec0463a

#: ../source/reference/method/db.collection.remove.txt:3
msgid "db.collection.remove()"
msgstr "db.collection.remove()"

#: ../source/reference/method/db.collection.remove.txt:8
msgid "Definition"
msgstr "说明 "

#: ../source/reference/method/db.collection.remove.txt:12
msgid "Removes documents from a collection."
msgstr "在集合中删除记录"

#: ../source/reference/method/db.collection.remove.txt:14
msgid ""
"The :method:`db.collection.remove()` method can have one of two syntaxes. "
"The :method:`~db.collection.remove()` method can take a query document and "
"an optional ``justOne`` boolean:"
msgstr ""
" :method:`db.collection.remove()` 方法有两种调用方法。 :method:`~db."
"collection.remove()` 可以接受一个查询条件和一个boolean型的可选参数 "
"``justOne`` ："

#: ../source/reference/method/db.collection.remove.txt:25
msgid ""
"Or the method can take a query document and an optional remove options "
"document:"
msgstr "这个方法还可以传入一个查询条件和一个可选的删除选项参数："

#: ../source/reference/method/db.collection.remove.txt:42
msgid ""
"The :method:`~db.collection.remove()` returns an object that contains the "
"status of the operation."
msgstr " :method:`~db.collection.remove()` 方法返回一个包含操作状态的对象。"

#: ../source/reference/method/db.collection.remove.txt:46
msgid ""
"A :ref:`writeresults-remove` object that contains the status of the "
"operation."
msgstr "删除结果对象（ :ref:`writeresults-remove` ）中包含操作状态。"

#: ../source/reference/method/db.collection.remove.txt:50
msgid "Behavior"
msgstr "行为"

#: ../source/reference/method/db.collection.remove.txt:55
msgid "Safe Writes"
msgstr "安全写入"

#: ../source/reference/method/db.collection.remove.txt:59
msgid ""
"The :method:`~db.collection.remove()` method uses the :dbcommand:`delete` "
"command, which uses the default write concern. To specify a different write "
"concern, include the write concern in the options parameter."
msgstr ""
" :method:`~db.collection.remove()` 方法会使用默认的写确认级别来调用 :"
"dbcommand:`delete` 命令。如果想使用其他的写确认级别，可以在选项参数中指定。"

#: ../source/reference/method/db.collection.remove.txt:65
msgid "Query Considerations"
msgstr "注意事项"

#: ../source/reference/method/db.collection.remove.txt:67
msgid ""
"By default, :method:`~db.collection.remove()` removes all documents that "
"match the ``query`` expression. Specify the ``justOne`` option to limit the "
"operation to removing a single document. To delete a single document sorted "
"by a specified order, use the :ref:`findAndModify() <findAndModify-wrapper-"
"sorted-remove>` method."
msgstr ""
"默认情况下， :method:`~db.collection.remove()` 操作会删除匹配上 ``query`` 条"
"件的所有文档记录。指定 ``justOne`` 选项后每次操作只删除一个文档记录。如果想要"
"指定顺序后删除一个记录，可以使用 :ref:`findAndModify() <findAndModify-"
"wrapper-sorted-remove>` 方法。"

#: ../source/reference/method/db.collection.remove.txt:73
msgid ""
"When removing multiple documents, the remove operation may interleave with "
"other read and/or write operations to the collection. For *unsharded* "
"collections, you can override this behavior with the :update:`$isolated` "
"operator, which \"isolates\" the remove operation and disallows yielding "
"during the operation. This ensures that no client can see the affected "
"documents until they are all processed or an error stops the remove "
"operation."
msgstr ""

#: ../source/reference/method/db.collection.remove.txt:81
msgid "See :ref:`isolate-remove-operations` for an example."
msgstr ""

#: ../source/reference/method/db.collection.remove.txt:84
msgid "Capped Collections"
msgstr "自限制集合"

#: ../source/includes/fact-remove-capped-collection-restriction.rst:1
msgid ""
"You cannot use the :method:`~db.collection.remove()` method with a :term:"
"`capped collection`."
msgstr ""
"不能在自限制集合（  :term:`capped collection` ）中使用 :method:`~db."
"collection.remove()` 方法。"

#: ../source/reference/method/db.collection.remove.txt:89
msgid "Sharded Collections"
msgstr "分片集合"

#: ../source/includes/fact-single-modification-in-sharded-collections.rst:1
msgid ""
"All |single-modification-operation-names| operations for a sharded "
"collection that specify the |single-modification-operation-option| option "
"must include the :term:`shard key` *or* the ``_id`` field in the query "
"specification. |single-modification-operation-names| operations specifying |"
"single-modification-operation-option| in a sharded collection without the :"
"term:`shard key` *or* the ``_id`` field return an error."
msgstr ""
"All |single-modification-operation-names| operations for a sharded "
"collection that specify the |single-modification-operation-option| option "
"must include the :term:`shard key` *or* the ``_id`` field in the query "
"specification. |single-modification-operation-names| operations specifying |"
"single-modification-operation-option| 操作分片集合时，如果条件里没有 :term:"
"`shard key` 字段 *也没有*  ``_id`` 字段，操作会返回异常。"

#: ../source/reference/method/db.collection.remove.txt:98
msgid "Examples"
msgstr "例子"

#: ../source/reference/method/db.collection.remove.txt:100
msgid ""
"The following are examples of the :method:`~db.collection.remove()` method."
msgstr "下面是使用 :method:`~db.collection.remove()` 方法的例子。"

#: ../source/reference/method/db.collection.remove.txt:103
msgid "Remove All Documents from a Collection"
msgstr "删除一个集合中的所有文档记录"

#: ../source/reference/method/db.collection.remove.txt:105
msgid ""
"To remove all documents in a collection, call the :method:`remove <db."
"collection.remove()>` method with an empty query document ``{}``. The "
"following operation deletes all documents from the :doc:`bios collection </"
"reference/bios-example-collection>`:"
msgstr ""
"如果想要删除一个集合中的所有文档记录，使用 :method:`remove <db.collection."
"remove()>` 方法并传入一个空文档（ ``{}`` ）作为参数 。下面的操作会删除  :doc:"
"`bios collection </reference/bios-example-collection>` 集合中的所有文档记录："

#: ../source/reference/method/db.collection.remove.txt:114
msgid ""
"This operation is not equivalent to the :method:`~db.collection.drop()` "
"method."
msgstr ""
" :method:`remove <db.collection.remove()>` 方法和 :method:`~db.collection."
"drop()` 方法是不同的。"

#: ../source/reference/method/db.collection.remove.txt:117
msgid ""
"To remove all documents from a collection, it may be more efficient to use "
"the :method:`~db.collection.drop()` method to drop the entire collection, "
"including the indexes, and then recreate the collection and rebuild the "
"indexes."
msgstr ""
"如果想要删除一个集合中的所有文档记录，使用 :method:`~db.collection.drop()` 方"
"法效率更加高，它会把整个集合和索引全都删掉，然后再重建集合和索引就行了。"

#: ../source/reference/method/db.collection.remove.txt:123
msgid "Remove All Documents that Match a Condition"
msgstr "删除匹配条件的所有文档记录"

#: ../source/reference/method/db.collection.remove.txt:125
msgid ""
"To remove the documents that match a deletion criteria, call the :method:"
"`~db.collection.remove()` method with the ``<query>`` parameter:"
msgstr ""
"想要删除满足指定条件的文档记录，使用 :method:`~db.collection.remove()` 方法并"
"传入 ``<query>`` 参数："

#: ../source/reference/method/db.collection.remove.txt:129
msgid ""
"The following operation removes all the documents from the collection "
"``products`` where ``qty`` is greater than ``20``:"
msgstr "下面的操作会删除所有 ``qty`` 大于 ``20`` 的文档记录："

#: ../source/reference/method/db.collection.remove.txt:137
msgid "Override Default Write Concern"
msgstr "自定义写确认级别"

#: ../source/reference/method/db.collection.remove.txt:139
msgid ""
"The following operation to a replica set removes all the documents from the "
<<<<<<< HEAD
"collection ``products`` where ``qty`` is greater than ``20`` and specifies "
"a :doc:`write concern </reference/write-concern>` of ``\"w: majority\"`` "
"with a ``wtimeout`` of 5000 milliseconds such that the method returns after "
"the write propagates to a majority of the replica set members or the method "
"times out after 5 seconds."
=======
"collection ``products`` where ``qty`` is greater than ``20`` and specifies a"
" :doc:`write concern </reference/write-concern>` of ``\"w: majority\"`` with"
" a ``wtimeout`` of 5000 milliseconds such that the method returns after the "
"write propagates to a majority of the voting replica set members or the "
"method times out after 5 seconds."
>>>>>>> 2ec0463a
msgstr ""
"下面的操作在使用副本集的 ``products`` 集合中删除 所有  ``qty`` 大于 ``20`` 的"
"文档记录并指定写确认级别（ :doc:`write concern </reference/write-concern>` ）"
"为 ``\"w: majority\"`` ， ``wtimeout`` 为 5000  毫秒，这时操作会在副本集的大"
"多数成员完成操作或者时间大于5秒时返回。"

#: ../source/includes/fact-majority-write-concern-change.rst:1
msgid ""
"In previous versions, ``majority`` referred to the majority of all members "
"of the replica set."
msgstr ""

#: ../source/reference/method/db.collection.remove.txt:156
msgid "Remove a Single Document that Matches a Condition"
msgstr "删除满足条件的单个记录"

#: ../source/reference/method/db.collection.remove.txt:158
msgid ""
"To remove the first document that match a deletion criteria, call the :"
"method:`remove <db.collection.remove()>` method with the ``query`` criteria "
"and the ``justOne`` parameter set to ``true`` or ``1``."
msgstr ""
"想要删除满足条件的第一个文档记录，使用 :method:`remove <db.collection."
"remove()>` 方法，传入 ``query`` 条件参数并把 ``justOne`` 设置成 ``true`` 或 "
"``1`` 。"

#: ../source/reference/method/db.collection.remove.txt:162
msgid ""
"The following operation removes the first document from the collection "
"``products`` where ``qty`` is greater than ``20``:"
msgstr ""
"下面的操作会删除  ``products`` 集合中 ``qty`` 大于 ``20`` 的第一个记录："

<<<<<<< HEAD
# 6df0ca30b48c410485094dcae166bc57
#: ../source/reference/method/db.collection.remove.txt:158
msgid "Isolate Removal Operations"
msgstr "独占的写操作"
=======
#: ../source/reference/method/db.collection.remove.txt:172
msgid "Isolate Remove Operations"
msgstr ""
>>>>>>> 2ec0463a

#: ../source/reference/method/db.collection.remove.txt:174
msgid ""
<<<<<<< HEAD
"If the ``<query>`` argument to the :method:`~db.collection.remove()` method "
"matches multiple documents in the collection, the delete operation may "
"interleave with other write operations to that collection. For an unsharded "
"collection, you have the option to override this behavior with the :update:`"
"$isolated` isolation operator, effectively isolating the delete operation "
"and blocking other write operations during the delete. To isolate the query, "
"include ``$isolated: 1`` in the ``<query>`` parameter as in the following "
"examples:"
msgstr ""
" :method:`~db.collection.remove()` 方法会批量删除匹配 ``<query>`` 参数的文档"
"记录，删除操作会隔离本集合的其他写入操作。在未分片集合中，可以使用 :update:`"
"$isolated` 操作符覆盖这个行为，它可以有效地阻塞其他操作直到删除操作完成。使用"
"独占查询需要在 ``<query>`` 参数中加入  ``$isolated: 1`` ，如下例："

# f44df60cc5e5476e99f848377e0b946e
#: ../source/reference/method/db.collection.remove.txt:176
=======
"To isolate the query, include ``$isolated: 1`` in the ``<query>`` parameter "
"as in the following examples:"
msgstr ""

#: ../source/reference/method/db.collection.remove.txt:184
>>>>>>> 2ec0463a
msgid "WriteResult"
msgstr "写入结果"

#: ../source/reference/method/db.collection.remove.txt:189
msgid "Successful Results"
msgstr "成功时的返回结果"

#: ../source/reference/method/db.collection.remove.txt:191
msgid ""
"The :method:`~db.collection.remove()` returns a :method:`WriteResult` object "
"that contains the status of the operation. Upon success, the :method:"
"`WriteResult` object contains information on the number of documents removed:"
msgstr ""
" :method:`~db.collection.remove()` 方法会返回一个 :method:`WriteResult` 对"
"象，里面包含操作的状态。如果操作成功， :method:`WriteResult` 对象中会包含已删"
"除的记录数："

#: ../source/reference/method/db.collection.remove.txt:200
msgid ":data:`WriteResult.nRemoved`"
msgstr ":data:`WriteResult.nRemoved`"

#: ../source/reference/method/db.collection.remove.txt:203
msgid "Write Concern Errors"
msgstr "写确认异常"

#: ../source/reference/method/db.collection.remove.txt:205
msgid ""
"If the :method:`~db.collection.remove()` method encounters write concern "
"errors, the results include the :data:`WriteResult.writeConcernError` field:"
msgstr ""
"如果  :method:`~db.collection.remove()` 操作遇到了写确认异常，返回结果中会包"
"含 :data:`WriteResult.writeConcernError` 字段："

#: ../source/reference/method/db.collection.remove.txt:222
msgid ":method:`WriteResult.hasWriteConcernError()`"
msgstr ":method:`WriteResult.hasWriteConcernError()` 方法"

#: ../source/reference/method/db.collection.remove.txt:225
msgid "Errors Unrelated to Write Concern"
msgstr "和写入确认无关的异常"

#: ../source/reference/method/db.collection.remove.txt:227
msgid ""
"If the :method:`~db.collection.remove()` method encounters a non-write "
"concern error, the results include :data:`WriteResult.writeError` field:"
msgstr ""
"如果  :method:`~db.collection.remove()`  操作遇到了与写确认无关的异常，返回结"
"果中会包含 :data:`WriteResult.writeError` 字段："

#: ../source/reference/method/db.collection.remove.txt:240
msgid ":method:`WriteResult.hasWriteError()`"
msgstr ":method:`WriteResult.hasWriteError()` 方法"<|MERGE_RESOLUTION|>--- conflicted
+++ resolved
@@ -1,29 +1,8 @@
-<<<<<<< HEAD
-# SOME DESCRIPTIVE TITLE.
-# Copyright (C) 2011-2014, MongoDB, Inc.
-# This file is distributed under the same license as the mongodb-manual package.
-#
-# Translators:
-=======
 # 
->>>>>>> 2ec0463a
 msgid ""
 msgstr ""
 "Project-Id-Version: mongodb-manual 3.0\n"
 "Report-Msgid-Bugs-To: \n"
-<<<<<<< HEAD
-"POT-Creation-Date: 2014-04-08 13:03-0400\n"
-"PO-Revision-Date: 2014-11-12 23:52+0800\n"
-"Last-Translator: 吕明明 <phptiger86@gmail.com>\n"
-"Language-Team: Chinese (http://www.transifex.com/projects/p/mongodb-manual/"
-"language/zh/)\n"
-"MIME-Version: 1.0\n"
-"Content-Type: text/plain; charset=UTF-8\n"
-"Content-Transfer-Encoding: 8bit\n"
-"Language: zh\n"
-"Plural-Forms: nplurals=1; plural=0;\n"
-"X-Generator: Poedit 1.6.9\n"
-=======
 "POT-Creation-Date: 2015-08-20 19:13-0400\n"
 "PO-Revision-Date: YEAR-MO-DA HO:MI+ZONE\n"
 "Last-Translator: FULL NAME <EMAIL@ADDRESS>\n"
@@ -31,7 +10,6 @@
 "MIME-Version: 1.0\n"
 "Content-Type: text/plain; charset=UTF-8\n"
 "Content-Transfer-Encoding: 8bit\n"
->>>>>>> 2ec0463a
 
 #: ../source/reference/method/db.collection.remove.txt:3
 msgid "db.collection.remove()"
@@ -221,19 +199,11 @@
 #: ../source/reference/method/db.collection.remove.txt:139
 msgid ""
 "The following operation to a replica set removes all the documents from the "
-<<<<<<< HEAD
-"collection ``products`` where ``qty`` is greater than ``20`` and specifies "
-"a :doc:`write concern </reference/write-concern>` of ``\"w: majority\"`` "
-"with a ``wtimeout`` of 5000 milliseconds such that the method returns after "
-"the write propagates to a majority of the replica set members or the method "
-"times out after 5 seconds."
-=======
 "collection ``products`` where ``qty`` is greater than ``20`` and specifies a"
 " :doc:`write concern </reference/write-concern>` of ``\"w: majority\"`` with"
 " a ``wtimeout`` of 5000 milliseconds such that the method returns after the "
 "write propagates to a majority of the voting replica set members or the "
 "method times out after 5 seconds."
->>>>>>> 2ec0463a
 msgstr ""
 "下面的操作在使用副本集的 ``products`` 集合中删除 所有  ``qty`` 大于 ``20`` 的"
 "文档记录并指定写确认级别（ :doc:`write concern </reference/write-concern>` ）"
@@ -267,43 +237,17 @@
 msgstr ""
 "下面的操作会删除  ``products`` 集合中 ``qty`` 大于 ``20`` 的第一个记录："
 
-<<<<<<< HEAD
-# 6df0ca30b48c410485094dcae166bc57
-#: ../source/reference/method/db.collection.remove.txt:158
-msgid "Isolate Removal Operations"
-msgstr "独占的写操作"
-=======
 #: ../source/reference/method/db.collection.remove.txt:172
 msgid "Isolate Remove Operations"
 msgstr ""
->>>>>>> 2ec0463a
 
 #: ../source/reference/method/db.collection.remove.txt:174
 msgid ""
-<<<<<<< HEAD
-"If the ``<query>`` argument to the :method:`~db.collection.remove()` method "
-"matches multiple documents in the collection, the delete operation may "
-"interleave with other write operations to that collection. For an unsharded "
-"collection, you have the option to override this behavior with the :update:`"
-"$isolated` isolation operator, effectively isolating the delete operation "
-"and blocking other write operations during the delete. To isolate the query, "
-"include ``$isolated: 1`` in the ``<query>`` parameter as in the following "
-"examples:"
-msgstr ""
-" :method:`~db.collection.remove()` 方法会批量删除匹配 ``<query>`` 参数的文档"
-"记录，删除操作会隔离本集合的其他写入操作。在未分片集合中，可以使用 :update:`"
-"$isolated` 操作符覆盖这个行为，它可以有效地阻塞其他操作直到删除操作完成。使用"
-"独占查询需要在 ``<query>`` 参数中加入  ``$isolated: 1`` ，如下例："
-
-# f44df60cc5e5476e99f848377e0b946e
-#: ../source/reference/method/db.collection.remove.txt:176
-=======
 "To isolate the query, include ``$isolated: 1`` in the ``<query>`` parameter "
 "as in the following examples:"
 msgstr ""
 
 #: ../source/reference/method/db.collection.remove.txt:184
->>>>>>> 2ec0463a
 msgid "WriteResult"
 msgstr "写入结果"
 
