#
msgid ""
msgstr ""
"Project-Id-Version: mongodb-manual 3.0\n"
"Report-Msgid-Bugs-To: \n"
<<<<<<< HEAD
"POT-Creation-Date: 2014-09-03 15:39-0400\n"
"PO-Revision-Date: 2015-12-30 10:17+0000\n"
"Last-Translator: Weblate Admin <admin@example.com>\n"
"Language-Team: Chinese <http://example.com/projects/mongodb/backup-small-"
"sharded-cluster-with-mongodump/zh/>\n"
"Language: zh\n"
=======
"POT-Creation-Date: 2015-08-20 19:13-0400\n"
"PO-Revision-Date: YEAR-MO-DA HO:MI+ZONE\n"
"Last-Translator: FULL NAME <EMAIL@ADDRESS>\n"
"Language-Team: LANGUAGE <LL@li.org>\n"
>>>>>>> 2ec0463a
"MIME-Version: 1.0\n"
"Content-Type: text/plain; charset=UTF-8\n"
"Content-Transfer-Encoding: 8bit\n"
"Plural-Forms: nplurals=1; plural=0;\n"
"X-Generator: Weblate 2.5-dev\n"

#: ../source/tutorial/backup-small-sharded-cluster-with-mongodump.txt:3
msgid "Backup a Small Sharded Cluster with ``mongodump``"
msgstr "使用``mongodump`` 备份小集群"

#: ../source/tutorial/backup-small-sharded-cluster-with-mongodump.txt:8
msgid "Overview"
msgstr "概述"

#: ../source/tutorial/backup-small-sharded-cluster-with-mongodump.txt:10
msgid ""
"If your :term:`sharded cluster` holds a small data set, you can connect to "
"a :program:`mongos` using :program:`mongodump`. You can create backups of "
"your MongoDB cluster, if your backup infrastructure can capture the entire "
"backup in a reasonable amount of time and if you have a storage system that "
"can hold the complete MongoDB data set."
msgstr ""
"如果你的 :term:`sharded cluster` 数据量较小,可以使用 :program:`mongodump` 连"
"接到 :program:`mongos` 备份集群的数据.如果备份可以在能够接受的时间内完成,就可"
"以获得对集群完整的备份."

#: ../source/tutorial/backup-small-sharded-cluster-with-mongodump.txt:16
msgid ""
"See :doc:`/core/backups` and :doc:`/administration/backup-sharded-clusters` "
"for complete information on backups in MongoDB and backups of sharded "
"clusters in particular."
msgstr ""
"参见 :doc:`/core/backups` 和 :doc:`/administration/backup-sharded-clusters` "
"获得MongoDB与集群的备份信息."

#: ../source/tutorial/backup-small-sharded-cluster-with-mongodump.txt:21
msgid ""
"By default :program:`mongodump` issue its queries to the non-primary nodes."
msgstr "默认情况下, :program:`mongodump` 不会将查询发送到复制集的主节点."

#: ../source/includes/access-mongodump-collections.rst:1
msgid ""
"To back up all the databases in a cluster via :program:`mongodump`, you "
"should have the :authrole:`backup` role. The :authrole:`backup` role "
"provides the required privileges for backing up all databases. The role "
"confers no additional access, in keeping with the policy of :term:`least "
"privilege`."
msgstr ""
"要通过 :program:`mongodump` 备份集群中所有的数据库,需要使用 :authrole:"
"`backup` 角色.:authrole:`backup` 拥有备份所有数据库的权限,同时没有任何其他权"
"限,以符合 :term:`least privilege` 的原则."

#: ../source/includes/access-mongodump-collections.rst:6
msgid ""
"To back up a given database, you must have ``read`` access on the database. "
"Several roles provide this access, including the :authrole:`backup` role."
msgstr ""
"要备份一个数据库,需要在指定的数据库上有 ``read`` 权限.有一些角色提供了这个权"
"限,比如 :authrole:`backup` 角色."

#: ../source/includes/fact-required-access-for-backup-profiling.rst:1
msgid ""
<<<<<<< HEAD
"To backup the ``system.profile`` collection in a database, you must have "
"``read`` access on certain system collections in the database. Several roles "
"provide this access, including the :authrole:`clusterAdmin` and :authrole:"
"`dbAdmin` roles."
=======
"To back up the :data:`system.profile <<database>.system.profile>` "
"collection, which is created when you activate :ref:`database profiling "
"<database-profiling>`, you must have **additional** ``read`` access on this "
"collection. Several roles provide this access, including the "
":authrole:`clusterAdmin` and :authrole:`dbAdmin` roles."
>>>>>>> 2ec0463a
msgstr ""
"要备份 ``system.profile`` 集合,需要在这个数据库的这个集合上有 ``read`` 权限."
"有一些角色提供了这个权限,比如 :authrole:`clusterAdmin` 和 :authrole:"
"`dbAdmin` ."

#: ../source/includes/access-mongodump-users.rst:3
msgid ""
"To back up users and :ref:`user-defined roles <user-defined-roles>` for a "
"given database, you must have access to the ``admin`` database. MongoDB "
"stores the user data and role definitions for all databases in the ``admin`` "
"database."
msgstr ""
"要备份数据库的用户以及 ref:`user-defined roles <user-defined-roles>` ,需要对 "
"``admin`` 数据库有权限,MongoDB在 ``admin`` 数据库中存储了这些信息."

#: ../source/includes/access-mongodump-users.rst:8
msgid ""
<<<<<<< HEAD
"Specifically, to backup a given database's users, you must have the :"
"authaction:`find` :ref:`action <security-user-actions>` on the ``admin`` "
"database's :data:`admin.system.users` collection. The :authrole:`backup` "
"and :authrole:`userAdminAnyDatabase` roles both provide this privilege."
=======
"Specifically, to back up a given database's users, you must have the "
":authaction:`find` :ref:`action <security-user-actions>` on the ``admin`` "
"database's :data:`admin.system.users` collection. The :authrole:`backup` and"
" :authrole:`userAdminAnyDatabase` roles both provide this privilege."
>>>>>>> 2ec0463a
msgstr ""
"更确切地说,要想备份一个数据库的用户,必须在 ``admin`` 数据库的 :data:`admin."
"system.users` 集合拥有 :authaction:`find` :ref:`action <security-user-"
"actions>`.:authrole:`backup` 与 :authrole:`userAdminAnyDatabase` 角色都有这种"
"权限."

#: ../source/includes/access-mongodump-users.rst:13
msgid ""
<<<<<<< HEAD
"To backup the user-defined roles on a database, you must have the :"
"authaction:`find` action on the ``admin`` database's :data:`admin.system."
"roles` collection. Both the :authrole:`backup` and :authrole:"
"`userAdminAnyDatabase` roles provide this privilege."
=======
"To back up the user-defined roles on a database, you must have the "
":authaction:`find` action on the ``admin`` database's "
":data:`admin.system.roles` collection. Both the :authrole:`backup` and "
":authrole:`userAdminAnyDatabase` roles provide this privilege."
>>>>>>> 2ec0463a
msgstr ""
"要备份数据库上用户定义的角色,需要有 ``admin`` 数据库上 :data:`admin.system."
"roles` 集合的 :authaction:`find` 权限.:authrole:`backup` 与 :authrole:"
"`userAdminAnyDatabase` 角色都有这种权限."

#: ../source/tutorial/backup-small-sharded-cluster-with-mongodump.txt:29
msgid "Considerations"
msgstr "注意事项"

#: ../source/tutorial/backup-small-sharded-cluster-with-mongodump.txt:31
msgid ""
"If you use :program:`mongodump` without specifying a database or "
"collection, :program:`mongodump` will capture collection data *and* the "
"cluster meta-data from the :ref:`config servers <sharding-config-server>`."
msgstr ""
"如果在使用 :program:`mongodump` 时没有指定数据库与集合, :program:`mongodump` "
"会备份集合的数据 *与* :ref:`配置服务器 <sharding-config-server>` 上集群的元信"
"息."

#: ../source/tutorial/backup-small-sharded-cluster-with-mongodump.txt:36
msgid ""
"You cannot use the :option:`--oplog <mongodump --oplog>` option for :program:"
"`mongodump` when capturing data from :program:`mongos`. As a result, if you "
"need to capture a backup that reflects a single moment in time, you must "
"stop all writes to the cluster for the duration of the backup operation."
msgstr ""
"在使用 :program:`mongodump` 连接:program:`mongos` 备份数据时不能使用 :option:"
"`--oplog <mongodump --oplog>` 选项,因此,如果要备份指定时间点的数据,需要在备份"
"期间停止集群的写入."

#: ../source/tutorial/backup-small-sharded-cluster-with-mongodump.txt:43
msgid "Procedure"
msgstr "过程"

#: ../source/tutorial/backup-small-sharded-cluster-with-mongodump.txt:46
msgid "Capture Data"
msgstr "捕获数据"

#: ../source/tutorial/backup-small-sharded-cluster-with-mongodump.txt:48
msgid ""
"You can perform a backup of a :term:`sharded cluster` by connecting :program:"
"`mongodump` to a :program:`mongos`. Use the following operation at your "
"system's prompt:"
msgstr ""
"按照以下操作使用 :program:`mongodump` 从 :program:`mongos` 备份集群数据:"

#: ../source/tutorial/backup-small-sharded-cluster-with-mongodump.txt:56
msgid ""
":program:`mongodump` will write :term:`BSON` files that hold a copy of data "
"stored in the :term:`sharded cluster` accessible via the :program:`mongos` "
"listening on port ``27017`` of the ``mongos3.example.net`` host."
msgstr ""
"如下的 :program:`mongodump` 会通过 ``mongos3.example.net`` 上运行在 "
"``27017`` 端口的 :program:`mongos` 将 :term:`sharded cluster` 的数据写到 :"
"term:`BSON` 文件中."

#: ../source/tutorial/backup-small-sharded-cluster-with-mongodump.txt:62
msgid "Restore Data"
msgstr "恢复数据"

#: ../source/tutorial/backup-small-sharded-cluster-with-mongodump.txt:64
msgid ""
"Backups created with :program:`mongodump` do not reflect the chunks or the "
"distribution of data in the sharded collection or collections. Like all :"
"program:`mongodump` output, these backups contain separate directories for "
"each database and :term:`BSON` files for each collection in that database."
msgstr ""
"使用 :program:`mongodump` 备份的数据不包含数据在源集群的分布,也不包含数据块信"
"息,备份的数据中每个数据库都是一个单独的目录,目录中每个集合是一个单独的 :term:"
"`BSON` 文件."

#: ../source/tutorial/backup-small-sharded-cluster-with-mongodump.txt:70
msgid ""
"You can restore :program:`mongodump` output to any MongoDB instance, "
"including a standalone, a :term:`replica set`,  or a new :term:`sharded "
"cluster`. When restoring data to sharded cluster, you must deploy and "
"configure sharding before restoring data from the backup. See :doc:`/"
"tutorial/deploy-shard-cluster` for more information."
msgstr ""
"可以将 :program:`mongodump` 备份的文件恢复到任意MongoDB实例,包括单机MongoDB,"
"复制集,或者新的集群.在恢复数据到集群之前,必须先将集群部署好.参见 :doc:`/"
"tutorial/deploy-shard-cluster` 获得更多信息."<|MERGE_RESOLUTION|>--- conflicted
+++ resolved
@@ -3,19 +3,10 @@
 msgstr ""
 "Project-Id-Version: mongodb-manual 3.0\n"
 "Report-Msgid-Bugs-To: \n"
-<<<<<<< HEAD
-"POT-Creation-Date: 2014-09-03 15:39-0400\n"
-"PO-Revision-Date: 2015-12-30 10:17+0000\n"
-"Last-Translator: Weblate Admin <admin@example.com>\n"
-"Language-Team: Chinese <http://example.com/projects/mongodb/backup-small-"
-"sharded-cluster-with-mongodump/zh/>\n"
-"Language: zh\n"
-=======
 "POT-Creation-Date: 2015-08-20 19:13-0400\n"
 "PO-Revision-Date: YEAR-MO-DA HO:MI+ZONE\n"
 "Last-Translator: FULL NAME <EMAIL@ADDRESS>\n"
 "Language-Team: LANGUAGE <LL@li.org>\n"
->>>>>>> 2ec0463a
 "MIME-Version: 1.0\n"
 "Content-Type: text/plain; charset=UTF-8\n"
 "Content-Transfer-Encoding: 8bit\n"
@@ -78,18 +69,11 @@
 
 #: ../source/includes/fact-required-access-for-backup-profiling.rst:1
 msgid ""
-<<<<<<< HEAD
-"To backup the ``system.profile`` collection in a database, you must have "
-"``read`` access on certain system collections in the database. Several roles "
-"provide this access, including the :authrole:`clusterAdmin` and :authrole:"
-"`dbAdmin` roles."
-=======
 "To back up the :data:`system.profile <<database>.system.profile>` "
 "collection, which is created when you activate :ref:`database profiling "
 "<database-profiling>`, you must have **additional** ``read`` access on this "
 "collection. Several roles provide this access, including the "
 ":authrole:`clusterAdmin` and :authrole:`dbAdmin` roles."
->>>>>>> 2ec0463a
 msgstr ""
 "要备份 ``system.profile`` 集合,需要在这个数据库的这个集合上有 ``read`` 权限."
 "有一些角色提供了这个权限,比如 :authrole:`clusterAdmin` 和 :authrole:"
@@ -107,17 +91,10 @@
 
 #: ../source/includes/access-mongodump-users.rst:8
 msgid ""
-<<<<<<< HEAD
-"Specifically, to backup a given database's users, you must have the :"
-"authaction:`find` :ref:`action <security-user-actions>` on the ``admin`` "
-"database's :data:`admin.system.users` collection. The :authrole:`backup` "
-"and :authrole:`userAdminAnyDatabase` roles both provide this privilege."
-=======
 "Specifically, to back up a given database's users, you must have the "
 ":authaction:`find` :ref:`action <security-user-actions>` on the ``admin`` "
 "database's :data:`admin.system.users` collection. The :authrole:`backup` and"
 " :authrole:`userAdminAnyDatabase` roles both provide this privilege."
->>>>>>> 2ec0463a
 msgstr ""
 "更确切地说,要想备份一个数据库的用户,必须在 ``admin`` 数据库的 :data:`admin."
 "system.users` 集合拥有 :authaction:`find` :ref:`action <security-user-"
@@ -126,17 +103,10 @@
 
 #: ../source/includes/access-mongodump-users.rst:13
 msgid ""
-<<<<<<< HEAD
-"To backup the user-defined roles on a database, you must have the :"
-"authaction:`find` action on the ``admin`` database's :data:`admin.system."
-"roles` collection. Both the :authrole:`backup` and :authrole:"
-"`userAdminAnyDatabase` roles provide this privilege."
-=======
 "To back up the user-defined roles on a database, you must have the "
 ":authaction:`find` action on the ``admin`` database's "
 ":data:`admin.system.roles` collection. Both the :authrole:`backup` and "
 ":authrole:`userAdminAnyDatabase` roles provide this privilege."
->>>>>>> 2ec0463a
 msgstr ""
 "要备份数据库上用户定义的角色,需要有 ``admin`` 数据库上 :data:`admin.system."
 "roles` 集合的 :authaction:`find` 权限.:authrole:`backup` 与 :authrole:"
