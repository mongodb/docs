--- conflicted
+++ resolved
@@ -20,15 +20,6 @@
 msgid "Production Notes"
 msgstr "生产环境指南"
 
-<<<<<<< HEAD
-#: ../source/administration/production-notes.txt:7
-msgid ""
-"This page details system configurations that affect MongoDB, especially in "
-"production."
-msgstr "本篇详细描述了（尤其在生产环境下）影响MongoDB的系统配置。"
-
-=======
->>>>>>> 7b6fda55
 #: ../source/includes/fact-mms-summary.rst:2
 msgid ""
 "|mms-home|, a hosted service, and `Ops Manager "
@@ -42,38 +33,7 @@
 "息，请参见 `MMS Website <http://mms.mongodb.com/>`_ 和 `MMS documentation "
 "<http://mms.mongodb.com/help/>`_。 "
 
-<<<<<<< HEAD
-#: ../source/administration/production-notes.txt:13
-msgid "MongoDB"
-msgstr ""
-
-#: ../source/administration/production-notes.txt:16
-msgid "Storage Engines"
-msgstr ""
-
-#: ../source/administration/production-notes.txt:20
-msgid ""
-"MongoDB includes support for two storage engines: :ref:`MMAPv1 <storage-"
-"mmapv1>`, the storage engine available in previous versions of MongoDB, and "
-":ref:`WiredTiger <storage-wiredtiger>`. MongoDB uses the MMAPv1 engine by "
-"default."
-msgstr ""
-"确定你使用的是最新稳定的发行版本。所有的发行版本都可以在 `Downloads <http://"
-"www.mongodb.org/downloads>`_ 页面得到。哪怕你最终选择通过包管理器安装，该页"
-"面仍是判定哪个是最新版本的好地方。"
-
-#: ../source/administration/production-notes.txt:25
-msgid ""
-"The files in the :setting:`~storage.dbPath` directory must correspond to the"
-" configured storage engine. :program:`mongod` will not start if "
-":setting:`~storage.dbPath` contains data files created by a storage engine "
-"other than the one specified by :option:`--storageEngine`."
-msgstr ""
-
-#: ../source/administration/production-notes.txt:31
-=======
 #: ../source/administration/production-notes.txt:24
->>>>>>> 7b6fda55
 msgid "Supported Platforms"
 msgstr ""
 "在生产中总是使用64位构建版本。用于测试和开发环境的32位版的MongoDB由于不能存"
@@ -92,21 +52,7 @@
 msgid "Be sure you have the latest stable release."
 msgstr ""
 
-<<<<<<< HEAD
-#: ../source/administration/production-notes.txt:48
-msgid ""
-"All releases are available on the `Downloads "
-"<http://www.mongodb.org/downloads>`_ page. The `Downloads "
-"<http://www.mongodb.org/downloads>`_ page is a good place to verify the "
-"current stable release, even if you are installing via a package manager."
-msgstr ""
-"MongoDB发行版目前支持Mac OS X，Linux， Windows Server 2008 R2 64位,，"
-"Windows 7 （32位和64位）， Windows Vista和Solaris平台。"
-
-#: ../source/administration/production-notes.txt:55
-=======
 #: ../source/administration/production-notes.txt:67
->>>>>>> 7b6fda55
 msgid "Use 64-bit Builds"
 msgstr ""
 
@@ -114,22 +60,7 @@
 msgid "Always use 64-bit builds for production."
 msgstr ""
 
-<<<<<<< HEAD
-#: ../source/administration/production-notes.txt:59
-msgid ""
-"Although the 32-bit builds exist, they are **unsuitable** for production "
-"deployments. 32-bit builds also do **not** support the WiredTiger storage "
-"engine. For more information, see the :ref:`32-bit limitations page <faq-32"
-"-bit-limitations>`"
-msgstr ""
-"如果系统的 `GNU C Library <http://www.gnu.org/software/libc/>`_ (glibc)可"
-"用，MongoDB将使用该库。MongoDB最低需要 ``glibc-2.12-1.2.el6`` 版本的glibc以"
-"避免之前版本中的一个已知漏洞。为了更好的效果，请使用至少2.13版本。"
-
-#: ../source/administration/production-notes.txt:67
-=======
 #: ../source/administration/production-notes.txt:104
->>>>>>> 7b6fda55
 msgid "Concurrency"
 msgstr "并发"
 
@@ -181,22 +112,7 @@
 msgid "Journaling"
 msgstr "日志"
 
-<<<<<<< HEAD
-#: ../source/administration/production-notes.txt:105
-msgid ""
-"MongoDB uses *write ahead logging* to an on-disk :term:`journal`. Journaling"
-" guarantees that MongoDB can quickly recover :doc:`write operations </core"
-"/write-operations>` that were not written to data files in cases where "
-":program:`mongod` terminated as a result of a crash or other serious "
-"failure."
-msgstr ""
-"MongoDB对磁盘 :term:`journal` 使用 *预写式日志技术* 以确保MongoDB能在崩溃或"
-"其它严重失败之后迅速恢复 :doc:`write operations </core/write-operations>`。 "
-
-#: ../source/administration/production-notes.txt:111
-=======
 #: ../source/administration/production-notes.txt:150
->>>>>>> 7b6fda55
 msgid ""
 "Leave journaling enabled in order to ensure that :program:`mongod` will be "
 "able to recover its data files and keep the data files in a valid state "
@@ -253,23 +169,7 @@
 msgid ":doc:`/administration/security-checklist`"
 msgstr ""
 
-<<<<<<< HEAD
-#: ../source/administration/production-notes.txt:150
-msgid ":ref:`security-port-numbers`"
-msgstr ":ref:`security-port-numbers` "
-
-#: ../source/administration/production-notes.txt:151
-msgid ":ref:`security-firewalls`"
-msgstr ":ref:`security-firewalls` "
-
-#: ../source/administration/production-notes.txt:152
-msgid ":doc:`Network Security Tutorials </administration/security-network>`"
-msgstr ":doc:`Network Security Tutorials </administration/security-network>`"
-
-#: ../source/administration/production-notes.txt:154
-=======
 #: ../source/administration/production-notes.txt:204
->>>>>>> 7b6fda55
 msgid ""
 "For Windows users, consider the `Windows Server Technet Article on TCP "
 "Configuration <http://technet.microsoft.com/en-us/library/dd349797.aspx>`_ "
@@ -287,22 +187,7 @@
 msgid "Manage Connection Pool Sizes"
 msgstr ""
 
-<<<<<<< HEAD
-#: ../source/administration/production-notes.txt:172
-msgid ""
-"To avoid overloading the connection resources of a single :program:`mongod` "
-"or :program:`mongos` instance, ensure that clients maintain reasonable "
-"connection pool sizes. Adjust the connection pool size to suit your use "
-"case, beginning at 110-115% of the typical number of concurrent database "
-"requests."
-msgstr ""
-"为了避免单个 :program:`mongod` 或 :program:`mongos` 实例的连接资源负荷过重，"
-"请确保客户端保持持着合理的连接池大小。"
-
-#: ../source/administration/production-notes.txt:178
-=======
 #: ../source/administration/production-notes.txt:230
->>>>>>> 7b6fda55
 msgid ""
 "The :dbcommand:`connPoolStats` command returns information regarding the "
 "number of open connections to the current database for :program:`mongos` and"
@@ -439,46 +324,13 @@
 "当在NUMA硬件上运行MongoDB时，你应当为MongoDB禁用NUMA并设置交错的内存策略作为"
 "替代。"
 
-<<<<<<< HEAD
-#: ../source/administration/production-notes.txt:281
-msgid ""
-"On Windows, memory interleaving must be enabled through the machine's BIOS. "
-"Please consult your system documentation for details."
-msgstr ""
-"当被部署到基于Linux的系统时，MongoDB2.0及以上版本在启动时会检查这些设置，如"
-"果该系统是基于NUMA的，MongoDB将会打印一个警告。"
-
-#: ../source/administration/production-notes.txt:285
-=======
 #: ../source/administration/production-notes.txt:336
->>>>>>> 7b6fda55
 msgid "Configuring NUMA on Linux"
 msgstr ""
 "为了禁用NUMA并设置交错的内存策略，使用 ``numactl`` 命令并以如下方式启动 :"
 "program:`mongod` ："
 
-<<<<<<< HEAD
-#: ../source/administration/production-notes.txt:287
-msgid ""
-"When running MongoDB on Linux, you may instead use the ``numactl`` command "
-"and start the MongoDB programs (:program:`mongod`, including the "
-":doc:`config servers </core/sharded-cluster-config-servers>`; "
-":program:`mongos`; or clients) in the following manner:"
-msgstr ""
-
-#: ../source/administration/production-notes.txt:296
-msgid ""
-"where ``<path>`` is the path to the program you are starting. Then, disable "
-"*zone reclaim* in the ``proc`` settings using the following command:"
-msgstr ""
-"为了完全禁用NUMA，你必须执行这两个操作。更多信息，请参见 `Documentation "
-"for /proc/sys/vm/* <http://www.kernel.org/doc/Documentation/sysctl/vm."
-"txt>`_。"
-
-#: ../source/administration/production-notes.txt:303
-=======
 #: ../source/administration/production-notes.txt:361
->>>>>>> 7b6fda55
 msgid ""
 "To fully disable NUMA behavior, you must perform both operations. For more "
 "information, see the `Documentation for /proc/sys/vm/* "
@@ -705,153 +557,14 @@
 msgid "Kernel and File Systems"
 msgstr "内核和文件系统"
 
-<<<<<<< HEAD
-#: ../source/administration/production-notes.txt:433
-msgid ""
-"When running MongoDB in production on Linux, it is recommended that you use "
-"Linux kernel version 2.6.36 or later."
-msgstr ""
-"当在生产环境中将MongoDB运行在Linux上时，推荐使用Linux内核为2.6.36及以上版"
-"本。"
-
-#: ../source/administration/production-notes.txt:436
-msgid ""
-"With the MMAPv1 storage engine, MongoDB preallocates its database files "
-"before using them and often creates large files. As such, you should use the"
-" XFS and EXT4 file systems. If possible, use XFS as it generally performs "
-"better with MongoDB."
-msgstr ""
-"MongoDB在使用数据库文件之前预分配其数据库文件，而且常常会创建较大的文件。正"
-"因为如此，你应当使用 Ext4和XFS文件系统："
-
-#: ../source/administration/production-notes.txt:441
-msgid ""
-"With the WiredTiger storage engine, use of XFS is **strongly recommended** "
-"to avoid performance issues that have been observed when using EXT4 with "
-"WiredTiger."
-msgstr ""
-"一般来说，如果你使用Ext4文件系统，请使用最低 ``2.6.23`` 版本的Linux内核。"
-
-#: ../source/administration/production-notes.txt:445
-=======
 #: ../source/administration/production-notes.txt:504
->>>>>>> 7b6fda55
 msgid ""
 "In general, if you use the XFS file system, use at least version ``2.6.25`` "
 "of the Linux Kernel."
 msgstr ""
 "一般来说，如果你使用XFS文件系统，请使用最低 ``2.6.25`` 版本的Linux内核。"
 
-<<<<<<< HEAD
-#: ../source/administration/production-notes.txt:448
-msgid ""
-"In general, if you use the EXT4 file system, use at least version ``2.6.23``"
-" of the Linux Kernel."
-msgstr ""
-
-#: ../source/administration/production-notes.txt:451
-msgid ""
-"Some Linux distributions require different versions of the kernel to support"
-" using XFS and/or EXT4:"
-msgstr ""
-
-#: ../source/includes/table/linux-kernel-version-production.rst:4
-msgid "Linux Distribution"
-msgstr "Linux发行版"
-
-#: ../source/includes/table/linux-kernel-version-production.rst:6
-msgid "Filesystem"
-msgstr "文件系统"
-
-#: ../source/includes/table/linux-kernel-version-production.rst:8
-msgid "Kernel Version"
-msgstr "内核版本"
-
-#: ../source/includes/table/linux-kernel-version-production.rst:10
-msgid "CentOS 5.5"
-msgstr "CentOS 5.5"
-
-#: ../source/includes/table/linux-kernel-version-production.rst:12
-#: ../source/includes/table/linux-kernel-version-production.rst:18
-#: ../source/includes/table/linux-kernel-version-production.rst:24
-#: ../source/includes/table/linux-kernel-version-production.rst:30
-#: ../source/includes/table/linux-kernel-version-production.rst:48
-msgid "ext4, xfs"
-msgstr "ext4, xfs"
-
-#: ../source/includes/table/linux-kernel-version-production.rst:14
-msgid "``2.6.18-194.el5``"
-msgstr "``2.6.18-194.el5``"
-
-#: ../source/includes/table/linux-kernel-version-production.rst:16
-msgid "CentOS 5.6"
-msgstr "CentOS 5.6"
-
-#: ../source/includes/table/linux-kernel-version-production.rst:20
-msgid "``2.6.18-3.0.el5``"
-msgstr ""
-
-#: ../source/includes/table/linux-kernel-version-production.rst:22
-msgid "CentOS 5.8"
-msgstr "CentOS 5.8"
-
-#: ../source/includes/table/linux-kernel-version-production.rst:26
-msgid "``2.6.18-308.8.2.el5``"
-msgstr "``2.6.18-308.8.2.el5``"
-
-#: ../source/includes/table/linux-kernel-version-production.rst:28
-msgid "CentOS 6.1"
-msgstr "CentOS 6.1"
-
-#: ../source/includes/table/linux-kernel-version-production.rst:32
-msgid "``2.6.32-131.0.15.el6.x86_64``"
-msgstr "``2.6.32-131.0.15.el6.x86_64``"
-
-#: ../source/includes/table/linux-kernel-version-production.rst:34
-msgid "RHEL 5.6"
-msgstr "RHEL 5.6"
-
-#: ../source/includes/table/linux-kernel-version-production.rst:36
-#: ../source/includes/table/linux-kernel-version-production.rst:54
-msgid "ext4"
-msgstr "ext4"
-
-#: ../source/includes/table/linux-kernel-version-production.rst:38
-msgid "``2.6.18-3.0``"
-msgstr ""
-
-#: ../source/includes/table/linux-kernel-version-production.rst:40
-msgid "RHEL 6.0"
-msgstr "RHEL 6.0"
-
-#: ../source/includes/table/linux-kernel-version-production.rst:42
-msgid "xfs"
-msgstr "xfs"
-
-#: ../source/includes/table/linux-kernel-version-production.rst:44
-msgid "``2.6.32-71``"
-msgstr "``2.6.32-71``"
-
-#: ../source/includes/table/linux-kernel-version-production.rst:46
-msgid "Ubuntu 10.04.4 LTS"
-msgstr "Ubuntu 10.04.4 LTS"
-
-#: ../source/includes/table/linux-kernel-version-production.rst:50
-msgid "``2.6.32-38-server``"
-msgstr "``2.6.32-38-server``"
-
-#: ../source/includes/table/linux-kernel-version-production.rst:52
-msgid "Amazon Linux AMI release 2012.03"
-msgstr "Amazon Linux AMI release 2012.03"
-
-#: ../source/includes/table/linux-kernel-version-production.rst:56
-msgid "``3.2.12-3.2.4.amzn1.x86_64``"
-msgstr "``3.2.12-3.2.4.amzn1.x86_64``"
-
-#: ../source/administration/production-notes.txt:457
-=======
 #: ../source/administration/production-notes.txt:516
->>>>>>> 7b6fda55
 msgid "``fsync()`` on Directories"
 msgstr ""
 
@@ -874,32 +587,7 @@
 "files <dbpath>`."
 msgstr "关闭存放 :term:`database files <dbpath>` 的存储卷的 ``atime``。 "
 
-<<<<<<< HEAD
-#: ../source/administration/production-notes.txt:475
-msgid ""
-"Set the file descriptor limit, ``-n``, and the user process limit (ulimit), "
-"``-u``, above 20,000, according to the suggestions in the :doc:`ulimit </"
-"reference/ulimit>` document. A low ulimit will affect MongoDB when under "
-"heavy use and can produce errors and lead to failed connections to MongoDB "
-"processes and loss of service."
-msgstr ""
-"按照文档 :doc:`ulimit </reference/ulimit>` 中的建议，设置文件描述符，``-n``,"
-"以及用户进程限制（ulimit）,``-u``,大于20,000。过小的用户进程限制将在大量使用"
-"时影响MongoDB，并会产生错误，导致无法连接MongoDB进程和服务中断。"
-
-#: ../source/administration/production-notes.txt:481
-msgid ""
-"Disable Transparent Huge Pages, as MongoDB performs better with normal (4096"
-" bytes) virtual memory pages. See :doc:`Transparent Huge Pages Settings "
-"</tutorial/transparent-huge-pages>`."
-msgstr ""
-"禁用 ``transparent huge pages`` ，因为MongoDB用常规的（4096字节）虚拟内存页"
-"性能更好。"
-
-#: ../source/administration/production-notes.txt:485
-=======
 #: ../source/administration/production-notes.txt:549
->>>>>>> 7b6fda55
 msgid ""
 "Disable NUMA in your BIOS. If that is not possible, see :ref:`MongoDB on "
 "NUMA Hardware <production-numa>`."
@@ -907,31 +595,7 @@
 "禁用BIOS中的NUMA。如果不能禁用，请参见 :ref:`MongoDB on NUMA Hardware "
 "<production-numa>`。"
 
-<<<<<<< HEAD
-#: ../source/administration/production-notes.txt:488
-msgid ""
-"Configure SELinux on Red Hat. For more information, see :ref:`Configure "
-"SELinux for MongoDB <install-rhel-configure-selinux>` and :ref:`Configure "
-"SELinux for MongoDB Enterprise <install-enterprise-rhel-configure-selinux>`."
-msgstr ""
-
-#: ../source/administration/production-notes.txt:493
-msgid "For the MMAPv1 storage engine:"
-msgstr ""
-
-#: ../source/administration/production-notes.txt:497
-msgid ""
-"Ensure that readahead settings for the block devices that store the "
-"database files are appropriate. For random access use patterns, set low "
-"readahead values. A readahead of 32 (16kb) often works well."
-msgstr ""
-"确保存储数据库万能键的块设备的预加载设置是合适的。对于随机存取使用模式，设置"
-"小的预加载值。32（16kb）的预加载常常运转良好。"
-
-#: ../source/administration/production-notes.txt:501
-=======
 #: ../source/administration/production-notes.txt:572
->>>>>>> 7b6fda55
 msgid ""
 "For a standard block device, you can run ``sudo blockdev --report`` to get "
 "the readahead settings and ``sudo blockdev --setra <value> <device>`` to "
@@ -1091,28 +755,7 @@
 msgid "Azure"
 msgstr ""
 
-<<<<<<< HEAD
-#: ../source/administration/production-notes.txt:627
-msgid ""
-"For all MongoDB deployments using Azure, you **must** mount the volume that "
-"hosts the :program:`mongod` instance's :setting:`~storage.dbPath` with the "
-"*Host Cache Preference* ``READ/WRITE``."
-msgstr ""
-"或者，你可以选择获取一套把MongoDB和亚马孙的Provisioned IOPS一起打包的Amazon "
-"Machine Images(AMI)。Provisioned IOPS可以极大地提高MongoDB的性能和易用性。更"
-"多信息，请参见 `this blog post <http://www.mongodb.com/blog/post/"
-"provisioned-iops-aws-marketplace-significantly-boosts-mongodb-performance-"
-"ease-use>`_。"
-
-#: ../source/administration/production-notes.txt:631
-msgid ""
-"This applies to all Azure deployments, using any guest operating system."
-msgstr ""
-
-#: ../source/administration/production-notes.txt:634
-=======
 #: ../source/administration/production-notes.txt:707
->>>>>>> 7b6fda55
 msgid ""
 "If your volumes have inappropriate cache settings, MongoDB may eventually "
 "shut down with the following error:"
@@ -1214,30 +857,7 @@
 msgid "MongoDB is compatible with VMWare."
 msgstr ""
 
-<<<<<<< HEAD
-#: ../source/administration/production-notes.txt:663
-msgid ""
-"As some users have run into issues with VMWare's memory overcommit feature, "
-"you should disable the feature."
-msgstr ""
-"MongoDB与VMWare是兼容的。由于一些用户在使用VMWare 的内存过量使用功能时遇到过"
-"问题，建议禁用该功能。"
-
-#: ../source/administration/production-notes.txt:666
-msgid ""
-"Further, MongoDB is known to run poorly with VMWare's balloon driver "
-"(``vmmemctl``), so you should disable this as well. VMWare uses the balloon "
-"driver to reduce physical memory usage on the host hardware by allowing the "
-"hypervisor to swap to disk while hiding this fact from the guest, which "
-"continues to see the same amount of (virtual) physical memory. This "
-"interferes with MongoDB's memory management, and you are likely to "
-"experience significant performance degradation."
-msgstr ""
-
-#: ../source/administration/production-notes.txt:674
-=======
 #: ../source/administration/production-notes.txt:742
->>>>>>> 7b6fda55
 msgid ""
 "It is possible to clone a virtual machine running MongoDB. You might use "
 "this function to spin up a new virtual host to add as a member of a replica "
@@ -1250,23 +870,7 @@
 "如果您克隆的虚拟机没有使用日志，首先停止 :program:`mongod`，然后克隆虚拟机，"
 "最后，重新启动 :program:`mongod`。"
 
-<<<<<<< HEAD
-#: ../source/administration/production-notes.txt:682
-msgid "MongoDB on Solaris"
-msgstr ""
-"如VMWare一样，由于OpenVZ对虚拟内存的处理，一些用户在OpenVZ的某些老版本上运行"
-"MongoDB时遇到了问题。"
-
-#: ../source/administration/production-notes.txt:684
-msgid ""
-"The MongoDB distribution for Solaris does not include support for the "
-":ref:`WiredTiger storage engine <storage-wiredtiger>`."
-msgstr ""
-
-#: ../source/administration/production-notes.txt:688
-=======
 #: ../source/administration/production-notes.txt:755
->>>>>>> 7b6fda55
 msgid "Performance Monitoring"
 msgstr "性能监控"
 
