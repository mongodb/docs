# SOME DESCRIPTIVE TITLE.
# Copyright (C) 2011-2014, MongoDB, Inc.
# This file is distributed under the same license as the mongodb-manual
# package.
#
# Translators:
msgid ""
msgstr ""
"Project-Id-Version: MongoDB Manual\n"
"Report-Msgid-Bugs-To: \n"
<<<<<<< HEAD
"POT-Creation-Date: 2019-03-19 11:02-0400\n"
=======
"POT-Creation-Date: 2016-12-08 12:02-0500\n"
>>>>>>> 2478a500
"PO-Revision-Date: 2013-12-16 23:16+0000\n"
"Last-Translator: tychoish <tychoish@gmail.com>\n"
"Language: es\n"
"Language-Team: Spanish (http://www.transifex.com/projects/p/mongodb-"
"manual/language/es/)\n"
"Plural-Forms: nplurals=2; plural=(n != 1)\n"
"MIME-Version: 1.0\n"
"Content-Type: text/plain; charset=utf-8\n"
"Content-Transfer-Encoding: 8bit\n"
"Generated-By: Babel 2.6.0\n"

<<<<<<< HEAD
=======
# dcfa51a0046440648e5ef4dc1e477937
>>>>>>> 2478a500
#: ../source/reference/command/replSetStepDown.txt:3
msgid "replSetStepDown"
msgstr ""

<<<<<<< HEAD
#: ../source/includes/apiargs/command-replSetStepDown-field.rst:11
=======
# 637685004ef14ee0b1003dee597c235d
#: ../source/reference/command/replSetStepDown.txt
msgid "On this page"
msgstr ""

# 9fa3dc2e208c4c55a10a0ab74a6ed9c8
>>>>>>> 2478a500
#: ../source/reference/command/replSetStepDown.txt:14
msgid "Description"
msgstr ""

<<<<<<< HEAD
#: ../source/includes/stepdown-intro.rst:1
msgid ""
"Instructs the :term:`primary` of the replica set to become a "
":term:`secondary`. After the primary steps down, eligble secondaries will"
" hold an :ref:`election for primary <replica-set-election-internals>`."
msgstr ""

#: ../source/includes/stepdown-intro.rst:5
msgid ""
"The |command-method| does not immediately step down the primary. If no "
":data:`electable <~replSetGetConfig.members[n].priority>` secondaries are"
" up to date with the primary, the primary waits up to "
"``secondaryCatchUpPeriodSecs`` (by default 10 seconds) for a secondary to"
" catch up. Once an electable secondary is available, the |command-method|"
" steps down the primary."
msgstr ""

#: ../source/includes/stepdown-intro.rst:12
msgid ""
"Once stepped down, the original primary becomes a secondary and is "
"ineligible from becoming primary again for the remainder of time "
"specified by |stepdown-secs|."
msgstr ""

#: ../source/includes/stepdown-intro.rst:16
msgid ""
"For a detailed explanation of the |command-method| 's execution, see "
"|behavior-ref|."
msgstr ""

#: ../source/includes/stepdown-intro.rst:21
msgid ""
"The |command-method| is only valid against the primary and throws an "
"error if run on a non-primary member."
msgstr ""

#: ../source/reference/command/replSetStepDown.txt:24
msgid ""
"The :dbcommand:`replSetStepDown` can only run on the ``admin`` database "
"and has the following prototype form:"
msgstr ""

#: ../source/reference/command/replSetStepDown.txt:35
msgid ":dbcommand:`replSetStepDown` takes the following fields as arguments:"
msgstr ""

#: ../source/includes/apiargs/command-replSetStepDown-field.rst:7
msgid "Field"
msgstr ""

#: ../source/includes/apiargs/command-replSetStepDown-field.rst:9
msgid "Type"
msgstr ""

#: ../source/includes/apiargs/command-replSetStepDown-field.rst:13
msgid "``replSetStepDown``"
msgstr ""

#: ../source/includes/apiargs/command-replSetStepDown-field.rst:15
#: ../source/includes/apiargs/command-replSetStepDown-field.rst:29
msgid "number"
msgstr ""

#: ../source/includes/apiargs/command-replSetStepDown-field.rst:17
#: ../source/includes/apiargs/command-replSetStepDown-field.rst:64
msgid ""
"The number of seconds to step down the primary, during which time the "
"stepdown member is ineligible for becoming primary. If you specify a non-"
"numeric value, the command uses ``60`` seconds."
msgstr ""

#: ../source/includes/apiargs/command-replSetStepDown-field.rst:21
#: ../source/includes/apiargs/command-replSetStepDown-field.rst:68
msgid ""
"The stepdown period starts from the time that the :binary:`~bin.mongod` "
"receives the command. The stepdown period must be greater than the "
"``secondaryCatchUpPeriodSecs``."
msgstr ""

#: ../source/includes/apiargs/command-replSetStepDown-field.rst:27
msgid "``secondaryCatchUpPeriodSecs``"
msgstr ""

#: ../source/includes/apiargs/command-replSetStepDown-field.rst:31
#: ../source/includes/apiargs/command-replSetStepDown-field.rst:76
msgid ""
"Optional. The number of seconds that the :binary:`~bin.mongod` will wait "
"for an electable secondary to catch up to the primary."
msgstr ""

#: ../source/includes/apiargs/command-replSetStepDown-field.rst:34
#: ../source/includes/apiargs/command-replSetStepDown-field.rst:79
msgid ""
"When specified, ``secondaryCatchUpPeriodSecs`` overrides the default wait"
" time of either ``10`` seconds or if ``force: true``, ``0`` seconds."
msgstr ""

#: ../source/includes/apiargs/command-replSetStepDown-field.rst:40
msgid "``force``"
msgstr ""

#: ../source/includes/apiargs/command-replSetStepDown-field.rst:42
msgid "boolean"
msgstr ""

#: ../source/includes/apiargs/command-replSetStepDown-field.rst:44
#: ../source/includes/apiargs/command-replSetStepDown-field.rst:87
msgid ""
"Optional. A boolean that determines whether the primary steps down if no "
"electable and up-to-date secondary exists within the wait period."
msgstr ""

#: ../source/includes/apiargs/command-replSetStepDown-field.rst:47
#: ../source/includes/apiargs/command-replSetStepDown-field.rst:90
msgid ""
"If ``true``, the primary steps down even if no suitable secondary member "
"exists; this could lead to :doc:`rollbacks </core/replica-set-rollbacks>`"
" if a secondary with replication lag becomes the new primary."
msgstr ""

#: ../source/includes/apiargs/command-replSetStepDown-field.rst:52
#: ../source/includes/apiargs/command-replSetStepDown-field.rst:95
msgid ""
"If ``false``, the primary does not step down if no suitable secondary "
"member exists and the command returns an error."
msgstr ""

#: ../source/includes/apiargs/command-replSetStepDown-field.rst:55
#: ../source/includes/apiargs/command-replSetStepDown-field.rst:98
msgid "Defaults to ``false``."
msgstr ""

#: ../source/includes/apiargs/command-replSetStepDown-field.rst
msgid "field number replSetStepDown"
msgstr ""

#: ../source/includes/apiargs/command-replSetStepDown-field.rst
msgid "field number secondaryCatchUpPeriodSecs"
msgstr ""

#: ../source/includes/apiargs/command-replSetStepDown-field.rst
msgid "field boolean force"
msgstr ""

#: ../source/reference/command/replSetStepDown.txt:42
msgid "Behavior"
msgstr ""

#: ../source/reference/command/replSetStepDown.txt:49
msgid "Concurrent Operations"
msgstr ""

#: ../source/includes/extracts/rs-stepdown-concurrent-ops.rst:2
msgid ""
"The |command-method-name| |command-method| attempts to terminate long "
"running user operations that block the primary from stepping down, such "
"as an index build, a write operation or a map-reduce job."
msgstr ""

#: ../source/reference/command/replSetStepDown.txt:54
msgid "Availability of Eligible Secondaries"
msgstr ""

#: ../source/includes/extracts/rs-stepdown-eligible-secondaries.rst:1
msgid ""
"The |command-method| then initiates a catchup period where it waits up to"
" ``secondaryCatchUpPeriodSeconds``, by default 10 seconds, for a "
"secondary to become up-to-date with the primary. The primary only steps "
"down if a secondary is up-to-date with the primary during the catchup "
"period to prevent :doc:`rollbacks </core/replica-set-rollbacks>`."
msgstr ""

#: ../source/includes/extracts/rs-stepdown-eligible-secondaries.rst:7
msgid ""
"If no electable secondary meets this criterion by the end of the waiting "
"period, the primary does not step down and the |command-method| errors. "
"|force-option|"
msgstr ""

#: ../source/includes/extracts/rs-stepdown-eligible-secondaries.rst:11
msgid ""
"Once the primary steps down successfully, that node cannot become the "
"primary for the remainder of the |stepdown-secs| period, which began when"
" the node received the |command-method|."
msgstr ""

#: ../source/reference/command/replSetStepDown.txt:61
msgid "Client Connections"
msgstr ""

#: ../source/includes/extracts/rs-stepdown-client-connections.rst:1
msgid ""
"The |command-method-name| |command-method| forces all clients currently "
"connected to the database to disconnect. This helps ensure that the "
"clients maintain an accurate view of the replica set."
msgstr ""

#: ../source/includes/extracts/rs-stepdown-client-connections.rst:5
msgid ""
"Because the disconnect includes the connection used to run the |command-"
"method|, you cannot retrieve the return status of the |command-method| if"
" the |command-method| completes successfully. You can only retrieve the "
"return status of the |command-method| if it errors. When running the "
"|command-method| in a script, the script should account for this "
"behavior."
msgstr ""

#: ../source/reference/command/replSetStepDown.txt:67
msgid "Writes During Stepdown"
msgstr ""

#: ../source/includes/extracts/rs-stepdown-write-fail.rst:3
msgid ""
"All writes to the primary fail during the period starting when the "
"|command-method-name| |command-method| is received until either a new "
"primary is elected, or if there are no electable secondaries, the "
"original primary resumes normal operation. The time period where writes "
"fail is at maximum:"
msgstr ""

#: ../source/includes/extracts/rs-stepdown-write-fail.rst:9
msgid ""
"``secondaryCatchUpPeriodSecs`` (10s by default) + "
":rsconf:`~settings.electionTimeoutMillis` (10s by default)."
msgstr ""

#: ../source/reference/command/replSetStepDown.txt:72
msgid "Election Handoff"
msgstr ""

#: ../source/includes/extracts/rs-stepdown-election-handoff.rst:4
msgid ""
"If the parameter :parameter:`enableElectionHandoff` is true (default), "
"when a primary steps down from :method:`rs.stepDown()` (or the "
":dbcommand:`replSetStepDown` command without the ``force: true``), the "
"stepped-down primary nominates an eligible secondary to call an election "
"immediately. Otherwise, secondaries can wait up to "
":rsconf:`settings.electionTimeoutMillis` before calling an election. The "
"stepped down primary does not wait for the effects of the handoff. For "
"more information, see :parameter:`enableElectionHandoff`."
msgstr ""

#: ../source/reference/command/replSetStepDown.txt:77
msgid "Examples"
msgstr ""

#: ../source/reference/command/replSetStepDown.txt:80
msgid "Step Down with Default Options"
msgstr ""

#: ../source/reference/command/replSetStepDown.txt:82
=======
# 853be5573bc54e86a338cc61a4edb69f
#: ../source/reference/command/replSetStepDown.txt:18
msgid ""
"Forces the :term:`primary` of the replica set to become a "
":term:`secondary`, triggering an :ref:`election for primary <replica-set-"
"election-internals>`. The command steps down the primary for a specified "
"number of seconds; during this period, the stepdown member is ineligible "
"from becoming primary."
msgstr ""

# 06f29fff08bf45e7aabab9deb4b78b58
#: ../source/reference/command/replSetStepDown.txt:24
msgid ""
"By default, the command only steps down the primary if an "
":data:`electable <~replSetGetConfig.members[n].priority>` secondary is "
"up-to-date with the primary, waiting up to 10 seconds for a secondary to "
"catch up."
msgstr ""

# 47fd5337dfdf4c259c40f5148e32fd00
#: ../source/reference/command/replSetStepDown.txt:29
msgid ""
"The command is only valid against the primary and will error if run on a "
"non-primary member. :dbcommand:`replSetStepDown` can only run in the "
"``admin`` database and has the following prototype form:"
msgstr ""

# f0750e9172c14f5aafe42ae94f09535e
#: ../source/reference/command/replSetStepDown.txt:42
msgid ":dbcommand:`replSetStepDown` takes the following fields as arguments:"
msgstr ""

# a895be6ea488421e86d6228ced2a9f33
#: ../source/reference/command/replSetStepDown.txt:47
msgid "Behavior"
msgstr ""

# 328cb2399abc4e50bbab11ef7c5d79a5
#: ../source/reference/command/replSetStepDown.txt:51
msgid ""
"Before stepping down, :dbcommand:`replSetStepDown` will attempt to "
"terminate long running user operations that would block the primary from "
"stepping down, such as an index build, a write operation or a map-reduce "
"job."
msgstr ""

# d6610d8f72e24c52af4f27fbf46c6248
#: ../source/reference/command/replSetStepDown.txt:56
msgid ""
"To avoid rollbacks, :dbcommand:`replSetStepDown`, by default, only steps "
"down the primary if an electable secondary is completely caught up with "
"the primary. The command will wait up to the "
"``secondaryCatchUpPeriodSecs`` for a secondary to catch up."
msgstr ""

# a080a4d7c27749f3af3637cef36f604c
#: ../source/reference/command/replSetStepDown.txt:61
msgid ""
"If no electable secondary meets this criterion by the waiting period, the"
" primary does not step down and the command errors. However, you can "
"override this behavior by including the ``force: true`` option."
msgstr ""

# 2b50b656ded84e71b3b4c5c6f504a09d
#: ../source/reference/command/replSetStepDown.txt:65
msgid ""
"Upon successful stepdown, :dbcommand:`replSetStepDown` forces all clients"
" currently connected to the database to disconnect. This helps ensure "
"that the clients maintain an accurate view of the replica set."
msgstr ""

# 073b8f4a698940688e5aab80b4d9d818
#: ../source/reference/command/replSetStepDown.txt:69
msgid ""
"Because the disconnect includes the connection used to run the command, "
"you cannot retrieve the return status of the command if the command "
"completes successfully; i.e. you can only retrieve the return status of "
"the command if it errors. When running the command in a script, the "
"script should account for this behavior."
msgstr ""

# 1cc91a8617974a32abf4713030192ba8
#: ../source/reference/command/replSetStepDown.txt:77
msgid ""
":dbcommand:`replSetStepDown` blocks all writes to the primary while it "
"runs."
msgstr ""

# 1148e69050144596970ae158fb1c49e6
#: ../source/reference/command/replSetStepDown.txt:81
msgid "Examples"
msgstr ""

# 8af3ae5dc4014e23bd70defb748e8fd9
#: ../source/reference/command/replSetStepDown.txt:84
msgid "Step Down with Default Options"
msgstr ""

# 9586ff7d41e440e0939f5edf0b4ab1f4
#: ../source/reference/command/replSetStepDown.txt:86
>>>>>>> 2478a500
msgid ""
"The following example, run on the current primary, attempts to step down "
"the member for ``120`` seconds."
msgstr ""

<<<<<<< HEAD
#: ../source/reference/command/replSetStepDown.txt:85
msgid ""
"The operation waits up to the default ``10`` seconds for a secondary to "
"catch up. If no suitable secondary exists, the primary does not step down"
" and the command errors."
msgstr ""

#: ../source/reference/command/replSetStepDown.txt:97
msgid "Specify Wait Time for Secondary Catch Up"
msgstr ""

#: ../source/reference/command/replSetStepDown.txt:99
=======
# 3cfaf08aeaf04529b73851bf5b7522d8
#: ../source/reference/command/replSetStepDown.txt:89
msgid ""
"The operation will wait up to the default ``10`` seconds for a secondary "
"to catch up. If no suitable secondary exists, the primary does not step "
"down and the command errors."
msgstr ""

# 3e71b5e156cb4e5ab2c080aad7b4be48
# 7c0b7ba3443748da931232b5f84977da
# 681fc24e7c7044849e0b44aa896aa1a6
#: ../source/reference/command/replSetStepDown.txt:95
#: ../source/reference/command/replSetStepDown.txt:112
#: ../source/reference/command/replSetStepDown.txt:129
msgid "The command blocks all writes to the primary while it runs."
msgstr ""

# 11deb16b93e141f7acc6eabcfb114009
#: ../source/reference/command/replSetStepDown.txt:103
msgid "Specify Wait Time for Secondary Catch Up"
msgstr ""

# cd4159c307ac469782d2b608ce4315da
#: ../source/reference/command/replSetStepDown.txt:105
>>>>>>> 2478a500
msgid ""
"The following example, run on the current primary, attempts to step down "
"the member for ``120`` seconds, waiting up to ``15`` seconds for an "
"electable secondary to catch up. If no suitable secondary exists, the "
"primary does not step down and the command errors."
msgstr ""

<<<<<<< HEAD
#: ../source/reference/command/replSetStepDown.txt:112
msgid "Specify Secondary Catch Up with Force Step Down"
msgstr ""

#: ../source/reference/command/replSetStepDown.txt:114
=======
# 1dfae884e50d4c1dbc6c650504083647
#: ../source/reference/command/replSetStepDown.txt:120
msgid "Specify Secondary Catch Up with Force Step Down"
msgstr ""

# 953c6f3538e14ae89b2de1b3f5f141f6
#: ../source/reference/command/replSetStepDown.txt:122
>>>>>>> 2478a500
msgid ""
"The following example, run on the current primary, attempts to step down "
"the member for ``120`` seconds, waiting up to ``15`` seconds for an "
"electable secondary to catch up. Because of the ``force: true`` option, "
"the primary steps down even if no suitable secondary exists."
msgstr ""

<<<<<<< HEAD
#: ../source/reference/command/replSetStepDown.txt:126
=======
# b0bd0d0a075946c5bf207e70d65c463c
#: ../source/reference/command/replSetStepDown.txt:136
>>>>>>> 2478a500
msgid ":method:`rs.stepDown()`"
msgstr ""

# 9f673007e75044da9f09641a2d649c8e
#~ msgid ""
#~ "Forces the :term:`primary` of the "
#~ "replica set to become a "
#~ ":term:`secondary`. This initiates an "
#~ ":ref:`election for primary <replica-set-"
#~ "election-internals>`."
#~ msgstr ""

# 069850592b2f477a99afe4b223bed468
#~ msgid ":dbcommand:`replSetStepDown` has the following prototype form:"
#~ msgstr ""

# 2a35084ff69d45eba3aa6139d0d0d7b4
#~ msgid ":dbcommand:`replSetStepDown` has the following fields:"
#~ msgstr ""

# 058c761539244625bca9c62b1a7e3345
#~ msgid ""
#~ ":dbcommand:`replSetStepDown` forces all clients "
#~ "currently connected to the database to"
#~ " disconnect. This helps ensure that "
#~ "clients maintain an accurate view of "
#~ "the replica set."
#~ msgstr ""

# b13ffac8ef5840cc88fcc1786050915d
#~ msgid ""
#~ "If there is no :term:`secondary` within"
#~ " 10 seconds of the primary, "
#~ ":dbcommand:`replSetStepDown` will not succeed "
#~ "to prevent long running elections."
#~ msgstr ""

# dbbed9c9417f4e22be9c5ff3b8f57474
#~ msgid "Example"
#~ msgstr ""

# 8fef3bac679146a9b8fb561d9ccf6093
#~ msgid ""
#~ "The following example specifies that the"
#~ " former primary avoids reelection to "
#~ "primary for 120 seconds:"
#~ msgstr ""
<|MERGE_RESOLUTION|>--- conflicted
+++ resolved
@@ -8,11 +8,7 @@
 msgstr ""
 "Project-Id-Version: MongoDB Manual\n"
 "Report-Msgid-Bugs-To: \n"
-<<<<<<< HEAD
-"POT-Creation-Date: 2019-03-19 11:02-0400\n"
-=======
 "POT-Creation-Date: 2016-12-08 12:02-0500\n"
->>>>>>> 2478a500
 "PO-Revision-Date: 2013-12-16 23:16+0000\n"
 "Last-Translator: tychoish <tychoish@gmail.com>\n"
 "Language: es\n"
@@ -24,281 +20,21 @@
 "Content-Transfer-Encoding: 8bit\n"
 "Generated-By: Babel 2.6.0\n"
 
-<<<<<<< HEAD
-=======
 # dcfa51a0046440648e5ef4dc1e477937
->>>>>>> 2478a500
 #: ../source/reference/command/replSetStepDown.txt:3
 msgid "replSetStepDown"
 msgstr ""
 
-<<<<<<< HEAD
-#: ../source/includes/apiargs/command-replSetStepDown-field.rst:11
-=======
 # 637685004ef14ee0b1003dee597c235d
 #: ../source/reference/command/replSetStepDown.txt
 msgid "On this page"
 msgstr ""
 
 # 9fa3dc2e208c4c55a10a0ab74a6ed9c8
->>>>>>> 2478a500
 #: ../source/reference/command/replSetStepDown.txt:14
 msgid "Description"
 msgstr ""
 
-<<<<<<< HEAD
-#: ../source/includes/stepdown-intro.rst:1
-msgid ""
-"Instructs the :term:`primary` of the replica set to become a "
-":term:`secondary`. After the primary steps down, eligble secondaries will"
-" hold an :ref:`election for primary <replica-set-election-internals>`."
-msgstr ""
-
-#: ../source/includes/stepdown-intro.rst:5
-msgid ""
-"The |command-method| does not immediately step down the primary. If no "
-":data:`electable <~replSetGetConfig.members[n].priority>` secondaries are"
-" up to date with the primary, the primary waits up to "
-"``secondaryCatchUpPeriodSecs`` (by default 10 seconds) for a secondary to"
-" catch up. Once an electable secondary is available, the |command-method|"
-" steps down the primary."
-msgstr ""
-
-#: ../source/includes/stepdown-intro.rst:12
-msgid ""
-"Once stepped down, the original primary becomes a secondary and is "
-"ineligible from becoming primary again for the remainder of time "
-"specified by |stepdown-secs|."
-msgstr ""
-
-#: ../source/includes/stepdown-intro.rst:16
-msgid ""
-"For a detailed explanation of the |command-method| 's execution, see "
-"|behavior-ref|."
-msgstr ""
-
-#: ../source/includes/stepdown-intro.rst:21
-msgid ""
-"The |command-method| is only valid against the primary and throws an "
-"error if run on a non-primary member."
-msgstr ""
-
-#: ../source/reference/command/replSetStepDown.txt:24
-msgid ""
-"The :dbcommand:`replSetStepDown` can only run on the ``admin`` database "
-"and has the following prototype form:"
-msgstr ""
-
-#: ../source/reference/command/replSetStepDown.txt:35
-msgid ":dbcommand:`replSetStepDown` takes the following fields as arguments:"
-msgstr ""
-
-#: ../source/includes/apiargs/command-replSetStepDown-field.rst:7
-msgid "Field"
-msgstr ""
-
-#: ../source/includes/apiargs/command-replSetStepDown-field.rst:9
-msgid "Type"
-msgstr ""
-
-#: ../source/includes/apiargs/command-replSetStepDown-field.rst:13
-msgid "``replSetStepDown``"
-msgstr ""
-
-#: ../source/includes/apiargs/command-replSetStepDown-field.rst:15
-#: ../source/includes/apiargs/command-replSetStepDown-field.rst:29
-msgid "number"
-msgstr ""
-
-#: ../source/includes/apiargs/command-replSetStepDown-field.rst:17
-#: ../source/includes/apiargs/command-replSetStepDown-field.rst:64
-msgid ""
-"The number of seconds to step down the primary, during which time the "
-"stepdown member is ineligible for becoming primary. If you specify a non-"
-"numeric value, the command uses ``60`` seconds."
-msgstr ""
-
-#: ../source/includes/apiargs/command-replSetStepDown-field.rst:21
-#: ../source/includes/apiargs/command-replSetStepDown-field.rst:68
-msgid ""
-"The stepdown period starts from the time that the :binary:`~bin.mongod` "
-"receives the command. The stepdown period must be greater than the "
-"``secondaryCatchUpPeriodSecs``."
-msgstr ""
-
-#: ../source/includes/apiargs/command-replSetStepDown-field.rst:27
-msgid "``secondaryCatchUpPeriodSecs``"
-msgstr ""
-
-#: ../source/includes/apiargs/command-replSetStepDown-field.rst:31
-#: ../source/includes/apiargs/command-replSetStepDown-field.rst:76
-msgid ""
-"Optional. The number of seconds that the :binary:`~bin.mongod` will wait "
-"for an electable secondary to catch up to the primary."
-msgstr ""
-
-#: ../source/includes/apiargs/command-replSetStepDown-field.rst:34
-#: ../source/includes/apiargs/command-replSetStepDown-field.rst:79
-msgid ""
-"When specified, ``secondaryCatchUpPeriodSecs`` overrides the default wait"
-" time of either ``10`` seconds or if ``force: true``, ``0`` seconds."
-msgstr ""
-
-#: ../source/includes/apiargs/command-replSetStepDown-field.rst:40
-msgid "``force``"
-msgstr ""
-
-#: ../source/includes/apiargs/command-replSetStepDown-field.rst:42
-msgid "boolean"
-msgstr ""
-
-#: ../source/includes/apiargs/command-replSetStepDown-field.rst:44
-#: ../source/includes/apiargs/command-replSetStepDown-field.rst:87
-msgid ""
-"Optional. A boolean that determines whether the primary steps down if no "
-"electable and up-to-date secondary exists within the wait period."
-msgstr ""
-
-#: ../source/includes/apiargs/command-replSetStepDown-field.rst:47
-#: ../source/includes/apiargs/command-replSetStepDown-field.rst:90
-msgid ""
-"If ``true``, the primary steps down even if no suitable secondary member "
-"exists; this could lead to :doc:`rollbacks </core/replica-set-rollbacks>`"
-" if a secondary with replication lag becomes the new primary."
-msgstr ""
-
-#: ../source/includes/apiargs/command-replSetStepDown-field.rst:52
-#: ../source/includes/apiargs/command-replSetStepDown-field.rst:95
-msgid ""
-"If ``false``, the primary does not step down if no suitable secondary "
-"member exists and the command returns an error."
-msgstr ""
-
-#: ../source/includes/apiargs/command-replSetStepDown-field.rst:55
-#: ../source/includes/apiargs/command-replSetStepDown-field.rst:98
-msgid "Defaults to ``false``."
-msgstr ""
-
-#: ../source/includes/apiargs/command-replSetStepDown-field.rst
-msgid "field number replSetStepDown"
-msgstr ""
-
-#: ../source/includes/apiargs/command-replSetStepDown-field.rst
-msgid "field number secondaryCatchUpPeriodSecs"
-msgstr ""
-
-#: ../source/includes/apiargs/command-replSetStepDown-field.rst
-msgid "field boolean force"
-msgstr ""
-
-#: ../source/reference/command/replSetStepDown.txt:42
-msgid "Behavior"
-msgstr ""
-
-#: ../source/reference/command/replSetStepDown.txt:49
-msgid "Concurrent Operations"
-msgstr ""
-
-#: ../source/includes/extracts/rs-stepdown-concurrent-ops.rst:2
-msgid ""
-"The |command-method-name| |command-method| attempts to terminate long "
-"running user operations that block the primary from stepping down, such "
-"as an index build, a write operation or a map-reduce job."
-msgstr ""
-
-#: ../source/reference/command/replSetStepDown.txt:54
-msgid "Availability of Eligible Secondaries"
-msgstr ""
-
-#: ../source/includes/extracts/rs-stepdown-eligible-secondaries.rst:1
-msgid ""
-"The |command-method| then initiates a catchup period where it waits up to"
-" ``secondaryCatchUpPeriodSeconds``, by default 10 seconds, for a "
-"secondary to become up-to-date with the primary. The primary only steps "
-"down if a secondary is up-to-date with the primary during the catchup "
-"period to prevent :doc:`rollbacks </core/replica-set-rollbacks>`."
-msgstr ""
-
-#: ../source/includes/extracts/rs-stepdown-eligible-secondaries.rst:7
-msgid ""
-"If no electable secondary meets this criterion by the end of the waiting "
-"period, the primary does not step down and the |command-method| errors. "
-"|force-option|"
-msgstr ""
-
-#: ../source/includes/extracts/rs-stepdown-eligible-secondaries.rst:11
-msgid ""
-"Once the primary steps down successfully, that node cannot become the "
-"primary for the remainder of the |stepdown-secs| period, which began when"
-" the node received the |command-method|."
-msgstr ""
-
-#: ../source/reference/command/replSetStepDown.txt:61
-msgid "Client Connections"
-msgstr ""
-
-#: ../source/includes/extracts/rs-stepdown-client-connections.rst:1
-msgid ""
-"The |command-method-name| |command-method| forces all clients currently "
-"connected to the database to disconnect. This helps ensure that the "
-"clients maintain an accurate view of the replica set."
-msgstr ""
-
-#: ../source/includes/extracts/rs-stepdown-client-connections.rst:5
-msgid ""
-"Because the disconnect includes the connection used to run the |command-"
-"method|, you cannot retrieve the return status of the |command-method| if"
-" the |command-method| completes successfully. You can only retrieve the "
-"return status of the |command-method| if it errors. When running the "
-"|command-method| in a script, the script should account for this "
-"behavior."
-msgstr ""
-
-#: ../source/reference/command/replSetStepDown.txt:67
-msgid "Writes During Stepdown"
-msgstr ""
-
-#: ../source/includes/extracts/rs-stepdown-write-fail.rst:3
-msgid ""
-"All writes to the primary fail during the period starting when the "
-"|command-method-name| |command-method| is received until either a new "
-"primary is elected, or if there are no electable secondaries, the "
-"original primary resumes normal operation. The time period where writes "
-"fail is at maximum:"
-msgstr ""
-
-#: ../source/includes/extracts/rs-stepdown-write-fail.rst:9
-msgid ""
-"``secondaryCatchUpPeriodSecs`` (10s by default) + "
-":rsconf:`~settings.electionTimeoutMillis` (10s by default)."
-msgstr ""
-
-#: ../source/reference/command/replSetStepDown.txt:72
-msgid "Election Handoff"
-msgstr ""
-
-#: ../source/includes/extracts/rs-stepdown-election-handoff.rst:4
-msgid ""
-"If the parameter :parameter:`enableElectionHandoff` is true (default), "
-"when a primary steps down from :method:`rs.stepDown()` (or the "
-":dbcommand:`replSetStepDown` command without the ``force: true``), the "
-"stepped-down primary nominates an eligible secondary to call an election "
-"immediately. Otherwise, secondaries can wait up to "
-":rsconf:`settings.electionTimeoutMillis` before calling an election. The "
-"stepped down primary does not wait for the effects of the handoff. For "
-"more information, see :parameter:`enableElectionHandoff`."
-msgstr ""
-
-#: ../source/reference/command/replSetStepDown.txt:77
-msgid "Examples"
-msgstr ""
-
-#: ../source/reference/command/replSetStepDown.txt:80
-msgid "Step Down with Default Options"
-msgstr ""
-
-#: ../source/reference/command/replSetStepDown.txt:82
-=======
 # 853be5573bc54e86a338cc61a4edb69f
 #: ../source/reference/command/replSetStepDown.txt:18
 msgid ""
@@ -399,26 +135,11 @@
 
 # 9586ff7d41e440e0939f5edf0b4ab1f4
 #: ../source/reference/command/replSetStepDown.txt:86
->>>>>>> 2478a500
 msgid ""
 "The following example, run on the current primary, attempts to step down "
 "the member for ``120`` seconds."
 msgstr ""
 
-<<<<<<< HEAD
-#: ../source/reference/command/replSetStepDown.txt:85
-msgid ""
-"The operation waits up to the default ``10`` seconds for a secondary to "
-"catch up. If no suitable secondary exists, the primary does not step down"
-" and the command errors."
-msgstr ""
-
-#: ../source/reference/command/replSetStepDown.txt:97
-msgid "Specify Wait Time for Secondary Catch Up"
-msgstr ""
-
-#: ../source/reference/command/replSetStepDown.txt:99
-=======
 # 3cfaf08aeaf04529b73851bf5b7522d8
 #: ../source/reference/command/replSetStepDown.txt:89
 msgid ""
@@ -443,7 +164,6 @@
 
 # cd4159c307ac469782d2b608ce4315da
 #: ../source/reference/command/replSetStepDown.txt:105
->>>>>>> 2478a500
 msgid ""
 "The following example, run on the current primary, attempts to step down "
 "the member for ``120`` seconds, waiting up to ``15`` seconds for an "
@@ -451,13 +171,6 @@
 "primary does not step down and the command errors."
 msgstr ""
 
-<<<<<<< HEAD
-#: ../source/reference/command/replSetStepDown.txt:112
-msgid "Specify Secondary Catch Up with Force Step Down"
-msgstr ""
-
-#: ../source/reference/command/replSetStepDown.txt:114
-=======
 # 1dfae884e50d4c1dbc6c650504083647
 #: ../source/reference/command/replSetStepDown.txt:120
 msgid "Specify Secondary Catch Up with Force Step Down"
@@ -465,7 +178,6 @@
 
 # 953c6f3538e14ae89b2de1b3f5f141f6
 #: ../source/reference/command/replSetStepDown.txt:122
->>>>>>> 2478a500
 msgid ""
 "The following example, run on the current primary, attempts to step down "
 "the member for ``120`` seconds, waiting up to ``15`` seconds for an "
@@ -473,12 +185,8 @@
 "the primary steps down even if no suitable secondary exists."
 msgstr ""
 
-<<<<<<< HEAD
-#: ../source/reference/command/replSetStepDown.txt:126
-=======
 # b0bd0d0a075946c5bf207e70d65c463c
 #: ../source/reference/command/replSetStepDown.txt:136
->>>>>>> 2478a500
 msgid ":method:`rs.stepDown()`"
 msgstr ""
 
