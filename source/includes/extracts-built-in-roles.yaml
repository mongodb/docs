--- conflicted
+++ resolved
@@ -109,11 +109,7 @@
 ---
 ref: built-in-roles-readWriteAnyDatabase
 content: |
-<<<<<<< HEAD
-  Provides the same read-write privileges as :authrole:`readWrite` on
-=======
   Provides the same privileges as :authrole:`readWrite` on
->>>>>>> 2478a500
   all databases except ``local`` and ``config``. The role also
   provides the :authaction:`listDatabases` action on the cluster as a
   whole.
