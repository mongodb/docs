--- conflicted
+++ resolved
@@ -8,11 +8,7 @@
 msgstr ""
 "Project-Id-Version: MongoDB Manual\n"
 "Report-Msgid-Bugs-To: \n"
-<<<<<<< HEAD
-"POT-Creation-Date: 2019-03-19 11:02-0400\n"
-=======
 "POT-Creation-Date: 2016-12-08 12:02-0500\n"
->>>>>>> 2478a500
 "PO-Revision-Date: 2014-04-08 18:44+0000\n"
 "Last-Translator: tychoish <tychoish@gmail.com>\n"
 "Language: es\n"
@@ -24,36 +20,11 @@
 "Content-Transfer-Encoding: 8bit\n"
 "Generated-By: Babel 2.6.0\n"
 
-<<<<<<< HEAD
-=======
 # 5a5adad38f7e443ea8cdabda4b6b95f1
->>>>>>> 2478a500
 #: ../source/reference/config-database.txt:8
 msgid "Config Database"
 msgstr ""
 
-<<<<<<< HEAD
-#: ../source/reference/config-database.txt:18
-msgid "The collections in the ``config`` database support:"
-msgstr ""
-
-#: ../source/reference/config-database.txt:20
-msgid ":doc:`sharded cluster operations </sharding>`, and"
-msgstr ""
-
-#: ../source/reference/config-database.txt:22
-msgid ""
-"starting in MongoDB 3.6, :ref:`causally consistent sessions <sessions>` "
-"for standalones, replica sets, and sharded clusters and retryable writes "
-"for replica sets and sharded clusters."
-msgstr ""
-
-#: ../source/reference/config-database.txt:27
-msgid "Restrictions"
-msgstr ""
-
-#: ../source/reference/config-database.txt:29
-=======
 # 35dcf4773dd448fe907a1a3d68ef04ef
 #: ../source/reference/config-database.txt
 msgid "On this page"
@@ -69,7 +40,6 @@
 
 # 3d54741ea827463b9a6bb78be21e3892
 #: ../source/reference/config-database.txt:22
->>>>>>> 2478a500
 msgid ""
 "The schema of the ``config`` database is *internal* and may change "
 "between releases of MongoDB. The ``config`` database is not a dependable "
@@ -77,69 +47,6 @@
 "course of normal operation or maintenance."
 msgstr ""
 
-<<<<<<< HEAD
-#: ../source/reference/config-database.txt:37
-msgid ""
-"You cannot perform read/write operations to the collections in the "
-"``config`` database inside a :doc:`multi-document transaction "
-"</core/transactions>`."
-msgstr ""
-
-#: ../source/reference/config-database.txt:42
-msgid "Collections to Support Sharded Cluster Operations"
-msgstr ""
-
-#: ../source/reference/config-database.txt:47
-msgid ""
-"To access the ``config`` database and view the list of collections that "
-"support sharding operations, connect a :binary:`~bin.mongo` shell to a "
-":binary:`~bin.mongos` instance in a sharded cluster and issue the "
-"following:"
-msgstr ""
-
-#: ../source/reference/config-database.txt:59
-msgid ""
-"If running with access control, ensure you have privileges that grant "
-":authaction:`listCollections` action on the database."
-msgstr ""
-
-#: ../source/reference/config-database.txt:62
-msgid ""
-"The config database is mainly for internal use, and during normal "
-"operations you should never manually insert or store data in it. However,"
-" if you need to verify the write availability of the config server for a "
-"sharded cluster, you can insert a document into a test collection (after "
-"making sure that no collection of that name already exists):"
-msgstr ""
-
-#: ../source/reference/config-database.txt:69
-msgid ""
-"Modification of the ``config`` database on a functioning system may lead "
-"to instability or inconsistent data sets. If you must modify the "
-"``config`` database, use :binary:`~bin.mongodump` to create a full backup"
-" of the ``config`` database."
-msgstr ""
-
-#: ../source/reference/config-database.txt:78
-msgid ""
-"If the operation succeeds, the config server is available to process "
-"writes."
-msgstr ""
-
-#: ../source/reference/config-database.txt:81
-msgid ""
-"Future releases of the server may include different collections in the "
-"config database, so be careful when selecting a name for your test "
-"collection."
-msgstr ""
-
-#: ../source/reference/config-database.txt:85
-msgid ""
-"MongoDB uses the following collections in the ``config`` database to "
-"support sharding:"
-msgstr ""
-
-=======
 # 8214f37c54fd4ca285a82aa68f08ccba
 #: ../source/reference/config-database.txt:28
 msgid ""
@@ -202,13 +109,10 @@
 # 5cd7d2dcb9c24bea92cdcc52132f30d9
 # 51e8c7a0b11a4de0bd96378ebf1b43c0
 # 4124f65105404572a48945cd4fb45499
->>>>>>> 2478a500
 #: ../source/includes/admonition-config-db-is-internal.rst:1
 msgid "Internal MongoDB Metadata"
 msgstr ""
 
-<<<<<<< HEAD
-=======
 # bae6b39f32ef42338026d92030164b9c
 # e713a01535974abd8f670cf25dd98c47
 # 515a26025c214db18572fdce283da16f
@@ -220,7 +124,6 @@
 # a0fdee3ec907428bab1ee3aa0dc133c7
 # 3b64cf63d78a4732923121b6a2d5f68c
 # 28ae1ffec3904c08b5df268624346787
->>>>>>> 2478a500
 #: ../source/includes/admonition-config-db-is-internal.rst:3
 msgid ""
 "The :data:`config` database is internal: applications and administrators "
@@ -228,15 +131,6 @@
 "operation."
 msgstr ""
 
-<<<<<<< HEAD
-#: ../source/reference/config-database.txt:92
-msgid ""
-"The :data:`~config.changelog` collection stores a document for each "
-"change to the metadata of a sharded collection."
-msgstr ""
-
-#: ../source/reference/config-database.txt:97
-=======
 # 9553c66100194deca9cc89b9079b5b9e
 #: ../source/reference/config-database.txt:75
 msgid ""
@@ -251,84 +145,18 @@
 
 # 252e64b2a3ae4a18811fd4b17e2cf38a
 #: ../source/reference/config-database.txt:80
->>>>>>> 2478a500
 msgid ""
 "The following example displays a single record of a chunk split from a "
 ":data:`~config.changelog` collection:"
 msgstr ""
 
-<<<<<<< HEAD
-#: ../source/reference/config-database.txt:143
-=======
 # a02f62f7e81f4ee38ddd947a4705e6ad
 #: ../source/reference/config-database.txt:126
->>>>>>> 2478a500
 msgid ""
 "Each document in the :data:`~config.changelog` collection contains the "
 "following fields:"
 msgstr ""
 
-<<<<<<< HEAD
-#: ../source/reference/config-database.txt:148
-msgid "The value of ``changelog._id`` is: ``<hostname>-<timestamp>-<increment>``."
-msgstr ""
-
-#: ../source/reference/config-database.txt:153
-msgid "The hostname of the server that holds this data."
-msgstr ""
-
-#: ../source/reference/config-database.txt:157
-msgid ""
-"A string that holds the address of the client, a :binary:`~bin.mongos` "
-"instance that initiates this change."
-msgstr ""
-
-#: ../source/reference/config-database.txt:162
-msgid "A :term:`ISODate` timestamp that reflects when the change occurred."
-msgstr ""
-
-#: ../source/reference/config-database.txt:167
-msgid "Reflects the type of change recorded. Possible values are:"
-msgstr ""
-
-#: ../source/reference/config-database.txt:169
-msgid "``dropCollection``"
-msgstr ""
-
-#: ../source/reference/config-database.txt:170
-msgid "``dropCollection.start``"
-msgstr ""
-
-#: ../source/reference/config-database.txt:171
-msgid "``dropDatabase``"
-msgstr ""
-
-#: ../source/reference/config-database.txt:172
-msgid "``dropDatabase.start``"
-msgstr ""
-
-#: ../source/reference/config-database.txt:173
-msgid "``moveChunk.start``"
-msgstr ""
-
-#: ../source/reference/config-database.txt:174
-msgid "``moveChunk.commit``"
-msgstr ""
-
-#: ../source/reference/config-database.txt:175
-msgid "``split``"
-msgstr ""
-
-#: ../source/reference/config-database.txt:176
-msgid "``multi-split``"
-msgstr ""
-
-#: ../source/reference/config-database.txt:180
-msgid "Namespace where the change occurred."
-msgstr ""
-
-#: ../source/reference/config-database.txt:184
-=======
 # fd0044e572274e958ddf02050bfc0c76
 #: ../source/reference/config-database.txt:131
 msgid "The value of ``changelog._id`` is: ``<hostname>-<timestamp>-<increment>``."
@@ -403,43 +231,30 @@
 
 # 3fcbc9d54be34128bece869b5c5c1fe5
 #: ../source/reference/config-database.txt:167
->>>>>>> 2478a500
 msgid ""
 "A :term:`document` that contains  additional details regarding the "
 "change. The structure of the :data:`~config.changelog.details` document "
 "depends on the type of change."
 msgstr ""
 
-<<<<<<< HEAD
-#: ../source/reference/config-database.txt:192
-=======
 # d211b187d8b841248b8d0317f3c01bae
 #: ../source/reference/config-database.txt:175
->>>>>>> 2478a500
 msgid ""
 "The :data:`~config.chunks` collection stores a document for each chunk in"
 " the cluster.  Consider the following example of a document for a chunk "
 "named ``records.pets-animal_\\\"cat\\\"``:"
 msgstr ""
 
-<<<<<<< HEAD
-#: ../source/reference/config-database.txt:212
-=======
 # b9c83710dbce4f7e868210a17bd08d56
 #: ../source/reference/config-database.txt:195
->>>>>>> 2478a500
 msgid ""
 "These documents store the range of values for the shard key that describe"
 " the chunk in the ``min`` and ``max`` fields. Additionally the ``shard`` "
 "field identifies the shard in the cluster that \"owns\" the chunk."
 msgstr ""
 
-<<<<<<< HEAD
-#: ../source/reference/config-database.txt:221
-=======
 # b1906a386ba84871bdc5689b525115f8
 #: ../source/reference/config-database.txt:204
->>>>>>> 2478a500
 msgid ""
 "The :data:`~config.collections` collection stores a document for each "
 "sharded collection in the cluster. Given a collection named ``pets`` in "
@@ -447,12 +262,8 @@
 "collection would resemble the following:"
 msgstr ""
 
-<<<<<<< HEAD
-#: ../source/reference/config-database.txt:243
-=======
 # 2ceb11b7c8534214b8575fb3058c8e12
 #: ../source/reference/config-database.txt:226
->>>>>>> 2478a500
 msgid ""
 "The :data:`~config.databases` collection stores a document for each "
 "database in the cluster, and tracks if the database has sharding enabled."
@@ -461,27 +272,6 @@
 "holds the name of the :term:`primary shard`."
 msgstr ""
 
-<<<<<<< HEAD
-#: ../source/reference/config-database.txt:258
-msgid ""
-"The :data:`~config.lockpings` collection keeps track of the active "
-"components in the sharded cluster. Given a cluster with a "
-":binary:`~bin.mongos` running on ``example.com:30000``, the document in "
-"the :data:`~config.lockpings` collection would resemble:"
-msgstr ""
-
-#: ../source/reference/config-database.txt:271
-msgid ""
-"The :data:`~config.locks` collection stores the distributed locks. The "
-"primary of the config server replica set takes a lock by inserting a "
-"document into the ``locks`` collection."
-msgstr ""
-
-#: ../source/reference/config-database.txt:288
-msgid ""
-"As of version 3.4, the ``state`` field will always have a value ``2`` to "
-"prevent any legacy :binary:`~bin.mongos` instances from performing the "
-=======
 # 07db3a9611ca448e819f5bfc50b1caf0
 #: ../source/reference/config-database.txt:241
 msgid ""
@@ -504,44 +294,10 @@
 msgid ""
 "As of version 3.4, the ``state`` field will always have a value ``2`` to "
 "prevent any legacy :program:`mongos` instances from performing the "
->>>>>>> 2478a500
 "balancing operation. The ``when`` field specifies the time when the "
 "config server member became the primary."
 msgstr ""
 
-<<<<<<< HEAD
-#: ../source/reference/config-database.txt:293
-msgid ""
-"In version 3.4, when the balancer is active, the balancer takes a lock, "
-"as in the following 3.4 example:"
-msgstr ""
-
-#: ../source/reference/config-database.txt:308
-msgid ""
-"Starting in version 3.6, the balancer no longer takes a \"lock\". If you "
-"have upgraded from 3.4 to 3.6, you may choose to delete any residual "
-"``\"_id\" : \"balancer\"`` documents."
-msgstr ""
-
-#: ../source/reference/config-database.txt:316
-msgid ""
-"The :data:`~config.mongos` collection stores a document for each "
-":binary:`~bin.mongos` instance affiliated with the cluster. "
-":binary:`~bin.mongos` instances send pings to all members of the cluster "
-"every 30 seconds so the cluster can verify that the :binary:`~bin.mongos`"
-" is active. The ``ping`` field shows the time of the last ping, while the"
-" ``up`` field reports the uptime of the :binary:`~bin.mongos` as of the "
-"last ping. The cluster maintains this collection for reporting purposes."
-msgstr ""
-
-#: ../source/reference/config-database.txt:325
-msgid ""
-"The following document shows the status of the :binary:`~bin.mongos` "
-"running on ``example.com:30000``."
-msgstr ""
-
-#: ../source/reference/config-database.txt:336
-=======
 # 47cf0a191f2b42ba86a9e0f70e031a0b
 #: ../source/reference/config-database.txt:282
 msgid ""
@@ -563,73 +319,33 @@
 
 # 8d22d5a9a89043e1b64878bd176b1fd6
 #: ../source/reference/config-database.txt:302
->>>>>>> 2478a500
 msgid ""
 "The :data:`~config.settings` collection holds the following sharding "
 "configuration settings:"
 msgstr ""
 
-<<<<<<< HEAD
-#: ../source/reference/config-database.txt:339
-=======
 # 07b0c256ecbe4a96b551656b8a3f7198
 #: ../source/reference/config-database.txt:305
->>>>>>> 2478a500
 msgid ""
 "Chunk size. To change chunk size, see :doc:`/tutorial/modify-chunk-size-"
 "in-sharded-cluster`. The specified ``chunksize`` value is in megabytes."
 msgstr ""
 
-<<<<<<< HEAD
-#: ../source/reference/config-database.txt:343
-=======
 # 4242fe18166a4cd2b19c6f7e65544e52
 #: ../source/reference/config-database.txt:309
->>>>>>> 2478a500
 msgid ""
 "Balancer status. To change status, see :ref:`sharding-balancing-disable-"
 "temporarily`."
 msgstr ""
 
-<<<<<<< HEAD
-#: ../source/reference/config-database.txt:346
-=======
 # 6d78f77a933f4fba83ec28e6f68eb782
 #: ../source/reference/config-database.txt:312
->>>>>>> 2478a500
 msgid ""
 "Autosplit. To enable or disable the autosplit flag, use the corresponding"
 " :method:`sh.enableAutoSplit()` method or :method:`sh.disableAutoSplit()`"
 " method."
 msgstr ""
 
-<<<<<<< HEAD
-#: ../source/reference/config-database.txt:350
-msgid "The following is an example ``settings`` collection:"
-msgstr ""
-
-#: ../source/reference/config-database.txt:362
-msgid ""
-"The :data:`~config.shards` collection represents each shard in the "
-"cluster in a separate document, as in the following:"
-msgstr ""
-
-#: ../source/reference/config-database.txt:369
-msgid ""
-"If the shard is a replica set, the ``host`` field displays the name of "
-"the replica set, then a slash, then a comma-separated list of the "
-"hostnames of each member of the replica set, as in the following example:"
-msgstr ""
-
-#: ../source/reference/config-database.txt:378
-msgid ""
-"If the shard has :ref:`zones <zone-sharding>` assigned, this document has"
-" a ``tags`` field, that holds an array of the zones to which it is "
-"assigned, as in the following example:"
-msgstr ""
-
-#: ../source/reference/config-database.txt:390
-=======
 # 7f77624e7024409381269adb18e72e81
 #: ../source/reference/config-database.txt:316
 msgid "The following is an example ``settings`` collection:"
@@ -654,112 +370,43 @@
 
 # 715308270a7d4feb95e3505b8b54c425
 #: ../source/reference/config-database.txt:349
->>>>>>> 2478a500
 msgid ""
 "The :data:`~config.tags` collection holds documents for each zone range "
 "in the cluster. The documents in the :data:`~config.tags` collection "
 "resemble the following:"
 msgstr ""
 
-<<<<<<< HEAD
-#: ../source/reference/config-database.txt:408
-=======
 # bc870b0590f0425180e5d8fd0eaa1208
 #: ../source/reference/config-database.txt:367
->>>>>>> 2478a500
 msgid ""
 "The :data:`~config.version` collection holds the current metadata version"
 " number. This collection contains only one document:"
 msgstr ""
 
-<<<<<<< HEAD
-#: ../source/reference/config-database.txt:411
-=======
 # e657e2f02dc94fe7956308c2af4f8d03
 #: ../source/reference/config-database.txt:370
->>>>>>> 2478a500
 msgid ""
 "To access the :data:`~config.version` collection you must use the "
 ":method:`db.getCollection()` method. For example, to display the "
 "collection's document:"
 msgstr ""
 
-<<<<<<< HEAD
-#: ../source/reference/config-database.txt:421
-msgid "Collections to Support Sessions"
-msgstr ""
-
-#: ../source/reference/config-database.txt:425
-msgid ""
-"Starting in MongoDB 3.6, the ``config`` database contains the *internal* "
-"collections to support :ref:`causally consistent sessions <sessions>` for"
-" standalones, replica sets, and sharded clusters and retryable writes for"
-" replica sets and sharded clusters."
-msgstr ""
-
-#: ../source/reference/config-database.txt:432
-msgid "Do not manually modify or drop these collections."
-msgstr ""
-
-#: ../source/reference/config-database.txt:434
-msgid ""
-"To access these collections for a :binary:`~bin.mongod` or "
-":binary:`~bin.mongos` instance, connect :binary:`~bin.mongo` shell to the"
-" instance."
-msgstr ""
-
-#: ../source/reference/config-database.txt:440
-msgid ""
-"The ``system.sessions`` collection stores session records that are "
-"available to all members of the deployment."
-msgstr ""
-
-#: ../source/reference/config-database.txt:443
-msgid ""
-"When a user creates a session on a :binary:`~bin.mongod` or "
-":binary:`~bin.mongos` instance, the record of the session initially "
-"exists only in-memory on the instance. Periodically, the instance will "
-"sync its cached sessions to the ``system.sessions`` collection; at which "
-"time, they are visible to all members of the deployment."
-msgstr ""
-
-#: ../source/reference/config-database.txt:449
-msgid ""
-"To view records in the ``system.sessions`` collection, use "
-":pipeline:`$listSessions`."
-msgstr ""
-
-#: ../source/reference/config-database.txt:454
-msgid "Do not manually modify or drop the ``system.sessions`` collection."
-msgstr ""
-
-#: ../source/reference/config-database.txt:456
-msgid ""
-"In a sharded cluster, the ``system.sessions`` collection is sharded. When"
-" adding a shard to the sharded cluster, if the shard to add already "
-"contains its own ``system.sessions`` collection, MongoDB drops the new "
-"shard's ``system.sessions`` collection during the add process."
-msgstr ""
-
-#: ../source/reference/config-database.txt:464
-msgid ""
-"The ``transactions`` collection stores records used to support "
-":ref:`retryable writes <retryable-writes>` for replica sets and sharded "
-"clusters."
-msgstr ""
-
-#: ../source/reference/config-database.txt:470
-msgid "Do not manually modify or drop the ``transactions`` collection."
-msgstr ""
-
-# 845e14ad2d754b7881b1131b0f890737
-#~ msgid ""
-#~ "The ``config`` database supports "
-#~ ":term:`sharded cluster` operation. See the "
-#~ ":doc:`/sharding` section of this manual "
-#~ "for full documentation of sharded "
-#~ "clusters."
-#~ msgstr ""
+# a31cd68f8f8c49a188e22b6430d31466
+#: ../source/reference/config-database.txt:2
+msgid "internals"
+msgstr ""
+
+# a31cd68f8f8c49a188e22b6430d31466
+# 0f912520baa147f29fd26e7b1a3ad014
+#: ../source/reference/config-database.txt:2
+#: ../source/reference/config-database.txt:3
+msgid "config database"
+msgstr ""
+
+# 0f912520baa147f29fd26e7b1a3ad014
+#: ../source/reference/config-database.txt:3
+msgid "sharding"
+msgstr ""
 
 # 5ca99fcef2ba4d59bb4c501653e4da1b
 #~ msgid ""
@@ -771,54 +418,6 @@
 #~ "data to the ``config`` database in "
 #~ "the course of normal operation or "
 #~ "maintenance."
-#~ msgstr ""
-
-# ec3ff1af61084085977f8d97ac0b9100
-#~ msgid ""
-#~ "Modification of the ``config`` database "
-#~ "on a functioning system may lead "
-#~ "to instability or inconsistent data "
-#~ "sets. If you must modify the "
-#~ "``config`` database, use :program:`mongodump` "
-#~ "to create a full backup of the "
-#~ "``config`` database."
-#~ msgstr ""
-
-# 03e280a24dd7436385760415d267192f
-#~ msgid ""
-#~ "To access the ``config`` database, "
-#~ "connect to a :program:`mongos` instance "
-#~ "in a sharded cluster, and use the"
-#~ " following helper:"
-#~ msgstr ""
-
-# 591bebec57ad4b67ae4cbca1a1ccb621
-#~ msgid "You can return a list of the collections, with the following helper:"
-#~ msgstr ""
-
-# eb48b8c62b65413da2d1d7ef2a4c26d8
-#~ msgid "Collections"
-#~ msgstr ""
-
-# 24c1f9352d3b45f8ba7050ce3df64651
-#~ msgid "Example"
-#~ msgstr ""
-
-# 677966013a0144acb132d9de4db9f03b
-#~ msgid ""
-#~ "A string that holds the address of"
-#~ " the client, a :program:`mongos` instance"
-#~ " that initiates this change."
-#~ msgstr ""
-
-# 4fd4ed2262bf4607baf4bf244ebbc76a
-#~ msgid ""
-#~ "The :data:`~config.lockpings` collection keeps "
-#~ "track of the active components in "
-#~ "the sharded cluster. Given a cluster "
-#~ "with a :program:`mongos` running on "
-#~ "``example.com:30000``, the document in the "
-#~ ":data:`~config.lockpings` collection would resemble:"
 #~ msgstr ""
 
 # fe3c781cb1b54a42a5138ffce455ca35
@@ -848,46 +447,11 @@
 #~ msgid "The value of the ``state`` field was ``1`` before MongoDB 2.0."
 #~ msgstr ""
 
-# fd39d2b169fd4dd29be4a2e42007f361
-#~ msgid ""
-#~ "The :data:`~config.mongos` collection stores a"
-#~ " document for each :program:`mongos` "
-#~ "instance affiliated with the cluster. "
-#~ ":program:`mongos` instances send pings to "
-#~ "all members of the cluster every "
-#~ "30 seconds so the cluster can "
-#~ "verify that the :program:`mongos` is "
-#~ "active. The ``ping`` field shows the "
-#~ "time of the last ping, while the"
-#~ " ``up`` field reports the uptime of"
-#~ " the :program:`mongos` as of the last"
-#~ " ping. The cluster maintains this "
-#~ "collection for reporting purposes."
-#~ msgstr ""
-
-# 7ede6035521b4a00bbea50296b9167de
-#~ msgid ""
-#~ "The following document shows the status"
-#~ " of the :program:`mongos` running on "
-#~ "``example.com:30000``."
-#~ msgstr ""
-
 # 66c6d5b6f1614abca8f0e1b6b3d1a9f5
 #~ msgid ""
 #~ "Chunk size. To change chunk size, "
 #~ "see :doc:`/tutorial/modify-chunk-size-in-"
 #~ "sharded-cluster`."
-#~ msgstr ""
-
-# e69c93299ba04ec18d4f5170a185f70a
-#~ msgid ""
-#~ "The :data:`~config.shards` collection represents "
-#~ "each shard in the cluster in a "
-#~ "separate document. If the shard is "
-#~ "a replica set, the ``host`` field "
-#~ "displays the name of the replica "
-#~ "set, then a slash, then the "
-#~ "hostname, as in the following example:"
 #~ msgstr ""
 
 # 39123d4a9fc745818fcd487da157121d
@@ -917,107 +481,3 @@
 #~ "indexes in the database for information"
 #~ " on indexes, see :doc:`/indexes`."
 #~ msgstr ""
-
-# 688ffa6813ab4394adfcbcedf38ef283
-#~ msgid "internals"
-#~ msgstr ""
-
-# 688ffa6813ab4394adfcbcedf38ef283
-# 4677beac67364b4282a28b945c8f68f6
-#~ msgid "config database"
-#~ msgstr ""
-
-# 4677beac67364b4282a28b945c8f68f6
-#~ msgid "sharding"
-=======
-# a31cd68f8f8c49a188e22b6430d31466
-#: ../source/reference/config-database.txt:2
-msgid "internals"
-msgstr ""
-
-# a31cd68f8f8c49a188e22b6430d31466
-# 0f912520baa147f29fd26e7b1a3ad014
-#: ../source/reference/config-database.txt:2
-#: ../source/reference/config-database.txt:3
-msgid "config database"
-msgstr ""
-
-# 0f912520baa147f29fd26e7b1a3ad014
-#: ../source/reference/config-database.txt:3
-msgid "sharding"
-msgstr ""
-
-# 5ca99fcef2ba4d59bb4c501653e4da1b
-#~ msgid ""
-#~ "Consider the schema of the ``config``"
-#~ " database *internal* and may change "
-#~ "between releases of MongoDB. The "
-#~ "``config`` database is not a dependable"
-#~ " API, and users should not write "
-#~ "data to the ``config`` database in "
-#~ "the course of normal operation or "
-#~ "maintenance."
-#~ msgstr ""
-
-# fe3c781cb1b54a42a5138ffce455ca35
-#~ msgid ""
-#~ "The :data:`~config.locks` collection stores a"
-#~ " distributed lock. This ensures that "
-#~ "only one :program:`mongos` instance can "
-#~ "perform administrative tasks on the "
-#~ "cluster at once. The :program:`mongos` "
-#~ "acting as :term:`balancer` takes a lock"
-#~ " by inserting a document resembling "
-#~ "the following into the ``locks`` "
-#~ "collection."
-#~ msgstr ""
-
-# 9e66bb897dce4190a03979bf097efe7b
-#~ msgid ""
-#~ "If a :program:`mongos` holds the "
-#~ "balancer lock, the ``state`` field has"
-#~ " a value of ``2``, which means "
-#~ "that balancer is active. The ``when``"
-#~ " field indicates when the balancer "
-#~ "began the current operation."
-#~ msgstr ""
-
-# d440ea72b3ce4da4a5a20b6101992365
-#~ msgid "The value of the ``state`` field was ``1`` before MongoDB 2.0."
-#~ msgstr ""
-
-# 66c6d5b6f1614abca8f0e1b6b3d1a9f5
-#~ msgid ""
-#~ "Chunk size. To change chunk size, "
-#~ "see :doc:`/tutorial/modify-chunk-size-in-"
-#~ "sharded-cluster`."
-#~ msgstr ""
-
-# 39123d4a9fc745818fcd487da157121d
-#~ msgid ""
-#~ "If the shard has :ref:`tags <tag-"
-#~ "aware-sharding>` assigned, this document "
-#~ "has a ``tags`` field, that holds "
-#~ "an array of the tags, as in "
-#~ "the following example:"
-#~ msgstr ""
-
-# 76974729dbff427eb0156ba4eaf587fa
-#~ msgid ""
-#~ "The :data:`~config.tags` collection holds "
-#~ "documents for each tagged shard key "
-#~ "range in the cluster. The documents "
-#~ "in the :data:`~config.tags` collection "
-#~ "resemble the following:"
-#~ msgstr ""
-
-# b187e7cd0722478a868179c616ed0994
-#~ msgid ""
-#~ "Like all databases in MongoDB, the "
-#~ "``config`` database contains a "
-#~ ":data:`system.indexes <<database>.system.indexes>` "
-#~ "collection contains metadata for all "
-#~ "indexes in the database for information"
-#~ " on indexes, see :doc:`/indexes`."
->>>>>>> 2478a500
-#~ msgstr ""
