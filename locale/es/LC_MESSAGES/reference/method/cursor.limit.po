# SOME DESCRIPTIVE TITLE.
# Copyright (C) 2011-2014, MongoDB, Inc.
# This file is distributed under the same license as the mongodb-manual
# package.
#
# Translators:
msgid ""
msgstr ""
"Project-Id-Version: MongoDB Manual\n"
"Report-Msgid-Bugs-To: \n"
<<<<<<< HEAD
"POT-Creation-Date: 2019-03-19 11:02-0400\n"
=======
"POT-Creation-Date: 2016-12-08 12:02-0500\n"
>>>>>>> 2478a500
"PO-Revision-Date: 2014-04-08 19:12+0000\n"
"Last-Translator: tychoish <tychoish@gmail.com>\n"
"Language: es\n"
"Language-Team: Spanish (http://www.transifex.com/projects/p/mongodb-"
"manual/language/es/)\n"
"Plural-Forms: nplurals=2; plural=(n != 1)\n"
"MIME-Version: 1.0\n"
"Content-Type: text/plain; charset=utf-8\n"
"Content-Transfer-Encoding: 8bit\n"
"Generated-By: Babel 2.6.0\n"

<<<<<<< HEAD
=======
# a85096edd96d4145a40380a20f254b83
>>>>>>> 2478a500
#: ../source/reference/method/cursor.limit.txt:3
msgid "cursor.limit()"
msgstr ""

<<<<<<< HEAD
#: ../source/reference/method/cursor.limit.txt:14
msgid "Definition"
msgstr ""

=======
# 0334949122114696b8dbe79020658593
#: ../source/reference/method/cursor.limit.txt
msgid "On this page"
msgstr ""

# 1e2372b2a53647ffa3ac7d59d3b65f84
#: ../source/reference/method/cursor.limit.txt:14
msgid "Definition"
msgstr ""

# 55df791f0c2e41bb955ef6d39e430d7e
>>>>>>> 2478a500
#: ../source/reference/method/cursor.limit.txt:18
msgid ""
"Use the :method:`~cursor.limit()` method on a cursor to specify the "
"maximum number of documents the cursor will return. "
":method:`~cursor.limit()` is analogous to the ``LIMIT`` statement in a "
"SQL database."
msgstr ""

<<<<<<< HEAD
=======
# 2e80bb381eca435d806a3f5cee6ff1e7
>>>>>>> 2478a500
#: ../source/reference/method/cursor.limit.txt:24
msgid ""
"You must apply :method:`~cursor.limit()` to the cursor before retrieving "
"any documents from the database."
msgstr ""

<<<<<<< HEAD
=======
# 89ed92100782447fbfd43d1cbbeb8bc6
>>>>>>> 2478a500
#: ../source/reference/method/cursor.limit.txt:27
msgid ""
"Use :method:`~cursor.limit()` to maximize performance and prevent MongoDB"
" from returning more results than required for processing."
msgstr ""

<<<<<<< HEAD
=======
# 2d1425e1a1db4083a1427bb1b4d0f3f6
>>>>>>> 2478a500
#: ../source/reference/method/cursor.limit.txt:30
msgid "The :method:`cursor.limit()` method has the following prototype form:"
msgstr ""

<<<<<<< HEAD
=======
# 5a9d9a32ad27415d8e3087d7d1f5f6cb
>>>>>>> 2478a500
#: ../source/reference/method/cursor.limit.txt:37
msgid "Behavior"
msgstr ""

<<<<<<< HEAD
=======
# 34d96e9a10de40349967cae159de1e92
>>>>>>> 2478a500
#: ../source/reference/method/cursor.limit.txt:40
msgid "Supported Values"
msgstr ""

<<<<<<< HEAD
=======
# 086990a9aa95420bb02e7168bd1fa3d9
>>>>>>> 2478a500
#: ../source/reference/method/cursor.limit.txt:42
msgid ""
"The behavior of :method:`~cursor.limit()` is undefined for values less "
"than -2\\ :sup:`31` and greater than 2\\ :sup:`31`."
<<<<<<< HEAD
msgstr ""

#: ../source/reference/method/cursor.limit.txt:45
msgid "You must specify a numeric value for :method:`~cursor.limit()`."
msgstr ""

=======
msgstr ""

# 28b541279958411698ec4f3ff09cc3c8
#: ../source/reference/method/cursor.limit.txt:45
msgid "You must specify a numeric value for :method:`~cursor.limit()`."
msgstr ""

# 9aa420b580ee4e9c9358807d2b33059b
>>>>>>> 2478a500
#: ../source/reference/method/cursor.limit.txt:48
msgid "Zero Value"
msgstr ""

<<<<<<< HEAD
=======
# 5f398e4c3e5747efbf97ef68c5a0808f
>>>>>>> 2478a500
#: ../source/reference/method/cursor.limit.txt:50
msgid ""
"A :method:`~cursor.limit()` value of 0 (i.e. :method:`.limit(0) "
"<cursor.limit()>`) is equivalent to setting no limit."
msgstr ""

<<<<<<< HEAD
=======
# 4a368a478b68477db617532e0c4e0f14
>>>>>>> 2478a500
#: ../source/reference/method/cursor.limit.txt:54
msgid "Negative Values"
msgstr ""

<<<<<<< HEAD
=======
# 549cd3e2bb4c40b69d94e2542697d1e9
>>>>>>> 2478a500
#: ../source/reference/method/cursor.limit.txt:56
msgid ""
"A negative limit is similar to a positive limit but closes the cursor "
"after returning a single :ref:`batch <cursor-batches>` of results. As "
"such, with a negative limit, if the limited result set does not fit into "
"a single batch, the number of documents received will be less than the "
"specified limit. By passing a negative limit, the client indicates to the"
" server that it will not ask for a subsequent batch via ``getMore``."
msgstr ""

# 421be36a6849489d937314ed08d48089
#~ msgid ""
#~ "A :method:`~cursor.limit()` value of 0 "
#~ "(i.e. :method:`.limit(0) <cursor.limit()>`) is "
#~ "equivalent to setting no limit. A "
#~ "negative limit is similar to a "
#~ "positive limit, but a negative limit "
#~ "prevents the creation of a cursor "
#~ "such that only a single batch of"
#~ " results is returned. As such, with"
#~ " a negative limit, if the limited "
#~ "result set does not fit into a "
#~ "single batch, the number of documents"
#~ " received will be less than the "
#~ "limit."
#~ msgstr ""
<|MERGE_RESOLUTION|>--- conflicted
+++ resolved
@@ -8,11 +8,7 @@
 msgstr ""
 "Project-Id-Version: MongoDB Manual\n"
 "Report-Msgid-Bugs-To: \n"
-<<<<<<< HEAD
-"POT-Creation-Date: 2019-03-19 11:02-0400\n"
-=======
 "POT-Creation-Date: 2016-12-08 12:02-0500\n"
->>>>>>> 2478a500
 "PO-Revision-Date: 2014-04-08 19:12+0000\n"
 "Last-Translator: tychoish <tychoish@gmail.com>\n"
 "Language: es\n"
@@ -24,20 +20,11 @@
 "Content-Transfer-Encoding: 8bit\n"
 "Generated-By: Babel 2.6.0\n"
 
-<<<<<<< HEAD
-=======
 # a85096edd96d4145a40380a20f254b83
->>>>>>> 2478a500
 #: ../source/reference/method/cursor.limit.txt:3
 msgid "cursor.limit()"
 msgstr ""
 
-<<<<<<< HEAD
-#: ../source/reference/method/cursor.limit.txt:14
-msgid "Definition"
-msgstr ""
-
-=======
 # 0334949122114696b8dbe79020658593
 #: ../source/reference/method/cursor.limit.txt
 msgid "On this page"
@@ -49,7 +36,6 @@
 msgstr ""
 
 # 55df791f0c2e41bb955ef6d39e430d7e
->>>>>>> 2478a500
 #: ../source/reference/method/cursor.limit.txt:18
 msgid ""
 "Use the :method:`~cursor.limit()` method on a cursor to specify the "
@@ -58,66 +44,40 @@
 "SQL database."
 msgstr ""
 
-<<<<<<< HEAD
-=======
 # 2e80bb381eca435d806a3f5cee6ff1e7
->>>>>>> 2478a500
 #: ../source/reference/method/cursor.limit.txt:24
 msgid ""
 "You must apply :method:`~cursor.limit()` to the cursor before retrieving "
 "any documents from the database."
 msgstr ""
 
-<<<<<<< HEAD
-=======
 # 89ed92100782447fbfd43d1cbbeb8bc6
->>>>>>> 2478a500
 #: ../source/reference/method/cursor.limit.txt:27
 msgid ""
 "Use :method:`~cursor.limit()` to maximize performance and prevent MongoDB"
 " from returning more results than required for processing."
 msgstr ""
 
-<<<<<<< HEAD
-=======
 # 2d1425e1a1db4083a1427bb1b4d0f3f6
->>>>>>> 2478a500
 #: ../source/reference/method/cursor.limit.txt:30
 msgid "The :method:`cursor.limit()` method has the following prototype form:"
 msgstr ""
 
-<<<<<<< HEAD
-=======
 # 5a9d9a32ad27415d8e3087d7d1f5f6cb
->>>>>>> 2478a500
 #: ../source/reference/method/cursor.limit.txt:37
 msgid "Behavior"
 msgstr ""
 
-<<<<<<< HEAD
-=======
 # 34d96e9a10de40349967cae159de1e92
->>>>>>> 2478a500
 #: ../source/reference/method/cursor.limit.txt:40
 msgid "Supported Values"
 msgstr ""
 
-<<<<<<< HEAD
-=======
 # 086990a9aa95420bb02e7168bd1fa3d9
->>>>>>> 2478a500
 #: ../source/reference/method/cursor.limit.txt:42
 msgid ""
 "The behavior of :method:`~cursor.limit()` is undefined for values less "
 "than -2\\ :sup:`31` and greater than 2\\ :sup:`31`."
-<<<<<<< HEAD
-msgstr ""
-
-#: ../source/reference/method/cursor.limit.txt:45
-msgid "You must specify a numeric value for :method:`~cursor.limit()`."
-msgstr ""
-
-=======
 msgstr ""
 
 # 28b541279958411698ec4f3ff09cc3c8
@@ -126,33 +86,23 @@
 msgstr ""
 
 # 9aa420b580ee4e9c9358807d2b33059b
->>>>>>> 2478a500
 #: ../source/reference/method/cursor.limit.txt:48
 msgid "Zero Value"
 msgstr ""
 
-<<<<<<< HEAD
-=======
 # 5f398e4c3e5747efbf97ef68c5a0808f
->>>>>>> 2478a500
 #: ../source/reference/method/cursor.limit.txt:50
 msgid ""
 "A :method:`~cursor.limit()` value of 0 (i.e. :method:`.limit(0) "
 "<cursor.limit()>`) is equivalent to setting no limit."
 msgstr ""
 
-<<<<<<< HEAD
-=======
 # 4a368a478b68477db617532e0c4e0f14
->>>>>>> 2478a500
 #: ../source/reference/method/cursor.limit.txt:54
 msgid "Negative Values"
 msgstr ""
 
-<<<<<<< HEAD
-=======
 # 549cd3e2bb4c40b69d94e2542697d1e9
->>>>>>> 2478a500
 #: ../source/reference/method/cursor.limit.txt:56
 msgid ""
 "A negative limit is similar to a positive limit but closes the cursor "
