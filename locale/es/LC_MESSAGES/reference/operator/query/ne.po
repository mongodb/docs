# SOME DESCRIPTIVE TITLE.
# Copyright (C) 2011-2014, MongoDB, Inc.
# This file is distributed under the same license as the mongodb-manual
# package.
#
# Translators:
msgid ""
msgstr ""
"Project-Id-Version: MongoDB Manual\n"
"Report-Msgid-Bugs-To: \n"
<<<<<<< HEAD
"POT-Creation-Date: 2019-03-19 11:02-0400\n"
=======
"POT-Creation-Date: 2016-12-08 12:02-0500\n"
>>>>>>> 2478a500
"PO-Revision-Date: 2014-04-08 18:54+0000\n"
"Last-Translator: tychoish <tychoish@gmail.com>\n"
"Language: es\n"
"Language-Team: Spanish (http://www.transifex.com/projects/p/mongodb-"
"manual/language/es/)\n"
"Plural-Forms: nplurals=2; plural=(n != 1)\n"
"MIME-Version: 1.0\n"
"Content-Type: text/plain; charset=utf-8\n"
"Content-Transfer-Encoding: 8bit\n"
"Generated-By: Babel 2.6.0\n"

<<<<<<< HEAD
=======
# 33ce3656794b4f389d06e56a5d9f1473
>>>>>>> 2478a500
#: ../source/reference/operator/query/ne.txt:3
msgid "$ne"
msgstr ""

<<<<<<< HEAD
=======
# 947945d9a8c2441882ee21dbe1ba229b
>>>>>>> 2478a500
#: ../source/reference/operator/query/ne.txt:15
msgid "*Syntax*: ``{field: {$ne: value} }``"
msgstr ""

<<<<<<< HEAD
#: ../source/reference/operator/query/ne.txt:17
msgid ""
":query:`$ne` selects the documents where the value of the ``field`` is "
"not equal to the specified ``value``. This includes documents that do not"
" contain the ``field``."
msgstr ""

=======
# 40035275d2fd477da39e0f65d492b478
#: ../source/reference/operator/query/ne.txt:17
msgid ""
":query:`$ne` selects the documents where the value of the ``field`` is "
"not equal (i.e. ``!=``) to the specified ``value``. This includes "
"documents that do not contain the ``field``."
msgstr ""

# 8227988d1a1643ca9816f96b341b622a
>>>>>>> 2478a500
#: ../source/includes/fact-comparison-order.rst:1
msgid ""
"For comparison of different BSON type values, see the :ref:`specified "
"BSON comparison order <bson-types-comparison-order>`."
msgstr ""

<<<<<<< HEAD
=======
# d21d9b42e7e34ecaaf7725606b63f442
>>>>>>> 2478a500
#: ../source/reference/operator/query/ne.txt:23
msgid "Consider the following example:"
msgstr ""

<<<<<<< HEAD
#: ../source/reference/operator/query/ne.txt:29
msgid ""
"This query will select all documents in the ``inventory`` collection "
"where the ``qty`` field value does not equal ``20``, including those "
"documents that do not contain the ``qty`` field."
msgstr ""

#: ../source/reference/operator/query/ne.txt:33
msgid ""
"Consider the following example which uses the :query:`$ne` operator with "
"a field in an embedded document:"
msgstr ""

#: ../source/reference/operator/query/ne.txt:40
msgid ""
"This :method:`~db.collection.update()` operation will set the ``qty`` "
"field value in the documents that contain the embedded document "
"``carrier`` whose ``state`` field value does not equal \"NY\", or where "
"the ``state`` field or the ``carrier`` embedded document do not exist."
msgstr ""

#: ../source/includes/extracts/ne_operators_selectivity.rst:1
msgid ""
"The inequality operator :query:`$ne` is *not* very selective since it "
"often matches a large portion of the index. As a result, in many cases, a"
" :query:`$ne` query with an index may perform no better than a "
":query:`$ne` query that must scan all documents in a collection. See also"
" :ref:`read-operations-query-selectivity`."
msgstr ""

#: ../source/reference/operator/query/ne.txt:50
=======
# 10ba846db7044bb8af940fd588622861
#: ../source/reference/operator/query/ne.txt:29
msgid ""
"This query will select all documents in the ``inventory`` collection "
"where the ``qty`` field value does not equal ``20``, including those "
"documents that do not contain the ``qty`` field."
msgstr ""

# 316efebef36840f9a28733a09213a52c
#: ../source/reference/operator/query/ne.txt:33
msgid ""
"Consider the following example which uses the :query:`$ne` operator with "
"a field in an embedded document:"
msgstr ""

# cb5b7405ff5d45c9932413171cd40142
#: ../source/reference/operator/query/ne.txt:40
msgid ""
"This :method:`~db.collection.update()` operation will set the ``qty`` "
"field value in the documents that contain the embedded document "
"``carrier`` whose ``state`` field value does not equal \"NY\", or where "
"the ``state`` field or the ``carrier`` embedded document do not exist."
msgstr ""

# 0e9f2443b92a424998e27feb1558a1f4
#: ../source/includes/extracts/ne_operators_selectivity.rst:1
>>>>>>> 2478a500
msgid ""
"The inequality operator :query:`$ne` is *not* very selective since it "
"often matches a large portion of the index. As a result, in many cases, a"
" :query:`$ne` query with an index may perform no better than a "
":query:`$ne` query that must scan all documents in a collection. See also"
" :ref:`read-operations-query-selectivity`."
msgstr ""

<<<<<<< HEAD
# 6a35006b4f504005ad4e995b35b96cec
#~ msgid ""
#~ ":query:`$ne` selects the documents where "
#~ "the value of the ``field`` is not"
#~ " equal (i.e. ``!=``) to the specified"
#~ " ``value``. This includes documents that"
#~ " do not contain the ``field``."
#~ msgstr ""
=======
# 969d79e790fe4f0395f25f376ef4ccb4
#: ../source/reference/operator/query/ne.txt:50
msgid ""
":method:`~db.collection.find()`, :method:`~db.collection.update()`, "
":update:`$set`."
msgstr ""
>>>>>>> 2478a500
<|MERGE_RESOLUTION|>--- conflicted
+++ resolved
@@ -8,11 +8,7 @@
 msgstr ""
 "Project-Id-Version: MongoDB Manual\n"
 "Report-Msgid-Bugs-To: \n"
-<<<<<<< HEAD
-"POT-Creation-Date: 2019-03-19 11:02-0400\n"
-=======
 "POT-Creation-Date: 2016-12-08 12:02-0500\n"
->>>>>>> 2478a500
 "PO-Revision-Date: 2014-04-08 18:54+0000\n"
 "Last-Translator: tychoish <tychoish@gmail.com>\n"
 "Language: es\n"
@@ -24,31 +20,16 @@
 "Content-Transfer-Encoding: 8bit\n"
 "Generated-By: Babel 2.6.0\n"
 
-<<<<<<< HEAD
-=======
 # 33ce3656794b4f389d06e56a5d9f1473
->>>>>>> 2478a500
 #: ../source/reference/operator/query/ne.txt:3
 msgid "$ne"
 msgstr ""
 
-<<<<<<< HEAD
-=======
 # 947945d9a8c2441882ee21dbe1ba229b
->>>>>>> 2478a500
 #: ../source/reference/operator/query/ne.txt:15
 msgid "*Syntax*: ``{field: {$ne: value} }``"
 msgstr ""
 
-<<<<<<< HEAD
-#: ../source/reference/operator/query/ne.txt:17
-msgid ""
-":query:`$ne` selects the documents where the value of the ``field`` is "
-"not equal to the specified ``value``. This includes documents that do not"
-" contain the ``field``."
-msgstr ""
-
-=======
 # 40035275d2fd477da39e0f65d492b478
 #: ../source/reference/operator/query/ne.txt:17
 msgid ""
@@ -58,54 +39,17 @@
 msgstr ""
 
 # 8227988d1a1643ca9816f96b341b622a
->>>>>>> 2478a500
 #: ../source/includes/fact-comparison-order.rst:1
 msgid ""
 "For comparison of different BSON type values, see the :ref:`specified "
 "BSON comparison order <bson-types-comparison-order>`."
 msgstr ""
 
-<<<<<<< HEAD
-=======
 # d21d9b42e7e34ecaaf7725606b63f442
->>>>>>> 2478a500
 #: ../source/reference/operator/query/ne.txt:23
 msgid "Consider the following example:"
 msgstr ""
 
-<<<<<<< HEAD
-#: ../source/reference/operator/query/ne.txt:29
-msgid ""
-"This query will select all documents in the ``inventory`` collection "
-"where the ``qty`` field value does not equal ``20``, including those "
-"documents that do not contain the ``qty`` field."
-msgstr ""
-
-#: ../source/reference/operator/query/ne.txt:33
-msgid ""
-"Consider the following example which uses the :query:`$ne` operator with "
-"a field in an embedded document:"
-msgstr ""
-
-#: ../source/reference/operator/query/ne.txt:40
-msgid ""
-"This :method:`~db.collection.update()` operation will set the ``qty`` "
-"field value in the documents that contain the embedded document "
-"``carrier`` whose ``state`` field value does not equal \"NY\", or where "
-"the ``state`` field or the ``carrier`` embedded document do not exist."
-msgstr ""
-
-#: ../source/includes/extracts/ne_operators_selectivity.rst:1
-msgid ""
-"The inequality operator :query:`$ne` is *not* very selective since it "
-"often matches a large portion of the index. As a result, in many cases, a"
-" :query:`$ne` query with an index may perform no better than a "
-":query:`$ne` query that must scan all documents in a collection. See also"
-" :ref:`read-operations-query-selectivity`."
-msgstr ""
-
-#: ../source/reference/operator/query/ne.txt:50
-=======
 # 10ba846db7044bb8af940fd588622861
 #: ../source/reference/operator/query/ne.txt:29
 msgid ""
@@ -132,7 +76,6 @@
 
 # 0e9f2443b92a424998e27feb1558a1f4
 #: ../source/includes/extracts/ne_operators_selectivity.rst:1
->>>>>>> 2478a500
 msgid ""
 "The inequality operator :query:`$ne` is *not* very selective since it "
 "often matches a large portion of the index. As a result, in many cases, a"
@@ -141,20 +84,9 @@
 " :ref:`read-operations-query-selectivity`."
 msgstr ""
 
-<<<<<<< HEAD
-# 6a35006b4f504005ad4e995b35b96cec
-#~ msgid ""
-#~ ":query:`$ne` selects the documents where "
-#~ "the value of the ``field`` is not"
-#~ " equal (i.e. ``!=``) to the specified"
-#~ " ``value``. This includes documents that"
-#~ " do not contain the ``field``."
-#~ msgstr ""
-=======
 # 969d79e790fe4f0395f25f376ef4ccb4
 #: ../source/reference/operator/query/ne.txt:50
 msgid ""
 ":method:`~db.collection.find()`, :method:`~db.collection.update()`, "
 ":update:`$set`."
 msgstr ""
->>>>>>> 2478a500
