--- conflicted
+++ resolved
@@ -1,29 +1,8 @@
-<<<<<<< HEAD
-# SOME DESCRIPTIVE TITLE.
-# Copyright (C) 2011-2014, MongoDB, Inc.
-# This file is distributed under the same license as the mongodb-manual package.
-#
-# Translators:
-=======
 # 
->>>>>>> 2ec0463a
 msgid ""
 msgstr ""
 "Project-Id-Version: mongodb-manual 3.0\n"
 "Report-Msgid-Bugs-To: \n"
-<<<<<<< HEAD
-"POT-Creation-Date: 2014-04-08 13:03-0400\n"
-"PO-Revision-Date: 2014-12-19 20:26+0800\n"
-"Last-Translator: Yingminzhou <csuyingminzhou@gmail.com>\n"
-"Language-Team: Chinese (http://www.transifex.com/projects/p/mongodb-manual/"
-"language/zh/)\n"
-"MIME-Version: 1.0\n"
-"Content-Type: text/plain; charset=UTF-8\n"
-"Content-Transfer-Encoding: 8bit\n"
-"Language: zh\n"
-"Plural-Forms: nplurals=1; plural=0;\n"
-"X-Generator: Poedit 1.7.1\n"
-=======
 "POT-Creation-Date: 2015-08-20 19:13-0400\n"
 "PO-Revision-Date: YEAR-MO-DA HO:MI+ZONE\n"
 "Last-Translator: FULL NAME <EMAIL@ADDRESS>\n"
@@ -31,7 +10,6 @@
 "MIME-Version: 1.0\n"
 "Content-Type: text/plain; charset=UTF-8\n"
 "Content-Transfer-Encoding: 8bit\n"
->>>>>>> 2ec0463a
 
 #: ../source/core/write-performance.txt:3
 msgid "Write Operation Performance"
@@ -83,16 +61,9 @@
 "开销要高于非稀疏索引。此外，对于非稀疏索引而言，不改变记录大小的更新操作占用更"
 "少的索引开销。"
 
-<<<<<<< HEAD
-# 36c18459ab78411190711029663a3cda
-#: ../source/core/write-performance.txt:31
-msgid "Document Growth"
-msgstr "文档增长"
-=======
 #: ../source/core/write-performance.txt:33
 msgid "Document Growth and the MMAPv1 Storage Engine"
 msgstr ""
->>>>>>> 2ec0463a
 
 #: ../source/core/write-performance.txt:35
 msgid ""
@@ -102,20 +73,6 @@
 
 #: ../source/core/write-performance.txt:38
 msgid ""
-<<<<<<< HEAD
-"If an update operation causes a document to exceed the currently allocated :"
-"term:`record size`, MongoDB relocates the document on disk with enough "
-"contiguous space to hold the document. These relocations take longer than in-"
-"place updates, particularly if the collection has indexes. If a collection "
-"has indexes, MongoDB must update all index entries. Thus, for a collection "
-"with many indexes, the move will impact the write throughput."
-msgstr ""
-"如果一个更新操作使得一个文档超过了目前分配的 :term:`记录大小` 。MongoDB将会在"
-"磁盘上为该文档重新分配足够的连续空间以保存该文档。这些重新分配将会比就地更新操"
-"作花费更长时间，尤其是在该集合有索引的情况。如果某集合有索引，MongoDB必须更新"
-"所有的索引条目。因此，对于一个拥有许多索引的集合而言，这样的迁移将会影响写的吞"
-"吐量。"
-=======
 "For the MMAPv1 storage engine, if an update operation causes a document to "
 "exceed the currently allocated :term:`record size`, MongoDB relocates the "
 "document on disk with enough contiguous space to hold the document. Updates "
@@ -124,23 +81,15 @@
 "update all index entries. Thus, for a collection with many indexes, the move"
 " will impact the write throughput."
 msgstr ""
->>>>>>> 2ec0463a
 
 #: ../source/core/write-performance.txt:49
 msgid ""
-<<<<<<< HEAD
-"Some update operations, such as the :update:`$inc` operation, do not cause an "
-"increase in document size. For these update operations, MongoDB can apply the "
-"updates in-place. Other update operations, such as the :update:`$push` "
-"operation, change the size of the document."
-=======
 "By default, MongoDB uses :ref:`power-of-2-allocation` to add :ref:`padding "
 "automatically <record-allocation-strategies>` for the MMAPv1 storage engine."
 " The :ref:`power-of-2-allocation` ensures that MongoDB allocates document "
 "space in sizes that are powers of 2, which helps ensure that MongoDB can "
 "efficiently reuse free space created by document deletion or relocation as "
 "well as reduce the occurrences of reallocations in many cases."
->>>>>>> 2ec0463a
 msgstr ""
 "一些更新操作，例如  :update:`$inc` 操作，并不会造成文档大小的增加。对这些更新"
 "操作，MongoDB可以就地执行这个更新操作。其它的像 :update:`$push` 这样的更新操作"
@@ -250,9 +199,6 @@
 
 #: ../source/core/write-performance.txt:113
 msgid "For additional information on journaling, see :doc:`/core/journaling`."
-<<<<<<< HEAD
-msgstr "请查阅  :doc:`/core/journaling`  了解更多关于日志额外的信息。"
-=======
 msgstr ""
 
 #: ../source/includes/extracts/additional-resources-performance-eval.rst:4
@@ -263,5 +209,4 @@
 msgid ""
 "`MongoDB Performance Evaluation and Tuning Consulting Package "
 "<https://www.mongodb.com/products/consulting?jmp=docs#performance_evaluation>`_"
-msgstr ""
->>>>>>> 2ec0463a
+msgstr ""