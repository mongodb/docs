--- conflicted
+++ resolved
@@ -37,20 +37,9 @@
 "provides the ability to specify a host to use as a sync target."
 msgstr ""
 
-<<<<<<< HEAD
-#: ../source/tutorial/configure-replica-set-secondary-sync-target.txt:21
-msgid ""
-"To override the default sync target selection logic, you may manually "
-"configure a :term:`secondary` member's sync target to temporarily pull "
-":term:`oplog` entries. The following provide access to this functionality:"
-msgstr ""
-"为了重写同步来源的逻辑，我们需要修改 :term:`secondary` 同步 :term:`oplog` 的"
-"来源。可以参考如下："
-
-#: ../source/tutorial/configure-replica-set-secondary-sync-target.txt:25
-=======
+
 #: ../source/tutorial/configure-replica-set-secondary-sync-target.txt:32
->>>>>>> 7b6fda55
+
 msgid ":dbcommand:`replSetSyncFrom` command, or"
 msgstr ":dbcommand:`replSetSyncFrom`  命令或者"
 
@@ -66,48 +55,13 @@
 msgid "Sync Logic"
 msgstr ""
 
-<<<<<<< HEAD
-#: ../source/tutorial/configure-replica-set-secondary-sync-target.txt:35
-msgid ""
-"Only modify the default sync logic as needed, and always exercise caution.  :"
-"method:`rs.syncFrom()` will not affect an in-progress initial sync "
-"operation. To affect the sync target for the initial sync, run :method:`rs."
-"syncFrom()` operation *before* initial sync."
-msgstr ""
-"只有在需要的时候修改同步来源，请谨慎。  :method:`rs.syncFrom()`  将不会影响正"
-"在进行的初始化同步。我们可以在初始化同步进行之前执行  :method:`rs."
-"syncFrom()` 来修改同步来源。"
-
-#: ../source/tutorial/configure-replica-set-secondary-sync-target.txt:40
-msgid ""
-"If you run :method:`rs.syncFrom()` during initial sync, MongoDB produces no "
-"error messages, but the sync target will not change until after the initial "
-"sync operation."
-msgstr ""
-"如果我们在初始化同步进行中修改 :method:`rs.syncFrom()` ，MongoDB将不会有报错"
-"信息，但是同步来源只会在初始化同步结束后进行变更。"
-
-#: ../source/tutorial/configure-replica-set-secondary-sync-target.txt:45
-msgid "Persistence"
-msgstr ""
-
-#: ../source/tutorial/configure-replica-set-secondary-sync-target.txt:47
-msgid ""
-":dbcommand:`replSetSyncFrom` and :method:`rs.syncFrom()` provide a temporary "
-"override of default behavior. :program:`mongod` will revert to the default "
-"sync behavior in the following situations:"
-msgstr ""
-":dbcommand:`replSetSyncFrom`  和 :method:`rs.syncFrom()`  提供了临时的修改方"
-"式。 :program:`mongod`  将在如下情况下恢复同步来源设置："
-
-#: ../source/tutorial/configure-replica-set-secondary-sync-target.txt:51
-=======
+
 #: ../source/includes/extracts/rsSyncFrom-behavior-both.rst:40
 msgid "Persistence"
 msgstr ""
 
 #: ../source/includes/extracts/rsSyncFrom-behavior-both.rst:46
->>>>>>> 7b6fda55
+
 msgid "The :program:`mongod` instance restarts."
 msgstr " :program:`mongod`  实例重启。"
 
