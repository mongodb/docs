# SOME DESCRIPTIVE TITLE.
# Copyright (C) 2011-2014, MongoDB, Inc.
# This file is distributed under the same license as the mongodb-manual
# package.
#
# Translators:
msgid ""
msgstr ""
"Project-Id-Version: MongoDB Manual\n"
"Report-Msgid-Bugs-To: \n"
<<<<<<< HEAD
"POT-Creation-Date: 2019-03-19 11:02-0400\n"
=======
"POT-Creation-Date: 2016-12-08 12:02-0500\n"
>>>>>>> 2478a500
"PO-Revision-Date: 2013-12-16 23:40+0000\n"
"Last-Translator: tychoish <tychoish@gmail.com>\n"
"Language: es\n"
"Language-Team: Spanish (http://www.transifex.com/projects/p/mongodb-"
"manual/language/es/)\n"
"Plural-Forms: nplurals=2; plural=(n != 1)\n"
"MIME-Version: 1.0\n"
"Content-Type: text/plain; charset=utf-8\n"
"Content-Transfer-Encoding: 8bit\n"
"Generated-By: Babel 2.6.0\n"

<<<<<<< HEAD
=======
# c6915f3767354dfbad6e6634bd068563
>>>>>>> 2478a500
#: ../source/reference/method/load.txt:3
msgid "load()"
msgstr ""

<<<<<<< HEAD
=======
# 02a55d4dde59499c88d16e1d2eafede8
#: ../source/reference/method/load.txt
msgid "On this page"
msgstr ""

# c5c61eaf62454c7c9dbc96e925cf7fe5
>>>>>>> 2478a500
#: ../source/reference/method/load.txt:14
msgid "Definition"
msgstr ""

<<<<<<< HEAD
=======
# 3d4ebcdd460e41a09f2d04f3a2a60210
>>>>>>> 2478a500
#: ../source/reference/method/load.txt:18
msgid "Loads and runs a JavaScript file into the current shell environment."
msgstr ""

<<<<<<< HEAD
=======
# 137d48372f8b46e7b641ce0a265fced9
>>>>>>> 2478a500
#: ../source/reference/method/load.txt:20
msgid "The :method:`load()` method has the following parameter:"
msgstr ""

<<<<<<< HEAD
#: ../source/includes/apiargs/method-load-param.rst:7
msgid "Parameter"
msgstr ""

#: ../source/includes/apiargs/method-load-param.rst:9
msgid "Type"
msgstr ""

#: ../source/includes/apiargs/method-load-param.rst:11
msgid "Description"
msgstr ""

#: ../source/includes/apiargs/method-load-param.rst:13
msgid "``filename``"
msgstr ""

#: ../source/includes/apiargs/method-load-param.rst:15
msgid "string"
msgstr ""

#: ../source/includes/apiargs/method-load-param.rst:17
#: ../source/includes/apiargs/method-load-param.rst:26
msgid "Specifies the path of a JavaScript file to execute."
msgstr ""

#: ../source/includes/apiargs/method-load-param.rst
msgid "param string filename"
msgstr ""

=======
# c7f80d9b46f9467080f3e2d3cb5f4605
>>>>>>> 2478a500
#: ../source/reference/method/load.txt:25
msgid ""
"Specify filenames with relative or absolute paths. When using relative "
"path names, confirm the current directory using the :method:`pwd()` "
"method."
msgstr ""

<<<<<<< HEAD
=======
# 4d8c8307390c4978abe4767b7b331692
>>>>>>> 2478a500
#: ../source/reference/method/load.txt:29
msgid ""
"After executing a file with :method:`load()`, you may reference any "
"functions or variables defined the file from the :binary:`~bin.mongo` "
"shell environment."
msgstr ""

<<<<<<< HEAD
=======
# 79eb63f218be4178bfd0edfee1e1f4fb
>>>>>>> 2478a500
#: ../source/reference/method/load.txt:34
msgid "Example"
msgstr ""

<<<<<<< HEAD
#: ../source/reference/method/load.txt:36
msgid "Consider the following examples of the :method:`load()` method:"
msgstr ""

# 799ff5f0eab648f0b7619866e2b38fe8
#~ msgid ""
#~ "After executing a file with "
#~ ":method:`load()`, you may reference any "
#~ "functions or variables defined the file"
#~ " from the :program:`mongo` shell "
#~ "environment."
#~ msgstr ""
=======
# 415b220e6e0240698662333a29e27be8
#: ../source/reference/method/load.txt:36
msgid "Consider the following examples of the :method:`load()` method:"
msgstr ""
>>>>>>> 2478a500
<|MERGE_RESOLUTION|>--- conflicted
+++ resolved
@@ -8,11 +8,7 @@
 msgstr ""
 "Project-Id-Version: MongoDB Manual\n"
 "Report-Msgid-Bugs-To: \n"
-<<<<<<< HEAD
-"POT-Creation-Date: 2019-03-19 11:02-0400\n"
-=======
 "POT-Creation-Date: 2016-12-08 12:02-0500\n"
->>>>>>> 2478a500
 "PO-Revision-Date: 2013-12-16 23:40+0000\n"
 "Last-Translator: tychoish <tychoish@gmail.com>\n"
 "Language: es\n"
@@ -24,76 +20,32 @@
 "Content-Transfer-Encoding: 8bit\n"
 "Generated-By: Babel 2.6.0\n"
 
-<<<<<<< HEAD
-=======
 # c6915f3767354dfbad6e6634bd068563
->>>>>>> 2478a500
 #: ../source/reference/method/load.txt:3
 msgid "load()"
 msgstr ""
 
-<<<<<<< HEAD
-=======
 # 02a55d4dde59499c88d16e1d2eafede8
 #: ../source/reference/method/load.txt
 msgid "On this page"
 msgstr ""
 
 # c5c61eaf62454c7c9dbc96e925cf7fe5
->>>>>>> 2478a500
 #: ../source/reference/method/load.txt:14
 msgid "Definition"
 msgstr ""
 
-<<<<<<< HEAD
-=======
 # 3d4ebcdd460e41a09f2d04f3a2a60210
->>>>>>> 2478a500
 #: ../source/reference/method/load.txt:18
 msgid "Loads and runs a JavaScript file into the current shell environment."
 msgstr ""
 
-<<<<<<< HEAD
-=======
 # 137d48372f8b46e7b641ce0a265fced9
->>>>>>> 2478a500
 #: ../source/reference/method/load.txt:20
 msgid "The :method:`load()` method has the following parameter:"
 msgstr ""
 
-<<<<<<< HEAD
-#: ../source/includes/apiargs/method-load-param.rst:7
-msgid "Parameter"
-msgstr ""
-
-#: ../source/includes/apiargs/method-load-param.rst:9
-msgid "Type"
-msgstr ""
-
-#: ../source/includes/apiargs/method-load-param.rst:11
-msgid "Description"
-msgstr ""
-
-#: ../source/includes/apiargs/method-load-param.rst:13
-msgid "``filename``"
-msgstr ""
-
-#: ../source/includes/apiargs/method-load-param.rst:15
-msgid "string"
-msgstr ""
-
-#: ../source/includes/apiargs/method-load-param.rst:17
-#: ../source/includes/apiargs/method-load-param.rst:26
-msgid "Specifies the path of a JavaScript file to execute."
-msgstr ""
-
-#: ../source/includes/apiargs/method-load-param.rst
-msgid "param string filename"
-msgstr ""
-
-=======
 # c7f80d9b46f9467080f3e2d3cb5f4605
->>>>>>> 2478a500
 #: ../source/reference/method/load.txt:25
 msgid ""
 "Specify filenames with relative or absolute paths. When using relative "
@@ -101,41 +53,20 @@
 "method."
 msgstr ""
 
-<<<<<<< HEAD
-=======
 # 4d8c8307390c4978abe4767b7b331692
->>>>>>> 2478a500
 #: ../source/reference/method/load.txt:29
 msgid ""
 "After executing a file with :method:`load()`, you may reference any "
-"functions or variables defined the file from the :binary:`~bin.mongo` "
-"shell environment."
+"functions or variables defined the file from the :program:`mongo` shell "
+"environment."
 msgstr ""
 
-<<<<<<< HEAD
-=======
 # 79eb63f218be4178bfd0edfee1e1f4fb
->>>>>>> 2478a500
 #: ../source/reference/method/load.txt:34
 msgid "Example"
 msgstr ""
 
-<<<<<<< HEAD
-#: ../source/reference/method/load.txt:36
-msgid "Consider the following examples of the :method:`load()` method:"
-msgstr ""
-
-# 799ff5f0eab648f0b7619866e2b38fe8
-#~ msgid ""
-#~ "After executing a file with "
-#~ ":method:`load()`, you may reference any "
-#~ "functions or variables defined the file"
-#~ " from the :program:`mongo` shell "
-#~ "environment."
-#~ msgstr ""
-=======
 # 415b220e6e0240698662333a29e27be8
 #: ../source/reference/method/load.txt:36
 msgid "Consider the following examples of the :method:`load()` method:"
 msgstr ""
->>>>>>> 2478a500
