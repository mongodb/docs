# SOME DESCRIPTIVE TITLE.
# Copyright (C) 2011-2014, MongoDB, Inc.
# This file is distributed under the same license as the mongodb-manual
# package.
#
# Translators:
msgid ""
msgstr ""
"Project-Id-Version: MongoDB Manual\n"
"Report-Msgid-Bugs-To: \n"
<<<<<<< HEAD
"POT-Creation-Date: 2019-03-19 11:02-0400\n"
=======
"POT-Creation-Date: 2016-12-08 12:02-0500\n"
>>>>>>> 2478a500
"PO-Revision-Date: 2014-04-08 18:54+0000\n"
"Last-Translator: tychoish <tychoish@gmail.com>\n"
"Language: es\n"
"Language-Team: Spanish (http://www.transifex.com/projects/p/mongodb-"
"manual/language/es/)\n"
"Plural-Forms: nplurals=2; plural=(n != 1)\n"
"MIME-Version: 1.0\n"
"Content-Type: text/plain; charset=utf-8\n"
"Content-Transfer-Encoding: 8bit\n"
"Generated-By: Babel 2.6.0\n"

<<<<<<< HEAD
=======
# 9809448d25a04ba6858885e1673445af
>>>>>>> 2478a500
#: ../source/reference/operator/query/exists.txt:3
msgid "$exists"
msgstr ""

<<<<<<< HEAD
=======
# 481828c8667d4400a6475737ff890d3b
#: ../source/reference/operator/query/exists.txt
msgid "On this page"
msgstr ""

# 124832542bcb48568584e1c99b5e8acb
>>>>>>> 2478a500
#: ../source/reference/operator/query/exists.txt:14
msgid "Definition"
msgstr ""

<<<<<<< HEAD
=======
# 672f01df719a4320b5e54a93e6b50df9
>>>>>>> 2478a500
#: ../source/reference/operator/query/exists.txt:18
msgid "*Syntax*: ``{ field: { $exists: <boolean> } }``"
msgstr ""

<<<<<<< HEAD
=======
# ae27d2be46f049a7979978cb9a7db8bd
>>>>>>> 2478a500
#: ../source/reference/operator/query/exists.txt:20
msgid ""
"When ``<boolean>`` is true, :query:`$exists` matches the documents that "
"contain the field, including documents where the field value is ``null``."
" If ``<boolean>`` is false, the query returns only the documents that do "
"not contain the field."
msgstr ""

<<<<<<< HEAD
=======
# 5ce01429b3144fe9b68168065f5216a8
>>>>>>> 2478a500
#: ../source/reference/operator/query/exists.txt:25
msgid ""
"MongoDB `$exists` does **not** correspond to SQL operator ``exists``. For"
" SQL ``exists``, refer to the :query:`$in` operator."
msgstr ""

<<<<<<< HEAD
=======
# e1b3facfbd65463ab9e91bcd3e0a3d47
>>>>>>> 2478a500
#: ../source/reference/operator/query/exists.txt:29
msgid ":query:`$nin`, :query:`$in`, and :ref:`faq-developers-query-for-nulls`."
msgstr ""

<<<<<<< HEAD
=======
# ecaeef66586948148d39e28de6f6be13
>>>>>>> 2478a500
#: ../source/reference/operator/query/exists.txt:33
msgid "Examples"
msgstr ""

<<<<<<< HEAD
=======
# be0c1f734c3b4ce19bff3cca41335021
>>>>>>> 2478a500
#: ../source/reference/operator/query/exists.txt:36
msgid "Exists and Not Equal To"
msgstr ""

<<<<<<< HEAD
=======
# ed33d615f9f64994a071f6b85501b54c
>>>>>>> 2478a500
#: ../source/reference/operator/query/exists.txt:38
msgid "Consider the following example:"
msgstr ""

<<<<<<< HEAD
=======
# 22dd4308b33d4badb2606a85ecd190bd
>>>>>>> 2478a500
#: ../source/reference/operator/query/exists.txt:44
msgid ""
"This query will select all documents in the ``inventory`` collection "
"where the ``qty`` field exists *and* its value does not equal ``5`` or "
"``15``."
msgstr ""

<<<<<<< HEAD
=======
# a212aea7f0f9424197fa4f7ad571c719
>>>>>>> 2478a500
#: ../source/reference/operator/query/exists.txt:49
msgid "Null Values"
msgstr ""

<<<<<<< HEAD
=======
# fa3b8fd850164b5c8d9c292daf91e663
>>>>>>> 2478a500
#: ../source/reference/operator/query/exists.txt:51
msgid ""
"The following examples uses a collection named ``records`` with the "
"following documents:"
msgstr ""

<<<<<<< HEAD
#: ../source/reference/operator/query/exists.txt:68
msgid "``$exists: true``"
msgstr ""

#: ../source/reference/operator/query/exists.txt:70
msgid ""
"The following query specifies the query predicate ``a: { $exists: true "
"}``:"
msgstr ""

=======
# e1976e0f75894b67a413a6e72bc12d01
#: ../source/reference/operator/query/exists.txt:68
msgid "``$exists: true``"
msgstr ""

# 7cbbdd5de69f4d9a8df7c97ba6f290cd
#: ../source/reference/operator/query/exists.txt:70
msgid ""
"The following query specifies the query predicate ``a: { $exists: true "
"}``:"
msgstr ""

# fad9c68edd76477494bd287ce514d6cb
>>>>>>> 2478a500
#: ../source/reference/operator/query/exists.txt:76
msgid ""
"The results consist of those documents that contain the field ``a``, "
"including the document whose field ``a`` contains a null value:"
msgstr ""

<<<<<<< HEAD
=======
# 504576bb81554295b328e13c0bfeb009
>>>>>>> 2478a500
#: ../source/reference/operator/query/exists.txt:90
msgid "``$exists: false``"
msgstr ""

<<<<<<< HEAD
=======
# 9522f9e8f3ea4a7ca05aa7b5d0d297a8
>>>>>>> 2478a500
#: ../source/reference/operator/query/exists.txt:92
msgid ""
"The following query specifies the query predicate ``b: { $exists: false "
"}``:"
msgstr ""

<<<<<<< HEAD
=======
# 2dfbacb6b61c4392b35c03cb1eecc5fa
>>>>>>> 2478a500
#: ../source/reference/operator/query/exists.txt:98
msgid ""
"The results consist of those documents that do not contain the field "
"``b``:"
msgstr ""

# 2f5ea7c533404f63bc8f060641f6103a
#~ msgid "Given a collection named ``records`` with the following documents:"
#~ msgstr ""

# 60fa92cfb85449d681ffec7ece995cf9
#~ msgid "Consider the output of the following queries:"
#~ msgstr ""

# 9d78a2ee9d334bcfb02e654bc2a5060d
# 78577f07d4814a268701078b84a8ae59
# 397e085f619a4f429939a9cbaedc649d
#~ msgid "**Query**:"
#~ msgstr ""

# c9f5cd6bda914ab4ab23418b1f976ae0
# 9a7d31f40cb446fa8f33cf232a57c2d4
# 21a167de8fa7451e830f6d3ae40dec47
#~ msgid "**Result**:"
#~ msgstr ""
<|MERGE_RESOLUTION|>--- conflicted
+++ resolved
@@ -8,11 +8,7 @@
 msgstr ""
 "Project-Id-Version: MongoDB Manual\n"
 "Report-Msgid-Bugs-To: \n"
-<<<<<<< HEAD
-"POT-Creation-Date: 2019-03-19 11:02-0400\n"
-=======
 "POT-Creation-Date: 2016-12-08 12:02-0500\n"
->>>>>>> 2478a500
 "PO-Revision-Date: 2014-04-08 18:54+0000\n"
 "Last-Translator: tychoish <tychoish@gmail.com>\n"
 "Language: es\n"
@@ -24,39 +20,27 @@
 "Content-Transfer-Encoding: 8bit\n"
 "Generated-By: Babel 2.6.0\n"
 
-<<<<<<< HEAD
-=======
 # 9809448d25a04ba6858885e1673445af
->>>>>>> 2478a500
 #: ../source/reference/operator/query/exists.txt:3
 msgid "$exists"
 msgstr ""
 
-<<<<<<< HEAD
-=======
 # 481828c8667d4400a6475737ff890d3b
 #: ../source/reference/operator/query/exists.txt
 msgid "On this page"
 msgstr ""
 
 # 124832542bcb48568584e1c99b5e8acb
->>>>>>> 2478a500
 #: ../source/reference/operator/query/exists.txt:14
 msgid "Definition"
 msgstr ""
 
-<<<<<<< HEAD
-=======
 # 672f01df719a4320b5e54a93e6b50df9
->>>>>>> 2478a500
 #: ../source/reference/operator/query/exists.txt:18
 msgid "*Syntax*: ``{ field: { $exists: <boolean> } }``"
 msgstr ""
 
-<<<<<<< HEAD
-=======
 # ae27d2be46f049a7979978cb9a7db8bd
->>>>>>> 2478a500
 #: ../source/reference/operator/query/exists.txt:20
 msgid ""
 "When ``<boolean>`` is true, :query:`$exists` matches the documents that "
@@ -65,52 +49,34 @@
 "not contain the field."
 msgstr ""
 
-<<<<<<< HEAD
-=======
 # 5ce01429b3144fe9b68168065f5216a8
->>>>>>> 2478a500
 #: ../source/reference/operator/query/exists.txt:25
 msgid ""
 "MongoDB `$exists` does **not** correspond to SQL operator ``exists``. For"
 " SQL ``exists``, refer to the :query:`$in` operator."
 msgstr ""
 
-<<<<<<< HEAD
-=======
 # e1b3facfbd65463ab9e91bcd3e0a3d47
->>>>>>> 2478a500
 #: ../source/reference/operator/query/exists.txt:29
 msgid ":query:`$nin`, :query:`$in`, and :ref:`faq-developers-query-for-nulls`."
 msgstr ""
 
-<<<<<<< HEAD
-=======
 # ecaeef66586948148d39e28de6f6be13
->>>>>>> 2478a500
 #: ../source/reference/operator/query/exists.txt:33
 msgid "Examples"
 msgstr ""
 
-<<<<<<< HEAD
-=======
 # be0c1f734c3b4ce19bff3cca41335021
->>>>>>> 2478a500
 #: ../source/reference/operator/query/exists.txt:36
 msgid "Exists and Not Equal To"
 msgstr ""
 
-<<<<<<< HEAD
-=======
 # ed33d615f9f64994a071f6b85501b54c
->>>>>>> 2478a500
 #: ../source/reference/operator/query/exists.txt:38
 msgid "Consider the following example:"
 msgstr ""
 
-<<<<<<< HEAD
-=======
 # 22dd4308b33d4badb2606a85ecd190bd
->>>>>>> 2478a500
 #: ../source/reference/operator/query/exists.txt:44
 msgid ""
 "This query will select all documents in the ``inventory`` collection "
@@ -118,36 +84,18 @@
 "``15``."
 msgstr ""
 
-<<<<<<< HEAD
-=======
 # a212aea7f0f9424197fa4f7ad571c719
->>>>>>> 2478a500
 #: ../source/reference/operator/query/exists.txt:49
 msgid "Null Values"
 msgstr ""
 
-<<<<<<< HEAD
-=======
 # fa3b8fd850164b5c8d9c292daf91e663
->>>>>>> 2478a500
 #: ../source/reference/operator/query/exists.txt:51
 msgid ""
 "The following examples uses a collection named ``records`` with the "
 "following documents:"
 msgstr ""
 
-<<<<<<< HEAD
-#: ../source/reference/operator/query/exists.txt:68
-msgid "``$exists: true``"
-msgstr ""
-
-#: ../source/reference/operator/query/exists.txt:70
-msgid ""
-"The following query specifies the query predicate ``a: { $exists: true "
-"}``:"
-msgstr ""
-
-=======
 # e1976e0f75894b67a413a6e72bc12d01
 #: ../source/reference/operator/query/exists.txt:68
 msgid "``$exists: true``"
@@ -161,35 +109,25 @@
 msgstr ""
 
 # fad9c68edd76477494bd287ce514d6cb
->>>>>>> 2478a500
 #: ../source/reference/operator/query/exists.txt:76
 msgid ""
 "The results consist of those documents that contain the field ``a``, "
 "including the document whose field ``a`` contains a null value:"
 msgstr ""
 
-<<<<<<< HEAD
-=======
 # 504576bb81554295b328e13c0bfeb009
->>>>>>> 2478a500
 #: ../source/reference/operator/query/exists.txt:90
 msgid "``$exists: false``"
 msgstr ""
 
-<<<<<<< HEAD
-=======
 # 9522f9e8f3ea4a7ca05aa7b5d0d297a8
->>>>>>> 2478a500
 #: ../source/reference/operator/query/exists.txt:92
 msgid ""
 "The following query specifies the query predicate ``b: { $exists: false "
 "}``:"
 msgstr ""
 
-<<<<<<< HEAD
-=======
 # 2dfbacb6b61c4392b35c03cb1eecc5fa
->>>>>>> 2478a500
 #: ../source/reference/operator/query/exists.txt:98
 msgid ""
 "The results consist of those documents that do not contain the field "
