--- conflicted
+++ resolved
@@ -2,11 +2,7 @@
    :header-rows: 1
    :stub-columns: 1
    :class: compatibility
-<<<<<<< HEAD
-   :widths: 35 30 30 30
-=======
    :widths: 35 35 30 30 30
->>>>>>> 2478a500
 
    * - Platform
      - 4.2 Enterprise
@@ -18,10 +14,7 @@
      - |checkmark|
      - |checkmark|
      - |checkmark|
-<<<<<<< HEAD
-=======
      - |checkmark|
->>>>>>> 2478a500
 
    * - Ubuntu 16.04
      - |checkmark|
