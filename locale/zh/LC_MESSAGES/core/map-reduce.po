# 
msgid ""
msgstr ""
"Project-Id-Version: mongodb-manual 3.0\n"
"Report-Msgid-Bugs-To: \n"
"POT-Creation-Date: 2015-08-20 19:13-0400\n"
"PO-Revision-Date: YEAR-MO-DA HO:MI+ZONE\n"
"Last-Translator: FULL NAME <EMAIL@ADDRESS>\n"
"Language-Team: LANGUAGE <LL@li.org>\n"
"MIME-Version: 1.0\n"
"Content-Type: text/plain; charset=UTF-8\n"
"Content-Transfer-Encoding: 8bit\n"

#: ../source/core/map-reduce.txt:3
msgid "Map-Reduce"
msgstr "映射化简"

#: ../source/core/map-reduce.txt:7
msgid ""
"Map-reduce is a data processing paradigm for condensing large volumes of "
"data into useful *aggregated* results. For map-reduce operations, MongoDB "
"provides the :dbcommand:`mapReduce` database command."
msgstr ""
"映射化简是一种将大量数据转换为有价值的*聚合*结果的数据处理方式。"
"在MongoDB中，使用 :dbcommand:`mapReduce` 命令来执行映射化简的操作。"


#: ../source/core/map-reduce.txt:11
msgid "Consider the following map-reduce operation:"
msgstr "请看下面的映射化简操作："

#: ../source/core/map-reduce.txt:15
msgid ""
"In this map-reduce operation, MongoDB applies the *map* phase to each input "
"document (i.e. the documents in the collection that match the query "
"condition). The map function emits key-value pairs. For those keys that have"
" multiple values, MongoDB applies the *reduce* phase, which collects and "
"condenses the aggregated data. MongoDB then stores the results in a "
"collection. Optionally, the output of the reduce function may pass through a"
" *finalize* function to further condense or process the results of the "
"aggregation."
msgstr ""
"在这个映射化简操作中，MongoDB对每个输入文档（例如集合中满足查询条件的文档）执行了*map*操作。"
"映射操作输出了键值对结果。对那些有多个值的关键字，MongoDB执行*reduce*操作，收集并压缩了最终的聚合结果。"
"然后MongoDB把结果保存到一个集合中。化简函数还可以把结果输出到*finalize*函数，进一步对聚合结果做处理，当然这步是可选的。"

#: ../source/core/map-reduce.txt:24
msgid ""
"All map-reduce functions in MongoDB are JavaScript and run within the "
":program:`mongod` process. Map-reduce operations take the documents of a "
"single :term:`collection` as the *input* and can perform any arbitrary "
"sorting and limiting before beginning the map stage. :dbcommand:`mapReduce` "
"can return the results of a map-reduce operation as a document, or may write"
" the results to collections. The input and the output collections may be "
"sharded."
msgstr ""
"在MongoDB中，所有的映射化简函数都是使用JavaScript编写，并且运行在 :program:`mongod` 进程中。"
"映射化简操作使用一个集合中文档作为*输入*，并且可以在映射阶段之前执行任意的排序和限定操作。"
" :dbcommand:`mapReduce` 命令可以把结果作为一个文档来返回，也可以把结果写入集合。输入集合和输出集合可以是分片的。"

#: ../source/core/map-reduce.txt:34
msgid ""
"For most aggregation operations, the :doc:`/core/aggregation-pipeline` "
"provides better performance and more coherent interface. However, map-reduce"
" operations provide some flexibility that is not presently available in the "
"aggregation pipeline."
msgstr ""
"对于大部分的聚合操作， :doc:`聚合管道 </core/aggregation-pipeline>` 有着更好的性能和更加一致的接口。"
"当然，映射化简操作比聚合管道的灵活性要好一些。"

#: ../source/core/map-reduce.txt:41
msgid "Map-Reduce JavaScript Functions"
msgstr "映射化简的JavaScript方法"

#: ../source/core/map-reduce.txt:43
msgid ""
"In MongoDB, map-reduce operations use custom JavaScript functions to *map*, "
"or associate, values to a key. If a key has multiple values mapped to it, "
"the operation *reduces* the values for the key to a single object."
msgstr ""
<<<<<<< HEAD
"在MongoDB中，映射化简使用普通的JavaScript方法对一个关键字的值进行*映射*。如果一个关键字对应多个值，*化简*操作把关键字的"
"所有值聚合到一个对象中。"
# 29a103d4874d49d8b542a4e02b21f9f5
=======

>>>>>>> 2ec0463a
#: ../source/core/map-reduce.txt:48
msgid ""
"The use of custom JavaScript functions provide flexibility to map-reduce "
"operations. For instance, when processing a document, the map function can "
"create more than one key and value mapping or no mapping. Map-reduce "
"operations can also use a custom JavaScript function to make final "
"modifications to the results at the end of the map and reduce operation, "
"such as perform additional calculations."
msgstr ""
"映射化简使用JavaScript函数来实现，有着很高的灵活性。例如，当处理一个文档的时候，映射函数可以映射多个键值对或者一个也不映射。"
"映射化简还可以在结束的时候使用JavaScript对聚合结果做最后的修改，例如附加的计算。"

#: ../source/core/map-reduce.txt:56
msgid "Map-Reduce Behavior"
msgstr "映射化简的特点"

#: ../source/core/map-reduce.txt:58
msgid ""
"In MongoDB, the map-reduce operation can write results to a collection or "
"return the results inline. If you write map-reduce output to a collection, "
"you can perform subsequent map-reduce operations on the same input "
"collection that merge replace, merge, or reduce new results with previous "
"results. See :dbcommand:`mapReduce` and :doc:`/tutorial/perform-incremental-"
"map-reduce` for details and examples."
msgstr ""
<<<<<<< HEAD
"在MongoDB中，映射化简操作可以把结果写入到集合中，也可以即时返回。如果你选择把结果写入一个集合，"
"那么你可以使用这个集合作为输入，继续执行映射化简操作，例如合并、替换、或者对前面的结果再次化简输出新的结果。"
"相关的例子可以参考 :dbcommand:`mapReduce` 命令和 :doc:`增量数据的映射化简 </tutorial/perform-incremental-"
"map-reduce>` 。"
# 32df7a74618d48ebbc35a8f8c7c4c028
=======

>>>>>>> 2ec0463a
#: ../source/core/map-reduce.txt:66
msgid ""
"When returning the results of a map reduce operation *inline*, the result "
"documents must be within the :limit:`BSON Document Size` limit, which is "
"currently 16 megabytes. For additional information on limits and "
"restrictions on map-reduce operations, see the "
":doc:`/reference/command/mapReduce` reference page."
msgstr ""
"如果选择映射化简操作即时返回结果，这些文档一定要在 :limit:`BSON文档大小 <BSON-Document-Size>` 限制以内,"
"当前这个限制是16MB。关于映射化简操作的限制信息可以参考 :doc:`映射化简命令 </reference/command/mapReduce>` 文档。"

#: ../source/core/map-reduce.txt:72
msgid ""
"MongoDB supports map-reduce operations on :doc:`sharded collections </core"
"/sharding-introduction>`. Map-reduce operations can also output the results "
"to a sharded collection. See :doc:`/core/map-reduce-sharded-collections`."
msgstr ""
"MongoDB支持在 :doc:`分片集合 </core/sharding-introduction>` 上执行映射化简。映射化简还可以把结果输出到分片集合，"
"请参考 :doc:`分片集合上的映射化简 </core/map-reduce-sharded-collections>` 文档。"<|MERGE_RESOLUTION|>--- conflicted
+++ resolved
@@ -78,13 +78,7 @@
 "or associate, values to a key. If a key has multiple values mapped to it, "
 "the operation *reduces* the values for the key to a single object."
 msgstr ""
-<<<<<<< HEAD
-"在MongoDB中，映射化简使用普通的JavaScript方法对一个关键字的值进行*映射*。如果一个关键字对应多个值，*化简*操作把关键字的"
-"所有值聚合到一个对象中。"
-# 29a103d4874d49d8b542a4e02b21f9f5
-=======
 
->>>>>>> 2ec0463a
 #: ../source/core/map-reduce.txt:48
 msgid ""
 "The use of custom JavaScript functions provide flexibility to map-reduce "
@@ -110,15 +104,7 @@
 "results. See :dbcommand:`mapReduce` and :doc:`/tutorial/perform-incremental-"
 "map-reduce` for details and examples."
 msgstr ""
-<<<<<<< HEAD
-"在MongoDB中，映射化简操作可以把结果写入到集合中，也可以即时返回。如果你选择把结果写入一个集合，"
-"那么你可以使用这个集合作为输入，继续执行映射化简操作，例如合并、替换、或者对前面的结果再次化简输出新的结果。"
-"相关的例子可以参考 :dbcommand:`mapReduce` 命令和 :doc:`增量数据的映射化简 </tutorial/perform-incremental-"
-"map-reduce>` 。"
-# 32df7a74618d48ebbc35a8f8c7c4c028
-=======
 
->>>>>>> 2ec0463a
 #: ../source/core/map-reduce.txt:66
 msgid ""
 "When returning the results of a map reduce operation *inline*, the result "
