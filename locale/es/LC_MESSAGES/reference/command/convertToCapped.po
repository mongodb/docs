--- conflicted
+++ resolved
@@ -8,11 +8,7 @@
 msgstr ""
 "Project-Id-Version: MongoDB Manual\n"
 "Report-Msgid-Bugs-To: \n"
-<<<<<<< HEAD
-"POT-Creation-Date: 2019-03-19 11:02-0400\n"
-=======
 "POT-Creation-Date: 2016-12-08 12:02-0500\n"
->>>>>>> 2478a500
 "PO-Revision-Date: 2013-12-16 23:12+0000\n"
 "Last-Translator: tychoish <tychoish@gmail.com>\n"
 "Language: es\n"
@@ -24,84 +20,28 @@
 "Content-Transfer-Encoding: 8bit\n"
 "Generated-By: Babel 2.6.0\n"
 
-<<<<<<< HEAD
-=======
 # 3b948211d9cf414ca01ab0351c85e7c9
->>>>>>> 2478a500
 #: ../source/reference/command/convertToCapped.txt:3
-#: ../source/reference/command/convertToCapped.txt:34
 msgid "convertToCapped"
 msgstr ""
 
-<<<<<<< HEAD
-=======
 # 3083f1f59b57414a93ce5770bd04dbc3
 #: ../source/reference/command/convertToCapped.txt
 msgid "On this page"
 msgstr ""
 
 # df9d3602ba9e4bbfa2ed85d02c26df05
->>>>>>> 2478a500
 #: ../source/reference/command/convertToCapped.txt:15
 msgid ""
 "The :dbcommand:`convertToCapped` command converts an existing, non-capped"
 " collection to a :term:`capped collection` within the same database."
 msgstr ""
 
-<<<<<<< HEAD
-=======
 # bee0fc583fa6441aa8148259fc975399
->>>>>>> 2478a500
 #: ../source/reference/command/convertToCapped.txt:19
 msgid "The command has the following syntax:"
 msgstr ""
 
-<<<<<<< HEAD
-#: ../source/reference/command/convertToCapped.txt:25
-msgid "The command takes the following fields:"
-msgstr ""
-
-#: ../source/reference/command/convertToCapped.txt:31
-msgid "Field"
-msgstr ""
-
-#: ../source/reference/command/convertToCapped.txt:32
-msgid "Description"
-msgstr ""
-
-#: ../source/reference/command/convertToCapped.txt:35
-msgid "The name of the existing collection to convert."
-msgstr ""
-
-#: ../source/reference/command/convertToCapped.txt:37
-msgid "size"
-msgstr ""
-
-#: ../source/reference/command/convertToCapped.txt:38
-msgid "The maximum size, in bytes, for the capped collection."
-msgstr ""
-
-#: ../source/reference/command/convertToCapped.txt:40
-msgid "writeConcern"
-msgstr ""
-
-#: ../source/reference/command/convertToCapped.txt:42
-msgid ""
-"Optional. A document expressing the :doc:`write concern </reference"
-"/write-concern>` of the :dbcommand:`drop` command. Omit to use the "
-"default write concern."
-msgstr ""
-
-#: ../source/reference/command/convertToCapped.txt:46
-msgid ""
-":dbcommand:`convertToCapped` takes an existing collection "
-"(``<collection>``) and transforms it into a capped collection with a "
-"maximum size in bytes, specified by the ``size`` argument (``<capped "
-"size>``)."
-msgstr ""
-
-#: ../source/reference/command/convertToCapped.txt:51
-=======
 # 2ba32379f61d4efaad4a4dd239441dce
 #: ../source/reference/command/convertToCapped.txt:25
 msgid ""
@@ -113,30 +53,21 @@
 
 # 31e9416f4f584dee95479ca7bead7349
 #: ../source/reference/command/convertToCapped.txt:30
->>>>>>> 2478a500
 msgid ""
 "During the conversion process, the :dbcommand:`convertToCapped` command "
 "exhibits the following behavior:"
 msgstr ""
 
-<<<<<<< HEAD
-#: ../source/reference/command/convertToCapped.txt:54
-=======
 # b1cceae2f4ea4f3e8f5d42cd7768705f
 #: ../source/reference/command/convertToCapped.txt:33
->>>>>>> 2478a500
 msgid ""
 "MongoDB traverses the documents in the original collection in "
 ":term:`natural order` and loads the documents into a new capped "
 "collection."
 msgstr ""
 
-<<<<<<< HEAD
-#: ../source/reference/command/convertToCapped.txt:58
-=======
 # e1e775dd0ecb42eeace351e176d7bbb5
 #: ../source/reference/command/convertToCapped.txt:37
->>>>>>> 2478a500
 msgid ""
 "If the ``capped size`` specified for the capped collection is smaller "
 "than the size of the original uncapped collection, then MongoDB will "
@@ -144,35 +75,20 @@
 " *first in, first out* order."
 msgstr ""
 
-<<<<<<< HEAD
-#: ../source/reference/command/convertToCapped.txt:63
-=======
 # 69df82674f5845d2960ceca5785e30a5
 #: ../source/reference/command/convertToCapped.txt:42
->>>>>>> 2478a500
 msgid ""
 "Internally, to convert the collection, MongoDB uses the following "
 "procedure"
 msgstr ""
 
-<<<<<<< HEAD
-#: ../source/reference/command/convertToCapped.txt:66
-=======
 # acf13bb565e84915b2adbc2ada33354b
 #: ../source/reference/command/convertToCapped.txt:45
->>>>>>> 2478a500
 msgid ""
 ":dbcommand:`cloneCollectionAsCapped` command creates the capped "
 "collection and imports the data."
 msgstr ""
 
-<<<<<<< HEAD
-#: ../source/reference/command/convertToCapped.txt:69
-msgid "MongoDB drops the original collection."
-msgstr ""
-
-#: ../source/reference/command/convertToCapped.txt:71
-=======
 # 6490c6dde2d842d5afe79a62916a3838
 #: ../source/reference/command/convertToCapped.txt:48
 msgid "MongoDB drops the original collection."
@@ -180,36 +96,20 @@
 
 # d79dbcee19ff47f0b19df8df79ae3d19
 #: ../source/reference/command/convertToCapped.txt:50
->>>>>>> 2478a500
 msgid ""
 ":dbcommand:`renameCollection` renames the new capped collection to the "
 "name of the original collection."
 msgstr ""
 
-<<<<<<< HEAD
-#: ../source/includes/fact-database-lock.rst:1
-msgid ""
-"This holds a database exclusive lock for the duration of the operation. "
-"Other operations which lock the same database will be blocked until the "
-"operation completes. See :ref:`faq-concurrency-operations-locks` for "
-"operations that lock the database."
-msgstr ""
-
-#: ../source/reference/command/convertToCapped.txt:78
-=======
 # 17217f92158341d3834c68c1694d0dc3
 #: ../source/reference/command/convertToCapped.txt:55
->>>>>>> 2478a500
 msgid ""
 "MongoDB does not support the :dbcommand:`convertToCapped` command in a "
 "sharded cluster."
 msgstr ""
 
-<<<<<<< HEAD
-=======
 # e18b89363e1144e680ecfd5f934479fc
 # 112b89a02e334fb78dec2daf441fbf2d
->>>>>>> 2478a500
 #: ../source/includes/fact-convertToCapped-indexes.rst:1
 msgid ""
 "The :dbcommand:`convertToCapped` will not recreate indexes from the "
@@ -218,35 +118,6 @@
 "create these indexes after the conversion is complete."
 msgstr ""
 
-<<<<<<< HEAD
-#: ../source/reference/command/convertToCapped.txt:86
-msgid "Example"
-msgstr ""
-
-#: ../source/reference/command/convertToCapped.txt:89
-msgid "Convert a Collection"
-msgstr ""
-
-#: ../source/reference/command/convertToCapped.txt:91
-msgid ""
-"The following example uses a :method:`db.collection.save()` operation to "
-"create an ``events`` collection, and :method:`db.collection.stats()` to "
-"obtain information about the collection:"
-msgstr ""
-
-#: ../source/reference/command/convertToCapped.txt:100
-#: ../source/reference/command/convertToCapped.txt:119
-msgid "MongoDB will return the following:"
-msgstr ""
-
-#: ../source/reference/command/convertToCapped.txt:111
-msgid ""
-"To convert the ``events`` collection into a capped collection and view "
-"the updated collection information, run the following commands:"
-msgstr ""
-
-#: ../source/reference/command/convertToCapped.txt:134
-=======
 # c7f9e06f7d734996b3280f952d9f2575
 #: ../source/reference/command/convertToCapped.txt:63
 msgid "Example"
@@ -281,7 +152,6 @@
 
 # 1554543ef7cf4ca690564d0c930705d3
 #: ../source/reference/command/convertToCapped.txt:111
->>>>>>> 2478a500
 msgid ":dbcommand:`create`"
 msgstr ""
 
