--- conflicted
+++ resolved
@@ -8,11 +8,7 @@
 msgstr ""
 "Project-Id-Version: MongoDB Manual\n"
 "Report-Msgid-Bugs-To: \n"
-<<<<<<< HEAD
-"POT-Creation-Date: 2019-03-19 11:02-0400\n"
-=======
 "POT-Creation-Date: 2016-12-08 12:02-0500\n"
->>>>>>> 2478a500
 "PO-Revision-Date: 2013-12-16 23:16+0000\n"
 "Last-Translator: tychoish <tychoish@gmail.com>\n"
 "Language: es\n"
@@ -24,29 +20,11 @@
 "Content-Transfer-Encoding: 8bit\n"
 "Generated-By: Babel 2.6.0\n"
 
-<<<<<<< HEAD
-=======
 # a44912b75ea049ccb5ac82b45c8bd5af
->>>>>>> 2478a500
 #: ../source/reference/command/cloneCollectionAsCapped.txt:3
-#: ../source/reference/command/cloneCollectionAsCapped.txt:38
 msgid "cloneCollectionAsCapped"
 msgstr ""
 
-<<<<<<< HEAD
-#: ../source/reference/command/cloneCollectionAsCapped.txt:14
-msgid "Definition"
-msgstr ""
-
-#: ../source/reference/command/cloneCollectionAsCapped.txt:18
-msgid ""
-"The :dbcommand:`cloneCollectionAsCapped` command creates a new "
-":term:`capped collection` from an existing, non-capped collection within "
-"the same database. The operation does not affect the original non-capped "
-"collection."
-msgstr ""
-
-=======
 # 1a1241520a5e42ff8316ed5774c095da
 #: ../source/reference/command/cloneCollectionAsCapped.txt
 msgid "On this page"
@@ -67,39 +45,10 @@
 msgstr ""
 
 # 1d2356980e2a444ba06058a5eed8481f
->>>>>>> 2478a500
 #: ../source/reference/command/cloneCollectionAsCapped.txt:23
 msgid "The command has the following syntax:"
 msgstr ""
 
-<<<<<<< HEAD
-#: ../source/reference/command/cloneCollectionAsCapped.txt:29
-msgid "The command takes the following fields:"
-msgstr ""
-
-#: ../source/reference/command/cloneCollectionAsCapped.txt:35
-msgid "Field"
-msgstr ""
-
-#: ../source/reference/command/cloneCollectionAsCapped.txt:36
-msgid "Description"
-msgstr ""
-
-#: ../source/reference/command/cloneCollectionAsCapped.txt:39
-msgid "The name of the existing collection to copy."
-msgstr ""
-
-#: ../source/reference/command/cloneCollectionAsCapped.txt:41
-msgid "toCollection"
-msgstr ""
-
-#: ../source/reference/command/cloneCollectionAsCapped.txt:42
-msgid "The name of the new capped collection to create."
-msgstr ""
-
-#: ../source/reference/command/cloneCollectionAsCapped.txt:44
-msgid ""
-=======
 # 1b9d81306a9f4ec588806aa596009911
 #: ../source/reference/command/cloneCollectionAsCapped.txt:29
 msgid ""
@@ -111,64 +60,10 @@
 # 9893ecdb43294db2a33e8b67c70c744b
 #: ../source/reference/command/cloneCollectionAsCapped.txt:33
 msgid ""
->>>>>>> 2478a500
 "The name of the new capped collection must be distinct and cannot be the "
 "same as that of the original existing collection."
 msgstr ""
 
-<<<<<<< HEAD
-#: ../source/reference/command/cloneCollectionAsCapped.txt:48
-msgid "size"
-msgstr ""
-
-#: ../source/reference/command/cloneCollectionAsCapped.txt:49
-msgid "The maximum size,in bytes,  for the capped collection."
-msgstr ""
-
-#: ../source/reference/command/cloneCollectionAsCapped.txt:51
-msgid "writeConcern"
-msgstr ""
-
-#: ../source/reference/command/cloneCollectionAsCapped.txt:53
-msgid ""
-"Optional. A document expressing the :doc:`write concern </reference"
-"/write-concern>` of the :dbcommand:`drop` command. Omit to use the "
-"default write concern."
-msgstr ""
-
-#: ../source/reference/command/cloneCollectionAsCapped.txt:57
-msgid ""
-"The command copies an ``existing collection`` and creates a new ``capped "
-"collection`` with a maximum size specified by the ``capped size`` in "
-"bytes."
-msgstr ""
-
-#: ../source/reference/command/cloneCollectionAsCapped.txt:61
-msgid ""
-"To replace the original non-capped collection with a capped collection, "
-"use the :dbcommand:`convertToCapped` command."
-msgstr ""
-
-#: ../source/reference/command/cloneCollectionAsCapped.txt:65
-msgid "Behavior"
-msgstr ""
-
-#: ../source/reference/command/cloneCollectionAsCapped.txt:67
-msgid ""
-"If the ``capped size`` is less than the size of the source collection, "
-"then not all documents in the source collection will exist in the "
-"destination capped collection."
-msgstr ""
-
-#: ../source/includes/fact-database-lock.rst:1
-msgid ""
-"This holds a database exclusive lock for the duration of the operation. "
-"Other operations which lock the same database will be blocked until the "
-"operation completes. See :ref:`faq-concurrency-operations-locks` for "
-"operations that lock the database."
-msgstr ""
-
-=======
 # 67001da099524d029b0def8634f1d6ac
 #: ../source/reference/command/cloneCollectionAsCapped.txt:37
 msgid ""
@@ -189,7 +84,6 @@
 "destination capped collection."
 msgstr ""
 
->>>>>>> 2478a500
 # 5da1556015f64739bce9eb6087936fd1
 #~ msgid ""
 #~ "The command copies an ``existing "
