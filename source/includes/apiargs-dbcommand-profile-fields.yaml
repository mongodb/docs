position: 1
name: profile
type: int
optional: false
description: |
  Configures the profiler level.
  The following profiler levels are available:
  
  .. include:: /includes/database-profiler-levels.rst

  Since profiling is not available on :binary:`~bin.mongos`, the
  :dbcommand:`profile` command cannot be used to set the profiling
  level to a value other than ``0`` on a :binary:`~bin.mongos` instance.

interface: dbcommand
operation: profile
arg_name: field
---
position: 2
name: slowms
type: int
optional: true
description: |
  Default: 100

  .. include:: /includes/dbcommand-slowms-definition.rst

  .. note::
     This argument affects the same setting as the configuration option
     :setting:`~operationProfiling.slowOpThresholdMs`.


interface: dbcommand
operation: profile
arg_name: field
---
position: 3
name: sampleRate
type: double
optional: true
description: |
  Default: 1.0

  | The fraction of *slow* operations that should be profiled or logged.
  | ``sampleRate`` accepts values between 0 and 1, inclusive.

  .. note::

     This argument affects the same setting as the configuration option
     :setting:`~operationProfiling.slowOpSampleRate` and does not
     affect the :ref:`slow oplog entry log messages on secondaries
<<<<<<< HEAD
     (available starting in MongoDB 4.0.6) <slow-oplog>`.
=======
     (available starting in MongoDB 4.2) <slow-oplog>`.
>>>>>>> 2478a500

  .. versionadded:: 3.6
interface: dbcommand
operation: profile
arg_name: field
...<|MERGE_RESOLUTION|>--- conflicted
+++ resolved
@@ -49,11 +49,7 @@
      This argument affects the same setting as the configuration option
      :setting:`~operationProfiling.slowOpSampleRate` and does not
      affect the :ref:`slow oplog entry log messages on secondaries
-<<<<<<< HEAD
-     (available starting in MongoDB 4.0.6) <slow-oplog>`.
-=======
      (available starting in MongoDB 4.2) <slow-oplog>`.
->>>>>>> 2478a500
 
   .. versionadded:: 3.6
 interface: dbcommand
