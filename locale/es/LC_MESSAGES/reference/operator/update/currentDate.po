# SOME DESCRIPTIVE TITLE.
# Copyright (C) 2011-2014, MongoDB, Inc.
# This file is distributed under the same license as the mongodb-manual
# package.
#
# Translators:
msgid ""
msgstr ""
"Project-Id-Version: MongoDB Manual\n"
"Report-Msgid-Bugs-To: \n"
<<<<<<< HEAD
"POT-Creation-Date: 2019-03-19 11:02-0400\n"
=======
"POT-Creation-Date: 2016-12-08 12:02-0500\n"
>>>>>>> 2478a500
"PO-Revision-Date: 2013-12-16 23:05+0000\n"
"Last-Translator: tychoish <tychoish@gmail.com>\n"
"Language: es\n"
"Language-Team: Spanish (http://www.transifex.com/projects/p/mongodb-"
"manual/language/es/)\n"
"Plural-Forms: nplurals=2; plural=(n != 1)\n"
"MIME-Version: 1.0\n"
"Content-Type: text/plain; charset=utf-8\n"
"Content-Transfer-Encoding: 8bit\n"
"Generated-By: Babel 2.6.0\n"

<<<<<<< HEAD
=======
# 0ca1abd3a0774c0aab5b5c626b579cf8
>>>>>>> 2478a500
#: ../source/reference/operator/update/currentDate.txt:3
msgid "$currentDate"
msgstr ""

<<<<<<< HEAD
=======
# 0d801fdc55ea4497b3be0acc16aec973
#: ../source/reference/operator/update/currentDate.txt
msgid "On this page"
msgstr ""

# 375cf1bc51bf49c99d2e616fe8627468
>>>>>>> 2478a500
#: ../source/reference/operator/update/currentDate.txt:14
msgid "Definition"
msgstr ""

<<<<<<< HEAD
=======
# b2c8117652b84563b70fc12b1f249595
>>>>>>> 2478a500
#: ../source/reference/operator/update/currentDate.txt:18
msgid ""
"The :update:`$currentDate` operator sets the value of a field to the "
"current date, either as a :ref:`Date <document-bson-type-date>` or a "
":ref:`timestamp <document-bson-type-timestamp>`. The default type is "
":ref:`Date <document-bson-type-date>`."
msgstr ""

<<<<<<< HEAD
=======
# ee2b9ae7d55d42a3a275f98611f79168
>>>>>>> 2478a500
#: ../source/reference/operator/update/currentDate.txt:25
msgid ""
"MongoDB no longer treats the :ref:`timestamp <document-bson-type-"
"timestamp>` and the :ref:`Date <document-bson-type-date>` data types as "
"equivalent for comparison/sorting purposes. For details, see :ref:`3.0"
"-date-timestamp`."
msgstr ""

<<<<<<< HEAD
=======
# 20b73d9d367f4e01b6e34608badcbb32
>>>>>>> 2478a500
#: ../source/reference/operator/update/currentDate.txt:31
msgid "The :update:`$currentDate` operator has the form:"
msgstr ""

<<<<<<< HEAD
=======
# bdb9978c27e44fc48bba0af09bc3bfeb
>>>>>>> 2478a500
#: ../source/reference/operator/update/currentDate.txt:37
msgid "``<typeSpecification>`` can be either:"
msgstr ""

<<<<<<< HEAD
#: ../source/reference/operator/update/currentDate.txt:39
msgid ""
"a boolean ``true`` to set the field value to the current date as a Date, "
"or"
msgstr ""

#: ../source/reference/operator/update/currentDate.txt:42
msgid ""
"a document ``{ $type: \"timestamp\" }`` or ``{ $type: \"date\" }`` which "
"explicitly specifies the type. The operator is *case-sensitive* and "
"accepts only the lowercase ``\"timestamp\"`` or the lowercase "
"``\"date\"``."
msgstr ""

#: ../source/includes/use-dot-notation.rst:1
msgid ""
"To specify a ``<field>`` in an embedded document or in an array, use "
":ref:`dot notation <document-dot-notation>`."
msgstr ""

=======
# 01bbeaf05dd54fe29e19cf6a82ce1806
#: ../source/reference/operator/update/currentDate.txt:39
msgid ""
"a boolean ``true`` to set the field value to the current date as a Date, "
"or"
msgstr ""

# 947bd9ada35141bfba4d1fa9ee5ac1fb
#: ../source/reference/operator/update/currentDate.txt:42
msgid ""
"a document ``{ $type: \"timestamp\" }`` or ``{ $type: \"date\" }`` which "
"explicitly specifies the type. The operator is *case-sensitive* and "
"accepts only the lowercase ``\"timestamp\"`` or the lowercase "
"``\"date\"``."
msgstr ""

# 3421e010f54f4f6fb7534ba710d640b9
#: ../source/includes/use-dot-notation.rst:1
msgid ""
"To specify a ``<field>`` in an embedded document or in an array, use "
":ref:`dot notation <document-dot-notation>`."
msgstr ""

# 3ec96028f27445daadbc946499ce85e7
>>>>>>> 2478a500
#: ../source/reference/operator/update/currentDate.txt:50
msgid "Behavior"
msgstr ""

<<<<<<< HEAD
=======
# d53ddc56fc1d463c91f95a742d3a38ce
>>>>>>> 2478a500
#: ../source/reference/operator/update/currentDate.txt:52
msgid ""
"If the field does not exist, :update:`$currentDate` adds the field to a "
"document."
msgstr ""

<<<<<<< HEAD
=======
# 5947271749304538a19db8a484228765
>>>>>>> 2478a500
#: ../source/reference/operator/update/currentDate.txt:56
msgid "Example"
msgstr ""

<<<<<<< HEAD
=======
# e916dc54f313411f9dca41c83ed1fe13
>>>>>>> 2478a500
#: ../source/reference/operator/update/currentDate.txt:60
msgid "Consider the following document in the ``users`` collection:"
msgstr ""

<<<<<<< HEAD
=======
# aa6679f10b7a406b92f40cf1711164dc
>>>>>>> 2478a500
#: ../source/reference/operator/update/currentDate.txt:66
msgid ""
"The following operation updates the ``lastModified`` field to the current"
" date, the ``\"cancellation.date\"`` field to the current timestamp as "
"well as updating the ``status`` field to ``\"D\"`` and the "
"``\"cancellation.reason\"`` to ``\"user request\"``."
<<<<<<< HEAD
msgstr ""

#: ../source/reference/operator/update/currentDate.txt:87
msgid "The updated document would resemble:"
msgstr ""

#: ../source/reference/operator/update/currentDate.txt:101
msgid ":method:`db.collection.update()`, :method:`db.collection.findAndModify()`"
msgstr ""

=======
msgstr ""

# d8e741177e9344dfbae48e3c2877cac5
#: ../source/reference/operator/update/currentDate.txt:87
msgid "The updated document would resemble:"
msgstr ""

# d1fe593a6ecf4c5288667f6f738a42a2
#: ../source/reference/operator/update/currentDate.txt:101
msgid ":method:`db.collection.update()`, :method:`db.collection.findAndModify()`"
msgstr ""

>>>>>>> 2478a500
# 64a4d6c3711247c986737e6f84709b1c
#~ msgid ""
#~ "The :update:`$currentDate` operator sets the"
#~ " value of a field to the "
#~ "current date, either as a :ref:`Date "
#~ "<document-bson-type-date>` or a "
#~ ":ref:`timestamp <document-bson-type-"
#~ "timestamp>`. The default type is "
#~ ":ref:`date <document-bson-type-date>`."
#~ msgstr ""

# a3eea7c274be419b874a5de82a0022cd
#~ msgid "The :update:`$currentDate` operator can take as its operand either"
#~ msgstr ""

# 25e0e76ba09540ca81ee9da1cea9cb39
#~ msgid "a boolean ``true`` which creates a Date, or"
#~ msgstr ""

# 521005e7f4bd41f995cbf949dc87cbec
#~ msgid ""
#~ "a document which explicitly specifies "
#~ "the type, i.e. ``{ $type: \"timestamp\""
#~ " }`` or ``{ $type: \"date\" }``. "
#~ "The operator is *case-sensitive* and "
#~ "accepts only the lowercase ``\"timestamp\"``"
#~ " or the lowercase ``\"date\"``."
#~ msgstr ""

# 85260ad200724f6aaa6ad9e975ad6271
#~ msgid ""
#~ "The following updates the ``lastModified`` "
#~ "field to the current date and the"
#~ " ``lastModifiedTS`` field to the current"
#~ " timestamp as well as setting the "
#~ "``status`` field to ``\"D\"``."
#~ msgstr ""

# 0abd40654b0642258457a8777e58bddf
#~ msgid "Following this operation, the updated document would resemble:"
#~ msgstr ""
<|MERGE_RESOLUTION|>--- conflicted
+++ resolved
@@ -8,11 +8,7 @@
 msgstr ""
 "Project-Id-Version: MongoDB Manual\n"
 "Report-Msgid-Bugs-To: \n"
-<<<<<<< HEAD
-"POT-Creation-Date: 2019-03-19 11:02-0400\n"
-=======
 "POT-Creation-Date: 2016-12-08 12:02-0500\n"
->>>>>>> 2478a500
 "PO-Revision-Date: 2013-12-16 23:05+0000\n"
 "Last-Translator: tychoish <tychoish@gmail.com>\n"
 "Language: es\n"
@@ -24,31 +20,22 @@
 "Content-Transfer-Encoding: 8bit\n"
 "Generated-By: Babel 2.6.0\n"
 
-<<<<<<< HEAD
-=======
 # 0ca1abd3a0774c0aab5b5c626b579cf8
->>>>>>> 2478a500
 #: ../source/reference/operator/update/currentDate.txt:3
 msgid "$currentDate"
 msgstr ""
 
-<<<<<<< HEAD
-=======
 # 0d801fdc55ea4497b3be0acc16aec973
 #: ../source/reference/operator/update/currentDate.txt
 msgid "On this page"
 msgstr ""
 
 # 375cf1bc51bf49c99d2e616fe8627468
->>>>>>> 2478a500
 #: ../source/reference/operator/update/currentDate.txt:14
 msgid "Definition"
 msgstr ""
 
-<<<<<<< HEAD
-=======
 # b2c8117652b84563b70fc12b1f249595
->>>>>>> 2478a500
 #: ../source/reference/operator/update/currentDate.txt:18
 msgid ""
 "The :update:`$currentDate` operator sets the value of a field to the "
@@ -57,10 +44,7 @@
 ":ref:`Date <document-bson-type-date>`."
 msgstr ""
 
-<<<<<<< HEAD
-=======
 # ee2b9ae7d55d42a3a275f98611f79168
->>>>>>> 2478a500
 #: ../source/reference/operator/update/currentDate.txt:25
 msgid ""
 "MongoDB no longer treats the :ref:`timestamp <document-bson-type-"
@@ -69,44 +53,16 @@
 "-date-timestamp`."
 msgstr ""
 
-<<<<<<< HEAD
-=======
 # 20b73d9d367f4e01b6e34608badcbb32
->>>>>>> 2478a500
 #: ../source/reference/operator/update/currentDate.txt:31
 msgid "The :update:`$currentDate` operator has the form:"
 msgstr ""
 
-<<<<<<< HEAD
-=======
 # bdb9978c27e44fc48bba0af09bc3bfeb
->>>>>>> 2478a500
 #: ../source/reference/operator/update/currentDate.txt:37
 msgid "``<typeSpecification>`` can be either:"
 msgstr ""
 
-<<<<<<< HEAD
-#: ../source/reference/operator/update/currentDate.txt:39
-msgid ""
-"a boolean ``true`` to set the field value to the current date as a Date, "
-"or"
-msgstr ""
-
-#: ../source/reference/operator/update/currentDate.txt:42
-msgid ""
-"a document ``{ $type: \"timestamp\" }`` or ``{ $type: \"date\" }`` which "
-"explicitly specifies the type. The operator is *case-sensitive* and "
-"accepts only the lowercase ``\"timestamp\"`` or the lowercase "
-"``\"date\"``."
-msgstr ""
-
-#: ../source/includes/use-dot-notation.rst:1
-msgid ""
-"To specify a ``<field>`` in an embedded document or in an array, use "
-":ref:`dot notation <document-dot-notation>`."
-msgstr ""
-
-=======
 # 01bbeaf05dd54fe29e19cf6a82ce1806
 #: ../source/reference/operator/update/currentDate.txt:39
 msgid ""
@@ -131,59 +87,34 @@
 msgstr ""
 
 # 3ec96028f27445daadbc946499ce85e7
->>>>>>> 2478a500
 #: ../source/reference/operator/update/currentDate.txt:50
 msgid "Behavior"
 msgstr ""
 
-<<<<<<< HEAD
-=======
 # d53ddc56fc1d463c91f95a742d3a38ce
->>>>>>> 2478a500
 #: ../source/reference/operator/update/currentDate.txt:52
 msgid ""
 "If the field does not exist, :update:`$currentDate` adds the field to a "
 "document."
 msgstr ""
 
-<<<<<<< HEAD
-=======
 # 5947271749304538a19db8a484228765
->>>>>>> 2478a500
 #: ../source/reference/operator/update/currentDate.txt:56
 msgid "Example"
 msgstr ""
 
-<<<<<<< HEAD
-=======
 # e916dc54f313411f9dca41c83ed1fe13
->>>>>>> 2478a500
 #: ../source/reference/operator/update/currentDate.txt:60
 msgid "Consider the following document in the ``users`` collection:"
 msgstr ""
 
-<<<<<<< HEAD
-=======
 # aa6679f10b7a406b92f40cf1711164dc
->>>>>>> 2478a500
 #: ../source/reference/operator/update/currentDate.txt:66
 msgid ""
 "The following operation updates the ``lastModified`` field to the current"
 " date, the ``\"cancellation.date\"`` field to the current timestamp as "
 "well as updating the ``status`` field to ``\"D\"`` and the "
 "``\"cancellation.reason\"`` to ``\"user request\"``."
-<<<<<<< HEAD
-msgstr ""
-
-#: ../source/reference/operator/update/currentDate.txt:87
-msgid "The updated document would resemble:"
-msgstr ""
-
-#: ../source/reference/operator/update/currentDate.txt:101
-msgid ":method:`db.collection.update()`, :method:`db.collection.findAndModify()`"
-msgstr ""
-
-=======
 msgstr ""
 
 # d8e741177e9344dfbae48e3c2877cac5
@@ -196,7 +127,6 @@
 msgid ":method:`db.collection.update()`, :method:`db.collection.findAndModify()`"
 msgstr ""
 
->>>>>>> 2478a500
 # 64a4d6c3711247c986737e6f84709b1c
 #~ msgid ""
 #~ "The :update:`$currentDate` operator sets the"
