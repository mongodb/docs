--- conflicted
+++ resolved
@@ -8,11 +8,7 @@
 msgstr ""
 "Project-Id-Version: MongoDB Manual\n"
 "Report-Msgid-Bugs-To: \n"
-<<<<<<< HEAD
-"POT-Creation-Date: 2019-03-19 11:02-0400\n"
-=======
 "POT-Creation-Date: 2016-12-08 12:02-0500\n"
->>>>>>> 2478a500
 "PO-Revision-Date: 2013-12-16 23:05+0000\n"
 "Last-Translator: tychoish <tychoish@gmail.com>\n"
 "Language: es\n"
@@ -24,31 +20,22 @@
 "Content-Transfer-Encoding: 8bit\n"
 "Generated-By: Babel 2.6.0\n"
 
-<<<<<<< HEAD
-=======
 # 187bce94810c466ebb23303d053d45e1
->>>>>>> 2478a500
 #: ../source/reference/operator/update/pullAll.txt:3
 msgid "$pullAll"
 msgstr ""
 
-<<<<<<< HEAD
-=======
 # e60293adbeb3498b8ed26ef2e99732a4
 #: ../source/reference/operator/update/pullAll.txt
 msgid "On this page"
 msgstr ""
 
 # 9a20c5fe0a1d4b3cb7b4d044e1519229
->>>>>>> 2478a500
 #: ../source/reference/operator/update/pullAll.txt:14
 msgid "Definition"
 msgstr ""
 
-<<<<<<< HEAD
-=======
 # 4d143bc1ce5a46ef805b56f1a7af33ad
->>>>>>> 2478a500
 #: ../source/reference/operator/update/pullAll.txt:18
 msgid ""
 "The :update:`$pullAll` operator removes all instances of the specified "
@@ -57,49 +44,29 @@
 "elements that match the listed values."
 msgstr ""
 
-<<<<<<< HEAD
-=======
 # ddad1013f1f54747a3dd8412c54352a2
->>>>>>> 2478a500
 #: ../source/reference/operator/update/pullAll.txt:23
 msgid "The :update:`$pullAll` operator has the form:"
 msgstr ""
 
-<<<<<<< HEAD
-=======
 # ced0290ddf7949e7bcfa8e7924bc0523
->>>>>>> 2478a500
 #: ../source/includes/use-dot-notation.rst:1
 msgid ""
 "To specify a ``<field>`` in an embedded document or in an array, use "
 ":ref:`dot notation <document-dot-notation>`."
 msgstr ""
 
-<<<<<<< HEAD
-=======
 # b642898816d54767847322de99b5c8e0
->>>>>>> 2478a500
 #: ../source/reference/operator/update/pullAll.txt:32
 msgid "Behavior"
 msgstr ""
 
-<<<<<<< HEAD
-=======
 # 8830323ad8d047258dcccb906f8a5bc8
->>>>>>> 2478a500
 #: ../source/reference/operator/update/pullAll.txt:34
 msgid ""
 "If a ``<value>`` to remove is a document or an array, :update:`$pullAll` "
 "removes only the elements in the array that match the specified "
 "``<value>`` exactly, including order."
-<<<<<<< HEAD
-msgstr ""
-
-#: ../source/reference/operator/update/pullAll.txt:39
-msgid "Examples"
-msgstr ""
-
-=======
 msgstr ""
 
 # 9cffb38ace26443181cf1b05667d8691
@@ -108,35 +75,25 @@
 msgstr ""
 
 # 9c2fbf8b53cf465a85ea34baba7f451d
->>>>>>> 2478a500
 #: ../source/reference/operator/update/pullAll.txt:41
 msgid "Given the following document in the ``survey`` collection:"
 msgstr ""
 
-<<<<<<< HEAD
-=======
 # f0b782a1ecc8471094b0d3553a3d7939
->>>>>>> 2478a500
 #: ../source/reference/operator/update/pullAll.txt:47
 msgid ""
 "The following operation removes all instances of the value ``0`` and "
 "``5`` from the ``scores`` array:"
 msgstr ""
 
-<<<<<<< HEAD
-=======
 # 322f5236a33743fb810d8416991553a6
->>>>>>> 2478a500
 #: ../source/reference/operator/update/pullAll.txt:54
 msgid ""
 "After the operation, the updated document has all instances of ``0`` and "
 "``5`` removed from the ``scores`` field:"
 msgstr ""
 
-<<<<<<< HEAD
-=======
 # d52e2554dc234c72ae579bb4b6676c6f
->>>>>>> 2478a500
 #: ../source/reference/operator/update/pullAll.txt:61
 msgid ":method:`db.collection.update()`, :method:`db.collection.findAndModify()`"
 msgstr ""
