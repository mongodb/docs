--- conflicted
+++ resolved
@@ -3,11 +3,7 @@
 msgstr ""
 "Project-Id-Version: mongodb-manual 2.6\n"
 "Report-Msgid-Bugs-To: \n"
-<<<<<<< HEAD
-"POT-Creation-Date: 2019-03-19 11:02-0400\n"
-=======
 "POT-Creation-Date: 2016-12-08 12:02-0500\n"
->>>>>>> 2478a500
 "PO-Revision-Date: YEAR-MO-DA HO:MI+ZONE\n"
 "Last-Translator: FULL NAME <EMAIL@ADDRESS>\n"
 "Language-Team: LANGUAGE <LL@li.org>\n"
@@ -21,25 +17,19 @@
 msgid "Implement Field Level Redaction"
 msgstr ""
 
-<<<<<<< HEAD
-=======
 # 49cee05a113041fd91d94aba3d09ef7c
 #: ../source/tutorial/implement-field-level-redaction.txt
 msgid "On this page"
 msgstr ""
 
 # d358fb12f09847aaa0b7bd65a0dac726
->>>>>>> 2478a500
 #: ../source/tutorial/implement-field-level-redaction.txt:13
 msgid ""
 "The :pipeline:`$redact` pipeline operator restricts the contents of the "
 "documents based on information stored in the documents themselves."
 msgstr ""
 
-<<<<<<< HEAD
-=======
 # 1a56762e7db4452c993628dca4c06415
->>>>>>> 2478a500
 #: ../source/tutorial/implement-field-level-redaction.txt:18
 msgid ""
 "To store the access criteria data, add a field to the documents and "
@@ -49,10 +39,7 @@
 "with that set to access the data."
 msgstr ""
 
-<<<<<<< HEAD
-=======
 # 0384998887ab495d8e57723c9a7eb139
->>>>>>> 2478a500
 #: ../source/tutorial/implement-field-level-redaction.txt:24
 msgid ""
 "Then, include the :pipeline:`$redact` stage in the "
@@ -60,10 +47,7 @@
 " result set based on the access required to view the data."
 msgstr ""
 
-<<<<<<< HEAD
-=======
 # 606f44e88d654f1683b92ca349774ed9
->>>>>>> 2478a500
 #: ../source/tutorial/implement-field-level-redaction.txt:28
 msgid ""
 "For more information on the :pipeline:`$redact` pipeline operator, "
@@ -71,18 +55,12 @@
 "additional examples, see :pipeline:`$redact`."
 msgstr ""
 
-<<<<<<< HEAD
-=======
 # b69eb020cb1c4d4ba228b0f31e5578f0
->>>>>>> 2478a500
 #: ../source/tutorial/implement-field-level-redaction.txt:35
 msgid "Procedure"
 msgstr ""
 
-<<<<<<< HEAD
-=======
 # bb2566e08f2b43d9995d71c6e3e9156c
->>>>>>> 2478a500
 #: ../source/tutorial/implement-field-level-redaction.txt:37
 msgid ""
 "For example, a ``forecasts`` collection contains documents of the "
@@ -90,10 +68,7 @@
 "required to view the data:"
 msgstr ""
 
-<<<<<<< HEAD
-=======
 # 1c029a9eb7c34daa9f59549b2ac9e23a
->>>>>>> 2478a500
 #: ../source/tutorial/implement-field-level-redaction.txt:70
 msgid ""
 "For each document, the ``tags`` field contains various access groupings "
@@ -102,10 +77,7 @@
 "level ``[\"G\"]`` or both ``[ \"FDW\", \"TGE\" ]`` to view the data."
 msgstr ""
 
-<<<<<<< HEAD
-=======
 # 7a857b0275764c80b4fffb198e242260
->>>>>>> 2478a500
 #: ../source/tutorial/implement-field-level-redaction.txt:75
 msgid ""
 "Consider a user who only has access to view information tagged with "
@@ -114,20 +86,14 @@
 "the following:"
 msgstr ""
 
-<<<<<<< HEAD
-=======
 # 15285d897f5541daa188cf95c2840207
->>>>>>> 2478a500
 #: ../source/tutorial/implement-field-level-redaction.txt:106
 msgid ""
 "The aggregation operation returns the following \"redacted\" document for"
 " the user:"
 msgstr ""
 
-<<<<<<< HEAD
-=======
 # f152702f6cd4421eaa56fe2bffb3257e
->>>>>>> 2478a500
 #: ../source/tutorial/implement-field-level-redaction.txt:128
 msgid ""
 ":expression:`$map`, :expression:`$setIsSubset`, "
