--- conflicted
+++ resolved
@@ -8,11 +8,7 @@
 msgstr ""
 "Project-Id-Version: MongoDB Manual\n"
 "Report-Msgid-Bugs-To: \n"
-<<<<<<< HEAD
-"POT-Creation-Date: 2019-03-19 11:02-0400\n"
-=======
 "POT-Creation-Date: 2016-12-08 12:02-0500\n"
->>>>>>> 2478a500
 "PO-Revision-Date: 2014-04-08 18:44+0000\n"
 "Last-Translator: tychoish <tychoish@gmail.com>\n"
 "Language: es\n"
@@ -24,31 +20,22 @@
 "Content-Transfer-Encoding: 8bit\n"
 "Generated-By: Babel 2.6.0\n"
 
-<<<<<<< HEAD
-=======
 # 313cdd98e40449f49425abced5393251
->>>>>>> 2478a500
 #: ../source/reference/system-collections.txt:9
 msgid "System Collections"
 msgstr ""
 
-<<<<<<< HEAD
-=======
 # b58a65a0013047df85204f3a2ea842d1
 #: ../source/reference/system-collections.txt
 msgid "On this page"
 msgstr ""
 
 # 2e068a5da84e46478871c077664d9c16
->>>>>>> 2478a500
 #: ../source/reference/system-collections.txt:20
 msgid "Synopsis"
 msgstr ""
 
-<<<<<<< HEAD
-=======
 # cd95a97fdf234424a4de5a4cc5bc1b65
->>>>>>> 2478a500
 #: ../source/reference/system-collections.txt:22
 msgid ""
 "MongoDB stores system information in collections that use the "
@@ -56,25 +43,14 @@
 "internal use. Do not create collections that begin with ``system``."
 msgstr ""
 
-<<<<<<< HEAD
-=======
 # a0e6b09a62ec4071a5280e53b1ea28b7
->>>>>>> 2478a500
 #: ../source/reference/system-collections.txt:26
 msgid ""
 "MongoDB also stores some additional instance-local metadata in the "
 ":doc:`local database </reference/local-database>`, specifically for "
-"replication purposes and in the :doc:`config database </reference/config-"
-"database>` for :ref:`sessions information <sessions>`."
+"replication purposes."
 msgstr ""
 
-<<<<<<< HEAD
-#: ../source/reference/system-collections.txt:33
-msgid "Collections"
-msgstr ""
-
-#: ../source/reference/system-collections.txt:35
-=======
 # 0d693e9612f44961896d176f40e06e42
 #: ../source/reference/system-collections.txt:31
 msgid "Collections"
@@ -82,30 +58,21 @@
 
 # d57b2a205585446995b12f6714165315
 #: ../source/reference/system-collections.txt:33
->>>>>>> 2478a500
 msgid ""
 "System collections include these collections stored in the ``admin`` "
 "database:"
 msgstr ""
 
-<<<<<<< HEAD
-#: ../source/reference/system-collections.txt:41
-=======
 # 41cf348893704261af8a0c5876f68cf9
 #: ../source/reference/system-collections.txt:39
->>>>>>> 2478a500
 msgid ""
 "The :data:`admin.system.roles` collection stores custom roles that "
 "administrators create and assign to users to provide access to specific "
 "resources."
 msgstr ""
 
-<<<<<<< HEAD
-#: ../source/reference/system-collections.txt:49
-=======
 # 358116ca7c1444b5ab007257d84ff76d
 #: ../source/reference/system-collections.txt:47
->>>>>>> 2478a500
 msgid ""
 "The :data:`admin.system.users` collection stores the user's "
 "authentication credentials as well as any roles assigned to the user. "
@@ -113,13 +80,6 @@
 "collection."
 msgstr ""
 
-<<<<<<< HEAD
-#: ../source/reference/system-collections.txt:58
-msgid "Stores the schema version of the user credential documents."
-msgstr ""
-
-#: ../source/reference/system-collections.txt:60
-=======
 # 51c32be3a18a48bfbabf6e85e914e91a
 #: ../source/reference/system-collections.txt:56
 msgid "Stores the schema version of the user credential documents."
@@ -127,19 +87,11 @@
 
 # 74395da0447941bc9db1ad178900ea8a
 #: ../source/reference/system-collections.txt:58
->>>>>>> 2478a500
 msgid ""
 "System collections also include these collections stored directly in each"
 " database:"
 msgstr ""
 
-<<<<<<< HEAD
-#: ../source/reference/system-collections.txt:65
-msgid "Access this data using :dbcommand:`listCollections`."
-msgstr ""
-
-#: ../source/reference/system-collections.txt:68
-=======
 # 77c81feda1e34aa8ac8c7cf958f2a0b8
 #: ../source/reference/system-collections.txt:63
 msgid "Access this data using :dbcommand:`listCollections`."
@@ -147,19 +99,11 @@
 
 # f65218a00e4a422ead91ca970880d2ed
 #: ../source/reference/system-collections.txt:66
->>>>>>> 2478a500
 msgid ""
 "The :data:`<database>.system.namespaces` collection contains information "
 "about all of the database’s collections."
 msgstr ""
 
-<<<<<<< HEAD
-#: ../source/reference/system-collections.txt:73
-msgid "Access this data using :dbcommand:`listIndexes`."
-msgstr ""
-
-#: ../source/reference/system-collections.txt:76
-=======
 # 90a19e24c3584228b002273aab8a0465
 #: ../source/reference/system-collections.txt:71
 msgid "Access this data using :dbcommand:`listIndexes`."
@@ -167,30 +111,21 @@
 
 # 5063fdf7a9104b01b57dac5ab2c32fe3
 #: ../source/reference/system-collections.txt:74
->>>>>>> 2478a500
 msgid ""
 "The :data:`<database>.system.indexes` collection lists all the indexes in"
 " the database."
 msgstr ""
 
-<<<<<<< HEAD
-#: ../source/reference/system-collections.txt:81
-=======
 # ed891165f45243139d5e9e3610f7f99c
 #: ../source/reference/system-collections.txt:79
->>>>>>> 2478a500
 msgid ""
 "The :data:`<database>.system.profile` collection stores database "
 "profiling information. For information on profiling, see :ref:`database-"
 "profiling`."
 msgstr ""
 
-<<<<<<< HEAD
-#: ../source/reference/system-collections.txt:86
-=======
 # 75fdccba31c34af991eecd57d974c615
 #: ../source/reference/system-collections.txt:84
->>>>>>> 2478a500
 msgid ""
 "The :data:`<database>.system.js` collection holds special JavaScript code"
 " for use in :doc:`server side JavaScript </core/server-side-javascript>`."
@@ -198,54 +133,6 @@
 "information."
 msgstr ""
 
-<<<<<<< HEAD
-# b4c63e5975064fe49cd6bdfc37f3a874
-#~ msgid ""
-#~ "MongoDB also stores some additional "
-#~ "instance-local metadata in the :doc:`local"
-#~ " database </reference/local-database>`, "
-#~ "specifically for replication purposes."
-#~ msgstr ""
-
-# a6cb30c6e07b476b88092faab7b7d7d1
-#~ msgid ""
-#~ "The :data:`<database>.system.namespaces` collection "
-#~ "contains information about all of the"
-#~ " database’s collections. Additional namespace "
-#~ "metadata exists in the ``database.ns`` "
-#~ "files and is opaque to database "
-#~ "users."
-#~ msgstr ""
-
-# b35c3233306344a4b0a3c165d4adae2e
-#~ msgid ""
-#~ "The :data:`<database>.system.indexes` collection "
-#~ "lists all the indexes in the "
-#~ "database. Add and remove data from "
-#~ "this collection via the "
-#~ ":method:`~db.collection.ensureIndex()` and "
-#~ ":method:`~db.collection.dropIndex()`"
-#~ msgstr ""
-
-# 4751adf80e5445d3a7275766a8f509da
-#~ msgid "collection"
-#~ msgstr ""
-
-# 4751adf80e5445d3a7275766a8f509da
-# eee661fc00a54950b0398caac1de3640
-# c0f1d290661641bdab9a5bddae8d00be
-# 4a2327c6314d4ebbbebc22b58c354013
-#~ msgid "system"
-#~ msgstr ""
-
-# eee661fc00a54950b0398caac1de3640
-#~ msgid "collections"
-#~ msgstr ""
-
-# c0f1d290661641bdab9a5bddae8d00be
-# 4a2327c6314d4ebbbebc22b58c354013
-#~ msgid "namespace"
-=======
 # 9987a08b7b3b41479ce68a5ffc20a02a
 #: ../source/reference/system-collections.txt:1
 msgid "collection"
@@ -292,5 +179,4 @@
 #~ "this collection via the "
 #~ ":method:`~db.collection.ensureIndex()` and "
 #~ ":method:`~db.collection.dropIndex()`"
->>>>>>> 2478a500
 #~ msgstr ""
