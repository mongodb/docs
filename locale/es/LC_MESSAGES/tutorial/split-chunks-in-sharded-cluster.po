--- conflicted
+++ resolved
@@ -8,11 +8,7 @@
 msgstr ""
 "Project-Id-Version: MongoDB Manual\n"
 "Report-Msgid-Bugs-To: \n"
-<<<<<<< HEAD
-"POT-Creation-Date: 2019-03-19 11:02-0400\n"
-=======
 "POT-Creation-Date: 2016-12-08 12:02-0500\n"
->>>>>>> 2478a500
 "PO-Revision-Date: 2014-04-08 16:31+0000\n"
 "Last-Translator: tychoish <tychoish@gmail.com>\n"
 "Language: es\n"
@@ -24,18 +20,12 @@
 "Content-Transfer-Encoding: 8bit\n"
 "Generated-By: Babel 2.6.0\n"
 
-<<<<<<< HEAD
-=======
 # 61304a27383b409091ab6595eba80f82
->>>>>>> 2478a500
 #: ../source/tutorial/split-chunks-in-sharded-cluster.txt:3
 msgid "Split Chunks in a Sharded Cluster"
 msgstr ""
 
-<<<<<<< HEAD
-=======
 # 1f69f6ed509d46758dd76c2272e4e432
->>>>>>> 2478a500
 #: ../source/tutorial/split-chunks-in-sharded-cluster.txt:13
 msgid ""
 "Normally, MongoDB splits a :term:`chunk` after an insert if the chunk "
@@ -43,10 +33,7 @@
 " may want to split chunks manually if:"
 msgstr ""
 
-<<<<<<< HEAD
-=======
 # d2c6d37ab18e4277a0f299cf5ee89943
->>>>>>> 2478a500
 #: ../source/tutorial/split-chunks-in-sharded-cluster.txt:17
 msgid ""
 "you have a large amount of data in your cluster and very few "
@@ -54,10 +41,7 @@
 "existing data."
 msgstr ""
 
-<<<<<<< HEAD
-=======
 # ea78acd8d658422e90656db9a7b6aaaf
->>>>>>> 2478a500
 #: ../source/tutorial/split-chunks-in-sharded-cluster.txt:21
 msgid ""
 "you expect to add a large amount of data that would initially reside in a"
@@ -67,10 +51,7 @@
 "single chunk."
 msgstr ""
 
-<<<<<<< HEAD
-=======
 # 7f885e97c44c40b6aa93a7ca2f377fbe
->>>>>>> 2478a500
 #: ../source/tutorial/split-chunks-in-sharded-cluster.txt:29
 msgid ""
 "MongoDB provides the :dbcommand:`mergeChunks` command to combine "
@@ -78,10 +59,7 @@
 "chunks-in-sharded-cluster` for more information."
 msgstr ""
 
-<<<<<<< HEAD
-=======
 # 4ee10c53d19e41d9ad29c36c99f0a384
->>>>>>> 2478a500
 #: ../source/tutorial/split-chunks-in-sharded-cluster.txt:35
 msgid ""
 "The :term:`balancer` may migrate recently split chunks to a new shard "
@@ -90,10 +68,7 @@
 "by the system."
 msgstr ""
 
-<<<<<<< HEAD
-=======
 # b9b7627c07aa491aa559f4c9c2ed6eb5
->>>>>>> 2478a500
 #: ../source/includes/warning-splitting-chunks.rst:3
 msgid ""
 "Be careful when splitting data in a sharded collection to create new "
@@ -106,31 +81,22 @@
 "splits that lead to a collection with differently sized chunks."
 msgstr ""
 
-<<<<<<< HEAD
-=======
 # 7be43d52ccd845b696b17b3fa296bc4d
->>>>>>> 2478a500
 #: ../source/tutorial/split-chunks-in-sharded-cluster.txt:42
 msgid ""
 "Use :method:`sh.status()` to determine the current chunk ranges across "
 "the cluster."
 msgstr ""
 
-<<<<<<< HEAD
-=======
 # d3a8466e1bc6473a8c8e37c92588de91
->>>>>>> 2478a500
 #: ../source/tutorial/split-chunks-in-sharded-cluster.txt:45
 msgid ""
 "To split chunks manually, use the :dbcommand:`split` command with either "
-"fields ``middle`` or ``find``. The :binary:`~bin.mongo` shell provides "
-"the helper methods :method:`sh.splitFind()` and :method:`sh.splitAt()`."
+"fields ``middle`` or ``find``. The :program:`mongo` shell provides the "
+"helper methods :method:`sh.splitFind()` and :method:`sh.splitAt()`."
 msgstr ""
 
-<<<<<<< HEAD
-=======
 # 36e7ea49518d4e53b95da0c295ea71c9
->>>>>>> 2478a500
 #: ../source/tutorial/split-chunks-in-sharded-cluster.txt:49
 msgid ""
 ":method:`~sh.splitFind()` splits the chunk that contains the *first* "
@@ -140,10 +106,6 @@
 ":method:`~sh.splitFind()`. The query in :method:`~sh.splitFind()` does "
 "not need to use the shard key, though it nearly always makes sense to do "
 "so."
-<<<<<<< HEAD
-msgstr ""
-
-=======
 msgstr ""
 
 # ac0f88a863e14463bd17b97b126c1d92
@@ -153,7 +115,6 @@
 msgstr ""
 
 # ce700d5594da4456bd7009f2393e1c3a
->>>>>>> 2478a500
 #: ../source/tutorial/split-chunks-in-sharded-cluster.txt:58
 msgid ""
 "The following command splits the chunk that contains the value of "
@@ -161,20 +122,14 @@
 "``records`` database:"
 msgstr ""
 
-<<<<<<< HEAD
-=======
 # 1a6e612606874528bb51a16877a82a2e
->>>>>>> 2478a500
 #: ../source/tutorial/split-chunks-in-sharded-cluster.txt:66
 msgid ""
 "Use :method:`~sh.splitAt()` to split a chunk in two, using the queried "
 "document as the lower bound in the new chunk:"
 msgstr ""
 
-<<<<<<< HEAD
-=======
 # aa45d88e287c446da6b86db89615229f
->>>>>>> 2478a500
 #: ../source/tutorial/split-chunks-in-sharded-cluster.txt:71
 msgid ""
 "The following command splits the chunk that contains the value of "
@@ -182,10 +137,7 @@
 "``records`` database."
 msgstr ""
 
-<<<<<<< HEAD
-=======
 # fedbef146bd64eb8882596b43dbf9937
->>>>>>> 2478a500
 #: ../source/tutorial/split-chunks-in-sharded-cluster.txt:79
 msgid ""
 ":method:`~sh.splitAt()` does not necessarily split the chunk into two "
@@ -193,13 +145,6 @@
 "matching the query, regardless of where that document is in the chunk."
 msgstr ""
 
-<<<<<<< HEAD
-#: ../source/tutorial/split-chunks-in-sharded-cluster.txt:84
-msgid "ref:`initial-chunks-empty-collection`"
-msgstr ""
-
-=======
->>>>>>> 2478a500
 # cd3c471ef24a43299bb50ac5910f080c
 #~ msgid ""
 #~ "The :term:`balancer` may migrate recently "
@@ -211,21 +156,3 @@
 #~ "and those split automatically by the "
 #~ "system."
 #~ msgstr ""
-<<<<<<< HEAD
-
-# 81ff7b7d5ef3430883bf8fc53b4be266
-#~ msgid ""
-#~ "To split chunks manually, use the "
-#~ ":dbcommand:`split` command with either fields"
-#~ " ``middle`` or ``find``. The "
-#~ ":program:`mongo` shell provides the helper "
-#~ "methods :method:`sh.splitFind()` and "
-#~ ":method:`sh.splitAt()`."
-#~ msgstr ""
-
-# c5364dae715e400ba4b6e9224eabd693
-# cecf1719ade547c6b8c864711204b361
-#~ msgid "Example"
-#~ msgstr ""
-=======
->>>>>>> 2478a500
