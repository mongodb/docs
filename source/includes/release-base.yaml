ref: _untar-release
copyable: true
language: 'sh'
code: |
  tar -zxvf mongodb-{{platform}}-{{builder}}-{{version}}.tgz
---
ref: _untar-release-ent
copyable: true
language: 'sh'
code: |
  tar -zxvf mongodb-{{platform}}-{{builder}}-enterprise-{{version}}.tgz
---
ref: _install-windows
copyable: true
language: bat
code: |
  msiexec.exe /l*v mdbinstall.log  /qb /i mongodb-win32-x86_64-2012plus-{{version}}-signed.msi
---
ref: _install-windows-service
copyable: true
language: bat
code: |
<<<<<<< HEAD
   msiexec.exe /l*v mdbinstall.log  /qb /i mongodb-win32-x86_64-2008plus-ssl-{{version}}-signed.msi ^
               ADDLOCAL="Server,ServerService,Client" ^
=======
   msiexec.exe /l*v mdbinstall.log  /qb /i mongodb-win32-x86_64-2012plus-{{version}}-signed.msi ^
               ADDLOCAL="ServerService,Client" ^
>>>>>>> 2478a500
               SHOULD_INSTALL_COMPASS="0" 
# Adding SHOULD_INSTALL_COMPASS="0" since the install page states that this installs just what's specified in ADDLOCAL
---
ref: _install-windows-nocompass
copyable: true
language: bat
code: |
   msiexec.exe /l*v mdbinstall.log  /qb /i mongodb-win32-x86_64-2012plus-{{version}}-signed.msi ^
               SHOULD_INSTALL_COMPASS="0" 
---
ref: _install-windows-ent
copyable: true
language: bat
code: |
   msiexec.exe /l*v mdbinstall.log  /qb /i mongodb-win32-x86_64-enterprise-windows-64-{{version}}-signed.msi
---
ref: _install-windows-ent-service
copyable: true
language: bat
code: |
   msiexec.exe /l*v mdbinstall.log  /qb /i mongodb-win32-x86_64-enterprise-windows-64-{{version}}-signed.msi ^
<<<<<<< HEAD
               ADDLOCAL="Server,ServerService,Client" ^
=======
               ADDLOCAL="ServerService,Client" ^
>>>>>>> 2478a500
               SHOULD_INSTALL_COMPASS="0" 
# Adding SHOULD_INSTALL_COMPASS="0" since the install page states that this installs just what's specified in ADDLOCAL
---
ref: _install-windows-ent-nocompass
copyable: true
language: bat
code: |
   msiexec.exe /l*v mdbinstall.log  /qb /i mongodb-win32-x86_64-enterprise-windows-64-{{version}}-signed.msi ^
               SHOULD_INSTALL_COMPASS="0"
---
ref: _install-windows-custom-location
copyable: true
language: bat
code: |
  msiexec.exe /l*v mdbinstall.log  /qb /i mongodb-win32-x86_64-2012plus-{{version}}-signed.msi ^
              INSTALLLOCATION="{{location}}"
---
ref: _install-windows-custom-location-nocompass
copyable: true
language: bat
code: |
  msiexec.exe /l*v mdbinstall.log  /qb /i mongodb-win32-x86_64-2012plus-{{version}}-signed.msi ^
              INSTALLLOCATION="{{location}}" ^
              SHOULD_INSTALL_COMPASS="0"
# Adding SHOULD_INSTALL_COMPASS="0" for Windows7 
---
ref: _install-windows-ent-custom-location
copyable: true
language: bat
code: |
   msiexec.exe /l*v mdbinstall.log  /qb /i mongodb-win32-x86_64-enterprise-windows-64-{{version}}-signed.msi ^
               INSTALLLOCATION="{{location}}"
---
ref: _install-windows-ent-custom-location-nocompass
copyable: true
language: bat
code: |
  msiexec.exe /l*v mdbinstall.log  /qb /i mongodb-win32-x86_64-enterprise-windows-64-{{version}}-signed.msi ^
              INSTALLLOCATION="{{location}}" ^
              SHOULD_INSTALL_COMPASS="0"
# Adding SHOULD_INSTALL_COMPASS="0" for Windows7 
---
ref: _install-windows-specify-local
copyable: true
language: bat
code: |
  msiexec.exe /l*v mdbinstall.log  /qb /i mongodb-win32-x86_64-2012plus-{{version}}-signed.msi ^
              ADDLOCAL="{{addlocal}}" ^
              SHOULD_INSTALL_COMPASS="0"

# Adding SHOULD_INSTALL_COMPASS="0" since the install page states that this installs just what's specified in ADDLOCAL
---
ref: _install-windows-ent-specify-local
copyable: true
language: bat
code: |
   msiexec.exe /l*v mdbinstall.log  /qb /i mongodb-win32-x86_64-enterprise-windows-64-{{version}}-signed.msi ^
               ADDLOCAL="{{addlocal}}"
               SHOULD_INSTALL_COMPASS="0"
# Adding SHOULD_INSTALL_COMPASS="0" since the install page states that this installs just what's specified in ADDLOCAL

...<|MERGE_RESOLUTION|>--- conflicted
+++ resolved
@@ -20,13 +20,8 @@
 copyable: true
 language: bat
 code: |
-<<<<<<< HEAD
-   msiexec.exe /l*v mdbinstall.log  /qb /i mongodb-win32-x86_64-2008plus-ssl-{{version}}-signed.msi ^
-               ADDLOCAL="Server,ServerService,Client" ^
-=======
    msiexec.exe /l*v mdbinstall.log  /qb /i mongodb-win32-x86_64-2012plus-{{version}}-signed.msi ^
                ADDLOCAL="ServerService,Client" ^
->>>>>>> 2478a500
                SHOULD_INSTALL_COMPASS="0" 
 # Adding SHOULD_INSTALL_COMPASS="0" since the install page states that this installs just what's specified in ADDLOCAL
 ---
@@ -48,11 +43,7 @@
 language: bat
 code: |
    msiexec.exe /l*v mdbinstall.log  /qb /i mongodb-win32-x86_64-enterprise-windows-64-{{version}}-signed.msi ^
-<<<<<<< HEAD
-               ADDLOCAL="Server,ServerService,Client" ^
-=======
                ADDLOCAL="ServerService,Client" ^
->>>>>>> 2478a500
                SHOULD_INSTALL_COMPASS="0" 
 # Adding SHOULD_INSTALL_COMPASS="0" since the install page states that this installs just what's specified in ADDLOCAL
 ---
