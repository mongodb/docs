# SOME DESCRIPTIVE TITLE.
# Copyright (C) 2011-2014, MongoDB, Inc.
# This file is distributed under the same license as the mongodb-manual
# package.
#
# Translators:
msgid ""
msgstr ""
"Project-Id-Version: MongoDB Manual\n"
"Report-Msgid-Bugs-To: \n"
<<<<<<< HEAD
"POT-Creation-Date: 2019-03-19 11:02-0400\n"
=======
"POT-Creation-Date: 2016-12-08 12:02-0500\n"
>>>>>>> 2478a500
"PO-Revision-Date: 2014-04-08 19:27+0000\n"
"Last-Translator: tychoish <tychoish@gmail.com>\n"
"Language: es\n"
"Language-Team: Spanish (http://www.transifex.com/projects/p/mongodb-"
"manual/language/es/)\n"
"Plural-Forms: nplurals=2; plural=(n != 1)\n"
"MIME-Version: 1.0\n"
"Content-Type: text/plain; charset=utf-8\n"
"Content-Transfer-Encoding: 8bit\n"
"Generated-By: Babel 2.6.0\n"

<<<<<<< HEAD
=======
# 45c05338ca404160a6d423140b105b52
>>>>>>> 2478a500
#: ../source/core/2d.txt:3
msgid "``2d`` Indexes"
msgstr ""

<<<<<<< HEAD
#: ../source/core/2d.txt:13
msgid ""
"Use a ``2d`` index for data stored as points on a two-dimensional plane. "
"The ``2d`` index is intended for :ref:`legacy coordinate pairs "
"<geospatial-legacy>` used in MongoDB 2.2 and earlier."
msgstr ""

=======
# 46ffe45435a14f10aa842c13f4c42558
#: ../source/core/2d.txt
msgid "On this page"
msgstr ""

# bafa8e4330144e3d954634d702567ee1
#: ../source/core/2d.txt:13
msgid ""
"Use a ``2d`` index for data stored as points on a two-dimensional plane. "
"The ``2d`` index is intended for legacy coordinate pairs used in MongoDB "
"2.2 and earlier."
msgstr ""

# 8f6431e1b9aa49fca647fa94a42c08f7
>>>>>>> 2478a500
#: ../source/core/2d.txt:17
msgid "Use a ``2d`` index if:"
msgstr ""

<<<<<<< HEAD
#: ../source/core/2d.txt:19
msgid ""
"your database has legacy :ref:`legacy coordinate pairs <geospatial-"
"legacy>` from MongoDB 2.2 or earlier, *and*"
msgstr ""

#: ../source/core/2d.txt:22
msgid "you do not intend to store any location data as :term:`GeoJSON` objects."
msgstr ""

#: ../source/core/2d.txt:24
msgid ""
"For more information on geospatial queries, see :doc:`/geospatial-"
"queries`."
msgstr ""

#: ../source/core/2d.txt:28
msgid "Considerations"
msgstr ""

#: ../source/includes/fact-limitation-one-geo-index-per-collection.rst:1
msgid ""
"Starting in MongoDB 4.0, you can specify a ``key`` option to the "
":pipeline:`$geoNear` pipeline stage and the deprecated "
":dbcommand:`geoNear` command to indicate the indexed field path to use. "
"This allows the :pipeline:`$geoNear` stage and the :dbcommand:`geoNear` "
"command to be used on a collection that has multiple |first-geo-index| "
"and/or multiple |second-geo-index|:"
msgstr ""

#: ../source/includes/fact-limitation-one-geo-index-per-collection.rst:8
msgid ""
"If your collection has multiple |first-geo-index| and/or multiple "
"|second-geo-index|, you must use the ``key`` option to specify the "
"indexed field path to use."
msgstr ""

#: ../source/includes/fact-limitation-one-geo-index-per-collection.rst:12
msgid ""
"If you do not specify the ``key``, you cannot have multiple |first-geo-"
"index| and/or multiple |second-geo-index| since without the ``key``, "
"index selection among multiple ``2d`` indexes or ``2dsphere`` indexes is "
"ambiguous."
msgstr ""

#: ../source/includes/fact-limitation-one-geo-index-per-collection.rst:19
msgid ""
"If you do not specify the ``key``, and you have at most only one |first-"
"geo-index| index and/or only one |first-geo-index| index, MongoDB looks "
"first for a ``2d`` index to use. If a ``2d`` index does not exists, then "
"MongoDB looks for a ``2dsphere`` index to use."
msgstr ""

#: ../source/core/2d.txt:34
msgid ""
"Do not use a ``2d`` index if your location data includes GeoJSON objects."
" To index on both :ref:`legacy coordinate pairs <geospatial-legacy>` "
"*and* :ref:`GeoJSON objects <geospatial-geojson>`, use a :doc:`2dsphere "
"</core/2dsphere>` index."
msgstr ""

#: ../source/includes/extracts/geospatial-index-shard-key-restriction-2d.rst:1
msgid ""
"You cannot use a ``2d`` index as a :term:`shard key` when sharding a "
"collection. However, you can create a geospatial index on a sharded "
"collection by using a different field as the shard key."
msgstr ""

#: ../source/core/2d.txt:42
msgid "Behavior"
msgstr ""

#: ../source/core/2d.txt:44
msgid ""
"The ``2d`` index supports calculations on a :ref:`flat, Euclidean plane "
"<geospatial-geometry>`. The ``2d`` index also supports *distance-only* "
"calculations on a sphere (i.e. :query:`$nearSphere`), but for *geometric*"
" calculations on a sphere (e.g. :query:`$geoWithin`), store data as "
":ref:`GeoJSON objects <geospatial-geojson>` and use a ``2dsphere`` index."
msgstr ""

#: ../source/core/2d.txt:51
msgid ""
"A ``2d`` index can reference two fields. The first must be the location "
"field. A ``2d`` compound index constructs queries that select first on "
"the location field, and then filters those results by the additional "
"criteria. A compound ``2d`` index can cover queries."
msgstr ""

#: ../source/core/2d.txt:57
msgid "``sparse`` Property"
msgstr ""

#: ../source/core/2d.txt:59
msgid ""
"``2d`` indexes are always :doc:`sparse </core/index-sparse>` and ignore "
"the :doc:`sparse </core/index-sparse>` option. If a document lacks a "
"``2d`` index field (or the field is ``null`` or an empty array), MongoDB "
"does not add an entry for the document to the ``2d`` index. For inserts, "
"MongoDB inserts the document but does not add to the ``2d`` index."
msgstr ""

#: ../source/core/2d.txt:66
=======
# 533f9cfa29b146b38fd6c6516d4e169b
#: ../source/core/2d.txt:19
msgid "your database has legacy location data from MongoDB 2.2 or earlier, *and*"
msgstr ""

# 5bb5e3fb55d5492f950925efcd18d492
#: ../source/core/2d.txt:21
msgid "you do not intend to store any location data as :term:`GeoJSON` objects."
msgstr ""

# cfd816e91b6947f88d456990b0390a4e
#: ../source/core/2d.txt:23
msgid ""
"See the :doc:`/reference/operator/query-geospatial` for the query "
"operators that support geospatial queries."
msgstr ""

# 84030a8a825a4bf089f0e03776124670
#: ../source/core/2d.txt:27
msgid "Considerations"
msgstr ""

# 1cb0dc631e8e40ba94a2f872b84065a5
#: ../source/includes/fact-limitation-one-geo-index-per-collection.rst:1
msgid ""
"The :dbcommand:`geoNear` command and the :pipeline:`$geoNear` pipeline "
"stage require that a collection have *at most* only one |first-geo-index|"
" and/or only one |second-geo-index| whereas :ref:`geospatial query "
"operators <geospatial-query-selectors>` (e.g. :query:`$near` and "
":query:`$geoWithin`) permit collections to have multiple geospatial "
"indexes."
msgstr ""

# 2f6842909d42493598a5233f550d4c9b
#: ../source/includes/fact-limitation-one-geo-index-per-collection.rst:8
msgid ""
"The geospatial index restriction for the :dbcommand:`geoNear` command and"
" the :pipeline:`$geoNear` pipeline stage exists because neither the "
":dbcommand:`geoNear` command nor the :pipeline:`$geoNear` pipeline stage "
"syntax includes the location field. As such, index selection among "
"multiple ``2d`` indexes or ``2dsphere`` indexes is ambiguous."
msgstr ""

# bae5d620a8204aa680c805a3d0b8713f
#: ../source/includes/fact-limitation-one-geo-index-per-collection.rst:14
msgid ""
"No such restriction applies for :ref:`geospatial query operators "
"<geospatial-query-selectors>` since these operators take a location "
"field, eliminating the ambiguity."
msgstr ""

# 2c35c3d4e34a46a0afa9137a823fbec7
#: ../source/core/2d.txt:33
msgid ""
"Do not use a ``2d`` index if your location data includes GeoJSON objects."
" To index on both legacy coordinate pairs *and* GeoJSON objects, use a "
":doc:`2dsphere </core/2dsphere>` index."
msgstr ""

# c47ed4d22f844de886ce05c2e4e7f9e5
#: ../source/core/2d.txt:37
msgid ""
"You cannot use a ``2d`` index as a shard key when sharding a collection. "
"However, you can create and maintain a geospatial index on a sharded "
"collection by using a different field as the shard key."
msgstr ""

# 13967827da114b6a9ce5841d02054dcc
#: ../source/core/2d.txt:42
msgid "Behavior"
msgstr ""

# 14171c9093fa490eb0cf6123462916d2
#: ../source/core/2d.txt:44
msgid ""
"The ``2d`` index supports calculations on a flat, Euclidean plane. The "
"``2d`` index also supports *distance-only* calculations on a sphere, but "
"for *geometric* calculations (e.g. :query:`$geoWithin`) on a sphere, "
"store data as GeoJSON objects and use the ``2dsphere`` index type."
msgstr ""

# 47f4d21ba0a242d4840babce68305bea
#: ../source/core/2d.txt:50
msgid ""
"A ``2d`` index can reference two fields. The first must be the location "
"field. A ``2d`` compound index constructs queries that select first on "
"the location field, and then filters those results by the additional "
"criteria. A compound ``2d`` index can cover queries."
msgstr ""

# 3f931751c73641ddbf3fac56e25fe2bd
#: ../source/core/2d.txt:58
msgid "Points on a 2D Plane"
msgstr ""

# 04325f068c244f7ba2cede7ee57bcb29
#: ../source/core/2d.txt:68
msgid ""
"To store location data as legacy coordinate pairs, use an array or an "
"embedded document. When possible, use the array format:"
msgstr ""

# 22eb8de2678a447ebb79bbeae6d253c2
#: ../source/core/2d.txt:75
msgid "Consider the embedded document form:"
msgstr ""

# 44adeedd3334418495db2afc50701f4d
#: ../source/core/2d.txt:81
msgid ""
"Arrays are preferred as certain languages do not guarantee associative "
"map ordering."
msgstr ""

# 6f929cee68a146618389862c71c7c966
#: ../source/core/2d.txt:84
msgid ""
"For all points, if you use longitude and latitude, store coordinates in "
"**longitude, latitude** order."
msgstr ""

# 343595d901e340c29b237c5fe76a84b2
#: ../source/core/2d.txt:88
msgid "``sparse`` Property"
msgstr ""

# 4bf6fdb49add4f28b109ab58f8722c65
#: ../source/core/2d.txt:90
msgid ""
"``2d`` indexes are :doc:`sparse </core/index-sparse>` by default and "
"ignores the :doc:`sparse: true </core/index-sparse>` option. If a "
"document lacks a ``2d`` index field (or the field is ``null`` or an empty"
" array), MongoDB does not add an entry for the document to the ``2d`` "
"index. For inserts, MongoDB inserts the document but does not add to the "
"``2d`` index."
msgstr ""

# 089fda4d9f2043ee9a2877f4c3a0442e
#: ../source/core/2d.txt:97
>>>>>>> 2478a500
msgid ""
"For a compound index that includes a ``2d`` index key along with keys of "
"other types, only the ``2d`` index field determines whether the index "
"references a document."
msgstr ""

#: ../source/core/2d.txt:71
msgid "Collation Option"
msgstr ""

#: ../source/core/2d.txt:73
msgid ""
"``2d`` indexes only support simple binary comparison and do not support "
"the :ref:`collation <collation>` option."
msgstr ""

#: ../source/core/2d.txt:76
msgid ""
"To create a ``2d`` index on a collection that has a non-simple collation,"
" you must explicitly specify ``{collation: {locale: \"simple\"} }`` when "
"creating the index."
msgstr ""

#~ msgid ""
#~ "MongoDB allows *only one* geospatial "
#~ "index per collection. You can create "
#~ "either a |first-geo-index| **or** "
#~ "a |second-geo-index| per collection."
#~ msgstr ""

# 66d5d6f472c146c4b3bd83c570d6fab2
#~ msgid ""
#~ "Use a ``2d`` index for data stored"
#~ " as points on a two-dimensional "
#~ "plane. The ``2d`` index is intended "
#~ "for legacy coordinate pairs used in "
#~ "MongoDB 2.2 and earlier."
#~ msgstr ""

# 57faad288f584e87873b32816669977d
#~ msgid ""
#~ "your database has legacy location data"
#~ " from MongoDB 2.2 or earlier, *and*"
#~ msgstr ""

# 04991cdd31834fd98fab55e8a6409b5c
#~ msgid ""
#~ "See the :doc:`/reference/operator/query-geospatial`"
#~ " for the query operators that support"
#~ " geospatial queries."
#~ msgstr ""

# 05c6b76da9b94f24bf5c4aad19080d15
#~ msgid ""
#~ "Do not use a ``2d`` index if "
#~ "your location data includes GeoJSON "
#~ "objects. To index on both legacy "
#~ "coordinate pairs *and* GeoJSON objects, "
#~ "use a :doc:`2dsphere </core/2dsphere>` index."
#~ msgstr ""

# c42144dd50c04585b9dd2bcd33fe21e3
#~ msgid ""
#~ "You cannot use a ``2d`` index as"
#~ " a shard key when sharding a "
#~ "collection. However, you can create and"
#~ " maintain a geospatial index on a "
#~ "sharded collection by using a different"
#~ " field as the shard key."
#~ msgstr ""

# 8ec27beb041045d7b068f764fc264821
#~ msgid ""
#~ "The ``2d`` index supports calculations "
#~ "on a flat, Euclidean plane. The "
#~ "``2d`` index also supports *distance-"
#~ "only* calculations on a sphere, but "
#~ "for *geometric* calculations (e.g. "
#~ ":query:`$geoWithin`) on a sphere, store "
#~ "data as GeoJSON objects and use "
#~ "the ``2dsphere`` index type."
#~ msgstr ""

# 2547d5ef2da44809bb1ef897a2895a96
#~ msgid "Points on a 2D Plane"
#~ msgstr ""

# b252eb873360477cb7ef19291d8a76ff
#~ msgid ""
#~ "To store location data as legacy "
#~ "coordinate pairs, use an array or "
#~ "an embedded document. When possible, use"
#~ " the array format:"
#~ msgstr ""

# c66228373baa4c0292d93692c9f850d4
#~ msgid "Consider the embedded document form:"
#~ msgstr ""

# 657a5fdda15041b987b673489fb07ab7
#~ msgid ""
#~ "Arrays are preferred as certain "
#~ "languages do not guarantee associative "
#~ "map ordering."
#~ msgstr ""

# efd0ef585a1a46c09a203750b4e3be9a
#~ msgid ""
#~ "For all points, if you use "
#~ "longitude and latitude, store coordinates "
#~ "in **longitude, latitude** order."
#~ msgstr ""

#~ msgid ""
#~ "The :dbcommand:`geoNear` command and the "
#~ ":pipeline:`$geoNear` pipeline stage require "
#~ "that a collection have *at most* "
#~ "only one |first-geo-index| and/or "
#~ "only one |second-geo-index| whereas "
#~ ":ref:`geospatial query operators <geospatial-"
#~ "query-selectors>` (e.g. :query:`$near` and "
#~ ":query:`$geoWithin`) permit collections to "
#~ "have multiple geospatial indexes."
#~ msgstr ""

#~ msgid ""
#~ "The geospatial index restriction for the"
#~ " :dbcommand:`geoNear` command nor the "
#~ ":pipeline:`$geoNear` pipeline stage exists "
#~ "because neither the :dbcommand:`geoNear` "
#~ "command nor the :pipeline:`$geoNear` pipeline"
#~ " stage syntax includes the location "
#~ "field. As such, index selection among"
#~ " multiple ``2d`` indexes or ``2dsphere``"
#~ " indexes is ambiguous."
#~ msgstr ""

#~ msgid ""
#~ "No such restriction applies for "
#~ ":ref:`geospatial query operators <geospatial-"
#~ "query-selectors>` since these operators "
#~ "take a location field, eliminating the"
#~ " ambiguity."
#~ msgstr ""

#~ msgid ""
<<<<<<< HEAD
#~ "``2d`` indexes are :doc:`sparse </core"
#~ "/index-sparse>` by default and ignores "
#~ "the :doc:`sparse: true </core/index-sparse>`"
#~ " option. If a document lacks a "
#~ "``2d`` index field (or the field "
#~ "is ``null`` or an empty array), "
#~ "MongoDB does not add an entry for"
#~ " the document to the ``2d`` index."
#~ " For inserts, MongoDB inserts the "
#~ "document but does not add to the"
#~ " ``2d`` index."
=======
#~ "MongoDB allows *only one* geospatial "
#~ "index per collection. You can create "
#~ "either a |first-geo-index| **or** "
#~ "a |second-geo-index| per collection."
#~ msgstr ""

#~ msgid ""
#~ "The geospatial index restriction for the"
#~ " :dbcommand:`geoNear` command nor the "
#~ ":pipeline:`$geoNear` pipeline stage exists "
#~ "because neither the :dbcommand:`geoNear` "
#~ "command nor the :pipeline:`$geoNear` pipeline"
#~ " stage syntax includes the location "
#~ "field. As such, index selection among"
#~ " multiple ``2d`` indexes or ``2dsphere``"
#~ " indexes is ambiguous."
>>>>>>> 2478a500
#~ msgstr ""
<|MERGE_RESOLUTION|>--- conflicted
+++ resolved
@@ -8,11 +8,7 @@
 msgstr ""
 "Project-Id-Version: MongoDB Manual\n"
 "Report-Msgid-Bugs-To: \n"
-<<<<<<< HEAD
-"POT-Creation-Date: 2019-03-19 11:02-0400\n"
-=======
 "POT-Creation-Date: 2016-12-08 12:02-0500\n"
->>>>>>> 2478a500
 "PO-Revision-Date: 2014-04-08 19:27+0000\n"
 "Last-Translator: tychoish <tychoish@gmail.com>\n"
 "Language: es\n"
@@ -24,23 +20,11 @@
 "Content-Transfer-Encoding: 8bit\n"
 "Generated-By: Babel 2.6.0\n"
 
-<<<<<<< HEAD
-=======
 # 45c05338ca404160a6d423140b105b52
->>>>>>> 2478a500
 #: ../source/core/2d.txt:3
 msgid "``2d`` Indexes"
 msgstr ""
 
-<<<<<<< HEAD
-#: ../source/core/2d.txt:13
-msgid ""
-"Use a ``2d`` index for data stored as points on a two-dimensional plane. "
-"The ``2d`` index is intended for :ref:`legacy coordinate pairs "
-"<geospatial-legacy>` used in MongoDB 2.2 and earlier."
-msgstr ""
-
-=======
 # 46ffe45435a14f10aa842c13f4c42558
 #: ../source/core/2d.txt
 msgid "On this page"
@@ -55,116 +39,10 @@
 msgstr ""
 
 # 8f6431e1b9aa49fca647fa94a42c08f7
->>>>>>> 2478a500
 #: ../source/core/2d.txt:17
 msgid "Use a ``2d`` index if:"
 msgstr ""
 
-<<<<<<< HEAD
-#: ../source/core/2d.txt:19
-msgid ""
-"your database has legacy :ref:`legacy coordinate pairs <geospatial-"
-"legacy>` from MongoDB 2.2 or earlier, *and*"
-msgstr ""
-
-#: ../source/core/2d.txt:22
-msgid "you do not intend to store any location data as :term:`GeoJSON` objects."
-msgstr ""
-
-#: ../source/core/2d.txt:24
-msgid ""
-"For more information on geospatial queries, see :doc:`/geospatial-"
-"queries`."
-msgstr ""
-
-#: ../source/core/2d.txt:28
-msgid "Considerations"
-msgstr ""
-
-#: ../source/includes/fact-limitation-one-geo-index-per-collection.rst:1
-msgid ""
-"Starting in MongoDB 4.0, you can specify a ``key`` option to the "
-":pipeline:`$geoNear` pipeline stage and the deprecated "
-":dbcommand:`geoNear` command to indicate the indexed field path to use. "
-"This allows the :pipeline:`$geoNear` stage and the :dbcommand:`geoNear` "
-"command to be used on a collection that has multiple |first-geo-index| "
-"and/or multiple |second-geo-index|:"
-msgstr ""
-
-#: ../source/includes/fact-limitation-one-geo-index-per-collection.rst:8
-msgid ""
-"If your collection has multiple |first-geo-index| and/or multiple "
-"|second-geo-index|, you must use the ``key`` option to specify the "
-"indexed field path to use."
-msgstr ""
-
-#: ../source/includes/fact-limitation-one-geo-index-per-collection.rst:12
-msgid ""
-"If you do not specify the ``key``, you cannot have multiple |first-geo-"
-"index| and/or multiple |second-geo-index| since without the ``key``, "
-"index selection among multiple ``2d`` indexes or ``2dsphere`` indexes is "
-"ambiguous."
-msgstr ""
-
-#: ../source/includes/fact-limitation-one-geo-index-per-collection.rst:19
-msgid ""
-"If you do not specify the ``key``, and you have at most only one |first-"
-"geo-index| index and/or only one |first-geo-index| index, MongoDB looks "
-"first for a ``2d`` index to use. If a ``2d`` index does not exists, then "
-"MongoDB looks for a ``2dsphere`` index to use."
-msgstr ""
-
-#: ../source/core/2d.txt:34
-msgid ""
-"Do not use a ``2d`` index if your location data includes GeoJSON objects."
-" To index on both :ref:`legacy coordinate pairs <geospatial-legacy>` "
-"*and* :ref:`GeoJSON objects <geospatial-geojson>`, use a :doc:`2dsphere "
-"</core/2dsphere>` index."
-msgstr ""
-
-#: ../source/includes/extracts/geospatial-index-shard-key-restriction-2d.rst:1
-msgid ""
-"You cannot use a ``2d`` index as a :term:`shard key` when sharding a "
-"collection. However, you can create a geospatial index on a sharded "
-"collection by using a different field as the shard key."
-msgstr ""
-
-#: ../source/core/2d.txt:42
-msgid "Behavior"
-msgstr ""
-
-#: ../source/core/2d.txt:44
-msgid ""
-"The ``2d`` index supports calculations on a :ref:`flat, Euclidean plane "
-"<geospatial-geometry>`. The ``2d`` index also supports *distance-only* "
-"calculations on a sphere (i.e. :query:`$nearSphere`), but for *geometric*"
-" calculations on a sphere (e.g. :query:`$geoWithin`), store data as "
-":ref:`GeoJSON objects <geospatial-geojson>` and use a ``2dsphere`` index."
-msgstr ""
-
-#: ../source/core/2d.txt:51
-msgid ""
-"A ``2d`` index can reference two fields. The first must be the location "
-"field. A ``2d`` compound index constructs queries that select first on "
-"the location field, and then filters those results by the additional "
-"criteria. A compound ``2d`` index can cover queries."
-msgstr ""
-
-#: ../source/core/2d.txt:57
-msgid "``sparse`` Property"
-msgstr ""
-
-#: ../source/core/2d.txt:59
-msgid ""
-"``2d`` indexes are always :doc:`sparse </core/index-sparse>` and ignore "
-"the :doc:`sparse </core/index-sparse>` option. If a document lacks a "
-"``2d`` index field (or the field is ``null`` or an empty array), MongoDB "
-"does not add an entry for the document to the ``2d`` index. For inserts, "
-"MongoDB inserts the document but does not add to the ``2d`` index."
-msgstr ""
-
-#: ../source/core/2d.txt:66
-=======
 # 533f9cfa29b146b38fd6c6516d4e169b
 #: ../source/core/2d.txt:19
 msgid "your database has legacy location data from MongoDB 2.2 or earlier, *and*"
@@ -304,28 +182,10 @@
 
 # 089fda4d9f2043ee9a2877f4c3a0442e
 #: ../source/core/2d.txt:97
->>>>>>> 2478a500
 msgid ""
 "For a compound index that includes a ``2d`` index key along with keys of "
 "other types, only the ``2d`` index field determines whether the index "
 "references a document."
-msgstr ""
-
-#: ../source/core/2d.txt:71
-msgid "Collation Option"
-msgstr ""
-
-#: ../source/core/2d.txt:73
-msgid ""
-"``2d`` indexes only support simple binary comparison and do not support "
-"the :ref:`collation <collation>` option."
-msgstr ""
-
-#: ../source/core/2d.txt:76
-msgid ""
-"To create a ``2d`` index on a collection that has a non-simple collation,"
-" you must explicitly specify ``{collation: {locale: \"simple\"} }`` when "
-"creating the index."
 msgstr ""
 
 #~ msgid ""
@@ -333,101 +193,6 @@
 #~ "index per collection. You can create "
 #~ "either a |first-geo-index| **or** "
 #~ "a |second-geo-index| per collection."
-#~ msgstr ""
-
-# 66d5d6f472c146c4b3bd83c570d6fab2
-#~ msgid ""
-#~ "Use a ``2d`` index for data stored"
-#~ " as points on a two-dimensional "
-#~ "plane. The ``2d`` index is intended "
-#~ "for legacy coordinate pairs used in "
-#~ "MongoDB 2.2 and earlier."
-#~ msgstr ""
-
-# 57faad288f584e87873b32816669977d
-#~ msgid ""
-#~ "your database has legacy location data"
-#~ " from MongoDB 2.2 or earlier, *and*"
-#~ msgstr ""
-
-# 04991cdd31834fd98fab55e8a6409b5c
-#~ msgid ""
-#~ "See the :doc:`/reference/operator/query-geospatial`"
-#~ " for the query operators that support"
-#~ " geospatial queries."
-#~ msgstr ""
-
-# 05c6b76da9b94f24bf5c4aad19080d15
-#~ msgid ""
-#~ "Do not use a ``2d`` index if "
-#~ "your location data includes GeoJSON "
-#~ "objects. To index on both legacy "
-#~ "coordinate pairs *and* GeoJSON objects, "
-#~ "use a :doc:`2dsphere </core/2dsphere>` index."
-#~ msgstr ""
-
-# c42144dd50c04585b9dd2bcd33fe21e3
-#~ msgid ""
-#~ "You cannot use a ``2d`` index as"
-#~ " a shard key when sharding a "
-#~ "collection. However, you can create and"
-#~ " maintain a geospatial index on a "
-#~ "sharded collection by using a different"
-#~ " field as the shard key."
-#~ msgstr ""
-
-# 8ec27beb041045d7b068f764fc264821
-#~ msgid ""
-#~ "The ``2d`` index supports calculations "
-#~ "on a flat, Euclidean plane. The "
-#~ "``2d`` index also supports *distance-"
-#~ "only* calculations on a sphere, but "
-#~ "for *geometric* calculations (e.g. "
-#~ ":query:`$geoWithin`) on a sphere, store "
-#~ "data as GeoJSON objects and use "
-#~ "the ``2dsphere`` index type."
-#~ msgstr ""
-
-# 2547d5ef2da44809bb1ef897a2895a96
-#~ msgid "Points on a 2D Plane"
-#~ msgstr ""
-
-# b252eb873360477cb7ef19291d8a76ff
-#~ msgid ""
-#~ "To store location data as legacy "
-#~ "coordinate pairs, use an array or "
-#~ "an embedded document. When possible, use"
-#~ " the array format:"
-#~ msgstr ""
-
-# c66228373baa4c0292d93692c9f850d4
-#~ msgid "Consider the embedded document form:"
-#~ msgstr ""
-
-# 657a5fdda15041b987b673489fb07ab7
-#~ msgid ""
-#~ "Arrays are preferred as certain "
-#~ "languages do not guarantee associative "
-#~ "map ordering."
-#~ msgstr ""
-
-# efd0ef585a1a46c09a203750b4e3be9a
-#~ msgid ""
-#~ "For all points, if you use "
-#~ "longitude and latitude, store coordinates "
-#~ "in **longitude, latitude** order."
-#~ msgstr ""
-
-#~ msgid ""
-#~ "The :dbcommand:`geoNear` command and the "
-#~ ":pipeline:`$geoNear` pipeline stage require "
-#~ "that a collection have *at most* "
-#~ "only one |first-geo-index| and/or "
-#~ "only one |second-geo-index| whereas "
-#~ ":ref:`geospatial query operators <geospatial-"
-#~ "query-selectors>` (e.g. :query:`$near` and "
-#~ ":query:`$geoWithin`) permit collections to "
-#~ "have multiple geospatial indexes."
 #~ msgstr ""
 
 #~ msgid ""
@@ -441,44 +206,3 @@
 #~ " multiple ``2d`` indexes or ``2dsphere``"
 #~ " indexes is ambiguous."
 #~ msgstr ""
-
-#~ msgid ""
-#~ "No such restriction applies for "
-#~ ":ref:`geospatial query operators <geospatial-"
-#~ "query-selectors>` since these operators "
-#~ "take a location field, eliminating the"
-#~ " ambiguity."
-#~ msgstr ""
-
-#~ msgid ""
-<<<<<<< HEAD
-#~ "``2d`` indexes are :doc:`sparse </core"
-#~ "/index-sparse>` by default and ignores "
-#~ "the :doc:`sparse: true </core/index-sparse>`"
-#~ " option. If a document lacks a "
-#~ "``2d`` index field (or the field "
-#~ "is ``null`` or an empty array), "
-#~ "MongoDB does not add an entry for"
-#~ " the document to the ``2d`` index."
-#~ " For inserts, MongoDB inserts the "
-#~ "document but does not add to the"
-#~ " ``2d`` index."
-=======
-#~ "MongoDB allows *only one* geospatial "
-#~ "index per collection. You can create "
-#~ "either a |first-geo-index| **or** "
-#~ "a |second-geo-index| per collection."
-#~ msgstr ""
-
-#~ msgid ""
-#~ "The geospatial index restriction for the"
-#~ " :dbcommand:`geoNear` command nor the "
-#~ ":pipeline:`$geoNear` pipeline stage exists "
-#~ "because neither the :dbcommand:`geoNear` "
-#~ "command nor the :pipeline:`$geoNear` pipeline"
-#~ " stage syntax includes the location "
-#~ "field. As such, index selection among"
-#~ " multiple ``2d`` indexes or ``2dsphere``"
-#~ " indexes is ambiguous."
->>>>>>> 2478a500
-#~ msgstr ""
