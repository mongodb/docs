#
msgid ""
msgstr ""
"Project-Id-Version: mongodb-manual 3.0\n"
"Report-Msgid-Bugs-To: \n"
"POT-Creation-Date: 2015-08-20 19:13-0400\n"
"PO-Revision-Date: YEAR-MO-DA HO:MI+ZONE\n"
"Last-Translator: FULL NAME <EMAIL@ADDRESS>\n"
"Language-Team: LANGUAGE <LL@li.org>\n"
"MIME-Version: 1.0\n"
"Content-Type: text/plain; charset=UTF-8\n"
"Content-Transfer-Encoding: 8bit\n"

#: ../source/core/distributed-queries.txt:6
msgid "Distributed Queries"
msgstr "分布式查询"

#: ../source/core/distributed-queries.txt:20
msgid "Read Operations to Sharded Clusters"
msgstr "分片集群中的读操作"

#: ../source/core/distributed-queries.txt:22
msgid ""
":term:`Sharded clusters <sharded cluster>` allow you to partition a data set "
"among a cluster of :program:`mongod` instances in a way that is nearly "
"transparent to the application. For an overview of sharded clusters, see the :"
"doc:`/sharding` section of this manual."
msgstr ":term:`分片集群<sharded cluster>` "

#: ../source/core/distributed-queries.txt:27
msgid ""
"For a sharded cluster, applications issue operations to one of the :program:"
"`mongos` instances associated with the cluster."
msgstr ""
"对于一个分片集群而言，应用会将操作分发到与该集群相关的  :program:`mongos` 实例"
"之一。"

#: ../source/core/distributed-queries.txt:32
msgid ""
"Read operations on sharded clusters are most efficient when directed to a "
"specific shard. Queries to sharded collections should include the "
"collection's :ref:`shard key <sharding-shard-key>`. When a query includes a "
"shard key, the :program:`mongos` can use cluster metadata from the :ref:"
"`config database <sharding-config-server>` to route the queries to shards."
msgstr ""
"当直接导入到一个特定的分片时，分片集群上的写操作是最高效的。对分片集合的查询应"
"该包括该集合的  :ref:`shard key <sharding-shard-key>` 。当某个查询包括一个片键"
"时，  :program:`mongos`  可以使用从  :ref:`config database <sharding-config-"
"server>`  中获得的集群元数据来将这些查询路由到分片。"

#: ../source/core/distributed-queries.txt:41
msgid ""
"If a query does not include the shard key, the :program:`mongos` must direct "
"the query to *all* shards in the cluster. These *scatter gather* queries can "
"be inefficient. On larger clusters, scatter gather queries are unfeasible for "
"routine operations."
msgstr ""
"如果某个查询不包括片键，  :program:`mongos`  一定会将该查询引导到集群中的  *所"
"有*  分片中。这种  *散集* 式查询时非常低效的。在更大的集群上，散集式查询对于路"
"由操作而言是难以执行的。"

#: ../source/core/distributed-queries.txt:53
msgid ""
"For more information on read operations in sharded clusters, see the :doc:`/"
"core/sharded-cluster-query-router` and :ref:`sharding-shard-key` sections."
msgstr ""
"请查阅  :doc:`/core/sharded-cluster-query-router`  和   :ref:`sharding-shard-"
"key`  部分以了解更多关于分片集群中写操作更多的信息。"

#: ../source/core/distributed-queries.txt:62
msgid "Read Operations to Replica Sets"
msgstr "复制集上的读操作"

<<<<<<< HEAD
#: ../source/core/distributed-queries.txt:53
msgid ""
":term:`Replica sets <replica set>` use :term:`read preferences <read "
"preference>` to determine where and how to route read operations to members "
"of the replica set. By default, MongoDB always reads data from a replica "
"set's :term:`primary`. You can modify that behavior by changing the :ref:"
"`read preference mode <replica-set-read-preference-modes>`."
=======
#: ../source/core/distributed-queries.txt:70
msgid "reduce latency in multi-data-center deployments,"
>>>>>>> 7b6fda55
msgstr ""
" :term:`复制集 <replica set>` 使用   :term:`复制集读选项 <read preference>` 来"
"决定如何将读操作路由到复制集的成员以及将读操作路由到哪儿。默认地，MongoDB总会"
"从复制集的  :term:`主机` 中读取数据。您可以通过修改   :ref:`read preference "
"mode <replica-set-read-preference-modes>`  来修改上述操作。"

#: ../source/core/distributed-queries.txt:72
msgid ""
<<<<<<< HEAD
"You can configure the :ref:`read preference mode <replica-set-read-preference-"
"modes>` on a per-connection or per-operation basis to allow reads from :term:"
"`secondaries <secondary>` to:"
=======
"improve read throughput by distributing high read-volumes (relative to write"
" volume),"
>>>>>>> 7b6fda55
msgstr ""
"您可以在每个连接及每个操作的基础上对   :ref:`read preference mode <replica-"
"set-read-preference-modes>`  进行配置，允许将数据从  :term:`从节点"
"<secondary>`  中读取到："

<<<<<<< HEAD
#: ../source/core/distributed-queries.txt:65
msgid "reduce latency in multi-data-center deployments,"
msgstr "降低多数据中心部署中的延迟，"

#: ../source/core/distributed-queries.txt:67
msgid ""
"improve read throughput by distributing high read-volumes (relative to write "
"volume),"
msgstr "通过分发高读取量（相对于写入量而言）提高读取的吞吐量，"

#: ../source/core/distributed-queries.txt:70
msgid "for backup operations, and/or"
msgstr "对于备份操作，以及/或者"

#: ../source/core/distributed-queries.txt:72
msgid "to allow reads during :ref:`failover <replica-set-failover>` situations."
msgstr "在  :ref:`failover <replica-set-failover>` 的情况下允许读取操作。"
=======
#: ../source/core/distributed-queries.txt:1
#: ../source/core/distributed-queries.txt:57
msgid "read operation"
msgstr ""

#: ../source/core/distributed-queries.txt:1
msgid "architecture"
msgstr ""

#: ../source/core/distributed-queries.txt:57
#: ../source/core/distributed-queries.txt:58
msgid "connection pooling"
msgstr ""

#: ../source/core/distributed-queries.txt:58
msgid "read operations"
msgstr ""
>>>>>>> 7b6fda55

#: ../source/core/distributed-queries.txt:0
msgid "On this page"
msgstr ""
"复制集从节点成员上的读操作并不能保证能够反映出主节点当前的状态，因为从节点的状"
"态会落后于主节点一段时间。很多情况下，应用不依赖于这种类型的严格一致性，但是应"
"用的开发者在设置复制集读选项之前，应该要经常考虑应用的需求。"

#: ../source/core/distributed-queries.txt:48
msgid ""
<<<<<<< HEAD
"For more information on read preference or on the read preference modes, see :"
"doc:`/core/read-preference` and :ref:`replica-set-read-preference-modes`."
=======
"For replica set shards, read operations from secondary members of replica "
"sets may not reflect the current state of the primary. Read preferences that"
" direct read operations to different servers may result in non-monotonic "
"reads."
>>>>>>> 7b6fda55
msgstr ""
"请查阅  :doc:`/core/read-preference`  以及  :ref:`replica-set-read-preference-"
"modes` 来了解更多关于复制集读选项或者复制集读选项模式的信息。"

#: ../source/core/distributed-queries.txt:64
msgid ""
"By default, clients reads from a replica set's :term:`primary`; however, "
"clients can specify a :doc:`read preference </core/read-preference>` to "
"direct read operations to other members. For example, clients can configure "
"read preferences to read from secondaries or from nearest member to:"
msgstr ""

<<<<<<< HEAD
#: ../source/core/distributed-queries.txt:1
#: ../source/core/distributed-queries.txt:46
msgid "read operation"
msgstr "读操作"

#: ../source/core/distributed-queries.txt:1
msgid "architecture"
msgstr "架构"

#: ../source/core/distributed-queries.txt:46
#: ../source/core/distributed-queries.txt:47
msgid "connection pooling"
msgstr "连接池"

#: ../source/core/distributed-queries.txt:47
msgid "read operations"
msgstr "读操作"
=======
#: ../source/core/distributed-queries.txt:75
msgid "perform backup operations, and/or"
msgstr ""

#: ../source/core/distributed-queries.txt:77
msgid ""
"allow reads until a :ref:`new primary is elected <replica-set-failover>`."
msgstr ""

#: ../source/core/distributed-queries.txt:82
msgid ""
"Read operations from secondary members of replica sets may not reflect the "
"current state of the primary. Read preferences that direct read operations "
"to different servers may result in non-monotonic reads."
msgstr ""

#: ../source/core/distributed-queries.txt:86
msgid ""
"You can configure the read preferece on a per-connection or per-operation "
"basis. For more information on read preference or on the read preference "
"modes, see :doc:`/core/read-preference` and :ref:`replica-set-read-"
"preference-modes`."
msgstr ""

#~ msgid ""
#~ ":term:`Replica sets <replica set>` use :term:`read preferences <read "
#~ "preference>` to determine where and how to route read operations to members "
#~ "of the replica set. By default, MongoDB always reads data from a replica "
#~ "set's :term:`primary`. You can modify that behavior by changing the "
#~ ":ref:`read preference mode <replica-set-read-preference-modes>`."
#~ msgstr ""

#~ msgid ""
#~ "You can configure the :ref:`read preference mode <replica-set-read-"
#~ "preference-modes>` on a per-connection or per-operation basis to allow reads"
#~ " from :term:`secondaries <secondary>` to:"
#~ msgstr ""

#~ msgid "for backup operations, and/or"
#~ msgstr ""

#~ msgid ""
#~ "to allow reads during :ref:`failover <replica-set-failover>` situations."
#~ msgstr ""

#~ msgid ""
#~ "Read operations from secondary members of replica sets are not guaranteed to"
#~ " reflect the current state of the primary, and the state of secondaries "
#~ "trails the primary by some amount of time. [#edge-cases-2-primaries]_"
#~ msgstr ""

#~ msgid ""
#~ "For more information on read preference or on the read preference modes, see"
#~ " :doc:`/core/read-preference` and :ref:`replica-set-read-preference-modes`."
#~ msgstr ""

#~ msgid ""
#~ "In some circumstances, two nodes in a replica set may *transiently* believe "
#~ "that they are the primary, but at most, one of them will be able to complete"
#~ " writes with :ref:`{w: majority} write concern <wc-w>`. The node that can "
#~ "complete :ref:`{w: majority} <wc-w>` writes is the current primary, and the "
#~ "other node is a former primary that has not yet recognized its demotion, "
#~ "typically due to a :term:`network partition`. When this occurs, clients that"
#~ " connect to the former primary may observe stale data despite having "
#~ "requested read preference :readmode:`primary`."
#~ msgstr ""
>>>>>>> 7b6fda55
<|MERGE_RESOLUTION|>--- conflicted
+++ resolved
@@ -71,18 +71,10 @@
 msgid "Read Operations to Replica Sets"
 msgstr "复制集上的读操作"
 
-<<<<<<< HEAD
-#: ../source/core/distributed-queries.txt:53
-msgid ""
-":term:`Replica sets <replica set>` use :term:`read preferences <read "
-"preference>` to determine where and how to route read operations to members "
-"of the replica set. By default, MongoDB always reads data from a replica "
-"set's :term:`primary`. You can modify that behavior by changing the :ref:"
-"`read preference mode <replica-set-read-preference-modes>`."
-=======
+
 #: ../source/core/distributed-queries.txt:70
 msgid "reduce latency in multi-data-center deployments,"
->>>>>>> 7b6fda55
+
 msgstr ""
 " :term:`复制集 <replica set>` 使用   :term:`复制集读选项 <read preference>` 来"
 "决定如何将读操作路由到复制集的成员以及将读操作路由到哪儿。默认地，MongoDB总会"
@@ -91,38 +83,16 @@
 
 #: ../source/core/distributed-queries.txt:72
 msgid ""
-<<<<<<< HEAD
-"You can configure the :ref:`read preference mode <replica-set-read-preference-"
-"modes>` on a per-connection or per-operation basis to allow reads from :term:"
-"`secondaries <secondary>` to:"
-=======
+
 "improve read throughput by distributing high read-volumes (relative to write"
 " volume),"
->>>>>>> 7b6fda55
+
 msgstr ""
 "您可以在每个连接及每个操作的基础上对   :ref:`read preference mode <replica-"
 "set-read-preference-modes>`  进行配置，允许将数据从  :term:`从节点"
 "<secondary>`  中读取到："
 
-<<<<<<< HEAD
-#: ../source/core/distributed-queries.txt:65
-msgid "reduce latency in multi-data-center deployments,"
-msgstr "降低多数据中心部署中的延迟，"
-
-#: ../source/core/distributed-queries.txt:67
-msgid ""
-"improve read throughput by distributing high read-volumes (relative to write "
-"volume),"
-msgstr "通过分发高读取量（相对于写入量而言）提高读取的吞吐量，"
-
-#: ../source/core/distributed-queries.txt:70
-msgid "for backup operations, and/or"
-msgstr "对于备份操作，以及/或者"
-
-#: ../source/core/distributed-queries.txt:72
-msgid "to allow reads during :ref:`failover <replica-set-failover>` situations."
-msgstr "在  :ref:`failover <replica-set-failover>` 的情况下允许读取操作。"
-=======
+
 #: ../source/core/distributed-queries.txt:1
 #: ../source/core/distributed-queries.txt:57
 msgid "read operation"
@@ -140,7 +110,7 @@
 #: ../source/core/distributed-queries.txt:58
 msgid "read operations"
 msgstr ""
->>>>>>> 7b6fda55
+
 
 #: ../source/core/distributed-queries.txt:0
 msgid "On this page"
@@ -151,15 +121,12 @@
 
 #: ../source/core/distributed-queries.txt:48
 msgid ""
-<<<<<<< HEAD
-"For more information on read preference or on the read preference modes, see :"
-"doc:`/core/read-preference` and :ref:`replica-set-read-preference-modes`."
-=======
+
 "For replica set shards, read operations from secondary members of replica "
 "sets may not reflect the current state of the primary. Read preferences that"
 " direct read operations to different servers may result in non-monotonic "
 "reads."
->>>>>>> 7b6fda55
+
 msgstr ""
 "请查阅  :doc:`/core/read-preference`  以及  :ref:`replica-set-read-preference-"
 "modes` 来了解更多关于复制集读选项或者复制集读选项模式的信息。"
@@ -172,25 +139,7 @@
 "read preferences to read from secondaries or from nearest member to:"
 msgstr ""
 
-<<<<<<< HEAD
-#: ../source/core/distributed-queries.txt:1
-#: ../source/core/distributed-queries.txt:46
-msgid "read operation"
-msgstr "读操作"
-
-#: ../source/core/distributed-queries.txt:1
-msgid "architecture"
-msgstr "架构"
-
-#: ../source/core/distributed-queries.txt:46
-#: ../source/core/distributed-queries.txt:47
-msgid "connection pooling"
-msgstr "连接池"
-
-#: ../source/core/distributed-queries.txt:47
-msgid "read operations"
-msgstr "读操作"
-=======
+
 #: ../source/core/distributed-queries.txt:75
 msgid "perform backup operations, and/or"
 msgstr ""
@@ -257,4 +206,3 @@
 #~ " connect to the former primary may observe stale data despite having "
 #~ "requested read preference :readmode:`primary`."
 #~ msgstr ""
->>>>>>> 7b6fda55
