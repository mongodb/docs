--- conflicted
+++ resolved
@@ -8,11 +8,7 @@
 msgstr ""
 "Project-Id-Version: MongoDB Manual\n"
 "Report-Msgid-Bugs-To: \n"
-<<<<<<< HEAD
-"POT-Creation-Date: 2019-03-19 11:02-0400\n"
-=======
 "POT-Creation-Date: 2016-12-08 12:02-0500\n"
->>>>>>> 2478a500
 "PO-Revision-Date: 2014-04-08 19:29+0000\n"
 "Last-Translator: tychoish <tychoish@gmail.com>\n"
 "Language: es\n"
@@ -24,82 +20,747 @@
 "Content-Transfer-Encoding: 8bit\n"
 "Generated-By: Babel 2.6.0\n"
 
-<<<<<<< HEAD
-#: ../source/core/master-slave.txt:5
+# 46b860d2ed66410db755b6c952ad9555
+#: ../source/core/master-slave.txt:3
+msgid "Master Slave Replication"
+msgstr ""
+
+# 80c9483a3da7447c98ac3b93c05327cb
+#: ../source/core/master-slave.txt
+msgid "On this page"
+msgstr ""
+
+# 0484003de99d4936a1a381e76bc07a9b
+#: ../source/includes/extracts/master-slave-deprecated-for-sharded-cluster.rst:2
+msgid ""
+"MongoDB 3.2 deprecates the use of master-slave replication for components"
+" of sharded clusters."
+msgstr ""
+
+# c8f0640426954149bc1a4893d1f37fa6
+#: ../source/core/master-slave.txt:15
+msgid ""
+":doc:`Replica sets </replication>` replace :term:`master`\\-:term:`slave`"
+" replication for most use cases. If possible, use replica sets rather "
+"than master-slave replication for all new production deployments. This "
+"documentation remains to support legacy deployments and for archival "
+"purposes only."
+msgstr ""
+
+# 37bf08842994433b98b06fee3b700725
+#: ../source/core/master-slave.txt:21
+msgid ""
+"In addition to providing all the functionality of master-slave "
+"deployments, replica sets are also more robust for production use. "
+"Master-slave replication preceded replica sets and made it possible to "
+"have a large number of non-master (i.e. slave) nodes, as well as to "
+"restrict replicated operations to only a single database; however, "
+"master-slave replication provides less redundancy and does not automate "
+"failover. See :ref:`replica-set-equivalent` for a replica set "
+"configuration that is equivalent to master-slave replication.  If you "
+"wish to convert an existing master-slave deployment to a replica set, see"
+" :ref:`convert-master-slave-to-replica-set`."
+msgstr ""
+
+# ed034e2cadac4938acc7eba4e0be145a
+#: ../source/core/master-slave.txt:33
+msgid "Fundamental Operations"
+msgstr ""
+
+# 6dbbb77924744597b32c49bb129d0a6f
+#: ../source/core/master-slave.txt:36
+msgid "Initial Deployment"
+msgstr ""
+
+# 888acfb85fd84c63a0c9bda60b063805
+#: ../source/core/master-slave.txt:38
+msgid ""
+"To configure a :term:`master`\\-:term:`slave` deployment, start two "
+":program:`mongod` instances: one in master mode, and the other in slave "
+"mode."
+msgstr ""
+
+# fbe373472a4c45f9bb567ba9200cb983
+#: ../source/core/master-slave.txt:42
+msgid ""
+"To start a :program:`mongod` instance in master mode, invoke "
+":program:`mongod` as follows:"
+msgstr ""
+
+# f41225d0f5f74b78a6f2abd60552235f
+#: ../source/core/master-slave.txt:49
+msgid ""
+"With the :option:`--master <mongod --master>` option, the "
+":program:`mongod` will create a :data:`local.oplog.$main` collection, "
+"which the \"operation log\" that queues operations that the slaves will "
+"apply to replicate operations from the master. The :option:`--dbpath "
+"<mongod --dbpath>` is optional."
+msgstr ""
+
+# 57716dfa55f84b59ae0d9beec76a88f9
+#: ../source/core/master-slave.txt:55
+msgid ""
+"To start a :program:`mongod` instance in slave mode, invoke "
+":program:`mongod` as follows:"
+msgstr ""
+
+# 0c07c5f94dd54130ac652885edd3941e
+#: ../source/core/master-slave.txt:62
+msgid ""
+"Specify the hostname and port of the master instance to the "
+":option:`--source <mongod --source>` argument. The :option:`--dbpath "
+"<mongod --dbpath>` is optional."
+msgstr ""
+
+# 8c15d00a9bd84dfa9f9e8fb2163de2b0
+#: ../source/core/master-slave.txt:66
+msgid ""
+"For slave instances, MongoDB stores data about the source server in the "
+":data:`local.sources` collection."
+msgstr ""
+
+# 84d4eea2a7af49b791e458cb654819ae
+#: ../source/core/master-slave.txt:70
+msgid "Configuration Options for Master-Slave Deployments"
+msgstr ""
+
+# 798b0b6ff8b4411aa99d718c16c9d72f
+#: ../source/core/master-slave.txt:72
+msgid ""
+"As an alternative to specifying the :option:`--source <mongod --source>` "
+"run-time option, can add a document to :data:`local.sources` specifying "
+"the master instance, as in the following operation in the "
+":program:`mongo` shell:"
+msgstr ""
+
+# b2d8c374c20e49f2a797922bb5a08a92
+#: ../source/core/master-slave.txt:83
+msgid ""
+"In line 1, you switch context to the ``local`` database. In line 2, the "
+":method:`~db.collection.find()` operation should return no documents, to "
+"ensure that there are no documents in the ``sources`` collection. "
+"Finally, line 3 uses :method:`db.collection.insert()` to insert the "
+"source document into the :data:`local.sources` collection. The model of "
+"the :data:`local.sources` document is as follows:"
+msgstr ""
+
+# 14c7ed93c68a4211b6dfd0499ac1e135
+#: ../source/core/master-slave.txt:93
+msgid ""
+"The host field specifies the master :program:`mongod` instance, and holds"
+" a resolvable hostname, i.e. IP address, or a name from a ``host`` file, "
+"or preferably a fully qualified domain name."
+msgstr ""
+
+# 75dc143dc74142809c4ac7a2dec27a29
+#: ../source/core/master-slave.txt:98
+msgid ""
+"You can append ``<:port>`` to the host name if the :program:`mongod` is "
+"not running on the default ``27017`` port."
+msgstr ""
+
+# 6832deb049b044769fc5490d6c32b442
+#: ../source/core/master-slave.txt:103
+msgid ""
+"Optional. Specify a name of a database. When specified, MongoDB will only"
+" replicate the indicated database."
+msgstr ""
+
+# 68ad31cec091450cb6dacb2b3d4f61c6
+#: ../source/core/master-slave.txt:107
+msgid "Operational Considerations for Replication with Master Slave Deployments"
+msgstr ""
+
+# 80168764ad054488b061dbad3009ddf3
+#: ../source/core/master-slave.txt:109
+msgid ""
+"Master instances store operations in an :term:`oplog` which is a "
+":doc:`capped collection </core/capped-collections>`. As a result, if a "
+"slave falls too far behind the state of the master, it cannot \"catchup\""
+" and must re-sync from scratch. Slave may become out of sync with a "
+"master if:"
+msgstr ""
+
+# fd38a898df554eecb7caf1e07b27f8be
+#: ../source/core/master-slave.txt:115
+msgid "The slave falls far behind the data updates available from that master."
+msgstr ""
+
+# 64e7ab9c2b1f468fbadba54c49097489
+#: ../source/core/master-slave.txt:118
+msgid ""
+"The slave stops (i.e. shuts down) and restarts later after the master has"
+" overwritten the relevant operations from the master."
+msgstr ""
+
+# 0f3e9eaee7f84e70a0956d3b5473c9ac
+#: ../source/core/master-slave.txt:121
+msgid ""
+"When slaves are out of sync, replication stops. Administrators must "
+"intervene manually to restart replication. Use the :dbcommand:`resync` "
+"command. Alternatively, the :option:`--autoresync <mongod --autoresync>` "
+"allows a slave to restart replication automatically, after ten second "
+"pause, when the slave falls out of sync with the master. With "
+":option:`--autoresync <mongod --autoresync>` specified, the slave will "
+"only attempt to re-sync once in a ten minute period."
+msgstr ""
+
+# 81890d08e45e464aa46065bcef714448
+#: ../source/core/master-slave.txt:129
+#, python-format
+msgid ""
+"To prevent these situations you should specify a larger oplog when you "
+"start the ``master`` instance, by adding the :option:`--oplogSize <mongod"
+" --oplogSize>` option when starting :program:`mongod`. If you do not "
+"specify :option:`--oplogSize <mongod --oplogSize>`, :program:`mongod` "
+"will allocate 5% of available disk space on start up to the oplog, with a"
+" minimum of 1 GB for 64-bit machines and 50 MB for 32-bit machines."
+msgstr ""
+
+# 3c8fd96a511a4e22a40f4c9d014cbf07
+#: ../source/core/master-slave.txt:138
+msgid "Run time Master-Slave Configuration"
+msgstr ""
+
+# d6e9e87749ec46589cb055796355b773
+#: ../source/core/master-slave.txt:140
+msgid ""
+"MongoDB provides a number of command line options for :program:`mongod` "
+"instances in :term:`master`\\-:term:`slave` deployments. See the :ref"
+":`Master-Slave Replication Command Line Options <cli-mongod-master-"
+"slave>` for options."
+msgstr ""
+
+# c2802ea2116c4de3b25323a9ad064fd4
+#: ../source/core/master-slave.txt:146
+msgid "Diagnostics"
+msgstr ""
+
+# cdc04399cc79415098d5d0fc87f2fa70
+#: ../source/core/master-slave.txt:148
+msgid ""
+"On a :term:`master` instance, issue the following operation in the "
+":program:`mongo` shell to return replication status from the perspective "
+"of the master:"
+msgstr ""
+
+# eb4db651c13b49928145c0e3ebfe1473
+#: ../source/core/master-slave.txt:158
+msgid ""
+":method:`rs.printReplicationInfo()`. For previous versions, use "
+":method:`db.printReplicationInfo()`."
+msgstr ""
+
+# adef3f0806384949b51c70b747c261d9
+#: ../source/core/master-slave.txt:161
+msgid ""
+"On a :term:`slave` instance, use the following operation in the "
+":program:`mongo` shell to return the replication status from the "
+"perspective of the slave:"
+msgstr ""
+
+# d92d7451e3004d2aabab40880b2ec303
+#: ../source/core/master-slave.txt:171
+msgid ""
+":method:`rs.printSlaveReplicationInfo()`. For previous versions, use "
+":method:`db.printSlaveReplicationInfo()`."
+msgstr ""
+
+# 9728c79b7b8948989f2eb0dd00c3c823
+#: ../source/core/master-slave.txt:174
+msgid ""
+"Use the :dbcommand:`serverStatus` as in the following operation, to "
+"return status of the replication:"
+msgstr ""
+
+# 7e4e5a26cf5746dbbe2cb318f991e58c
+#: ../source/core/master-slave.txt:181
+msgid ""
+"See :ref:`server status repl fields <server-status-repl>` for "
+"documentation of the relevant section of output."
+msgstr ""
+
+# bff6f80858f54c87a689f57bfefa1cf8
+#: ../source/core/master-slave.txt:185
+msgid "Security"
+msgstr ""
+
+# 2f33ce07371e40f18aa74e6d127ec546
+#: ../source/core/master-slave.txt:187
+msgid ""
+"When running with :setting:`~security.authorization` enabled, in "
+":term:`master`\\-:term:`slave` deployments configure a "
+":setting:`~security.keyFile` so that slave :program:`mongod` instances "
+"can authenticate and communicate with the master :program:`mongod` "
+"instance."
+msgstr ""
+
+# 3ec1153e4049464bb556d58a7152e4b9
+#: ../source/core/master-slave.txt:193
+msgid ""
+"To enable authentication and configure the :setting:`~security.keyFile` "
+"add the following option to your configuration file:"
+msgstr ""
+
+# 54d1a4a0fdef43ada666a3c48fd4aa12
+#: ../source/core/master-slave.txt:202
+msgid ""
+"You may chose to set these run-time configuration options using the "
+":option:`--keyFile <mongod --keyFile>` option on the command line."
+msgstr ""
+
+# 0837ccaa90324640bbefec35817d2121
+#: ../source/core/master-slave.txt:205
+msgid ""
+"Setting :setting:`~security.keyFile` enables authentication and specifies"
+" a key file for the :program:`mongod` instances to use when "
+"authenticating to each other. The content of the key file is arbitrary "
+"but must be the same on all members of the deployment can connect to each"
+" other."
+msgstr ""
+
+# b8d10c04e47440a3b6d90cf9448eceeb
+#: ../source/core/master-slave.txt:210
+msgid ""
+"The key file must be less one kilobyte in size and may only contain "
+"characters in the base64 set. The key file must not have group or "
+"\"world\" permissions on UNIX systems. Use the following command to use "
+"the OpenSSL package to generate \"random\" content for use in a key file:"
+msgstr ""
+
+# 0069faad33d2440fa517a25ff3b67e76
+#: ../source/core/master-slave.txt:219
+msgid ":doc:`/security` for more information about security in MongoDB"
+msgstr ""
+
+# 3e5ff29fe4104da79f2fb88c7ab6f43d
+#: ../source/core/master-slave.txt:222
+msgid "Ongoing Administration and Operation of Master-Slave Deployments"
+msgstr ""
+
+# f531726fd243456fa3e7940dd9f7a5b8
+#: ../source/core/master-slave.txt:227
+msgid "Deploy Master-Slave Equivalent using Replica Sets"
+msgstr ""
+
+# decc199602044d36a53b62305653ab52
+#: ../source/core/master-slave.txt:229
+msgid ""
+"If you want a replication configuration that resembles "
+":term:`master`\\-:term:`slave` replication, using :term:`replica sets "
+"<replica set>` replica sets, consider the following replica configuration"
+" document. In this deployment hosts ``<master>`` and ``<slave>`` [#host-"
+"are-hostnames]_ provide replication that is roughly equivalent to a two-"
+"instance master-slave deployment:"
+msgstr ""
+
+# c831c6e3b1de478fa65cbd1fc6546e94
+#: ../source/core/master-slave.txt:246
+msgid ""
+"See :doc:`/reference/replica-configuration` for more information about "
+"replica set configurations."
+msgstr ""
+
+# f6bf81ebb91045fd99fcc7337d3e55e1
+#: ../source/core/master-slave.txt:249
+msgid ""
+"In replica set configurations, the :rsconf:`members[n].host` field must "
+"hold a resolvable hostname."
+msgstr ""
+
+# 626bacdf5dad49438f75053a7f7d2c60
+#: ../source/core/master-slave.txt:256
 msgid "Convert a Master-Slave Deployment to a Replica Set"
 msgstr ""
 
-#: ../source/core/master-slave.txt:9
-msgid "Removed"
-msgstr ""
-
-#: ../source/core/master-slave.txt:12
-msgid ""
-"MongoDB 4.0 removes support for master-slave replication. Before you can "
-"upgrade to MongoDB 4.0, if your deployment uses master-slave replication,"
-" you must upgrade to a replica set."
-msgstr ""
-
-#: ../source/core/master-slave.txt:16
-msgid ""
-"To convert your master-slave replication, see :ref:`convert-master-slave-"
-"to-replica-set`."
-msgstr ""
-
-#: ../source/core/master-slave.txt:21
-msgid "Procedure"
-msgstr ""
-
-#: ../source/core/master-slave.txt:23
+# 0f5d61abb0bc4bb8a3d7bc006193bdc3
+#: ../source/core/master-slave.txt:258
 msgid ""
 "To convert a master-slave deployment to a replica set, restart the "
-"current master as a one-member replica set."
-msgstr ""
-
-#: ../source/core/master-slave.txt:26
+"current master as a one-member replica set. Then remove the data "
+"directories from previous secondaries and add them as new secondaries to "
+"the new replica set."
+msgstr ""
+
+# ed3d9f111e3d4e3386231ec9a5200b63
+#: ../source/core/master-slave.txt:263
 msgid "To confirm that the current instance is master, run:"
 msgstr ""
 
-#: ../source/core/master-slave.txt:32
+# cf9a09345f48453aa067627a53b79441
+#: ../source/core/master-slave.txt:269
 msgid "This should return a document that resembles the following:"
 msgstr ""
 
-#: ../source/core/master-slave.txt:57
-msgid ""
-"Shut down the :binary:`~bin.mongod` processes on the master and all "
-"slave(s), using the following command while connected to each instance:"
-msgstr ""
-
-#: ../source/core/master-slave.txt:65
+# 6a8e3a5543044c0aa3f628a7cb5426a5
+#: ../source/core/master-slave.txt:281
+msgid ""
+"Shut down the :program:`mongod` processes on the master and all slave(s),"
+" using the following command while connected to each instance:"
+msgstr ""
+
+# 4810e969123749c682a3fc3b43dbc415
+#: ../source/core/master-slave.txt:289
 msgid ""
 "Back up your ``/data/db`` directories, in case you need to revert to the "
 "master-slave deployment."
 msgstr ""
 
-#: ../source/core/master-slave.txt:68
-msgid ""
-"Start the former master with the :option:`--replSet <mongod --replSet>` "
-"option, as in the following:"
-msgstr ""
-
-#: ../source/core/master-slave.txt:75
-msgid ""
-"Connect to the :binary:`~bin.mongod` with the :binary:`~bin.mongo` shell,"
-" and initiate the replica set with the following command:"
-msgstr ""
-
-#: ../source/core/master-slave.txt:82
+# d59fa6bc4c9d4e85b901c56cd5df82d0
+#: ../source/core/master-slave.txt:292
+msgid ""
+"Start the former master with the :option:`--replSet <replSet>` option, as"
+" in the following:"
+msgstr ""
+
+# 67b24bc0a2a04fc796dc347e01ae90b5
+#: ../source/core/master-slave.txt:299
+msgid ""
+"Connect to the :program:`mongod` with the :program:`mongo` shell, and "
+"initiate the replica set with the following command:"
+msgstr ""
+
+# 94b3b828a0b64376a50171c75a742c55
+#: ../source/core/master-slave.txt:306
 msgid ""
 "When the command returns, you will have successfully deployed a one-"
 "member replica set. You can check the status of your replica set at any "
 "time by running the following command:"
 msgstr ""
 
-#: ../source/core/master-slave.txt:90
-msgid ""
-"To add the former slaves as secondaries to the replica set, remove the "
-"their data directories and add to the replica set. See :doc:`/tutorial"
-"/expand-replica-set` to add new members to a replica set."
+# 662df66dad4645bbbb9135a974d2f990
+#: ../source/core/master-slave.txt:314
+msgid ""
+"You can now follow the :doc:`convert a standalone to a replica set "
+"</tutorial/convert-standalone-to-replica-set>` tutorial to deploy your "
+"replica set, picking up from the :ref:`Expand the Replica Set <expand-"
+"the-replica-set>` section."
+msgstr ""
+
+# ec2cd3608b0b4c8aadc070f6346b8d89
+#: ../source/core/master-slave.txt:320
+msgid "Failing over to a Slave (Promotion)"
+msgstr ""
+
+# 01b00edf18e0485999b15d94ed924439
+#: ../source/core/master-slave.txt:322
+msgid ""
+"To permanently failover from a unavailable or damaged :term:`master` "
+"(``A`` in the following example) to a :term:`slave` (``B``):"
+msgstr ""
+
+# d988a219b25a44418448292e485e4c34
+#: ../source/core/master-slave.txt:325
+msgid "Shut down ``A``."
+msgstr ""
+
+# e3eace3c920b46b0829725da55fd95dc
+#: ../source/core/master-slave.txt:327
+msgid "Stop :program:`mongod` on ``B``."
+msgstr ""
+
+# b56e77c88fc84013a39cf866f35aa92e
+#: ../source/core/master-slave.txt:329
+msgid ""
+"Back up and move all data files that begin with ``local`` on ``B`` from "
+"the :setting:`~storage.dbPath`."
+msgstr ""
+
+# 82eee19d7c3a439a84e44b0f65abd51d
+# ffb1bf05ede34d668c9e18ef618976aa
+#: ../source/core/master-slave.txt:334 ../source/core/master-slave.txt:371
+msgid ""
+"Removing ``local.*`` is irrevocable and cannot be undone. Perform this "
+"step with extreme caution."
+msgstr ""
+
+# 3bf481d95f3f42babb155df18df07359
+#: ../source/core/master-slave.txt:337
+msgid ""
+"Restart :program:`mongod` on ``B`` with the :option:`--master <mongod "
+"--master>` option."
+msgstr ""
+
+# 6e678da5ac6d41a09868d5ee8c5da2ca
+#: ../source/core/master-slave.txt:340
+msgid ""
+"This is a one time operation, and is not reversible. ``A`` cannot become "
+"a slave of ``B`` until it completes a full resync."
+msgstr ""
+
+# e98f758be3624c4483a9ec7a385226c2
+#: ../source/core/master-slave.txt:344
+msgid "Inverting Master and Slave"
+msgstr ""
+
+# 8cc9ff983f0f4cf181e89f723e42c58c
+#: ../source/core/master-slave.txt:346
+msgid ""
+"If you have a :term:`master` (``A``) and a :term:`slave` (``B``) and you "
+"would like to reverse their roles, follow this procedure. The procedure "
+"assumes ``A`` is healthy, up-to-date and available."
+msgstr ""
+
+# 0b23afd2bcdc4053b7328e771fbbfddf
+#: ../source/core/master-slave.txt:350
+msgid ""
+"If ``A`` is not healthy but the hardware is okay (power outage, server "
+"crash, etc.), skip steps 1 and 2 and in step 8 replace all of ``A``'s "
+"files with ``B``'s files in step 8."
+msgstr ""
+
+# 8f0b80a44afe4bc9a5ea7fdf1c82d00c
+#: ../source/core/master-slave.txt:354
+msgid ""
+"If ``A`` is not healthy and the hardware is not okay, replace ``A`` with "
+"a new machine. Also follow the instructions in the previous paragraph."
+msgstr ""
+
+# a46e63a14ad84cbe9d2aca52609877a2
+#: ../source/core/master-slave.txt:357
+msgid "To invert the master and slave in a deployment:"
+msgstr ""
+
+# c6fa1c5dda4346acb3ea25f7e9c087b8
+#: ../source/core/master-slave.txt:359
+msgid "Halt writes on ``A`` using the :term:`fsync` command."
+msgstr ""
+
+# c3cd675a9df9467e8c3021e232e00b20
+#: ../source/core/master-slave.txt:361
+msgid "Make sure ``B`` is up to date with the state of ``A``."
+msgstr ""
+
+# b83b1a0c63c34aed8a406a91a8e933d1
+#: ../source/core/master-slave.txt:363
+msgid "Shut down ``B``."
+msgstr ""
+
+# b6a335d210b244759db85e756b259a03
+#: ../source/core/master-slave.txt:365
+msgid ""
+"Back up and move all data files that begin with ``local`` on ``B`` from "
+"the :setting:`~storage.dbPath` to remove the existing ``local.sources`` "
+"data."
+msgstr ""
+
+# e46bc2ee0d604b088c0fb2b1feb5ec4e
+# a83ef952f13c4db69c4f970c2b8381fd
+#: ../source/core/master-slave.txt:374 ../source/core/master-slave.txt:389
+msgid "Start ``B`` with the :option:`--master <mongod --master>` option."
+msgstr ""
+
+# 5a5931ef24a04fc4a6a84c87db51cec5
+#: ../source/core/master-slave.txt:376
+msgid ""
+"Do a write on ``B``, which primes the :term:`oplog` to provide a new sync"
+" start point."
+msgstr ""
+
+# 19b5d0d0e01a4745863980ef386e7102
+#: ../source/core/master-slave.txt:379
+msgid ""
+"Shut down ``B``. ``B`` will now have a new set of data files that start "
+"with ``local``."
+msgstr ""
+
+# 04961ec4740640859c4ed8cb4200e8f8
+#: ../source/core/master-slave.txt:382
+msgid ""
+"Shut down ``A`` and replace all files in the :setting:`~storage.dbPath` "
+"of ``A`` that start with ``local`` with a copy of the files in the "
+":setting:`~storage.dbPath` of ``B`` that begin with ``local``."
+msgstr ""
+
+# 8453336de4d34a31a4220640b96ad268
+#: ../source/core/master-slave.txt:386
+msgid ""
+"Considering compressing the ``local`` files from ``B`` while you copy "
+"them, as they may be quite large."
+msgstr ""
+
+# 7e6b585ae82f40ba9420b70b74798c41
+#: ../source/core/master-slave.txt:391
+msgid ""
+"Start ``A`` with all the usual slave options, but include "
+":option:`fastsync <mongod --fastsync>`."
+msgstr ""
+
+# 24393fa43b384aa992167e76f53da4c6
+#: ../source/core/master-slave.txt:395
+msgid "Creating a Slave from an Existing Master's Disk Image"
+msgstr ""
+
+# 8cc63ad4e93645c69d5888099421a270
+#: ../source/core/master-slave.txt:397
+msgid ""
+"If you can stop write operations to the :term:`master` for an indefinite "
+"period, you can copy the data files from the master to the new "
+":term:`slave` and then start the slave with :option:`--fastsync <mongod "
+"--fastsync>`."
+msgstr ""
+
+# 886d0e89e1d949daaf0a5916c3c3b091
+#: ../source/core/master-slave.txt:404
+msgid ""
+"Be careful with :option:`--fastsync <mongod --fastsync>`.  If the data on"
+" both instances is **not** identical, a discrepancy will exist forever."
+msgstr ""
+
+# 90e101b77e2540cb9dc261f4243a9589
+#: ../source/core/master-slave.txt:408
+msgid ""
+":option:`fastsync <mongod --fastsync>` is a way to start a slave by "
+"starting with an existing master disk image/backup. This option declares "
+"that the administrator guarantees the image is correct and completely up-"
+"to-date with that of the master. If you have a full and complete copy of "
+"data from a master you can use this option to avoid a full "
+"synchronization upon starting the slave."
+msgstr ""
+
+# 6e23cf390e1a42a38a9346d54b0d7666
+#: ../source/core/master-slave.txt:416
+msgid "Creating a Slave from an Existing Slave's Disk Image"
+msgstr ""
+
+# 1825a19a3cd84836ae91de0cdc2868c0
+#: ../source/core/master-slave.txt:418
+msgid ""
+"You can just copy the other :term:`slave's <slave>` data file snapshot "
+"without any special options. Only take data snapshots when:"
+msgstr ""
+
+# 4ee3ebe5b5f54640bb74be48cd41bfb4
+#: ../source/core/master-slave.txt:421
+msgid "a :program:`mongod` process is down, or"
+msgstr ""
+
+# 642bee144de940aa88b99097c49a507f
+#: ../source/core/master-slave.txt:423
+msgid ""
+"when the :program:`mongod` is locked using :method:`db.fsyncLock()` for "
+"MMAPv1 or WiredTiger storage engine."
+msgstr ""
+
+# dd0db9dda0a94bb29d516582058cd013
+#: ../source/includes/extracts/wt-fsync-lock-compatibility.rst:3
+msgid ""
+":method:`db.fsyncLock()` can ensure that the data files do not change for"
+" MongoDB instances using either the MMAPv1 or the WiredTiger storage "
+"engines, thus providing consistency for the purposes of creating backups."
+msgstr ""
+
+# 1119c3e926284af0a98bfb764660f20d
+#: ../source/includes/extracts/wt-fsync-lock-compatibility.rst:8
+msgid ""
+"In previous MongoDB versions, :method:`db.fsyncLock()` *cannot* guarantee"
+" a consistent set of files for low-level backups (e.g. via file copy "
+"``cp``, ``scp``, ``tar``) for WiredTiger."
+msgstr ""
+
+# fb2127b2b8124773a2c36bc7c7fdd000
+#: ../source/core/master-slave.txt:429
+msgid "Resyncing a Slave that is too Stale to Recover"
+msgstr ""
+
+# e297e77a3faf4b67957c00c60e975ec5
+#: ../source/core/master-slave.txt:431
+msgid ""
+":term:`Slaves <slave>` asynchronously apply write operations from the "
+":term:`master` that the slaves poll from the master's :term:`oplog`. The "
+"oplog is finite in length, and if a slave is too far behind, a full "
+"resync will be necessary. To resync the slave, connect to a slave using "
+"the :program:`mongo` and issue the :dbcommand:`resync` command:"
+msgstr ""
+
+# 5ca3ca37b3b94e2da3b40ecf020bf553
+#: ../source/core/master-slave.txt:443
+msgid ""
+"This forces a full resync of all data (which will be very slow on a large"
+" database). You can achieve the same effect by stopping :program:`mongod`"
+" on the slave, deleting the entire content of the "
+":setting:`~storage.dbPath` on the slave, and restarting the "
+":program:`mongod`."
+msgstr ""
+
+# 284798a1f2c44adba059a7e27f8aafa3
+#: ../source/core/master-slave.txt:449
+msgid "Slave Chaining"
+msgstr ""
+
+# 359a38db22234f6ea16f1182fb072735
+#: ../source/core/master-slave.txt:451
+msgid ""
+":term:`Slaves <slave>` cannot be \"chained.\" They must all connect to "
+"the :term:`master` directly."
+msgstr ""
+
+# ebb29910a1c24bd6a38c33c7ab070983
+#: ../source/core/master-slave.txt:454
+msgid ""
+"If a slave attempts \"slave from\" another slave you will see the "
+"following line in the :program:`mongod` long of the shell:"
+msgstr ""
+
+# e29570bd9a7a404095b38578996cb2b9
+#: ../source/core/master-slave.txt:462
+msgid "Correcting a Slave's Source"
+msgstr ""
+
+# 724829a931644a118c118c98d019c8d4
+#: ../source/core/master-slave.txt:464
+msgid ""
+"To change a :term:`slave's <slave>` source, manually modify the slave's "
+":data:`local.sources` collection."
+msgstr ""
+
+# bca9ce7b96844c6488c45753a71bfe7c
+#: ../source/core/master-slave.txt
+msgid "Example"
+msgstr ""
+
+# 978a01e87e4b4fbb8245639fa96292fc
+#: ../source/core/master-slave.txt:469
+msgid ""
+"Consider the following: If you accidentally set an incorrect hostname for"
+" the slave's :option:`source <mongod --slave>`, as in the following "
+"example:"
+msgstr ""
+
+# 53edaa3b4201467187d7f77088613fde
+#: ../source/core/master-slave.txt:476
+msgid ""
+"You can correct this, by restarting the slave without the "
+":option:`--slave <mongod --slave>` and :option:`--source <mongod "
+"--source>` arguments:"
+msgstr ""
+
+# 799fa962d21a4699af0f8050a1a3f48a
+#: ../source/core/master-slave.txt:484
+msgid ""
+"Connect to this :program:`mongod` instance using the :program:`mongo` "
+"shell and update the :data:`local.sources` collection, with the following"
+" operation sequence:"
+msgstr ""
+
+# aa007b91f78842dfbf77dd7a3c341cd1
+#: ../source/core/master-slave.txt:495
+msgid ""
+"Restart the slave with the correct command line arguments or with no "
+":option:`--source <mongod --source>` option. After configuring "
+":data:`local.sources` the first time, the :option:`--source <mongod "
+"--source>` will have no subsequent effect. Therefore, both of the "
+"following invocations are correct:"
+msgstr ""
+
+# 254e8f6b30e84e3687a3c856b6e32e41
+#: ../source/core/master-slave.txt:506
+msgid "or"
+msgstr ""
+
+# 6b5e13fba33a45b1a5945270d2ebe4ed
+#: ../source/core/master-slave.txt:512
+msgid "The slave now polls data from the correct :term:`master`."
 msgstr ""
 
 #~ msgid ""
@@ -254,10 +915,6 @@
 #~ "accidentally set an incorrect hostname "
 #~ "for the slave's :setting:`source`, as in"
 #~ " the following example:"
-#~ msgstr ""
-
-# 6abca916e60e4a8083f2ed5c963b40d4
-#~ msgid "Master Slave Replication"
 #~ msgstr ""
 
 # fb47fe87e8754759b4906ec6af2cb9a5
@@ -295,434 +952,11 @@
 #~ "replica-set`."
 #~ msgstr ""
 
-# eda2deff9fba44bcae8dde9fae6f8d43
-#~ msgid "Fundamental Operations"
-#~ msgstr ""
-
-# 603efd0557ad421f98f5a335655d33ba
-#~ msgid "Initial Deployment"
-#~ msgstr ""
-
-# d2de901d3707422da8f11af9d2fdeecb
-#~ msgid ""
-#~ "With the :option:`--master <mongod --master>`"
-#~ " option, the :program:`mongod` will create"
-#~ " a :data:`local.oplog.$main` collection, which"
-#~ " the \"operation log\" that queues "
-#~ "operations that the slaves will apply"
-#~ " to replicate operations from the "
-#~ "master. The :option:`--dbpath <mongod "
-#~ "--dbpath>` is optional."
-#~ msgstr ""
-
-# 7898618aa56c42e2b9a7c304b338521b
-#~ msgid ""
-#~ "Specify the hostname and port of "
-#~ "the master instance to the "
-#~ ":option:`--source <mongod --source>` argument. "
-#~ "The :option:`--dbpath <mongod --dbpath>` is"
-#~ " optional."
-#~ msgstr ""
-
-# b2cd3d7fa9f14c53a5e50dd7cc5be613
-#~ msgid "Configuration Options for Master-Slave Deployments"
-#~ msgstr ""
-
-# aaa3534dd1f34a6c9caf7e91f26c322e
-#~ msgid ""
-#~ "In line 1, you switch context to"
-#~ " the ``local`` database. In line 2,"
-#~ " the :method:`~db.collection.find()` operation "
-#~ "should return no documents, to ensure"
-#~ " that there are no documents in "
-#~ "the ``sources`` collection. Finally, line "
-#~ "3 uses :method:`db.collection.insert()` to "
-#~ "insert the source document into the "
-#~ ":data:`local.sources` collection. The model of"
-#~ " the :data:`local.sources` document is as"
-#~ " follows:"
-#~ msgstr ""
-
-# 716b279f59844eca9954348369282d17
-#~ msgid ""
-#~ "You can append ``<:port>`` to the "
-#~ "host name if the :program:`mongod` is"
-#~ " not running on the default ``27017``"
-#~ " port."
-#~ msgstr ""
-
-# 2c7c12f6a31f4beeaf13de0fb1805417
-#~ msgid ""
-#~ "Optional. Specify a name of a "
-#~ "database. When specified, MongoDB will "
-#~ "only replicate the indicated database."
-#~ msgstr ""
-
-# dab28286059d4bf78aff689056c07ad6
-#~ msgid ""
-#~ "Operational Considerations for Replication "
-#~ "with Master Slave Deployments"
-#~ msgstr ""
-
-# 62f6bf9e296043aa887a1cad03149336
-#~ msgid ""
-#~ "Master instances store operations in an"
-#~ " :term:`oplog` which is a :doc:`capped "
-#~ "collection </core/capped-collections>`. As a"
-#~ " result, if a slave falls too "
-#~ "far behind the state of the "
-#~ "master, it cannot \"catchup\" and must"
-#~ " re-sync from scratch. Slave may "
-#~ "become out of sync with a master"
-#~ " if:"
-#~ msgstr ""
-
-# f5e038f02de8494a918ff30c32a8cf7f
-#~ msgid "The slave falls far behind the data updates available from that master."
-#~ msgstr ""
-
-# a6fe73de1d884783858e26a6d51b4647
-#~ msgid ""
-#~ "The slave stops (i.e. shuts down) "
-#~ "and restarts later after the master "
-#~ "has overwritten the relevant operations "
-#~ "from the master."
-#~ msgstr ""
-
-# 33d62bca582f468390ecb754e5169c8f
-#~ msgid "Run time Master-Slave Configuration"
-#~ msgstr ""
-
-# 5868cb5847c94b2cbf421cc5bfb3f73b
-#~ msgid "Diagnostics"
-#~ msgstr ""
-
-# 3eddbaca5efc495081f4920dcb64f72b
-#~ msgid ""
-#~ "On a :term:`master` instance, issue the"
-#~ " following operation in the "
-#~ ":program:`mongo` shell to return replication"
-#~ " status from the perspective of the"
-#~ " master:"
-#~ msgstr ""
-
-# ea393bec7730424b82006c108adf4ae3
-#~ msgid ""
-#~ "On a :term:`slave` instance, use the "
-#~ "following operation in the :program:`mongo`"
-#~ " shell to return the replication "
-#~ "status from the perspective of the "
-#~ "slave:"
-#~ msgstr ""
-
-# 1936641894364e3f9df11daad0eba5a6
-#~ msgid ""
-#~ "Use the :dbcommand:`serverStatus` as in "
-#~ "the following operation, to return "
-#~ "status of the replication:"
-#~ msgstr ""
-
-# 8ab1c9d4a37648c7b2e0d5ca929fea3f
-#~ msgid ""
-#~ "See :ref:`server status repl fields "
-#~ "<server-status-repl>` for documentation of"
-#~ " the relevant section of output."
-#~ msgstr ""
-
-# 9b6e1c064d624946884701e61ecd4af8
-#~ msgid "Security"
-#~ msgstr ""
-
-# 8071e01f4ebb483094c58d3e634beb0f
-#~ msgid ""
-#~ "To enable authentication and configure "
-#~ "the :setting:`~security.keyFile` add the "
-#~ "following option to your configuration "
-#~ "file:"
-#~ msgstr ""
-
-# 225377236a6b41a899db7c8ffcdf4ac7
-#~ msgid ""
-#~ "You may chose to set these run-"
-#~ "time configuration options using the "
-#~ ":option:`--keyFile <mongod --keyFile>` option "
-#~ "on the command line."
-#~ msgstr ""
-
-# 639ff39c0b6246379320bdcf9e09e029
-#~ msgid ""
-#~ "Setting :setting:`~security.keyFile` enables "
-#~ "authentication and specifies a key file"
-#~ " for the :program:`mongod` instances to "
-#~ "use when authenticating to each other."
-#~ " The content of the key file is"
-#~ " arbitrary but must be the same "
-#~ "on all members of the deployment "
-#~ "can connect to each other."
-#~ msgstr ""
-
-# ba2928501c284a209bac48af76374455
-#~ msgid ""
-#~ "The key file must be less one "
-#~ "kilobyte in size and may only "
-#~ "contain characters in the base64 set."
-#~ " The key file must not have "
-#~ "group or \"world\" permissions on UNIX"
-#~ " systems. Use the following command "
-#~ "to use the OpenSSL package to "
-#~ "generate \"random\" content for use in"
-#~ " a key file:"
-#~ msgstr ""
-
-# ada21538d37649118a4e19e4c19af9f6
-#~ msgid ":doc:`/security` for more information about security in MongoDB"
-#~ msgstr ""
-
-# 33c7b2f955ee4b208cab29a20957c9af
-#~ msgid "Ongoing Administration and Operation of Master-Slave Deployments"
-#~ msgstr ""
-
-# a7025e7a3a0a42bb95e105a1b8630fdc
-#~ msgid "Deploy Master-Slave Equivalent using Replica Sets"
-#~ msgstr ""
-
-# 08c1eaefefdf4c9ebf54c7014acd4a9e
-#~ msgid ""
-#~ "If you want a replication configuration"
-#~ " that resembles :term:`master`\\-:term:`slave` "
-#~ "replication, using :term:`replica sets "
-#~ "<replica set>` replica sets, consider "
-#~ "the following replica configuration document."
-#~ " In this deployment hosts ``<master>`` "
-#~ "and ``<slave>`` [#host-are-hostnames]_ "
-#~ "provide replication that is roughly "
-#~ "equivalent to a two-instance master-"
-#~ "slave deployment:"
-#~ msgstr ""
-
-# be885d4f0fb44f74885fc4bad5f421d4
-#~ msgid ""
-#~ "See :doc:`/reference/replica-configuration` for "
-#~ "more information about replica set "
-#~ "configurations."
-#~ msgstr ""
-
 # c9a1d45ef59c45d581edd29f140ed2eb
 #~ msgid ""
 #~ "In replica set configurations, the "
 #~ ":data:`~local.system.replset.members[n].host` field must"
 #~ " hold a resolvable hostname."
-#~ msgstr ""
-
-# a6acc62d0639477a982c8e410b56a37b
-#~ msgid ""
-#~ "Shut down the :program:`mongod` processes "
-#~ "on the master and all slave(s), "
-#~ "using the following command while "
-#~ "connected to each instance:"
-#~ msgstr ""
-
-# 56db805a7dcd48489b0cf14aec857b8d
-#~ msgid ""
-#~ "Start the former master with the "
-#~ ":option:`--replSet <replSet>` option, as in"
-#~ " the following:"
-#~ msgstr ""
-
-# f07d5389a9da44d09aa5084531a2d3ef
-#~ msgid ""
-#~ "Connect to the :program:`mongod` with "
-#~ "the :program:`mongo` shell, and initiate "
-#~ "the replica set with the following "
-#~ "command:"
-#~ msgstr ""
-
-# d33f8117b5e24342baa45e2e59c50938
-#~ msgid ""
-#~ "You can now follow the :doc:`convert "
-#~ "a standalone to a replica set "
-#~ "</tutorial/convert-standalone-to-replica-set>`"
-#~ " tutorial to deploy your replica set,"
-#~ " picking up from the :ref:`Expand the"
-#~ " Replica Set <expand-the-replica-"
-#~ "set>` section."
-#~ msgstr ""
-
-# b9194fb398fc421e9bf1e9ff298ea6be
-#~ msgid "Failing over to a Slave (Promotion)"
-#~ msgstr ""
-
-# ac95e5bb23eb48cc97a36911f7688927
-#~ msgid ""
-#~ "To permanently failover from a "
-#~ "unavailable or damaged :term:`master` (``A``"
-#~ " in the following example) to a "
-#~ ":term:`slave` (``B``):"
-#~ msgstr ""
-
-# cc4263f2cdbd4c16abebbabeaae2ca33
-#~ msgid "Shut down ``A``."
-#~ msgstr ""
-
-# 84a532c8b5f64a49af91431ddf70cc6f
-#~ msgid "Stop :program:`mongod` on ``B``."
-#~ msgstr ""
-
-# 399cf30b0d534467948a9b0232f5d055
-#~ msgid ""
-#~ "Back up and move all data files"
-#~ " that begin with ``local`` on ``B``"
-#~ " from the :setting:`~storage.dbPath`."
-#~ msgstr ""
-
-# 8bc20d3d61d0491aa72749cd8ec3e16a
-# b08317195d5a48e1bdce71345257a76f
-#~ msgid ""
-#~ "Removing ``local.*`` is irrevocable and "
-#~ "cannot be undone. Perform this step "
-#~ "with extreme caution."
-#~ msgstr ""
-
-# f5fc9864badd41d8bb027376b66698c4
-#~ msgid ""
-#~ "Restart :program:`mongod` on ``B`` with "
-#~ "the :option:`--master <mongod --master>` "
-#~ "option."
-#~ msgstr ""
-
-# a91a3086ac284eaba2428042a275dd5b
-#~ msgid ""
-#~ "This is a one time operation, and"
-#~ " is not reversible. ``A`` cannot "
-#~ "become a slave of ``B`` until it"
-#~ " completes a full resync."
-#~ msgstr ""
-
-# 8bf3ba9ed4794901ad347f534eb7c7f6
-#~ msgid "Inverting Master and Slave"
-#~ msgstr ""
-
-# a3af1e31f55e41eb9b81fd1af5e82f45
-#~ msgid ""
-#~ "If you have a :term:`master` (``A``) "
-#~ "and a :term:`slave` (``B``) and you "
-#~ "would like to reverse their roles, "
-#~ "follow this procedure. The procedure "
-#~ "assumes ``A`` is healthy, up-to-"
-#~ "date and available."
-#~ msgstr ""
-
-# 66a9171049da4d9d86c73b34f9a8263b
-#~ msgid ""
-#~ "If ``A`` is not healthy but the"
-#~ " hardware is okay (power outage, "
-#~ "server crash, etc.), skip steps 1 "
-#~ "and 2 and in step 8 replace "
-#~ "all of ``A``'s files with ``B``'s "
-#~ "files in step 8."
-#~ msgstr ""
-
-# 9f94f13a3edc4b0b95a3abb116fc5c35
-#~ msgid ""
-#~ "If ``A`` is not healthy and the"
-#~ " hardware is not okay, replace ``A``"
-#~ " with a new machine. Also follow "
-#~ "the instructions in the previous "
-#~ "paragraph."
-#~ msgstr ""
-
-# 6418eff79cff4fc99fb17c19826d1a49
-#~ msgid "To invert the master and slave in a deployment:"
-#~ msgstr ""
-
-# 91740dc52379485bba0305a72e5cc0e6
-#~ msgid "Halt writes on ``A`` using the :term:`fsync` command."
-#~ msgstr ""
-
-# 4e89ebc415a8411aadefcd7ce5fe42c5
-#~ msgid "Make sure ``B`` is up to date with the state of ``A``."
-#~ msgstr ""
-
-# 19bb62d671a847e0bd0c5a11c0067b51
-#~ msgid "Shut down ``B``."
-#~ msgstr ""
-
-# a0467105f61d4a9aa980c3aae877cda7
-#~ msgid ""
-#~ "Back up and move all data files"
-#~ " that begin with ``local`` on ``B``"
-#~ " from the :setting:`~storage.dbPath` to "
-#~ "remove the existing ``local.sources`` data."
-#~ msgstr ""
-
-# 61fa0950bc3f4b0d946eef8855ae635c
-# daa572030c554e46b5d978c060ed254f
-#~ msgid "Start ``B`` with the :option:`--master <mongod --master>` option."
-#~ msgstr ""
-
-# ad31d29c64934ca3a02c401ea396eaec
-#~ msgid ""
-#~ "Do a write on ``B``, which primes"
-#~ " the :term:`oplog` to provide a new"
-#~ " sync start point."
-#~ msgstr ""
-
-# c0e076785a7f4fc9b0e39d5ca455d169
-#~ msgid ""
-#~ "Shut down ``B``. ``B`` will now "
-#~ "have a new set of data files "
-#~ "that start with ``local``."
-#~ msgstr ""
-
-# 8d3b847171ef4bd5a5db3ef3f0165d0f
-#~ msgid ""
-#~ "Shut down ``A`` and replace all "
-#~ "files in the :setting:`~storage.dbPath` of "
-#~ "``A`` that start with ``local`` with "
-#~ "a copy of the files in the "
-#~ ":setting:`~storage.dbPath` of ``B`` that begin"
-#~ " with ``local``."
-#~ msgstr ""
-
-# 02ac294cf1f34eba8f642785e78da96a
-#~ msgid ""
-#~ "Considering compressing the ``local`` files"
-#~ " from ``B`` while you copy them, "
-#~ "as they may be quite large."
-#~ msgstr ""
-
-# a9f5bf69f700475785e8fecaf9804f92
-#~ msgid ""
-#~ "Start ``A`` with all the usual "
-#~ "slave options, but include :option:`fastsync"
-#~ " <mongod --fastsync>`."
-#~ msgstr ""
-
-# 25f25bbe6a0446b4ad5729ab7814f45d
-#~ msgid "Creating a Slave from an Existing Master's Disk Image"
-#~ msgstr ""
-
-# 709906c85bba4297bdc56b4d530a914a
-#~ msgid ""
-#~ "If you can stop write operations "
-#~ "to the :term:`master` for an indefinite"
-#~ " period, you can copy the data "
-#~ "files from the master to the new"
-#~ " :term:`slave` and then start the "
-#~ "slave with :option:`--fastsync <mongod "
-#~ "--fastsync>`."
-#~ msgstr ""
-
-# 3f4a9b1e3a034573948f00369884838d
-#~ msgid ""
-#~ "Be careful with :option:`--fastsync <mongod"
-#~ " --fastsync>`.  If the data on both"
-#~ " instances is **not** identical, a "
-#~ "discrepancy will exist forever."
-#~ msgstr ""
-
-# f44f5e09c2a048df9a6606f7115e76f2
-#~ msgid "Creating a Slave from an Existing Slave's Disk Image"
 #~ msgstr ""
 
 # 4c1c318697f245fb88fb163d268b4f10
@@ -735,897 +969,6 @@
 #~ ":method:`db.fsyncLock()`."
 #~ msgstr ""
 
-# ae6063aa7ea64c968aa843c6cfd1c921
-#~ msgid "Resyncing a Slave that is too Stale to Recover"
-#~ msgstr ""
-
-# a93a300a658343fabf5382f0adf70039
-#~ msgid ""
-#~ ":term:`Slaves <slave>` asynchronously apply "
-#~ "write operations from the :term:`master` "
-#~ "that the slaves poll from the "
-#~ "master's :term:`oplog`. The oplog is "
-#~ "finite in length, and if a slave"
-#~ " is too far behind, a full "
-#~ "resync will be necessary. To resync "
-#~ "the slave, connect to a slave "
-#~ "using the :program:`mongo` and issue the"
-#~ " :dbcommand:`resync` command:"
-#~ msgstr ""
-
-# d422a77897194fe495bb595bfbad1821
-#~ msgid ""
-#~ "This forces a full resync of all"
-#~ " data (which will be very slow "
-#~ "on a large database). You can "
-#~ "achieve the same effect by stopping "
-#~ ":program:`mongod` on the slave, deleting "
-#~ "the entire content of the "
-#~ ":setting:`~storage.dbPath` on the slave, and"
-#~ " restarting the :program:`mongod`."
-#~ msgstr ""
-
-# 693cc5888bd44423bd7cfaee94a281fb
-#~ msgid "Slave Chaining"
-#~ msgstr ""
-
-# 720c5e6e05114ed0b026131b8c95011a
-#~ msgid ""
-#~ ":term:`Slaves <slave>` cannot be \"chained.\""
-#~ " They must all connect to the "
-#~ ":term:`master` directly."
-#~ msgstr ""
-
-# 3c3248cded0e4917935fea04ab1b1fd7
-#~ msgid ""
-#~ "If a slave attempts \"slave from\" "
-#~ "another slave you will see the "
-#~ "following line in the :program:`mongod` "
-#~ "long of the shell:"
-#~ msgstr ""
-
-# 373b4a0c72794a5ea5b4b062dc0f26c8
-#~ msgid "Correcting a Slave's Source"
-#~ msgstr ""
-
-# bbebbe202c1c42caa1409937c746777e
-#~ msgid ""
-#~ "To change a :term:`slave's <slave>` "
-#~ "source, manually modify the slave's "
-#~ ":data:`local.sources` collection."
-#~ msgstr ""
-
-# d3cdc19a731f443b94d659a37e4a7371
-#~ msgid "Example"
-#~ msgstr ""
-
-# 34dbf204bd3c48489ae5c778a45b1ec9
-#~ msgid ""
-#~ "You can correct this, by restarting "
-#~ "the slave without the :option:`--slave "
-#~ "<mongod --slave>` and :option:`--source "
-#~ "<mongod --source>` arguments:"
-#~ msgstr ""
-
-# e0f548ebda9a4a61a5c73cda8b085831
-#~ msgid ""
-#~ "Connect to this :program:`mongod` instance "
-#~ "using the :program:`mongo` shell and "
-#~ "update the :data:`local.sources` collection, "
-#~ "with the following operation sequence:"
-#~ msgstr ""
-
-# cfb92240e3f0488aac28cceb1c4efbf3
-#~ msgid ""
-#~ "Restart the slave with the correct "
-#~ "command line arguments or with no "
-#~ ":option:`--source <mongod --source>` option. "
-#~ "After configuring :data:`local.sources` the "
-#~ "first time, the :option:`--source <mongod "
-#~ "--source>` will have no subsequent "
-#~ "effect. Therefore, both of the following"
-#~ " invocations are correct:"
-#~ msgstr ""
-
-# 266ecc9b0f4349389e58161c0235d122
-#~ msgid "or"
-#~ msgstr ""
-
-# 730375af2df94a44a339594f2509c88c
-#~ msgid "The slave now polls data from the correct :term:`master`."
-#~ msgstr ""
-
-#~ msgid ""
-#~ "To configure a :term:`master`\\-:term:`slave` "
-#~ "deployment, start two :program:`mongod` "
-#~ "instances: one in master mode, and "
-#~ "the other in slave mode."
-=======
-# 46b860d2ed66410db755b6c952ad9555
-#: ../source/core/master-slave.txt:3
-msgid "Master Slave Replication"
-msgstr ""
-
-# 80c9483a3da7447c98ac3b93c05327cb
-#: ../source/core/master-slave.txt
-msgid "On this page"
-msgstr ""
-
-# 0484003de99d4936a1a381e76bc07a9b
-#: ../source/includes/extracts/master-slave-deprecated-for-sharded-cluster.rst:2
-msgid ""
-"MongoDB 3.2 deprecates the use of master-slave replication for components"
-" of sharded clusters."
-msgstr ""
-
-# c8f0640426954149bc1a4893d1f37fa6
-#: ../source/core/master-slave.txt:15
-msgid ""
-":doc:`Replica sets </replication>` replace :term:`master`\\-:term:`slave`"
-" replication for most use cases. If possible, use replica sets rather "
-"than master-slave replication for all new production deployments. This "
-"documentation remains to support legacy deployments and for archival "
-"purposes only."
-msgstr ""
-
-# 37bf08842994433b98b06fee3b700725
-#: ../source/core/master-slave.txt:21
-msgid ""
-"In addition to providing all the functionality of master-slave "
-"deployments, replica sets are also more robust for production use. "
-"Master-slave replication preceded replica sets and made it possible to "
-"have a large number of non-master (i.e. slave) nodes, as well as to "
-"restrict replicated operations to only a single database; however, "
-"master-slave replication provides less redundancy and does not automate "
-"failover. See :ref:`replica-set-equivalent` for a replica set "
-"configuration that is equivalent to master-slave replication.  If you "
-"wish to convert an existing master-slave deployment to a replica set, see"
-" :ref:`convert-master-slave-to-replica-set`."
-msgstr ""
-
-# ed034e2cadac4938acc7eba4e0be145a
-#: ../source/core/master-slave.txt:33
-msgid "Fundamental Operations"
-msgstr ""
-
-# 6dbbb77924744597b32c49bb129d0a6f
-#: ../source/core/master-slave.txt:36
-msgid "Initial Deployment"
-msgstr ""
-
-# 888acfb85fd84c63a0c9bda60b063805
-#: ../source/core/master-slave.txt:38
-msgid ""
-"To configure a :term:`master`\\-:term:`slave` deployment, start two "
-":program:`mongod` instances: one in master mode, and the other in slave "
-"mode."
-msgstr ""
-
-# fbe373472a4c45f9bb567ba9200cb983
-#: ../source/core/master-slave.txt:42
-msgid ""
-"To start a :program:`mongod` instance in master mode, invoke "
-":program:`mongod` as follows:"
-msgstr ""
-
-# f41225d0f5f74b78a6f2abd60552235f
-#: ../source/core/master-slave.txt:49
-msgid ""
-"With the :option:`--master <mongod --master>` option, the "
-":program:`mongod` will create a :data:`local.oplog.$main` collection, "
-"which the \"operation log\" that queues operations that the slaves will "
-"apply to replicate operations from the master. The :option:`--dbpath "
-"<mongod --dbpath>` is optional."
-msgstr ""
-
-# 57716dfa55f84b59ae0d9beec76a88f9
-#: ../source/core/master-slave.txt:55
-msgid ""
-"To start a :program:`mongod` instance in slave mode, invoke "
-":program:`mongod` as follows:"
-msgstr ""
-
-# 0c07c5f94dd54130ac652885edd3941e
-#: ../source/core/master-slave.txt:62
-msgid ""
-"Specify the hostname and port of the master instance to the "
-":option:`--source <mongod --source>` argument. The :option:`--dbpath "
-"<mongod --dbpath>` is optional."
-msgstr ""
-
-# 8c15d00a9bd84dfa9f9e8fb2163de2b0
-#: ../source/core/master-slave.txt:66
-msgid ""
-"For slave instances, MongoDB stores data about the source server in the "
-":data:`local.sources` collection."
-msgstr ""
-
-# 84d4eea2a7af49b791e458cb654819ae
-#: ../source/core/master-slave.txt:70
-msgid "Configuration Options for Master-Slave Deployments"
-msgstr ""
-
-# 798b0b6ff8b4411aa99d718c16c9d72f
-#: ../source/core/master-slave.txt:72
-msgid ""
-"As an alternative to specifying the :option:`--source <mongod --source>` "
-"run-time option, can add a document to :data:`local.sources` specifying "
-"the master instance, as in the following operation in the "
-":program:`mongo` shell:"
-msgstr ""
-
-# b2d8c374c20e49f2a797922bb5a08a92
-#: ../source/core/master-slave.txt:83
-msgid ""
-"In line 1, you switch context to the ``local`` database. In line 2, the "
-":method:`~db.collection.find()` operation should return no documents, to "
-"ensure that there are no documents in the ``sources`` collection. "
-"Finally, line 3 uses :method:`db.collection.insert()` to insert the "
-"source document into the :data:`local.sources` collection. The model of "
-"the :data:`local.sources` document is as follows:"
-msgstr ""
-
-# 14c7ed93c68a4211b6dfd0499ac1e135
-#: ../source/core/master-slave.txt:93
-msgid ""
-"The host field specifies the master :program:`mongod` instance, and holds"
-" a resolvable hostname, i.e. IP address, or a name from a ``host`` file, "
-"or preferably a fully qualified domain name."
-msgstr ""
-
-# 75dc143dc74142809c4ac7a2dec27a29
-#: ../source/core/master-slave.txt:98
-msgid ""
-"You can append ``<:port>`` to the host name if the :program:`mongod` is "
-"not running on the default ``27017`` port."
-msgstr ""
-
-# 6832deb049b044769fc5490d6c32b442
-#: ../source/core/master-slave.txt:103
-msgid ""
-"Optional. Specify a name of a database. When specified, MongoDB will only"
-" replicate the indicated database."
-msgstr ""
-
-# 68ad31cec091450cb6dacb2b3d4f61c6
-#: ../source/core/master-slave.txt:107
-msgid "Operational Considerations for Replication with Master Slave Deployments"
-msgstr ""
-
-# 80168764ad054488b061dbad3009ddf3
-#: ../source/core/master-slave.txt:109
-msgid ""
-"Master instances store operations in an :term:`oplog` which is a "
-":doc:`capped collection </core/capped-collections>`. As a result, if a "
-"slave falls too far behind the state of the master, it cannot \"catchup\""
-" and must re-sync from scratch. Slave may become out of sync with a "
-"master if:"
-msgstr ""
-
-# fd38a898df554eecb7caf1e07b27f8be
-#: ../source/core/master-slave.txt:115
-msgid "The slave falls far behind the data updates available from that master."
-msgstr ""
-
-# 64e7ab9c2b1f468fbadba54c49097489
-#: ../source/core/master-slave.txt:118
-msgid ""
-"The slave stops (i.e. shuts down) and restarts later after the master has"
-" overwritten the relevant operations from the master."
-msgstr ""
-
-# 0f3e9eaee7f84e70a0956d3b5473c9ac
-#: ../source/core/master-slave.txt:121
-msgid ""
-"When slaves are out of sync, replication stops. Administrators must "
-"intervene manually to restart replication. Use the :dbcommand:`resync` "
-"command. Alternatively, the :option:`--autoresync <mongod --autoresync>` "
-"allows a slave to restart replication automatically, after ten second "
-"pause, when the slave falls out of sync with the master. With "
-":option:`--autoresync <mongod --autoresync>` specified, the slave will "
-"only attempt to re-sync once in a ten minute period."
-msgstr ""
-
-# 81890d08e45e464aa46065bcef714448
-#: ../source/core/master-slave.txt:129
-#, python-format
-msgid ""
-"To prevent these situations you should specify a larger oplog when you "
-"start the ``master`` instance, by adding the :option:`--oplogSize <mongod"
-" --oplogSize>` option when starting :program:`mongod`. If you do not "
-"specify :option:`--oplogSize <mongod --oplogSize>`, :program:`mongod` "
-"will allocate 5% of available disk space on start up to the oplog, with a"
-" minimum of 1 GB for 64-bit machines and 50 MB for 32-bit machines."
-msgstr ""
-
-# 3c8fd96a511a4e22a40f4c9d014cbf07
-#: ../source/core/master-slave.txt:138
-msgid "Run time Master-Slave Configuration"
-msgstr ""
-
-# d6e9e87749ec46589cb055796355b773
-#: ../source/core/master-slave.txt:140
-msgid ""
-"MongoDB provides a number of command line options for :program:`mongod` "
-"instances in :term:`master`\\-:term:`slave` deployments. See the :ref"
-":`Master-Slave Replication Command Line Options <cli-mongod-master-"
-"slave>` for options."
-msgstr ""
-
-# c2802ea2116c4de3b25323a9ad064fd4
-#: ../source/core/master-slave.txt:146
-msgid "Diagnostics"
-msgstr ""
-
-# cdc04399cc79415098d5d0fc87f2fa70
-#: ../source/core/master-slave.txt:148
-msgid ""
-"On a :term:`master` instance, issue the following operation in the "
-":program:`mongo` shell to return replication status from the perspective "
-"of the master:"
-msgstr ""
-
-# eb4db651c13b49928145c0e3ebfe1473
-#: ../source/core/master-slave.txt:158
-msgid ""
-":method:`rs.printReplicationInfo()`. For previous versions, use "
-":method:`db.printReplicationInfo()`."
-msgstr ""
-
-# adef3f0806384949b51c70b747c261d9
-#: ../source/core/master-slave.txt:161
-msgid ""
-"On a :term:`slave` instance, use the following operation in the "
-":program:`mongo` shell to return the replication status from the "
-"perspective of the slave:"
-msgstr ""
-
-# d92d7451e3004d2aabab40880b2ec303
-#: ../source/core/master-slave.txt:171
-msgid ""
-":method:`rs.printSlaveReplicationInfo()`. For previous versions, use "
-":method:`db.printSlaveReplicationInfo()`."
-msgstr ""
-
-# 9728c79b7b8948989f2eb0dd00c3c823
-#: ../source/core/master-slave.txt:174
-msgid ""
-"Use the :dbcommand:`serverStatus` as in the following operation, to "
-"return status of the replication:"
-msgstr ""
-
-# 7e4e5a26cf5746dbbe2cb318f991e58c
-#: ../source/core/master-slave.txt:181
-msgid ""
-"See :ref:`server status repl fields <server-status-repl>` for "
-"documentation of the relevant section of output."
-msgstr ""
-
-# bff6f80858f54c87a689f57bfefa1cf8
-#: ../source/core/master-slave.txt:185
-msgid "Security"
-msgstr ""
-
-# 2f33ce07371e40f18aa74e6d127ec546
-#: ../source/core/master-slave.txt:187
-msgid ""
-"When running with :setting:`~security.authorization` enabled, in "
-":term:`master`\\-:term:`slave` deployments configure a "
-":setting:`~security.keyFile` so that slave :program:`mongod` instances "
-"can authenticate and communicate with the master :program:`mongod` "
-"instance."
-msgstr ""
-
-# 3ec1153e4049464bb556d58a7152e4b9
-#: ../source/core/master-slave.txt:193
-msgid ""
-"To enable authentication and configure the :setting:`~security.keyFile` "
-"add the following option to your configuration file:"
-msgstr ""
-
-# 54d1a4a0fdef43ada666a3c48fd4aa12
-#: ../source/core/master-slave.txt:202
-msgid ""
-"You may chose to set these run-time configuration options using the "
-":option:`--keyFile <mongod --keyFile>` option on the command line."
-msgstr ""
-
-# 0837ccaa90324640bbefec35817d2121
-#: ../source/core/master-slave.txt:205
-msgid ""
-"Setting :setting:`~security.keyFile` enables authentication and specifies"
-" a key file for the :program:`mongod` instances to use when "
-"authenticating to each other. The content of the key file is arbitrary "
-"but must be the same on all members of the deployment can connect to each"
-" other."
-msgstr ""
-
-# b8d10c04e47440a3b6d90cf9448eceeb
-#: ../source/core/master-slave.txt:210
-msgid ""
-"The key file must be less one kilobyte in size and may only contain "
-"characters in the base64 set. The key file must not have group or "
-"\"world\" permissions on UNIX systems. Use the following command to use "
-"the OpenSSL package to generate \"random\" content for use in a key file:"
-msgstr ""
-
-# 0069faad33d2440fa517a25ff3b67e76
-#: ../source/core/master-slave.txt:219
-msgid ":doc:`/security` for more information about security in MongoDB"
-msgstr ""
-
-# 3e5ff29fe4104da79f2fb88c7ab6f43d
-#: ../source/core/master-slave.txt:222
-msgid "Ongoing Administration and Operation of Master-Slave Deployments"
-msgstr ""
-
-# f531726fd243456fa3e7940dd9f7a5b8
-#: ../source/core/master-slave.txt:227
-msgid "Deploy Master-Slave Equivalent using Replica Sets"
-msgstr ""
-
-# decc199602044d36a53b62305653ab52
-#: ../source/core/master-slave.txt:229
-msgid ""
-"If you want a replication configuration that resembles "
-":term:`master`\\-:term:`slave` replication, using :term:`replica sets "
-"<replica set>` replica sets, consider the following replica configuration"
-" document. In this deployment hosts ``<master>`` and ``<slave>`` [#host-"
-"are-hostnames]_ provide replication that is roughly equivalent to a two-"
-"instance master-slave deployment:"
-msgstr ""
-
-# c831c6e3b1de478fa65cbd1fc6546e94
-#: ../source/core/master-slave.txt:246
-msgid ""
-"See :doc:`/reference/replica-configuration` for more information about "
-"replica set configurations."
-msgstr ""
-
-# f6bf81ebb91045fd99fcc7337d3e55e1
-#: ../source/core/master-slave.txt:249
-msgid ""
-"In replica set configurations, the :rsconf:`members[n].host` field must "
-"hold a resolvable hostname."
-msgstr ""
-
-# 626bacdf5dad49438f75053a7f7d2c60
-#: ../source/core/master-slave.txt:256
-msgid "Convert a Master-Slave Deployment to a Replica Set"
-msgstr ""
-
-# 0f5d61abb0bc4bb8a3d7bc006193bdc3
-#: ../source/core/master-slave.txt:258
-msgid ""
-"To convert a master-slave deployment to a replica set, restart the "
-"current master as a one-member replica set. Then remove the data "
-"directories from previous secondaries and add them as new secondaries to "
-"the new replica set."
-msgstr ""
-
-# ed3d9f111e3d4e3386231ec9a5200b63
-#: ../source/core/master-slave.txt:263
-msgid "To confirm that the current instance is master, run:"
-msgstr ""
-
-# cf9a09345f48453aa067627a53b79441
-#: ../source/core/master-slave.txt:269
-msgid "This should return a document that resembles the following:"
-msgstr ""
-
-# 6a8e3a5543044c0aa3f628a7cb5426a5
-#: ../source/core/master-slave.txt:281
-msgid ""
-"Shut down the :program:`mongod` processes on the master and all slave(s),"
-" using the following command while connected to each instance:"
-msgstr ""
-
-# 4810e969123749c682a3fc3b43dbc415
-#: ../source/core/master-slave.txt:289
-msgid ""
-"Back up your ``/data/db`` directories, in case you need to revert to the "
-"master-slave deployment."
-msgstr ""
-
-# d59fa6bc4c9d4e85b901c56cd5df82d0
-#: ../source/core/master-slave.txt:292
-msgid ""
-"Start the former master with the :option:`--replSet <replSet>` option, as"
-" in the following:"
-msgstr ""
-
-# 67b24bc0a2a04fc796dc347e01ae90b5
-#: ../source/core/master-slave.txt:299
-msgid ""
-"Connect to the :program:`mongod` with the :program:`mongo` shell, and "
-"initiate the replica set with the following command:"
-msgstr ""
-
-# 94b3b828a0b64376a50171c75a742c55
-#: ../source/core/master-slave.txt:306
-msgid ""
-"When the command returns, you will have successfully deployed a one-"
-"member replica set. You can check the status of your replica set at any "
-"time by running the following command:"
-msgstr ""
-
-# 662df66dad4645bbbb9135a974d2f990
-#: ../source/core/master-slave.txt:314
-msgid ""
-"You can now follow the :doc:`convert a standalone to a replica set "
-"</tutorial/convert-standalone-to-replica-set>` tutorial to deploy your "
-"replica set, picking up from the :ref:`Expand the Replica Set <expand-"
-"the-replica-set>` section."
-msgstr ""
-
-# ec2cd3608b0b4c8aadc070f6346b8d89
-#: ../source/core/master-slave.txt:320
-msgid "Failing over to a Slave (Promotion)"
-msgstr ""
-
-# 01b00edf18e0485999b15d94ed924439
-#: ../source/core/master-slave.txt:322
-msgid ""
-"To permanently failover from a unavailable or damaged :term:`master` "
-"(``A`` in the following example) to a :term:`slave` (``B``):"
-msgstr ""
-
-# d988a219b25a44418448292e485e4c34
-#: ../source/core/master-slave.txt:325
-msgid "Shut down ``A``."
-msgstr ""
-
-# e3eace3c920b46b0829725da55fd95dc
-#: ../source/core/master-slave.txt:327
-msgid "Stop :program:`mongod` on ``B``."
-msgstr ""
-
-# b56e77c88fc84013a39cf866f35aa92e
-#: ../source/core/master-slave.txt:329
-msgid ""
-"Back up and move all data files that begin with ``local`` on ``B`` from "
-"the :setting:`~storage.dbPath`."
-msgstr ""
-
-# 82eee19d7c3a439a84e44b0f65abd51d
-# ffb1bf05ede34d668c9e18ef618976aa
-#: ../source/core/master-slave.txt:334 ../source/core/master-slave.txt:371
-msgid ""
-"Removing ``local.*`` is irrevocable and cannot be undone. Perform this "
-"step with extreme caution."
-msgstr ""
-
-# 3bf481d95f3f42babb155df18df07359
-#: ../source/core/master-slave.txt:337
-msgid ""
-"Restart :program:`mongod` on ``B`` with the :option:`--master <mongod "
-"--master>` option."
-msgstr ""
-
-# 6e678da5ac6d41a09868d5ee8c5da2ca
-#: ../source/core/master-slave.txt:340
-msgid ""
-"This is a one time operation, and is not reversible. ``A`` cannot become "
-"a slave of ``B`` until it completes a full resync."
-msgstr ""
-
-# e98f758be3624c4483a9ec7a385226c2
-#: ../source/core/master-slave.txt:344
-msgid "Inverting Master and Slave"
-msgstr ""
-
-# 8cc9ff983f0f4cf181e89f723e42c58c
-#: ../source/core/master-slave.txt:346
-msgid ""
-"If you have a :term:`master` (``A``) and a :term:`slave` (``B``) and you "
-"would like to reverse their roles, follow this procedure. The procedure "
-"assumes ``A`` is healthy, up-to-date and available."
-msgstr ""
-
-# 0b23afd2bcdc4053b7328e771fbbfddf
-#: ../source/core/master-slave.txt:350
-msgid ""
-"If ``A`` is not healthy but the hardware is okay (power outage, server "
-"crash, etc.), skip steps 1 and 2 and in step 8 replace all of ``A``'s "
-"files with ``B``'s files in step 8."
-msgstr ""
-
-# 8f0b80a44afe4bc9a5ea7fdf1c82d00c
-#: ../source/core/master-slave.txt:354
-msgid ""
-"If ``A`` is not healthy and the hardware is not okay, replace ``A`` with "
-"a new machine. Also follow the instructions in the previous paragraph."
-msgstr ""
-
-# a46e63a14ad84cbe9d2aca52609877a2
-#: ../source/core/master-slave.txt:357
-msgid "To invert the master and slave in a deployment:"
-msgstr ""
-
-# c6fa1c5dda4346acb3ea25f7e9c087b8
-#: ../source/core/master-slave.txt:359
-msgid "Halt writes on ``A`` using the :term:`fsync` command."
-msgstr ""
-
-# c3cd675a9df9467e8c3021e232e00b20
-#: ../source/core/master-slave.txt:361
-msgid "Make sure ``B`` is up to date with the state of ``A``."
-msgstr ""
-
-# b83b1a0c63c34aed8a406a91a8e933d1
-#: ../source/core/master-slave.txt:363
-msgid "Shut down ``B``."
-msgstr ""
-
-# b6a335d210b244759db85e756b259a03
-#: ../source/core/master-slave.txt:365
-msgid ""
-"Back up and move all data files that begin with ``local`` on ``B`` from "
-"the :setting:`~storage.dbPath` to remove the existing ``local.sources`` "
-"data."
-msgstr ""
-
-# e46bc2ee0d604b088c0fb2b1feb5ec4e
-# a83ef952f13c4db69c4f970c2b8381fd
-#: ../source/core/master-slave.txt:374 ../source/core/master-slave.txt:389
-msgid "Start ``B`` with the :option:`--master <mongod --master>` option."
-msgstr ""
-
-# 5a5931ef24a04fc4a6a84c87db51cec5
-#: ../source/core/master-slave.txt:376
-msgid ""
-"Do a write on ``B``, which primes the :term:`oplog` to provide a new sync"
-" start point."
-msgstr ""
-
-# 19b5d0d0e01a4745863980ef386e7102
-#: ../source/core/master-slave.txt:379
-msgid ""
-"Shut down ``B``. ``B`` will now have a new set of data files that start "
-"with ``local``."
-msgstr ""
-
-# 04961ec4740640859c4ed8cb4200e8f8
-#: ../source/core/master-slave.txt:382
-msgid ""
-"Shut down ``A`` and replace all files in the :setting:`~storage.dbPath` "
-"of ``A`` that start with ``local`` with a copy of the files in the "
-":setting:`~storage.dbPath` of ``B`` that begin with ``local``."
-msgstr ""
-
-# 8453336de4d34a31a4220640b96ad268
-#: ../source/core/master-slave.txt:386
-msgid ""
-"Considering compressing the ``local`` files from ``B`` while you copy "
-"them, as they may be quite large."
-msgstr ""
-
-# 7e6b585ae82f40ba9420b70b74798c41
-#: ../source/core/master-slave.txt:391
-msgid ""
-"Start ``A`` with all the usual slave options, but include "
-":option:`fastsync <mongod --fastsync>`."
-msgstr ""
-
-# 24393fa43b384aa992167e76f53da4c6
-#: ../source/core/master-slave.txt:395
-msgid "Creating a Slave from an Existing Master's Disk Image"
-msgstr ""
-
-# 8cc63ad4e93645c69d5888099421a270
-#: ../source/core/master-slave.txt:397
-msgid ""
-"If you can stop write operations to the :term:`master` for an indefinite "
-"period, you can copy the data files from the master to the new "
-":term:`slave` and then start the slave with :option:`--fastsync <mongod "
-"--fastsync>`."
-msgstr ""
-
-# 886d0e89e1d949daaf0a5916c3c3b091
-#: ../source/core/master-slave.txt:404
-msgid ""
-"Be careful with :option:`--fastsync <mongod --fastsync>`.  If the data on"
-" both instances is **not** identical, a discrepancy will exist forever."
-msgstr ""
-
-# 90e101b77e2540cb9dc261f4243a9589
-#: ../source/core/master-slave.txt:408
-msgid ""
-":option:`fastsync <mongod --fastsync>` is a way to start a slave by "
-"starting with an existing master disk image/backup. This option declares "
-"that the administrator guarantees the image is correct and completely up-"
-"to-date with that of the master. If you have a full and complete copy of "
-"data from a master you can use this option to avoid a full "
-"synchronization upon starting the slave."
-msgstr ""
-
-# 6e23cf390e1a42a38a9346d54b0d7666
-#: ../source/core/master-slave.txt:416
-msgid "Creating a Slave from an Existing Slave's Disk Image"
-msgstr ""
-
-# 1825a19a3cd84836ae91de0cdc2868c0
-#: ../source/core/master-slave.txt:418
-msgid ""
-"You can just copy the other :term:`slave's <slave>` data file snapshot "
-"without any special options. Only take data snapshots when:"
-msgstr ""
-
-# 4ee3ebe5b5f54640bb74be48cd41bfb4
-#: ../source/core/master-slave.txt:421
-msgid "a :program:`mongod` process is down, or"
-msgstr ""
-
-# 642bee144de940aa88b99097c49a507f
-#: ../source/core/master-slave.txt:423
-msgid ""
-"when the :program:`mongod` is locked using :method:`db.fsyncLock()` for "
-"MMAPv1 or WiredTiger storage engine."
-msgstr ""
-
-# dd0db9dda0a94bb29d516582058cd013
-#: ../source/includes/extracts/wt-fsync-lock-compatibility.rst:3
-msgid ""
-":method:`db.fsyncLock()` can ensure that the data files do not change for"
-" MongoDB instances using either the MMAPv1 or the WiredTiger storage "
-"engines, thus providing consistency for the purposes of creating backups."
-msgstr ""
-
-# 1119c3e926284af0a98bfb764660f20d
-#: ../source/includes/extracts/wt-fsync-lock-compatibility.rst:8
-msgid ""
-"In previous MongoDB versions, :method:`db.fsyncLock()` *cannot* guarantee"
-" a consistent set of files for low-level backups (e.g. via file copy "
-"``cp``, ``scp``, ``tar``) for WiredTiger."
-msgstr ""
-
-# fb2127b2b8124773a2c36bc7c7fdd000
-#: ../source/core/master-slave.txt:429
-msgid "Resyncing a Slave that is too Stale to Recover"
-msgstr ""
-
-# e297e77a3faf4b67957c00c60e975ec5
-#: ../source/core/master-slave.txt:431
-msgid ""
-":term:`Slaves <slave>` asynchronously apply write operations from the "
-":term:`master` that the slaves poll from the master's :term:`oplog`. The "
-"oplog is finite in length, and if a slave is too far behind, a full "
-"resync will be necessary. To resync the slave, connect to a slave using "
-"the :program:`mongo` and issue the :dbcommand:`resync` command:"
-msgstr ""
-
-# 5ca3ca37b3b94e2da3b40ecf020bf553
-#: ../source/core/master-slave.txt:443
-msgid ""
-"This forces a full resync of all data (which will be very slow on a large"
-" database). You can achieve the same effect by stopping :program:`mongod`"
-" on the slave, deleting the entire content of the "
-":setting:`~storage.dbPath` on the slave, and restarting the "
-":program:`mongod`."
-msgstr ""
-
-# 284798a1f2c44adba059a7e27f8aafa3
-#: ../source/core/master-slave.txt:449
-msgid "Slave Chaining"
-msgstr ""
-
-# 359a38db22234f6ea16f1182fb072735
-#: ../source/core/master-slave.txt:451
-msgid ""
-":term:`Slaves <slave>` cannot be \"chained.\" They must all connect to "
-"the :term:`master` directly."
-msgstr ""
-
-# ebb29910a1c24bd6a38c33c7ab070983
-#: ../source/core/master-slave.txt:454
-msgid ""
-"If a slave attempts \"slave from\" another slave you will see the "
-"following line in the :program:`mongod` long of the shell:"
-msgstr ""
-
-# e29570bd9a7a404095b38578996cb2b9
-#: ../source/core/master-slave.txt:462
-msgid "Correcting a Slave's Source"
-msgstr ""
-
-# 724829a931644a118c118c98d019c8d4
-#: ../source/core/master-slave.txt:464
-msgid ""
-"To change a :term:`slave's <slave>` source, manually modify the slave's "
-":data:`local.sources` collection."
-msgstr ""
-
-# bca9ce7b96844c6488c45753a71bfe7c
-#: ../source/core/master-slave.txt
-msgid "Example"
-msgstr ""
-
-# 978a01e87e4b4fbb8245639fa96292fc
-#: ../source/core/master-slave.txt:469
-msgid ""
-"Consider the following: If you accidentally set an incorrect hostname for"
-" the slave's :option:`source <mongod --slave>`, as in the following "
-"example:"
-msgstr ""
-
-# 53edaa3b4201467187d7f77088613fde
-#: ../source/core/master-slave.txt:476
-msgid ""
-"You can correct this, by restarting the slave without the "
-":option:`--slave <mongod --slave>` and :option:`--source <mongod "
-"--source>` arguments:"
-msgstr ""
-
-# 799fa962d21a4699af0f8050a1a3f48a
-#: ../source/core/master-slave.txt:484
-msgid ""
-"Connect to this :program:`mongod` instance using the :program:`mongo` "
-"shell and update the :data:`local.sources` collection, with the following"
-" operation sequence:"
-msgstr ""
-
-# aa007b91f78842dfbf77dd7a3c341cd1
-#: ../source/core/master-slave.txt:495
-msgid ""
-"Restart the slave with the correct command line arguments or with no "
-":option:`--source <mongod --source>` option. After configuring "
-":data:`local.sources` the first time, the :option:`--source <mongod "
-"--source>` will have no subsequent effect. Therefore, both of the "
-"following invocations are correct:"
-msgstr ""
-
-# 254e8f6b30e84e3687a3c856b6e32e41
-#: ../source/core/master-slave.txt:506
-msgid "or"
-msgstr ""
-
-# 6b5e13fba33a45b1a5945270d2ebe4ed
-#: ../source/core/master-slave.txt:512
-msgid "The slave now polls data from the correct :term:`master`."
-msgstr ""
-
-#~ msgid ""
-#~ "To configure a :term:`master`\\-:term:`slave` "
-#~ "deployment, start two :program:`mongod` "
-#~ "instances: one in :setting:`master` mode, "
-#~ "and the other in :setting:`slave` mode."
-#~ msgstr ""
-
-#~ msgid ""
-#~ "To start a :program:`mongod` instance in"
-#~ " :setting:`master` mode, invoke :program:`mongod`"
-#~ " as follows:"
->>>>>>> 2478a500
-#~ msgstr ""
-
-#~ msgid ""
-#~ "To start a :program:`mongod` instance in"
-<<<<<<< HEAD
-#~ " master mode, invoke :program:`mongod` as"
-#~ " follows:"
-#~ msgstr ""
-
-#~ msgid ""
-#~ "To start a :program:`mongod` instance in"
-#~ " slave mode, invoke :program:`mongod` as"
-#~ " follows:"
-#~ msgstr ""
-
-#~ msgid ""
-#~ "For slave instances, MongoDB stores data"
-#~ " about the source server in the "
-#~ ":data:`local.sources` collection."
-#~ msgstr ""
-
-#~ msgid ""
-#~ "As an alternative to specifying the "
-#~ ":option:`--source <mongod --source>` run-time"
-#~ " option, can add a document to "
-#~ ":data:`local.sources` specifying the master "
-#~ "instance, as in the following operation"
-#~ " in the :program:`mongo` shell:"
-#~ msgstr ""
-
 #~ msgid ""
 #~ "The host field specifies the master\\"
 #~ " :program:`mongod` instance, and holds a"
@@ -1633,22 +976,6 @@
 #~ "or a name from a ``host`` file,"
 #~ " or preferably a fully qualified "
 #~ "domain name."
-#~ msgstr ""
-
-#~ msgid ""
-#~ "When slaves are out of sync, "
-#~ "replication stops. Administrators must "
-#~ "intervene manually to restart replication. "
-#~ "Use the :dbcommand:`resync` command. "
-#~ "Alternatively, the :option:`--autoresync <mongod "
-#~ "--autoresync>` allows a slave to restart"
-#~ " replication automatically, after ten "
-#~ "second pause, when the slave falls "
-#~ "out of sync with the master. With"
-#~ " :option:`--autoresync <mongod --autoresync>` "
-#~ "specified, the slave will only attempt"
-#~ " to re-sync once in a ten "
-#~ "minute period."
 #~ msgstr ""
 
 #~ msgid ""
@@ -1663,260 +990,4 @@
 #~ " on start up to the oplog, with"
 #~ " a minimum of 1GB for 64bit "
 #~ "machines and 50MB for 32bit machines."
-=======
-#~ " :setting:`slave` mode, invoke :program:`mongod`"
-#~ " as follows:"
-#~ msgstr ""
-
-#~ msgid ""
-#~ "For :setting:`slave` instances, MongoDB stores"
-#~ " data about the source server in "
-#~ "the :data:`local.sources` collection."
-#~ msgstr ""
-
-#~ msgid ""
-#~ "As an alternative to specifying the "
-#~ ":option:`--source <mongod --source>` run-time"
-#~ " option, can add a document to "
-#~ ":data:`local.sources` specifying the "
-#~ ":setting:`master` instance, as in the "
-#~ "following operation in the :program:`mongo`"
-#~ " shell:"
-#~ msgstr ""
-
-#~ msgid ""
-#~ "The host field specifies the "
-#~ ":setting:`master`\\ :program:`mongod` instance, and"
-#~ " holds a resolvable hostname, i.e. IP"
-#~ " address, or a name from a "
-#~ "``host`` file, or preferably a fully "
-#~ "qualified domain name."
-#~ msgstr ""
-
-#~ msgid ""
-#~ "When slaves, are out of sync, "
-#~ "replication stops. Administrators must "
-#~ "intervene manually to restart replication. "
-#~ "Use the :dbcommand:`resync` command. "
-#~ "Alternatively, the :option:`--autoresync <mongod "
-#~ "--autoresync>` allows a slave to restart"
-#~ " replication automatically, after ten "
-#~ "second pause, when the slave falls "
-#~ "out of sync with the master. With"
-#~ " :option:`--autoresync <mongod --autoresync>` "
-#~ "specified, the slave will only attempt"
-#~ " to re-sync once in a ten "
-#~ "minute period."
-#~ msgstr ""
-
-#~ msgid ""
-#~ "To prevent these situations you should"
-#~ " specify a larger oplog when you "
-#~ "start the :setting:`master` instance, by "
-#~ "adding the :option:`--oplogSize <mongod "
-#~ "--oplogSize>` option when starting "
-#~ ":program:`mongod`. If you do not specify"
-#~ " :option:`--oplogSize <mongod --oplogSize>`, "
-#~ ":program:`mongod` will allocate 5% of "
-#~ "available disk space on start up "
-#~ "to the oplog, with a minimum of"
-#~ " 1GB for 64bit machines and 50MB "
-#~ "for 32bit machines."
-#~ msgstr ""
-
-#~ msgid ""
-#~ "MongoDB provides a number of run "
-#~ "time configuration options for "
-#~ ":program:`mongod` instances in "
-#~ ":term:`master`\\-:term:`slave` deployments. You can"
-#~ " specify these options in "
-#~ ":doc:`configuration files </administration/configuration>`"
-#~ " or on the command-line. See "
-#~ "documentation of the following:"
-#~ msgstr ""
-
-#~ msgid "For *master* nodes:"
->>>>>>> 2478a500
-#~ msgstr ""
-
-#~ msgid ""
-#~ "MongoDB provides a number of command "
-#~ "line options for :program:`mongod` instances"
-#~ " in :term:`master`\\-:term:`slave` deployments. "
-#~ "See the :ref:`Master-Slave Replication "
-#~ "Command Line Options <cli-mongod-"
-#~ "master-slave>` for options."
-#~ msgstr ""
-
-#~ msgid ""
-#~ ":method:`rs.printReplicationInfo()`. For previous "
-#~ "versions, use :method:`db.printReplicationInfo()`."
-#~ msgstr ""
-
-#~ msgid ""
-<<<<<<< HEAD
-#~ ":method:`rs.printSlaveReplicationInfo()`. For previous "
-#~ "versions, use :method:`db.printSlaveReplicationInfo()`."
-#~ msgstr ""
-
-#~ msgid ""
-#~ "When running with :setting:`~security.authorization`"
-#~ " enabled, in :term:`master`\\-:term:`slave` "
-#~ "deployments configure a :setting:`~security.keyFile`"
-#~ " so that slave :program:`mongod` instances"
-#~ " can authenticate and communicate with "
-#~ "the master :program:`mongod` instance."
-=======
-#~ "Also consider the :ref:`Master-Slave "
-#~ "Replication Command Line Options <cli-"
-#~ "mongod-master-slave>` for related options."
-#~ msgstr ""
-
-#~ msgid ""
-#~ "When running with "
-#~ ":setting:`~security.authentication` enabled, in "
-#~ ":term:`master`\\-:term:`slave` deployments configure "
-#~ "a :setting:`~security.keyFile` so that slave"
-#~ " :program:`mongod` instances can authenticate "
-#~ "and communicate with the master "
-#~ ":program:`mongod` instance."
-#~ msgstr ""
-
-#~ msgid ""
-#~ "To convert a master-slave deployment "
-#~ "to a replica set, restart the "
-#~ "current master as a one-member "
-#~ "replica set. Then remove the data "
-#~ "directors from previous secondaries and "
-#~ "add them as new secondaries to the"
-#~ " new replica set."
-#~ msgstr ""
-
-#~ msgid ""
-#~ ":setting:`fastsync` is a way to start"
-#~ " a slave by starting with an "
-#~ "existing master disk image/backup. This "
-#~ "option declares that the administrator "
-#~ "guarantees the image is correct and "
-#~ "completely up-to-date with that of"
-#~ " the master. If you have a full"
-#~ " and complete copy of data from "
-#~ "a master you can use this option"
-#~ " to avoid a full synchronization upon"
-#~ " starting the slave."
-#~ msgstr ""
-
-#~ msgid ""
-#~ "Consider the following: If you "
-#~ "accidentally set an incorrect hostname "
-#~ "for the slave's :setting:`source`, as in"
-#~ " the following example:"
-#~ msgstr ""
-
-# fb47fe87e8754759b4906ec6af2cb9a5
-#~ msgid ""
-#~ ":doc:`Replica sets </core/replication>` replace "
-#~ ":term:`master`\\-:term:`slave` replication for most"
-#~ " use cases. If possible, use replica"
-#~ " sets rather than master-slave "
-#~ "replication for all new production "
-#~ "deployments. This documentation remains to "
-#~ "support legacy deployments and for "
-#~ "archival purposes only."
-#~ msgstr ""
-
-# 94b1f5d0e463462eb2482d9470d99ac2
-#~ msgid ""
-#~ "In addition to providing all the "
-#~ "functionality of master-slave deployments, "
-#~ "replica sets are also more robust "
-#~ "for production use. Master-slave "
-#~ "replication preceded replica sets and "
-#~ "made it possible have a large "
-#~ "number of non-master (i.e. slave) "
-#~ "nodes, as well as to restrict "
-#~ "replicated operations to only a single"
-#~ " database; however, master-slave "
-#~ "replication provides less redundancy and "
-#~ "does not automate failover. See :ref"
-#~ ":`replica-set-equivalent` for a replica "
-#~ "set configuration that is equivalent to"
-#~ " master-slave replication.  If you "
-#~ "wish to convert an existing master-"
-#~ "slave deployment to a replica set, "
-#~ "see :ref:`convert-master-slave-to-"
-#~ "replica-set`."
-#~ msgstr ""
-
-# c9a1d45ef59c45d581edd29f140ed2eb
-#~ msgid ""
-#~ "In replica set configurations, the "
-#~ ":data:`~local.system.replset.members[n].host` field must"
-#~ " hold a resolvable hostname."
->>>>>>> 2478a500
-#~ msgstr ""
-
-# 4c1c318697f245fb88fb163d268b4f10
-#~ msgid ""
-<<<<<<< HEAD
-#~ "To convert a master-slave deployment "
-#~ "to a replica set, restart the "
-#~ "current master as a one-member "
-#~ "replica set. Then remove the data "
-#~ "directories from previous secondaries and "
-#~ "add them as new secondaries to the"
-#~ " new replica set."
-#~ msgstr ""
-
-#~ msgid ""
-#~ ":option:`fastsync <mongod --fastsync>` is a"
-#~ " way to start a slave by "
-#~ "starting with an existing master disk"
-#~ " image/backup. This option declares that"
-#~ " the administrator guarantees the image "
-#~ "is correct and completely up-to-"
-#~ "date with that of the master. If"
-#~ " you have a full and complete "
-#~ "copy of data from a master you "
-#~ "can use this option to avoid a "
-#~ "full synchronization upon starting the "
-#~ "slave."
-#~ msgstr ""
-
-#~ msgid ""
-#~ "Consider the following: If you "
-#~ "accidentally set an incorrect hostname "
-#~ "for the slave's :option:`source <mongod "
-#~ "--slave>`, as in the following example:"
-=======
-#~ "You can just copy the other "
-#~ ":term:`slave's <slave>` data file snapshot "
-#~ "without any special options. Only take"
-#~ " data snapshots when a :program:`mongod`"
-#~ " process is down or locked using "
-#~ ":method:`db.fsyncLock()`."
-#~ msgstr ""
-
-#~ msgid ""
-#~ "The host field specifies the master\\"
-#~ " :program:`mongod` instance, and holds a"
-#~ " resolvable hostname, i.e. IP address, "
-#~ "or a name from a ``host`` file,"
-#~ " or preferably a fully qualified "
-#~ "domain name."
-#~ msgstr ""
-
-#~ msgid ""
-#~ "To prevent these situations you should"
-#~ " specify a larger oplog when you "
-#~ "start the ``master`` instance, by adding"
-#~ " the :option:`--oplogSize <mongod --oplogSize>`"
-#~ " option when starting :program:`mongod`. If"
-#~ " you do not specify :option:`--oplogSize"
-#~ " <mongod --oplogSize>`, :program:`mongod` will"
-#~ " allocate 5% of available disk space"
-#~ " on start up to the oplog, with"
-#~ " a minimum of 1GB for 64bit "
-#~ "machines and 50MB for 32bit machines."
->>>>>>> 2478a500
-#~ msgstr ""
+#~ msgstr ""
