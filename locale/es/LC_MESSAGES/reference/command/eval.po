# SOME DESCRIPTIVE TITLE.
# Copyright (C) 2011-2014, MongoDB, Inc.
# This file is distributed under the same license as the mongodb-manual
# package.
#
# Translators:
msgid ""
msgstr ""
"Project-Id-Version: MongoDB Manual\n"
"Report-Msgid-Bugs-To: \n"
<<<<<<< HEAD
"POT-Creation-Date: 2019-03-19 11:02-0400\n"
=======
"POT-Creation-Date: 2016-12-08 12:02-0500\n"
>>>>>>> 2478a500
"PO-Revision-Date: 2014-04-08 18:57+0000\n"
"Last-Translator: tychoish <tychoish@gmail.com>\n"
"Language: es\n"
"Language-Team: Spanish (http://www.transifex.com/projects/p/mongodb-"
"manual/language/es/)\n"
"Plural-Forms: nplurals=2; plural=(n != 1)\n"
"MIME-Version: 1.0\n"
"Content-Type: text/plain; charset=utf-8\n"
"Content-Transfer-Encoding: 8bit\n"
"Generated-By: Babel 2.6.0\n"

<<<<<<< HEAD
=======
# 5173ccb137914988b9eb7addaeeb9057
>>>>>>> 2478a500
#: ../source/reference/command/eval.txt:3
msgid "eval"
msgstr ""

<<<<<<< HEAD
=======
# e0d379a2938c448cbb8f3774c4eab917
#: ../source/reference/command/eval.txt
msgid "On this page"
msgstr ""

# 9cd7b270df9a47188b3659d75477c10c
>>>>>>> 2478a500
#: ../source/reference/command/eval.txt:17
msgid "Definition"
msgstr ""

<<<<<<< HEAD
=======
# 256ddcea45c54bbb8f79d9f70c912d2c
>>>>>>> 2478a500
#: ../source/reference/command/eval.txt:23
msgid ""
"The :dbcommand:`eval` command evaluates JavaScript functions on the "
"database server."
msgstr ""

<<<<<<< HEAD
=======
# 3013ebe11de3430da728ba7d182e267c
>>>>>>> 2478a500
#: ../source/reference/command/eval.txt:26
msgid "The :dbcommand:`eval` command has the following form:"
msgstr ""

<<<<<<< HEAD
=======
# d8fc9649c2fe465f94354068d4896cfd
>>>>>>> 2478a500
#: ../source/reference/command/eval.txt:36
msgid "The command contains the following fields:"
msgstr ""

<<<<<<< HEAD
#: ../source/includes/apiargs/dbcommand-eval-param.rst:7
msgid "Field"
msgstr ""

#: ../source/includes/apiargs/dbcommand-eval-param.rst:9
msgid "Type"
msgstr ""

#: ../source/includes/apiargs/dbcommand-eval-param.rst:11
msgid "Description"
msgstr ""

#: ../source/includes/apiargs/dbcommand-eval-param.rst:13
msgid "``eval``"
msgstr ""

#: ../source/includes/apiargs/dbcommand-eval-param.rst:15
msgid "function"
msgstr ""

#: ../source/includes/apiargs/dbcommand-eval-param.rst:17
#: ../source/includes/apiargs/dbcommand-eval-param.rst:47
msgid "A JavaScript function."
msgstr ""

#: ../source/includes/apiargs/dbcommand-eval-param.rst:21
msgid "``args``"
msgstr ""

#: ../source/includes/apiargs/dbcommand-eval-param.rst:23
msgid "array"
msgstr ""

#: ../source/includes/apiargs/dbcommand-eval-param.rst:25
#: ../source/includes/apiargs/dbcommand-eval-param.rst:53
msgid ""
"Optional. An array of arguments to pass to the JavaScript function. Omit "
"if the function does not take arguments."
msgstr ""

#: ../source/includes/apiargs/dbcommand-eval-param.rst:29
msgid "``nolock``"
msgstr ""

#: ../source/includes/apiargs/dbcommand-eval-param.rst:31
msgid "boolean"
msgstr ""

#: ../source/includes/apiargs/dbcommand-eval-param.rst:33
#: ../source/includes/apiargs/dbcommand-eval-param.rst:59
msgid ""
"Optional. By default, :dbcommand:`eval` takes a global write lock before "
"evaluating the JavaScript function. As a result, :dbcommand:`eval` blocks"
" all other read and write operations to the database while the "
":dbcommand:`eval` operation runs. Set ``nolock`` to ``true`` on the "
":dbcommand:`eval` command to prevent the :dbcommand:`eval` command from "
"taking the global write lock before evaluating the JavaScript. ``nolock``"
" does not impact whether operations within the JavaScript code itself "
"takes a write lock."
msgstr ""

#: ../source/includes/apiargs/dbcommand-eval-param.rst
msgid "field function eval"
msgstr ""

#: ../source/includes/apiargs/dbcommand-eval-param.rst
msgid "field array args"
msgstr ""

#: ../source/includes/apiargs/dbcommand-eval-param.rst
msgid "field boolean nolock"
msgstr ""

#: ../source/includes/extracts/admonition-js-prevalence-eval.rst:3
msgid "JavaScript in MongoDB"
msgstr ""

#: ../source/includes/extracts/admonition-js-prevalence-eval.rst:5
msgid ""
"Although :dbcommand:`eval` uses JavaScript, most interactions with "
"MongoDB do not use JavaScript but use an :ecosystem:`idiomatic driver "
"</drivers>` in the language of the interacting application."
msgstr ""

#: ../source/reference/command/eval.txt:43
msgid "Behavior"
msgstr ""

#: ../source/includes/admonitions-eval.rst:4
msgid ""
"You must run |object| against the :term:`primary` member of a replica "
"set. If you attempt to run |object| on a :term:`secondary` member, "
"MongoDB will return an error."
msgstr ""

#: ../source/includes/admonitions-eval.rst:9
msgid "Write Lock"
=======
# 68bb0a16648e48d29e47fad11b9342df
#: ../source/includes/extracts/admonition-js-prevalence-eval.rst:3
msgid "JavaScript in MongoDB"
msgstr ""

# 92edcab4029843028cd93adce91ef363
#: ../source/includes/extracts/admonition-js-prevalence-eval.rst:5
msgid ""
"Although :dbcommand:`eval` uses JavaScript, most interactions with "
"MongoDB do not use JavaScript but use an :doc:`idiomatic driver "
"</applications/drivers>` in the language of the interacting application."
msgstr ""

# 96359ea53153449685a2c528919c6c4b
#: ../source/reference/command/eval.txt:43
msgid "Behavior"
msgstr ""

# abb6fcce7e084d2285305609aa43c5d7
#: ../source/includes/admonitions-eval.rst:5
msgid "Write Lock"
msgstr ""

# a0f917ac3a1c4ffda15381865a572950
#: ../source/includes/fact-eval-lock.rst:1
msgid ""
"By default, |object| takes a global write lock while evaluating the "
"JavaScript function. As a result, |object| blocks all other read and "
"write operations to the database while the |object| operation runs."
msgstr ""

# 5df35e6fcc9a407593d610783f24dc03
#: ../source/includes/fact-eval-lock.rst:5
msgid ""
"To prevent the taking of the global write lock while evaluating the "
"JavaScript code, use the |nolockobject| with ``nolock`` set to ``true``. "
"``nolock`` does not impact whether the operations within the JavaScript "
"code take write locks."
msgstr ""

# bc65ffc3a7364d618a1d0d55b39ff848
#: ../source/includes/admonitions-eval.rst:9
msgid ""
"For long running |object| operation, consider using either the "
":command:`eval` command with ``nolock: true`` or using :doc:`other server"
" side code execution options </core/server-side-javascript>`."
msgstr ""

# e7ffc623affc45ac95a10d35f4c593ae
#: ../source/includes/admonitions-eval.rst:14
msgid "Sharded Data"
msgstr ""

# 1b4668fd1abe4ab58fccb9b660cff5d8
#: ../source/includes/admonitions-eval.rst:16
msgid ""
"You can not use |object| with :term:`sharded <sharding>` collections. In "
"general, you should avoid using |object| in :term:`sharded clusters "
"<sharded cluster>`; nevertheless, it is possible to use |object| with "
"non-sharded collections and databases stored in a :term:`sharded "
"cluster`."
msgstr ""

# 5c30e8bdbffa4c39a60ed438a870f8fb
#: ../source/includes/admonitions-eval.rst:23
msgid "Access Control"
msgstr ""

# 7f20fb870ca34c2ca25cb60e2c67e6d2
#: ../source/includes/extracts/access-eval-eval.rst:1
msgid ""
"If authorization is enabled, you must have access to all actions on all "
"resources in order to run :dbcommand:`eval`. Providing such access is not"
" recommended, but if your organization requires a user to run "
":dbcommand:`eval`, create a role that grants :authaction:`anyAction` on "
":ref:`resource-anyresource`. Do not assign this role to any other user."
msgstr ""

# cc90bbd4d7a34ad18365ee3b442d68bb
#: ../source/reference/command/eval.txt:50
msgid "Example"
>>>>>>> 2478a500
msgstr ""

# f1c5d4cb70ed489ca8f7fd41adb69eaa
#: ../source/reference/command/eval.txt:52
msgid ""
<<<<<<< HEAD
"By default, |object| takes a global write lock while evaluating the "
"JavaScript function. As a result, |object| blocks all other read and "
"write operations to the database while the |object| operation runs."
msgstr ""

#: ../source/includes/fact-eval-lock.rst:5
msgid ""
"To prevent the taking of the global write lock while evaluating the "
"JavaScript code, use the |nolockobject| with ``nolock`` set to ``true``. "
"``nolock`` does not impact whether the operations within the JavaScript "
"code take write locks."
msgstr ""

#: ../source/includes/admonitions-eval.rst:13
msgid ""
"For long running |object| operation, consider using either the "
":command:`eval` command with ``nolock: true`` or using :doc:`other server"
" side code execution options </core/server-side-javascript>`."
msgstr ""

#: ../source/includes/admonitions-eval.rst:18
msgid "Sharded Data"
msgstr ""

#: ../source/includes/admonitions-eval.rst:20
msgid ""
"You can not use |object| with :term:`sharded <sharding>` collections. In "
"general, you should avoid using |object| in :term:`sharded clusters "
"<sharded cluster>`; nevertheless, it is possible to use |object| with "
"non-sharded collections and databases stored in a :term:`sharded "
"cluster`."
msgstr ""

#: ../source/includes/admonitions-eval.rst:27
msgid "Access Control"
msgstr ""

#: ../source/includes/extracts/access-eval-eval.rst:1
msgid ""
"If authorization is enabled, you must have access to all actions on all "
"resources in order to run :dbcommand:`eval`. Providing such access is not"
" recommended, but if your organization requires a user to run "
":dbcommand:`eval`, create a role that grants :authaction:`anyAction` on "
":ref:`resource-anyresource`. Do not assign this role to any other user."
msgstr ""

#: ../source/reference/command/eval.txt:50
msgid "Example"
msgstr ""

#: ../source/reference/command/eval.txt:52
msgid ""
"The following example uses :dbcommand:`eval` to perform an increment and "
"calculate the average on the server:"
msgstr ""

#: ../source/reference/command/eval.txt:59
msgid "The ``db`` in the function refers to the current database."
msgstr ""

#: ../source/reference/command/eval.txt:61
msgid ""
"The :binary:`~bin.mongo` shell provides a helper method "
":method:`db.eval()` [#eval-shell-helper]_, so you can express the above "
"as follows:"
msgstr ""

#: ../source/reference/command/eval.txt:68
msgid ""
"If you want to use the server's interpreter, you must run "
":dbcommand:`eval`. Otherwise, the :binary:`~bin.mongo` shell's JavaScript"
" interpreter evaluates functions entered directly into the shell."
msgstr ""

#: ../source/reference/command/eval.txt:73
msgid ""
"If an error occurs, :dbcommand:`eval` throws an exception. The following "
"invalid function uses the variable ``x`` without declaring it as an "
"argument:"
msgstr ""

#: ../source/reference/command/eval.txt:86
msgid "The statement will result in the following exception:"
msgstr ""

#: ../source/reference/command/eval.txt:96
msgid ":doc:`/core/server-side-javascript`"
msgstr ""

#: ../source/includes/fact-eval-helper-method.rst:1
msgid ""
"The helper :method:`db.eval()` in the :binary:`~bin.mongo` shell wraps "
"the :dbcommand:`eval` command. Therefore, the helper method shares the "
=======
"The following example uses :dbcommand:`eval` to perform an increment and "
"calculate the average on the server:"
msgstr ""

# 562df3d132da4675a9082e3cf30a04de
#: ../source/reference/command/eval.txt:59
msgid "The ``db`` in the function refers to the current database."
msgstr ""

# 0322c875342c4c60bae984c73c92f2c3
#: ../source/reference/command/eval.txt:61
msgid ""
"The :program:`mongo` shell provides a helper method :method:`db.eval()` "
"[#eval-shell-helper]_, so you can express the above as follows:"
msgstr ""

# d3b31202de894950967cfbea94b49d24
#: ../source/reference/command/eval.txt:68
msgid ""
"If you want to use the server's interpreter, you must run "
":dbcommand:`eval`. Otherwise, the :program:`mongo` shell's JavaScript "
"interpreter evaluates functions entered directly into the shell."
msgstr ""

# 685de782168b4496932a769752253ee0
#: ../source/reference/command/eval.txt:73
msgid ""
"If an error occurs, :dbcommand:`eval` throws an exception. The following "
"invalid function uses the variable ``x`` without declaring it as an "
"argument:"
msgstr ""

# 2218089e454940e4b18382ab7060e177
#: ../source/reference/command/eval.txt:86
msgid "The statement will result in the following exception:"
msgstr ""

# aa0cd9f11e244b48968ae4cde88086df
#: ../source/reference/command/eval.txt:96
msgid ":doc:`/core/server-side-javascript`"
msgstr ""

# 142b577247d44e3aaf9e7898a8b0c0af
#: ../source/includes/fact-eval-helper-method.rst:1
msgid ""
"The helper :method:`db.eval()` in the :program:`mongo` shell wraps the "
":dbcommand:`eval` command. Therefore, the helper method shares the "
>>>>>>> 2478a500
"characteristics and behavior of the underlying command with *one "
"exception*: :method:`db.eval()` method does not support the ``nolock`` "
"option."
msgstr ""

#~ msgid ""
#~ "If authentication is enabled, you must"
#~ " have access to all actions on "
#~ "all resources in order to run "
#~ "|eval-object|. Providing such access is "
#~ "not recommended, but if your "
#~ "organization requires a user to run "
#~ "|eval-object|, create a role that "
#~ "grants :authaction:`anyAction` on :ref:`resource-"
#~ "anyresource`. Do not assign this role"
#~ " to any other user."
#~ msgstr ""

#~ msgid ""
#~ "By default, |object| takes a global "
#~ "write lock before evaluating the "
#~ "JavaScript function. As a result, "
#~ "|object| blocks all other read and "
#~ "write operations to the database while"
#~ " the |object| operation runs. Set "
#~ "``nolock`` to ``true`` on the "
#~ "|nolockobject| to prevent the |nolockobject|"
#~ " from taking the global write lock"
#~ " before evaluating the JavaScript. "
#~ "``nolock`` does not impact whether "
#~ "operations within the JavaScript code "
#~ "itself takes a write lock."
#~ msgstr ""

#~ msgid ""
#~ "Do not use |object| for long "
#~ "running operations as |object| blocks "
#~ "all other operations. Consider using "
#~ ":doc:`other server side code execution "
#~ "options </core/server-side-javascript>`."
#~ msgstr ""

#~ msgid ""
#~ "You can not use |object| with "
#~ ":term:`sharded <sharding>` data. In general,"
#~ " you should avoid using |object| in"
#~ " :term:`sharded cluster`; nevertheless, it "
#~ "is possible to use |object| with "
#~ "non-sharded collections and databases "
#~ "stored in a :term:`sharded cluster`."
#~ msgstr ""

#~ msgid ""
#~ "With :setting:`authentication <auth>` enabled, "
#~ "|object| will fail during the operation"
#~ " if you do not have the "
#~ "permission to perform a specified task."
#~ msgstr ""

#~ msgid "You must have full admin access to run."
#~ msgstr ""

# 9fc546652ce44181a590c30bccbeb220
#~ msgid ""
#~ "Although |javascript-using-operation| "
#~ "JavaScript, most interactions with MongoDB "
#~ "do not use JavaScript but use an"
#~ " :doc:`idiomatic driver </applications/drivers>` "
#~ "in the language of the interacting "
#~ "application."
#~ msgstr ""

<<<<<<< HEAD
# a677f44f9e2b4635a351b7c820e9a2cf
#~ msgid ""
#~ "The :program:`mongo` shell provides a "
#~ "helper method :method:`db.eval()` [#eval-"
#~ "shell-helper]_, so you can express "
#~ "the above as follows:"
#~ msgstr ""

# fc77cb5c290a4269b32eb2c555d3c33e
#~ msgid ""
#~ "If you want to use the server's"
#~ " interpreter, you must run "
#~ ":dbcommand:`eval`. Otherwise, the :program:`mongo`"
#~ " shell's JavaScript interpreter evaluates "
#~ "functions entered directly into the "
#~ "shell."
#~ msgstr ""

=======
>>>>>>> 2478a500
# e4be1c69d2dc4c49931fe1acf4dee84e
#~ msgid ""
#~ "The V8 JavaScript engine, which became"
#~ " the default in 2.4, allows multiple"
#~ " JavaScript operations to execute at "
#~ "the same time. Prior to 2.4, "
#~ "|object| executed in a single thread."
#~ msgstr ""

<<<<<<< HEAD
# 06c2ffe964d04accbd9bdaae5213602b
#~ msgid ""
#~ "The helper :method:`db.eval()` in the "
#~ ":program:`mongo` shell wraps the "
#~ ":dbcommand:`eval` command. Therefore, the "
#~ "helper method shares the characteristics "
#~ "and behavior of the underlying command"
#~ " with *one exception*: :method:`db.eval()` "
#~ "method does not support the ``nolock``"
#~ " option."
#~ msgstr ""

=======
>>>>>>> 2478a500
#~ msgid ""
#~ "If authorization is enabled, you must"
#~ " have access to all actions on "
#~ "all resources in order to run "
#~ "|eval-object|. Providing such access is "
#~ "not recommended, but if your "
#~ "organization requires a user to run "
#~ "|eval-object|, create a role that "
#~ "grants :authaction:`anyAction` on :ref:`resource-"
#~ "anyresource`. Do not assign this role"
#~ " to any other user."
#~ msgstr ""

#~ msgid "JavaScript Engine"
#~ msgstr ""
<|MERGE_RESOLUTION|>--- conflicted
+++ resolved
@@ -8,11 +8,7 @@
 msgstr ""
 "Project-Id-Version: MongoDB Manual\n"
 "Report-Msgid-Bugs-To: \n"
-<<<<<<< HEAD
-"POT-Creation-Date: 2019-03-19 11:02-0400\n"
-=======
 "POT-Creation-Date: 2016-12-08 12:02-0500\n"
->>>>>>> 2478a500
 "PO-Revision-Date: 2014-04-08 18:57+0000\n"
 "Last-Translator: tychoish <tychoish@gmail.com>\n"
 "Language: es\n"
@@ -24,152 +20,38 @@
 "Content-Transfer-Encoding: 8bit\n"
 "Generated-By: Babel 2.6.0\n"
 
-<<<<<<< HEAD
-=======
 # 5173ccb137914988b9eb7addaeeb9057
->>>>>>> 2478a500
 #: ../source/reference/command/eval.txt:3
 msgid "eval"
 msgstr ""
 
-<<<<<<< HEAD
-=======
 # e0d379a2938c448cbb8f3774c4eab917
 #: ../source/reference/command/eval.txt
 msgid "On this page"
 msgstr ""
 
 # 9cd7b270df9a47188b3659d75477c10c
->>>>>>> 2478a500
 #: ../source/reference/command/eval.txt:17
 msgid "Definition"
 msgstr ""
 
-<<<<<<< HEAD
-=======
 # 256ddcea45c54bbb8f79d9f70c912d2c
->>>>>>> 2478a500
 #: ../source/reference/command/eval.txt:23
 msgid ""
 "The :dbcommand:`eval` command evaluates JavaScript functions on the "
 "database server."
 msgstr ""
 
-<<<<<<< HEAD
-=======
 # 3013ebe11de3430da728ba7d182e267c
->>>>>>> 2478a500
 #: ../source/reference/command/eval.txt:26
 msgid "The :dbcommand:`eval` command has the following form:"
 msgstr ""
 
-<<<<<<< HEAD
-=======
 # d8fc9649c2fe465f94354068d4896cfd
->>>>>>> 2478a500
 #: ../source/reference/command/eval.txt:36
 msgid "The command contains the following fields:"
 msgstr ""
 
-<<<<<<< HEAD
-#: ../source/includes/apiargs/dbcommand-eval-param.rst:7
-msgid "Field"
-msgstr ""
-
-#: ../source/includes/apiargs/dbcommand-eval-param.rst:9
-msgid "Type"
-msgstr ""
-
-#: ../source/includes/apiargs/dbcommand-eval-param.rst:11
-msgid "Description"
-msgstr ""
-
-#: ../source/includes/apiargs/dbcommand-eval-param.rst:13
-msgid "``eval``"
-msgstr ""
-
-#: ../source/includes/apiargs/dbcommand-eval-param.rst:15
-msgid "function"
-msgstr ""
-
-#: ../source/includes/apiargs/dbcommand-eval-param.rst:17
-#: ../source/includes/apiargs/dbcommand-eval-param.rst:47
-msgid "A JavaScript function."
-msgstr ""
-
-#: ../source/includes/apiargs/dbcommand-eval-param.rst:21
-msgid "``args``"
-msgstr ""
-
-#: ../source/includes/apiargs/dbcommand-eval-param.rst:23
-msgid "array"
-msgstr ""
-
-#: ../source/includes/apiargs/dbcommand-eval-param.rst:25
-#: ../source/includes/apiargs/dbcommand-eval-param.rst:53
-msgid ""
-"Optional. An array of arguments to pass to the JavaScript function. Omit "
-"if the function does not take arguments."
-msgstr ""
-
-#: ../source/includes/apiargs/dbcommand-eval-param.rst:29
-msgid "``nolock``"
-msgstr ""
-
-#: ../source/includes/apiargs/dbcommand-eval-param.rst:31
-msgid "boolean"
-msgstr ""
-
-#: ../source/includes/apiargs/dbcommand-eval-param.rst:33
-#: ../source/includes/apiargs/dbcommand-eval-param.rst:59
-msgid ""
-"Optional. By default, :dbcommand:`eval` takes a global write lock before "
-"evaluating the JavaScript function. As a result, :dbcommand:`eval` blocks"
-" all other read and write operations to the database while the "
-":dbcommand:`eval` operation runs. Set ``nolock`` to ``true`` on the "
-":dbcommand:`eval` command to prevent the :dbcommand:`eval` command from "
-"taking the global write lock before evaluating the JavaScript. ``nolock``"
-" does not impact whether operations within the JavaScript code itself "
-"takes a write lock."
-msgstr ""
-
-#: ../source/includes/apiargs/dbcommand-eval-param.rst
-msgid "field function eval"
-msgstr ""
-
-#: ../source/includes/apiargs/dbcommand-eval-param.rst
-msgid "field array args"
-msgstr ""
-
-#: ../source/includes/apiargs/dbcommand-eval-param.rst
-msgid "field boolean nolock"
-msgstr ""
-
-#: ../source/includes/extracts/admonition-js-prevalence-eval.rst:3
-msgid "JavaScript in MongoDB"
-msgstr ""
-
-#: ../source/includes/extracts/admonition-js-prevalence-eval.rst:5
-msgid ""
-"Although :dbcommand:`eval` uses JavaScript, most interactions with "
-"MongoDB do not use JavaScript but use an :ecosystem:`idiomatic driver "
-"</drivers>` in the language of the interacting application."
-msgstr ""
-
-#: ../source/reference/command/eval.txt:43
-msgid "Behavior"
-msgstr ""
-
-#: ../source/includes/admonitions-eval.rst:4
-msgid ""
-"You must run |object| against the :term:`primary` member of a replica "
-"set. If you attempt to run |object| on a :term:`secondary` member, "
-"MongoDB will return an error."
-msgstr ""
-
-#: ../source/includes/admonitions-eval.rst:9
-msgid "Write Lock"
-=======
 # 68bb0a16648e48d29e47fad11b9342df
 #: ../source/includes/extracts/admonition-js-prevalence-eval.rst:3
 msgid "JavaScript in MongoDB"
@@ -251,87 +133,36 @@
 # cc90bbd4d7a34ad18365ee3b442d68bb
 #: ../source/reference/command/eval.txt:50
 msgid "Example"
->>>>>>> 2478a500
 msgstr ""
 
 # f1c5d4cb70ed489ca8f7fd41adb69eaa
 #: ../source/reference/command/eval.txt:52
 msgid ""
-<<<<<<< HEAD
-"By default, |object| takes a global write lock while evaluating the "
-"JavaScript function. As a result, |object| blocks all other read and "
-"write operations to the database while the |object| operation runs."
-msgstr ""
-
-#: ../source/includes/fact-eval-lock.rst:5
-msgid ""
-"To prevent the taking of the global write lock while evaluating the "
-"JavaScript code, use the |nolockobject| with ``nolock`` set to ``true``. "
-"``nolock`` does not impact whether the operations within the JavaScript "
-"code take write locks."
-msgstr ""
-
-#: ../source/includes/admonitions-eval.rst:13
-msgid ""
-"For long running |object| operation, consider using either the "
-":command:`eval` command with ``nolock: true`` or using :doc:`other server"
-" side code execution options </core/server-side-javascript>`."
-msgstr ""
-
-#: ../source/includes/admonitions-eval.rst:18
-msgid "Sharded Data"
-msgstr ""
-
-#: ../source/includes/admonitions-eval.rst:20
-msgid ""
-"You can not use |object| with :term:`sharded <sharding>` collections. In "
-"general, you should avoid using |object| in :term:`sharded clusters "
-"<sharded cluster>`; nevertheless, it is possible to use |object| with "
-"non-sharded collections and databases stored in a :term:`sharded "
-"cluster`."
-msgstr ""
-
-#: ../source/includes/admonitions-eval.rst:27
-msgid "Access Control"
-msgstr ""
-
-#: ../source/includes/extracts/access-eval-eval.rst:1
-msgid ""
-"If authorization is enabled, you must have access to all actions on all "
-"resources in order to run :dbcommand:`eval`. Providing such access is not"
-" recommended, but if your organization requires a user to run "
-":dbcommand:`eval`, create a role that grants :authaction:`anyAction` on "
-":ref:`resource-anyresource`. Do not assign this role to any other user."
-msgstr ""
-
-#: ../source/reference/command/eval.txt:50
-msgid "Example"
-msgstr ""
-
-#: ../source/reference/command/eval.txt:52
-msgid ""
 "The following example uses :dbcommand:`eval` to perform an increment and "
 "calculate the average on the server:"
 msgstr ""
 
+# 562df3d132da4675a9082e3cf30a04de
 #: ../source/reference/command/eval.txt:59
 msgid "The ``db`` in the function refers to the current database."
 msgstr ""
 
+# 0322c875342c4c60bae984c73c92f2c3
 #: ../source/reference/command/eval.txt:61
 msgid ""
-"The :binary:`~bin.mongo` shell provides a helper method "
-":method:`db.eval()` [#eval-shell-helper]_, so you can express the above "
-"as follows:"
-msgstr ""
-
+"The :program:`mongo` shell provides a helper method :method:`db.eval()` "
+"[#eval-shell-helper]_, so you can express the above as follows:"
+msgstr ""
+
+# d3b31202de894950967cfbea94b49d24
 #: ../source/reference/command/eval.txt:68
 msgid ""
 "If you want to use the server's interpreter, you must run "
-":dbcommand:`eval`. Otherwise, the :binary:`~bin.mongo` shell's JavaScript"
-" interpreter evaluates functions entered directly into the shell."
-msgstr ""
-
+":dbcommand:`eval`. Otherwise, the :program:`mongo` shell's JavaScript "
+"interpreter evaluates functions entered directly into the shell."
+msgstr ""
+
+# 685de782168b4496932a769752253ee0
 #: ../source/reference/command/eval.txt:73
 msgid ""
 "If an error occurs, :dbcommand:`eval` throws an exception. The following "
@@ -339,51 +170,6 @@
 "argument:"
 msgstr ""
 
-#: ../source/reference/command/eval.txt:86
-msgid "The statement will result in the following exception:"
-msgstr ""
-
-#: ../source/reference/command/eval.txt:96
-msgid ":doc:`/core/server-side-javascript`"
-msgstr ""
-
-#: ../source/includes/fact-eval-helper-method.rst:1
-msgid ""
-"The helper :method:`db.eval()` in the :binary:`~bin.mongo` shell wraps "
-"the :dbcommand:`eval` command. Therefore, the helper method shares the "
-=======
-"The following example uses :dbcommand:`eval` to perform an increment and "
-"calculate the average on the server:"
-msgstr ""
-
-# 562df3d132da4675a9082e3cf30a04de
-#: ../source/reference/command/eval.txt:59
-msgid "The ``db`` in the function refers to the current database."
-msgstr ""
-
-# 0322c875342c4c60bae984c73c92f2c3
-#: ../source/reference/command/eval.txt:61
-msgid ""
-"The :program:`mongo` shell provides a helper method :method:`db.eval()` "
-"[#eval-shell-helper]_, so you can express the above as follows:"
-msgstr ""
-
-# d3b31202de894950967cfbea94b49d24
-#: ../source/reference/command/eval.txt:68
-msgid ""
-"If you want to use the server's interpreter, you must run "
-":dbcommand:`eval`. Otherwise, the :program:`mongo` shell's JavaScript "
-"interpreter evaluates functions entered directly into the shell."
-msgstr ""
-
-# 685de782168b4496932a769752253ee0
-#: ../source/reference/command/eval.txt:73
-msgid ""
-"If an error occurs, :dbcommand:`eval` throws an exception. The following "
-"invalid function uses the variable ``x`` without declaring it as an "
-"argument:"
-msgstr ""
-
 # 2218089e454940e4b18382ab7060e177
 #: ../source/reference/command/eval.txt:86
 msgid "The statement will result in the following exception:"
@@ -399,7 +185,6 @@
 msgid ""
 "The helper :method:`db.eval()` in the :program:`mongo` shell wraps the "
 ":dbcommand:`eval` command. Therefore, the helper method shares the "
->>>>>>> 2478a500
 "characteristics and behavior of the underlying command with *one "
 "exception*: :method:`db.eval()` method does not support the ``nolock`` "
 "option."
@@ -472,27 +257,6 @@
 #~ "application."
 #~ msgstr ""
 
-<<<<<<< HEAD
-# a677f44f9e2b4635a351b7c820e9a2cf
-#~ msgid ""
-#~ "The :program:`mongo` shell provides a "
-#~ "helper method :method:`db.eval()` [#eval-"
-#~ "shell-helper]_, so you can express "
-#~ "the above as follows:"
-#~ msgstr ""
-
-# fc77cb5c290a4269b32eb2c555d3c33e
-#~ msgid ""
-#~ "If you want to use the server's"
-#~ " interpreter, you must run "
-#~ ":dbcommand:`eval`. Otherwise, the :program:`mongo`"
-#~ " shell's JavaScript interpreter evaluates "
-#~ "functions entered directly into the "
-#~ "shell."
-#~ msgstr ""
-
-=======
->>>>>>> 2478a500
 # e4be1c69d2dc4c49931fe1acf4dee84e
 #~ msgid ""
 #~ "The V8 JavaScript engine, which became"
@@ -502,21 +266,6 @@
 #~ "|object| executed in a single thread."
 #~ msgstr ""
 
-<<<<<<< HEAD
-# 06c2ffe964d04accbd9bdaae5213602b
-#~ msgid ""
-#~ "The helper :method:`db.eval()` in the "
-#~ ":program:`mongo` shell wraps the "
-#~ ":dbcommand:`eval` command. Therefore, the "
-#~ "helper method shares the characteristics "
-#~ "and behavior of the underlying command"
-#~ " with *one exception*: :method:`db.eval()` "
-#~ "method does not support the ``nolock``"
-#~ " option."
-#~ msgstr ""
-
-=======
->>>>>>> 2478a500
 #~ msgid ""
 #~ "If authorization is enabled, you must"
 #~ " have access to all actions on "
