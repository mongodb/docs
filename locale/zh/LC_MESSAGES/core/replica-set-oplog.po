--- conflicted
+++ resolved
@@ -1,29 +1,8 @@
-<<<<<<< HEAD
-# SOME DESCRIPTIVE TITLE.
-# Copyright (C) 2011-2014, MongoDB, Inc.
-# This file is distributed under the same license as the mongodb-manual package.
-#
-# Translators:
-=======
 # 
->>>>>>> 2ec0463a
 msgid ""
 msgstr ""
 "Project-Id-Version: mongodb-manual 3.0\n"
 "Report-Msgid-Bugs-To: \n"
-<<<<<<< HEAD
-"POT-Creation-Date: 2014-04-08 13:03-0400\n"
-"PO-Revision-Date: 2014-10-27 15:28+0800\n"
-"Last-Translator: tychoish <tychoish@gmail.com>\n"
-"Language-Team: Chinese (http://www.transifex.com/projects/p/mongodb-manual/"
-"language/zh/)\n"
-"MIME-Version: 1.0\n"
-"Content-Type: text/plain; charset=UTF-8\n"
-"Content-Transfer-Encoding: 8bit\n"
-"Language: zh\n"
-"Plural-Forms: nplurals=1; plural=0;\n"
-"X-Generator: Poedit 1.6.9\n"
-=======
 "POT-Creation-Date: 2015-08-20 19:13-0400\n"
 "PO-Revision-Date: YEAR-MO-DA HO:MI+ZONE\n"
 "Last-Translator: FULL NAME <EMAIL@ADDRESS>\n"
@@ -31,7 +10,6 @@
 "MIME-Version: 1.0\n"
 "Content-Type: text/plain; charset=UTF-8\n"
 "Content-Transfer-Encoding: 8bit\n"
->>>>>>> 2ec0463a
 
 #: ../source/core/replica-set-oplog.txt:5
 msgid "Replica Set Oplog"
@@ -233,35 +211,4 @@
 msgid ""
 "See :ref:`Replication Lag <replica-set-replication-lag>` for more "
 "information."
-<<<<<<< HEAD
-msgstr ""
-"参见 :ref:`Replication Lag <replica-set-replication-lag>`  获得更多信息。"
-
-#: ../source/core/replica-set-oplog.txt:9
-msgid ""
-"The :term:`oplog` (operations log) is a special :term:`capped collection` "
-"that keeps a rolling record of all operations that modify the data stored in "
-"your databases. MongoDB applies database operations on the :term:`primary` "
-"and then records the operations on the primary's oplog. The :term:"
-"`secondary` members then copy and apply these operations in an asynchronous "
-"process. All replica set members contain a copy of the oplog, in the :data:"
-"`local.oplog.rs` collection, which allows them to maintain the current state "
-"of the database."
-msgstr ""
-"  :term:`oplog` （操作日志）是一个特殊的 :term:`capped collection` ，它循环地"
-"存储着数据集变动的所有操作。MongoDB在 :term:`primary` 上进行操作，并记录这些"
-"操作到主节点的oplog中。而后 :term:`secondary` 复制oplog到本机并异步地应用这些"
-"操作。每个复制集节点都有主节点oplog的副本存放在 :data:`local.oplog.rs` 表中，"
-"并应用这些操作来维持数据的更新。"
-
-#: ../source/core/replica-set-oplog.txt:59
-msgid ""
-"For 64-bit Linux, Solaris, FreeBSD, and Windows systems, MongoDB allocates "
-"5% of the available free disk space, but will always allocate at least 1 "
-"gigabyte and never more than 50 gigabytes."
-msgstr ""
-"在64位的Linux，Solaris，FreeBSD和Windows系统中，Mongodb预分配当前可用空间的5%"
-"给oplog（最小为1G，最大为50G）。"
-=======
-msgstr ""
->>>>>>> 2ec0463a
+msgstr ""