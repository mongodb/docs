--- conflicted
+++ resolved
@@ -300,11 +300,7 @@
 
 #: ../source/includes/toc/table-method-sh.rst:60
 msgid ""
-<<<<<<< HEAD
-"Internal. Waits for a change in ping state from one of the :program:`mongos` "
-"in the sharded cluster."
-msgstr "内部命令,(等待来自集群中一个 :program:`mongos` 发来的ping状态的改变.)"
-=======
+
 "Internal. Waits for a change in ping state from one of the :program:`mongos`"
 " in the sharded cluster."
 msgstr ""
@@ -314,4 +310,3 @@
 "For details on specific methods, including syntax and examples, click on the"
 " specific method to go to its reference page."
 msgstr ""
->>>>>>> 7b6fda55
