# SOME DESCRIPTIVE TITLE.
# Copyright (C) 2011-2014, MongoDB, Inc.
# This file is distributed under the same license as the mongodb-manual
# package.
#
# Translators:
msgid ""
msgstr ""
"Project-Id-Version: MongoDB Manual\n"
"Report-Msgid-Bugs-To: \n"
<<<<<<< HEAD
"POT-Creation-Date: 2019-03-19 11:02-0400\n"
=======
"POT-Creation-Date: 2016-12-08 12:02-0500\n"
>>>>>>> 2478a500
"PO-Revision-Date: 2014-04-08 19:00+0000\n"
"Last-Translator: tychoish <tychoish@gmail.com>\n"
"Language: es\n"
"Language-Team: Spanish (http://www.transifex.com/projects/p/mongodb-"
"manual/language/es/)\n"
"Plural-Forms: nplurals=2; plural=(n != 1)\n"
"MIME-Version: 1.0\n"
"Content-Type: text/plain; charset=utf-8\n"
"Content-Transfer-Encoding: 8bit\n"
"Generated-By: Babel 2.6.0\n"

<<<<<<< HEAD
=======
# a760d174d0914dc0868133d1981b4970
>>>>>>> 2478a500
#: ../source/reference/command/profile.txt:3
msgid "profile"
msgstr ""

<<<<<<< HEAD
#: ../source/reference/command/profile.txt:14
msgid "Definition"
msgstr ""

#: ../source/reference/command/profile.txt:20
msgid "The command can be run on :binary:`~bin.mongos` with ``profile`` level:"
msgstr ""

#: ../source/reference/command/profile.txt:23
msgid ""
"``0`` to set the ``slowms`` and ``sampleRate`` for the system log; i.e. "
"you cannot enable the profiler on a :binary:`~bin.mongos`."
msgstr ""

#: ../source/reference/command/profile.txt:27
msgid "``-1`` to read the current settings."
msgstr ""

#: ../source/reference/command/profile.txt:29
msgid ""
"For a :binary:`~bin.mongod` instance, the command enables, disables, or "
"configures the :doc:`/tutorial/manage-the-database-profiler`. The "
"profiler captures and records data on the performance of write "
"operations, cursors, and database commands on a running "
":binary:`~bin.mongod` instance. If the profiler is disabled, the command "
"sets the ``slowms`` and ``sampleRate`` for logging slow operations to the"
" diagnostic log."
msgstr ""

#: ../source/reference/command/profile.txt:37
msgid ""
"For :binary:`~bin.mongos` instance, the command sets the ``slowms`` and "
"``sampleRate`` configuration settings, which configure how operations get"
" written to the diagnostic log."
msgstr ""

#: ../source/reference/command/profile.txt:41
msgid "The profiler is off by default."
msgstr ""

#: ../source/includes/warning-profiler-performance.rst:3
msgid ""
"Profiling can impact performance and shares settings with the system log."
" Carefully consider any performance and security implications before "
"configuring and enabling the profiler on a production deployment."
msgstr ""

#: ../source/includes/warning-profiler-performance.rst:8
msgid ""
"See :ref:`database-profiling-overhead` for more information on potential "
"performance degradation."
msgstr ""

#: ../source/reference/command/profile.txt:45
msgid "The :dbcommand:`profile` command has the following syntax:"
msgstr ""

#: ../source/includes/apiargs/dbcommand-profile-fields.rst:7
msgid "Field"
msgstr ""

#: ../source/includes/apiargs/dbcommand-profile-fields.rst:9
msgid "Type"
msgstr ""

#: ../source/includes/apiargs/dbcommand-profile-fields.rst:11
#: ../source/includes/database-profiler-levels.rst:6
msgid "Description"
msgstr ""

#: ../source/includes/apiargs/dbcommand-profile-fields.rst:13
msgid "``profile``"
msgstr ""

#: ../source/includes/apiargs/dbcommand-profile-fields.rst:15
#: ../source/includes/apiargs/dbcommand-profile-fields.rst:30
msgid "int"
msgstr ""

#: ../source/includes/apiargs/dbcommand-profile-fields.rst:17
#: ../source/includes/apiargs/dbcommand-profile-fields.rst:67
msgid ""
"Configures the profiler level. The following profiler levels are "
"available:"
msgstr ""

#: ../source/includes/database-profiler-levels.rst:5
msgid "Level"
msgstr ""

#: ../source/includes/database-profiler-levels.rst:8
msgid "``0``"
msgstr ""

#: ../source/includes/database-profiler-levels.rst:9
=======
# 6d365653fd72412a928438f591cd009b
#: ../source/reference/command/profile.txt:15
msgid ""
"Use the :dbcommand:`profile` command to enable, disable, or change the "
"query profiling level. This allows administrators to capture data "
"regarding performance. The database profiling system can impact "
"performance and can allow the server to write the contents of queries to "
"the log.  Your deployment should carefully consider the security "
"implications of this. The profiler is off by default."
msgstr ""

# 765f0f887f1a4e4c9ef58dfbf3fdd033
#: ../source/includes/fact-dbcommand.rst:1
msgid ""
"To run |command|, use the :method:`db.runCommand( { \\<command\\> } ) "
"<db.runCommand()>` method."
msgstr ""

# 00979f3c940745ebbb92cff8c6bfd17a
#: ../source/reference/command/profile.txt:26
msgid "The :dbcommand:`profile` command has the following syntax:"
msgstr ""

# 3a18c1289d034cdfb9b55d4bea77be35
#: ../source/reference/command/profile.txt:32
msgid "The following profiling levels are available:"
msgstr ""

# 6850e0ec379d4692be94ec262f509352
#: ../source/reference/command/profile.txt:35
msgid "**Level**"
msgstr ""

# 20df33571324472cb456d627e67489b0
#: ../source/reference/command/profile.txt:35
msgid "**Setting**"
msgstr ""

# de7682c4cf6649209908775726dc25a9
#: ../source/reference/command/profile.txt:37
msgid "-1"
msgstr ""

# 2eec44da4b1c4ad080fa019bca3c54c6
#: ../source/reference/command/profile.txt:37
msgid "No change. Returns the current profile level."
msgstr ""

# 053c45c647de4dc9a21cadea5d948f15
#: ../source/reference/command/profile.txt:38
msgid "0"
msgstr ""

# 2a0e3303bf784c02ab74c1d81cc6603f
#: ../source/reference/command/profile.txt:38
msgid "Off. No profiling. The default profiler level."
msgstr ""

# cc8e877db1f94062a12ab8b85a0a02b8
#: ../source/reference/command/profile.txt:39
msgid "1"
msgstr ""

# 35fd66a7b94841eebde7ddd75e60c4c5
#: ../source/reference/command/profile.txt:39
msgid "On. Only includes slow operations."
msgstr ""

# edd15d33f87b4e35a3a78dcccd8796a7
#: ../source/reference/command/profile.txt:40
msgid "2"
msgstr ""

# 37ea1e6561634bbb9c44dfb41222abb8
#: ../source/reference/command/profile.txt:40
msgid "On. Includes all operations."
msgstr ""

# 0aba847010974216be799a6ba57a3fba
#: ../source/reference/command/profile.txt:43
msgid ""
"You may optionally set a threshold in milliseconds for profiling using "
"the ``slowms`` option, as follows:"
msgstr ""

# a99a255594ec410e9c88a7c7ec321d53
#: ../source/reference/command/profile.txt:50
>>>>>>> 2478a500
msgid ""
"The profiler is off and does not collect any data. This is the default "
"profiler level."
msgstr ""

<<<<<<< HEAD
#: ../source/includes/database-profiler-levels.rst:12
msgid "``1``"
msgstr ""

#: ../source/includes/database-profiler-levels.rst:13
msgid ""
"The profiler collects data for operations that take longer than the value"
" of ``slowms``."
msgstr ""

#: ../source/includes/database-profiler-levels.rst:16
msgid "``2``"
msgstr ""

#: ../source/includes/database-profiler-levels.rst:17
msgid "The profiler collects data for all operations."
msgstr ""

#: ../source/includes/apiargs/dbcommand-profile-fields.rst:22
#: ../source/includes/apiargs/dbcommand-profile-fields.rst:72
=======
# 484652eb2c9040a7bd6a2da062dffd38
#: ../source/reference/command/profile.txt:53
msgid ""
":program:`mongod` records queries that take longer than the "
":setting:`~operationProfiling.slowOpThresholdMs` to the server log even "
"when the database profiler is not active."
msgstr ""

# b98e2f076ea94e3191564794c75241e1
#: ../source/reference/command/profile.txt:57
>>>>>>> 2478a500
msgid ""
"Since profiling is not available on :binary:`~bin.mongos`, the "
":dbcommand:`profile` command cannot be used to set the profiling level to"
" a value other than ``0`` on a :binary:`~bin.mongos` instance."
msgstr ""

<<<<<<< HEAD
#: ../source/includes/apiargs/dbcommand-profile-fields.rst:28
msgid "``slowms``"
msgstr ""

#: ../source/includes/apiargs/dbcommand-profile-fields.rst:32
#: ../source/includes/apiargs/dbcommand-profile-fields.rst:80
msgid "Optional. Default: 100"
msgstr ""

#: ../source/includes/dbcommand-slowms-definition.rst:1
=======
# 553445d719f14e2da299125fedde0806
#: ../source/reference/command/profile.txt:59
>>>>>>> 2478a500
msgid ""
"The *slow* operation time threshold, in milliseconds. Operations that run"
" for longer than this threshold are considered *slow*."
msgstr ""

<<<<<<< HEAD
#: ../source/includes/fact-log-slow-queries.rst:3
msgid ""
"When :setting:`~param.logLevel` is set to ``0``, MongoDB records *slow* "
"operations to the diagnostic log at a rate determined by "
":setting:`~operationProfiling.slowOpSampleRate`. Starting in MongoDB "
"4.0.6, the secondaries of replica sets log :ref:`all oplog entry messages"
" that take longer than the slow operation threshold to apply <slow-"
"oplog>` regardless of the sample rate."
msgstr ""

#: ../source/includes/fact-log-slow-queries.rst:10
msgid ""
"At higher :setting:`~param.logLevel` settings, all operations appear in "
"the diagnostic log regardless of their latency with the following "
"exception: the logging of :ref:`slow oplog entry messages by the "
"secondaries <slow-oplog>`. The secondaries log only the slow oplog "
"entries; increasing the :setting:`~param.logLevel` does not log all oplog"
" entries."
msgstr ""

#: ../source/includes/apiargs/dbcommand-profile-fields.rst:37
#: ../source/includes/apiargs/dbcommand-profile-fields.rst:85
msgid ""
"This argument affects the same setting as the configuration option "
":setting:`~operationProfiling.slowOpThresholdMs`."
msgstr ""

#: ../source/includes/apiargs/dbcommand-profile-fields.rst:42
msgid "``sampleRate``"
msgstr ""

#: ../source/includes/apiargs/dbcommand-profile-fields.rst:44
msgid "double"
msgstr ""

#: ../source/includes/apiargs/dbcommand-profile-fields.rst:46
#: ../source/includes/apiargs/dbcommand-profile-fields.rst:92
msgid "Optional. Default: 1.0"
msgstr ""

#: ../source/includes/apiargs/dbcommand-profile-fields.rst
msgid "The fraction of *slow* operations that should be profiled or logged."
msgstr ""

#: ../source/includes/apiargs/dbcommand-profile-fields.rst
msgid "``sampleRate`` accepts values between 0 and 1, inclusive."
msgstr ""

#: ../source/includes/apiargs/dbcommand-profile-fields.rst:53
#: ../source/includes/apiargs/dbcommand-profile-fields.rst:99
msgid ""
"This argument affects the same setting as the configuration option "
":setting:`~operationProfiling.slowOpSampleRate` and does not affect the "
":ref:`slow oplog entry log messages on secondaries (available starting in"
" MongoDB 4.0.6) <slow-oplog>`."
msgstr ""

#: ../source/includes/apiargs/dbcommand-profile-fields.rst
msgid "field int profile"
msgstr ""

#: ../source/includes/apiargs/dbcommand-profile-fields.rst
msgid "field int slowms"
msgstr ""

#: ../source/includes/apiargs/dbcommand-profile-fields.rst
msgid "field double sampleRate"
msgstr ""

#: ../source/reference/command/profile.txt:59
msgid ""
"The :method:`db.getProfilingStatus()` and "
":method:`db.setProfilingLevel()` :doc:`shell methods </reference/method>`"
" provide wrappers around the :dbcommand:`profile` command."
msgstr ""

#: ../source/reference/command/profile.txt:67
msgid "Behavior"
msgstr ""

#: ../source/reference/command/profile.txt:69
msgid ""
"The :dbcommand:`profile` command obtains a write lock on the affected "
"database while enabling or disabling the profiler. This is typically a "
"short operation. The lock blocks other operations until the "
":dbcommand:`profile` command has completed."
msgstr ""

#: ../source/reference/command/profile.txt:75
msgid ":ref:`Database Profiling <database-profiling>`."
=======
# 7d075fa0986d460aa97f8a47c5751472
#: ../source/reference/command/profile.txt:66
msgid ""
"This command obtains a write lock on the affected database and blocks "
"other operations until it has completed.  However, the write lock is only"
" held while enabling or disabling the profiler.  This is typically a "
"short operation."
>>>>>>> 2478a500
msgstr ""

#~ msgid ""
#~ "The database cannot be locked with "
#~ ":method:`db.fsyncLock()` while profiling is "
#~ "enabled.  You must disable profiling "
#~ "before locking the database with "
#~ ":method:`db.fsyncLock()`.  Disable profiling using"
#~ " :method:`db.setProfilingLevel()` as follows in"
#~ " the :program:`mongo` shell:"
#~ msgstr ""

# 187c76f237e14f19bcaf2c20b150285d
#~ msgid ""
#~ "Use the :dbcommand:`profile` command to "
#~ "enable, disable, or change the query "
#~ "profiling level. This allows administrators"
#~ " to capture data regarding performance. "
#~ "The database profiling system can impact"
#~ " performance and can allow the server"
#~ " to write the contents of queries "
#~ "to the log.  Your deployment should "
#~ "carefully consider the security implications"
#~ " of this. Consider the following "
#~ "prototype syntax:"
#~ msgstr ""

<<<<<<< HEAD
# 3287333b0d634ea3b93c6e5a3ef92c09
#~ msgid "The following profiling levels are available:"
#~ msgstr ""

# a8616d1257fe49a2bd2c05e4c91ab38e
#~ msgid "**Level**"
#~ msgstr ""

# a60e0899fa374754a0311b0f59ec46a3
#~ msgid "**Setting**"
#~ msgstr ""

# 4436ade9706f4d44a4a07a0912bf05f7
#~ msgid "-1"
#~ msgstr ""

# 33ded02d1b6c4fd7bfe6374483391367
#~ msgid "No change. Returns the current profile level."
#~ msgstr ""

# 0a88b8a3115f4f379512482aa0f7a169
#~ msgid "0"
#~ msgstr ""

=======
>>>>>>> 2478a500
# 7ca4278285b34a298a26f2c00c4deb57
#~ msgid "Off. No profiling."
#~ msgstr ""

<<<<<<< HEAD
# ffbdb7798c7443c589e9970c782c974d
#~ msgid "1"
#~ msgstr ""

# 9c0fe4443c1c4d76b3b4aa116b2493e1
#~ msgid "On. Only includes slow operations."
#~ msgstr ""

# 98f324c3b8b24371a38b6a354a21a5c2
#~ msgid "2"
#~ msgstr ""

# 86fcfde2ce0d4b8eafcbcefe446237f9
#~ msgid "On. Includes all operations."
#~ msgstr ""

# 966a3a32d06044edbaf566b38ebdf976
#~ msgid ""
#~ "You may optionally set a threshold "
#~ "in milliseconds for profiling using the"
#~ " ``slowms`` option, as follows:"
#~ msgstr ""

# 68d7b448d7fa4e9fba1a308a343e0cd5
#~ msgid ""
#~ ":program:`mongod` writes the output of "
#~ "the database profiler to the "
#~ "``system.profile`` collection."
#~ msgstr ""

# edf31edf49174a70af8dc36ffb46edb3
#~ msgid ""
#~ ":program:`mongod` records queries that take"
#~ " longer than the "
#~ ":setting:`~operationProfiling.slowOpThresholdMs` to the"
#~ " server log even when the database"
#~ " profiler is not active."
#~ msgstr ""

# ea30a07e577c48e0bd95e2d57d8d9ca2
#~ msgid ""
#~ "Additional documentation regarding :ref:`Database"
#~ " Profiling <database-profiling>`."
#~ msgstr ""

# 8f99f18308334f0cacbb29512789204c
#~ msgid ""
#~ "\":method:`db.getProfilingStatus()`\" and "
#~ "\":method:`db.setProfilingLevel()`\" provide wrappers "
#~ "around this functionality in the "
#~ ":program:`mongo` shell."
#~ msgstr ""

=======
>>>>>>> 2478a500
# 5d19177e19cf4172ae0bfeb32d633cf4
#~ msgid ""
#~ "This command obtains a write lock "
#~ "on the affected database and will "
#~ "block other operations until it has "
#~ "completed.  However, the write lock is"
#~ " only held while enabling or "
#~ "disabling the profiler.  This is "
#~ "typically a short operation."
#~ msgstr ""
<|MERGE_RESOLUTION|>--- conflicted
+++ resolved
@@ -8,11 +8,7 @@
 msgstr ""
 "Project-Id-Version: MongoDB Manual\n"
 "Report-Msgid-Bugs-To: \n"
-<<<<<<< HEAD
-"POT-Creation-Date: 2019-03-19 11:02-0400\n"
-=======
 "POT-Creation-Date: 2016-12-08 12:02-0500\n"
->>>>>>> 2478a500
 "PO-Revision-Date: 2014-04-08 19:00+0000\n"
 "Last-Translator: tychoish <tychoish@gmail.com>\n"
 "Language: es\n"
@@ -24,111 +20,11 @@
 "Content-Transfer-Encoding: 8bit\n"
 "Generated-By: Babel 2.6.0\n"
 
-<<<<<<< HEAD
-=======
 # a760d174d0914dc0868133d1981b4970
->>>>>>> 2478a500
 #: ../source/reference/command/profile.txt:3
 msgid "profile"
 msgstr ""
 
-<<<<<<< HEAD
-#: ../source/reference/command/profile.txt:14
-msgid "Definition"
-msgstr ""
-
-#: ../source/reference/command/profile.txt:20
-msgid "The command can be run on :binary:`~bin.mongos` with ``profile`` level:"
-msgstr ""
-
-#: ../source/reference/command/profile.txt:23
-msgid ""
-"``0`` to set the ``slowms`` and ``sampleRate`` for the system log; i.e. "
-"you cannot enable the profiler on a :binary:`~bin.mongos`."
-msgstr ""
-
-#: ../source/reference/command/profile.txt:27
-msgid "``-1`` to read the current settings."
-msgstr ""
-
-#: ../source/reference/command/profile.txt:29
-msgid ""
-"For a :binary:`~bin.mongod` instance, the command enables, disables, or "
-"configures the :doc:`/tutorial/manage-the-database-profiler`. The "
-"profiler captures and records data on the performance of write "
-"operations, cursors, and database commands on a running "
-":binary:`~bin.mongod` instance. If the profiler is disabled, the command "
-"sets the ``slowms`` and ``sampleRate`` for logging slow operations to the"
-" diagnostic log."
-msgstr ""
-
-#: ../source/reference/command/profile.txt:37
-msgid ""
-"For :binary:`~bin.mongos` instance, the command sets the ``slowms`` and "
-"``sampleRate`` configuration settings, which configure how operations get"
-" written to the diagnostic log."
-msgstr ""
-
-#: ../source/reference/command/profile.txt:41
-msgid "The profiler is off by default."
-msgstr ""
-
-#: ../source/includes/warning-profiler-performance.rst:3
-msgid ""
-"Profiling can impact performance and shares settings with the system log."
-" Carefully consider any performance and security implications before "
-"configuring and enabling the profiler on a production deployment."
-msgstr ""
-
-#: ../source/includes/warning-profiler-performance.rst:8
-msgid ""
-"See :ref:`database-profiling-overhead` for more information on potential "
-"performance degradation."
-msgstr ""
-
-#: ../source/reference/command/profile.txt:45
-msgid "The :dbcommand:`profile` command has the following syntax:"
-msgstr ""
-
-#: ../source/includes/apiargs/dbcommand-profile-fields.rst:7
-msgid "Field"
-msgstr ""
-
-#: ../source/includes/apiargs/dbcommand-profile-fields.rst:9
-msgid "Type"
-msgstr ""
-
-#: ../source/includes/apiargs/dbcommand-profile-fields.rst:11
-#: ../source/includes/database-profiler-levels.rst:6
-msgid "Description"
-msgstr ""
-
-#: ../source/includes/apiargs/dbcommand-profile-fields.rst:13
-msgid "``profile``"
-msgstr ""
-
-#: ../source/includes/apiargs/dbcommand-profile-fields.rst:15
-#: ../source/includes/apiargs/dbcommand-profile-fields.rst:30
-msgid "int"
-msgstr ""
-
-#: ../source/includes/apiargs/dbcommand-profile-fields.rst:17
-#: ../source/includes/apiargs/dbcommand-profile-fields.rst:67
-msgid ""
-"Configures the profiler level. The following profiler levels are "
-"available:"
-msgstr ""
-
-#: ../source/includes/database-profiler-levels.rst:5
-msgid "Level"
-msgstr ""
-
-#: ../source/includes/database-profiler-levels.rst:8
-msgid "``0``"
-msgstr ""
-
-#: ../source/includes/database-profiler-levels.rst:9
-=======
 # 6d365653fd72412a928438f591cd009b
 #: ../source/reference/command/profile.txt:15
 msgid ""
@@ -216,34 +112,11 @@
 
 # a99a255594ec410e9c88a7c7ec321d53
 #: ../source/reference/command/profile.txt:50
->>>>>>> 2478a500
 msgid ""
-"The profiler is off and does not collect any data. This is the default "
-"profiler level."
+":program:`mongod` writes the output of the database profiler to the "
+"``system.profile`` collection."
 msgstr ""
 
-<<<<<<< HEAD
-#: ../source/includes/database-profiler-levels.rst:12
-msgid "``1``"
-msgstr ""
-
-#: ../source/includes/database-profiler-levels.rst:13
-msgid ""
-"The profiler collects data for operations that take longer than the value"
-" of ``slowms``."
-msgstr ""
-
-#: ../source/includes/database-profiler-levels.rst:16
-msgid "``2``"
-msgstr ""
-
-#: ../source/includes/database-profiler-levels.rst:17
-msgid "The profiler collects data for all operations."
-msgstr ""
-
-#: ../source/includes/apiargs/dbcommand-profile-fields.rst:22
-#: ../source/includes/apiargs/dbcommand-profile-fields.rst:72
-=======
 # 484652eb2c9040a7bd6a2da062dffd38
 #: ../source/reference/command/profile.txt:53
 msgid ""
@@ -254,125 +127,19 @@
 
 # b98e2f076ea94e3191564794c75241e1
 #: ../source/reference/command/profile.txt:57
->>>>>>> 2478a500
 msgid ""
-"Since profiling is not available on :binary:`~bin.mongos`, the "
-":dbcommand:`profile` command cannot be used to set the profiling level to"
-" a value other than ``0`` on a :binary:`~bin.mongos` instance."
+"Additional documentation regarding :ref:`Database Profiling <database-"
+"profiling>`."
 msgstr ""
 
-<<<<<<< HEAD
-#: ../source/includes/apiargs/dbcommand-profile-fields.rst:28
-msgid "``slowms``"
+# 553445d719f14e2da299125fedde0806
+#: ../source/reference/command/profile.txt:59
+msgid ""
+"\":method:`db.getProfilingStatus()`\" and "
+"\":method:`db.setProfilingLevel()`\" provide wrappers around this "
+"functionality in the :program:`mongo` shell."
 msgstr ""
 
-#: ../source/includes/apiargs/dbcommand-profile-fields.rst:32
-#: ../source/includes/apiargs/dbcommand-profile-fields.rst:80
-msgid "Optional. Default: 100"
-msgstr ""
-
-#: ../source/includes/dbcommand-slowms-definition.rst:1
-=======
-# 553445d719f14e2da299125fedde0806
-#: ../source/reference/command/profile.txt:59
->>>>>>> 2478a500
-msgid ""
-"The *slow* operation time threshold, in milliseconds. Operations that run"
-" for longer than this threshold are considered *slow*."
-msgstr ""
-
-<<<<<<< HEAD
-#: ../source/includes/fact-log-slow-queries.rst:3
-msgid ""
-"When :setting:`~param.logLevel` is set to ``0``, MongoDB records *slow* "
-"operations to the diagnostic log at a rate determined by "
-":setting:`~operationProfiling.slowOpSampleRate`. Starting in MongoDB "
-"4.0.6, the secondaries of replica sets log :ref:`all oplog entry messages"
-" that take longer than the slow operation threshold to apply <slow-"
-"oplog>` regardless of the sample rate."
-msgstr ""
-
-#: ../source/includes/fact-log-slow-queries.rst:10
-msgid ""
-"At higher :setting:`~param.logLevel` settings, all operations appear in "
-"the diagnostic log regardless of their latency with the following "
-"exception: the logging of :ref:`slow oplog entry messages by the "
-"secondaries <slow-oplog>`. The secondaries log only the slow oplog "
-"entries; increasing the :setting:`~param.logLevel` does not log all oplog"
-" entries."
-msgstr ""
-
-#: ../source/includes/apiargs/dbcommand-profile-fields.rst:37
-#: ../source/includes/apiargs/dbcommand-profile-fields.rst:85
-msgid ""
-"This argument affects the same setting as the configuration option "
-":setting:`~operationProfiling.slowOpThresholdMs`."
-msgstr ""
-
-#: ../source/includes/apiargs/dbcommand-profile-fields.rst:42
-msgid "``sampleRate``"
-msgstr ""
-
-#: ../source/includes/apiargs/dbcommand-profile-fields.rst:44
-msgid "double"
-msgstr ""
-
-#: ../source/includes/apiargs/dbcommand-profile-fields.rst:46
-#: ../source/includes/apiargs/dbcommand-profile-fields.rst:92
-msgid "Optional. Default: 1.0"
-msgstr ""
-
-#: ../source/includes/apiargs/dbcommand-profile-fields.rst
-msgid "The fraction of *slow* operations that should be profiled or logged."
-msgstr ""
-
-#: ../source/includes/apiargs/dbcommand-profile-fields.rst
-msgid "``sampleRate`` accepts values between 0 and 1, inclusive."
-msgstr ""
-
-#: ../source/includes/apiargs/dbcommand-profile-fields.rst:53
-#: ../source/includes/apiargs/dbcommand-profile-fields.rst:99
-msgid ""
-"This argument affects the same setting as the configuration option "
-":setting:`~operationProfiling.slowOpSampleRate` and does not affect the "
-":ref:`slow oplog entry log messages on secondaries (available starting in"
-" MongoDB 4.0.6) <slow-oplog>`."
-msgstr ""
-
-#: ../source/includes/apiargs/dbcommand-profile-fields.rst
-msgid "field int profile"
-msgstr ""
-
-#: ../source/includes/apiargs/dbcommand-profile-fields.rst
-msgid "field int slowms"
-msgstr ""
-
-#: ../source/includes/apiargs/dbcommand-profile-fields.rst
-msgid "field double sampleRate"
-msgstr ""
-
-#: ../source/reference/command/profile.txt:59
-msgid ""
-"The :method:`db.getProfilingStatus()` and "
-":method:`db.setProfilingLevel()` :doc:`shell methods </reference/method>`"
-" provide wrappers around the :dbcommand:`profile` command."
-msgstr ""
-
-#: ../source/reference/command/profile.txt:67
-msgid "Behavior"
-msgstr ""
-
-#: ../source/reference/command/profile.txt:69
-msgid ""
-"The :dbcommand:`profile` command obtains a write lock on the affected "
-"database while enabling or disabling the profiler. This is typically a "
-"short operation. The lock blocks other operations until the "
-":dbcommand:`profile` command has completed."
-msgstr ""
-
-#: ../source/reference/command/profile.txt:75
-msgid ":ref:`Database Profiling <database-profiling>`."
-=======
 # 7d075fa0986d460aa97f8a47c5751472
 #: ../source/reference/command/profile.txt:66
 msgid ""
@@ -380,7 +147,6 @@
 "other operations until it has completed.  However, the write lock is only"
 " held while enabling or disabling the profiler.  This is typically a "
 "short operation."
->>>>>>> 2478a500
 msgstr ""
 
 #~ msgid ""
@@ -408,93 +174,10 @@
 #~ "prototype syntax:"
 #~ msgstr ""
 
-<<<<<<< HEAD
-# 3287333b0d634ea3b93c6e5a3ef92c09
-#~ msgid "The following profiling levels are available:"
-#~ msgstr ""
-
-# a8616d1257fe49a2bd2c05e4c91ab38e
-#~ msgid "**Level**"
-#~ msgstr ""
-
-# a60e0899fa374754a0311b0f59ec46a3
-#~ msgid "**Setting**"
-#~ msgstr ""
-
-# 4436ade9706f4d44a4a07a0912bf05f7
-#~ msgid "-1"
-#~ msgstr ""
-
-# 33ded02d1b6c4fd7bfe6374483391367
-#~ msgid "No change. Returns the current profile level."
-#~ msgstr ""
-
-# 0a88b8a3115f4f379512482aa0f7a169
-#~ msgid "0"
-#~ msgstr ""
-
-=======
->>>>>>> 2478a500
 # 7ca4278285b34a298a26f2c00c4deb57
 #~ msgid "Off. No profiling."
 #~ msgstr ""
 
-<<<<<<< HEAD
-# ffbdb7798c7443c589e9970c782c974d
-#~ msgid "1"
-#~ msgstr ""
-
-# 9c0fe4443c1c4d76b3b4aa116b2493e1
-#~ msgid "On. Only includes slow operations."
-#~ msgstr ""
-
-# 98f324c3b8b24371a38b6a354a21a5c2
-#~ msgid "2"
-#~ msgstr ""
-
-# 86fcfde2ce0d4b8eafcbcefe446237f9
-#~ msgid "On. Includes all operations."
-#~ msgstr ""
-
-# 966a3a32d06044edbaf566b38ebdf976
-#~ msgid ""
-#~ "You may optionally set a threshold "
-#~ "in milliseconds for profiling using the"
-#~ " ``slowms`` option, as follows:"
-#~ msgstr ""
-
-# 68d7b448d7fa4e9fba1a308a343e0cd5
-#~ msgid ""
-#~ ":program:`mongod` writes the output of "
-#~ "the database profiler to the "
-#~ "``system.profile`` collection."
-#~ msgstr ""
-
-# edf31edf49174a70af8dc36ffb46edb3
-#~ msgid ""
-#~ ":program:`mongod` records queries that take"
-#~ " longer than the "
-#~ ":setting:`~operationProfiling.slowOpThresholdMs` to the"
-#~ " server log even when the database"
-#~ " profiler is not active."
-#~ msgstr ""
-
-# ea30a07e577c48e0bd95e2d57d8d9ca2
-#~ msgid ""
-#~ "Additional documentation regarding :ref:`Database"
-#~ " Profiling <database-profiling>`."
-#~ msgstr ""
-
-# 8f99f18308334f0cacbb29512789204c
-#~ msgid ""
-#~ "\":method:`db.getProfilingStatus()`\" and "
-#~ "\":method:`db.setProfilingLevel()`\" provide wrappers "
-#~ "around this functionality in the "
-#~ ":program:`mongo` shell."
-#~ msgstr ""
-
-=======
->>>>>>> 2478a500
 # 5d19177e19cf4172ae0bfeb32d633cf4
 #~ msgid ""
 #~ "This command obtains a write lock "
