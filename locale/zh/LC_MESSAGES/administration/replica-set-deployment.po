--- conflicted
+++ resolved
@@ -20,14 +20,8 @@
 msgid "The following tutorials provide information in deploying replica sets."
 msgstr "下述为复制集部署的教程。"
 
-<<<<<<< HEAD
-#: ../source/administration/replica-set-deployment.txt:9
-msgid ""
-":doc:`/administration/security-deployment` for additional related tutorials."
-msgstr " :doc:`/administration/security-deployment`  为附加的指南。"
 
-=======
->>>>>>> 7b6fda55
+
 #: ../source/includes/toc/dfn-list-replica-set-deployment.rst:4
 msgid ":doc:`/tutorial/deploy-replica-set`"
 msgstr " :doc:`/tutorial/deploy-replica-set` "
@@ -103,12 +97,9 @@
 msgid ""
 "Update the replica set configuration when the hostname of a member's "
 "corresponding ``mongod`` instance has changed."
-<<<<<<< HEAD
-msgstr "当 ``mongod`` 实例所在的节点主机名变化时，更新复制集的配置。"
-=======
+
 msgstr ""
 
 #~ msgid ""
 #~ ":doc:`/administration/security-deployment` for additional related tutorials."
 #~ msgstr ""
->>>>>>> 7b6fda55
