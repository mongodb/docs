--- conflicted
+++ resolved
@@ -26,13 +26,13 @@
 
    .. code-block:: javascript
 
-      db.runCommand( { split: <database>.<collection>, middle: <document> } )
+      db.runCommand( { split: <database>.<collection>, middle: <document key> } )
 
    Or:
 
    .. code-block:: javascript
 
-      db.runCommand( { split: <database>.<collection>, bounds: [ lower, upper ] } )
+      db.runCommand( { split: <database>.<collection>, bounds: [ <lower>, <upper> ] } )
 
 
    :param string split:
@@ -43,15 +43,12 @@
 
    :param document find:
 
-      A document that specifies an equality match on the shard key
-<<<<<<< HEAD
-      that will select the chunk containing the specified
-      document. You must specify only one of: ``find``,
-=======
-      which will select the chunk containing the specified
-      value for the shard key. You must specify only one of: ``find``,
->>>>>>> 263b5f72
-      ``bounds``, or ``middle``.
+      A document contained in the chunk that will be selected for splitting.
+
+      Do not use ``find`` on a collection with a :term:`hashed shard key`.
+
+      You must specify only one of: ``find``, ``bounds``, or ``middle``.
+
 
    :param array bounds:
 
@@ -68,19 +65,9 @@
 
    :param document middle:
 
-<<<<<<< HEAD
-      A document specifying an equality match on the shard key
-      which will select the chunk containing the specified
-      document and use it as the split point for the chunk. You must
-      specify only one of: ``find``, ``bounds``, or ``middle``.
-      Do not use ``middle`` to split a chunk which uses a
-      :term:`hashed shard key`, use the ``bounds`` parameter instead.
-=======
-      A document specifying an equality match on the shard key (or any
-      prefix of it) which will select the chunk containing the specified
-      value and use it as the split point for the chunk. You must
-      specify only one of: ``find``, ``bounds``, or ``middle``.
->>>>>>> 263b5f72
+      The document key which will be used as a split point.
+      A document with this key does not need to exist.
+      You must specify only one of: ``find``, ``bounds``, or ``middle``.
 
    .. include:: /includes/warning-splitting-chunks.rst
 
@@ -90,15 +77,11 @@
 
          db.runCommand( { split : "test.people" , find : { _id : 99 } } )
 
-      This command inserts a new split in the collection named
+      This command splits a chunk of the collection
       ``people`` in the ``test`` database. This will split the chunk
       that contains the document that matches the query ``{ _id : 99
-      }`` in half. If the document specified by the query does not (yet)
-      exist, the :dbcommand:`split` will divide the chunk where that
-      document *would* exist.
-
-      The split divides the chunk in half, and does *not* split the chunk
-      using the identified document as the middle.
+      }`` approximately in half. If the document specified by the query does not
+      exist, the :dbcommand:`split` will divide the chunk in half.
 
    .. example::
 
@@ -113,7 +96,7 @@
 
    .. example::
 
-      To split a specific chunk using the minimum and maximum values of the
+      To split a specific chunk in half using the minimum and maximum values of the
       :term:`hashed shard key` of that chunk use the following:
 
       .. code-block:: javascript
