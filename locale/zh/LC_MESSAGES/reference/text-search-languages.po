--- conflicted
+++ resolved
@@ -1,29 +1,8 @@
-<<<<<<< HEAD
-# SOME DESCRIPTIVE TITLE.
-# Copyright (C) 2011-2014, MongoDB, Inc.
-# This file is distributed under the same license as the mongodb-manual package.
-#
-# Translators:
-=======
 # 
->>>>>>> 2ec0463a
 msgid ""
 msgstr ""
 "Project-Id-Version: mongodb-manual 3.0\n"
 "Report-Msgid-Bugs-To: \n"
-<<<<<<< HEAD
-"POT-Creation-Date: 2014-04-08 13:03-0400\n"
-"PO-Revision-Date: 2014-11-16 22:39+0800\n"
-"Last-Translator: YEXINGZHE54 <ispe54@gmail.com>\n"
-"Language-Team: Chinese (http://www.transifex.com/projects/p/mongodb-manual/"
-"language/zh/)\n"
-"MIME-Version: 1.0\n"
-"Content-Type: text/plain; charset=UTF-8\n"
-"Content-Transfer-Encoding: 8bit\n"
-"Language: zh\n"
-"Plural-Forms: nplurals=1; plural=0;\n"
-"X-Generator: Poedit 1.6.9\n"
-=======
 "POT-Creation-Date: 2015-08-20 19:13-0400\n"
 "PO-Revision-Date: YEAR-MO-DA HO:MI+ZONE\n"
 "Last-Translator: FULL NAME <EMAIL@ADDRESS>\n"
@@ -31,7 +10,6 @@
 "MIME-Version: 1.0\n"
 "Content-Type: text/plain; charset=UTF-8\n"
 "Content-Transfer-Encoding: 8bit\n"
->>>>>>> 2ec0463a
 
 #: ../source/reference/text-search-languages.txt:5
 msgid "Text Search Languages"
@@ -39,14 +17,8 @@
 
 #: ../source/reference/text-search-languages.txt:9
 msgid ""
-<<<<<<< HEAD
-"The :ref:`text index <index-feature-text>`, the :query:`$text` operator, and "
-"the :dbcommand:`text` command [#text-command]_ support the following "
-"languages:"
-=======
 "The :ref:`text index <index-feature-text>`, the :query:`$text` operator "
 "supports the following languages:"
->>>>>>> 2ec0463a
 msgstr ""
 "MongoDB中 :ref:`文本索引 <index-feature-text>`,  :query:`$text` 操作符, 和 :"
 "dbcommand:`text` command [#text-command]_ 支持如下语言:"
@@ -121,26 +93,8 @@
 msgid "``tr`` or ``turkish``"
 msgstr ""
 
-<<<<<<< HEAD
-# bd54e477017043828c70763b4286eab3
-#: ../source/reference/text-search-languages.txt:42
-msgid "The :dbcommand:`text` command is deprecated in MongoDB 2.6."
-msgstr "在MongoDB2.6中， :dbcommand:`text` 命令被废弃了。"
-
-#: ../source/reference/text-search-languages.txt:28
-msgid "``nb`` or ``norwegian``"
-msgstr ""
-
-=======
->>>>>>> 2ec0463a
 #: ../source/includes/fact-text-search-language-none.rst:3
 msgid ""
 "If you specify a language value of ``\"none\"``, then the |text-obj| uses "
 "simple tokenization with no list of stop words and no stemming."
-<<<<<<< HEAD
-msgstr ""
-"如果您将语言指定为值 ``\"none\"`` ，那么 |text-obj| 会使用简单的分词器，没有"
-"停止词也没有取词根处理。"
-=======
-msgstr ""
->>>>>>> 2ec0463a
+msgstr ""