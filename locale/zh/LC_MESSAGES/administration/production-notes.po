--- conflicted
+++ resolved
@@ -3,15 +3,10 @@
 msgstr ""
 "Project-Id-Version: mongodb-manual 3.0\n"
 "Report-Msgid-Bugs-To: \n"
-<<<<<<< HEAD
-"POT-Creation-Date: 2014-09-03 15:39-0400\n"
-"PO-Revision-Date: 2015-04-03 16:28+0800\n"
-=======
 "POT-Creation-Date: 2015-08-20 19:13-0400\n"
 "PO-Revision-Date: YEAR-MO-DA HO:MI+ZONE\n"
 "Last-Translator: FULL NAME <EMAIL@ADDRESS>\n"
 "Language-Team: LANGUAGE <LL@li.org>\n"
->>>>>>> 2ec0463a
 "MIME-Version: 1.0\n"
 "Content-Type: text/plain; charset=UTF-8\n"
 "Content-Transfer-Encoding: 8bit\n"
@@ -33,34 +28,17 @@
 
 #: ../source/includes/fact-mms-summary.rst:2
 msgid ""
-<<<<<<< HEAD
-"`MongoDB Management Service (MMS) <http://mms.mongodb.com>`_ is a hosted "
-"monitoring service which collects and aggregates diagnostic data to provide "
-"insight into the performance and operation of MongoDB deployments. See the "
-"`MMS Website <http://mms.mongodb.com/>`_ and the `MMS documentation <http://"
-"mms.mongodb.com/help/>`_ for more information."
-=======
 "|mms-home|, a hosted service, and `Ops Manager "
 "<https://www.mongodb.com/products/mongodb-enterprise-advanced?jmp=docs>`_, "
 "an on-premise solution, provide monitoring, backup, and automation of "
 "MongoDB instances. See the |mms-docs| and `Ops Manager documentation "
 "<https://docs.opsmanager.mongodb.com?jmp=docs>`_ for more information."
->>>>>>> 2ec0463a
 msgstr ""
 "`MongoDB Management Service (MMS) <http://mms.mongodb.com>`_ 是一项托管监控"
 "服务，该服务收集和聚合诊断数据以直观地表示MongoDB部署的性能和操作。更多信"
 "息，请参见 `MMS Website <http://mms.mongodb.com/>`_ 和 `MMS documentation "
 "<http://mms.mongodb.com/help/>`_。 "
 
-<<<<<<< HEAD
-#: ../source/administration/production-notes.txt:19
-msgid "Packages"
-msgstr "软件包"
-
-#: ../source/administration/production-notes.txt:22
-msgid "MongoDB"
-msgstr "MongoDB"
-=======
 #: ../source/administration/production-notes.txt:13
 msgid "MongoDB"
 msgstr ""
@@ -68,7 +46,6 @@
 #: ../source/administration/production-notes.txt:16
 msgid "Storage Engines"
 msgstr ""
->>>>>>> 2ec0463a
 
 #: ../source/administration/production-notes.txt:20
 msgid ""
@@ -83,12 +60,6 @@
 
 #: ../source/administration/production-notes.txt:25
 msgid ""
-<<<<<<< HEAD
-"Always use 64-bit builds for production. The 32-bit build MongoDB offers "
-"for test and development environments is not suitable for production "
-"deployments as it can store no more than 2GB of data. See the :ref:`32-bit "
-"limitations <faq-32-bit-limitations>` for more information."
-=======
 "The files in the :setting:`~storage.dbPath` directory must correspond to the"
 " configured storage engine. :program:`mongod` will not start if "
 ":setting:`~storage.dbPath` contains data files created by a storage engine "
@@ -97,21 +68,11 @@
 
 #: ../source/administration/production-notes.txt:31
 msgid "Supported Platforms"
->>>>>>> 2ec0463a
 msgstr ""
 "在生产中总是使用64位构建版本。用于测试和开发环境的32位版的MongoDB由于不能存"
 "储大于2GB的数据不适用于生产部署。更多信息请参见 :ref:`32-bit limitations "
 "<faq-32-bit-limitations>`。 "
 
-<<<<<<< HEAD
-#: ../source/administration/production-notes.txt:36
-msgid "32-bit builds exist to support use on development machines."
-msgstr "32位构建版本是为了支持开发机器的使用而存在的。"
-
-#: ../source/administration/production-notes.txt:39
-msgid "Operating Systems"
-msgstr "操作系统"
-=======
 #: ../source/administration/production-notes.txt:33
 msgid ""
 "MongoDB distributions are currently available for Mac OS X, Linux, Windows "
@@ -125,7 +86,6 @@
 "For a full list of the recommended operating systems for production "
 "deployments, see: :ref:`supported-production`."
 msgstr ""
->>>>>>> 2ec0463a
 
 #: ../source/administration/production-notes.txt:41
 msgid ":ref:`prod-notes-platform-considerations`"
@@ -226,16 +186,10 @@
 
 #: ../source/administration/production-notes.txt:105
 msgid ""
-<<<<<<< HEAD
-"MongoDB uses *write ahead logging* to an on-disk :term:`journal` to "
-"guarantee that MongoDB is able to quickly recover the :doc:`write "
-"operations </core/write-operations>` following a crash or other serious "
-=======
 "MongoDB uses *write ahead logging* to an on-disk :term:`journal`. Journaling"
 " guarantees that MongoDB can quickly recover :doc:`write operations </core"
 "/write-operations>` that were not written to data files in cases where "
 ":program:`mongod` terminated as a result of a crash or other serious "
->>>>>>> 2ec0463a
 "failure."
 msgstr ""
 "MongoDB对磁盘 :term:`journal` 使用 *预写式日志技术* 以确保MongoDB能在崩溃或"
@@ -306,17 +260,11 @@
 
 #: ../source/administration/production-notes.txt:139
 msgid ""
-<<<<<<< HEAD
-"By default, :setting:`~security.authorization` is not enabled and :program:"
-"`mongod` assumes a trusted environment. You can enable :doc:`security/auth "
-"</core/security>` mode if you need it."
-=======
 "By default, :doc:`authorization </core/authorization>` is not enabled, and "
 ":program:`mongod` assumes a trusted environment. Enable "
 ":setting:`~security.authorization` mode as needed. For more information on "
 "authentication mechanisms supported in MongoDB as well as authorization in "
 "MongoDB, see :doc:`/core/authentication` and :doc:`/core/authorization`."
->>>>>>> 2ec0463a
 msgstr ""
 "默认情况下， :setting:`~security.authorization` 没有开启， :program:"
 "`mongod` 假定这是一个可信赖的环境。当你需要时，你可以开启 :doc:`security/"
@@ -324,15 +272,9 @@
 
 #: ../source/administration/production-notes.txt:146
 msgid ""
-<<<<<<< HEAD
-"See documents in the :doc:`Security Section </security>` for additional "
-"information, specifically:"
-msgstr "更多信息请参见 :doc:`Security Section </security>` 中的文档，尤其是："
-=======
 "For additional information and considerations on security, refer to the "
 "documents in the :doc:`Security Section </security>`, specifically:"
 msgstr ""
->>>>>>> 2ec0463a
 
 #: ../source/administration/production-notes.txt:149
 msgid ":doc:`/administration/security-checklist`"
@@ -360,15 +302,9 @@
 "Article on TCP Configuration <http://technet.microsoft.com/en-us/library/"
 "dd349797.aspx>`_。"
 
-<<<<<<< HEAD
-#: ../source/administration/production-notes.txt:103
-msgid "Connection Pools"
-msgstr "连接池"
-=======
 #: ../source/administration/production-notes.txt:159
 msgid "Disable HTTP Interfaces"
 msgstr ""
->>>>>>> 2ec0463a
 
 #: ../source/administration/production-notes.txt:161
 msgid ""
@@ -398,16 +334,9 @@
 
 #: ../source/administration/production-notes.txt:178
 msgid ""
-<<<<<<< HEAD
-"The :dbcommand:`connPoolStats` database command returns information "
-"regarding the number of open connections to the current database for :"
-"program:`mongos` instances and :program:`mongod` instances in sharded "
-"clusters."
-=======
 "The :dbcommand:`connPoolStats` command returns information regarding the "
 "number of open connections to the current database for :program:`mongos` and"
 " :program:`mongod` instances in sharded clusters."
->>>>>>> 2ec0463a
 msgstr ""
 "数据库命令 :dbcommand:`connPoolStats` 返回打开的到当前数据库的连接数的相关信"
 "息，包括连接到分片集群中的 :program:`mongos` 实例和 :program:`mongod` 实例的"
@@ -432,11 +361,6 @@
 "小端格式的硬件上运行，主要是x86/x86_64处理器。客户端库（例如驱动）可以在大端"
 "或小端格式的系统中运行。"
 
-<<<<<<< HEAD
-#: ../source/administration/production-notes.txt:125
-msgid "Hardware Requirements and Limitations"
-msgstr "硬件要求和限制"
-=======
 #: ../source/administration/production-notes.txt:195
 msgid "Allocate Sufficient RAM and CPU"
 msgstr ""
@@ -447,19 +371,9 @@
 "many CPU cores . As such, increasing the number of cores can help but does "
 "not provide significant return."
 msgstr ""
->>>>>>> 2ec0463a
 
 #: ../source/administration/production-notes.txt:204
 msgid ""
-<<<<<<< HEAD
-"The hardware for the most effective MongoDB deployments have the following "
-"properties:"
-msgstr "最高性能的MongoDB部署的硬件具有如下特征："
-
-#: ../source/administration/production-notes.txt:131
-msgid "Allocate Sufficient RAM and CPU"
-msgstr "分配足够的内存和处理器"
-=======
 "Increasing the amount of RAM accessible to MongoDB may help reduce the "
 "frequency of page faults."
 msgstr ""
@@ -500,15 +414,9 @@
 "through the :setting:`storage.wiredTiger.engineConfig.cacheSizeGB` setting, "
 "and should be large enough to hold your entire :term:`working set`."
 msgstr ""
->>>>>>> 2ec0463a
 
 #: ../source/includes/fact-wiredtiger-cachesizegb.rst:1
 msgid ""
-<<<<<<< HEAD
-"As with all software, more RAM and a faster CPU clock speed are important "
-"for performance."
-msgstr "和所有的软件一样，更多的内存和更快的处理器时钟频率对于性能很重要。"
-=======
 "The default :setting:`storage.wiredTiger.engineConfig.cacheSizeGB` setting "
 "assumes that there is a single :program:`mongod` instance per node. If a "
 "single node contains multiple instances, then you should adjust the "
@@ -516,7 +424,6 @@
 "accommodate the working set as well as the other :program:`mongod` "
 "instances."
 msgstr ""
->>>>>>> 2ec0463a
 
 #: ../source/includes/fact-wiredtiger-cachesizegb.rst:7
 msgid ""
@@ -549,13 +456,8 @@
 #: ../source/administration/production-notes.txt:242
 msgid ""
 "Use SSD if available and economical. Spinning disks can be performant, but "
-<<<<<<< HEAD
-"SSDs' capacity for random I/O operations works well with the update model "
-"of :program:`mongod`."
-=======
 "SSDs' capacity for random I/O operations works well with the update model of"
 " MMAPv1."
->>>>>>> 2ec0463a
 msgstr ""
 "在SSD可用并且经济可行的条件下，尽可能地使用SSD。旋转式机械硬盘可以达到高性"
 "能，但是固态硬盘执行随机I/O操作的能力与 :program:`mongod` 的更新模式配合得很"
@@ -572,35 +474,19 @@
 "械硬盘，随机I/O性能的提升不会很巨大（只有大约2x）。使用固态硬盘或者增加内存"
 "在提升I/O吞吐量方面更加有效。"
 
-<<<<<<< HEAD
-#: ../source/administration/production-notes.txt:156
-msgid "Avoid Remote File Systems"
-msgstr "避免远程文件系统"
-=======
 #: ../source/administration/production-notes.txt:254
 msgid "MongoDB and NUMA Hardware"
 msgstr ""
->>>>>>> 2ec0463a
 
 #: ../source/administration/production-notes.txt:256
 msgid ""
-<<<<<<< HEAD
-"Remote file storage can create performance problems in MongoDB. See :ref:"
-"`production-nfs` for more information about storage and MongoDB."
-=======
 "Running MongoDB on a system with Non-Uniform Access Memory (NUMA) can cause "
 "a number of operational problems, including slow performance for periods of "
 "time and high system process usage."
->>>>>>> 2ec0463a
 msgstr ""
 "远程文件存储会在MongoDB中造成性能问题。更多关于MongoDB和存储的信息请参见 :"
 "ref:`production-nfs`。"
 
-<<<<<<< HEAD
-#: ../source/administration/production-notes.txt:164
-msgid "MongoDB and NUMA Hardware"
-msgstr "MongoDB和NUMA硬件"
-=======
 #: ../source/administration/production-notes.txt:260
 msgid ""
 "When running MongoDB servers and clients on NUMA hardware, you should "
@@ -609,7 +495,6 @@
 "(since version 2.0) and Windows (since version 2.6) machines. If the NUMA "
 "configuration may degrade performance, MongoDB prints a warning."
 msgstr ""
->>>>>>> 2ec0463a
 
 #: ../source/administration/production-notes.txt:268
 msgid ""
@@ -652,28 +537,16 @@
 
 #: ../source/administration/production-notes.txt:287
 msgid ""
-<<<<<<< HEAD
-"Then, disable *zone reclaim* in the ``proc`` settings using the following "
-"command:"
-msgstr "然后，使用如下命令在 ``proc`` 设置里禁用 *zone reclaim* ："
-=======
 "When running MongoDB on Linux, you may instead use the ``numactl`` command "
 "and start the MongoDB programs (:program:`mongod`, including the "
 ":doc:`config servers </core/sharded-cluster-config-servers>`; "
 ":program:`mongos`; or clients) in the following manner:"
 msgstr ""
->>>>>>> 2ec0463a
 
 #: ../source/administration/production-notes.txt:296
 msgid ""
-<<<<<<< HEAD
-"To fully disable NUMA, you must perform both operations. For more "
-"information, see the `Documentation for /proc/sys/vm/* <http://www.kernel."
-"org/doc/Documentation/sysctl/vm.txt>`_."
-=======
 "where ``<path>`` is the path to the program you are starting. Then, disable "
 "*zone reclaim* in the ``proc`` settings using the following command:"
->>>>>>> 2ec0463a
 msgstr ""
 "为了完全禁用NUMA，你必须执行这两个操作。更多信息，请参见 `Documentation "
 "for /proc/sys/vm/* <http://www.kernel.org/doc/Documentation/sysctl/vm."
@@ -681,18 +554,9 @@
 
 #: ../source/administration/production-notes.txt:303
 msgid ""
-<<<<<<< HEAD
-"See `The MySQL \"swap insanity\" problem and the effects of NUMA <http://"
-"jcole.us/blog/archives/2010/09/28/mysql-swap-insanity-and-the -nu ma-"
-"architecture/>`_ post, which describes the effects of NUMA on databases. "
-"This blog post addresses the impact of NUMA for MySQL, but the issues for "
-"MongoDB are similar. The post introduces NUMA and its goals, and "
-"illustrates how these goals are not compatible with production databases."
-=======
 "To fully disable NUMA behavior, you must perform both operations. For more "
 "information, see the `Documentation for /proc/sys/vm/* "
 "<http://www.kernel.org/doc/Documentation/sysctl/vm.txt>`_."
->>>>>>> 2ec0463a
 msgstr ""
 "参见文章 `The MySQL \"swap insanity\" problem and the effects of NUMA "
 "<http://jcole.us/blog/archives/2010/09/28/mysql-swap-insanity-and-the -nu "
@@ -719,16 +583,11 @@
 
 #: ../source/administration/production-notes.txt:317
 msgid ""
-<<<<<<< HEAD
-"The method :program:`mongod` uses to map memory files to memory ensures "
-"that the operating system will never store MongoDB data in swap space."
-=======
 "For the MMAPv1 storage engine, the method :program:`mongod` uses to map "
 "files to memory ensures that the operating system will never store MongoDB "
 "data in swap space.  On Windows systems, using MMAPv1 requires extra swap "
 "space due to commitment limits. For details, see :ref:`MongoDB on Windows "
 "<production-windows-pagefile>`."
->>>>>>> 2ec0463a
 msgstr ""
 " :program:`mongod` 方法用内存文件映射内存的做法保证了操作系统绝不会在交换空"
 "间停止MongoDB。"
@@ -809,14 +668,9 @@
 
 #: ../source/administration/production-notes.txt:366
 msgid ""
-<<<<<<< HEAD
-"This will affect your ability to create snapshot-style backups of your "
-"data, since the files will be on different devices and volumes."
-=======
 "For the WiredTiger storage engine, you can also store the indexes on a "
 "different storage device. See "
 ":setting:`storage.wiredTiger.engineConfig.directoryForIndexes`."
->>>>>>> 2ec0463a
 msgstr ""
 "这会影响你创建快照风格的数据备份的能力，因为这些文件将会在不同的设备和卷上。"
 
@@ -846,50 +700,23 @@
 msgid "Architecture"
 msgstr "架构"
 
-<<<<<<< HEAD
-#: ../source/administration/production-notes.txt:280
-msgid "Write Concern"
-msgstr "安全写级别"
-=======
 #: ../source/administration/production-notes.txt:390
 msgid "Replica Sets"
 msgstr ""
->>>>>>> 2ec0463a
 
 #: ../source/administration/production-notes.txt:392
 msgid ""
-<<<<<<< HEAD
-":term:`Write concern` describes the guarantee that MongoDB provides when "
-"reporting on the success of a write operation. The strength of the write "
-"concerns determine the level of guarantee. When inserts, updates and "
-"deletes have a *weak* write concern, write operations return quickly. In "
-"some failure cases, write operations issued with weak write concerns may "
-"not persist. With *stronger* write concerns, clients wait after sending a "
-"write operation for MongoDB to confirm the write operations."
-=======
 "See the :doc:`Replica Set Architectures </core/replica-set-architectures>` "
 "document for an overview of architectural considerations for replica set "
 "deployments."
->>>>>>> 2ec0463a
 msgstr ""
 ":term:`Write concern`  描述了MongoDB报告写操作成功时提供的保证。安全写级别的"
 "强度决定了保证的等级。当插入，更新和删除（操作）拥有 *弱* 安全写级别时，写操"
 "作快速返回。在一些失败的例子中，在弱安全写级别下发布的写操作不会被持久化。"
 "在  *强* 安全写级别下，为了确认写操作,客户端会在给MongoDB发出写操作后等待。"
 
-<<<<<<< HEAD
-#: ../source/includes/introduction-write-concern.rst:10
-msgid ""
-"MongoDB provides different levels of write concern to better address the "
-"specific needs of applications. Clients may adjust write concern to ensure "
-"that the most important operations persist successfully to an entire "
-"MongoDB deployment. For other less critical operations, clients can adjust "
-"the write concern to ensure faster performance rather than ensure "
-"persistence to the entire deployment."
-=======
 #: ../source/administration/production-notes.txt:397
 msgid "Sharded Clusters"
->>>>>>> 2ec0463a
 msgstr ""
 "为了更好地处理应用的特殊需求，MongoDB提供了各种不同的安全写级别等级。客户端"
 "应当调整安全写级别，以保证最重要的操作对整个MongoDB部署都能成功持久化。对于"
@@ -905,15 +732,9 @@
 "更多关于如何为你的部署选择一个合适的安全写级别等级的信息，请参见文档 :doc:"
 "`Write Concern </core/write-concern>`。"
 
-<<<<<<< HEAD
-#: ../source/administration/production-notes.txt:289
-msgid "Replica Sets"
-msgstr "复制集"
-=======
 #: ../source/administration/production-notes.txt:404
 msgid ":doc:`/applications/design-notes`"
 msgstr ""
->>>>>>> 2ec0463a
 
 #: ../source/administration/production-notes.txt:407
 msgid "Compression"
@@ -921,11 +742,6 @@
 "请参见文档 :doc:`Replica Set Architectures </core/replica-set-"
 "architectures>` 对复制集部署的架构考量有个概览。"
 
-<<<<<<< HEAD
-#: ../source/administration/production-notes.txt:296
-msgid "Sharded Clusters"
-msgstr "分片集群"
-=======
 #: ../source/administration/production-notes.txt:409
 msgid ""
 "WiredTiger can compress collection data using either :term:`snappy` or "
@@ -933,7 +749,6 @@
 "compression rate but has little performance cost, whereas ``zlib`` provides "
 "better compression rate but has a higher performance cost."
 msgstr ""
->>>>>>> 2ec0463a
 
 #: ../source/administration/production-notes.txt:414
 msgid ""
@@ -944,15 +759,6 @@
 "请参见文档 :doc:`Sharded Cluster Production Architecture </core/sharded-"
 "cluster-architectures-production>` 对生产环境下推荐的分片集群架构有个概览。"
 
-<<<<<<< HEAD
-#: ../source/administration/production-notes.txt:304
-msgid "Platforms"
-msgstr "平台"
-
-#: ../source/administration/production-notes.txt:307
-msgid "MongoDB on Linux"
-msgstr "Linux上的MongoDB"
-=======
 #: ../source/administration/production-notes.txt:418
 msgid "WiredTiger uses :term:`prefix compression` on all indexes by default."
 msgstr ""
@@ -960,7 +766,6 @@
 #: ../source/administration/production-notes.txt:423
 msgid "Platform Specific Considerations"
 msgstr ""
->>>>>>> 2ec0463a
 
 #: ../source/includes/note-minimum-glibc.rst:3
 msgid ""
@@ -1000,14 +805,9 @@
 
 #: ../source/administration/production-notes.txt:441
 msgid ""
-<<<<<<< HEAD
-"In general, if you use the Ext4 file system, use at least version "
-"``2.6.23`` of the Linux Kernel."
-=======
 "With the WiredTiger storage engine, use of XFS is **strongly recommended** "
 "to avoid performance issues that have been observed when using EXT4 with "
 "WiredTiger."
->>>>>>> 2ec0463a
 msgstr ""
 "一般来说，如果你使用Ext4文件系统，请使用最低 ``2.6.23`` 版本的Linux内核。"
 
@@ -1026,15 +826,9 @@
 
 #: ../source/administration/production-notes.txt:451
 msgid ""
-<<<<<<< HEAD
-"Some Linux distributions require different versions of the kernel to "
-"support using ext4 and/or xfs:"
-msgstr "某些Linux发行版需要不同的内核版本支持ext4和（或）xfs的使用："
-=======
 "Some Linux distributions require different versions of the kernel to support"
 " using XFS and/or EXT4:"
 msgstr ""
->>>>>>> 2ec0463a
 
 #: ../source/includes/table/linux-kernel-version-production.rst:4
 msgid "Linux Distribution"
@@ -1069,13 +863,8 @@
 msgstr "CentOS 5.6"
 
 #: ../source/includes/table/linux-kernel-version-production.rst:20
-<<<<<<< HEAD
-msgid "``2.6.18-238.el5``"
-msgstr "``2.6.18-238.el5``"
-=======
 msgid "``2.6.18-3.0.el5``"
 msgstr ""
->>>>>>> 2ec0463a
 
 #: ../source/includes/table/linux-kernel-version-production.rst:22
 msgid "CentOS 5.8"
@@ -1103,13 +892,8 @@
 msgstr "ext4"
 
 #: ../source/includes/table/linux-kernel-version-production.rst:38
-<<<<<<< HEAD
-msgid "``2.6.18-238``"
-msgstr "``2.6.18-238``"
-=======
 msgid "``2.6.18-3.0``"
 msgstr ""
->>>>>>> 2ec0463a
 
 #: ../source/includes/table/linux-kernel-version-production.rst:40
 msgid "RHEL 6.0"
@@ -1191,11 +975,7 @@
 
 #: ../source/administration/production-notes.txt:485
 msgid ""
-<<<<<<< HEAD
-"Disable NUMA in your BIOS. If that is not possible see :ref:`MongoDB on "
-=======
 "Disable NUMA in your BIOS. If that is not possible, see :ref:`MongoDB on "
->>>>>>> 2ec0463a
 "NUMA Hardware <production-numa>`."
 msgstr ""
 "禁用BIOS中的NUMA。如果不能禁用，请参见 :ref:`MongoDB on NUMA Hardware "
@@ -1375,11 +1155,6 @@
 
 #: ../source/administration/production-notes.txt:618
 msgid ""
-<<<<<<< HEAD
-"MongoDB is compatible with EC2 and requires no configuration changes "
-"specific to the environment."
-msgstr "MongoDB与EC2是兼容的，不需要特地修改配置即可部署到该环境中。"
-=======
 "MongoDB is compatible with EC2. |mms-home| provides integration with Amazon "
 "Web Services (AWS) and lets you deploy new EC2 instances directly from "
 "|MMS|. See :mms-docs:`Configure AWS Integration </tutorial/configure-aws-"
@@ -1389,22 +1164,12 @@
 #: ../source/administration/production-notes.txt:625
 msgid "Azure"
 msgstr ""
->>>>>>> 2ec0463a
 
 #: ../source/administration/production-notes.txt:627
 msgid ""
-<<<<<<< HEAD
-"You may alternately choose to obtain a set of Amazon Machine Images (AMI) "
-"that bundle together MongoDB and Amazon's Provisioned IOPS storage volumes. "
-"Provisioned IOPS can greatly increase MongoDB's performance and ease of "
-"use. For more information, see `this blog post <http://www.mongodb.com/blog/"
-"post/provisioned-iops-aws-marketplace-significantly-boosts-mongodb-"
-"performance-ease-use>`_."
-=======
 "For all MongoDB deployments using Azure, you **must** mount the volume that "
 "hosts the :program:`mongod` instance's :setting:`~storage.dbPath` with the "
 "*Host Cache Preference* ``READ/WRITE``."
->>>>>>> 2ec0463a
 msgstr ""
 "或者，你可以选择获取一套把MongoDB和亚马孙的Provisioned IOPS一起打包的Amazon "
 "Machine Images(AMI)。Provisioned IOPS可以极大地提高MongoDB的性能和易用性。更"
@@ -1551,34 +1316,17 @@
 "如果您克隆的虚拟机没有使用日志，首先停止 :program:`mongod`，然后克隆虚拟机，"
 "最后，重新启动 :program:`mongod`。"
 
-<<<<<<< HEAD
-#: ../source/administration/production-notes.txt:411
-msgid "OpenVZ"
-msgstr "OpenVZ"
-
-#: ../source/administration/production-notes.txt:413
-msgid ""
-"Some users have had issues when running MongoDB on some older version of "
-"OpenVZ due to its handling of virtual memory, as with VMWare."
-=======
 #: ../source/administration/production-notes.txt:682
 msgid "MongoDB on Solaris"
->>>>>>> 2ec0463a
 msgstr ""
 "如VMWare一样，由于OpenVZ对虚拟内存的处理，一些用户在OpenVZ的某些老版本上运行"
 "MongoDB时遇到了问题。"
 
 #: ../source/administration/production-notes.txt:684
 msgid ""
-<<<<<<< HEAD
-"This issue seems to have been resolved in the more recent versions of "
-"OpenVZ."
-msgstr "这个问题似乎已经在OpenVZ的较新版本得到解决。"
-=======
 "The MongoDB distribution for Solaris does not include support for the "
 ":ref:`WiredTiger storage engine <storage-wiredtiger>`."
 msgstr ""
->>>>>>> 2ec0463a
 
 #: ../source/administration/production-notes.txt:688
 msgid "Performance Monitoring"
@@ -1647,10 +1395,6 @@
 "To make backups of your MongoDB database, please refer to :doc:`MongoDB "
 "Backup Methods Overview </core/backups>`."
 msgstr ""
-<<<<<<< HEAD
-"要备份您的MongoDB数据库，请参考 :doc:`MongoDB Backup Methods Overview </"
-"core/backups>`。"
-=======
 
 #: ../source/includes/extracts/additional-resources-production-notes.rst:4
 msgid "Additional Resources"
@@ -1692,5 +1436,4 @@
 msgid ""
 "`MongoDB Production Readiness Consulting Package "
 "<https://www.mongodb.com/products/consulting?jmp=docs#s_product_readiness>`_"
-msgstr ""
->>>>>>> 2ec0463a
+msgstr ""