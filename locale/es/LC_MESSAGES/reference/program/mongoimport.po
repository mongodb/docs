# SOME DESCRIPTIVE TITLE.
# Copyright (C) 2011-2014, MongoDB, Inc.
# This file is distributed under the same license as the mongodb-manual
# package.
#
# Translators:
msgid ""
msgstr ""
"Project-Id-Version: MongoDB Manual\n"
"Report-Msgid-Bugs-To: \n"
<<<<<<< HEAD
"POT-Creation-Date: 2019-03-19 11:02-0400\n"
=======
"POT-Creation-Date: 2016-12-08 12:02-0500\n"
>>>>>>> 2478a500
"PO-Revision-Date: 2014-04-08 19:09+0000\n"
"Last-Translator: tychoish <tychoish@gmail.com>\n"
"Language: es\n"
"Language-Team: Spanish (http://www.transifex.com/projects/p/mongodb-"
"manual/language/es/)\n"
"Plural-Forms: nplurals=2; plural=(n != 1)\n"
"MIME-Version: 1.0\n"
"Content-Type: text/plain; charset=utf-8\n"
"Content-Transfer-Encoding: 8bit\n"
"Generated-By: Babel 2.6.0\n"

<<<<<<< HEAD
=======
# 69cbae709db84c54bfb10b65bbc5fbb6
>>>>>>> 2478a500
#: ../source/reference/program/mongoimport.txt:5
msgid "``mongoimport``"
msgstr ""

<<<<<<< HEAD
=======
# 9d13ba9e054a4f14b6e44f6f4f3a5bf2
#: ../source/reference/program/mongoimport.txt
msgid "On this page"
msgstr ""

# 44c54a9e4adb4847870782145b8ccc87
>>>>>>> 2478a500
#: ../source/includes/admonition-mac-osx-sierra-restriction.rst:1
msgid "Mac OSX Sierra and Go 1.6 Incompatibility"
msgstr ""

<<<<<<< HEAD
=======
# b64e1a6661694d7396adeda271ff2207
>>>>>>> 2478a500
#: ../source/includes/admonition-mac-osx-sierra-restriction.rst:3
msgid ""
"Users running on Mac OSX Sierra require the 3.2.10 or newer version of  "
"|tool-binary|."
msgstr ""

<<<<<<< HEAD
=======
# cdc445595b5047aaa40308ae454de83b
>>>>>>> 2478a500
#: ../source/reference/program/mongoimport.txt:19
msgid "Synopsis"
msgstr ""

<<<<<<< HEAD
#: ../source/reference/program/mongoimport.txt:21
msgid ""
"The :binary:`~bin.mongoimport` tool imports content from an "
":doc:`Extended JSON </reference/mongodb-extended-json>`, CSV, or TSV "
"export created by :binary:`~bin.mongoexport`, or potentially, another "
"third-party export tool."
msgstr ""

#: ../source/reference/program/mongoimport.txt:26
msgid ""
"See the :doc:`mongoexport` document for more information regarding "
":binary:`~bin.mongoexport`, which provides the inverse \"exporting\" "
"capability."
msgstr ""

#: ../source/includes/extracts/require-cmd-line-mongoimport.rst:1
msgid ""
"Run :binary:`~bin.mongoimport` from the system command line, not the "
":binary:`~bin.mongo` shell."
msgstr ""

#: ../source/reference/program/mongoimport.txt:33
msgid "Considerations"
msgstr ""

#: ../source/includes/fact-type-fidelity-loss.rst:4
msgid ""
"Avoid using :binary:`~bin.mongoimport` and :binary:`~bin.mongoexport` for"
" full instance production backups. They do not reliably preserve all rich"
" :term:`BSON` data types, because :term:`JSON` can only represent a "
"subset of the types supported by BSON. Use :binary:`~bin.mongodump` and "
":binary:`~bin.mongorestore` as described in :doc:`/core/backups` for this"
" kind of functionality."
msgstr ""

#: ../source/reference/program/mongoimport.txt:37
msgid ""
":binary:`~bin.mongoexport` and :binary:`~bin.mongoimport` use the "
":doc:`strict mode representation </reference/mongodb-extended-json>` for "
"certain types."
msgstr ""

#: ../source/reference/program/mongoimport.txt:41
msgid ""
":binary:`~bin.mongoimport` only supports data files that are UTF-8 "
"encoded. Using other encodings will produce errors."
msgstr ""

#: ../source/reference/program/mongoimport.txt:45
msgid "Required Access"
msgstr ""

#: ../source/reference/program/mongoimport.txt:47
msgid ""
"In order to connect to a :binary:`~bin.mongod` that enforces "
"authorization with the :option:`--auth <mongod --auth>` option, you must "
"use the :option:`--username <mongoexport --username>` and "
":option:`--password <mongoexport --password>` options. The connecting "
"user must possess, at a minimum, the :authrole:`readWrite` role on the "
"database into which they are importing data."
msgstr ""

#: ../source/reference/program/mongoimport.txt:55
msgid "Options"
msgstr ""

#: ../source/includes/extracts/fact-3.0-tools-drop-dbpath-support-mongoimport.rst:5
msgid ""
":binary:`~bin.mongoimport` removed the ``--dbpath`` as well as related "
"``--directoryperdb`` and ``--journal`` options. To use "
":binary:`~bin.mongoimport`, you must run :binary:`~bin.mongoimport` "
"against a running :binary:`~bin.mongod` or :binary:`~bin.mongos` instance"
" as appropriate."
msgstr ""

=======
# ee3463f7142848f08a7614fc7e4f97b5
#: ../source/reference/program/mongoimport.txt:21
msgid ""
"The :program:`mongoimport` tool imports content from an :doc:`Extended "
"JSON </reference/mongodb-extended-json>`, CSV, or TSV export created by "
":program:`mongoexport`, or potentially, another third-party export tool."
msgstr ""

# 546030e2d2d248838a4005e014d74354
#: ../source/reference/program/mongoimport.txt:26
msgid ""
"See the :doc:`mongoexport` document for more information regarding "
":program:`mongoexport`, which provides the inverse \"exporting\" "
"capability."
msgstr ""

# 617f3b9d911942b7b2640fc9d53e75ed
#: ../source/reference/program/mongoimport.txt:31
msgid "Considerations"
msgstr ""

# d80aab7470834a00b120bcf07cf3817c
#: ../source/includes/fact-type-fidelity-loss.rst:4
msgid ""
"Avoid using :program:`mongoimport` and :program:`mongoexport` for full "
"instance production backups. They do not reliably preserve all rich "
":term:`BSON` data types, because :term:`JSON` can only represent a subset"
" of the types supported by BSON. Use :program:`mongodump` and "
":program:`mongorestore` as described in :doc:`/core/backups` for this "
"kind of functionality."
msgstr ""

# fa9e540102414fe599e31f5e3f7bdadb
#: ../source/includes/fact-type-fidelity-loss-example.rst:1
msgid ""
"To preserve type information, :program:`mongoexport` and "
":program:`mongoimport` uses the :doc:`strict mode representation "
"</reference/mongodb-extended-json>` for certain types."
msgstr ""

# b6063de2a8394bbf8ae010aa3471fc1a
#: ../source/includes/fact-type-fidelity-loss-example.rst:5
msgid ""
"For example, the following insert operation in the :program:`mongo` shell"
" uses the :doc:`shell mode representation </reference/mongodb-extended-"
"json>` for the BSON types :bsontype:`data_date` and "
":bsontype:`data_numberlong`:"
msgstr ""

# c97de6da06454b33b2e27e35337bba08
#: ../source/includes/fact-type-fidelity-loss-example.rst:15
msgid ""
"The argument to :bsontype:`data_numberlong` must be quoted to avoid "
"potential loss of accuracy."
msgstr ""

# eaf964580a6b43148c12974b3f5eed47
#: ../source/includes/fact-type-fidelity-loss-example.rst:18
msgid "Use :program:`mongoexport` to export the data:"
msgstr ""

# 7a46a40aa84f4efabeb7d5579f25c361
#: ../source/includes/fact-type-fidelity-loss-example.rst:24
msgid ""
"The exported data is in :doc:`strict mode representation </reference"
"/mongodb-extended-json>` to preserve type information:"
msgstr ""

# 31c4410478dd4f32928aa989d5deb857
#: ../source/includes/fact-type-fidelity-loss-example.rst:31
msgid ""
"See :doc:`/reference/mongodb-extended-json` for a complete list of these "
"types and the representations used."
msgstr ""

# 0386ba588f7d46e5b6ac62257699d88f
#: ../source/reference/program/mongoimport.txt:38
msgid "Required Access"
msgstr ""

# 155b33a6761b4c01afd33c2d2e1d3c9a
#: ../source/reference/program/mongoimport.txt:40
msgid ""
"In order to connect to a :program:`mongod` that enforces authorization "
"with the :option:`--auth <mongod --auth>` option, you must use the "
":option:`--username <mongoexport --username>` and :option:`--password "
"<mongoexport --password>` options. The connecting user must possess, at a"
" minimum, the :authrole:`readWrite` role on the database into which they "
"are importing data."
msgstr ""

# f69c2999b3e54448838cba2a01bda5d6
#: ../source/reference/program/mongoimport.txt:48
msgid "Options"
msgstr ""

# 6512d122a5b7453c9afe7ebb874d7175
#: ../source/includes/extracts/fact-3.0-tools-drop-dbpath-support-mongoimport.rst:5
msgid ""
":program:`mongoimport` removed the ``--dbpath`` as well as related "
"``--directoryperdb`` and ``--journal`` options. You must use "
":program:`mongoimport` while connected to a :program:`mongod` instance."
msgstr ""

# 4a8f81b7fa354894bbf70492db31138a
>>>>>>> 2478a500
#: ../source/includes/option/option-mongoimport-help.rst:3
msgid "Returns information on the options and use of :program:`mongoimport`."
msgstr ""

<<<<<<< HEAD
=======
# 95d876ae6edb45428092acbddb3ab9ae
>>>>>>> 2478a500
#: ../source/includes/option/option-mongoimport-verbose.rst:3
msgid ""
"Increases the amount of internal reporting returned on standard output or"
" in log files. Increase the verbosity with the ``-v`` form by including "
"the option multiple times, (e.g. ``-vvvvv``.)"
<<<<<<< HEAD
msgstr ""

#: ../source/includes/option/option-mongoimport-quiet.rst:3
msgid ""
"Runs :program:`mongoimport` in a quiet mode that attempts to limit the "
"amount of output."
msgstr ""

#: ../source/includes/option/option-mongoimport-quiet.rst:6
msgid "This option suppresses:"
msgstr ""

=======
msgstr ""

# 8dcbb0a6a28c486683f34e723d371ee6
#: ../source/includes/option/option-mongoimport-quiet.rst:3
msgid ""
"Runs :program:`mongoimport` in a quiet mode that attempts to limit the "
"amount of output."
msgstr ""

# c2b198b6479b4ac59c0bd568db60df5e
#: ../source/includes/option/option-mongoimport-quiet.rst:6
msgid "This option suppresses:"
msgstr ""

# ee92cf775b644b26987661a4737f2fb5
>>>>>>> 2478a500
#: ../source/includes/option/option-mongoimport-quiet.rst:8
msgid "output from :term:`database commands <database command>`"
msgstr ""

<<<<<<< HEAD
=======
# defedb89f8b4492db6836e0c6e73422d
>>>>>>> 2478a500
#: ../source/includes/option/option-mongoimport-quiet.rst:10
msgid "replication activity"
msgstr ""

<<<<<<< HEAD
=======
# 5a0a7a18e239435488ed0043ac0ffd14
>>>>>>> 2478a500
#: ../source/includes/option/option-mongoimport-quiet.rst:12
msgid "connection accepted events"
msgstr ""

<<<<<<< HEAD
=======
# 21b09c1107d8448b9c0d0e6bb33a9d5b
>>>>>>> 2478a500
#: ../source/includes/option/option-mongoimport-quiet.rst:14
msgid "connection closed events"
msgstr ""

<<<<<<< HEAD
=======
# 3ae71cc397434777a23ac583453b8156
>>>>>>> 2478a500
#: ../source/includes/option/option-mongoimport-version.rst:3
msgid "Returns the :program:`mongoimport` release number."
msgstr ""

<<<<<<< HEAD
#: ../source/includes/option/option-mongoimport-uri.rst:5
msgid ""
"Specify a resolvable :doc:`URI </reference/connection-string/>` "
"connection string for the :binary:`~bin.mongod` to which to connect."
msgstr ""

#: ../source/includes/option/option-mongoimport-uri.rst:9
msgid ""
"The following is the standard :doc:`URI </reference/connection-string/>` "
"connection scheme:"
msgstr ""

#: ../source/includes/option/option-mongoimport-uri.rst:16
msgid ""
"For detailed explanations of the components of this string, refer to the "
":doc:`Connection String URI Format </reference/connection-string/>` "
"documentation."
msgstr ""

#: ../source/includes/option/option-mongoimport-uri.rst:23
msgid ""
"The following :binary:`~bin.mongoimport` options are incompatible with "
"the ``--uri`` option. Instead, specify these options as part of your "
"``--uri`` connection string when applicable:"
msgstr ""

#: ../source/includes/option/option-mongoimport-uri.rst:27
msgid "``--host``"
msgstr ""

#: ../source/includes/option/option-mongoimport-uri.rst:28
msgid "``--port``"
msgstr ""

#: ../source/includes/option/option-mongoimport-uri.rst:29
msgid "``--db``"
msgstr ""

#: ../source/includes/option/option-mongoimport-uri.rst:30
msgid "``--username``"
msgstr ""

#: ../source/includes/option/option-mongoimport-uri.rst:31
msgid ""
"``--password`` (when specifying the password as part of the :doc:`URI "
"</reference/connection-string/>` connection string)"
msgstr ""

#: ../source/includes/option/option-mongoimport-uri.rst:33
msgid "``--authenticationDatabase``"
msgstr ""

#: ../source/includes/option/option-mongoimport-uri.rst:34
msgid "``--authenticationMechanism``"
msgstr ""

=======
# 3e65691815684b6eb5d67dd808519b15
>>>>>>> 2478a500
#: ../source/includes/option/option-mongoimport-host.rst:3
msgid "*Default*: localhost:27017"
msgstr ""

<<<<<<< HEAD
=======
# ec92cde501c449739bbff7d994bb012d
>>>>>>> 2478a500
#: ../source/includes/option/option-mongoimport-host.rst:5
msgid ""
"Specifies a resolvable hostname for the :binary:`~bin.mongod` to which to"
" connect. By default, the :program:`mongoimport` attempts to connect to a"
" MongoDB instance running on the localhost on port number ``27017``."
msgstr ""

#: ../source/includes/option/option-mongoimport-host.rst:9
msgid ""
"To connect to a replica set, specify the "
":setting:`~replication.replSetName` and a seed list of set members, as in"
" the following:"
msgstr ""

<<<<<<< HEAD
#: ../source/includes/option/option-mongoimport-host.rst:17
msgid ""
"When specifying the replica set list format, :program:`mongoimport` "
"always connects to the :term:`primary <Primary>`."
msgstr ""

#: ../source/includes/option/option-mongoimport-host.rst:20
msgid ""
"You can also connect to any single member of the replica set by "
"specifying the host and port of only that member:"
msgstr ""

#: ../source/includes/option/option-mongoimport-host.rst:27
msgid ""
"If you use IPv6 and use the ``<address>:<port>`` format, you must enclose"
" the portion of an address and port combination in brackets (e.g. "
"``[<address>]``)."
msgstr ""

=======
# d21c10146e50407ebb8486eef83b32dc
#: ../source/includes/option/option-mongoimport-host.rst:9
msgid ""
"To connect to a replica set, specify the "
":setting:`~replication.replSetName` and a seed list of set members, as in"
" the following:"
msgstr ""

# 335dfa49b2ed4b71b5c5e54aeffc929f
#: ../source/includes/option/option-mongoimport-host.rst:17
msgid ""
"You can always connect directly to a single MongoDB instance by "
"specifying the host and port number directly."
msgstr ""

# 28398d64c3124d4989356e898a06902d
#: ../source/includes/option/option-mongoimport-host.rst:20
msgid ""
"If you use IPv6 and use the ``<address>:<port>`` format, you must enclose"
" the portion of an address and port combination in brackets (e.g. "
"``[<address>]``)."
msgstr ""

# 02dd2ff576614f9ca4f934a7eef88984
>>>>>>> 2478a500
#: ../source/includes/option/option-mongoimport-port.rst:3
msgid "*Default*: 27017"
msgstr ""

<<<<<<< HEAD
=======
# c8a234e262e641daad66da93a504fe86
>>>>>>> 2478a500
#: ../source/includes/option/option-mongoimport-port.rst:5
msgid ""
"Specifies the TCP port on which the MongoDB instance listens for client "
"connections."
msgstr ""

<<<<<<< HEAD
#: ../source/includes/option/option-mongoimport-ipv6.rst:3
msgid "*Removed in version 3.0.*"
msgstr ""

#: ../source/includes/option/option-mongoimport-ipv6.rst:5
msgid ""
"Enables IPv6 support and allows :program:`mongoimport` to connect to the "
"MongoDB instance using an IPv6 network. Prior to MongoDB 3.0, you had to "
"specify :option:`--ipv6` to use IPv6. In MongoDB 3.0 and later, IPv6 is "
"always enabled."
msgstr ""

#: ../source/includes/option/option-mongoimport-ssl.rst:5
msgid ""
"Enables connection to a :binary:`~bin.mongod` or :binary:`~bin.mongos` "
"that has TLS/SSL support enabled."
msgstr ""

#: ../source/includes/extracts/ssl-facts-see-more.rst:1
msgid ""
"For more information about TLS/SSL and MongoDB, see :doc:`/tutorial"
"/configure-ssl` and :doc:`/tutorial/configure-ssl-clients` ."
msgstr ""

=======
# b39c686c52124eeea069fc75eae01f3d
#: ../source/includes/option/option-mongoimport-ipv6.rst:3
msgid "*Removed in version 3.0.*"
msgstr ""

# 23d40dc56f3240709892d9a7ec6fb018
#: ../source/includes/option/option-mongoimport-ipv6.rst:5
msgid ""
"Enables IPv6 support and allows :program:`mongoimport` to connect to the "
"MongoDB instance using an IPv6 network. Prior to MongoDB 3.0, you had to "
"specify :option:`--ipv6` to use IPv6. In MongoDB 3.0 and later, IPv6 is "
"always enabled."
msgstr ""

# 683a55984bd94ff68cffb1bcd2046dea
#: ../source/includes/option/option-mongoimport-ssl.rst:5
msgid ""
"Enables connection to a :program:`mongod` or :program:`mongos` that has "
"TLS/SSL support enabled."
msgstr ""

# 9b1a54ee8e32443cb98ad00fa8858cfc
# 7732a704aeee4bdba65bb42f47360ee0
# 9f02f35d4d2e4143bbc14cf0b9a51e7f
# 1aecdca21acc42b49b6b6f68344fb7d6
# 87aea7ec74a0402b94f3722b09f10d6d
# b4a30713a0064f05b19d7e14ccdd162d
# d216bed38d7c4531b5363581c21722a9
#: ../source/includes/fact-ssl-supported.rst:3
msgid ""
"Most MongoDB distributions now include support for TLS/SSL. See "
":doc:`/tutorial/configure-ssl` and :doc:`/tutorial/configure-ssl-clients`"
" for more information about TLS/SSL and MongoDB."
msgstr ""

# dd8a9745558d4f0db0869070e9c354c8
>>>>>>> 2478a500
#: ../source/includes/option/option-mongoimport-sslCAFile.rst:5
msgid ""
"Specifies the :file:`.pem` file that contains the root certificate chain "
"from the Certificate Authority. Specify the file name of the :file:`.pem`"
" file using relative or absolute paths."
<<<<<<< HEAD
msgstr ""

#: ../source/includes/extracts/ssl-facts-ca-file.rst:2
msgid ""
"Starting in version 3.4, if ``--sslCAFile`` or ``ssl.CAFile`` is not "
"specified and you are not using x.509 authentication, the system-wide CA "
"certificate store will be used when connecting to an TLS/SSL-enabled "
"server."
msgstr ""

#: ../source/includes/extracts/ssl-facts-x509-ca-file.rst:2
msgid ""
"If using x.509 authentication, ``--sslCAFile`` or ``ssl.CAFile`` must be "
"specified unless using :option:`--sslCertificateSelector <mongod "
"--sslCertificateSelector>`."
msgstr ""

#: ../source/includes/option/option-mongoimport-sslCAFile.rst:13
msgid ""
"**Version 3.2 and earlier:** For TLS/SSL connections (``--ssl``) to "
":binary:`~bin.mongod` and :binary:`~bin.mongos`, if the "
":program:`mongoimport` runs without the :option:`--sslCAFile`, "
":program:`mongoimport` will not attempt to validate the server "
"certificates. This creates a vulnerability to expired "
":binary:`~bin.mongod` and :binary:`~bin.mongos` certificates as well as "
"to foreign processes posing as valid :binary:`~bin.mongod` or "
":binary:`~bin.mongos` instances. Ensure that you *always* specify the CA "
"file to validate the server certificates in cases where intrusion is a "
"possibility."
msgstr ""

=======
msgstr ""

# 135dac93beb84a55b9e39b0bc28219bc
#: ../source/includes/option/option-mongoimport-sslCAFile.rst:13
msgid ""
"For SSL connections (``--ssl``) to :program:`mongod` and "
":program:`mongos`, if the :program:`mongoimport` runs without the "
":option:`--sslCAFile`, :program:`mongoimport` will not attempt to "
"validate the server certificates. This creates a vulnerability to expired"
" :program:`mongod` and :program:`mongos` certificates as well as to "
"foreign processes posing as valid :program:`mongod` or :program:`mongos` "
"instances. Ensure that you *always* specify the CA file to validate the "
"server certificates in cases where intrusion is a possibility."
msgstr ""

# 125c72782da346f48de47126befdcc2d
>>>>>>> 2478a500
#: ../source/includes/option/option-mongoimport-sslPEMKeyFile.rst:5
msgid ""
"Specifies the :file:`.pem` file that contains both the TLS/SSL "
"certificate and key. Specify the file name of the :file:`.pem` file using"
" relative or absolute paths."
msgstr ""

<<<<<<< HEAD
#: ../source/includes/option/option-mongoimport-sslPEMKeyFile.rst:9
msgid ""
"This option is required when using the :option:`--ssl` option to connect "
"to a :binary:`~bin.mongod` or :binary:`~bin.mongos` that has "
=======
# e48ed8907b7b4affba940d0eb6d0be3a
#: ../source/includes/option/option-mongoimport-sslPEMKeyFile.rst:9
msgid ""
"This option is required when using the :option:`--ssl` option to connect "
"to a :program:`mongod` or :program:`mongos` that has "
>>>>>>> 2478a500
":setting:`~net.ssl.CAFile` enabled *without* "
":setting:`~net.ssl.allowConnectionsWithoutCertificates`."
msgstr ""

<<<<<<< HEAD
=======
# 5107e4fb131b4ea39ef4de1605dfad4d
>>>>>>> 2478a500
#: ../source/includes/option/option-mongoimport-sslPEMKeyPassword.rst:5
msgid ""
"Specifies the password to de-crypt the certificate-key file (i.e. "
":option:`--sslPEMKeyFile`). Use the :option:`--sslPEMKeyPassword` option "
"only if the certificate-key file is encrypted. In all cases, the "
":program:`mongoimport` will redact the password from all logging and "
"reporting output."
msgstr ""

<<<<<<< HEAD
=======
# 7fbc3b6797094048abb37b6fadddb164
>>>>>>> 2478a500
#: ../source/includes/option/option-mongoimport-sslPEMKeyPassword.rst:10
msgid ""
"If the private key in the PEM file is encrypted and you do not specify "
"the :option:`--sslPEMKeyPassword` option, the :program:`mongoimport` will"
" prompt for a passphrase. See :ref:`ssl-certificate-password`."
msgstr ""

<<<<<<< HEAD
=======
# d4b58b97389e434abbac116754a44d95
>>>>>>> 2478a500
#: ../source/includes/option/option-mongoimport-sslCRLFile.rst:5
msgid ""
"Specifies the :file:`.pem` file that contains the Certificate Revocation "
"List. Specify the file name of the :file:`.pem` file using relative or "
"absolute paths."
msgstr ""

<<<<<<< HEAD
=======
# 20f272f98c5c4a9da9f5a0ffeccc1195
>>>>>>> 2478a500
#: ../source/includes/option/option-mongoimport-sslAllowInvalidCertificates.rst:5
msgid ""
"Bypasses the validation checks for server certificates and allows the use"
" of invalid certificates. When using the "
":setting:`~net.ssl.allowInvalidCertificates` setting, MongoDB logs as a "
"warning the use of the invalid certificate."
msgstr ""

<<<<<<< HEAD
#: ../source/includes/extracts/ssl-facts-x509-invalid-certificate.rst:2
msgid ""
"Starting in MongoDB 4.0, if you specify ``--sslAllowInvalidCertificates``"
" or ``ssl.allowInvalidCertificates: true`` when using x.509 "
"authentication, an invalid certificate is only sufficient to establish a "
"TLS/SSL connection but is *insufficient* for authentication."
msgstr ""

#: ../source/includes/extracts/ssl-facts-invalid-cert-warning-clients.rst:4
msgid ""
"Although available, avoid using the ``--sslAllowInvalidCertificates`` "
"option if possible. If the use of ``--sslAllowInvalidCertificates`` is "
"necessary, only use the option on systems where intrusion is not "
"possible."
msgstr ""

#: ../source/includes/extracts/ssl-facts-invalid-cert-warning-clients.rst:9
msgid ""
"If the :binary:`~bin.mongo` shell (and other :ref:`mongodb-tools-support-"
"ssl`) runs with the ``--sslAllowInvalidCertificates`` option, the "
":binary:`~bin.mongo` shell (and other :ref:`mongodb-tools-support-ssl`) "
"will not attempt to validate the server certificates. This creates a "
"vulnerability to expired :binary:`~bin.mongod` and :binary:`~bin.mongos` "
"certificates as well as to foreign processes posing as valid "
":binary:`~bin.mongod` or :binary:`~bin.mongos` instances. If you only "
"need to disable the validation of the hostname in the TLS/SSL "
"certificates, see ``--sslAllowInvalidHostnames``."
msgstr ""

#: ../source/includes/option/option-mongoimport-sslAllowInvalidHostnames.rst:5
msgid ""
"Disables the validation of the hostnames in TLS/SSL certificates. Allows "
":program:`mongoimport` to connect to MongoDB instances even if the "
"hostname in their certificates do not match the specified hostname."
msgstr ""

#: ../source/includes/option/option-mongoimport-sslFIPSMode.rst:5
msgid ""
"Directs the :program:`mongoimport` to use the FIPS mode of the TLS/SSL "
"library. Your system must have a FIPS compliant library to use the "
":option:`--sslFIPSMode` option."
msgstr ""

#: ../source/includes/note-fips-is-enterprise-only.rst:1
msgid ""
"FIPS-compatible TLS/SSL is available only in `MongoDB Enterprise "
=======
# 1b39f12fc1cb4696ad98a5d98898a912
#: ../source/includes/option/option-mongoimport-sslAllowInvalidHostnames.rst:5
msgid ""
"Disables the validation of the hostnames in TLS/SSL certificates. Allows "
":program:`mongoimport` to connect to MongoDB instances if the hostname "
"their certificates do not match the specified hostname."
msgstr ""

# b070918e66f34fb5bfe4cfa123955008
#: ../source/includes/option/option-mongoimport-sslFIPSMode.rst:5
msgid ""
"Directs the :program:`mongoimport` to use the FIPS mode of the installed "
"OpenSSL library. Your system must have a FIPS compliant OpenSSL library "
"to use the :option:`--sslFIPSMode` option."
msgstr ""

# 4ec39b903dc84acdb17f535373811f20
#: ../source/includes/note-fips-is-enterprise-only.rst:1
msgid ""
"FIPS-compatible SSL is available only in `MongoDB Enterprise "
>>>>>>> 2478a500
"<http://www.mongodb.com/products/mongodb-enterprise?jmp=docs>`_. See "
":doc:`/tutorial/configure-fips` for more information."
msgstr ""

<<<<<<< HEAD
=======
# 8e9fcdfeb608428d8cd50b6124bd868c
>>>>>>> 2478a500
#: ../source/includes/option/option-mongoimport-username.rst:3
msgid ""
"Specifies a username with which to authenticate to a MongoDB database "
"that uses authentication. Use in conjunction with the ``--password`` and "
"``--authenticationDatabase`` options."
msgstr ""

<<<<<<< HEAD
=======
# 0471bb5b57d94c278f1ad9271c8025df
>>>>>>> 2478a500
#: ../source/includes/option/option-mongoimport-password.rst:3
msgid ""
"Specifies a password with which to authenticate to a MongoDB database "
"that uses authentication. Use in conjunction with the ``--username`` and "
"``--authenticationDatabase`` options."
msgstr ""

<<<<<<< HEAD
=======
# db60ffaf1f3643dcb3f9677ba8231d57
>>>>>>> 2478a500
#: ../source/includes/option/option-mongoimport-password.rst:9
msgid ""
"If you do not specify an argument for :option:`--password`, "
":program:`mongoimport` returns an error."
<<<<<<< HEAD
msgstr ""

#: ../source/includes/option/option-mongoimport-password.rst:14
msgid ""
"If you wish :program:`mongoimport` to prompt the user for the password, "
"pass the :option:`--username` option without :option:`--password` or "
"specify an empty string as the :option:`--password` value, as in "
"``--password \"\"`` ."
msgstr ""

#: ../source/includes/option/option-mongoimport-authenticationDatabase.rst:3
msgid ""
"Specifies the database in which the user is created. See :ref:`user-"
"authentication-database`."
msgstr ""

=======
msgstr ""

# e64ac9d3251143c1b19369c797b16b4c
#: ../source/includes/option/option-mongoimport-password.rst:14
msgid ""
"If you wish :program:`mongoimport` to prompt the user for the password, "
"pass the :option:`--username` option without :option:`--password` or "
"specify an empty string as the :option:`--password` value, as in "
"``--password \"\"`` ."
msgstr ""

# d38263bdf0fa499890a8b4d45fffe898
#: ../source/includes/option/option-mongoimport-authenticationDatabase.rst:3
msgid ""
"Specifies the database in which the user is created. See :ref:`user-"
"authentication-database`."
msgstr ""

# 1c6488f6dc2145748d4040893fac6a2b
>>>>>>> 2478a500
#: ../source/includes/option/option-mongoimport-authenticationMechanism.rst:3
msgid "*Default*: SCRAM-SHA-1"
msgstr ""

<<<<<<< HEAD
=======
# 46f4a4f796a24a2f82c433040a46cece
>>>>>>> 2478a500
#: ../source/includes/option/option-mongoimport-authenticationMechanism.rst:5
msgid ""
"Specifies the authentication mechanism the :program:`mongoimport` "
"instance uses to authenticate to the :binary:`~bin.mongod` or "
":binary:`~bin.mongos`."
msgstr ""

<<<<<<< HEAD
#: ../source/includes/option/option-mongoimport-authenticationMechanism.rst:10
msgid ""
"MongoDB removes support for the deprecated MongoDB Challenge-Response "
"(``MONGODB-CR``) authentication mechanism."
msgstr ""

#: ../source/includes/option/option-mongoimport-authenticationMechanism.rst:13
msgid ""
"MongoDB adds support for SCRAM mechanism using the SHA-256 hash function "
"(``SCRAM-SHA-256``)."
msgstr ""

#: ../source/includes/list-table-auth-mechanisms.rst:5
=======
# f9c4ec2672314422b58944d11512c215
#: ../source/includes/option/option-mongoimport-authenticationMechanism.rst:9
msgid ""
"Added support for the ``SCRAM-SHA-1`` authentication mechanism. Changed "
"default mechanism to ``SCRAM-SHA-1``."
msgstr ""

# 67b646325d874ba29aa07bb74e8966f7
#: ../source/includes/option/option-mongoimport-authenticationMechanism.rst:14
msgid ""
"Specifies the authentication mechanism the :program:`mongoimport` "
"instance uses to authenticate to the :program:`mongod` or "
":program:`mongos`."
msgstr ""

# 6781317e3e914306a329396154dc2899
# bfd2d1f9b68b47878f09953c6bf49048
# 991121b314f94d0a97adaf06ead3f48d
#: ../source/includes/option/option-mongoimport-authenticationMechanism.rst:21
>>>>>>> 2478a500
#: ../source/includes/option/option-mongoimport-mode.rst:20
#: ../source/includes/option/option-mongoimport-parseGrace.rst:17
msgid "Value"
msgstr ""

<<<<<<< HEAD
#: ../source/includes/list-table-auth-mechanisms.rst:7
=======
# 1155e3f277594d5888f3e9cdaa78c261
# ed851083f33049a8bac0c4cd2f97dd7c
# cc3e85655a1548cda99fc1564da57b1f
#: ../source/includes/option/option-mongoimport-authenticationMechanism.rst:23
>>>>>>> 2478a500
#: ../source/includes/option/option-mongoimport-mode.rst:21
#: ../source/includes/option/option-mongoimport-parseGrace.rst:18
msgid "Description"
msgstr ""

<<<<<<< HEAD
#: ../source/includes/list-table-auth-mechanisms.rst:9
msgid ":ref:`SCRAM-SHA-1 <authentication-scram-sha-1>`"
msgstr ""

#: ../source/includes/list-table-auth-mechanisms.rst:11
msgid ""
"`RFC 5802 <https://tools.ietf.org/html/rfc5802>`_ standard Salted "
"Challenge Response Authentication Mechanism using the SHA-1 hash "
"function."
msgstr ""

#: ../source/includes/list-table-auth-mechanisms.rst:15
msgid ":ref:`SCRAM-SHA-256 <authentication-scram-sha-256>`"
msgstr ""

#: ../source/includes/list-table-auth-mechanisms.rst:17
msgid ""
"`RFC 7677 <https://tools.ietf.org/html/rfc7677>`_ standard Salted "
"Challenge Response Authentication Mechanism using the SHA-256 hash "
"function."
msgstr ""

#: ../source/includes/list-table-auth-mechanisms.rst:21
msgid "Requires featureCompatibilityVersion set to ``4.0``."
msgstr ""

#: ../source/includes/list-table-auth-mechanisms.rst:25
msgid ":ref:`MONGODB-X509 <security-auth-x509>`"
msgstr ""

#: ../source/includes/list-table-auth-mechanisms.rst:27
msgid "MongoDB TLS/SSL certificate authentication."
msgstr ""

#: ../source/includes/list-table-auth-mechanisms.rst:29
msgid ":ref:`GSSAPI <security-auth-kerberos>` (Kerberos)"
msgstr ""

#: ../source/includes/list-table-auth-mechanisms.rst:31
msgid ""
"External authentication using Kerberos. This mechanism is available only "
"in `MongoDB Enterprise <http://www.mongodb.com/products/mongodb-"
"enterprise?jmp=docs>`_."
msgstr ""

#: ../source/includes/list-table-auth-mechanisms.rst:35
msgid ":ref:`PLAIN <security-auth-ldap>` (LDAP SASL)"
msgstr ""

#: ../source/includes/list-table-auth-mechanisms.rst:37
msgid ""
"External authentication using LDAP. You can also use ``PLAIN`` for "
"authenticating in-database users. ``PLAIN`` transmits passwords in plain "
"text. This mechanism is available only in `MongoDB Enterprise "
"<http://www.mongodb.com/products/mongodb-enterprise?jmp=docs>`_."
msgstr ""

#: ../source/includes/option/option-mongoimport-gssapiServiceName.rst:5
msgid ""
"Specify the name of the service using :doc:`GSSAPI/Kerberos "
"</core/kerberos>`. Only required if the service does not use the default "
"name of ``mongodb``."
msgstr ""

#: ../source/includes/option/option-mongoimport-gssapiHostName.rst:9
#: ../source/includes/option/option-mongoimport-gssapiServiceName.rst:9
msgid "This option is available only in MongoDB Enterprise."
msgstr ""

=======
# 882adc2dd98f45ae89d06b3605259001
#: ../source/includes/option/option-mongoimport-authenticationMechanism.rst:25
msgid ":ref:`SCRAM-SHA-1 <authentication-scram-sha-1>`"
msgstr ""

# 5f20ec38f64d4a9494e55099bac95b27
#: ../source/includes/option/option-mongoimport-authenticationMechanism.rst:27
msgid ""
"`RFC 5802 <https://tools.ietf.org/html/rfc5802>`_ standard Salted "
"Challenge Response Authentication Mechanism using the SHA1 hash function."
msgstr ""

# 59461b0088de4bbe9419b15442305e19
#: ../source/includes/option/option-mongoimport-authenticationMechanism.rst:31
msgid ":ref:`MONGODB-CR <authentication-mongodb-cr>`"
msgstr ""

# 6b0c322edf4248cb9cb6593fa5f7aa6b
#: ../source/includes/option/option-mongoimport-authenticationMechanism.rst:33
msgid "MongoDB challenge/response authentication."
msgstr ""

# 93e48a2caa6946188f468d94c1b13d51
#: ../source/includes/option/option-mongoimport-authenticationMechanism.rst:35
msgid ":ref:`MONGODB-X509 <security-auth-x509>`"
msgstr ""

# a5adcb8410dc4766ab1cc4552d2c8a12
#: ../source/includes/option/option-mongoimport-authenticationMechanism.rst:37
msgid "MongoDB TLS/SSL certificate authentication."
msgstr ""

# 79ac72884c434e648323e5de1aa9a527
#: ../source/includes/option/option-mongoimport-authenticationMechanism.rst:39
msgid ":ref:`GSSAPI <security-auth-kerberos>` (Kerberos)"
msgstr ""

# b1604f65675a437cbed130d4ebf29839
#: ../source/includes/option/option-mongoimport-authenticationMechanism.rst:41
msgid ""
"External authentication using Kerberos. This mechanism is available only "
"in `MongoDB Enterprise <http://www.mongodb.com/products/mongodb-"
"enterprise?jmp=docs>`_."
msgstr ""

# ac0651eab2a0431b95fbdbf413771a99
#: ../source/includes/option/option-mongoimport-authenticationMechanism.rst:45
msgid ":ref:`PLAIN <security-auth-ldap>` (LDAP SASL)"
msgstr ""

# a472c0c61f204519a8ff137a6be148d3
#: ../source/includes/option/option-mongoimport-authenticationMechanism.rst:47
msgid ""
"External authentication using LDAP. You can also use ``PLAIN`` for "
"authenticating in-database users. ``PLAIN`` transmits passwords in plain "
"text. This mechanism is available only in `MongoDB Enterprise "
"<http://www.mongodb.com/products/mongodb-enterprise?jmp=docs>`_."
msgstr ""

# 359aeb342b894741b430e00c77e53a3f
#: ../source/includes/option/option-mongoimport-gssapiServiceName.rst:5
msgid ""
"Specify the name of the service using :doc:`GSSAPI/Kerberos "
"</core/kerberos>`. Only required if the service does not use the default "
"name of ``mongodb``."
msgstr ""

# 63828e8f8e7646358a19537c317565a6
# 3af39f2f42a548d0a5cdb86ea2fa32c3
#: ../source/includes/option/option-mongoimport-gssapiHostName.rst:9
#: ../source/includes/option/option-mongoimport-gssapiServiceName.rst:9
msgid "This option is available only in MongoDB Enterprise."
msgstr ""

# ce67d00776924332ac35ae5d23e85989
>>>>>>> 2478a500
#: ../source/includes/option/option-mongoimport-gssapiHostName.rst:5
msgid ""
"Specify the hostname of a service using :doc:`GSSAPI/Kerberos "
"</core/kerberos>`. *Only* required if the hostname of a machine does not "
"match the hostname resolved by DNS."
msgstr ""

<<<<<<< HEAD
=======
# f835d0df527841fdae8f270c72c1f2ec
>>>>>>> 2478a500
#: ../source/includes/option/option-mongoimport-db.rst:3
msgid ""
"Specifies the name of the database on which to run the "
":program:`mongoimport`."
msgstr ""

<<<<<<< HEAD
=======
# 87784e2894bd4a3d825a74af544bdb75
>>>>>>> 2478a500
#: ../source/includes/option/option-mongoimport-collection.rst:3
msgid "Specifies the collection to import."
msgstr ""

<<<<<<< HEAD
#: ../source/includes/option/option-mongoimport-collection.rst:5
msgid ""
"If you do not specify :option:`--collection`, :binary:`~bin.mongoimport` "
=======
# 80179e1715f84280bab3335647fa6ef6
#: ../source/includes/option/option-mongoimport-collection.rst:5
msgid ""
"If you do not specify :option:`--collection`, :program:`mongoimport` "
>>>>>>> 2478a500
"takes the collection name from the input filename. MongoDB omits the "
"extension of the file from the collection name, if the input file has an "
"extension."
msgstr ""

<<<<<<< HEAD
=======
# f818936fa3c047a1a05b6485bdb07b6f
>>>>>>> 2478a500
#: ../source/includes/option/option-mongoimport-fields.rst:3
msgid ""
"Specify a comma separated list of field names when importing :term:`csv` "
"or :term:`tsv` files that do not have field names in the first (i.e. "
"header) line of the file."
msgstr ""

<<<<<<< HEAD
=======
# 9b07409b896a4de1adcceec8e887ef39
>>>>>>> 2478a500
#: ../source/includes/option/option-mongoimport-fields.rst:8
msgid ""
"If you attempt to include :option:`--fields` when importing JSON data, "
":program:`mongoimport` will return an error. :option:`--fields` is only "
"for :term:`csv` or :term:`tsv` imports."
msgstr ""

<<<<<<< HEAD
=======
# 2065dbb2e493478289cd298843b3423e
>>>>>>> 2478a500
#: ../source/includes/option/option-mongoimport-fieldFile.rst:3
msgid ""
"As an alternative to :option:`--fields`, the :option:`--fieldFile` option"
" allows you to specify a file that holds a list of field names if your "
":term:`csv` or :term:`tsv` file does not include field names in the first"
" line of the file (i.e. header). Place one field per line."
msgstr ""

<<<<<<< HEAD
=======
# 9870a21b756849848d5e8635a80c4fb4
>>>>>>> 2478a500
#: ../source/includes/option/option-mongoimport-fieldFile.rst:8
msgid ""
"If you attempt to include :option:`--fieldFile` when importing JSON data,"
" :program:`mongoimport` will return an error. :option:`--fieldFile` is "
"only for :term:`csv` or :term:`tsv` imports."
msgstr ""

<<<<<<< HEAD
#: ../source/includes/option/option-mongoimport-ignoreBlanks.rst:3
msgid ""
"Ignores empty fields in :term:`csv` and :term:`tsv` exports. If not "
"specified, :binary:`~bin.mongoimport` creates fields without values in "
"imported documents."
msgstr ""

#: ../source/includes/option/option-mongoimport-ignoreBlanks.rst:8
msgid ""
"If you attempt to include :option:`--ignoreBlanks` when importing JSON "
"data, :program:`mongoimport` will return an error. "
":option:`--ignoreBlanks` is only for :term:`csv` or :term:`tsv` imports."
msgstr ""

=======
# a7ac3bf9f7564ba6bedf10964706a614
#: ../source/includes/option/option-mongoimport-ignoreBlanks.rst:3
msgid ""
"Ignores empty fields in :term:`csv` and :term:`tsv` exports. If not "
"specified, :program:`mongoimport` creates fields without values in "
"imported documents."
msgstr ""

# 9800b90cd4dd49d48e10fe46c225a7ad
#: ../source/includes/option/option-mongoimport-ignoreBlanks.rst:8
msgid ""
"If you attempt to include :option:`--ignoreBlanks` when importing JSON "
"data, :program:`mongoimport` will return an error. "
":option:`--ignoreBlanks` is only for :term:`csv` or :term:`tsv` imports."
msgstr ""

# 3121293cca50404cb4eb3160d71de240
>>>>>>> 2478a500
#: ../source/includes/option/option-mongoimport-type.rst:3
msgid ""
"Specifies the file type to import. The default format is :term:`JSON`, "
"but it's possible to import :term:`csv` and :term:`tsv` files."
<<<<<<< HEAD
msgstr ""

#: ../source/includes/option/option-mongoimport-type.rst:6
msgid ""
"The ``csv`` parser accepts that data that complies with RFC :rfc:`4180`. "
"As a result, backslashes are *not* a valid escape character. If you use "
"double-quotes to enclose fields in the CSV data, you must escape internal"
" double-quote marks by prepending another double-quote."
msgstr ""

#: ../source/includes/option/option-mongoimport-file.rst:3
msgid ""
"Specifies the location and name of a file containing the data to import. "
"If you do not specify a file, :binary:`~bin.mongoimport` reads data from "
"standard input (e.g. \"stdin\")."
msgstr ""

=======
msgstr ""

# 2df77004b21546ac803afbbe8fa93c48
#: ../source/includes/option/option-mongoimport-type.rst:6
msgid ""
"The ``csv`` parser accepts that data that complies with RFC :rfc:`4180`. "
"As a result, backslashes are *not* a valid escape character. If you use "
"double-quotes to enclose fields in the CSV data, you must escape internal"
" double-quote marks by prepending another double-quote."
msgstr ""

# ea4fbe4e3e7a4556bcd97efa79d8993e
#: ../source/includes/option/option-mongoimport-file.rst:3
msgid ""
"Specifies the location and name of a file containing the data to import. "
"If you do not specify a file, :program:`mongoimport` reads data from "
"standard input (e.g. \"stdin\")."
msgstr ""

# 616b4a1949574dd6b250121b2621c905
>>>>>>> 2478a500
#: ../source/includes/option/option-mongoimport-drop.rst:3
msgid ""
"Modifies the import process so that the target instance drops the "
"collection before importing the data from the input."
msgstr ""

<<<<<<< HEAD
=======
# 73f87c1f1e124d17af910c5ac68a01ca
>>>>>>> 2478a500
#: ../source/includes/option/option-mongoimport-headerline.rst:3
msgid ""
"If using :option:`--type csv <mongoimport --type>` or :option:`--type tsv"
" <mongoimport --type>`, uses the first line as field names. Otherwise, "
<<<<<<< HEAD
":binary:`~bin.mongoimport` will import the first line as a distinct "
"document."
msgstr ""

=======
":program:`mongoimport` will import the first line as a distinct document."
msgstr ""

# 2978319724ed466b8d44e8268abc8efa
>>>>>>> 2478a500
#: ../source/includes/option/option-mongoimport-headerline.rst:9
msgid ""
"If you attempt to include :option:`--headerline` when importing JSON "
"data, :program:`mongoimport` will return an error. :option:`--headerline`"
" is only for :term:`csv` or :term:`tsv` imports."
msgstr ""

<<<<<<< HEAD
#: ../source/includes/option/option-mongoimport-mode.rst:3
msgid "*Default*: insert"
msgstr ""

#: ../source/includes/option/option-mongoimport-mode.rst:7
msgid ""
"Specifies how the import process should handle existing documents in the "
"database that match documents in the import file."
msgstr ""

#: ../source/includes/option/option-mongoimport-mode.rst:10
=======
# a34be12209b044fdabeb39df39e945e8
#: ../source/includes/option/option-mongoimport-mode.rst:3
msgid "*Default*: insert"
msgstr ""

# ae8e192983cc4f679ed8ee87dbc6962a
#: ../source/includes/option/option-mongoimport-mode.rst:7
msgid ""
"Specifies how the import process should handle existing documents in the "
"database that match documents in the import file."
msgstr ""

# 0362898f7ede4079af0a3e5bae25d68d
#: ../source/includes/option/option-mongoimport-mode.rst:10
msgid ""
"By default, :program:`mongoimport` uses the ``_id`` field to match "
"documents in the collection with documents in the import file. To specify"
" the fields against which to match existing documents for the ``upsert`` "
"and ``merge`` modes, use :option:`--upsertFields`."
msgstr ""

# 7247e109b51f4dbe8fb220624de4959b
#: ../source/includes/option/option-mongoimport-mode.rst:23
msgid "``insert``"
msgstr ""

# 96ca755771de4017975a980d0cd1fec2
#: ../source/includes/option/option-mongoimport-mode.rst:25
msgid ""
"Insert the documents in the import file. :program:`mongoimport` will log "
"an error if you attempt to import a document that contains a duplicate "
"value for a field with a :ref:`unique index <index-type-unique>`, such as"
" ``_id``."
msgstr ""

# e55d3dd002c84797b6f1deed03d6cd2e
#: ../source/includes/option/option-mongoimport-mode.rst:30
msgid "``upsert``"
msgstr ""

# 103cb48d09264632a50791084b492bc5
#: ../source/includes/option/option-mongoimport-mode.rst:32
msgid ""
"Replace existing documents in the database with matching documents from "
"the import file. :program:`mongoimport` will insert all other documents. "
":ref:`ex-mongoimport-upsert` describes how to use :option:`--mode` "
"``upsert``."
msgstr ""

# 7660110d963f4d02b198956ed6d215b0
#: ../source/includes/option/option-mongoimport-mode.rst:38
msgid "``merge``"
msgstr ""

# e2d38a48e3a441c0ae7c9f103e79ba69
#: ../source/includes/option/option-mongoimport-mode.rst:40
msgid ""
"Merge existing documents that match a document in the import file with "
"the new document. :program:`mongoimport` will insert all other documents."
" :ref:`ex-mongoimport-merge` describes how to use :option:`--mode` "
"``merge``."
msgstr ""

# 18f4551ceb5a448eb1de44d7b75326e4
#: ../source/includes/option/option-mongoimport-upsertFields.rst:3
msgid ""
"Specifies a list of fields for the query portion of the :term:`upsert`. "
"Use this option if the ``_id`` fields in the existing documents don't "
"match the field in the document, but another field or field combination "
"can uniquely identify documents as a basis for performing upsert "
"operations."
msgstr ""

# 0f0a06314dee4292b652f15b07c51c52
#: ../source/includes/option/option-mongoimport-upsertFields.rst:10
msgid ""
"Modifies the import process to update existing objects in the database if"
" they match based on the specified fields, while inserting all other "
"objects. You do not need to use :option:`--mode upsert <--mode>` with "
":option:`--upsertFields`."
msgstr ""

# 0c3bb04f07b842b59075f6b2ce436983
#: ../source/includes/option/option-mongoimport-upsertFields.rst:16
msgid ""
"If you do not specify a field, :option:`--upsertFields` will upsert on "
"the basis of the ``_id`` field."
msgstr ""

# 04188d5138cc4246b8b17d65d2216aa5
#: ../source/includes/option/option-mongoimport-upsertFields.rst:19
>>>>>>> 2478a500
msgid ""
"By default, :program:`mongoimport` uses the ``_id`` field to match "
"documents in the collection with documents in the import file. To specify"
" the fields against which to match existing documents for the ``upsert`` "
"and ``merge`` modes, use :option:`--upsertFields`."
msgstr ""

<<<<<<< HEAD
#: ../source/includes/option/option-mongoimport-mode.rst:23
msgid "``insert``"
msgstr ""

#: ../source/includes/option/option-mongoimport-mode.rst:25
msgid ""
"Insert the documents in the import file. :program:`mongoimport` will log "
"an error if you attempt to import a document that contains a duplicate "
"value for a field with a :ref:`unique index <index-type-unique>`, such as"
" ``_id``."
msgstr ""

#: ../source/includes/option/option-mongoimport-mode.rst:30
msgid "``upsert``"
msgstr ""

#: ../source/includes/option/option-mongoimport-mode.rst:32
msgid ""
"Replace existing documents in the database with matching documents from "
"the import file. :program:`mongoimport` will insert all other documents. "
":ref:`ex-mongoimport-upsert` describes how to use :option:`--mode` "
"``upsert``."
msgstr ""

#: ../source/includes/option/option-mongoimport-mode.rst:38
msgid "``merge``"
msgstr ""

#: ../source/includes/option/option-mongoimport-mode.rst:40
msgid ""
"Merge existing documents that match a document in the import file with "
"the new document. :program:`mongoimport` will insert all other documents."
" :ref:`ex-mongoimport-merge` describes how to use :option:`--mode` "
"``merge``."
msgstr ""

#: ../source/includes/option/option-mongoimport-upsertFields.rst:3
msgid ""
"Specifies a list of fields for the query portion of the :term:`upsert`. "
"Use this option if the ``_id`` fields in the existing documents don't "
"match the field in the document, but another field or field combination "
"can uniquely identify documents as a basis for performing upsert "
"operations."
msgstr ""

#: ../source/includes/option/option-mongoimport-upsertFields.rst:10
msgid ""
"Modifies the import process to update existing objects in the database if"
" they match based on the specified fields, while inserting all other "
"objects. You do not need to use :option:`--mode upsert <--mode>` with "
":option:`--upsertFields`."
msgstr ""

#: ../source/includes/option/option-mongoimport-upsertFields.rst:16
msgid ""
"If you do not specify a field, :option:`--upsertFields` will upsert on "
"the basis of the ``_id`` field."
msgstr ""

#: ../source/includes/option/option-mongoimport-upsertFields.rst:19
msgid ""
"To ensure adequate performance, indexes should exist for this field or "
"fields."
msgstr ""

#: ../source/includes/option/option-mongoimport-stopOnError.rst:3
msgid ""
"Forces :program:`mongoimport` to halt the insert operation at the first "
"error rather than continuing the operation despite errors."
msgstr ""

#: ../source/includes/option/option-mongoimport-jsonArray.rst:3
msgid ""
"Accepts the import of data expressed with multiple MongoDB documents "
"within a single :term:`JSON` array. Limited to imports of 16 MB or "
"smaller."
msgstr ""

#: ../source/includes/option/option-mongoimport-jsonArray.rst:7
msgid ""
"Use :option:`--jsonArray` in conjunction with :option:`mongoexport "
"--jsonArray`."
msgstr ""

#: ../source/includes/option/option-mongoimport-maintainInsertionOrder.rst:3
msgid "*Default*: False"
msgstr ""

#: ../source/includes/option/option-mongoimport-maintainInsertionOrder.rst:5
msgid ""
"If specified, :program:`mongoimport` inserts the documents in the order "
"of their appearance in the input source, otherwise :program:`mongoimport`"
" may perform the insertions in an arbitrary order."
msgstr ""

#: ../source/includes/option/option-mongoimport-numInsertionWorkers.rst:3
msgid "*Default*: 1"
msgstr ""

#: ../source/includes/option/option-mongoimport-numInsertionWorkers.rst:7
msgid "Specifies the number of insertion workers to run concurrently."
msgstr ""

#: ../source/includes/option/option-mongoimport-numInsertionWorkers.rst:10
msgid ""
"For large imports, increasing the number of insertion workers may "
"increase the speed of the import."
msgstr ""

#: ../source/includes/option/option-mongoimport-writeConcern.rst:3
msgid "*Default*: majority"
msgstr ""

#: ../source/includes/option/option-mongoimport-writeConcern.rst:5
msgid ""
"Specifies the :term:`write concern` for each write operation that "
":program:`mongoimport` writes to the target database."
msgstr ""

#: ../source/includes/option/option-mongoimport-writeConcern.rst:8
msgid "Specify the write concern as a document with :ref:`w options <wc-w>`."
msgstr ""

#: ../source/includes/option/option-mongoimport-bypassDocumentValidation.rst:3
msgid ""
"Enables :program:`mongoimport` to bypass :doc:`document validation </core"
"/schema-validation>` during the operation. This lets you insert documents"
" that do not meet the validation requirements."
msgstr ""

#: ../source/includes/option/option-mongoimport-columnsHaveTypes.rst:6
msgid ""
"Instructs :program:`mongoimport` that the field list specified in "
":option:`--fields`, :option:`--fieldFile`, or :option:`--headerline` "
"specifies the types of each field."
msgstr ""

#: ../source/includes/option/option-mongoimport-columnsHaveTypes.rst:10
msgid ""
"Field names must be in the form of ``<colName>.<type>(<arg>)``. You must "
"backslash-escape the following characters if you wish to include them in "
"an argument: ``(``, ``)``, and ``\\``."
msgstr ""

#: ../source/includes/option/option-mongoimport-columnsHaveTypes.rst:18
msgid "``type``"
msgstr ""

#: ../source/includes/option/option-mongoimport-columnsHaveTypes.rst:19
msgid "Supported Arguments"
msgstr ""

#: ../source/includes/option/option-mongoimport-columnsHaveTypes.rst:20
msgid "Example Header Field"
msgstr ""

#: ../source/includes/option/option-mongoimport-columnsHaveTypes.rst:22
msgid "``auto()``"
msgstr ""

#: ../source/includes/option/option-mongoimport-columnsHaveTypes.rst:23
#: ../source/includes/option/option-mongoimport-columnsHaveTypes.rst:33
#: ../source/includes/option/option-mongoimport-columnsHaveTypes.rst:59
#: ../source/includes/option/option-mongoimport-columnsHaveTypes.rst:63
#: ../source/includes/option/option-mongoimport-columnsHaveTypes.rst:67
#: ../source/includes/option/option-mongoimport-columnsHaveTypes.rst:71
msgid "None."
msgstr ""

#: ../source/includes/option/option-mongoimport-columnsHaveTypes.rst:24
msgid "``misc.auto()``"
msgstr ""

#: ../source/includes/option/option-mongoimport-columnsHaveTypes.rst:26
msgid "``binary(<arg>)``"
msgstr ""

#: ../source/includes/option/option-mongoimport-columnsHaveTypes.rst:27
msgid "``base32`` (`RFC4648`_ encoding schema)"
msgstr ""

#: ../source/includes/option/option-mongoimport-columnsHaveTypes.rst:28
msgid "``base64`` (`RFC4648`_ encoding schema)"
msgstr ""

#: ../source/includes/option/option-mongoimport-columnsHaveTypes.rst:29
msgid "``hex``"
msgstr ""

#: ../source/includes/option/option-mongoimport-columnsHaveTypes.rst:30
msgid "``user thumbnail.binary(base64)``"
msgstr ""

#: ../source/includes/option/option-mongoimport-columnsHaveTypes.rst:32
msgid "``boolean()``"
msgstr ""

#: ../source/includes/option/option-mongoimport-columnsHaveTypes.rst:34
msgid "``verified.boolean()``"
msgstr ""

#: ../source/includes/option/option-mongoimport-columnsHaveTypes.rst:36
msgid "``date(<arg>)``"
msgstr ""

#: ../source/includes/option/option-mongoimport-columnsHaveTypes.rst:37
msgid "Alias for ``date_go(<arg>)``. `Go Language time.Parse format`_."
msgstr ""

#: ../source/includes/option/option-mongoimport-columnsHaveTypes.rst:38
msgid "``created.date(2006-01-02 15:04:05)``"
msgstr ""

#: ../source/includes/option/option-mongoimport-columnsHaveTypes.rst:40
msgid "``date_go(<arg>)``"
msgstr ""

#: ../source/includes/option/option-mongoimport-columnsHaveTypes.rst:41
msgid "`Go Language time.Parse format`_"
msgstr ""

#: ../source/includes/option/option-mongoimport-columnsHaveTypes.rst:42
msgid "``created.date_go(2006-01-02 15:04:05)``"
msgstr ""

#: ../source/includes/option/option-mongoimport-columnsHaveTypes.rst:44
msgid "``date_ms(<arg>)``"
msgstr ""

#: ../source/includes/option/option-mongoimport-columnsHaveTypes.rst:45
msgid ""
"`Microsoft SQL Server FORMAT format <https://msdn.microsoft.com/en-"
"us/library/hh213505.aspx>`_"
msgstr ""

#: ../source/includes/option/option-mongoimport-columnsHaveTypes.rst:47
msgid "``created.date_ms(yyyy-MM-dd H:mm:ss)``"
msgstr ""

#: ../source/includes/option/option-mongoimport-columnsHaveTypes.rst:49
msgid "``date_oracle(<arg>)``"
msgstr ""

#: ../source/includes/option/option-mongoimport-columnsHaveTypes.rst:50
msgid ""
"`Oracle Database TO_DATE format "
"<https://docs.oracle.com/cd/B19306_01/server.102/b14200/functions183.htm>`_."
msgstr ""

#: ../source/includes/option/option-mongoimport-columnsHaveTypes.rst:52
msgid "``created.date_oracle(YYYY-MM-DD HH24:MI:SS)``"
msgstr ""

#: ../source/includes/option/option-mongoimport-columnsHaveTypes.rst:54
msgid "``decimal()``"
msgstr ""

#: ../source/includes/option/option-mongoimport-columnsHaveTypes.rst:55
msgid "None"
msgstr ""

#: ../source/includes/option/option-mongoimport-columnsHaveTypes.rst:56
msgid "``price.decimal()``"
msgstr ""

#: ../source/includes/option/option-mongoimport-columnsHaveTypes.rst:58
msgid "``double()``"
msgstr ""

#: ../source/includes/option/option-mongoimport-columnsHaveTypes.rst:60
msgid "``revenue.double()``"
msgstr ""

#: ../source/includes/option/option-mongoimport-columnsHaveTypes.rst:62
msgid "``int32()``"
msgstr ""

#: ../source/includes/option/option-mongoimport-columnsHaveTypes.rst:64
msgid "``followerCount.int32()``"
msgstr ""

#: ../source/includes/option/option-mongoimport-columnsHaveTypes.rst:66
msgid "``int64()``"
msgstr ""

#: ../source/includes/option/option-mongoimport-columnsHaveTypes.rst:68
msgid "``bigNumber.int64()``"
msgstr ""

#: ../source/includes/option/option-mongoimport-columnsHaveTypes.rst:70
msgid "``string()``"
msgstr ""

#: ../source/includes/option/option-mongoimport-columnsHaveTypes.rst:72
msgid "``zipcode.string()``"
msgstr ""

#: ../source/includes/option/option-mongoimport-columnsHaveTypes.rst:77
msgid "See :ref:`example-csv-import-types` for sample usage."
msgstr ""

#: ../source/includes/option/option-mongoimport-columnsHaveTypes.rst:79
msgid ""
"If you attempt to include :option:`--columnsHaveTypes` when importing "
"JSON data, :program:`mongoimport` will return an error. "
":option:`--columnsHaveTypes` is only for :term:`csv` or :term:`tsv` "
"imports."
msgstr ""

#: ../source/includes/option/option-mongoimport-parseGrace.rst:3
msgid "*Default*: stop"
msgstr ""

#: ../source/includes/option/option-mongoimport-parseGrace.rst:8
msgid ""
"Specifies how :program:`mongoimport` handles type coercion failures when "
"importing CSV or TSV files with :option:`--columnsHaveTypes`."
msgstr ""

#: ../source/includes/option/option-mongoimport-parseGrace.rst:11
msgid ":option:`--parseGrace` has no effect when importing JSON documents."
msgstr ""

#: ../source/includes/option/option-mongoimport-parseGrace.rst:20
msgid "``autoCast``"
msgstr ""

#: ../source/includes/option/option-mongoimport-parseGrace.rst:21
msgid ""
"Assigns a type based on the value of the field. For example, if a field "
"is defined as a ``double`` and the value for that field was ``\"foo\"``, "
":program:`mongoimport` would make that field value a string type."
msgstr ""

#: ../source/includes/option/option-mongoimport-parseGrace.rst:26
msgid "``skipField``"
msgstr ""

#: ../source/includes/option/option-mongoimport-parseGrace.rst:27
msgid ""
"For the row being imported, :program:`mongoimport` does not include the "
"field whose type does not match the expected type."
msgstr ""

#: ../source/includes/option/option-mongoimport-parseGrace.rst:30
msgid "``skipRow``"
msgstr ""

#: ../source/includes/option/option-mongoimport-parseGrace.rst:31
msgid ""
":program:`mongoimport` does not import rows containing a value whose type"
" does not match the expected type."
msgstr ""

#: ../source/includes/option/option-mongoimport-parseGrace.rst:34
msgid "``stop``"
msgstr ""

#: ../source/includes/option/option-mongoimport-parseGrace.rst:35
msgid ":program:`mongoimport` returns an error that ends the import."
msgstr ""

#: ../source/reference/program/mongoimport.txt:146
msgid "Use"
msgstr ""

#: ../source/reference/program/mongoimport.txt:149
msgid "Simple Import"
msgstr ""

#: ../source/reference/program/mongoimport.txt:151
msgid ""
":binary:`~bin.mongoimport` restores a database from a backup taken with "
":binary:`~bin.mongoexport`. Most of the arguments to "
":binary:`~bin.mongoexport` also exist for :binary:`~bin.mongoimport`."
msgstr ""

#: ../source/reference/program/mongoimport.txt:155
msgid ""
"In the following example, :binary:`~bin.mongoimport` imports the "
":term:`JSON` data from the ``contacts.json`` file into the collection "
"``contacts`` in the ``users`` database."
msgstr ""

#: ../source/reference/program/mongoimport.txt:166
msgid "Replace Matching Documents during Import"
msgstr ""

#: ../source/reference/program/mongoimport.txt:168
msgid ""
"In MongoDB 3.4, :option:`--mode upsert <mongoimport --mode>` replaces the"
" deprecated ``--upsert`` option."
msgstr ""

#: ../source/reference/program/mongoimport.txt:172
msgid ""
"With :option:`--mode <mongoimport --mode>` ``upsert``, "
":binary:`~bin.mongoimport` replaces existing documents in the database "
"that match a document in the import file with the document from the "
"import file. Documents that do not match an existing document in the "
"database are inserted as usual. By default :binary:`~bin.mongoimport` "
"matches documents based on the ``_id`` field. Use :option:`--upsertFields"
" <mongoimport --upsertFields>` to specify the fields to match against."
msgstr ""

#: ../source/reference/program/mongoimport.txt:180
msgid ""
"Consider the following document in the ``people`` collection in the "
"``example`` database:"
msgstr ""

#: ../source/reference/program/mongoimport.txt:192
#: ../source/reference/program/mongoimport.txt:249
msgid ""
"The following document exists in a ``people-20160927.json`` JSON file. "
"The ``_id`` field of the JSON object matches the ``_id`` field of the "
"document in the ``people`` collection."
msgstr ""

#: ../source/reference/program/mongoimport.txt:204
msgid ""
"To import the ``people-20160927.json`` file and replace documents in the "
"database that match the documents in the import file, specify "
":option:`--mode` ``upsert``, as in the following:"
msgstr ""

#: ../source/reference/program/mongoimport.txt:212
msgid ""
"The document in the ``people`` collection would then contain only the "
"fields from the imported document, as in the following:"
msgstr ""

#: ../source/reference/program/mongoimport.txt:226
msgid "Merge Matching Documents during Import"
msgstr ""

#: ../source/reference/program/mongoimport.txt:230
msgid ""
"With :option:`--mode <mongoimport --mode>` ``merge``, "
":binary:`~bin.mongoimport` enables you to merge fields from a new record "
"with an existing document in the database. Documents that do not match an"
" existing document in the database are inserted as usual. By default "
":binary:`~bin.mongoimport` matches documents based on the ``_id`` field. "
"Use :option:`--upsertFields <mongoimport --upsertFields>` to specify the "
"fields to match against."
msgstr ""

#: ../source/reference/program/mongoimport.txt:237
msgid ""
"The ``people`` collection in the ``example`` database contains the "
"following document:"
msgstr ""

#: ../source/reference/program/mongoimport.txt:262
msgid ""
"To import the ``people-20160927.json`` file and merge documents from the "
"import file with matching documents in the database, specify "
":option:`--mode <mongoimport --mode>` ``merge``, as in the following:"
msgstr ""

#: ../source/reference/program/mongoimport.txt:270
msgid ""
"The import operation combines the fields from the JSON file with the "
"original document in the database, matching the documents based on the "
"``_id`` field. During the import process, :binary:`~bin.mongoimport` adds"
" the new ``username`` and ``likes`` fields to the document and updates "
"the ``email`` field with the value from the imported document, as in the "
"following:"
msgstr ""

#: ../source/reference/program/mongoimport.txt:293
msgid "Import ``JSON`` to Remote Host Running with Authentication"
msgstr ""

#: ../source/reference/program/mongoimport.txt:295
msgid ""
"In the following example, :binary:`~bin.mongoimport` imports data from "
"the file ``/opt/backups/mdb1-examplenet.json`` into the ``contacts`` "
"collection within the database ``marketing`` on a remote MongoDB database"
" with authentication enabled."
msgstr ""

#: ../source/reference/program/mongoimport.txt:300
msgid ""
":binary:`~bin.mongoimport` connects to the :binary:`~bin.mongod` instance"
" running on the host ``mongodb1.example.net`` over port ``37017``. It "
"authenticates with the username ``user`` and the password ``pass``."
msgstr ""

#: ../source/reference/program/mongoimport.txt:309
msgid "``CSV`` Import"
msgstr ""

#: ../source/reference/program/mongoimport.txt:312
msgid "General CSV Import"
msgstr ""

#: ../source/reference/program/mongoimport.txt:314
msgid ""
"In the following example, :binary:`~bin.mongoimport` imports the "
":term:`csv` formatted data in the ``/opt/backups/contacts.csv`` file into"
" the collection ``contacts`` in the ``users`` database on the MongoDB "
"instance running on the localhost port numbered ``27017``."
msgstr ""

#: ../source/reference/program/mongoimport.txt:320
msgid ""
"Specifying :option:`--headerline <mongoimport --headerline>` instructs "
":binary:`~bin.mongoimport` to determine the name of the fields using the "
"first line in the CSV file."
msgstr ""

#: ../source/reference/program/mongoimport.txt:328
msgid ""
":binary:`~bin.mongoimport` uses the input file name, without the "
"extension, as the collection name if ``-c`` or ``--collection`` is "
"unspecified. The following example is therefore equivalent:"
msgstr ""

#: ../source/reference/program/mongoimport.txt:339
msgid "Import CSV with Specified Field Types"
msgstr ""

#: ../source/reference/program/mongoimport.txt:343
msgid ""
"MongoDB 3.4 added support for specifying field types. Specify field names"
" and types in the form ``<colName>.<type>(<arg>)`` using "
":option:`--fields <mongoimport --fields>`, :option:`--fieldFile "
"<mongoimport --fieldFile>`, or :option:`--headerline <mongoimport "
"--headerline>`."
msgstr ""

#: ../source/reference/program/mongoimport.txt:347
msgid "Consider the following CSV data:"
msgstr ""

#: ../source/reference/program/mongoimport.txt:354
msgid ""
"The :option:`--fields <mongoimport --fields>` option specifies which "
"field type :binary:`~bin.mongoimport` will use when importing the data "
"into MongoDB."
msgstr ""

#: ../source/reference/program/mongoimport.txt:363
msgid "Ignore Blank Fields"
msgstr ""

#: ../source/reference/program/mongoimport.txt:365
msgid ""
"Use the :option:`--ignoreBlanks <mongoimport --ignoreBlanks>` option to "
"ignore blank fields. For :term:`CSV` and :term:`TSV` imports, this option"
" provides the desired functionality in most cases because it avoids "
"inserting fields with null values into your collection."
msgstr ""

#: ../source/reference/program/mongoimport.txt:370
msgid ""
"The following example imports the data from ``data.csv``, skipping any "
"blank fields:"
msgstr ""

#~ msgid ""
#~ "Runs the :program:`mongoimport` in a "
#~ "quiet mode that attempts to limit "
#~ "the amount of output. This option "
#~ "suppresses:"
#~ msgstr ""

#~ msgid ""
#~ "To connect to a replica set, "
#~ "specify the replica set seed name "
#~ "and the seed list of set members."
#~ " Use the following format:"
#~ msgstr ""

#~ msgid ""
#~ "In this example, :program:`mongoimport` "
#~ "imports the :term:`csv` formatted data "
#~ "in the ``/opt/backups/contacts.csv`` into the"
#~ " collection ``contacts`` in the ``users``"
#~ " database on the MongoDB instance "
#~ "running on the localhost port numbered"
#~ " ``27017``."
#~ msgstr ""

#~ msgid ""
#~ "Since :program:`mongoimport` uses the input"
#~ " file name (minus the extension) as"
#~ " the collection name if ``-c`` or "
#~ "``--collection`` is unspecified, the following"
#~ " example is equivalent to the "
#~ "previous example:"
#~ msgstr ""

# 8645f0f788084ee2894e494c62d13102
#~ msgid ""
#~ "The :program:`mongoimport` tool provides a "
#~ "route to import content from a "
#~ "JSON, CSV, or TSV export created "
#~ "by :program:`mongoexport`, or potentially, "
#~ "another third-party export tool. See "
#~ "the :doc:`/core/import-export` document for"
#~ " a more in depth usage overview, "
#~ "and the :doc:`mongoexport` document for "
#~ "more information regarding :program:`mongoexport`,"
#~ " which provides the inverse \"exporting\""
#~ " capability."
#~ msgstr ""

# 4c9f05f4ef8044a88621a7fde4c4c804
#~ msgid ""
#~ "Do not use :program:`mongoimport` and "
#~ ":program:`mongoexport` for full instance, "
#~ "production backups because they will not"
#~ " reliably capture data type information."
#~ " Use :program:`mongodump` and "
#~ ":program:`mongorestore` as described in "
#~ ":doc:`/core/backups` for this kind of "
#~ "functionality."
#~ msgstr ""

# 931a844f13da4c75b40bee4ec48eb168
#~ msgid ""
#~ "Specifies a resolvable hostname for the"
#~ " :program:`mongod` to which to connect. "
#~ "By default, the :program:`mongoimport` "
#~ "attempts to connect to a MongoDB "
#~ "instance running on the localhost on "
#~ "port number ``27017``."
#~ msgstr ""

# b9735505846a4e52a31b2af98443a4ff
#~ msgid ""
#~ "You can always connect directly to "
#~ "a single MongoDB instance by specifying"
#~ " the host and port number directly."
#~ msgstr ""

# b77716d4096144fd84ab7cd953e24db0
#~ msgid ""
#~ "Enables IPv6 support and allows the "
#~ ":program:`mongoimport` to connect to the "
#~ "MongoDB instance using an IPv6 network."
#~ " All MongoDB programs and processes "
#~ "disable IPv6 support by default."
#~ msgstr ""

# 97743371366f4f70a0934cf618f444c0
#~ msgid ""
#~ "Enables connection to a :program:`mongod` "
#~ "or :program:`mongos` that has SSL "
#~ "support enabled."
#~ msgstr ""

# d9dceded7332499482831cef812660df
# a60899733e934574bb26381a6f6f1ee5
# 6b1658605c4c4bf28bbd7273b3c4cfcd
# 3f52533494054b32b457ad16bf82304f
# 0fbcb6ce698e4f06a2dc320c64e4e957
# 6fec4f179f634d759399194edc5f32a3
# 3584ed0fd8874ba2ae6d36d1bbf250d1
#~ msgid ""
#~ "The default distribution of MongoDB does"
#~ " not contain support for SSL. For "
#~ "more information on MongoDB and SSL, "
#~ "see :doc:`/tutorial/configure-ssl`."
#~ msgstr ""

# 2834f68bae804695bcfc1e77f0c0b9a1
#~ msgid ""
#~ "Specifies the :file:`.pem` file that "
#~ "contains both the SSL certificate and"
#~ " key. Specify the file name of "
#~ "the :file:`.pem` file using relative or"
#~ " absolute paths."
#~ msgstr ""

# 07eb8ffb2da24cb989ed7dd4a9136c33
#~ msgid ""
#~ "This option is required when using "
#~ "the :option:`--ssl` option to connect to"
#~ " a :program:`mongod` or :program:`mongos` "
#~ "that has :setting:`~net.ssl.CAFile` enabled "
#~ "*without* :setting:`~net.ssl.weakCertificateValidation`."
#~ msgstr ""

# eb4b43fc753340f6989608cee08ad8cf
#~ msgid ""
#~ "Directs the :program:`mongoimport` to use "
#~ "the FIPS mode of the installed "
#~ "OpenSSL library. Your system must have"
#~ " a FIPS compliant OpenSSL library to"
#~ " use the :option:`--sslFIPSMode` option."
#~ msgstr ""

# 2b3fa582bb244436aaa112e7bbe38801
#~ msgid ""
#~ "Specifies the database that holds the"
#~ " user's credentials. If you do not"
#~ " specify an authentication database, the"
#~ " :program:`mongoimport` assumes that the "
#~ "database specified as the argument to"
#~ " the :option:`--db` option holds the "
#~ "user's credentials."
#~ msgstr ""

# b1278ea3656a45239637e2cc7daeb1df
#~ msgid "*Default*: MONGODB-CR"
#~ msgstr ""

# cc7c5664445241fda66b106bfd89399b
#~ msgid ""
#~ "Added support for the ``PLAIN`` and "
#~ "``MONGODB-X509`` authentication mechanisms."
#~ msgstr ""

# 25191c71b292417fa2fd3fcace179936
#~ msgid ""
#~ "Specifies the authentication mechanism the "
#~ ":program:`mongoimport` instance uses to "
#~ "authenticate to the :program:`mongod` or "
#~ ":program:`mongos`."
#~ msgstr ""

# 2322c3d7f03c4dff85246ff1f33008be
#~ msgid "MONGODB-CR"
#~ msgstr ""

# 049d366ccb9f40319b4a08dce4cf772a
#~ msgid "MongoDB challenge/response authentication."
#~ msgstr ""

# f4d8b98eb2b14898b3c9b7b682676c51
#~ msgid "MONGODB-X509"
#~ msgstr ""

# d475d25be12e4871905dfecd3a35db83
#~ msgid "MongoDB SSL certificate authentication."
#~ msgstr ""

# b4d92686955a4f90a2a8be872469c1be
#~ msgid "PLAIN"
#~ msgstr ""

# b4093f2b7eb641978b2150ccaf0ad67e
#~ msgid ""
#~ "External authentication using LDAP. You "
#~ "can also use ``PLAIN`` for "
#~ "authenticating in-database users. ``PLAIN``"
#~ " transmits passwords in plain text. "
#~ "This mechanism is available only in "
#~ "`MongoDB Enterprise <http://www.mongodb.com/products"
#~ "/mongodb-enterprise>`_."
#~ msgstr ""

# 623376800e9d467ba635a22c440c652e
#~ msgid "GSSAPI"
#~ msgstr ""

=======
# 0b2fca2f5b024057a651cc2e1f676b0d
#: ../source/includes/option/option-mongoimport-stopOnError.rst:3
msgid ""
"Forces :program:`mongoimport` to halt the insert operation at the first "
"error rather than continuing the operation despite errors."
msgstr ""

# bda44503cde14c5e834f3e82f4931be8
#: ../source/includes/option/option-mongoimport-jsonArray.rst:3
msgid ""
"Accepts the import of data expressed with multiple MongoDB documents "
"within a single :term:`JSON` array. Limited to imports of 16 MB or "
"smaller."
msgstr ""

# 2a968eed1cc94960971f31ce45061fae
#: ../source/includes/option/option-mongoimport-jsonArray.rst:7
msgid ""
"Use :option:`--jsonArray` in conjunction with :option:`mongoexport "
"--jsonArray`."
msgstr ""

# 95b34ff874324a4a92f9f99f46b97d85
#: ../source/includes/option/option-mongoimport-maintainInsertionOrder.rst:3
msgid "*Default*: False"
msgstr ""

# b55edb03a2c24fa3b000651a4cb3c947
#: ../source/includes/option/option-mongoimport-maintainInsertionOrder.rst:5
msgid ""
"If specified, :program:`mongoimport` inserts the documents in the order "
"of their appearance in the input source, otherwise :program:`mongoimport`"
" may perform the insertions in an arbitrary order."
msgstr ""

# 7f5f8e359af048e5b5e527e49084a33f
#: ../source/includes/option/option-mongoimport-numInsertionWorkers.rst:3
msgid "*Default*: 1"
msgstr ""

# 483f9e1f6bd04d9e964427655edb1f31
#: ../source/includes/option/option-mongoimport-numInsertionWorkers.rst:7
msgid "Specifies the number of insertion workers to run concurrently."
msgstr ""

# cd0fc36c666a4fd39bd4e9f445d01a8f
#: ../source/includes/option/option-mongoimport-numInsertionWorkers.rst:10
msgid ""
"For large imports, increasing the number of insertion workers may "
"increase the speed of the import."
msgstr ""

# 78950d5a6d924f04b68eb4a9340857f6
#: ../source/includes/option/option-mongoimport-writeConcern.rst:3
msgid "*Default*: majority"
msgstr ""

# 965d2cc6bcc24b99b9f05c854bf89a18
#: ../source/includes/option/option-mongoimport-writeConcern.rst:5
msgid ""
"Specifies the :term:`write concern` for each write operation that "
":program:`mongoimport` writes to the target database."
msgstr ""

# 3247049f2a6444e0b7892b9adf2664e6
#: ../source/includes/option/option-mongoimport-writeConcern.rst:8
msgid "Specify the write concern as a document with :ref:`w options <wc-w>`."
msgstr ""

# 4288ccdb2d474b4794c3ee4bad8ff6ca
#: ../source/includes/option/option-mongoimport-bypassDocumentValidation.rst:3
msgid ""
"Enables :program:`mongoimport` to bypass :doc:`document validation </core"
"/document-validation>` during the operation. This lets you insert "
"documents that do not meet the validation requirements."
msgstr ""

# ba61e45feb6542279e70dbf7464e877a
#: ../source/includes/option/option-mongoimport-columnsHaveTypes.rst:6
msgid ""
"Instructs :program:`mongoimport` that the field list specified in "
":option:`--fields`, :option:`--fieldFile`, or :option:`--headerline` "
"specifies the types of each field."
msgstr ""

# 6bbbe09bcfeb4d27a41021fa619295a3
#: ../source/includes/option/option-mongoimport-columnsHaveTypes.rst:10
msgid ""
"Field names must be in the form of ``<colName>.<type>(<arg>)``. You must "
"backslash-escape the following characters if you wish to include them in "
"an argument: ``(``, ``)``, and ``\\``."
msgstr ""

# 783f1e0a2f7c41c6bd06b5d4e5590679
#: ../source/includes/option/option-mongoimport-columnsHaveTypes.rst:18
msgid "``type``"
msgstr ""

# 688a8cc3d69b49b78b4dfadde6077770
#: ../source/includes/option/option-mongoimport-columnsHaveTypes.rst:19
msgid "Supported Arguments"
msgstr ""

# feaf3d0a5bd940dcac5538b4b21a9e4d
#: ../source/includes/option/option-mongoimport-columnsHaveTypes.rst:20
msgid "Example Header Field"
msgstr ""

# d3099ded445c451cbc2f6720315c4440
#: ../source/includes/option/option-mongoimport-columnsHaveTypes.rst:22
msgid "``auto()``"
msgstr ""

# c0a216c13a44466090c33a15bfc8b50f
# 58ac5691a02e4c2e8ba155cb101fbbbc
# 281e45170644440cbdde25d8ad19b93e
# 64c246e7ee2441e59e16636cd211b634
# 139dfc921acd41838220562820a75ec6
# dc817a612ffd47cdbab005ee9169d2dd
#: ../source/includes/option/option-mongoimport-columnsHaveTypes.rst:23
#: ../source/includes/option/option-mongoimport-columnsHaveTypes.rst:33
#: ../source/includes/option/option-mongoimport-columnsHaveTypes.rst:55
#: ../source/includes/option/option-mongoimport-columnsHaveTypes.rst:59
#: ../source/includes/option/option-mongoimport-columnsHaveTypes.rst:63
#: ../source/includes/option/option-mongoimport-columnsHaveTypes.rst:67
msgid "None."
msgstr ""

# 5aa11271f86f4067816e950304b2e7d7
#: ../source/includes/option/option-mongoimport-columnsHaveTypes.rst:24
msgid "``misc.auto()``"
msgstr ""

# 87e62290d22f4016b450b69b6da91501
#: ../source/includes/option/option-mongoimport-columnsHaveTypes.rst:26
msgid "``binary(<arg>)``"
msgstr ""

# 3886d23bf3614fb893ceebf86fd2afff
#: ../source/includes/option/option-mongoimport-columnsHaveTypes.rst:27
msgid "``base32`` (`RFC4648`_ encoding schema)"
msgstr ""

# 5517c6b9947f42f7a103b69c45d45641
#: ../source/includes/option/option-mongoimport-columnsHaveTypes.rst:28
msgid "``base64`` (`RFC4648`_ encoding schema)"
msgstr ""

# aebe25afa6b64e1a987cd5f35f453760
#: ../source/includes/option/option-mongoimport-columnsHaveTypes.rst:29
msgid "``hex``"
msgstr ""

# d9c7c868bd984712b2ae9361c0e6ba4b
#: ../source/includes/option/option-mongoimport-columnsHaveTypes.rst:30
msgid "``user thumbnail.binary(base64)``"
msgstr ""

# fcfda7ede74e4a70a14580e63e18808b
#: ../source/includes/option/option-mongoimport-columnsHaveTypes.rst:32
msgid "``bool()``"
msgstr ""

# 3949853bad0e4b6d942c833365826b53
#: ../source/includes/option/option-mongoimport-columnsHaveTypes.rst:34
msgid "``verified.bool()``"
msgstr ""

# cf4355a2bb7549e1853ce824548a12b3
#: ../source/includes/option/option-mongoimport-columnsHaveTypes.rst:36
msgid "``date(<arg>)``"
msgstr ""

# 7c9ce996da634599b9c462472875e214
#: ../source/includes/option/option-mongoimport-columnsHaveTypes.rst:37
msgid "Alias for ``date_go(<arg>)``. `Go Language time.Parse format`_."
msgstr ""

# 49e8b52fc6214105b68646d0acac33a8
#: ../source/includes/option/option-mongoimport-columnsHaveTypes.rst:38
msgid "``created.date(2006-01-02 15:04:05)``"
msgstr ""

# c5c94db5ec8a4ad997ace2c8691c1471
#: ../source/includes/option/option-mongoimport-columnsHaveTypes.rst:40
msgid "``date_go(<arg>)``"
msgstr ""

# 6661c8ae85854c618d62444da8b64b39
#: ../source/includes/option/option-mongoimport-columnsHaveTypes.rst:41
msgid "`Go Language time.Parse format`_"
msgstr ""

# 22b5432f4fc6438c962acd6d089359c8
#: ../source/includes/option/option-mongoimport-columnsHaveTypes.rst:42
msgid "``created.date_go(2006-01-02 15:04:05)``"
msgstr ""

# b8c320c03a68434ca7087bd1f37d890a
#: ../source/includes/option/option-mongoimport-columnsHaveTypes.rst:44
msgid "``date_ms(<arg>)``"
msgstr ""

# 1c8f427bb8a0457eb93755594edb32bb
#: ../source/includes/option/option-mongoimport-columnsHaveTypes.rst:45
msgid ""
"`Microsoft SQL Server FORMAT format <https://msdn.microsoft.com/en-"
"us/library/hh213505.aspx>`_"
msgstr ""

# a1a883b4ed8e4821b3f3a48e6611a7aa
#: ../source/includes/option/option-mongoimport-columnsHaveTypes.rst:47
msgid "``created.date_ms(yyyy-MM-dd H:mm:ss)``"
msgstr ""

# 503246de537049dcb2105999a6a8fb07
#: ../source/includes/option/option-mongoimport-columnsHaveTypes.rst:49
msgid "``date_oracle(<arg>)``"
msgstr ""

# d4c5d6893ccf411688854cbaabaf3943
#: ../source/includes/option/option-mongoimport-columnsHaveTypes.rst:50
msgid ""
"`Oracle Database TO_DATE format "
"<https://docs.oracle.com/cd/B19306_01/server.102/b14200/functions183.htm>`_."
msgstr ""

# 4bff608ac55047a08eec241c9284f1c8
#: ../source/includes/option/option-mongoimport-columnsHaveTypes.rst:52
msgid "``created.date_oracle(YYYY-MM-DD HH24:MI:SS)``"
msgstr ""

# 86f3e37b8c9e4d32931026a8bb39e1c1
#: ../source/includes/option/option-mongoimport-columnsHaveTypes.rst:54
msgid "``double()``"
msgstr ""

# 5429abc3f22d412d8723790835704a5a
#: ../source/includes/option/option-mongoimport-columnsHaveTypes.rst:56
msgid "``revenue.double()``"
msgstr ""

# 0f699bf49834428fa40959b52531f986
#: ../source/includes/option/option-mongoimport-columnsHaveTypes.rst:58
msgid "``int32()``"
msgstr ""

# 4afe80f6e8cf454cbb3590db1543319a
#: ../source/includes/option/option-mongoimport-columnsHaveTypes.rst:60
msgid "``followerCount.int32()``"
msgstr ""

# 9e1b4d3ace18473a99d49d9b21b8ca3f
#: ../source/includes/option/option-mongoimport-columnsHaveTypes.rst:62
msgid "``int64()``"
msgstr ""

# 2c231f5dab9c48f0b4bb2b3c2b2e8f57
#: ../source/includes/option/option-mongoimport-columnsHaveTypes.rst:64
msgid "``bigNumber.int64()``"
msgstr ""

# ccf8ce8b714c43199d972e9ab93bfd2a
#: ../source/includes/option/option-mongoimport-columnsHaveTypes.rst:66
msgid "``string()``"
msgstr ""

# e77c2037ac41410c8613f7b0d3d86f9f
#: ../source/includes/option/option-mongoimport-columnsHaveTypes.rst:68
msgid "``zipcode.string()``"
msgstr ""

# 03499311120f475c8b82dcb669a9dc82
#: ../source/includes/option/option-mongoimport-columnsHaveTypes.rst:73
msgid ""
"If you attempt to include :option:`--columnsHaveTypes` when importing "
"JSON data, :program:`mongoimport` will return an error. "
":option:`--columnsHaveTypes` is only for :term:`csv` or :term:`tsv` "
"imports."
msgstr ""

# 495d2fe9812c45fdb092bccc44e896a4
#: ../source/includes/option/option-mongoimport-parseGrace.rst:3
msgid "*Default*: stop"
msgstr ""

# ebd3fbceb74f4243a3e89446ee239844
#: ../source/includes/option/option-mongoimport-parseGrace.rst:8
msgid ""
"Specifies how :program:`mongoimport` handles type coercion failures when "
"importing CSV or TSV files with :option:`--columnsHaveTypes`."
msgstr ""

# 68a26da111984bdab59fd51e4de825fb
#: ../source/includes/option/option-mongoimport-parseGrace.rst:11
msgid ":option:`--parseGrace` has no effect when importing JSON documents."
msgstr ""

# c7966a85ac52429f8afe59b1bb67a735
#: ../source/includes/option/option-mongoimport-parseGrace.rst:20
msgid "``autoCast``"
msgstr ""

# 6b63400960a94ffaa38e0279b7f0fede
#: ../source/includes/option/option-mongoimport-parseGrace.rst:21
msgid ""
"Assigns a type based on the value of the field. For example, if a field "
"is defined as a ``double`` and the value for that field was ``\"foo\"``, "
":program:`mongoimport` would make that field value a string type."
msgstr ""

# 260f69998f424fb99ffdc879f7c5b562
#: ../source/includes/option/option-mongoimport-parseGrace.rst:26
msgid "``skipField``"
msgstr ""

# 4a74e0230666448b9e04100f261bc857
#: ../source/includes/option/option-mongoimport-parseGrace.rst:27
msgid ""
"For the row being imported, :program:`mongoimport` does not include the "
"field whose type does not match the expected type."
msgstr ""

# 64fc2c034e844f98bbd5434a15c3af64
#: ../source/includes/option/option-mongoimport-parseGrace.rst:30
msgid "``skipRow``"
msgstr ""

# 34dc02a9287c4f9e92f545d77f0fceb1
#: ../source/includes/option/option-mongoimport-parseGrace.rst:31
msgid ""
":program:`mongoimport` does not import rows containing a value whose type"
" does not match the expected type."
msgstr ""

# 0c3bbeead60348899b112fd0aa3bf5b2
#: ../source/includes/option/option-mongoimport-parseGrace.rst:34
msgid "``stop``"
msgstr ""

# 64af84f914144d35be43a9c5f413400f
#: ../source/includes/option/option-mongoimport-parseGrace.rst:35
msgid ":program:`mongoimport` returns an error that ends the import."
msgstr ""

# 038a991aa0be4ca0b8fa0ec54cabe109
#: ../source/reference/program/mongoimport.txt:137
msgid "Use"
msgstr ""

# 150551c9ef824cba8e5cad8c2c09196e
#: ../source/reference/program/mongoimport.txt:140
msgid "Simple Import"
msgstr ""

# 4e2fc3faca1b4039811a123808d06ca5
#: ../source/reference/program/mongoimport.txt:142
msgid ""
":program:`mongoimport` restores a database from a backup taken with "
":program:`mongoexport`. Most of the arguments to :program:`mongoexport` "
"also exist for :program:`mongoimport`."
msgstr ""

# 362ac74082214e08937ff3b2e4b2b2d5
#: ../source/reference/program/mongoimport.txt:146
msgid ""
"In the following example, :program:`mongoimport` imports the :term:`JSON`"
" data from the ``contacts.json`` file into the collection ``contacts`` in"
" the ``users`` database."
msgstr ""

# 3d06131ac3984f44be4b6bb35f05efb1
#: ../source/reference/program/mongoimport.txt:157
msgid "Replace Matching Documents during Import"
msgstr ""

# 3d289abbea75485e8b535f9b940491b0
#: ../source/reference/program/mongoimport.txt:159
msgid ""
"In MongoDB 3.4, :option:`--mode upsert <--mode>` replaces the deprecated "
"``--upsert`` option."
msgstr ""

# 4c550b0cfb1c4709bf0811e23df20041
#: ../source/reference/program/mongoimport.txt:163
msgid ""
"With :option:`--mode` ``upsert``, :program:`mongoimport` replaces "
"existing documents in the database that match a document in the import "
"file with the document from the import file. Documents that do not match "
"an existing document in the database are inserted as usual. By default "
":program:`mongoimport` matches documents based on the ``_id`` field. Use "
":option:`--upsertFields` to specify the fields to match against."
msgstr ""

# 9e83816c1fec485fa1c0cc815a579459
#: ../source/reference/program/mongoimport.txt:171
msgid ""
"Consider the following document in the ``people`` collection in the "
"``example`` database:"
msgstr ""

# b0564d8cb3ee482b9cef0cac1c891c51
# 84fde7bf05c54ae3a6f4c0e4a9a7e90b
#: ../source/reference/program/mongoimport.txt:183
#: ../source/reference/program/mongoimport.txt:240
msgid ""
"The following document exists in a ``people-20160927.json`` JSON file. "
"The ``_id`` field of the JSON object matches the ``_id`` field of the "
"document in the ``people`` collection."
msgstr ""

# 38e4e17d99b34ab3b16d85fff8d83920
#: ../source/reference/program/mongoimport.txt:195
msgid ""
"To import the ``people-20160927.json`` file and replace documents in the "
"database that match the documents in the import file, specify "
":option:`--mode` ``upsert``, as in the following:"
msgstr ""

# dea0ca7d213a4025a8766df337cd787c
#: ../source/reference/program/mongoimport.txt:203
msgid ""
"The document in the ``people`` collection would then contain only the "
"fields from the imported document, as in the following:"
msgstr ""

# ec22b65d2cb448978232042343f1a597
#: ../source/reference/program/mongoimport.txt:217
msgid "Merge Matching Documents during Import"
msgstr ""

# cbe3db82330a46a285b469c3874abdf4
#: ../source/reference/program/mongoimport.txt:221
msgid ""
"With :option:`--mode` ``merge``, :program:`mongoimport` enables you to "
"merge fields from a new record with an existing document in the database."
" Documents that do not match an existing document in the database are "
"inserted as usual. By default :program:`mongoimport` matches documents "
"based on the ``_id`` field. Use :option:`--upsertFields` to specify the "
"fields to match against."
msgstr ""

# 749ffa4d74eb4f01948c10c1a1111f31
#: ../source/reference/program/mongoimport.txt:228
msgid ""
"The ``people`` collection in the ``example`` database contains the "
"following document:"
msgstr ""

# 0a6208a6b3ba487a853e23fbe2a474fe
#: ../source/reference/program/mongoimport.txt:253
msgid ""
"To import the ``people-20160927.json`` file and merge documents from the "
"import file with matching documents in the database, specify "
":option:`--mode` ``merge``, as in the following:"
msgstr ""

# bd996056eb174f7f844cf7e66bfade57
#: ../source/reference/program/mongoimport.txt:261
msgid ""
"The import operation combines the fields from the JSON file with the "
"original document in the database, matching the documents based on the "
"``_id`` field. During the import process, :program:`mongoimport` adds the"
" new ``username`` and ``likes`` fields to the document and updates the "
"``email`` field with the value from the imported document, as in the "
"following:"
msgstr ""

# 295ce0e17343439d8298560e10d738f6
#: ../source/reference/program/mongoimport.txt:284
msgid "Import ``JSON`` to Remote Host Running with Authentication"
msgstr ""

# 23b0b6f35a3840ddb51305ef7b954ed2
#: ../source/reference/program/mongoimport.txt:286
msgid ""
"In the following example, :program:`mongoimport` imports data from the "
"file ``/opt/backups/mdb1-examplenet.json`` into the ``contacts`` "
"collection within the database ``marketing`` on a remote MongoDB database"
" with authentication enabled."
msgstr ""

# f7502c24f0b449cd837f0d1d7cbb6e48
#: ../source/reference/program/mongoimport.txt:291
msgid ""
":program:`mongoimport` connects to the :program:`mongod` instance running"
" on the host ``mongodb1.example.net`` over port ``37017``. It "
"authenticates with the username ``user`` and the password ``pass``."
msgstr ""

# 5f8091d3a67841e0808c05235fcd5da1
#: ../source/reference/program/mongoimport.txt:300
msgid "``CSV`` Import"
msgstr ""

# caec31faa3ed45e78499455725c5ca45
#: ../source/reference/program/mongoimport.txt:302
msgid ""
"In the following example, :program:`mongoimport` imports the :term:`csv` "
"formatted data in the ``/opt/backups/contacts.csv`` file into the "
"collection ``contacts`` in the ``users`` database on the MongoDB instance"
" running on the localhost port numbered ``27017``."
msgstr ""

# 2b4e10e09582454ab2d2ca813264fb21
#: ../source/reference/program/mongoimport.txt:308
msgid ""
"Specifying :option:`--headerline <mongoimport --headerline>` instructs "
":program:`mongoimport` to determine the name of the fields using the "
"first line in the CSV file."
msgstr ""

# fca1b193e49048b5a8daa92133081927
#: ../source/reference/program/mongoimport.txt:316
msgid ""
":program:`mongoimport` uses the input file name, without the extension, "
"as the collection name if ``-c`` or ``--collection`` is unspecified. The "
"following example is therefore equivalent:"
msgstr ""

# e932356fde8544fcb664040e76ef934a
#: ../source/reference/program/mongoimport.txt:324
msgid ""
"Use the \":option:`--ignoreBlanks <mongoimport --ignoreBlanks>`\" option "
"to ignore blank fields. For :term:`CSV` and :term:`TSV` imports, this "
"option provides the desired functionality in most cases because it avoids"
" inserting fields with null values into your collection."
msgstr ""

#~ msgid ""
#~ "Runs the :program:`mongoimport` in a "
#~ "quiet mode that attempts to limit "
#~ "the amount of output. This option "
#~ "suppresses:"
#~ msgstr ""

#~ msgid ""
#~ "To connect to a replica set, "
#~ "specify the replica set seed name "
#~ "and the seed list of set members."
#~ " Use the following format:"
#~ msgstr ""

#~ msgid ""
#~ "In this example, :program:`mongoimport` "
#~ "imports the :term:`csv` formatted data "
#~ "in the ``/opt/backups/contacts.csv`` into the"
#~ " collection ``contacts`` in the ``users``"
#~ " database on the MongoDB instance "
#~ "running on the localhost port numbered"
#~ " ``27017``."
#~ msgstr ""

#~ msgid ""
#~ "Since :program:`mongoimport` uses the input"
#~ " file name (minus the extension) as"
#~ " the collection name if ``-c`` or "
#~ "``--collection`` is unspecified, the following"
#~ " example is equivalent to the "
#~ "previous example:"
#~ msgstr ""

# 8645f0f788084ee2894e494c62d13102
#~ msgid ""
#~ "The :program:`mongoimport` tool provides a "
#~ "route to import content from a "
#~ "JSON, CSV, or TSV export created "
#~ "by :program:`mongoexport`, or potentially, "
#~ "another third-party export tool. See "
#~ "the :doc:`/core/import-export` document for"
#~ " a more in depth usage overview, "
#~ "and the :doc:`mongoexport` document for "
#~ "more information regarding :program:`mongoexport`,"
#~ " which provides the inverse \"exporting\""
#~ " capability."
#~ msgstr ""

# 4c9f05f4ef8044a88621a7fde4c4c804
#~ msgid ""
#~ "Do not use :program:`mongoimport` and "
#~ ":program:`mongoexport` for full instance, "
#~ "production backups because they will not"
#~ " reliably capture data type information."
#~ " Use :program:`mongodump` and "
#~ ":program:`mongorestore` as described in "
#~ ":doc:`/core/backups` for this kind of "
#~ "functionality."
#~ msgstr ""

# b77716d4096144fd84ab7cd953e24db0
#~ msgid ""
#~ "Enables IPv6 support and allows the "
#~ ":program:`mongoimport` to connect to the "
#~ "MongoDB instance using an IPv6 network."
#~ " All MongoDB programs and processes "
#~ "disable IPv6 support by default."
#~ msgstr ""

# 97743371366f4f70a0934cf618f444c0
#~ msgid ""
#~ "Enables connection to a :program:`mongod` "
#~ "or :program:`mongos` that has SSL "
#~ "support enabled."
#~ msgstr ""

# d9dceded7332499482831cef812660df
# a60899733e934574bb26381a6f6f1ee5
# 6b1658605c4c4bf28bbd7273b3c4cfcd
# 3f52533494054b32b457ad16bf82304f
# 0fbcb6ce698e4f06a2dc320c64e4e957
# 6fec4f179f634d759399194edc5f32a3
# 3584ed0fd8874ba2ae6d36d1bbf250d1
#~ msgid ""
#~ "The default distribution of MongoDB does"
#~ " not contain support for SSL. For "
#~ "more information on MongoDB and SSL, "
#~ "see :doc:`/tutorial/configure-ssl`."
#~ msgstr ""

# 2834f68bae804695bcfc1e77f0c0b9a1
#~ msgid ""
#~ "Specifies the :file:`.pem` file that "
#~ "contains both the SSL certificate and"
#~ " key. Specify the file name of "
#~ "the :file:`.pem` file using relative or"
#~ " absolute paths."
#~ msgstr ""

# 07eb8ffb2da24cb989ed7dd4a9136c33
#~ msgid ""
#~ "This option is required when using "
#~ "the :option:`--ssl` option to connect to"
#~ " a :program:`mongod` or :program:`mongos` "
#~ "that has :setting:`~net.ssl.CAFile` enabled "
#~ "*without* :setting:`~net.ssl.weakCertificateValidation`."
#~ msgstr ""

# 2b3fa582bb244436aaa112e7bbe38801
#~ msgid ""
#~ "Specifies the database that holds the"
#~ " user's credentials. If you do not"
#~ " specify an authentication database, the"
#~ " :program:`mongoimport` assumes that the "
#~ "database specified as the argument to"
#~ " the :option:`--db` option holds the "
#~ "user's credentials."
#~ msgstr ""

# b1278ea3656a45239637e2cc7daeb1df
#~ msgid "*Default*: MONGODB-CR"
#~ msgstr ""

# 2322c3d7f03c4dff85246ff1f33008be
#~ msgid "MONGODB-CR"
#~ msgstr ""

# f4d8b98eb2b14898b3c9b7b682676c51
#~ msgid "MONGODB-X509"
#~ msgstr ""

# d475d25be12e4871905dfecd3a35db83
#~ msgid "MongoDB SSL certificate authentication."
#~ msgstr ""

# b4d92686955a4f90a2a8be872469c1be
#~ msgid "PLAIN"
#~ msgstr ""

# b4093f2b7eb641978b2150ccaf0ad67e
#~ msgid ""
#~ "External authentication using LDAP. You "
#~ "can also use ``PLAIN`` for "
#~ "authenticating in-database users. ``PLAIN``"
#~ " transmits passwords in plain text. "
#~ "This mechanism is available only in "
#~ "`MongoDB Enterprise <http://www.mongodb.com/products"
#~ "/mongodb-enterprise>`_."
#~ msgstr ""

# 623376800e9d467ba635a22c440c652e
#~ msgid "GSSAPI"
#~ msgstr ""

>>>>>>> 2478a500
# da589594fc4344c18a8e4ce0502e9a91
#~ msgid ""
#~ "External authentication using Kerberos. This"
#~ " mechanism is available only in "
#~ "`MongoDB Enterprise <http://www.mongodb.com/products"
#~ "/mongodb-enterprise>`_."
#~ msgstr ""

# eb30b2f900cb4d24afb2b15294b5202d
#~ msgid ""
#~ "Specifies the directory of the MongoDB"
#~ " data files. The :option:`--dbpath` option"
#~ " lets the :program:`mongoimport` attach "
#~ "directly to the local data files "
#~ "without going through a running "
#~ ":program:`mongod`. When run with "
#~ ":option:`--dbpath`, the :program:`mongoimport` locks"
#~ " access to the data files. No "
#~ ":program:`mongod` can access the files "
#~ "while the :program:`mongoimport` process runs."
#~ msgstr ""

# 4e80195ccd5a46069678b2e710cec07e
#~ msgid ""
#~ "When used in conjunction with the "
#~ "corresponding option in :program:`mongod`, "
#~ "allows the :program:`mongoimport` to access"
#~ " data from MongoDB instances that use"
#~ " an on-disk format where every "
#~ "database has a distinct directory. This"
#~ " option is only relevant when "
#~ "specifying the :option:`--dbpath` option."
#~ msgstr ""

# e080af2ee83b4bb4bf038fd05e5e61f9
#~ msgid ""
#~ "Enables the durability :term:`journal` to "
#~ "ensure data files remain valid and "
#~ "recoverable. This option applies only "
#~ "when you specify the :option:`--dbpath` "
#~ "option. The :program:`mongoimport` enables "
#~ "journaling by default on 64-bit builds"
#~ " of versions after 2.0."
#~ msgstr ""

<<<<<<< HEAD
# e9f01ac34daf48ffbaa39a25157c05a7
#~ msgid ""
#~ "If you do not specify "
#~ ":option:`--collection`, :program:`mongoimport` takes "
#~ "the collection name from the input "
#~ "filename. MongoDB omits the extension of"
#~ " the file from the collection name,"
#~ " if the input file has an "
#~ "extension."
#~ msgstr ""

# abc7bf2871c34123a62a36db4c029a50
#~ msgid ""
#~ "Ignores empty fields in :term:`csv` and"
#~ " :term:`tsv` exports. If not specified, "
#~ ":program:`mongoimport` creates fields without "
#~ "values in imported documents."
#~ msgstr ""

# f5b6812a756545f091eb3d9215c99f90
#~ msgid ""
#~ "Specifies the location and name of "
#~ "a file containing the data to "
#~ "import. If you do not specify a"
#~ " file, :program:`mongoimport` reads data "
#~ "from standard input (e.g. \"stdin\")."
#~ msgstr ""

=======
>>>>>>> 2478a500
# 7b5a8222fadf4523bc54b137eafdfb15
#~ msgid ""
#~ "Modifies the import process so that "
#~ "the target instance drops every "
#~ "collection before importing the collection "
#~ "from the input."
#~ msgstr ""

<<<<<<< HEAD
# dd2e63e217fd4342be8100b5af631117
#~ msgid ""
#~ "If using :option:`--type csv <mongoimport "
#~ "--type>` or :option:`--type tsv <mongoimport"
#~ " --type>`, uses the first line as "
#~ "field names. Otherwise, :program:`mongoimport` "
#~ "will import the first line as a"
#~ " distinct document."
#~ msgstr ""

=======
>>>>>>> 2478a500
# 4de052b4aa0949a09a5a46044ef44681
#~ msgid ""
#~ "Modifies the import process to update"
#~ " existing objects in the database if"
#~ " they match an imported object, while"
#~ " inserting all other objects."
#~ msgstr ""

# 8846d52f547d4316bc9caa336c7da0fa
#~ msgid ""
#~ "If you do not specify a field "
#~ "or fields using the :option:`--upsertFields`"
#~ " :program:`mongoimport` will upsert on the"
#~ " basis of the ``_id`` field."
#~ msgstr ""

# 6cfd3713fce24401995fae34f5ddcef0
#~ msgid ""
#~ "Forces :program:`mongoimport` to halt the "
#~ "import operation at the first error "
#~ "rather than continuing the operation "
#~ "despite errors."
#~ msgstr ""

# 4dda67bb07dd4fef8d7f20ca889034a7
#~ msgid ""
#~ "Accepts the import of data expressed "
#~ "with multiple MongoDB documents within a"
#~ " single :term:`JSON` array."
#~ msgstr ""

# f00af917f5114037b2cd19dc2009afaa
#~ msgid ""
#~ "Used in conjunction with :option:`mongoexport"
#~ " --jsonArray` to import data written "
#~ "as a single :term:`JSON` array. Limited"
#~ " to imports of 16 MB or "
#~ "smaller."
#~ msgstr ""

# f38d6053132f4d8ea787ae19b8465a7f
#~ msgid ""
#~ "In the following example, "
#~ ":program:`mongoimport` imports the data in "
#~ "the :term:`JSON` formatted file "
#~ "``contacts.json`` into the collection "
#~ "``contacts`` on the MongoDB instance "
#~ "running on the localhost port number "
#~ "27017."
#~ msgstr ""

# c411f6e299d1463bbd99a8bd8115d214
#~ msgid ""
#~ "In the next example, :program:`mongoimport`"
#~ " takes data passed to it on "
#~ "standard input (i.e. with a ``|`` "
#~ "pipe.)  and imports it into the "
#~ "MongoDB datafiles located at "
#~ "``/srv/mongodb/``. if the import process "
#~ "encounters an error, the "
#~ ":program:`mongoimport` will halt because of"
#~ " the :option:`--stopOnError <mongoimport "
#~ "--stopOnError>` option."
#~ msgstr ""

# 13d59e08d1d64375aa7000cffbb1e1dc
#~ msgid ""
#~ "In the final example, :program:`mongoimport`"
#~ " imports data from the file "
#~ "``/opt/backups/mdb1-examplenet.json`` into the "
#~ "collection ``contacts`` within the database"
#~ " ``marketing`` on a remote MongoDB "
#~ "database. This :program:`mongoimport` accesses "
#~ "the :program:`mongod` instance running on "
#~ "the host ``mongodb1.example.net`` over port"
#~ " ``37017``, which requires the username "
#~ "``user`` and the password ``pass``."
#~ msgstr ""

# 4d14d65a69c24750b9523ca4ee7044d5
#~ msgid "Type Fidelity"
#~ msgstr ""

# e392b9fdb4284c708404ddb865950403
#~ msgid ""
#~ ":program:`mongoimport` and :program:`mongoexport` do"
#~ " not reliably preserve all rich "
#~ ":term:`BSON` data types because :term:`JSON`"
#~ " can only represent a subset of "
#~ "the types supported by BSON. As a"
#~ " result, data exported or imported "
#~ "with these tools may lose some "
#~ "measure of fidelity. See :doc:`/reference"
#~ "/mongodb-extended-json` for more "
#~ "information."
#~ msgstr ""

# 22ac53a1c680435a80f823e0b23a6631
#~ msgid ""
#~ "JSON can only represent a subset "
#~ "of the types supported by BSON. To"
#~ " preserve type information, "
#~ ":program:`mongoimport` accepts :doc:`strict mode "
#~ "representation </reference/mongodb-extended-json>`"
#~ " for certain types."
#~ msgstr ""

# eb2ccd34e0e14213b868e46f541b5d74
#~ msgid ""
#~ "For example, to preserve type "
#~ "information for BSON types "
#~ ":bsontype:`data_date` and :bsontype:`data_numberlong` "
#~ "during :program:`mongoimport`, the data should"
#~ " be in strict mode representation, as"
#~ " in the following:"
#~ msgstr ""

# 9ce2f4192bcb42f2968a6398df3736d9
#~ msgid ""
#~ "For the :bsontype:`data_numberlong` type, "
#~ ":program:`mongoimport` converts into a float"
#~ " during the import."
#~ msgstr ""

<<<<<<< HEAD
# 58213c5e0d534c3283e39d79375c25a6
#~ msgid ""
#~ "See :doc:`/reference/mongodb-extended-json` "
#~ "for a complete list of these types"
#~ " and the representations used."
#~ msgstr ""

=======
>>>>>>> 2478a500
#~ msgid ""
#~ ":program:`mongoimport` is single-threaded and"
#~ " inserts one document at a time "
#~ "into MongoDB. Custom import tools for"
#~ " data ingestion may have better "
#~ "performance for specific workloads."
#~ msgstr ""

#~ msgid ""
#~ "Runs the :program:`mongoimport` in a "
#~ "quiet mode that attempts to limit "
#~ "the amount of output."
#~ msgstr ""

#~ msgid ""
#~ "To connect to a replica set, "
#~ "specify the :setting:`replica set name "
#~ "<~replication.replSetName>` and a seed list"
#~ " of set members. Use the following"
#~ " form:"
#~ msgstr ""

#~ msgid ""
#~ "If the :program:`mongo` shell or any "
#~ "other tool that connects to "
#~ ":program:`mongos` or :program:`mongod` is run"
#~ " without :option:`--sslCAFile <mongod "
#~ "--sslCAFile>`, it will not attempt to"
#~ " validate server certificates. This results"
#~ " in vulnerability to expired "
#~ ":program:`mongod` and :program:`mongos` certificates"
#~ " as well as to foreign processes "
#~ "posing as valid :program:`mongod` or "
#~ ":program:`mongos` instances. Ensure that you"
#~ " *always* specify the CA file against"
#~ " which server certificates should be "
#~ "validated in cases where intrusion is"
#~ " a possibility."
#~ msgstr ""

#~ msgid ""
#~ "In this example, :program:`mongoimport` "
#~ "imports the :term:`csv` formatted data "
#~ "in the ``/opt/backups/contacts.csv`` into the"
#~ " collection ``contacts`` in the ``users``"
#~ " database on the MongoDB instance "
#~ "running on the localhost port numbered"
#~ " ``27017``. :program:`mongoimport` determines the"
#~ " name of files using the first "
#~ "line in the CSV file, because of"
#~ " the :option:`--headerline <mongoimport "
#~ "--headerline>`:"
#~ msgstr ""

#~ msgid ""
#~ "Since :program:`mongoimport` uses the input"
#~ " file name, without the extension, as"
#~ " the collection name if ``-c`` or "
#~ "``--collection`` is unspecified. The following"
#~ " following example is equivalent:"
#~ msgstr ""
<|MERGE_RESOLUTION|>--- conflicted
+++ resolved
@@ -8,11 +8,7 @@
 msgstr ""
 "Project-Id-Version: MongoDB Manual\n"
 "Report-Msgid-Bugs-To: \n"
-<<<<<<< HEAD
-"POT-Creation-Date: 2019-03-19 11:02-0400\n"
-=======
 "POT-Creation-Date: 2016-12-08 12:02-0500\n"
->>>>>>> 2478a500
 "PO-Revision-Date: 2014-04-08 19:09+0000\n"
 "Last-Translator: tychoish <tychoish@gmail.com>\n"
 "Language: es\n"
@@ -24,122 +20,33 @@
 "Content-Transfer-Encoding: 8bit\n"
 "Generated-By: Babel 2.6.0\n"
 
-<<<<<<< HEAD
-=======
 # 69cbae709db84c54bfb10b65bbc5fbb6
->>>>>>> 2478a500
 #: ../source/reference/program/mongoimport.txt:5
 msgid "``mongoimport``"
 msgstr ""
 
-<<<<<<< HEAD
-=======
 # 9d13ba9e054a4f14b6e44f6f4f3a5bf2
 #: ../source/reference/program/mongoimport.txt
 msgid "On this page"
 msgstr ""
 
 # 44c54a9e4adb4847870782145b8ccc87
->>>>>>> 2478a500
 #: ../source/includes/admonition-mac-osx-sierra-restriction.rst:1
 msgid "Mac OSX Sierra and Go 1.6 Incompatibility"
 msgstr ""
 
-<<<<<<< HEAD
-=======
 # b64e1a6661694d7396adeda271ff2207
->>>>>>> 2478a500
 #: ../source/includes/admonition-mac-osx-sierra-restriction.rst:3
 msgid ""
 "Users running on Mac OSX Sierra require the 3.2.10 or newer version of  "
 "|tool-binary|."
 msgstr ""
 
-<<<<<<< HEAD
-=======
 # cdc445595b5047aaa40308ae454de83b
->>>>>>> 2478a500
 #: ../source/reference/program/mongoimport.txt:19
 msgid "Synopsis"
 msgstr ""
 
-<<<<<<< HEAD
-#: ../source/reference/program/mongoimport.txt:21
-msgid ""
-"The :binary:`~bin.mongoimport` tool imports content from an "
-":doc:`Extended JSON </reference/mongodb-extended-json>`, CSV, or TSV "
-"export created by :binary:`~bin.mongoexport`, or potentially, another "
-"third-party export tool."
-msgstr ""
-
-#: ../source/reference/program/mongoimport.txt:26
-msgid ""
-"See the :doc:`mongoexport` document for more information regarding "
-":binary:`~bin.mongoexport`, which provides the inverse \"exporting\" "
-"capability."
-msgstr ""
-
-#: ../source/includes/extracts/require-cmd-line-mongoimport.rst:1
-msgid ""
-"Run :binary:`~bin.mongoimport` from the system command line, not the "
-":binary:`~bin.mongo` shell."
-msgstr ""
-
-#: ../source/reference/program/mongoimport.txt:33
-msgid "Considerations"
-msgstr ""
-
-#: ../source/includes/fact-type-fidelity-loss.rst:4
-msgid ""
-"Avoid using :binary:`~bin.mongoimport` and :binary:`~bin.mongoexport` for"
-" full instance production backups. They do not reliably preserve all rich"
-" :term:`BSON` data types, because :term:`JSON` can only represent a "
-"subset of the types supported by BSON. Use :binary:`~bin.mongodump` and "
-":binary:`~bin.mongorestore` as described in :doc:`/core/backups` for this"
-" kind of functionality."
-msgstr ""
-
-#: ../source/reference/program/mongoimport.txt:37
-msgid ""
-":binary:`~bin.mongoexport` and :binary:`~bin.mongoimport` use the "
-":doc:`strict mode representation </reference/mongodb-extended-json>` for "
-"certain types."
-msgstr ""
-
-#: ../source/reference/program/mongoimport.txt:41
-msgid ""
-":binary:`~bin.mongoimport` only supports data files that are UTF-8 "
-"encoded. Using other encodings will produce errors."
-msgstr ""
-
-#: ../source/reference/program/mongoimport.txt:45
-msgid "Required Access"
-msgstr ""
-
-#: ../source/reference/program/mongoimport.txt:47
-msgid ""
-"In order to connect to a :binary:`~bin.mongod` that enforces "
-"authorization with the :option:`--auth <mongod --auth>` option, you must "
-"use the :option:`--username <mongoexport --username>` and "
-":option:`--password <mongoexport --password>` options. The connecting "
-"user must possess, at a minimum, the :authrole:`readWrite` role on the "
-"database into which they are importing data."
-msgstr ""
-
-#: ../source/reference/program/mongoimport.txt:55
-msgid "Options"
-msgstr ""
-
-#: ../source/includes/extracts/fact-3.0-tools-drop-dbpath-support-mongoimport.rst:5
-msgid ""
-":binary:`~bin.mongoimport` removed the ``--dbpath`` as well as related "
-"``--directoryperdb`` and ``--journal`` options. To use "
-":binary:`~bin.mongoimport`, you must run :binary:`~bin.mongoimport` "
-"against a running :binary:`~bin.mongod` or :binary:`~bin.mongos` instance"
-" as appropriate."
-msgstr ""
-
-=======
 # ee3463f7142848f08a7614fc7e4f97b5
 #: ../source/reference/program/mongoimport.txt:21
 msgid ""
@@ -245,34 +152,16 @@
 msgstr ""
 
 # 4a8f81b7fa354894bbf70492db31138a
->>>>>>> 2478a500
 #: ../source/includes/option/option-mongoimport-help.rst:3
 msgid "Returns information on the options and use of :program:`mongoimport`."
 msgstr ""
 
-<<<<<<< HEAD
-=======
 # 95d876ae6edb45428092acbddb3ab9ae
->>>>>>> 2478a500
 #: ../source/includes/option/option-mongoimport-verbose.rst:3
 msgid ""
 "Increases the amount of internal reporting returned on standard output or"
 " in log files. Increase the verbosity with the ``-v`` form by including "
 "the option multiple times, (e.g. ``-vvvvv``.)"
-<<<<<<< HEAD
-msgstr ""
-
-#: ../source/includes/option/option-mongoimport-quiet.rst:3
-msgid ""
-"Runs :program:`mongoimport` in a quiet mode that attempts to limit the "
-"amount of output."
-msgstr ""
-
-#: ../source/includes/option/option-mongoimport-quiet.rst:6
-msgid "This option suppresses:"
-msgstr ""
-
-=======
 msgstr ""
 
 # 8dcbb0a6a28c486683f34e723d371ee6
@@ -288,118 +177,44 @@
 msgstr ""
 
 # ee92cf775b644b26987661a4737f2fb5
->>>>>>> 2478a500
 #: ../source/includes/option/option-mongoimport-quiet.rst:8
 msgid "output from :term:`database commands <database command>`"
 msgstr ""
 
-<<<<<<< HEAD
-=======
 # defedb89f8b4492db6836e0c6e73422d
->>>>>>> 2478a500
 #: ../source/includes/option/option-mongoimport-quiet.rst:10
 msgid "replication activity"
 msgstr ""
 
-<<<<<<< HEAD
-=======
 # 5a0a7a18e239435488ed0043ac0ffd14
->>>>>>> 2478a500
 #: ../source/includes/option/option-mongoimport-quiet.rst:12
 msgid "connection accepted events"
 msgstr ""
 
-<<<<<<< HEAD
-=======
 # 21b09c1107d8448b9c0d0e6bb33a9d5b
->>>>>>> 2478a500
 #: ../source/includes/option/option-mongoimport-quiet.rst:14
 msgid "connection closed events"
 msgstr ""
 
-<<<<<<< HEAD
-=======
 # 3ae71cc397434777a23ac583453b8156
->>>>>>> 2478a500
 #: ../source/includes/option/option-mongoimport-version.rst:3
 msgid "Returns the :program:`mongoimport` release number."
 msgstr ""
 
-<<<<<<< HEAD
-#: ../source/includes/option/option-mongoimport-uri.rst:5
-msgid ""
-"Specify a resolvable :doc:`URI </reference/connection-string/>` "
-"connection string for the :binary:`~bin.mongod` to which to connect."
-msgstr ""
-
-#: ../source/includes/option/option-mongoimport-uri.rst:9
-msgid ""
-"The following is the standard :doc:`URI </reference/connection-string/>` "
-"connection scheme:"
-msgstr ""
-
-#: ../source/includes/option/option-mongoimport-uri.rst:16
-msgid ""
-"For detailed explanations of the components of this string, refer to the "
-":doc:`Connection String URI Format </reference/connection-string/>` "
-"documentation."
-msgstr ""
-
-#: ../source/includes/option/option-mongoimport-uri.rst:23
-msgid ""
-"The following :binary:`~bin.mongoimport` options are incompatible with "
-"the ``--uri`` option. Instead, specify these options as part of your "
-"``--uri`` connection string when applicable:"
-msgstr ""
-
-#: ../source/includes/option/option-mongoimport-uri.rst:27
-msgid "``--host``"
-msgstr ""
-
-#: ../source/includes/option/option-mongoimport-uri.rst:28
-msgid "``--port``"
-msgstr ""
-
-#: ../source/includes/option/option-mongoimport-uri.rst:29
-msgid "``--db``"
-msgstr ""
-
-#: ../source/includes/option/option-mongoimport-uri.rst:30
-msgid "``--username``"
-msgstr ""
-
-#: ../source/includes/option/option-mongoimport-uri.rst:31
-msgid ""
-"``--password`` (when specifying the password as part of the :doc:`URI "
-"</reference/connection-string/>` connection string)"
-msgstr ""
-
-#: ../source/includes/option/option-mongoimport-uri.rst:33
-msgid "``--authenticationDatabase``"
-msgstr ""
-
-#: ../source/includes/option/option-mongoimport-uri.rst:34
-msgid "``--authenticationMechanism``"
-msgstr ""
-
-=======
 # 3e65691815684b6eb5d67dd808519b15
->>>>>>> 2478a500
 #: ../source/includes/option/option-mongoimport-host.rst:3
 msgid "*Default*: localhost:27017"
 msgstr ""
 
-<<<<<<< HEAD
-=======
 # ec92cde501c449739bbff7d994bb012d
->>>>>>> 2478a500
 #: ../source/includes/option/option-mongoimport-host.rst:5
 msgid ""
-"Specifies a resolvable hostname for the :binary:`~bin.mongod` to which to"
-" connect. By default, the :program:`mongoimport` attempts to connect to a"
-" MongoDB instance running on the localhost on port number ``27017``."
-msgstr ""
-
+"Specifies a resolvable hostname for the :program:`mongod` to which to "
+"connect. By default, the :program:`mongoimport` attempts to connect to a "
+"MongoDB instance running on the localhost on port number ``27017``."
+msgstr ""
+
+# d21c10146e50407ebb8486eef83b32dc
 #: ../source/includes/option/option-mongoimport-host.rst:9
 msgid ""
 "To connect to a replica set, specify the "
@@ -407,92 +222,33 @@
 " the following:"
 msgstr ""
 
-<<<<<<< HEAD
+# 335dfa49b2ed4b71b5c5e54aeffc929f
 #: ../source/includes/option/option-mongoimport-host.rst:17
 msgid ""
-"When specifying the replica set list format, :program:`mongoimport` "
-"always connects to the :term:`primary <Primary>`."
-msgstr ""
-
+"You can always connect directly to a single MongoDB instance by "
+"specifying the host and port number directly."
+msgstr ""
+
+# 28398d64c3124d4989356e898a06902d
 #: ../source/includes/option/option-mongoimport-host.rst:20
-msgid ""
-"You can also connect to any single member of the replica set by "
-"specifying the host and port of only that member:"
-msgstr ""
-
-#: ../source/includes/option/option-mongoimport-host.rst:27
 msgid ""
 "If you use IPv6 and use the ``<address>:<port>`` format, you must enclose"
 " the portion of an address and port combination in brackets (e.g. "
 "``[<address>]``)."
 msgstr ""
 
-=======
-# d21c10146e50407ebb8486eef83b32dc
-#: ../source/includes/option/option-mongoimport-host.rst:9
-msgid ""
-"To connect to a replica set, specify the "
-":setting:`~replication.replSetName` and a seed list of set members, as in"
-" the following:"
-msgstr ""
-
-# 335dfa49b2ed4b71b5c5e54aeffc929f
-#: ../source/includes/option/option-mongoimport-host.rst:17
-msgid ""
-"You can always connect directly to a single MongoDB instance by "
-"specifying the host and port number directly."
-msgstr ""
-
-# 28398d64c3124d4989356e898a06902d
-#: ../source/includes/option/option-mongoimport-host.rst:20
-msgid ""
-"If you use IPv6 and use the ``<address>:<port>`` format, you must enclose"
-" the portion of an address and port combination in brackets (e.g. "
-"``[<address>]``)."
-msgstr ""
-
 # 02dd2ff576614f9ca4f934a7eef88984
->>>>>>> 2478a500
 #: ../source/includes/option/option-mongoimport-port.rst:3
 msgid "*Default*: 27017"
 msgstr ""
 
-<<<<<<< HEAD
-=======
 # c8a234e262e641daad66da93a504fe86
->>>>>>> 2478a500
 #: ../source/includes/option/option-mongoimport-port.rst:5
 msgid ""
 "Specifies the TCP port on which the MongoDB instance listens for client "
 "connections."
 msgstr ""
 
-<<<<<<< HEAD
-#: ../source/includes/option/option-mongoimport-ipv6.rst:3
-msgid "*Removed in version 3.0.*"
-msgstr ""
-
-#: ../source/includes/option/option-mongoimport-ipv6.rst:5
-msgid ""
-"Enables IPv6 support and allows :program:`mongoimport` to connect to the "
-"MongoDB instance using an IPv6 network. Prior to MongoDB 3.0, you had to "
-"specify :option:`--ipv6` to use IPv6. In MongoDB 3.0 and later, IPv6 is "
-"always enabled."
-msgstr ""
-
-#: ../source/includes/option/option-mongoimport-ssl.rst:5
-msgid ""
-"Enables connection to a :binary:`~bin.mongod` or :binary:`~bin.mongos` "
-"that has TLS/SSL support enabled."
-msgstr ""
-
-#: ../source/includes/extracts/ssl-facts-see-more.rst:1
-msgid ""
-"For more information about TLS/SSL and MongoDB, see :doc:`/tutorial"
-"/configure-ssl` and :doc:`/tutorial/configure-ssl-clients` ."
-msgstr ""
-
-=======
 # b39c686c52124eeea069fc75eae01f3d
 #: ../source/includes/option/option-mongoimport-ipv6.rst:3
 msgid "*Removed in version 3.0.*"
@@ -529,45 +285,11 @@
 msgstr ""
 
 # dd8a9745558d4f0db0869070e9c354c8
->>>>>>> 2478a500
 #: ../source/includes/option/option-mongoimport-sslCAFile.rst:5
 msgid ""
 "Specifies the :file:`.pem` file that contains the root certificate chain "
 "from the Certificate Authority. Specify the file name of the :file:`.pem`"
 " file using relative or absolute paths."
-<<<<<<< HEAD
-msgstr ""
-
-#: ../source/includes/extracts/ssl-facts-ca-file.rst:2
-msgid ""
-"Starting in version 3.4, if ``--sslCAFile`` or ``ssl.CAFile`` is not "
-"specified and you are not using x.509 authentication, the system-wide CA "
-"certificate store will be used when connecting to an TLS/SSL-enabled "
-"server."
-msgstr ""
-
-#: ../source/includes/extracts/ssl-facts-x509-ca-file.rst:2
-msgid ""
-"If using x.509 authentication, ``--sslCAFile`` or ``ssl.CAFile`` must be "
-"specified unless using :option:`--sslCertificateSelector <mongod "
-"--sslCertificateSelector>`."
-msgstr ""
-
-#: ../source/includes/option/option-mongoimport-sslCAFile.rst:13
-msgid ""
-"**Version 3.2 and earlier:** For TLS/SSL connections (``--ssl``) to "
-":binary:`~bin.mongod` and :binary:`~bin.mongos`, if the "
-":program:`mongoimport` runs without the :option:`--sslCAFile`, "
-":program:`mongoimport` will not attempt to validate the server "
-"certificates. This creates a vulnerability to expired "
-":binary:`~bin.mongod` and :binary:`~bin.mongos` certificates as well as "
-"to foreign processes posing as valid :binary:`~bin.mongod` or "
-":binary:`~bin.mongos` instances. Ensure that you *always* specify the CA "
-"file to validate the server certificates in cases where intrusion is a "
-"possibility."
-msgstr ""
-
-=======
 msgstr ""
 
 # 135dac93beb84a55b9e39b0bc28219bc
@@ -584,7 +306,6 @@
 msgstr ""
 
 # 125c72782da346f48de47126befdcc2d
->>>>>>> 2478a500
 #: ../source/includes/option/option-mongoimport-sslPEMKeyFile.rst:5
 msgid ""
 "Specifies the :file:`.pem` file that contains both the TLS/SSL "
@@ -592,26 +313,16 @@
 " relative or absolute paths."
 msgstr ""
 
-<<<<<<< HEAD
-#: ../source/includes/option/option-mongoimport-sslPEMKeyFile.rst:9
-msgid ""
-"This option is required when using the :option:`--ssl` option to connect "
-"to a :binary:`~bin.mongod` or :binary:`~bin.mongos` that has "
-=======
 # e48ed8907b7b4affba940d0eb6d0be3a
 #: ../source/includes/option/option-mongoimport-sslPEMKeyFile.rst:9
 msgid ""
 "This option is required when using the :option:`--ssl` option to connect "
 "to a :program:`mongod` or :program:`mongos` that has "
->>>>>>> 2478a500
 ":setting:`~net.ssl.CAFile` enabled *without* "
 ":setting:`~net.ssl.allowConnectionsWithoutCertificates`."
 msgstr ""
 
-<<<<<<< HEAD
-=======
 # 5107e4fb131b4ea39ef4de1605dfad4d
->>>>>>> 2478a500
 #: ../source/includes/option/option-mongoimport-sslPEMKeyPassword.rst:5
 msgid ""
 "Specifies the password to de-crypt the certificate-key file (i.e. "
@@ -621,10 +332,7 @@
 "reporting output."
 msgstr ""
 
-<<<<<<< HEAD
-=======
 # 7fbc3b6797094048abb37b6fadddb164
->>>>>>> 2478a500
 #: ../source/includes/option/option-mongoimport-sslPEMKeyPassword.rst:10
 msgid ""
 "If the private key in the PEM file is encrypted and you do not specify "
@@ -632,10 +340,7 @@
 " prompt for a passphrase. See :ref:`ssl-certificate-password`."
 msgstr ""
 
-<<<<<<< HEAD
-=======
 # d4b58b97389e434abbac116754a44d95
->>>>>>> 2478a500
 #: ../source/includes/option/option-mongoimport-sslCRLFile.rst:5
 msgid ""
 "Specifies the :file:`.pem` file that contains the Certificate Revocation "
@@ -643,10 +348,7 @@
 "absolute paths."
 msgstr ""
 
-<<<<<<< HEAD
-=======
 # 20f272f98c5c4a9da9f5a0ffeccc1195
->>>>>>> 2478a500
 #: ../source/includes/option/option-mongoimport-sslAllowInvalidCertificates.rst:5
 msgid ""
 "Bypasses the validation checks for server certificates and allows the use"
@@ -655,54 +357,6 @@
 "warning the use of the invalid certificate."
 msgstr ""
 
-<<<<<<< HEAD
-#: ../source/includes/extracts/ssl-facts-x509-invalid-certificate.rst:2
-msgid ""
-"Starting in MongoDB 4.0, if you specify ``--sslAllowInvalidCertificates``"
-" or ``ssl.allowInvalidCertificates: true`` when using x.509 "
-"authentication, an invalid certificate is only sufficient to establish a "
-"TLS/SSL connection but is *insufficient* for authentication."
-msgstr ""
-
-#: ../source/includes/extracts/ssl-facts-invalid-cert-warning-clients.rst:4
-msgid ""
-"Although available, avoid using the ``--sslAllowInvalidCertificates`` "
-"option if possible. If the use of ``--sslAllowInvalidCertificates`` is "
-"necessary, only use the option on systems where intrusion is not "
-"possible."
-msgstr ""
-
-#: ../source/includes/extracts/ssl-facts-invalid-cert-warning-clients.rst:9
-msgid ""
-"If the :binary:`~bin.mongo` shell (and other :ref:`mongodb-tools-support-"
-"ssl`) runs with the ``--sslAllowInvalidCertificates`` option, the "
-":binary:`~bin.mongo` shell (and other :ref:`mongodb-tools-support-ssl`) "
-"will not attempt to validate the server certificates. This creates a "
-"vulnerability to expired :binary:`~bin.mongod` and :binary:`~bin.mongos` "
-"certificates as well as to foreign processes posing as valid "
-":binary:`~bin.mongod` or :binary:`~bin.mongos` instances. If you only "
-"need to disable the validation of the hostname in the TLS/SSL "
-"certificates, see ``--sslAllowInvalidHostnames``."
-msgstr ""
-
-#: ../source/includes/option/option-mongoimport-sslAllowInvalidHostnames.rst:5
-msgid ""
-"Disables the validation of the hostnames in TLS/SSL certificates. Allows "
-":program:`mongoimport` to connect to MongoDB instances even if the "
-"hostname in their certificates do not match the specified hostname."
-msgstr ""
-
-#: ../source/includes/option/option-mongoimport-sslFIPSMode.rst:5
-msgid ""
-"Directs the :program:`mongoimport` to use the FIPS mode of the TLS/SSL "
-"library. Your system must have a FIPS compliant library to use the "
-":option:`--sslFIPSMode` option."
-msgstr ""
-
-#: ../source/includes/note-fips-is-enterprise-only.rst:1
-msgid ""
-"FIPS-compatible TLS/SSL is available only in `MongoDB Enterprise "
-=======
 # 1b39f12fc1cb4696ad98a5d98898a912
 #: ../source/includes/option/option-mongoimport-sslAllowInvalidHostnames.rst:5
 msgid ""
@@ -723,15 +377,11 @@
 #: ../source/includes/note-fips-is-enterprise-only.rst:1
 msgid ""
 "FIPS-compatible SSL is available only in `MongoDB Enterprise "
->>>>>>> 2478a500
 "<http://www.mongodb.com/products/mongodb-enterprise?jmp=docs>`_. See "
 ":doc:`/tutorial/configure-fips` for more information."
 msgstr ""
 
-<<<<<<< HEAD
-=======
 # 8e9fcdfeb608428d8cd50b6124bd868c
->>>>>>> 2478a500
 #: ../source/includes/option/option-mongoimport-username.rst:3
 msgid ""
 "Specifies a username with which to authenticate to a MongoDB database "
@@ -739,10 +389,7 @@
 "``--authenticationDatabase`` options."
 msgstr ""
 
-<<<<<<< HEAD
-=======
 # 0471bb5b57d94c278f1ad9271c8025df
->>>>>>> 2478a500
 #: ../source/includes/option/option-mongoimport-password.rst:3
 msgid ""
 "Specifies a password with which to authenticate to a MongoDB database "
@@ -750,17 +397,14 @@
 "``--authenticationDatabase`` options."
 msgstr ""
 
-<<<<<<< HEAD
-=======
 # db60ffaf1f3643dcb3f9677ba8231d57
->>>>>>> 2478a500
 #: ../source/includes/option/option-mongoimport-password.rst:9
 msgid ""
 "If you do not specify an argument for :option:`--password`, "
 ":program:`mongoimport` returns an error."
-<<<<<<< HEAD
-msgstr ""
-
+msgstr ""
+
+# e64ac9d3251143c1b19369c797b16b4c
 #: ../source/includes/option/option-mongoimport-password.rst:14
 msgid ""
 "If you wish :program:`mongoimport` to prompt the user for the password, "
@@ -769,63 +413,25 @@
 "``--password \"\"`` ."
 msgstr ""
 
+# d38263bdf0fa499890a8b4d45fffe898
 #: ../source/includes/option/option-mongoimport-authenticationDatabase.rst:3
 msgid ""
 "Specifies the database in which the user is created. See :ref:`user-"
 "authentication-database`."
 msgstr ""
 
-=======
-msgstr ""
-
-# e64ac9d3251143c1b19369c797b16b4c
-#: ../source/includes/option/option-mongoimport-password.rst:14
-msgid ""
-"If you wish :program:`mongoimport` to prompt the user for the password, "
-"pass the :option:`--username` option without :option:`--password` or "
-"specify an empty string as the :option:`--password` value, as in "
-"``--password \"\"`` ."
-msgstr ""
-
-# d38263bdf0fa499890a8b4d45fffe898
-#: ../source/includes/option/option-mongoimport-authenticationDatabase.rst:3
-msgid ""
-"Specifies the database in which the user is created. See :ref:`user-"
-"authentication-database`."
-msgstr ""
-
 # 1c6488f6dc2145748d4040893fac6a2b
->>>>>>> 2478a500
 #: ../source/includes/option/option-mongoimport-authenticationMechanism.rst:3
 msgid "*Default*: SCRAM-SHA-1"
 msgstr ""
 
-<<<<<<< HEAD
-=======
 # 46f4a4f796a24a2f82c433040a46cece
->>>>>>> 2478a500
 #: ../source/includes/option/option-mongoimport-authenticationMechanism.rst:5
 msgid ""
-"Specifies the authentication mechanism the :program:`mongoimport` "
-"instance uses to authenticate to the :binary:`~bin.mongod` or "
-":binary:`~bin.mongos`."
-msgstr ""
-
-<<<<<<< HEAD
-#: ../source/includes/option/option-mongoimport-authenticationMechanism.rst:10
-msgid ""
-"MongoDB removes support for the deprecated MongoDB Challenge-Response "
-"(``MONGODB-CR``) authentication mechanism."
-msgstr ""
-
-#: ../source/includes/option/option-mongoimport-authenticationMechanism.rst:13
-msgid ""
-"MongoDB adds support for SCRAM mechanism using the SHA-256 hash function "
-"(``SCRAM-SHA-256``)."
-msgstr ""
-
-#: ../source/includes/list-table-auth-mechanisms.rst:5
-=======
+"Added support for the ``PLAIN`` and ``MONGODB-X509`` authentication "
+"mechanisms."
+msgstr ""
+
 # f9c4ec2672314422b58944d11512c215
 #: ../source/includes/option/option-mongoimport-authenticationMechanism.rst:9
 msgid ""
@@ -845,96 +451,20 @@
 # bfd2d1f9b68b47878f09953c6bf49048
 # 991121b314f94d0a97adaf06ead3f48d
 #: ../source/includes/option/option-mongoimport-authenticationMechanism.rst:21
->>>>>>> 2478a500
 #: ../source/includes/option/option-mongoimport-mode.rst:20
 #: ../source/includes/option/option-mongoimport-parseGrace.rst:17
 msgid "Value"
 msgstr ""
 
-<<<<<<< HEAD
-#: ../source/includes/list-table-auth-mechanisms.rst:7
-=======
 # 1155e3f277594d5888f3e9cdaa78c261
 # ed851083f33049a8bac0c4cd2f97dd7c
 # cc3e85655a1548cda99fc1564da57b1f
 #: ../source/includes/option/option-mongoimport-authenticationMechanism.rst:23
->>>>>>> 2478a500
 #: ../source/includes/option/option-mongoimport-mode.rst:21
 #: ../source/includes/option/option-mongoimport-parseGrace.rst:18
 msgid "Description"
 msgstr ""
 
-<<<<<<< HEAD
-#: ../source/includes/list-table-auth-mechanisms.rst:9
-msgid ":ref:`SCRAM-SHA-1 <authentication-scram-sha-1>`"
-msgstr ""
-
-#: ../source/includes/list-table-auth-mechanisms.rst:11
-msgid ""
-"`RFC 5802 <https://tools.ietf.org/html/rfc5802>`_ standard Salted "
-"Challenge Response Authentication Mechanism using the SHA-1 hash "
-"function."
-msgstr ""
-
-#: ../source/includes/list-table-auth-mechanisms.rst:15
-msgid ":ref:`SCRAM-SHA-256 <authentication-scram-sha-256>`"
-msgstr ""
-
-#: ../source/includes/list-table-auth-mechanisms.rst:17
-msgid ""
-"`RFC 7677 <https://tools.ietf.org/html/rfc7677>`_ standard Salted "
-"Challenge Response Authentication Mechanism using the SHA-256 hash "
-"function."
-msgstr ""
-
-#: ../source/includes/list-table-auth-mechanisms.rst:21
-msgid "Requires featureCompatibilityVersion set to ``4.0``."
-msgstr ""
-
-#: ../source/includes/list-table-auth-mechanisms.rst:25
-msgid ":ref:`MONGODB-X509 <security-auth-x509>`"
-msgstr ""
-
-#: ../source/includes/list-table-auth-mechanisms.rst:27
-msgid "MongoDB TLS/SSL certificate authentication."
-msgstr ""
-
-#: ../source/includes/list-table-auth-mechanisms.rst:29
-msgid ":ref:`GSSAPI <security-auth-kerberos>` (Kerberos)"
-msgstr ""
-
-#: ../source/includes/list-table-auth-mechanisms.rst:31
-msgid ""
-"External authentication using Kerberos. This mechanism is available only "
-"in `MongoDB Enterprise <http://www.mongodb.com/products/mongodb-"
-"enterprise?jmp=docs>`_."
-msgstr ""
-
-#: ../source/includes/list-table-auth-mechanisms.rst:35
-msgid ":ref:`PLAIN <security-auth-ldap>` (LDAP SASL)"
-msgstr ""
-
-#: ../source/includes/list-table-auth-mechanisms.rst:37
-msgid ""
-"External authentication using LDAP. You can also use ``PLAIN`` for "
-"authenticating in-database users. ``PLAIN`` transmits passwords in plain "
-"text. This mechanism is available only in `MongoDB Enterprise "
-"<http://www.mongodb.com/products/mongodb-enterprise?jmp=docs>`_."
-msgstr ""
-
-#: ../source/includes/option/option-mongoimport-gssapiServiceName.rst:5
-msgid ""
-"Specify the name of the service using :doc:`GSSAPI/Kerberos "
-"</core/kerberos>`. Only required if the service does not use the default "
-"name of ``mongodb``."
-msgstr ""
-
-#: ../source/includes/option/option-mongoimport-gssapiHostName.rst:9
-#: ../source/includes/option/option-mongoimport-gssapiServiceName.rst:9
-msgid "This option is available only in MongoDB Enterprise."
-msgstr ""
-
-=======
 # 882adc2dd98f45ae89d06b3605259001
 #: ../source/includes/option/option-mongoimport-authenticationMechanism.rst:25
 msgid ":ref:`SCRAM-SHA-1 <authentication-scram-sha-1>`"
@@ -1010,7 +540,6 @@
 msgstr ""
 
 # ce67d00776924332ac35ae5d23e85989
->>>>>>> 2478a500
 #: ../source/includes/option/option-mongoimport-gssapiHostName.rst:5
 msgid ""
 "Specify the hostname of a service using :doc:`GSSAPI/Kerberos "
@@ -1018,43 +547,28 @@
 "match the hostname resolved by DNS."
 msgstr ""
 
-<<<<<<< HEAD
-=======
 # f835d0df527841fdae8f270c72c1f2ec
->>>>>>> 2478a500
 #: ../source/includes/option/option-mongoimport-db.rst:3
 msgid ""
 "Specifies the name of the database on which to run the "
 ":program:`mongoimport`."
 msgstr ""
 
-<<<<<<< HEAD
-=======
 # 87784e2894bd4a3d825a74af544bdb75
->>>>>>> 2478a500
 #: ../source/includes/option/option-mongoimport-collection.rst:3
 msgid "Specifies the collection to import."
 msgstr ""
 
-<<<<<<< HEAD
-#: ../source/includes/option/option-mongoimport-collection.rst:5
-msgid ""
-"If you do not specify :option:`--collection`, :binary:`~bin.mongoimport` "
-=======
 # 80179e1715f84280bab3335647fa6ef6
 #: ../source/includes/option/option-mongoimport-collection.rst:5
 msgid ""
 "If you do not specify :option:`--collection`, :program:`mongoimport` "
->>>>>>> 2478a500
 "takes the collection name from the input filename. MongoDB omits the "
 "extension of the file from the collection name, if the input file has an "
 "extension."
 msgstr ""
 
-<<<<<<< HEAD
-=======
 # f818936fa3c047a1a05b6485bdb07b6f
->>>>>>> 2478a500
 #: ../source/includes/option/option-mongoimport-fields.rst:3
 msgid ""
 "Specify a comma separated list of field names when importing :term:`csv` "
@@ -1062,10 +576,7 @@
 "header) line of the file."
 msgstr ""
 
-<<<<<<< HEAD
-=======
 # 9b07409b896a4de1adcceec8e887ef39
->>>>>>> 2478a500
 #: ../source/includes/option/option-mongoimport-fields.rst:8
 msgid ""
 "If you attempt to include :option:`--fields` when importing JSON data, "
@@ -1073,10 +584,7 @@
 "for :term:`csv` or :term:`tsv` imports."
 msgstr ""
 
-<<<<<<< HEAD
-=======
 # 2065dbb2e493478289cd298843b3423e
->>>>>>> 2478a500
 #: ../source/includes/option/option-mongoimport-fieldFile.rst:3
 msgid ""
 "As an alternative to :option:`--fields`, the :option:`--fieldFile` option"
@@ -1085,10 +593,7 @@
 " line of the file (i.e. header). Place one field per line."
 msgstr ""
 
-<<<<<<< HEAD
-=======
 # 9870a21b756849848d5e8635a80c4fb4
->>>>>>> 2478a500
 #: ../source/includes/option/option-mongoimport-fieldFile.rst:8
 msgid ""
 "If you attempt to include :option:`--fieldFile` when importing JSON data,"
@@ -1096,14 +601,15 @@
 "only for :term:`csv` or :term:`tsv` imports."
 msgstr ""
 
-<<<<<<< HEAD
+# a7ac3bf9f7564ba6bedf10964706a614
 #: ../source/includes/option/option-mongoimport-ignoreBlanks.rst:3
 msgid ""
 "Ignores empty fields in :term:`csv` and :term:`tsv` exports. If not "
-"specified, :binary:`~bin.mongoimport` creates fields without values in "
+"specified, :program:`mongoimport` creates fields without values in "
 "imported documents."
 msgstr ""
 
+# 9800b90cd4dd49d48e10fe46c225a7ad
 #: ../source/includes/option/option-mongoimport-ignoreBlanks.rst:8
 msgid ""
 "If you attempt to include :option:`--ignoreBlanks` when importing JSON "
@@ -1111,32 +617,14 @@
 ":option:`--ignoreBlanks` is only for :term:`csv` or :term:`tsv` imports."
 msgstr ""
 
-=======
-# a7ac3bf9f7564ba6bedf10964706a614
-#: ../source/includes/option/option-mongoimport-ignoreBlanks.rst:3
-msgid ""
-"Ignores empty fields in :term:`csv` and :term:`tsv` exports. If not "
-"specified, :program:`mongoimport` creates fields without values in "
-"imported documents."
-msgstr ""
-
-# 9800b90cd4dd49d48e10fe46c225a7ad
-#: ../source/includes/option/option-mongoimport-ignoreBlanks.rst:8
-msgid ""
-"If you attempt to include :option:`--ignoreBlanks` when importing JSON "
-"data, :program:`mongoimport` will return an error. "
-":option:`--ignoreBlanks` is only for :term:`csv` or :term:`tsv` imports."
-msgstr ""
-
 # 3121293cca50404cb4eb3160d71de240
->>>>>>> 2478a500
 #: ../source/includes/option/option-mongoimport-type.rst:3
 msgid ""
 "Specifies the file type to import. The default format is :term:`JSON`, "
 "but it's possible to import :term:`csv` and :term:`tsv` files."
-<<<<<<< HEAD
-msgstr ""
-
+msgstr ""
+
+# 2df77004b21546ac803afbbe8fa93c48
 #: ../source/includes/option/option-mongoimport-type.rst:6
 msgid ""
 "The ``csv`` parser accepts that data that complies with RFC :rfc:`4180`. "
@@ -1145,25 +633,6 @@
 " double-quote marks by prepending another double-quote."
 msgstr ""
 
-#: ../source/includes/option/option-mongoimport-file.rst:3
-msgid ""
-"Specifies the location and name of a file containing the data to import. "
-"If you do not specify a file, :binary:`~bin.mongoimport` reads data from "
-"standard input (e.g. \"stdin\")."
-msgstr ""
-
-=======
-msgstr ""
-
-# 2df77004b21546ac803afbbe8fa93c48
-#: ../source/includes/option/option-mongoimport-type.rst:6
-msgid ""
-"The ``csv`` parser accepts that data that complies with RFC :rfc:`4180`. "
-"As a result, backslashes are *not* a valid escape character. If you use "
-"double-quotes to enclose fields in the CSV data, you must escape internal"
-" double-quote marks by prepending another double-quote."
-msgstr ""
-
 # ea4fbe4e3e7a4556bcd97efa79d8993e
 #: ../source/includes/option/option-mongoimport-file.rst:3
 msgid ""
@@ -1173,32 +642,21 @@
 msgstr ""
 
 # 616b4a1949574dd6b250121b2621c905
->>>>>>> 2478a500
 #: ../source/includes/option/option-mongoimport-drop.rst:3
 msgid ""
 "Modifies the import process so that the target instance drops the "
 "collection before importing the data from the input."
 msgstr ""
 
-<<<<<<< HEAD
-=======
 # 73f87c1f1e124d17af910c5ac68a01ca
->>>>>>> 2478a500
 #: ../source/includes/option/option-mongoimport-headerline.rst:3
 msgid ""
 "If using :option:`--type csv <mongoimport --type>` or :option:`--type tsv"
 " <mongoimport --type>`, uses the first line as field names. Otherwise, "
-<<<<<<< HEAD
-":binary:`~bin.mongoimport` will import the first line as a distinct "
-"document."
-msgstr ""
-
-=======
 ":program:`mongoimport` will import the first line as a distinct document."
 msgstr ""
 
 # 2978319724ed466b8d44e8268abc8efa
->>>>>>> 2478a500
 #: ../source/includes/option/option-mongoimport-headerline.rst:9
 msgid ""
 "If you attempt to include :option:`--headerline` when importing JSON "
@@ -1206,19 +664,6 @@
 " is only for :term:`csv` or :term:`tsv` imports."
 msgstr ""
 
-<<<<<<< HEAD
-#: ../source/includes/option/option-mongoimport-mode.rst:3
-msgid "*Default*: insert"
-msgstr ""
-
-#: ../source/includes/option/option-mongoimport-mode.rst:7
-msgid ""
-"Specifies how the import process should handle existing documents in the "
-"database that match documents in the import file."
-msgstr ""
-
-#: ../source/includes/option/option-mongoimport-mode.rst:10
-=======
 # a34be12209b044fdabeb39df39e945e8
 #: ../source/includes/option/option-mongoimport-mode.rst:3
 msgid "*Default*: insert"
@@ -1310,775 +755,11 @@
 
 # 04188d5138cc4246b8b17d65d2216aa5
 #: ../source/includes/option/option-mongoimport-upsertFields.rst:19
->>>>>>> 2478a500
-msgid ""
-"By default, :program:`mongoimport` uses the ``_id`` field to match "
-"documents in the collection with documents in the import file. To specify"
-" the fields against which to match existing documents for the ``upsert`` "
-"and ``merge`` modes, use :option:`--upsertFields`."
-msgstr ""
-
-<<<<<<< HEAD
-#: ../source/includes/option/option-mongoimport-mode.rst:23
-msgid "``insert``"
-msgstr ""
-
-#: ../source/includes/option/option-mongoimport-mode.rst:25
-msgid ""
-"Insert the documents in the import file. :program:`mongoimport` will log "
-"an error if you attempt to import a document that contains a duplicate "
-"value for a field with a :ref:`unique index <index-type-unique>`, such as"
-" ``_id``."
-msgstr ""
-
-#: ../source/includes/option/option-mongoimport-mode.rst:30
-msgid "``upsert``"
-msgstr ""
-
-#: ../source/includes/option/option-mongoimport-mode.rst:32
-msgid ""
-"Replace existing documents in the database with matching documents from "
-"the import file. :program:`mongoimport` will insert all other documents. "
-":ref:`ex-mongoimport-upsert` describes how to use :option:`--mode` "
-"``upsert``."
-msgstr ""
-
-#: ../source/includes/option/option-mongoimport-mode.rst:38
-msgid "``merge``"
-msgstr ""
-
-#: ../source/includes/option/option-mongoimport-mode.rst:40
-msgid ""
-"Merge existing documents that match a document in the import file with "
-"the new document. :program:`mongoimport` will insert all other documents."
-" :ref:`ex-mongoimport-merge` describes how to use :option:`--mode` "
-"``merge``."
-msgstr ""
-
-#: ../source/includes/option/option-mongoimport-upsertFields.rst:3
-msgid ""
-"Specifies a list of fields for the query portion of the :term:`upsert`. "
-"Use this option if the ``_id`` fields in the existing documents don't "
-"match the field in the document, but another field or field combination "
-"can uniquely identify documents as a basis for performing upsert "
-"operations."
-msgstr ""
-
-#: ../source/includes/option/option-mongoimport-upsertFields.rst:10
-msgid ""
-"Modifies the import process to update existing objects in the database if"
-" they match based on the specified fields, while inserting all other "
-"objects. You do not need to use :option:`--mode upsert <--mode>` with "
-":option:`--upsertFields`."
-msgstr ""
-
-#: ../source/includes/option/option-mongoimport-upsertFields.rst:16
-msgid ""
-"If you do not specify a field, :option:`--upsertFields` will upsert on "
-"the basis of the ``_id`` field."
-msgstr ""
-
-#: ../source/includes/option/option-mongoimport-upsertFields.rst:19
 msgid ""
 "To ensure adequate performance, indexes should exist for this field or "
 "fields."
 msgstr ""
 
-#: ../source/includes/option/option-mongoimport-stopOnError.rst:3
-msgid ""
-"Forces :program:`mongoimport` to halt the insert operation at the first "
-"error rather than continuing the operation despite errors."
-msgstr ""
-
-#: ../source/includes/option/option-mongoimport-jsonArray.rst:3
-msgid ""
-"Accepts the import of data expressed with multiple MongoDB documents "
-"within a single :term:`JSON` array. Limited to imports of 16 MB or "
-"smaller."
-msgstr ""
-
-#: ../source/includes/option/option-mongoimport-jsonArray.rst:7
-msgid ""
-"Use :option:`--jsonArray` in conjunction with :option:`mongoexport "
-"--jsonArray`."
-msgstr ""
-
-#: ../source/includes/option/option-mongoimport-maintainInsertionOrder.rst:3
-msgid "*Default*: False"
-msgstr ""
-
-#: ../source/includes/option/option-mongoimport-maintainInsertionOrder.rst:5
-msgid ""
-"If specified, :program:`mongoimport` inserts the documents in the order "
-"of their appearance in the input source, otherwise :program:`mongoimport`"
-" may perform the insertions in an arbitrary order."
-msgstr ""
-
-#: ../source/includes/option/option-mongoimport-numInsertionWorkers.rst:3
-msgid "*Default*: 1"
-msgstr ""
-
-#: ../source/includes/option/option-mongoimport-numInsertionWorkers.rst:7
-msgid "Specifies the number of insertion workers to run concurrently."
-msgstr ""
-
-#: ../source/includes/option/option-mongoimport-numInsertionWorkers.rst:10
-msgid ""
-"For large imports, increasing the number of insertion workers may "
-"increase the speed of the import."
-msgstr ""
-
-#: ../source/includes/option/option-mongoimport-writeConcern.rst:3
-msgid "*Default*: majority"
-msgstr ""
-
-#: ../source/includes/option/option-mongoimport-writeConcern.rst:5
-msgid ""
-"Specifies the :term:`write concern` for each write operation that "
-":program:`mongoimport` writes to the target database."
-msgstr ""
-
-#: ../source/includes/option/option-mongoimport-writeConcern.rst:8
-msgid "Specify the write concern as a document with :ref:`w options <wc-w>`."
-msgstr ""
-
-#: ../source/includes/option/option-mongoimport-bypassDocumentValidation.rst:3
-msgid ""
-"Enables :program:`mongoimport` to bypass :doc:`document validation </core"
-"/schema-validation>` during the operation. This lets you insert documents"
-" that do not meet the validation requirements."
-msgstr ""
-
-#: ../source/includes/option/option-mongoimport-columnsHaveTypes.rst:6
-msgid ""
-"Instructs :program:`mongoimport` that the field list specified in "
-":option:`--fields`, :option:`--fieldFile`, or :option:`--headerline` "
-"specifies the types of each field."
-msgstr ""
-
-#: ../source/includes/option/option-mongoimport-columnsHaveTypes.rst:10
-msgid ""
-"Field names must be in the form of ``<colName>.<type>(<arg>)``. You must "
-"backslash-escape the following characters if you wish to include them in "
-"an argument: ``(``, ``)``, and ``\\``."
-msgstr ""
-
-#: ../source/includes/option/option-mongoimport-columnsHaveTypes.rst:18
-msgid "``type``"
-msgstr ""
-
-#: ../source/includes/option/option-mongoimport-columnsHaveTypes.rst:19
-msgid "Supported Arguments"
-msgstr ""
-
-#: ../source/includes/option/option-mongoimport-columnsHaveTypes.rst:20
-msgid "Example Header Field"
-msgstr ""
-
-#: ../source/includes/option/option-mongoimport-columnsHaveTypes.rst:22
-msgid "``auto()``"
-msgstr ""
-
-#: ../source/includes/option/option-mongoimport-columnsHaveTypes.rst:23
-#: ../source/includes/option/option-mongoimport-columnsHaveTypes.rst:33
-#: ../source/includes/option/option-mongoimport-columnsHaveTypes.rst:59
-#: ../source/includes/option/option-mongoimport-columnsHaveTypes.rst:63
-#: ../source/includes/option/option-mongoimport-columnsHaveTypes.rst:67
-#: ../source/includes/option/option-mongoimport-columnsHaveTypes.rst:71
-msgid "None."
-msgstr ""
-
-#: ../source/includes/option/option-mongoimport-columnsHaveTypes.rst:24
-msgid "``misc.auto()``"
-msgstr ""
-
-#: ../source/includes/option/option-mongoimport-columnsHaveTypes.rst:26
-msgid "``binary(<arg>)``"
-msgstr ""
-
-#: ../source/includes/option/option-mongoimport-columnsHaveTypes.rst:27
-msgid "``base32`` (`RFC4648`_ encoding schema)"
-msgstr ""
-
-#: ../source/includes/option/option-mongoimport-columnsHaveTypes.rst:28
-msgid "``base64`` (`RFC4648`_ encoding schema)"
-msgstr ""
-
-#: ../source/includes/option/option-mongoimport-columnsHaveTypes.rst:29
-msgid "``hex``"
-msgstr ""
-
-#: ../source/includes/option/option-mongoimport-columnsHaveTypes.rst:30
-msgid "``user thumbnail.binary(base64)``"
-msgstr ""
-
-#: ../source/includes/option/option-mongoimport-columnsHaveTypes.rst:32
-msgid "``boolean()``"
-msgstr ""
-
-#: ../source/includes/option/option-mongoimport-columnsHaveTypes.rst:34
-msgid "``verified.boolean()``"
-msgstr ""
-
-#: ../source/includes/option/option-mongoimport-columnsHaveTypes.rst:36
-msgid "``date(<arg>)``"
-msgstr ""
-
-#: ../source/includes/option/option-mongoimport-columnsHaveTypes.rst:37
-msgid "Alias for ``date_go(<arg>)``. `Go Language time.Parse format`_."
-msgstr ""
-
-#: ../source/includes/option/option-mongoimport-columnsHaveTypes.rst:38
-msgid "``created.date(2006-01-02 15:04:05)``"
-msgstr ""
-
-#: ../source/includes/option/option-mongoimport-columnsHaveTypes.rst:40
-msgid "``date_go(<arg>)``"
-msgstr ""
-
-#: ../source/includes/option/option-mongoimport-columnsHaveTypes.rst:41
-msgid "`Go Language time.Parse format`_"
-msgstr ""
-
-#: ../source/includes/option/option-mongoimport-columnsHaveTypes.rst:42
-msgid "``created.date_go(2006-01-02 15:04:05)``"
-msgstr ""
-
-#: ../source/includes/option/option-mongoimport-columnsHaveTypes.rst:44
-msgid "``date_ms(<arg>)``"
-msgstr ""
-
-#: ../source/includes/option/option-mongoimport-columnsHaveTypes.rst:45
-msgid ""
-"`Microsoft SQL Server FORMAT format <https://msdn.microsoft.com/en-"
-"us/library/hh213505.aspx>`_"
-msgstr ""
-
-#: ../source/includes/option/option-mongoimport-columnsHaveTypes.rst:47
-msgid "``created.date_ms(yyyy-MM-dd H:mm:ss)``"
-msgstr ""
-
-#: ../source/includes/option/option-mongoimport-columnsHaveTypes.rst:49
-msgid "``date_oracle(<arg>)``"
-msgstr ""
-
-#: ../source/includes/option/option-mongoimport-columnsHaveTypes.rst:50
-msgid ""
-"`Oracle Database TO_DATE format "
-"<https://docs.oracle.com/cd/B19306_01/server.102/b14200/functions183.htm>`_."
-msgstr ""
-
-#: ../source/includes/option/option-mongoimport-columnsHaveTypes.rst:52
-msgid "``created.date_oracle(YYYY-MM-DD HH24:MI:SS)``"
-msgstr ""
-
-#: ../source/includes/option/option-mongoimport-columnsHaveTypes.rst:54
-msgid "``decimal()``"
-msgstr ""
-
-#: ../source/includes/option/option-mongoimport-columnsHaveTypes.rst:55
-msgid "None"
-msgstr ""
-
-#: ../source/includes/option/option-mongoimport-columnsHaveTypes.rst:56
-msgid "``price.decimal()``"
-msgstr ""
-
-#: ../source/includes/option/option-mongoimport-columnsHaveTypes.rst:58
-msgid "``double()``"
-msgstr ""
-
-#: ../source/includes/option/option-mongoimport-columnsHaveTypes.rst:60
-msgid "``revenue.double()``"
-msgstr ""
-
-#: ../source/includes/option/option-mongoimport-columnsHaveTypes.rst:62
-msgid "``int32()``"
-msgstr ""
-
-#: ../source/includes/option/option-mongoimport-columnsHaveTypes.rst:64
-msgid "``followerCount.int32()``"
-msgstr ""
-
-#: ../source/includes/option/option-mongoimport-columnsHaveTypes.rst:66
-msgid "``int64()``"
-msgstr ""
-
-#: ../source/includes/option/option-mongoimport-columnsHaveTypes.rst:68
-msgid "``bigNumber.int64()``"
-msgstr ""
-
-#: ../source/includes/option/option-mongoimport-columnsHaveTypes.rst:70
-msgid "``string()``"
-msgstr ""
-
-#: ../source/includes/option/option-mongoimport-columnsHaveTypes.rst:72
-msgid "``zipcode.string()``"
-msgstr ""
-
-#: ../source/includes/option/option-mongoimport-columnsHaveTypes.rst:77
-msgid "See :ref:`example-csv-import-types` for sample usage."
-msgstr ""
-
-#: ../source/includes/option/option-mongoimport-columnsHaveTypes.rst:79
-msgid ""
-"If you attempt to include :option:`--columnsHaveTypes` when importing "
-"JSON data, :program:`mongoimport` will return an error. "
-":option:`--columnsHaveTypes` is only for :term:`csv` or :term:`tsv` "
-"imports."
-msgstr ""
-
-#: ../source/includes/option/option-mongoimport-parseGrace.rst:3
-msgid "*Default*: stop"
-msgstr ""
-
-#: ../source/includes/option/option-mongoimport-parseGrace.rst:8
-msgid ""
-"Specifies how :program:`mongoimport` handles type coercion failures when "
-"importing CSV or TSV files with :option:`--columnsHaveTypes`."
-msgstr ""
-
-#: ../source/includes/option/option-mongoimport-parseGrace.rst:11
-msgid ":option:`--parseGrace` has no effect when importing JSON documents."
-msgstr ""
-
-#: ../source/includes/option/option-mongoimport-parseGrace.rst:20
-msgid "``autoCast``"
-msgstr ""
-
-#: ../source/includes/option/option-mongoimport-parseGrace.rst:21
-msgid ""
-"Assigns a type based on the value of the field. For example, if a field "
-"is defined as a ``double`` and the value for that field was ``\"foo\"``, "
-":program:`mongoimport` would make that field value a string type."
-msgstr ""
-
-#: ../source/includes/option/option-mongoimport-parseGrace.rst:26
-msgid "``skipField``"
-msgstr ""
-
-#: ../source/includes/option/option-mongoimport-parseGrace.rst:27
-msgid ""
-"For the row being imported, :program:`mongoimport` does not include the "
-"field whose type does not match the expected type."
-msgstr ""
-
-#: ../source/includes/option/option-mongoimport-parseGrace.rst:30
-msgid "``skipRow``"
-msgstr ""
-
-#: ../source/includes/option/option-mongoimport-parseGrace.rst:31
-msgid ""
-":program:`mongoimport` does not import rows containing a value whose type"
-" does not match the expected type."
-msgstr ""
-
-#: ../source/includes/option/option-mongoimport-parseGrace.rst:34
-msgid "``stop``"
-msgstr ""
-
-#: ../source/includes/option/option-mongoimport-parseGrace.rst:35
-msgid ":program:`mongoimport` returns an error that ends the import."
-msgstr ""
-
-#: ../source/reference/program/mongoimport.txt:146
-msgid "Use"
-msgstr ""
-
-#: ../source/reference/program/mongoimport.txt:149
-msgid "Simple Import"
-msgstr ""
-
-#: ../source/reference/program/mongoimport.txt:151
-msgid ""
-":binary:`~bin.mongoimport` restores a database from a backup taken with "
-":binary:`~bin.mongoexport`. Most of the arguments to "
-":binary:`~bin.mongoexport` also exist for :binary:`~bin.mongoimport`."
-msgstr ""
-
-#: ../source/reference/program/mongoimport.txt:155
-msgid ""
-"In the following example, :binary:`~bin.mongoimport` imports the "
-":term:`JSON` data from the ``contacts.json`` file into the collection "
-"``contacts`` in the ``users`` database."
-msgstr ""
-
-#: ../source/reference/program/mongoimport.txt:166
-msgid "Replace Matching Documents during Import"
-msgstr ""
-
-#: ../source/reference/program/mongoimport.txt:168
-msgid ""
-"In MongoDB 3.4, :option:`--mode upsert <mongoimport --mode>` replaces the"
-" deprecated ``--upsert`` option."
-msgstr ""
-
-#: ../source/reference/program/mongoimport.txt:172
-msgid ""
-"With :option:`--mode <mongoimport --mode>` ``upsert``, "
-":binary:`~bin.mongoimport` replaces existing documents in the database "
-"that match a document in the import file with the document from the "
-"import file. Documents that do not match an existing document in the "
-"database are inserted as usual. By default :binary:`~bin.mongoimport` "
-"matches documents based on the ``_id`` field. Use :option:`--upsertFields"
-" <mongoimport --upsertFields>` to specify the fields to match against."
-msgstr ""
-
-#: ../source/reference/program/mongoimport.txt:180
-msgid ""
-"Consider the following document in the ``people`` collection in the "
-"``example`` database:"
-msgstr ""
-
-#: ../source/reference/program/mongoimport.txt:192
-#: ../source/reference/program/mongoimport.txt:249
-msgid ""
-"The following document exists in a ``people-20160927.json`` JSON file. "
-"The ``_id`` field of the JSON object matches the ``_id`` field of the "
-"document in the ``people`` collection."
-msgstr ""
-
-#: ../source/reference/program/mongoimport.txt:204
-msgid ""
-"To import the ``people-20160927.json`` file and replace documents in the "
-"database that match the documents in the import file, specify "
-":option:`--mode` ``upsert``, as in the following:"
-msgstr ""
-
-#: ../source/reference/program/mongoimport.txt:212
-msgid ""
-"The document in the ``people`` collection would then contain only the "
-"fields from the imported document, as in the following:"
-msgstr ""
-
-#: ../source/reference/program/mongoimport.txt:226
-msgid "Merge Matching Documents during Import"
-msgstr ""
-
-#: ../source/reference/program/mongoimport.txt:230
-msgid ""
-"With :option:`--mode <mongoimport --mode>` ``merge``, "
-":binary:`~bin.mongoimport` enables you to merge fields from a new record "
-"with an existing document in the database. Documents that do not match an"
-" existing document in the database are inserted as usual. By default "
-":binary:`~bin.mongoimport` matches documents based on the ``_id`` field. "
-"Use :option:`--upsertFields <mongoimport --upsertFields>` to specify the "
-"fields to match against."
-msgstr ""
-
-#: ../source/reference/program/mongoimport.txt:237
-msgid ""
-"The ``people`` collection in the ``example`` database contains the "
-"following document:"
-msgstr ""
-
-#: ../source/reference/program/mongoimport.txt:262
-msgid ""
-"To import the ``people-20160927.json`` file and merge documents from the "
-"import file with matching documents in the database, specify "
-":option:`--mode <mongoimport --mode>` ``merge``, as in the following:"
-msgstr ""
-
-#: ../source/reference/program/mongoimport.txt:270
-msgid ""
-"The import operation combines the fields from the JSON file with the "
-"original document in the database, matching the documents based on the "
-"``_id`` field. During the import process, :binary:`~bin.mongoimport` adds"
-" the new ``username`` and ``likes`` fields to the document and updates "
-"the ``email`` field with the value from the imported document, as in the "
-"following:"
-msgstr ""
-
-#: ../source/reference/program/mongoimport.txt:293
-msgid "Import ``JSON`` to Remote Host Running with Authentication"
-msgstr ""
-
-#: ../source/reference/program/mongoimport.txt:295
-msgid ""
-"In the following example, :binary:`~bin.mongoimport` imports data from "
-"the file ``/opt/backups/mdb1-examplenet.json`` into the ``contacts`` "
-"collection within the database ``marketing`` on a remote MongoDB database"
-" with authentication enabled."
-msgstr ""
-
-#: ../source/reference/program/mongoimport.txt:300
-msgid ""
-":binary:`~bin.mongoimport` connects to the :binary:`~bin.mongod` instance"
-" running on the host ``mongodb1.example.net`` over port ``37017``. It "
-"authenticates with the username ``user`` and the password ``pass``."
-msgstr ""
-
-#: ../source/reference/program/mongoimport.txt:309
-msgid "``CSV`` Import"
-msgstr ""
-
-#: ../source/reference/program/mongoimport.txt:312
-msgid "General CSV Import"
-msgstr ""
-
-#: ../source/reference/program/mongoimport.txt:314
-msgid ""
-"In the following example, :binary:`~bin.mongoimport` imports the "
-":term:`csv` formatted data in the ``/opt/backups/contacts.csv`` file into"
-" the collection ``contacts`` in the ``users`` database on the MongoDB "
-"instance running on the localhost port numbered ``27017``."
-msgstr ""
-
-#: ../source/reference/program/mongoimport.txt:320
-msgid ""
-"Specifying :option:`--headerline <mongoimport --headerline>` instructs "
-":binary:`~bin.mongoimport` to determine the name of the fields using the "
-"first line in the CSV file."
-msgstr ""
-
-#: ../source/reference/program/mongoimport.txt:328
-msgid ""
-":binary:`~bin.mongoimport` uses the input file name, without the "
-"extension, as the collection name if ``-c`` or ``--collection`` is "
-"unspecified. The following example is therefore equivalent:"
-msgstr ""
-
-#: ../source/reference/program/mongoimport.txt:339
-msgid "Import CSV with Specified Field Types"
-msgstr ""
-
-#: ../source/reference/program/mongoimport.txt:343
-msgid ""
-"MongoDB 3.4 added support for specifying field types. Specify field names"
-" and types in the form ``<colName>.<type>(<arg>)`` using "
-":option:`--fields <mongoimport --fields>`, :option:`--fieldFile "
-"<mongoimport --fieldFile>`, or :option:`--headerline <mongoimport "
-"--headerline>`."
-msgstr ""
-
-#: ../source/reference/program/mongoimport.txt:347
-msgid "Consider the following CSV data:"
-msgstr ""
-
-#: ../source/reference/program/mongoimport.txt:354
-msgid ""
-"The :option:`--fields <mongoimport --fields>` option specifies which "
-"field type :binary:`~bin.mongoimport` will use when importing the data "
-"into MongoDB."
-msgstr ""
-
-#: ../source/reference/program/mongoimport.txt:363
-msgid "Ignore Blank Fields"
-msgstr ""
-
-#: ../source/reference/program/mongoimport.txt:365
-msgid ""
-"Use the :option:`--ignoreBlanks <mongoimport --ignoreBlanks>` option to "
-"ignore blank fields. For :term:`CSV` and :term:`TSV` imports, this option"
-" provides the desired functionality in most cases because it avoids "
-"inserting fields with null values into your collection."
-msgstr ""
-
-#: ../source/reference/program/mongoimport.txt:370
-msgid ""
-"The following example imports the data from ``data.csv``, skipping any "
-"blank fields:"
-msgstr ""
-
-#~ msgid ""
-#~ "Runs the :program:`mongoimport` in a "
-#~ "quiet mode that attempts to limit "
-#~ "the amount of output. This option "
-#~ "suppresses:"
-#~ msgstr ""
-
-#~ msgid ""
-#~ "To connect to a replica set, "
-#~ "specify the replica set seed name "
-#~ "and the seed list of set members."
-#~ " Use the following format:"
-#~ msgstr ""
-
-#~ msgid ""
-#~ "In this example, :program:`mongoimport` "
-#~ "imports the :term:`csv` formatted data "
-#~ "in the ``/opt/backups/contacts.csv`` into the"
-#~ " collection ``contacts`` in the ``users``"
-#~ " database on the MongoDB instance "
-#~ "running on the localhost port numbered"
-#~ " ``27017``."
-#~ msgstr ""
-
-#~ msgid ""
-#~ "Since :program:`mongoimport` uses the input"
-#~ " file name (minus the extension) as"
-#~ " the collection name if ``-c`` or "
-#~ "``--collection`` is unspecified, the following"
-#~ " example is equivalent to the "
-#~ "previous example:"
-#~ msgstr ""
-
-# 8645f0f788084ee2894e494c62d13102
-#~ msgid ""
-#~ "The :program:`mongoimport` tool provides a "
-#~ "route to import content from a "
-#~ "JSON, CSV, or TSV export created "
-#~ "by :program:`mongoexport`, or potentially, "
-#~ "another third-party export tool. See "
-#~ "the :doc:`/core/import-export` document for"
-#~ " a more in depth usage overview, "
-#~ "and the :doc:`mongoexport` document for "
-#~ "more information regarding :program:`mongoexport`,"
-#~ " which provides the inverse \"exporting\""
-#~ " capability."
-#~ msgstr ""
-
-# 4c9f05f4ef8044a88621a7fde4c4c804
-#~ msgid ""
-#~ "Do not use :program:`mongoimport` and "
-#~ ":program:`mongoexport` for full instance, "
-#~ "production backups because they will not"
-#~ " reliably capture data type information."
-#~ " Use :program:`mongodump` and "
-#~ ":program:`mongorestore` as described in "
-#~ ":doc:`/core/backups` for this kind of "
-#~ "functionality."
-#~ msgstr ""
-
-# 931a844f13da4c75b40bee4ec48eb168
-#~ msgid ""
-#~ "Specifies a resolvable hostname for the"
-#~ " :program:`mongod` to which to connect. "
-#~ "By default, the :program:`mongoimport` "
-#~ "attempts to connect to a MongoDB "
-#~ "instance running on the localhost on "
-#~ "port number ``27017``."
-#~ msgstr ""
-
-# b9735505846a4e52a31b2af98443a4ff
-#~ msgid ""
-#~ "You can always connect directly to "
-#~ "a single MongoDB instance by specifying"
-#~ " the host and port number directly."
-#~ msgstr ""
-
-# b77716d4096144fd84ab7cd953e24db0
-#~ msgid ""
-#~ "Enables IPv6 support and allows the "
-#~ ":program:`mongoimport` to connect to the "
-#~ "MongoDB instance using an IPv6 network."
-#~ " All MongoDB programs and processes "
-#~ "disable IPv6 support by default."
-#~ msgstr ""
-
-# 97743371366f4f70a0934cf618f444c0
-#~ msgid ""
-#~ "Enables connection to a :program:`mongod` "
-#~ "or :program:`mongos` that has SSL "
-#~ "support enabled."
-#~ msgstr ""
-
-# d9dceded7332499482831cef812660df
-# a60899733e934574bb26381a6f6f1ee5
-# 6b1658605c4c4bf28bbd7273b3c4cfcd
-# 3f52533494054b32b457ad16bf82304f
-# 0fbcb6ce698e4f06a2dc320c64e4e957
-# 6fec4f179f634d759399194edc5f32a3
-# 3584ed0fd8874ba2ae6d36d1bbf250d1
-#~ msgid ""
-#~ "The default distribution of MongoDB does"
-#~ " not contain support for SSL. For "
-#~ "more information on MongoDB and SSL, "
-#~ "see :doc:`/tutorial/configure-ssl`."
-#~ msgstr ""
-
-# 2834f68bae804695bcfc1e77f0c0b9a1
-#~ msgid ""
-#~ "Specifies the :file:`.pem` file that "
-#~ "contains both the SSL certificate and"
-#~ " key. Specify the file name of "
-#~ "the :file:`.pem` file using relative or"
-#~ " absolute paths."
-#~ msgstr ""
-
-# 07eb8ffb2da24cb989ed7dd4a9136c33
-#~ msgid ""
-#~ "This option is required when using "
-#~ "the :option:`--ssl` option to connect to"
-#~ " a :program:`mongod` or :program:`mongos` "
-#~ "that has :setting:`~net.ssl.CAFile` enabled "
-#~ "*without* :setting:`~net.ssl.weakCertificateValidation`."
-#~ msgstr ""
-
-# eb4b43fc753340f6989608cee08ad8cf
-#~ msgid ""
-#~ "Directs the :program:`mongoimport` to use "
-#~ "the FIPS mode of the installed "
-#~ "OpenSSL library. Your system must have"
-#~ " a FIPS compliant OpenSSL library to"
-#~ " use the :option:`--sslFIPSMode` option."
-#~ msgstr ""
-
-# 2b3fa582bb244436aaa112e7bbe38801
-#~ msgid ""
-#~ "Specifies the database that holds the"
-#~ " user's credentials. If you do not"
-#~ " specify an authentication database, the"
-#~ " :program:`mongoimport` assumes that the "
-#~ "database specified as the argument to"
-#~ " the :option:`--db` option holds the "
-#~ "user's credentials."
-#~ msgstr ""
-
-# b1278ea3656a45239637e2cc7daeb1df
-#~ msgid "*Default*: MONGODB-CR"
-#~ msgstr ""
-
-# cc7c5664445241fda66b106bfd89399b
-#~ msgid ""
-#~ "Added support for the ``PLAIN`` and "
-#~ "``MONGODB-X509`` authentication mechanisms."
-#~ msgstr ""
-
-# 25191c71b292417fa2fd3fcace179936
-#~ msgid ""
-#~ "Specifies the authentication mechanism the "
-#~ ":program:`mongoimport` instance uses to "
-#~ "authenticate to the :program:`mongod` or "
-#~ ":program:`mongos`."
-#~ msgstr ""
-
-# 2322c3d7f03c4dff85246ff1f33008be
-#~ msgid "MONGODB-CR"
-#~ msgstr ""
-
-# 049d366ccb9f40319b4a08dce4cf772a
-#~ msgid "MongoDB challenge/response authentication."
-#~ msgstr ""
-
-# f4d8b98eb2b14898b3c9b7b682676c51
-#~ msgid "MONGODB-X509"
-#~ msgstr ""
-
-# d475d25be12e4871905dfecd3a35db83
-#~ msgid "MongoDB SSL certificate authentication."
-#~ msgstr ""
-
-# b4d92686955a4f90a2a8be872469c1be
-#~ msgid "PLAIN"
-#~ msgstr ""
-
-# b4093f2b7eb641978b2150ccaf0ad67e
-#~ msgid ""
-#~ "External authentication using LDAP. You "
-#~ "can also use ``PLAIN`` for "
-#~ "authenticating in-database users. ``PLAIN``"
-#~ " transmits passwords in plain text. "
-#~ "This mechanism is available only in "
-#~ "`MongoDB Enterprise <http://www.mongodb.com/products"
-#~ "/mongodb-enterprise>`_."
-#~ msgstr ""
-
-# 623376800e9d467ba635a22c440c652e
-#~ msgid "GSSAPI"
-#~ msgstr ""
-
-=======
 # 0b2fca2f5b024057a651cc2e1f676b0d
 #: ../source/includes/option/option-mongoimport-stopOnError.rst:3
 msgid ""
@@ -2762,7 +1443,6 @@
 #~ msgid "GSSAPI"
 #~ msgstr ""
 
->>>>>>> 2478a500
 # da589594fc4344c18a8e4ce0502e9a91
 #~ msgid ""
 #~ "External authentication using Kerberos. This"
@@ -2808,37 +1488,6 @@
 #~ " of versions after 2.0."
 #~ msgstr ""
 
-<<<<<<< HEAD
-# e9f01ac34daf48ffbaa39a25157c05a7
-#~ msgid ""
-#~ "If you do not specify "
-#~ ":option:`--collection`, :program:`mongoimport` takes "
-#~ "the collection name from the input "
-#~ "filename. MongoDB omits the extension of"
-#~ " the file from the collection name,"
-#~ " if the input file has an "
-#~ "extension."
-#~ msgstr ""
-
-# abc7bf2871c34123a62a36db4c029a50
-#~ msgid ""
-#~ "Ignores empty fields in :term:`csv` and"
-#~ " :term:`tsv` exports. If not specified, "
-#~ ":program:`mongoimport` creates fields without "
-#~ "values in imported documents."
-#~ msgstr ""
-
-# f5b6812a756545f091eb3d9215c99f90
-#~ msgid ""
-#~ "Specifies the location and name of "
-#~ "a file containing the data to "
-#~ "import. If you do not specify a"
-#~ " file, :program:`mongoimport` reads data "
-#~ "from standard input (e.g. \"stdin\")."
-#~ msgstr ""
-
-=======
->>>>>>> 2478a500
 # 7b5a8222fadf4523bc54b137eafdfb15
 #~ msgid ""
 #~ "Modifies the import process so that "
@@ -2847,19 +1496,6 @@
 #~ "from the input."
 #~ msgstr ""
 
-<<<<<<< HEAD
-# dd2e63e217fd4342be8100b5af631117
-#~ msgid ""
-#~ "If using :option:`--type csv <mongoimport "
-#~ "--type>` or :option:`--type tsv <mongoimport"
-#~ " --type>`, uses the first line as "
-#~ "field names. Otherwise, :program:`mongoimport` "
-#~ "will import the first line as a"
-#~ " distinct document."
-#~ msgstr ""
-
-=======
->>>>>>> 2478a500
 # 4de052b4aa0949a09a5a46044ef44681
 #~ msgid ""
 #~ "Modifies the import process to update"
@@ -2984,16 +1620,6 @@
 #~ " during the import."
 #~ msgstr ""
 
-<<<<<<< HEAD
-# 58213c5e0d534c3283e39d79375c25a6
-#~ msgid ""
-#~ "See :doc:`/reference/mongodb-extended-json` "
-#~ "for a complete list of these types"
-#~ " and the representations used."
-#~ msgstr ""
-
-=======
->>>>>>> 2478a500
 #~ msgid ""
 #~ ":program:`mongoimport` is single-threaded and"
 #~ " inserts one document at a time "
