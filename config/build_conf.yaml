--- conflicted
+++ resolved
@@ -10,13 +10,8 @@
   branched: true
   siteroot: true
 version:
-<<<<<<< HEAD
-  release: '4.0.9'
-  branch: '4.0'
-=======
   release: '4.1.10'
   branch: '4.2'
->>>>>>> 2478a500
 system:
   files:
     - 'pdfs.yaml'
