#
msgid ""
msgstr ""
"Project-Id-Version: mongodb-manual 3.0\n"
"Report-Msgid-Bugs-To: \n"
"POT-Creation-Date: 2015-08-20 19:13-0400\n"
"PO-Revision-Date: YEAR-MO-DA HO:MI+ZONE\n"
"Last-Translator: FULL NAME <EMAIL@ADDRESS>\n"
"Language-Team: LANGUAGE <LL@li.org>\n"
"MIME-Version: 1.0\n"
"Content-Type: text/plain; charset=UTF-8\n"
"Content-Transfer-Encoding: 8bit\n"

#: ../source/core/replica-set-hidden-member.txt:7
msgid "Hidden Replica Set Members"
msgstr "隐藏节点"

#: ../source/core/replica-set-hidden-member.txt:17
msgid ""
"A hidden member maintains a copy of the :term:`primary's <primary>` data set"
" but is **invisible** to client applications. Hidden members are good for "
"workloads with different usage patterns from the other members in the "
":term:`replica set`. Hidden members must always be :ref:`priority 0 members "
"<replica-set-secondary-only-members>` and so **cannot become primary**. The "
":method:`db.isMaster()` method does not display hidden members. Hidden "
"members, however, **may vote** in :ref:`elections <replica-set-elections>`."
msgstr ""

#: ../source/core/replica-set-hidden-member.txt:26
msgid ""
"In the following five-member replica set, all four secondary members have "
"copies of the primary's data set, but one of the secondary members is hidden."
msgstr ""
"在下述这样拥有五个节点的复制集中，四个从节点都拥有与主节点一致的数据集，但其"
"中的一个从节点是隐藏节点。"

#: ../source/core/replica-set-hidden-member.txt:33
msgid "Behavior"
msgstr "行为"

#: ../source/core/replica-set-hidden-member.txt:36
msgid "Read Operations"
msgstr "读操作"

#: ../source/core/replica-set-hidden-member.txt:38
msgid ""
"Clients will not distribute reads with the appropriate :doc:`read preference "
"</core/read-preference>` to hidden members. As a result, these members "
"receive no traffic other than basic replication. Use hidden members for "
"dedicated tasks such as reporting and backups. :doc:`Delayed members </core/"
"replica-set-delayed-member>` should be hidden."
msgstr ""
"客户端将不会把读请求分发到隐藏节点上，即使我们设定了 :doc:`复制集读选项 </"
"core/read-preference>` 。这些隐藏节点将不会收到来自应用程序的请求。我们可以将"
"隐藏节点专用于报表节点或是备份节点。 :doc:`延时节点 </core/replica-set-"
"delayed-member>` 也应该是一个隐藏节点。"

#: ../source/core/replica-set-hidden-member.txt:45
msgid ""
"In a sharded cluster, :program:`mongos` do not interact with hidden members."
msgstr "在分片集群中， :program:`mongos` 将不与隐藏节点进行交流。"

#: ../source/core/replica-set-hidden-member.txt:49
msgid "Voting"
msgstr "投票"

#: ../source/core/replica-set-hidden-member.txt:51
msgid ""
"Hidden members *may* vote in replica set elections. If you stop a voting "
"hidden member, ensure that the set has an active majority or the "
":term:`primary` will step down."
msgstr ""
"在复制集的选举中，隐藏节点是会 *参加* 投票的。当关闭一个隐藏节点的时候，请确"
"认复制集中的可用节点个数足够进行选举，以防 :term:`主节点 <primary>` 降职导致"
"复制集对外不可用。"

<<<<<<< HEAD
#: ../source/core/replica-set-hidden-member.txt:49
msgid ""
"For the purposes of backups, you can avoid stopping a hidden member with "
"the :method:`db.fsyncLock()` and :method:`db.fsyncUnlock()` operations to "
"flush all writes and lock the :program:`mongod` instance for the duration of "
"the backup operation."
msgstr ""
"将隐藏节点用于备份，可以防止我们在备份过程中使用 :method:`db.fsyncLock()`  "
"和  :method:`db.fsyncUnlock()` 操作来对 :program:`mongod` 实例加或解除写锁的"
"过程中应用程序的不可用。"

#: ../source/core/replica-set-hidden-member.txt:55
=======
#: ../source/core/replica-set-hidden-member.txt:66
>>>>>>> 7b6fda55
msgid "Further Reading"
msgstr "补充信息"

#: ../source/core/replica-set-hidden-member.txt:68
msgid ""
"For more information about backing up MongoDB databases, see :doc:`/core/"
"backups`. To configure a hidden member, see :doc:`/tutorial/configure-a-"
"hidden-replica-set-member`."
msgstr ""
"参见 :doc:`/core/backups` 可以获得更多有关MongoDB备份的信息。关于如何配置一个"
"隐藏节点，可以参考 :doc:`/tutorial/configure-a-hidden-replica-set-member` 。"

#: ../source/core/replica-set-hidden-member.txt:1
msgid "replica set members"
msgstr "复制集成员"

#: ../source/core/replica-set-hidden-member.txt:1
msgid "hidden"
msgstr ""

#: ../source/core/replica-set-hidden-member.txt:0
msgid "On this page"
msgstr ""

#: ../source/core/replica-set-hidden-member.txt:55
msgid "For the purposes of backups,"
msgstr ""

#: ../source/core/replica-set-hidden-member.txt:57
msgid ""
"If using the MMAPv1 storage engine, you can avoid stopping a hidden member "
"with the :method:`db.fsyncLock()` and :method:`db.fsyncUnlock()` operations "
"to flush all writes and lock the :program:`mongod` instance for the duration"
" of the backup operation."
msgstr ""

#: ../source/includes/extracts/wt-fsync-lock-compatibility.rst:3
msgid ""
":method:`db.fsyncLock()` can ensure that the data files do not change for "
"MongoDB instances using either the MMAPv1 or the WiredTiger storage engines,"
" thus providing consistency for the purposes of creating backups."
msgstr ""

#: ../source/includes/extracts/wt-fsync-lock-compatibility.rst:8
msgid ""
"In previous MongoDB versions, :method:`db.fsyncLock()` *cannot* guarantee a "
"consistent set of files for low-level backups (e.g. via file copy ``cp``, "
"``scp``, ``tar``) for WiredTiger."
msgstr ""

#~ msgid ""
#~ "For the purposes of backups, you can avoid stopping a hidden member with the"
#~ " :method:`db.fsyncLock()` and :method:`db.fsyncUnlock()` operations to flush"
#~ " all writes and lock the :program:`mongod` instance for the duration of the "
#~ "backup operation."
#~ msgstr ""<|MERGE_RESOLUTION|>--- conflicted
+++ resolved
@@ -74,22 +74,9 @@
 "认复制集中的可用节点个数足够进行选举，以防 :term:`主节点 <primary>` 降职导致"
 "复制集对外不可用。"
 
-<<<<<<< HEAD
-#: ../source/core/replica-set-hidden-member.txt:49
-msgid ""
-"For the purposes of backups, you can avoid stopping a hidden member with "
-"the :method:`db.fsyncLock()` and :method:`db.fsyncUnlock()` operations to "
-"flush all writes and lock the :program:`mongod` instance for the duration of "
-"the backup operation."
-msgstr ""
-"将隐藏节点用于备份，可以防止我们在备份过程中使用 :method:`db.fsyncLock()`  "
-"和  :method:`db.fsyncUnlock()` 操作来对 :program:`mongod` 实例加或解除写锁的"
-"过程中应用程序的不可用。"
 
-#: ../source/core/replica-set-hidden-member.txt:55
-=======
 #: ../source/core/replica-set-hidden-member.txt:66
->>>>>>> 7b6fda55
+
 msgid "Further Reading"
 msgstr "补充信息"
 
