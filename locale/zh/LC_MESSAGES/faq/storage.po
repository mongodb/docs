--- conflicted
+++ resolved
@@ -3,13 +3,8 @@
 msgstr ""
 "Project-Id-Version: mongodb-manual 3.0\n"
 "Report-Msgid-Bugs-To: \n"
-<<<<<<< HEAD
-"POT-Creation-Date: 2014-09-03 15:39-0400\n"
-"PO-Revision-Date: 2015-01-19 12:59-0000\n"
-=======
 "POT-Creation-Date: 2015-08-20 19:13-0400\n"
 "PO-Revision-Date: YEAR-MO-DA HO:MI+ZONE\n"
->>>>>>> 2ec0463a
 "Last-Translator: FULL NAME <EMAIL@ADDRESS>\n"
 "Language-Team: LANGUAGE <LL@li.org>\n"
 "MIME-Version: 1.0\n"
@@ -36,11 +31,6 @@
 "</faq>` 或者把你问题发布到 `MongoDB User Mailing List <https://groups."
 "google.com/forum/?fromgroups#!forum/mongodb-user>` 。"
 
-<<<<<<< HEAD
-#: ../source/faq/storage.txt:17
-msgid "What are memory mapped files?"
-msgstr "内存映射文件是什么?"
-=======
 #: ../source/faq/storage.txt:15
 msgid "Storage Engine Fundamentals"
 msgstr ""
@@ -48,25 +38,14 @@
 #: ../source/faq/storage.txt:18
 msgid "What is a storage engine?"
 msgstr ""
->>>>>>> 2ec0463a
 
 #: ../source/faq/storage.txt:20
 msgid ""
-<<<<<<< HEAD
-"A memory-mapped file is a file with data that the operating system places "
-"in memory by way of the ``mmap()`` system call. ``mmap()`` thus *maps* the "
-"file to a region of virtual memory. Memory-mapped files are the critical "
-"piece of the storage engine in MongoDB. By using memory mapped files "
-"MongoDB can treat the contents of its data files as if they were in memory. "
-"This provides MongoDB with an extremely fast and simple method for "
-"accessing and manipulating data."
-=======
 "A storage engine is the part of a database that is responsible for managing "
 "how data is stored on disk. Many databases support multiple storage engines,"
 " where different engines perform better for specific workloads. For example,"
 " one storage engine might offer better performance for read-heavy workloads,"
 " and another might support a higher-throughput for write operations."
->>>>>>> 2ec0463a
 msgstr ""
 "内存映射文件中通过系统调用 ``mmap()``  映射操作系统在内存中存放的数据，因此 "
 "*maps* 文件映射了部分虚拟内存。内存映射文件是MongoDB存储引擎中非常重要的一部"
@@ -74,13 +53,8 @@
 "样MongoDB就可以非常快的连接和操作数据库了。"
 
 #: ../source/faq/storage.txt:28
-<<<<<<< HEAD
-msgid "How do memory mapped files work?"
-msgstr "内存映射文件是如何工作的？"
-=======
 msgid "What will be the default storage engine going forward?"
 msgstr ""
->>>>>>> 2ec0463a
 
 #: ../source/faq/storage.txt:30
 msgid ""
@@ -90,40 +64,22 @@
 "内存映射会将文件以字节的形式之间分配到虚拟内存。一旦产生映射，MongoDB会通过"
 "文件与内存之间的关联与之进行交互，因为文件就像在内存里一样。"
 
-<<<<<<< HEAD
-#: ../source/faq/storage.txt:36
-msgid "How does MongoDB work with memory mapped files?"
-msgstr "MongoDB与内存映射文件是如何工作的？"
-=======
 #: ../source/faq/storage.txt:35
 msgid "Can you mix storage engines in a replica set?"
 msgstr ""
->>>>>>> 2ec0463a
 
 #: ../source/faq/storage.txt:37
 msgid ""
-<<<<<<< HEAD
-"MongoDB uses memory mapped files for managing and interacting with all "
-"data. MongoDB memory maps data files to memory as it accesses documents. "
-"Data that isn't accessed is *not* mapped to memory."
-=======
 "Yes. You can have a replica set members that use different storage engines."
->>>>>>> 2ec0463a
 msgstr ""
 "MongoDB使用内存映射文件来管理数据并与之进行交互。MongoDB会使内存与数据文件进"
 "行关联，就像连接文档。数据也会映射到内存中。"
 
-<<<<<<< HEAD
-#: ../source/faq/storage.txt:45
-msgid "What are page faults?"
-msgstr "什么是缺页中断？"
-=======
 #: ../source/faq/storage.txt:40
 msgid ""
 "When designing these multi-storage engine deployments consider the "
 "following:"
 msgstr ""
->>>>>>> 2ec0463a
 
 #: ../source/faq/storage.txt:43
 msgid ""
@@ -135,30 +91,13 @@
 
 #: ../source/faq/storage.txt:46
 msgid ""
-<<<<<<< HEAD
-"If there is free memory, then the operating system can find the page on "
-"disk and load it to memory directly. However, if there is no free memory, "
-"the operating system must:"
-=======
 "recovery from backups may become more complex if your backup captures data "
 "files from MongoDB: you may need to maintain backups for each storage "
 "engine."
->>>>>>> 2ec0463a
 msgstr ""
 "如果有闲置内存，操作系统将会在磁盘上找到该页面并直接将其加载到内存里。当然，"
 "如果没有闲置内存，操作系统将会："
 
-<<<<<<< HEAD
-#: ../source/faq/storage.txt:53
-msgid ""
-"find a page in memory that is stale or no longer needed, and write the page "
-"to disk."
-msgstr "在内存中找到时效的和很久没有使用的页面，将其写入磁盘。"
-
-#: ../source/faq/storage.txt:56
-msgid "read the requested page from disk and load it into memory."
-msgstr "从磁盘中读取请求页面并加载到内存中。"
-=======
 #: ../source/faq/storage.txt:51
 msgid "WiredTiger Storage Engine"
 msgstr ""
@@ -166,7 +105,6 @@
 #: ../source/faq/storage.txt:54
 msgid "Can I upgrade an existing deployment to a WiredTiger?"
 msgstr ""
->>>>>>> 2ec0463a
 
 #: ../source/faq/storage.txt:56
 msgid ""
@@ -179,15 +117,6 @@
 "在这个过程中，特别是处于活动状态的系统，需要很长时间。可以比较一下读取已经在"
 "内存中的页面。"
 
-<<<<<<< HEAD
-#: ../source/faq/storage.txt:62 ../source/faq/storage.txt:74
-msgid "See :ref:`administration-monitoring-page-faults` for more information."
-msgstr "通过 :ref:`administration-monitoring-page-faults` 查看更多信息。"
-
-#: ../source/faq/storage.txt:65
-msgid "What is the difference between soft and hard page faults?"
-msgstr "软硬缺页中断有什么不同？"
-=======
 #: ../source/faq/storage.txt:63
 msgid ":ref:`3.0-upgrade-repl-set-wiredtiger`"
 msgstr ""
@@ -199,39 +128,18 @@
 #: ../source/faq/storage.txt:68
 msgid "How much compression does WiredTiger provide?"
 msgstr ""
->>>>>>> 2ec0463a
 
 #: ../source/faq/storage.txt:70
 msgid ""
-<<<<<<< HEAD
-":term:`Page faults <page fault>` occur when MongoDB needs access to data "
-"that isn't currently in active memory. A \"hard\" page fault refers to "
-"situations when MongoDB must access a disk to access the data. A \"soft\" "
-"page fault, by contrast, merely moves memory pages from one list to "
-"another, such as from an operating system file cache. In production, "
-"MongoDB will rarely encounter soft page faults."
-=======
 "The ratio of compressed data to uncompressed data depends on your data and "
 "the compression library used. By default, collection data in WiredTiger use "
 ":term:`Snappy block compression <snappy>`; :term:`zlib` compression is also "
 "available. Index data use :term:`prefix compression` by default."
->>>>>>> 2ec0463a
 msgstr ""
 ":term:`缺页中断 <page fault>` 会导致MongoDB在需要连接数据时不在当前活动的内"
 "存中工作。当MongoDB需要通过磁盘连接数据时，页面\"硬\"错误代表当前的状态。"
 
 #: ../source/faq/storage.txt:79
-<<<<<<< HEAD
-msgid "What tools can I use to investigate storage use in MongoDB?"
-msgstr "在MongoDB中我可以使用什么工具来检测存储的使用情况？"
-
-#: ../source/faq/storage.txt:81
-msgid ""
-"The :method:`db.stats()` method in the :program:`mongo` shell, returns the "
-"current state of the \"active\" database. The :doc:`dbStats command </"
-"reference/command/dbStats>` document describes the fields in the :method:"
-"`db.stats()` output."
-=======
 msgid "To what size should I set the WiredTiger cache?"
 msgstr ""
 
@@ -240,17 +148,11 @@
 "The size of the cache should be sufficient to hold the entire working set "
 "for the :program:`mongod`. If the cache does not have enough space to load "
 "additional data, WiredTiger evicts pages from the cache to free up space."
->>>>>>> 2ec0463a
 msgstr ""
 ":program:`mongo` 命令行程序中的 :method:`db.stats()` 就可以返回 \"活跃\"数据"
 "库现在的状态。 :doc:`dbStats command </reference/command/dbStats>` 文档解释"
 "了 :method:`db.stats()` 输出的字段。"
 
-<<<<<<< HEAD
-#: ../source/faq/storage.txt:89
-msgid "What is the working set?"
-msgstr "什么是工作复制集？"
-=======
 #: ../source/faq/storage.txt:86
 msgid ""
 "To see statistics on the cache and eviction, use the "
@@ -258,7 +160,6 @@
 ":data:`~serverStatus.wiredTiger.cache` field holds the information on the "
 "cache and eviction:"
 msgstr ""
->>>>>>> 2ec0463a
 
 #: ../source/faq/storage.txt:131
 msgid ""
@@ -279,14 +180,6 @@
 
 #: ../source/faq/storage.txt:143
 msgid ""
-<<<<<<< HEAD
-"If you run a query that requires MongoDB to scan every document in a "
-"collection, the working set will expand to include every document. "
-"Depending on physical memory size, this may cause documents in the working "
-"set to \"page out,\" or to be removed from physical memory by the operating "
-"system. The next time MongoDB needs to access these documents, MongoDB may "
-"incur a hard page fault."
-=======
 "A memory-mapped file is a file with data that the operating system places in"
 " memory by way of the ``mmap()`` system call. ``mmap()`` thus *maps* the "
 "file to a region of virtual memory. Memory-mapped files are the critical "
@@ -294,7 +187,6 @@
 " MongoDB can treat the contents of its data files as if they were in memory."
 " This provides MongoDB with an extremely fast and simple method for "
 "accessing and manipulating data."
->>>>>>> 2ec0463a
 msgstr ""
 "如果你想让MongoDB扫描集合中的所有文档，工作集将会扩展至每一个文档。基于物理"
 "内存的大小，这个可能会导致文档在工作集中 \"溢出,\" 或者被操作系统从物理内存"
@@ -306,22 +198,13 @@
 
 #: ../source/faq/storage.txt:154
 msgid ""
-<<<<<<< HEAD
-"If you run a query that requires MongoDB to scan every :term:`document` in "
-"a collection, the working set includes every active document in memory."
-=======
 "MongoDB uses memory mapped files for managing and interacting with all data."
->>>>>>> 2ec0463a
 msgstr ""
 "如果你想让MongoDB扫描集合中的所有 :term:`document`， 工作集的内存中会含有所"
 "有活动的文档。"
 
 #: ../source/faq/storage.txt:157
 msgid ""
-<<<<<<< HEAD
-"For best performance, the majority of your *active* set should fit in RAM."
-msgstr "多数 *active* 配置在RAM中会得到更好的性能。"
-=======
 "Memory mapping assigns files to a block of virtual memory with a direct "
 "byte-for-byte correlation. MongoDB memory maps data files to memory as it "
 "accesses documents. Unaccessed data is *not* mapped to memory."
@@ -332,7 +215,6 @@
 "Once mapped, the relationship between file and memory allows MongoDB to "
 "interact with the data in the file as if it were memory."
 msgstr ""
->>>>>>> 2ec0463a
 
 #: ../source/faq/storage.txt:167
 msgid ""
@@ -348,74 +230,34 @@
 "默认存储目录 :file:`/data/db` 中的数据文件可能会比数据库中的数据大，思考一下"
 "下面可能的原因："
 
-<<<<<<< HEAD
-#: ../source/faq/storage.txt:119
-msgid "Preallocated data files."
-msgstr "预配置数据文件"
-=======
 #: ../source/faq/storage.txt:174
 msgid "Preallocated data files"
 msgstr ""
->>>>>>> 2ec0463a
 
 #: ../source/faq/storage.txt:176
 msgid ""
-<<<<<<< HEAD
-"In the data directory, MongoDB preallocates data files to a particular "
-"size, in part to prevent file system fragmentation. MongoDB names the first "
-"data file ``<databasename>.0``, the next ``<databasename>.1``, etc. The "
-"first file :program:`mongod` allocates is 64 megabytes, the next 128 "
-"megabytes, and so on, up to 2 gigabytes, at which point all subsequent "
-"files are 2 gigabytes. The data files include files with allocated space "
-"but that hold no data. :program:`mongod` may allocate a 1 gigabyte data "
-"file that may be 90% empty. For most larger databases, unused allocated "
-"space is small compared to the database."
-msgstr ""
-"在数据目录中，MongoDB预配置数据文件为一个指定的大小，这是保护文件系统碎片的"
-"一部分。MongoDB将第一个数据文件命名为 ``<databasename>.0``，第二个为 "
-"``<databasename>.1``等等。第一个文件 :program:`mongod` 分配了64MB，第二个"
-"128MB等等，直到2GB，随后的文件都将是2GB。数据文件包括文件的分配空间但里面没"
-"有数据。 :program:`mongod` 可能会出现1G分配空间中90%未使用的情况。对于大部分"
-"大数据库来说，不对数据库使用分配空间没什么大的差别。"
-=======
 "MongoDB preallocates its data files to avoid filesystem fragmentation, and "
 "because of this, the size of these files do not necessarily reflect the size"
 " of your data."
 msgstr ""
->>>>>>> 2ec0463a
 
 #: ../source/faq/storage.txt:180
 msgid ""
-<<<<<<< HEAD
-"On Unix-like systems, :program:`mongod` preallocates an additional data "
-"file and initializes the disk space to ``0``.  Preallocating data files in "
-"the background prevents significant delays when a new database file is next "
-"allocated."
-=======
 "The :setting:`storage.mmapv1.smallFiles` option will reduce the size of "
 "these files, which may be useful if you have many small databases on disk."
 msgstr ""
 
 #: ../source/faq/storage.txt:185
 msgid "The ``oplog``"
->>>>>>> 2ec0463a
 msgstr ""
 "在类Unix系统中， :program:`mongod` 预先配置了一个另外的数据文件并将磁盘空间"
 "初始化为0。当创建一个新的数据库时，预配置文件对于避免延迟有非常大的作用。"
 
 #: ../source/faq/storage.txt:187
 msgid ""
-<<<<<<< HEAD
-"You can disable preallocation by setting :setting:`~storage."
-"preallocDataFiles` to ``false``. However do not disable :setting:`~storage."
-"preallocDataFiles` for production environments: only use :setting:`~storage."
-"preallocDataFiles` for testing and with small data sets where you "
-"frequently drop databases."
-=======
 "If this :program:`mongod` is a member of a replica set, the data directory "
 "includes the :term:`oplog.rs <oplog>` file, which is a preallocated "
 ":term:`capped collection` in the ``local`` database."
->>>>>>> 2ec0463a
 msgstr ""
 "你可以通过 :setting:`~storage.preallocDataFiles` 设置将预配置设为 "
 "``false``。但是千万不要设置 :setting:`~storage.preallocDataFiles` ，只需使"
@@ -423,15 +265,6 @@
 
 #: ../source/faq/storage.txt:192
 msgid ""
-<<<<<<< HEAD
-"On Linux systems you can use ``hdparm`` to get an idea of how costly "
-"allocation might be:"
-msgstr "在Linux系统上，当你使用 ``hdparm`` 就会知道配置是多么重要了："
-
-#: ../source/faq/storage.txt:151
-msgid "The :term:`oplog`."
-msgstr ":term:`oplog`"
-=======
 "The default allocation is approximately 5% of disk space on 64-bit "
 "installations. In most cases, you should not need to resize the oplog. See "
 ":ref:`Oplog Sizing <replica-set-oplog-sizing>` for more information."
@@ -440,23 +273,12 @@
 #: ../source/faq/storage.txt:197
 msgid "The ``journal``"
 msgstr ""
->>>>>>> 2ec0463a
 
 #: ../source/faq/storage.txt:199
 msgid ""
-<<<<<<< HEAD
-"If this :program:`mongod` is a member of a replica set, the data directory "
-"includes the :term:`oplog.rs <oplog>` file, which is a preallocated :term:"
-"`capped collection` in the ``local`` database. The default allocation is "
-"approximately 5% of disk space on 64-bit installations, see :ref:`Oplog "
-"Sizing <replica-set-oplog-sizing>` for more information. In most cases, you "
-"should not need to resize the oplog. However, if you do, see :doc:`/"
-"tutorial/change-oplog-size`."
-=======
 "The data directory contains the journal files, which store write operations "
 "on disk before MongoDB applies them to databases. See "
 ":doc:`/core/journaling`."
->>>>>>> 2ec0463a
 msgstr ""
 "如果 :program:`mongod` 是复制集成员，数据目录包括 ``local`` 数据库中 :term:`"
 "固定集合` 的 :term:`oplog.rs <oplog>` 文件。在64位安装包中，默认分配空间大约"
@@ -464,36 +286,19 @@
 "中，你不需要调整oplog的大小。当然，如果你想调整，可以查看 :doc:`/tutorial/"
 "change-oplog-size`。"
 
-<<<<<<< HEAD
-#: ../source/faq/storage.txt:162
-msgid "The :term:`journal`."
-msgstr ":term:`journal`"
-=======
 #: ../source/faq/storage.txt:206
 msgid "Empty records"
 msgstr ""
->>>>>>> 2ec0463a
 
 #: ../source/faq/storage.txt:208
 msgid ""
-<<<<<<< HEAD
-"The data directory contains the journal files, which store write operations "
-"on disk prior to MongoDB applying them to databases. See :doc:`/core/"
-"journaling`."
-=======
 "MongoDB maintains lists of empty records in data files as it deletes "
 "documents and collections. MongoDB can reuse this space, but will not, by "
 "default, return this space to the operating system."
->>>>>>> 2ec0463a
 msgstr ""
 "数据目录含有journal文件，它将MongoDB在操作数据库中的写入操作存储在磁盘上。查"
 "看 :doc:`/core/journaling`。"
 
-<<<<<<< HEAD
-#: ../source/faq/storage.txt:168
-msgid "Empty records."
-msgstr "空记录。"
-=======
 #: ../source/faq/storage.txt:212
 msgid ""
 "To allow MongoDB to more effectively reuse the space, you can de-fragment "
@@ -503,7 +308,6 @@
 " more information on its behavior and other considerations, see "
 ":dbcommand:`compact`."
 msgstr ""
->>>>>>> 2ec0463a
 
 #: ../source/faq/storage.txt:219
 msgid ""
@@ -521,15 +325,7 @@
 
 #: ../source/faq/storage.txt:229
 msgid ""
-<<<<<<< HEAD
-"To de-fragment allocated storage, use :dbcommand:`compact`, which de-"
-"fragments allocated space. By de-fragmenting storage, MongoDB can "
-"effectively use the allocated space. :dbcommand:`compact` requires up to 2 "
-"gigabytes of extra disk space to run. Do not use :dbcommand:`compact` if "
-"you are critically low on disk space."
-=======
 "The following provides some options to consider when reclaiming disk space."
->>>>>>> 2ec0463a
 msgstr ""
 "使用 :dbcommand:`compact`可以重组分配存储空间。通过重置存储，MongoDB可以有效"
 "的利用分配空间。 :dbcommand:`compact` 需要额外2GB磁盘空间来运行。如果磁盘空"
@@ -573,24 +369,13 @@
 
 #: ../source/faq/storage.txt:255
 msgid ""
-<<<<<<< HEAD
-":dbcommand:`repairDatabase` requires enough free disk space to hold both "
-"the old and new database files while the repair is running. Be aware that :"
-"dbcommand:`repairDatabase` will block all other operations and may take a "
-=======
 ":dbcommand:`repairDatabase` will block all other operations and may take a "
->>>>>>> 2ec0463a
 "long time to complete."
 msgstr ""
 "当使用 :dbcommand:`repairDatabase` 进行修复时，需要足够的磁盘空间来支持新旧"
 "数据库。可以使用 :dbcommand:`repairDatabase` 锁定其它操作，可能需要一定的时"
 "间。"
 
-<<<<<<< HEAD
-#: ../source/faq/storage.txt:197
-msgid "How can I check the size of a collection?"
-msgstr "如何查看集合的大小？"
-=======
 #: ../source/faq/storage.txt:258
 msgid ""
 "You can only run :dbcommand:`repairDatabase` on a standalone "
@@ -598,31 +383,18 @@
 " a replica set, you will need to take the node out of a replica set and "
 "restart it as a standalone in order to run :dbcommand:`repairDatabase`."
 msgstr ""
->>>>>>> 2ec0463a
 
 #: ../source/faq/storage.txt:264
 msgid ""
-<<<<<<< HEAD
-"To view the size of a collection and other information, use the :method:`db."
-"collection.stats()` method from the :program:`mongo` shell. The following "
-"example issues :method:`db.collection.stats()` for the ``orders`` "
-"collection:"
-=======
 "You can also run the :dbcommand:`repairDatabase` operation for all databases"
 " on the server by restarting your :program:`mongod` standalone instance with"
 " the :option:`--repair` and :option:`--repairpath` options. All databases "
 "will on the server will be unavailable during this operation."
->>>>>>> 2ec0463a
 msgstr ""
 "如果想查看集合的大小或其它信息，可以在 :program:`mongo` 命令行中使用 :"
 "method:`db.collection.stats()` 。如下面的例子，在 ``orders`` 集合中使用 :"
 "method:`db.collection.stats()` ："
 
-<<<<<<< HEAD
-#: ../source/faq/storage.txt:208
-msgid "To view specific measures of size, use these methods:"
-msgstr "通过指定方式查看数据大小，可以使用一下方法："
-=======
 #: ../source/faq/storage.txt:270
 msgid "Resync the Member of the Replica Set"
 msgstr ""
@@ -634,7 +406,6 @@
 " member to resync, deleting all data and subdirectories from the member's "
 "data directory, and restarting."
 msgstr ""
->>>>>>> 2ec0463a
 
 #: ../source/faq/storage.txt:277
 msgid "For details, see :doc:`/tutorial/resync-replica-set-member`."
@@ -646,24 +417,14 @@
 
 #: ../source/faq/storage.txt:284
 msgid ""
-<<<<<<< HEAD
-":method:`db.collection.dataSize()`: data size in bytes for the collection."
-msgstr ":method:`db.collection.dataSize()`: 集合中数据的大小"
-=======
 "Working set represents the total body of data that the application uses in "
 "the course of normal operation. Often this is a subset of the total data "
 "size, but the specific size of the working set depends on actual moment-to-"
 "moment use of the database."
 msgstr ""
->>>>>>> 2ec0463a
 
 #: ../source/faq/storage.txt:289
 msgid ""
-<<<<<<< HEAD
-":method:`db.collection.storageSize()`: allocation size in bytes, including "
-"unused space."
-msgstr ":method:`db.collection.storageSize()`: 配置空间，包括未使用的空间"
-=======
 "If you run a query that requires MongoDB to scan every document in a "
 "collection, the working set will expand to include every document. Depending"
 " on physical memory size, this may cause documents in the working set to "
@@ -671,7 +432,6 @@
 " The next time MongoDB needs to access these documents, MongoDB may incur a "
 "hard page fault."
 msgstr ""
->>>>>>> 2ec0463a
 
 #: ../source/faq/storage.txt:296
 msgid ""
@@ -684,15 +444,6 @@
 
 #: ../source/includes/fact-page-fault.rst:1
 msgid ""
-<<<<<<< HEAD
-":method:`db.collection.totalSize()`: the data size plus the index size in "
-"bytes."
-msgstr ":method:`db.collection.totalSize()`: 数据和索引的大小"
-
-#: ../source/faq/storage.txt:213
-msgid ":method:`db.collection.totalIndexSize()`: the index size in bytes."
-msgstr ":method:`db.collection.totalIndexSize()`: 索引的大小"
-=======
 "With the MMAPv1 storage engine, page faults can occur as MongoDB reads from "
 "or writes data to parts of its data files that are not currently located in "
 "physical memory. In contrast, operating system page faults happen when "
@@ -706,19 +457,9 @@
 " and load it to memory directly. However, if there is no free memory, the "
 "operating system must:"
 msgstr ""
->>>>>>> 2ec0463a
 
 #: ../source/faq/storage.txt:310
 msgid ""
-<<<<<<< HEAD
-"Also, the following scripts print the statistics for each database and "
-"collection:"
-msgstr "当然，下面的脚本可以统计每个数据库和集合："
-
-#: ../source/faq/storage.txt:227
-msgid "How can I check the size of indexes?"
-msgstr "我将如何查看索引的大小"
-=======
 "find a page in memory that is stale or no longer needed, and write the page "
 "to disk."
 msgstr ""
@@ -726,7 +467,6 @@
 #: ../source/faq/storage.txt:313
 msgid "read the requested page from disk and load it into memory."
 msgstr ""
->>>>>>> 2ec0463a
 
 #: ../source/faq/storage.txt:315
 msgid ""
@@ -746,10 +486,6 @@
 
 #: ../source/faq/storage.txt:324
 msgid ""
-<<<<<<< HEAD
-"Use the :method:`db.collection.stats()` method using the index namespace. "
-"To retrieve a list of namespaces, issue the following command:"
-=======
 ":term:`Page faults <page fault>` occur when MongoDB, with the MMAP storage "
 "engine, needs access to data that isn't currently in active memory. A "
 "\"hard\" page fault refers to situations when MongoDB must access a disk to "
@@ -763,35 +499,20 @@
 
 #: ../source/faq/storage.txt:337
 msgid "How can I check the size of a collection?"
->>>>>>> 2ec0463a
 msgstr ""
 "通过 :method:`db.collection.stats()` 方法使用索引命名空间。使用以下命令可以"
 "恢复命名空间列表："
 
 #: ../source/faq/storage.txt:339
 msgid ""
-<<<<<<< HEAD
-"Check the value of :data:`~collStats.indexSizes` in the output of the :"
-"method:`db.collection.stats()` command."
-=======
 "To view the statistics for a collection, including the data size, use the "
 ":method:`db.collection.stats()` method from the :program:`mongo` shell. The "
 "following example issues :method:`db.collection.stats()` for the ``orders`` "
 "collection:"
->>>>>>> 2ec0463a
 msgstr ""
 "在 :method:`db.collection.stats()` 命令中查看 :data:`~collStats.indexSizes` "
 "的值。"
 
-<<<<<<< HEAD
-#: ../source/faq/storage.txt:0
-msgid "Example"
-msgstr "例子"
-
-#: ../source/faq/storage.txt:249
-msgid "The command returns a list similar to the following:"
-msgstr "该命令会返回一个类似下面的列表："
-=======
 #: ../source/faq/storage.txt:348
 msgid ""
 "MongoDB also provides the following methods to return specific sizes for the"
@@ -803,19 +524,9 @@
 ":method:`db.collection.dataSize()` to return data size in bytes for the "
 "collection."
 msgstr ""
->>>>>>> 2ec0463a
 
 #: ../source/faq/storage.txt:354
 msgid ""
-<<<<<<< HEAD
-"View the size of the data allocated for the ``orders.$_id_`` index with the "
-"following sequence of operations:"
-msgstr "参照下面的操作顺序查看 ``orders.$_id_`` 索引的数据分配大小："
-
-#: ../source/faq/storage.txt:266
-msgid "How do I know when the server runs out of disk space?"
-msgstr "我将如何知道服务器在运行中磁盘没有空间了？"
-=======
 ":method:`db.collection.storageSize()` to return allocation size in bytes, "
 "including unused space."
 msgstr ""
@@ -825,20 +536,14 @@
 ":method:`db.collection.totalSize()` to return the data size plus the index "
 "size in bytes."
 msgstr ""
->>>>>>> 2ec0463a
 
 #: ../source/faq/storage.txt:360
 msgid ""
-<<<<<<< HEAD
-"If your server runs out of disk space for data files, you will see "
-"something like this in the log:"
-=======
 ":method:`db.collection.totalIndexSize()` to return the index size in bytes."
 msgstr ""
 
 #: ../source/faq/storage.txt:363
 msgid "The following script prints the statistics for each database:"
->>>>>>> 2ec0463a
 msgstr ""
 "如果你的服务器中的数据文件在运行中超出磁盘空间，你将会看到类似下面的日志："
 
@@ -871,16 +576,9 @@
 
 #: ../source/faq/storage.txt:397
 msgid ""
-<<<<<<< HEAD
-"If you place the journal files on a separate storage device you will not be "
-"able to use a file system snapshot tool to capture a valid snapshot of your "
-"data files and journal files."
-msgstr ""
-"如果你将journal文件放置在一个外置存储器中，你将无法使用snapshot tool获得你的"
-"数据文件和journal文件。"
-=======
 "The :method:`db.stats()` method in the :program:`mongo` shell returns the "
 "current state of the \"active\" database. For the description of the "
 "returned fields, see :ref:`dbStats Output <dbstats-output>`."
 msgstr ""
->>>>>>> 2ec0463a
+"如果你将journal文件放置在一个外置存储器中，你将无法使用snapshot tool获得你的"
+"数据文件和journal文件。"