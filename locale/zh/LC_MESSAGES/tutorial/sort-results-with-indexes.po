--- conflicted
+++ resolved
@@ -252,12 +252,9 @@
 "These operations **will not** efficiently use the index ``{ a: 1, b: 1, c: "
 "1, d: 1 }`` and may not even use the index to retrieve the documents."
 msgstr ""
-<<<<<<< HEAD
 "这些操作 **将不会** 高效地使用索引 ``{ a: 1, b: 1, c: 1, d: 1 }`` ，且可能甚"
 "至不会使用该索引来获取文档。"
-=======
 
 #: ../source/tutorial/sort-results-with-indexes.txt:0
 msgid "On this page"
-msgstr ""
->>>>>>> 7b6fda55
+msgstr ""