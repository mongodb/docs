#
msgid ""
msgstr ""
"Project-Id-Version: mongodb-manual 3.0\n"
"Report-Msgid-Bugs-To: \n"
"POT-Creation-Date: 2015-08-20 19:13-0400\n"
"PO-Revision-Date: YEAR-MO-DA HO:MI+ZONE\n"
"Last-Translator: FULL NAME <EMAIL@ADDRESS>\n"
"Language-Team: LANGUAGE <LL@li.org>\n"
"MIME-Version: 1.0\n"
"Content-Type: text/plain; charset=UTF-8\n"
"Content-Transfer-Encoding: 8bit\n"

#: ../source/faq/replica-sets.txt:3
msgid "FAQ: Replication and Replica Sets"
msgstr "FAQ:复制和复制集"

#: ../source/faq/replica-sets.txt:13
msgid ""
"This document answers common questions about database replication in "
"MongoDB."
msgstr ""
"这篇文档回答了MongoDB数据库复制的常见问题。 "

#: ../source/faq/replica-sets.txt:16
msgid ""
"If you don't find the answer you're looking for, check the :doc:`complete "
"list of FAQs </faq>` or post your question to the `MongoDB User Mailing List"
" <https://groups.google.com/forum/?fromgroups#!forum/mongodb-user>`_."
msgstr ""
"如果在这里没有找到你需要的答案,请检查 :doc:`complete "
"list of FAQs </faq>` 或者在 `MongoDB User Mailing List"
" <https://groups.google.com/forum/?fromgroups#!forum/mongodb-user>`_  提交你的问题。"

#: ../source/faq/replica-sets.txt:21
msgid "What kinds of replication does MongoDB support?"
msgstr "MongoDB 支持那些类型的复制？"

<<<<<<< HEAD
#: ../source/faq/replica-sets.txt:17
msgid ""
"MongoDB supports master-slave replication and a variation on master-slave "
"replication known as replica sets. Replica sets are the recommended "
"replication topology."
msgstr ""
"MongoDB 支持主-从复制和由主-从复制演化而来的复制集。 "
"推荐使用复制集为复制拓扑。"

#: ../source/faq/replica-sets.txt:22
msgid "What do the terms \"primary\" and \"master\" mean?"
msgstr "\"primary\"和\"master\"是什么意思？"

#: ../source/faq/replica-sets.txt:24
msgid ""
":term:`Primary` and :term:`master` nodes are the nodes that can accept "
"writes. MongoDB's replication is \"single-master:\" only one node can accept"
" write operations at a time."
msgstr ""
":term:`Primary` 和 :term:`master` 节点是可以接受写操作的节点。 "
"MongoDB 的复制是 \"single-master:\" 一次只有一个节点可以接受写操作。 "

#: ../source/faq/replica-sets.txt:28
msgid ""
"In a replica set, if the current \"primary\" node fails or becomes "
"inaccessible, the other members can autonomously :term:`elect <election>` "
"one of the other members of the set to be the new \"primary\"."
msgstr ""
"在一个复制集中, 如果当前的 \"primary\" 节点出错或者无法访问， "
"其他的节点可以自主的从中 :term:`选举 <election>` 出一个节点"
"并设定为新的 \"primary\"."

#: ../source/faq/replica-sets.txt:32
msgid ""
"By default, clients send all reads to the primary; however, :term:`read "
"preference` is configurable at the client level on a per-connection basis, "
"which makes it possible to send reads to secondary nodes instead."
msgstr ""
"默认情况下，客户端向主节点发送所有的读操作；然而 :term:`read preference` "
"（读选项）以每个连接为基础，在客户端级别是可配置的， "
"这使得在\"从节点\"上进行读操作成为可能。"

#: ../source/faq/replica-sets.txt:38
msgid "What do the terms \"secondary\" and \"slave\" mean?"
msgstr " \"secondary\" 和 \"slave\" 是什么意思？"

#: ../source/faq/replica-sets.txt:40
msgid ""
":term:`Secondary` and :term:`slave` nodes are read-only nodes that replicate"
" from the :term:`primary`."
msgstr ""
":term:`Secondary` 和 :term:`slave` 节点是从 :term:`primary` 复制而来"
"的只读节点。"

#: ../source/faq/replica-sets.txt:43
msgid ""
"Replication operates by way of an :term:`oplog`, from which secondary/slave "
"members apply new operations to themselves. This replication process is "
"asynchronous, so secondary/slave nodes may not always reflect the latest "
"writes to the primary. But usually, the gap between the primary and "
"secondary nodes is just few milliseconds on a local network connection."
msgstr ""
"复制集中的 secondary/slave 节点自身申请新的操作，通过 :term:`oplog` 进行"
"复制操作。这个复制过程是异步的, 所以主节点上最新的写入不会立即反映在secondary/slave"
"节点上。通常, 在本地网络环境中，主从节点间的差距只有几毫秒。 "

#: ../source/faq/replica-sets.txt:50
=======
#: ../source/faq/replica-sets.txt:53
>>>>>>> 7b6fda55
msgid "How long does replica set failover take?"
msgstr "复制集故障转移需要多久？"

<<<<<<< HEAD
#: ../source/faq/replica-sets.txt:52
msgid ""
"It varies, but a replica set will select a new primary within a minute."
msgstr ""
"这是不确定的，通常复制集会在 1 分钟内选择一个新的主节点。"

#: ../source/faq/replica-sets.txt:54
msgid ""
"It may take 10-30 seconds for the members of a :term:`replica set` to "
"declare a :term:`primary` inaccessible. This triggers an :term:`election`. "
"During the election, the cluster is unavailable for writes."
msgstr ""
" :term:`复制集` 中的节点大约花费 10-30 秒来宣布 :term:`primary` 无法访问。"
"这会触发一次 :term:`选举` 。在选举过程中，集群无法进行写操作。"

#: ../source/faq/replica-sets.txt:59
=======
#: ../source/faq/replica-sets.txt:64
>>>>>>> 7b6fda55
msgid "The election itself may take another 10-30 seconds."
msgstr "选举过程自身需要消耗额外的 10-30秒。"

<<<<<<< HEAD
#: ../source/faq/replica-sets.txt:63
msgid ""
":term:`Eventually consistent <eventual consistency>` reads, like the ones "
"that will return from a replica set are only possible with a :term:`write "
"concern` that permits reads from :term:`secondary` members."
msgstr ""
" :term:`最终一致性 <eventual consistency>` 读操作，像那些 "
"从复制集中返回结果只可能与 :term:`写关注` "
"在 :term:`secondary` 节点上进行读操作的权限有关。"

#: ../source/faq/replica-sets.txt:69
=======
#: ../source/faq/replica-sets.txt:74
>>>>>>> 7b6fda55
msgid "Does replication work over the Internet and WAN connections?"
msgstr "可以在互联网和广域网（WAN）上进行复制吗？"

#: ../source/faq/replica-sets.txt:76 ../source/faq/replica-sets.txt:217
msgid "Yes."
msgstr "可以。"

#: ../source/faq/replica-sets.txt:78
msgid ""
"For example, a deployment may maintain a :term:`primary` and "
":term:`secondary` in an East-coast data center along with a "
":term:`secondary` member for disaster recovery in a West-coast data center."
msgstr ""
"例如，可能在东海岸的数据中心部署维护了一个 :term:`primary` 和 :term:`secondary` ，"
"在遥远的西海岸，部署了一个 :term:`secondary` 节点用于灾难恢复。"

#: ../source/faq/replica-sets.txt:82
msgid ":doc:`/tutorial/deploy-geographically-distributed-replica-set`"
msgstr ":doc:`/tutorial/deploy-geographically-distributed-replica-set`"


#: ../source/faq/replica-sets.txt:85
msgid "Can MongoDB replicate over a \"noisy\" connection?"
msgstr "MongoDB的复制可以部署在较差的网络环境中吗？"

#: ../source/faq/replica-sets.txt:87
msgid "Yes, but not without connection failures and the obvious latency."
msgstr "可以，但是并不是没有连接失败和明显的延迟。"

#: ../source/faq/replica-sets.txt:89
msgid ""
"Members of the set will attempt to reconnect to the other members of the set"
" in response to networking flaps. This does not require administrator "
"intervention. However, if the network connections among the nodes in the "
"replica set are very slow, it might not be possible for the members of the "
"node to keep up with the replication."
msgstr ""
"复制集中的节点将根据所在网络瓣(networking flaps)的回应,尝试重新连接其他的"
"复制集节点。这不需要管理员的干预。然而，如果复制集内节点之间的连接速度非常"
"慢，对节点上的节点可能无法保持复制操作。"

#: ../source/faq/replica-sets.txt:95
msgid ""
"If the TCP connection between the secondaries and the :term:`primary` "
"instance breaks, a :term:`replica set` will automatically elect one of the "
":term:`secondary` members of the set as primary."
msgstr ""
"如果子节点和 :term:`主节点` 的TCP连接被破坏， :term:`复制集` 将自动从复制集中选举出"
"一个 term:`子节点` 并且将它设置为主节点。"

<<<<<<< HEAD
#: ../source/faq/replica-sets.txt:95
msgid ""
"What is the preferred replication method: master/slave or replica sets?"
msgstr ""
"主/从复制和复制集哪一个是首选的方法？"

#: ../source/faq/replica-sets.txt:99
=======
#: ../source/faq/replica-sets.txt:27
>>>>>>> 7b6fda55
msgid ""
"In MongoDB 3.0.0, replica sets can have up to :ref:`50 nodes <3.0-replica-"
"sets-max-members>`. Previous versions limited the maximum number of replica "
"set members to 12."
msgstr ""

<<<<<<< HEAD
#: ../source/faq/replica-sets.txt:103
msgid ""
":term:`Replica sets <replica set>` are the preferred :term:`replication` "
"mechanism in MongoDB. However, if your deployment requires more than 50 "
"nodes, you must use master/slave replication."
msgstr ""
"在MongoDB中，:term:`复制集 <replica set>` 是首选的 :term:`复制` 机制。"
"然而，如果在你的部署中需要的节点数大于12个，必须使用 主/从 复制。"

#: ../source/faq/replica-sets.txt:108
msgid ""
"What is the preferred replication method: replica sets or replica pairs?"
msgstr ""
"主/从复制和复制集哪一个是首选的方法？"

#: ../source/faq/replica-sets.txt:112
msgid ""
":term:`Replica sets <replica set>` replaced :term:`replica pairs` in version"
" 1.6. :term:`Replica sets <replica set>` are the preferred "
":term:`replication` mechanism in MongoDB."
msgstr ""
":term:`复制集 <replica set>` 在1.6版本取代了 :term:`replica pairs` ，"
"成为了MongoDB  :term:`复制` 机制的首选。"

#: ../source/faq/replica-sets.txt:117
=======
#: ../source/faq/replica-sets.txt:100
>>>>>>> 7b6fda55
msgid "Why use journaling if replication already provides data redundancy?"
msgstr "既然复制已经提供了数据冗余，为什么还要使用日志？"

#: ../source/faq/replica-sets.txt:102
msgid ""
":term:`Journaling <journal>` facilitates faster crash recovery. Prior to "
"journaling, crashes often required :dbcommand:`database repairs "
"<repairDatabase>` or full data resync. Both were slow, and the first was "
"unreliable."
msgstr ""
":term:`日志 <journal>` 有助于系统崩溃后更快的恢复。在日志出现之前，系统崩溃"
"往往需要  :dbcommand:`数据库修复 <repairDatabase>` 或者全部数据重新同步。这"
"两种方法都很慢，第一种方法是不可靠的。"

#: ../source/faq/replica-sets.txt:106
msgid ""
"Journaling is particularly useful for protection against power failures, "
"especially if your replica set resides in a single data center or power "
"circuit."
msgstr ""
"日志可以特别有效的预防电源故障，特别是如果你的复制集部署在一个单一的数据中"
"心或单一的电源电路上。"

#: ../source/faq/replica-sets.txt:110
msgid ""
"When a :term:`replica set` runs with journaling, :program:`mongod` instances"
" can safely restart without any administrator intervention."
msgstr ""
"如果一个 :term:`复制集` 运行了日志， :program:`mongod` 实例可以安全的"
"重启，不需要任何管理员的干预。"

#: ../source/faq/replica-sets.txt:115
msgid ""
"Journaling requires some resource overhead for write operations. Journaling "
"has no effect on read performance, however."
msgstr ""
"日志需要占用一些写操作的资源，但是，日志不会影响读操作的性能。"

#: ../source/faq/replica-sets.txt:118
msgid ""
"Journaling is enabled by default on all 64-bit builds of MongoDB v2.0 and "
"greater."
msgstr ""
"所有的 MongoDB 64 位 v2.0 或 v2.0 以上版本上，默认是启动日志的。"

<<<<<<< HEAD
#: ../source/faq/replica-sets.txt:139
msgid ""
"Are write operations durable if write concern does not acknowledge writes?"
msgstr ""
"如果写关注没有确认写操作，写操作会持续吗？"

#: ../source/faq/replica-sets.txt:143
msgid ""
"However, if you want confirmation that a given write has arrived at the "
"server, use :ref:`write concern <write-concern>`."
msgstr ""
"然而，如果你希望确认一个给定的写操作到达了服务器上，使用 :ref:`写关注 <write-concern>`."

#: ../source/faq/replica-sets.txt:146
msgid ""
"After the :ref:`default write concern change <driver-write-concern-change>`,"
" the default write concern acknowledges all write operations, and "
"unacknowledged writes must be explicitly configured. See the "
":doc:`/applications/drivers` documentation for your driver for more "
"information."
msgstr ""
"在 :ref:`改变默认写关注 <driver-write-concern-change>` 后，默认的写关注"
"会确认所有写操作，确认的写操作必须有一个明确的配置。参见： :doc:`/"
"applications/drivers` 文档获得更多的驱动器信息。"

#: ../source/faq/replica-sets.txt:154
msgid ""
"The :program:`mongo` shell now defaults to use :doc:`safe writes </core"
"/write-concern>`. See :ref:`write-methods-incompatibility` for more "
"information."
msgstr ""
" :program:`mongo` 命令解析器(shell)现在默认的使用 :doc:`安全写 </core/"
"write-concern>`。 参见 :ref:`write-methods-incompatibility` 以获得更多信息。"

#: ../source/faq/replica-sets.txt:158
msgid ""
"A new protocol for :ref:`write operations <rel-notes-write-operations>` "
"integrates write concerns with the write operations. Previous versions "
"issued a :dbcommand:`getLastError` command after a write to specify a write "
"concern."
msgstr ""
" :ref:`写操作 <rel-notes-write-operations>` 的一个新协议使写关注与写操作"
"整合起来。早先的版本在写入后使用 :dbcommand:`getLastError` 命令来指定写关"
"注。"

#: ../source/faq/replica-sets.txt:165
=======
#: ../source/faq/replica-sets.txt:122
>>>>>>> 7b6fda55
msgid "How many arbiters do replica sets need?"
msgstr "复制集需要多少个投票节点？"

#: ../source/faq/replica-sets.txt:124
msgid ""
"Some configurations do not require any :term:`arbiter` instances. Arbiters "
"vote in :term:`elections <election>` for :term:`primary` but do not "
"replicate the data like :term:`secondary` members."
msgstr ""
"某些配置中不需要任何 :term:`投票节点` 实例。投票节点投票 :term:`选举 <election>` "
" :term:`主节点` ，但是不会像 :term:`子节点` 节点一样复制数据。"

#: ../source/faq/replica-sets.txt:129
msgid ""
":term:`Replica sets <replica set>` require a majority of the remaining nodes"
" present to elect a primary. Arbiters allow you to construct this majority "
"without the overhead of adding replicating nodes to the system."
msgstr ""
":term:`复制集 <replica set>`需要剩余的节点中多数的投票来选举出主节点。 "
"投票节点允许你在不增加复制节点的情况下，构建出多数票数。"

#: ../source/faq/replica-sets.txt:134
msgid ""
"There are many possible replica set :doc:`architectures </core/replica-set-"
"architectures>`."
msgstr ""
" :doc:`复制集架构 </core/replica-set-architectures>` 有很多可能性。"

#: ../source/faq/replica-sets.txt:137
msgid ""
"A replica set with an odd number of voting nodes does not need an arbiter."
msgstr ""
"一个复制集在投票时如果节点的数量是奇数，不需要投票节点。"

#: ../source/faq/replica-sets.txt:139
msgid ""
"A common configuration consists of two replicating nodes that include a "
":term:`primary` and a :term:`secondary`, as well as an :term:`arbiter` for "
"the third node. This configuration makes it possible for the set to elect a "
"primary in the event of failure, without requiring three replicating nodes."
msgstr ""
"考虑一个常见的配置：两个复制节点包含一个 :term:`主节点` 和一个 :term:`子节点` ，"
" :term:`投票节点` 作为第三个节点。这种配置使出现错误事件时，选举一个主节点"
"成为了可能，不需要三个复制节点。"

#: ../source/faq/replica-sets.txt:145
msgid ""
"You may also consider adding an arbiter to a set if it has an equal number "
"of nodes in two facilities and network partitions between the facilities are"
" possible. In these cases, the arbiter will break the tie between the two "
"facilities and allow the set to elect a new primary."
msgstr ""
"如果一个复制集有相等的数量的节点在两个设施或网络分区在两个设施之间，你也可以"
"考虑在复制集中增加一个投票节点，在这种情况下，投票节点将打破两个设施间的"
"平衡，允许复制集选举出一个新的主节点。"

#: ../source/faq/replica-sets.txt:151
msgid ":doc:`/core/replica-set-architectures`"
msgstr ":doc:`/core/replica-set-architectures`"

#: ../source/faq/replica-sets.txt:154
msgid ""
"What information do arbiters exchange with the rest of the replica set?"
msgstr ""
"投票节点和剩余的复制集节点交换什么信息？"

#: ../source/faq/replica-sets.txt:156
msgid ""
"Arbiters never receive the contents of a collection but do exchange the "
"following data with the rest of the replica set:"
msgstr ""
"投票节点从不接收任何数据集的内容，除了和其余的复制集节点交换以下数据："

#: ../source/faq/replica-sets.txt:159
msgid ""
"Credentials used to authenticate the arbiter with the replica set. All "
"MongoDB processes within a replica set use keyfiles. These exchanges are "
"encrypted."
msgstr ""
"用于验证复制集中投票节点的证书。复制集中所有的 MongoDB 进程使用密钥文件，"
"交换信息是加密的。"

#: ../source/faq/replica-sets.txt:163
msgid ""
"Replica set configuration data and voting data. This information is not "
"encrypted. Only credential exchanges are encrypted."
msgstr ""
"复制集确认数据和投票数据。这些信息是非加密的，只有证书交换是加密的。"

#: ../source/faq/replica-sets.txt:166
msgid ""
"If your MongoDB deployment uses TLS/SSL, then all communications between "
"arbiters and the other members of the replica set are secure. See the "
"documentation for :doc:`/tutorial/configure-ssl` for more information. Run "
"all arbiters on secure networks, as with all MongoDB components."
msgstr ""
"如果你的 MongoDB 使用 SSL 部署，那么在投票节点和复制集中其他节点的所有"
"通信都是安全的。参见文档： :doc:`/tutorial/configure-ssl` 获得更多信息。"
"像所有的 MongoDB 组件一样，运行所有的投票节点在安全的网络环境中。"

#: ../source/faq/replica-sets.txt:0
msgid "See"
msgstr "参见"

#: ../source/faq/replica-sets.txt:177
msgid "Which members of a replica set vote in elections?"
msgstr "复制集中的哪些节点在选举中投票？"

<<<<<<< HEAD
#: ../source/faq/replica-sets.txt:221
msgid ""
"All members of a replica set, unless the value of :data:`votes "
"<replSetGetConfig.members[n].votes>` is equal to ``0``, vote in elections. "
"This includes all :ref:`delayed <replica-set-delayed-members>`, :ref:`hidden"
" <replica-set-hidden-members>` and :ref:`secondary-only <replica-set-"
"secondary-only-members>` members. :ref:`Arbiters <replica-set-arbiters>` "
"always vote in elections and always have ``1`` vote."
msgstr ""
"除去 :data:`votes <local.system.replset.members[n].votes>` 的值等于 0 的"
"节点，所有的节点都会在选举中投票。包含所有的： :ref:`delayed <replica-set-delayed-members>`，"
" :ref:`hidden <replica-set-hidden-members>` 和 :ref:`secondary-only <replica-set-"
"secondary-only-members>` 节点, 此外，还有 :ref:`arbiters <replica-"
"set-arbiters>` 。"

#: ../source/faq/replica-sets.txt:230
=======
#: ../source/faq/replica-sets.txt:188
>>>>>>> 7b6fda55
msgid ""
"Additionally, the :data:`~replSetGetStatus.members.state` of the voting "
"members also determine whether the member can vote. Only voting members in "
"the following states are eligible to vote:"
msgstr ""
"此外，投票节点的 :data:`~replSetGetStatus.members.state` 也决定该节点是否"
"可以投票。只有下列的资格中的投票节点才有投票的资格。"

#: ../source/faq/replica-sets.txt:192
msgid "``PRIMARY``"
msgstr "``主节点``"

#: ../source/faq/replica-sets.txt:194
msgid "``SECONDARY``"
msgstr "``子节点``"

#: ../source/faq/replica-sets.txt:196
msgid "``RECOVERING``"
msgstr ""

#: ../source/faq/replica-sets.txt:198
msgid "``ARBITER``"
msgstr ""

#: ../source/faq/replica-sets.txt:200
msgid "``ROLLBACK``"
msgstr ""

#: ../source/faq/replica-sets.txt:202 ../source/faq/replica-sets.txt:212
msgid ":ref:`replica-set-elections`"
msgstr ":ref:`replica-set-elections`"

#: ../source/faq/replica-sets.txt:205
msgid "Do hidden members vote in replica set elections?"
msgstr "复制集的隐藏节点在选举中参与投票吗？"

<<<<<<< HEAD
#: ../source/faq/replica-sets.txt:249
msgid ""
":ref:`Hidden members <replica-set-hidden-members>` of :term:`replica sets "
"<replica set>` *do* vote in elections. To exclude a member from voting in an"
" :term:`election`, change the value of the member's "
":data:`~replSetGetConfig.members[n].votes` configuration to ``0``."
msgstr ""
" :term:`复制集 <replica set>` 的 :ref:`隐藏节点 <replica-set-hidden-members>` "
"在选举中参与投票。如果去除该节点的 :term:`选举` 权限，更改该节点的 :data:`~local.system."
"replset.members[n].votes` 配置为 ``0``."

#: ../source/faq/replica-sets.txt:257
=======
#: ../source/faq/replica-sets.txt:215
>>>>>>> 7b6fda55
msgid ""
"Is it normal for replica set members to use different amounts of disk space?"
msgstr ""
"复制集中的节点使用磁盘空间数量不同正常吗？"

#: ../source/faq/replica-sets.txt:219
msgid ""
"Factors including: different oplog sizes, different levels of storage "
"fragmentation, and MongoDB's data file pre-allocation can lead to some "
"variation in storage utilization between nodes. Storage use disparities will"
" be most pronounced when you add members at different times."
msgstr ""
<<<<<<< HEAD
"影响因素包括: 不同的 oplog 大小, 不同的存储碎片等级，MongoDB 的数据文件"
"的预分配会导致不同的节点间存储利用率一些变化。在不同时期加入新节点会使存"
"储利用出现明显的不同。"
=======

#: ../source/faq/replica-sets.txt:0
msgid "On this page"
msgstr ""

#: ../source/faq/replica-sets.txt:23
msgid "MongoDB supports :doc:`replica sets </core/replication-introduction>`."
msgstr ""

#: ../source/faq/replica-sets.txt:31
msgid ""
"MongoDB also supports master-slave replication; however, replica sets are "
"the recommended replication topology. However, if your deployment requires "
"more than 50 nodes, you must use master/slave replication."
msgstr ""

#: ../source/faq/replica-sets.txt:36
msgid "What does the term \"primary\" mean?"
msgstr ""

#: ../source/faq/replica-sets.txt:38
msgid ""
":term:`Primary` is a :doc:`replica set </core/replication-introduction>` "
"member that can accept writes. Only the primary can accept write operations."
" [#edge-cases-2-primaries]_"
msgstr ""

#: ../source/includes/footnote-two-primaries-edge-cases.rst:1
msgid ""
"In :ref:`some circumstances <edge-cases>`, two nodes in a replica set may "
"*transiently* believe that they are the primary, but at most, one of them "
"will be able to complete writes with :writeconcern:`{ w: \"majority\" } "
"<\"majority\">` write concern. The node that can complete :writeconcern:`{ "
"w: \"majority\" } <\"majority\">` writes is the current primary, and the "
"other node is a former primary that has not yet recognized its demotion, "
"typically due to a :term:`network partition`. When this occurs, clients that"
" connect to the former primary may observe stale data despite having "
"requested read preference :readmode:`primary`, and new writes to the former "
"primary will eventually roll back."
msgstr ""

#: ../source/faq/replica-sets.txt:47
msgid "What does the term \"secondary\" mean?"
msgstr ""

#: ../source/faq/replica-sets.txt:49
msgid ""
":term:`Secondary` nodes are the read-only nodes in :doc:`replica sets </core"
"/replication-introduction>`."
msgstr ""

#: ../source/faq/replica-sets.txt:55
msgid ""
"It varies, but a replica set will generally select a new primary within a "
"minute."
msgstr ""

#: ../source/faq/replica-sets.txt:58
msgid ""
"For instance, it may take 10-30 seconds for the members of a :term:`replica "
"set` to declare a :term:`primary` inaccessible (see "
":rsconf:`~settings.electionTimeoutMillis`). One of the remaining secondaries"
" holds an :term:`election` to elect itself as a new primary. During the "
"election, the cluster is unavailable for writes."
msgstr ""

#: ../source/faq/replica-sets.txt:68
msgid ""
"Starting in MongoDB 3.2, with the :ref:`replication election enhancements "
"<3.2-rel-notes-rs-enhancements>`, MongoDB reduces replica set failover time."
" See :ref:`replication election enhancements <3.2-rel-notes-rs-"
"enhancements>` for details."
msgstr ""

#: ../source/faq/replica-sets.txt:179
msgid ""
"All members of a replica set, unless the value of :rsconf:`votes "
"<members[n].votes>` is equal to ``0``, vote in elections. This includes all "
":ref:`delayed <replica-set-delayed-members>`, :ref:`hidden <replica-set-"
"hidden-members>` and :ref:`secondary-only <replica-set-secondary-only-"
"members>` members. :ref:`Arbiters <replica-set-arbiters>` always vote in "
"elections and always have ``1`` vote."
msgstr ""

#: ../source/faq/replica-sets.txt:207
msgid ""
":ref:`Hidden members <replica-set-hidden-members>` of :term:`replica sets "
"<replica set>` *do* vote in elections. To exclude a member from voting in an"
" :term:`election`, change the value of the member's "
":rsconf:`members[n].votes` configuration to ``0``."
msgstr ""

#: ../source/faq/replica-sets.txt:226
msgid "Can I rename a replica set?"
msgstr ""

#: ../source/faq/replica-sets.txt:228
msgid ""
"As of MongoDB 2.6 there are no tools or functions designed specifically to "
"rename a replica set."
msgstr ""

#: ../source/faq/replica-sets.txt:231
msgid ""
"You can use the backup and restore procedure described in the "
":doc:`/tutorial/restore-replica-set-from-backup` tutorial to create a new "
"replica set with the desired name. Downtime may be necessary in order to "
"ensure parity between the original replica set and the new one."
msgstr ""

#~ msgid ""
#~ "MongoDB supports master-slave replication and a variation on master-slave "
#~ "replication known as replica sets. Replica sets are the recommended "
#~ "replication topology."
#~ msgstr ""

#~ msgid "What do the terms \"primary\" and \"master\" mean?"
#~ msgstr ""

#~ msgid ""
#~ ":term:`Primary` and :term:`master` nodes are the nodes that can accept "
#~ "writes. MongoDB's replication is \"single-master:\" only one node can accept"
#~ " write operations at a time."
#~ msgstr ""

#~ msgid ""
#~ "In a replica set, if the current \"primary\" node fails or becomes "
#~ "inaccessible, the other members can autonomously :term:`elect <election>` "
#~ "one of the other members of the set to be the new \"primary\"."
#~ msgstr ""

#~ msgid ""
#~ "By default, clients send all reads to the primary; however, :term:`read "
#~ "preference` is configurable at the client level on a per-connection basis, "
#~ "which makes it possible to send reads to secondary nodes instead."
#~ msgstr ""

#~ msgid "What do the terms \"secondary\" and \"slave\" mean?"
#~ msgstr ""

#~ msgid ""
#~ ":term:`Secondary` and :term:`slave` nodes are read-only nodes that replicate"
#~ " from the :term:`primary`."
#~ msgstr ""

#~ msgid ""
#~ "Replication operates by way of an :term:`oplog`, from which secondary/slave "
#~ "members apply new operations to themselves. This replication process is "
#~ "asynchronous, so secondary/slave nodes may not always reflect the latest "
#~ "writes to the primary. But usually, the gap between the primary and "
#~ "secondary nodes is just few milliseconds on a local network connection."
#~ msgstr ""

#~ msgid ""
#~ "It varies, but a replica set will select a new primary within a minute."
#~ msgstr ""

#~ msgid ""
#~ "It may take 10-30 seconds for the members of a :term:`replica set` to "
#~ "declare a :term:`primary` inaccessible. This triggers an :term:`election`. "
#~ "During the election, the cluster is unavailable for writes."
#~ msgstr ""

#~ msgid ""
#~ ":term:`Eventually consistent <eventual consistency>` reads, like the ones "
#~ "that will return from a replica set are only possible with a :term:`write "
#~ "concern` that permits reads from :term:`secondary` members."
#~ msgstr ""

#~ msgid ""
#~ "What is the preferred replication method: master/slave or replica sets?"
#~ msgstr ""

#~ msgid ""
#~ ":term:`Replica sets <replica set>` are the preferred :term:`replication` "
#~ "mechanism in MongoDB. However, if your deployment requires more than 50 "
#~ "nodes, you must use master/slave replication."
#~ msgstr ""

#~ msgid ""
#~ "What is the preferred replication method: replica sets or replica pairs?"
#~ msgstr ""

#~ msgid ""
#~ ":term:`Replica sets <replica set>` replaced :term:`replica pairs` in version"
#~ " 1.6. :term:`Replica sets <replica set>` are the preferred "
#~ ":term:`replication` mechanism in MongoDB."
#~ msgstr ""

#~ msgid ""
#~ "Are write operations durable if write concern does not acknowledge writes?"
#~ msgstr ""

#~ msgid ""
#~ "However, if you want confirmation that a given write has arrived at the "
#~ "server, use :ref:`write concern <write-concern>`."
#~ msgstr ""

#~ msgid ""
#~ "After the :ref:`default write concern change <driver-write-concern-change>`,"
#~ " the default write concern acknowledges all write operations, and "
#~ "unacknowledged writes must be explicitly configured. See the "
#~ ":doc:`/applications/drivers` documentation for your driver for more "
#~ "information."
#~ msgstr ""

#~ msgid ""
#~ "The :program:`mongo` shell now defaults to use :doc:`safe writes </core"
#~ "/write-concern>`. See :ref:`write-methods-incompatibility` for more "
#~ "information."
#~ msgstr ""

#~ msgid ""
#~ "A new protocol for :ref:`write operations <rel-notes-write-operations>` "
#~ "integrates write concerns with the write operations. Previous versions "
#~ "issued a :dbcommand:`getLastError` command after a write to specify a write "
#~ "concern."
#~ msgstr ""

#~ msgid ""
#~ "All members of a replica set, unless the value of :data:`votes "
#~ "<replSetGetConfig.members[n].votes>` is equal to ``0``, vote in elections. "
#~ "This includes all :ref:`delayed <replica-set-delayed-members>`, :ref:`hidden"
#~ " <replica-set-hidden-members>` and :ref:`secondary-only <replica-set-"
#~ "secondary-only-members>` members. :ref:`Arbiters <replica-set-arbiters>` "
#~ "always vote in elections and always have ``1`` vote."
#~ msgstr ""

#~ msgid ""
#~ ":ref:`Hidden members <replica-set-hidden-members>` of :term:`replica sets "
#~ "<replica set>` *do* vote in elections. To exclude a member from voting in an"
#~ " :term:`election`, change the value of the member's "
#~ ":data:`~replSetGetConfig.members[n].votes` configuration to ``0``."
#~ msgstr ""
>>>>>>> 7b6fda55
<|MERGE_RESOLUTION|>--- conflicted
+++ resolved
@@ -36,118 +36,21 @@
 msgid "What kinds of replication does MongoDB support?"
 msgstr "MongoDB 支持那些类型的复制？"
 
-<<<<<<< HEAD
-#: ../source/faq/replica-sets.txt:17
-msgid ""
-"MongoDB supports master-slave replication and a variation on master-slave "
-"replication known as replica sets. Replica sets are the recommended "
-"replication topology."
-msgstr ""
-"MongoDB 支持主-从复制和由主-从复制演化而来的复制集。 "
-"推荐使用复制集为复制拓扑。"
-
-#: ../source/faq/replica-sets.txt:22
-msgid "What do the terms \"primary\" and \"master\" mean?"
-msgstr "\"primary\"和\"master\"是什么意思？"
-
-#: ../source/faq/replica-sets.txt:24
-msgid ""
-":term:`Primary` and :term:`master` nodes are the nodes that can accept "
-"writes. MongoDB's replication is \"single-master:\" only one node can accept"
-" write operations at a time."
-msgstr ""
-":term:`Primary` 和 :term:`master` 节点是可以接受写操作的节点。 "
-"MongoDB 的复制是 \"single-master:\" 一次只有一个节点可以接受写操作。 "
-
-#: ../source/faq/replica-sets.txt:28
-msgid ""
-"In a replica set, if the current \"primary\" node fails or becomes "
-"inaccessible, the other members can autonomously :term:`elect <election>` "
-"one of the other members of the set to be the new \"primary\"."
-msgstr ""
-"在一个复制集中, 如果当前的 \"primary\" 节点出错或者无法访问， "
-"其他的节点可以自主的从中 :term:`选举 <election>` 出一个节点"
-"并设定为新的 \"primary\"."
-
-#: ../source/faq/replica-sets.txt:32
-msgid ""
-"By default, clients send all reads to the primary; however, :term:`read "
-"preference` is configurable at the client level on a per-connection basis, "
-"which makes it possible to send reads to secondary nodes instead."
-msgstr ""
-"默认情况下，客户端向主节点发送所有的读操作；然而 :term:`read preference` "
-"（读选项）以每个连接为基础，在客户端级别是可配置的， "
-"这使得在\"从节点\"上进行读操作成为可能。"
-
-#: ../source/faq/replica-sets.txt:38
-msgid "What do the terms \"secondary\" and \"slave\" mean?"
-msgstr " \"secondary\" 和 \"slave\" 是什么意思？"
-
-#: ../source/faq/replica-sets.txt:40
-msgid ""
-":term:`Secondary` and :term:`slave` nodes are read-only nodes that replicate"
-" from the :term:`primary`."
-msgstr ""
-":term:`Secondary` 和 :term:`slave` 节点是从 :term:`primary` 复制而来"
-"的只读节点。"
-
-#: ../source/faq/replica-sets.txt:43
-msgid ""
-"Replication operates by way of an :term:`oplog`, from which secondary/slave "
-"members apply new operations to themselves. This replication process is "
-"asynchronous, so secondary/slave nodes may not always reflect the latest "
-"writes to the primary. But usually, the gap between the primary and "
-"secondary nodes is just few milliseconds on a local network connection."
-msgstr ""
-"复制集中的 secondary/slave 节点自身申请新的操作，通过 :term:`oplog` 进行"
-"复制操作。这个复制过程是异步的, 所以主节点上最新的写入不会立即反映在secondary/slave"
-"节点上。通常, 在本地网络环境中，主从节点间的差距只有几毫秒。 "
-
-#: ../source/faq/replica-sets.txt:50
-=======
+
 #: ../source/faq/replica-sets.txt:53
->>>>>>> 7b6fda55
+
 msgid "How long does replica set failover take?"
 msgstr "复制集故障转移需要多久？"
 
-<<<<<<< HEAD
-#: ../source/faq/replica-sets.txt:52
-msgid ""
-"It varies, but a replica set will select a new primary within a minute."
-msgstr ""
-"这是不确定的，通常复制集会在 1 分钟内选择一个新的主节点。"
-
-#: ../source/faq/replica-sets.txt:54
-msgid ""
-"It may take 10-30 seconds for the members of a :term:`replica set` to "
-"declare a :term:`primary` inaccessible. This triggers an :term:`election`. "
-"During the election, the cluster is unavailable for writes."
-msgstr ""
-" :term:`复制集` 中的节点大约花费 10-30 秒来宣布 :term:`primary` 无法访问。"
-"这会触发一次 :term:`选举` 。在选举过程中，集群无法进行写操作。"
-
-#: ../source/faq/replica-sets.txt:59
-=======
+
 #: ../source/faq/replica-sets.txt:64
->>>>>>> 7b6fda55
+
 msgid "The election itself may take another 10-30 seconds."
 msgstr "选举过程自身需要消耗额外的 10-30秒。"
 
-<<<<<<< HEAD
-#: ../source/faq/replica-sets.txt:63
-msgid ""
-":term:`Eventually consistent <eventual consistency>` reads, like the ones "
-"that will return from a replica set are only possible with a :term:`write "
-"concern` that permits reads from :term:`secondary` members."
-msgstr ""
-" :term:`最终一致性 <eventual consistency>` 读操作，像那些 "
-"从复制集中返回结果只可能与 :term:`写关注` "
-"在 :term:`secondary` 节点上进行读操作的权限有关。"
-
-#: ../source/faq/replica-sets.txt:69
-=======
+
 #: ../source/faq/replica-sets.txt:74
->>>>>>> 7b6fda55
+
 msgid "Does replication work over the Internet and WAN connections?"
 msgstr "可以在互联网和广域网（WAN）上进行复制吗？"
 
@@ -198,52 +101,18 @@
 "如果子节点和 :term:`主节点` 的TCP连接被破坏， :term:`复制集` 将自动从复制集中选举出"
 "一个 term:`子节点` 并且将它设置为主节点。"
 
-<<<<<<< HEAD
-#: ../source/faq/replica-sets.txt:95
-msgid ""
-"What is the preferred replication method: master/slave or replica sets?"
-msgstr ""
-"主/从复制和复制集哪一个是首选的方法？"
-
-#: ../source/faq/replica-sets.txt:99
-=======
+
 #: ../source/faq/replica-sets.txt:27
->>>>>>> 7b6fda55
+
 msgid ""
 "In MongoDB 3.0.0, replica sets can have up to :ref:`50 nodes <3.0-replica-"
 "sets-max-members>`. Previous versions limited the maximum number of replica "
 "set members to 12."
 msgstr ""
 
-<<<<<<< HEAD
-#: ../source/faq/replica-sets.txt:103
-msgid ""
-":term:`Replica sets <replica set>` are the preferred :term:`replication` "
-"mechanism in MongoDB. However, if your deployment requires more than 50 "
-"nodes, you must use master/slave replication."
-msgstr ""
-"在MongoDB中，:term:`复制集 <replica set>` 是首选的 :term:`复制` 机制。"
-"然而，如果在你的部署中需要的节点数大于12个，必须使用 主/从 复制。"
-
-#: ../source/faq/replica-sets.txt:108
-msgid ""
-"What is the preferred replication method: replica sets or replica pairs?"
-msgstr ""
-"主/从复制和复制集哪一个是首选的方法？"
-
-#: ../source/faq/replica-sets.txt:112
-msgid ""
-":term:`Replica sets <replica set>` replaced :term:`replica pairs` in version"
-" 1.6. :term:`Replica sets <replica set>` are the preferred "
-":term:`replication` mechanism in MongoDB."
-msgstr ""
-":term:`复制集 <replica set>` 在1.6版本取代了 :term:`replica pairs` ，"
-"成为了MongoDB  :term:`复制` 机制的首选。"
-
-#: ../source/faq/replica-sets.txt:117
-=======
+
 #: ../source/faq/replica-sets.txt:100
->>>>>>> 7b6fda55
+
 msgid "Why use journaling if replication already provides data redundancy?"
 msgstr "既然复制已经提供了数据冗余，为什么还要使用日志？"
 
@@ -289,56 +158,9 @@
 msgstr ""
 "所有的 MongoDB 64 位 v2.0 或 v2.0 以上版本上，默认是启动日志的。"
 
-<<<<<<< HEAD
-#: ../source/faq/replica-sets.txt:139
-msgid ""
-"Are write operations durable if write concern does not acknowledge writes?"
-msgstr ""
-"如果写关注没有确认写操作，写操作会持续吗？"
-
-#: ../source/faq/replica-sets.txt:143
-msgid ""
-"However, if you want confirmation that a given write has arrived at the "
-"server, use :ref:`write concern <write-concern>`."
-msgstr ""
-"然而，如果你希望确认一个给定的写操作到达了服务器上，使用 :ref:`写关注 <write-concern>`."
-
-#: ../source/faq/replica-sets.txt:146
-msgid ""
-"After the :ref:`default write concern change <driver-write-concern-change>`,"
-" the default write concern acknowledges all write operations, and "
-"unacknowledged writes must be explicitly configured. See the "
-":doc:`/applications/drivers` documentation for your driver for more "
-"information."
-msgstr ""
-"在 :ref:`改变默认写关注 <driver-write-concern-change>` 后，默认的写关注"
-"会确认所有写操作，确认的写操作必须有一个明确的配置。参见： :doc:`/"
-"applications/drivers` 文档获得更多的驱动器信息。"
-
-#: ../source/faq/replica-sets.txt:154
-msgid ""
-"The :program:`mongo` shell now defaults to use :doc:`safe writes </core"
-"/write-concern>`. See :ref:`write-methods-incompatibility` for more "
-"information."
-msgstr ""
-" :program:`mongo` 命令解析器(shell)现在默认的使用 :doc:`安全写 </core/"
-"write-concern>`。 参见 :ref:`write-methods-incompatibility` 以获得更多信息。"
-
-#: ../source/faq/replica-sets.txt:158
-msgid ""
-"A new protocol for :ref:`write operations <rel-notes-write-operations>` "
-"integrates write concerns with the write operations. Previous versions "
-"issued a :dbcommand:`getLastError` command after a write to specify a write "
-"concern."
-msgstr ""
-" :ref:`写操作 <rel-notes-write-operations>` 的一个新协议使写关注与写操作"
-"整合起来。早先的版本在写入后使用 :dbcommand:`getLastError` 命令来指定写关"
-"注。"
-
-#: ../source/faq/replica-sets.txt:165
-=======
+
 #: ../source/faq/replica-sets.txt:122
->>>>>>> 7b6fda55
+
 msgid "How many arbiters do replica sets need?"
 msgstr "复制集需要多少个投票节点？"
 
@@ -447,26 +269,9 @@
 msgid "Which members of a replica set vote in elections?"
 msgstr "复制集中的哪些节点在选举中投票？"
 
-<<<<<<< HEAD
-#: ../source/faq/replica-sets.txt:221
-msgid ""
-"All members of a replica set, unless the value of :data:`votes "
-"<replSetGetConfig.members[n].votes>` is equal to ``0``, vote in elections. "
-"This includes all :ref:`delayed <replica-set-delayed-members>`, :ref:`hidden"
-" <replica-set-hidden-members>` and :ref:`secondary-only <replica-set-"
-"secondary-only-members>` members. :ref:`Arbiters <replica-set-arbiters>` "
-"always vote in elections and always have ``1`` vote."
-msgstr ""
-"除去 :data:`votes <local.system.replset.members[n].votes>` 的值等于 0 的"
-"节点，所有的节点都会在选举中投票。包含所有的： :ref:`delayed <replica-set-delayed-members>`，"
-" :ref:`hidden <replica-set-hidden-members>` 和 :ref:`secondary-only <replica-set-"
-"secondary-only-members>` 节点, 此外，还有 :ref:`arbiters <replica-"
-"set-arbiters>` 。"
-
-#: ../source/faq/replica-sets.txt:230
-=======
+
 #: ../source/faq/replica-sets.txt:188
->>>>>>> 7b6fda55
+
 msgid ""
 "Additionally, the :data:`~replSetGetStatus.members.state` of the voting "
 "members also determine whether the member can vote. Only voting members in "
@@ -503,22 +308,9 @@
 msgid "Do hidden members vote in replica set elections?"
 msgstr "复制集的隐藏节点在选举中参与投票吗？"
 
-<<<<<<< HEAD
-#: ../source/faq/replica-sets.txt:249
-msgid ""
-":ref:`Hidden members <replica-set-hidden-members>` of :term:`replica sets "
-"<replica set>` *do* vote in elections. To exclude a member from voting in an"
-" :term:`election`, change the value of the member's "
-":data:`~replSetGetConfig.members[n].votes` configuration to ``0``."
-msgstr ""
-" :term:`复制集 <replica set>` 的 :ref:`隐藏节点 <replica-set-hidden-members>` "
-"在选举中参与投票。如果去除该节点的 :term:`选举` 权限，更改该节点的 :data:`~local.system."
-"replset.members[n].votes` 配置为 ``0``."
-
-#: ../source/faq/replica-sets.txt:257
-=======
+
 #: ../source/faq/replica-sets.txt:215
->>>>>>> 7b6fda55
+
 msgid ""
 "Is it normal for replica set members to use different amounts of disk space?"
 msgstr ""
@@ -531,11 +323,7 @@
 "variation in storage utilization between nodes. Storage use disparities will"
 " be most pronounced when you add members at different times."
 msgstr ""
-<<<<<<< HEAD
-"影响因素包括: 不同的 oplog 大小, 不同的存储碎片等级，MongoDB 的数据文件"
-"的预分配会导致不同的节点间存储利用率一些变化。在不同时期加入新节点会使存"
-"储利用出现明显的不同。"
-=======
+
 
 #: ../source/faq/replica-sets.txt:0
 msgid "On this page"
@@ -770,4 +558,3 @@
 #~ " :term:`election`, change the value of the member's "
 #~ ":data:`~replSetGetConfig.members[n].votes` configuration to ``0``."
 #~ msgstr ""
->>>>>>> 7b6fda55
