#
msgid ""
msgstr ""
"Project-Id-Version: mongodb-manual 3.0\n"
"Report-Msgid-Bugs-To: \n"
<<<<<<< HEAD
"POT-Creation-Date: 2014-09-03 15:39-0400\n"
"PO-Revision-Date: 2014-10-25 17:39+0800\n"
"Last-Translator: YEXINGZHE54 <ispe54@gmail.com>\n"
"Language-Team: Chinese (http://www.transifex.com/projects/p/mongodb-manual/"
"language/zh/)\n"
=======
"POT-Creation-Date: 2015-08-20 19:13-0400\n"
"PO-Revision-Date: YEAR-MO-DA HO:MI+ZONE\n"
"Last-Translator: FULL NAME <EMAIL@ADDRESS>\n"
"Language-Team: LANGUAGE <LL@li.org>\n"
>>>>>>> 2ec0463a
"MIME-Version: 1.0\n"
"Content-Type: text/plain; charset=UTF-8\n"
"Content-Transfer-Encoding: 8bit\n"
"Plural-Forms: nplurals=1; plural=0;\n"
"Language: zh\n"
"X-Generator: Poedit 1.6.9\n"

#: ../source/tutorial/roll-back-to-v1.8-index.txt:3
msgid "Build Old Style Indexes"
msgstr "创建旧式索引"

#: ../source/tutorial/roll-back-to-v1.8-index.txt:9
msgid ""
"Use this procedure *only* if you **must** have indexes that are compatible "
"with a version of MongoDB earlier than 2.0."
msgstr ""
"只有当您 **必须** 创建一个和早于2.0的MongoDB版本相匹配的索引时，您 *才* 应该"
"使用这里的方法。"

#: ../source/tutorial/roll-back-to-v1.8-index.txt:12
msgid ""
"MongoDB version 2.0 introduced the ``{v:1}`` index format. MongoDB versions "
"2.0 and later support both the ``{v:1}`` format and the earlier ``{v:0}`` "
"format."
msgstr ""
"MongoDB从2.0版开始引入 ``{v:1}`` 索引格式。MongoDB2.0及其以后版本都支持  "
"``{v:1}`` 格式 和更早的 ``{v:0}`` 格式。"

#: ../source/tutorial/roll-back-to-v1.8-index.txt:16
msgid ""
"MongoDB versions prior to 2.0, however, support only the ``{v:0}`` format. "
"If you need to roll back MongoDB to a version prior to 2.0, you must *drop* "
"and *re-create* your indexes."
msgstr ""
"但是，早于2.0的MongoDB版本只支持 ``{v:0}`` 格式。如果您需要回滚MongoDB到一个"
"早于2.0的版本，您必须删除并重建您的索引。"

#: ../source/tutorial/roll-back-to-v1.8-index.txt:20
msgid ""
<<<<<<< HEAD
"To build pre-2.0 indexes, use the :method:`dropIndexes() <db.collection."
"dropIndexes()>` and :method:`ensureIndex() <db.collection.ensureIndex()>` "
"methods. You *cannot* simply reindex the collection. When you reindex on "
"versions that only support ``{v:0}`` indexes, the ``v`` fields in the index "
"definition still hold values of ``1``, even though the indexes would now use "
"the ``{v:0}`` format. If you were to upgrade again to version 2.0 or later, "
"these indexes would not work."
=======
"To build pre-2.0 indexes, use the :method:`dropIndexes() "
"<db.collection.dropIndexes()>` and :method:`createIndex() "
"<db.collection.createIndex()>` methods. You *cannot* simply reindex the "
"collection. When you reindex on versions that only support ``{v:0}`` "
"indexes, the ``v`` fields in the index definition still hold values of "
"``1``, even though the indexes would now use the ``{v:0}`` format. If you "
"were to upgrade again to version 2.0 or later, these indexes would not work."
>>>>>>> 2ec0463a
msgstr ""
"为了创建一个早于-2.0版的索引，您可以使用 :method:`dropIndexes() <db."
"collection.dropIndexes()>` 和 :method:`ensureIndex() <db.collection."
"ensureIndex()>` 方法。您不能简单重新索引该集合。当您在只支持 ``{v:0}`` 索引的"
"MongoDB版本上重新索引时，在索引定义中的 ``v`` 键依然保留着值 ``1`` ，即使这个"
"索引限制使用 ``{v:0}`` 格式。如果您再升级到版本2.0及以后，这些索引将不会正常"
"工作。"

#: ../source/tutorial/roll-back-to-v1.8-index.txt:0
msgid "Example"
msgstr "例子"

#: ../source/tutorial/roll-back-to-v1.8-index.txt:42
msgid ""
"Suppose you rolled back from MongoDB 2.0 to MongoDB 1.8, and suppose you had "
"the following index on the ``items`` collection:"
msgstr "假设您从2.0回滚到1.8, 并假设您在 ``items`` 集合上有如下索引："

#: ../source/tutorial/roll-back-to-v1.8-index.txt:49
msgid ""
"The ``v`` field tells you the index is a ``{v:1}`` index, which is "
"incompatible with version 1.8."
msgstr ""
"索引的 ``v`` 键表明这个索引是一个 ``{v:1}`` 索引，它无法和版本1.8相匹配。"

#: ../source/tutorial/roll-back-to-v1.8-index.txt:52
msgid "To drop the index, issue the following command:"
msgstr "要删除索引，请使用如下命令："

#: ../source/tutorial/roll-back-to-v1.8-index.txt:58
msgid ""
"To recreate the index as a ``{v:0}`` index, issue the following command:"
msgstr "创建一个 ``{v:0}`` 格式的索引，请使用如下命令："

#: ../source/tutorial/roll-back-to-v1.8-index.txt:65
msgid ":ref:`2.0-new-index-format`."
msgstr ""<|MERGE_RESOLUTION|>--- conflicted
+++ resolved
@@ -3,18 +3,10 @@
 msgstr ""
 "Project-Id-Version: mongodb-manual 3.0\n"
 "Report-Msgid-Bugs-To: \n"
-<<<<<<< HEAD
-"POT-Creation-Date: 2014-09-03 15:39-0400\n"
-"PO-Revision-Date: 2014-10-25 17:39+0800\n"
-"Last-Translator: YEXINGZHE54 <ispe54@gmail.com>\n"
-"Language-Team: Chinese (http://www.transifex.com/projects/p/mongodb-manual/"
-"language/zh/)\n"
-=======
 "POT-Creation-Date: 2015-08-20 19:13-0400\n"
 "PO-Revision-Date: YEAR-MO-DA HO:MI+ZONE\n"
 "Last-Translator: FULL NAME <EMAIL@ADDRESS>\n"
 "Language-Team: LANGUAGE <LL@li.org>\n"
->>>>>>> 2ec0463a
 "MIME-Version: 1.0\n"
 "Content-Type: text/plain; charset=UTF-8\n"
 "Content-Transfer-Encoding: 8bit\n"
@@ -54,15 +46,6 @@
 
 #: ../source/tutorial/roll-back-to-v1.8-index.txt:20
 msgid ""
-<<<<<<< HEAD
-"To build pre-2.0 indexes, use the :method:`dropIndexes() <db.collection."
-"dropIndexes()>` and :method:`ensureIndex() <db.collection.ensureIndex()>` "
-"methods. You *cannot* simply reindex the collection. When you reindex on "
-"versions that only support ``{v:0}`` indexes, the ``v`` fields in the index "
-"definition still hold values of ``1``, even though the indexes would now use "
-"the ``{v:0}`` format. If you were to upgrade again to version 2.0 or later, "
-"these indexes would not work."
-=======
 "To build pre-2.0 indexes, use the :method:`dropIndexes() "
 "<db.collection.dropIndexes()>` and :method:`createIndex() "
 "<db.collection.createIndex()>` methods. You *cannot* simply reindex the "
@@ -70,7 +53,6 @@
 "indexes, the ``v`` fields in the index definition still hold values of "
 "``1``, even though the indexes would now use the ``{v:0}`` format. If you "
 "were to upgrade again to version 2.0 or later, these indexes would not work."
->>>>>>> 2ec0463a
 msgstr ""
 "为了创建一个早于-2.0版的索引，您可以使用 :method:`dropIndexes() <db."
 "collection.dropIndexes()>` 和 :method:`ensureIndex() <db.collection."
