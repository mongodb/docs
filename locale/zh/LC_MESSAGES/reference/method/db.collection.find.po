--- conflicted
+++ resolved
@@ -19,42 +19,9 @@
 msgid "Definition"
 msgstr "说明"
 
-<<<<<<< HEAD
-#: ../source/reference/method/db.collection.find.txt:12
-msgid ""
-"Selects documents in a collection and returns a :term:`cursor` to the "
-"selected documents. [#formal-query-structure]_"
-msgstr ""
-"查询一个集合中的文档记录，并返回结果集的游标 ( :term:`cursor` ). [#formal-"
-"query-structure]_"
-
-#: ../source/reference/method/db.collection.find.txt:18
-msgid ""
-"A :term:`cursor` to the documents that match the ``query`` criteria. When "
-"the :method:`find() <db.collection.find()>` method \"returns documents,\" "
-"the method is actually returning a cursor to the documents.  If "
-":method:`~db.collection.find()` includes a ``projection`` argument, the "
-"matching documents contain only the ``projection`` fields and the ``_id`` "
-"field. You can optionally exclude the ``_id`` field.  Executing "
-":method:`find() <db.collection.find()>` directly in the :program:`mongo` "
-"shell automatically iterates the cursor to display up to the first 20 "
-"documents. Type ``it`` to continue iteration.  To access the returned "
-"documents with a driver, use the appropriate cursor handling mechanism for "
-"the :doc:`driver language </applications/drivers>`."
-msgstr ""
-"一个按查询条件匹配到的文档记录集的游标 ( :term:`cursor` ) 。当 :method:"
-"`find() <db.collection.find()>` 方法 \"返回文档记录集,\" 这个方法实际上返回了"
-"一个文档记录集的游标。如果 ``projection`` 参数被指定了，匹配到的结果集会只包"
-"含 ``projection`` 指定的字段和 ``_id`` 字段。可以按自己的意愿排除 ``_id`` 字"
-"段。在 :program:`mongo` 命令行中执行 :method:`find() <db.collection.find()>` "
-"操作会立刻自动迭代游标并显示最前面的20条文档记录。输入 ``it`` 命令继续迭代游"
-"标。使用驱动来取出返回的文档记录，请在各开发语言的驱动列表 ( :doc:`driver "
-"language  </applications/drivers>` ) 中选择适合的游标处理机制。"
-
-#: ../source/reference/method/db.collection.find.txt:20
-=======
+
 #: ../source/reference/method/db.collection.find.txt:23
->>>>>>> 7b6fda55
+
 msgid ""
 "A :term:`cursor` to the documents that match the ``query`` criteria. When "
 "the :method:`find() <db.collection.find()>` method \"returns documents,\" "
@@ -64,29 +31,9 @@
 "<db.collection.find()>` 方法 \"返回文档记录集,\" 这个方法实际上返回了一个文档"
 "记录集的游标。"
 
-<<<<<<< HEAD
-#: ../source/reference/method/db.collection.find.txt:25
-msgid ""
-"If :method:`~db.collection.find()` includes a ``projection`` argument, the "
-"matching documents contain only the ``projection`` fields and the ``_id`` "
-"field. You can optionally exclude the ``_id`` field."
-msgstr ""
-"如果 ``projection`` 参数被指定了，匹配结果中将会只包含 ``projection`` 参数中"
-"规定的字段和  ``_id`` 字段。是否返回 ``_id`` 字段也可以自己决定。"
-
-#: ../source/reference/method/db.collection.find.txt:30
-msgid ""
-"Executing :method:`find() <db.collection.find()>` directly in the :program:"
-"`mongo` shell automatically iterates the cursor to display up to the first "
-"20 documents. Type ``it`` to continue iteration."
-msgstr ""
-"在 :program:`mongo` 命令行中执行 :method:`find() <db.collection.find()>` 操作"
-"会立刻自动迭代游标并显示最前面的20条文档记录。输入 ``it`` 命令继续迭代游标。"
-
-#: ../source/reference/method/db.collection.find.txt:35
-=======
+
 #: ../source/reference/method/db.collection.find.txt:73
->>>>>>> 7b6fda55
+
 msgid ""
 "To access the returned documents with a driver, use the appropriate cursor "
 "handling mechanism for the :doc:`driver language </applications/drivers>`."
@@ -94,29 +41,9 @@
 "使用驱动来取出返回的文档记录，请在 :doc:` 各开发语言的驱动列表 </"
 "applications/drivers>` 中选择适合的游标处理机制。"
 
-<<<<<<< HEAD
-#: ../source/reference/method/db.collection.find.txt:39
-msgid "The ``projection`` parameter takes a document of the following form:"
-msgstr " ``projection`` 参数传入的值是一个文档，格式如下："
-
-#: ../source/reference/method/db.collection.find.txt:45
-msgid "The ``<boolean>`` value can be any of the following:"
-msgstr " ``<boolean>`` 型的值可以是以下的任意一个："
-
-#: ../source/reference/method/db.collection.find.txt:47
-msgid ""
-"``1`` or ``true`` to include the field. The :method:`find() <db.collection."
-"find()>` method always includes the :term:`_id` field even if the field is "
-"not explicitly stated to return in the :term:`projection` parameter."
-msgstr ""
-"``1`` 或 ``true`` 表示包含这个字段。如果没有在 :term:`projection` 参数中明确"
-"指定是否需要返回  :term:`_id` 字段， :method:`find() <db.collection.find()>` "
-"方法总是会包含 :term:`_id` 字段。"
-
-#: ../source/reference/method/db.collection.find.txt:52
-=======
+
 #: ../source/reference/method/db.collection.find.txt:50
->>>>>>> 7b6fda55
+
 msgid "``0`` or ``false`` to exclude the field."
 msgstr "``0`` 或 ``false`` 不包含这个字段。"
 
@@ -131,21 +58,9 @@
 "除 ``_id`` 字段。在指定 *需要包含* 的字段的时，只有 ``_id`` 字段可以同时指定"
 "成 *需要排除*。"
 
-<<<<<<< HEAD
-#: ../source/reference/method/db.collection.find.txt:59
-msgid ""
-":method:`db.collection.find()` is a wrapper for the more formal query "
-"structure that uses the :operator:`$query` operator. This operator is "
-"necessary to work with documents containing a field name ``query`` "
-"containing an embedded document."
-msgstr ""
-":method:`db.collection.find()` 是一个封装，它封装了更加正式的查询结构中 :"
-"operator:`$query` 运算符的功能。"
-
-#: ../source/reference/method/db.collection.find.txt:65
-=======
+
 #: ../source/reference/method/db.collection.find.txt:131
->>>>>>> 7b6fda55
+
 msgid "Examples"
 msgstr "示例"
 
@@ -441,29 +356,9 @@
 msgid "Iterate the Returned Cursor"
 msgstr "对返回的游标进行迭代"
 
-<<<<<<< HEAD
-#: ../source/reference/method/db.collection.find.txt:379
-msgid ""
-"The :method:`~db.collection.find()` method returns a :term:`cursor` to the "
-"results. In the :program:`mongo` shell, if the returned cursor is not "
-"assigned to a variable using the ``var`` keyword, the cursor is "
-"automatically iterated up to 20 times to access up to the first 20 documents "
-"that match the query. You can use the ``DBQuery.shellBatchSize`` to change "
-"the number of iterations. See :ref:`cursor-flags` and :ref:`cursor-"
-"behaviors`. To iterate manually, assign the returned cursor to a variable "
-"using the ``var`` keyword."
-msgstr ""
-" :method:`~db.collection.find()` 方法用来返回一个结果集的游标 :term:"
-"`cursor` 。在 :program:`mongo` 命令行中，如果没有用 ``var`` 关键字声名变量来"
-"接收返回的游标，游标会自动迭代20次取得匹配上的前20个文档记录。可以使用 "
-"``DBQuery.shellBatchSize`` 来修改这个迭代次数。参见 :ref:`cursor-flags` 和 :"
-"ref:`cursor-behaviors` 。如果想手动迭代返回的游标，可以用 ``var`` 关键词把游"
-"标赋值到变量里。"
-
-#: ../source/reference/method/db.collection.find.txt:389
-=======
+
 #: ../source/reference/method/db.collection.find.txt:462
->>>>>>> 7b6fda55
+
 msgid "With Variable Name"
 msgstr "使用变量"
 
