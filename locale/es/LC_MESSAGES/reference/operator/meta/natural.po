--- conflicted
+++ resolved
@@ -8,11 +8,7 @@
 msgstr ""
 "Project-Id-Version: MongoDB Manual\n"
 "Report-Msgid-Bugs-To: \n"
-<<<<<<< HEAD
-"POT-Creation-Date: 2019-03-19 11:02-0400\n"
-=======
 "POT-Creation-Date: 2016-12-08 12:02-0500\n"
->>>>>>> 2478a500
 "PO-Revision-Date: 2014-04-08 18:55+0000\n"
 "Last-Translator: tychoish <tychoish@gmail.com>\n"
 "Language: es\n"
@@ -24,77 +20,29 @@
 "Content-Transfer-Encoding: 8bit\n"
 "Generated-By: Babel 2.6.0\n"
 
-<<<<<<< HEAD
-=======
 # ed1885c1ee5a4877bd6800039776d220
->>>>>>> 2478a500
 #: ../source/reference/operator/meta/natural.txt:3
 msgid "$natural"
 msgstr ""
 
-<<<<<<< HEAD
-=======
 # 54a80dfd1da44fb9bfb8802c82fce205
->>>>>>> 2478a500
 #: ../source/reference/operator/meta/natural.txt:9
 msgid "Definition"
 msgstr ""
 
-<<<<<<< HEAD
-=======
 # b2c724e9c5a04211b3e6e5b8a1d79799
->>>>>>> 2478a500
 #: ../source/reference/operator/meta/natural.txt:15
 msgid ""
 "Use in conjunction with :method:`cursor.hint()` to perform a collection "
 "scan to return documents in :term:`natural order`."
 msgstr ""
 
-<<<<<<< HEAD
-=======
 # 01a16b545891485eb8702b2482c37112
->>>>>>> 2478a500
 #: ../source/reference/operator/meta/natural.txt:18
 msgid ""
 "For usage, see :ref:`hint-collection-scans` example in the "
 ":method:`cursor.hint()` reference page."
 msgstr ""
-
-<<<<<<< HEAD
-#: ../source/includes/extracts/views-unsupported-natural-sort.rst:1
-msgid "You cannot specify a :operator:`$natural` sort on a view."
-msgstr ""
-=======
-# 3b4ef5b32efa4898a7474a32db9706bb
-#~ msgid ""
-#~ "Use the :operator:`$natural` operator to "
-#~ "use :term:`natural order` for the "
-#~ "results of a sort operation. Natural "
-#~ "order refers to the order of "
-#~ "documents in the file on disk."
-#~ msgstr ""
-
-# c17e999def5c4eb28338a04f352e3c06
-#~ msgid ""
-#~ "The :operator:`$natural` operator uses the "
-#~ "following syntax to return documents in"
-#~ " the order they exist on disk:"
-#~ msgstr ""
-
-# 90c92242b55c4f01830957ab444d67ad
-#~ msgid ""
-#~ "Use ``-1`` to return documents in "
-#~ "the reverse order as they occur on"
-#~ " disk:"
-#~ msgstr ""
-
-# 57786072f65d445ba2b7207843f25780
-#~ msgid ""
-#~ "You cannot specify :operator:`$natural` sort"
-#~ " order if the query includes a "
-#~ ":query:`$text` expression."
-#~ msgstr ""
->>>>>>> 2478a500
 
 # 3b4ef5b32efa4898a7474a32db9706bb
 #~ msgid ""
