--- conflicted
+++ resolved
@@ -8,11 +8,7 @@
 msgstr ""
 "Project-Id-Version: MongoDB Manual\n"
 "Report-Msgid-Bugs-To: \n"
-<<<<<<< HEAD
-"POT-Creation-Date: 2019-03-19 11:02-0400\n"
-=======
 "POT-Creation-Date: 2016-12-08 12:02-0500\n"
->>>>>>> 2478a500
 "PO-Revision-Date: 2013-12-16 22:50+0000\n"
 "Last-Translator: tychoish <tychoish@gmail.com>\n"
 "Language: es\n"
@@ -24,39 +20,26 @@
 "Content-Transfer-Encoding: 8bit\n"
 "Generated-By: Babel 2.6.0\n"
 
-<<<<<<< HEAD
-=======
 # a15e22fc10284aac9d75aa4620f9eddd
->>>>>>> 2478a500
 #: ../source/tutorial/perform-incremental-map-reduce.txt:3
 msgid "Perform Incremental Map-Reduce"
 msgstr ""
 
-<<<<<<< HEAD
-=======
 # ab54659985814da39c65eaf5b57a7f3a
 #: ../source/tutorial/perform-incremental-map-reduce.txt
 msgid "On this page"
 msgstr ""
 
 # 3af485aa41c54c1f8c4be47fb4f393e3
->>>>>>> 2478a500
 #: ../source/tutorial/perform-incremental-map-reduce.txt:13
 msgid ""
 "Map-reduce operations can handle complex aggregation tasks. To perform "
 "map-reduce operations, MongoDB provides the :dbcommand:`mapReduce` "
-<<<<<<< HEAD
-"command and, in the :binary:`~bin.mongo` shell, the "
-":method:`db.collection.mapReduce()` wrapper method."
-msgstr ""
-
-=======
 "command and, in the :program:`mongo` shell, the "
 ":method:`db.collection.mapReduce()` wrapper method."
 msgstr ""
 
 # e96d910859c64b85a3f8a76cb72896c7
->>>>>>> 2478a500
 #: ../source/tutorial/perform-incremental-map-reduce.txt:18
 msgid ""
 "If the map-reduce data set is constantly growing, you may want to perform"
@@ -64,100 +47,67 @@
 "operation over the entire data set each time."
 msgstr ""
 
-<<<<<<< HEAD
-=======
 # b48d419903d845bcb918aa2d1c219141
->>>>>>> 2478a500
 #: ../source/tutorial/perform-incremental-map-reduce.txt:22
 msgid "To perform incremental map-reduce:"
 msgstr ""
 
-<<<<<<< HEAD
-=======
 # 0bd8e121bb8548198ab4214bc027261e
->>>>>>> 2478a500
 #: ../source/tutorial/perform-incremental-map-reduce.txt:24
 msgid ""
 "Run a map-reduce job over the current collection and output the result to"
 " a separate collection."
 msgstr ""
 
-<<<<<<< HEAD
-=======
 # 332e6aaab969481f8d0a841cee1b91fc
->>>>>>> 2478a500
 #: ../source/tutorial/perform-incremental-map-reduce.txt:27
 msgid "When you have more data to process, run subsequent map-reduce job with:"
 msgstr ""
 
-<<<<<<< HEAD
-=======
 # c7d52a32f67747428752402bb10ae5e3
->>>>>>> 2478a500
 #: ../source/tutorial/perform-incremental-map-reduce.txt:30
 msgid ""
 "the ``query`` parameter that specifies conditions that match *only* the "
 "new documents."
 msgstr ""
 
-<<<<<<< HEAD
-=======
 # 8970532be7b04de885c8522686cd04c6
->>>>>>> 2478a500
 #: ../source/tutorial/perform-incremental-map-reduce.txt:33
 msgid ""
 "the ``out`` parameter that specifies the ``reduce`` action to merge the "
 "new results into the existing output collection."
 msgstr ""
 
-<<<<<<< HEAD
-=======
 # f6341d84a3d943108c14f3c894088e91
->>>>>>> 2478a500
 #: ../source/tutorial/perform-incremental-map-reduce.txt:36
 msgid ""
 "Consider the following example where you schedule a map-reduce operation "
 "on a ``sessions`` collection to run at the end of each day."
 msgstr ""
 
-<<<<<<< HEAD
-=======
 # 866d7c790f814962ae25e3264ecaaa00
->>>>>>> 2478a500
 #: ../source/tutorial/perform-incremental-map-reduce.txt:40
 msgid "Data Setup"
 msgstr ""
 
-<<<<<<< HEAD
-=======
 # f56deeea0f8f469b8bb39e0c56c93540
->>>>>>> 2478a500
 #: ../source/tutorial/perform-incremental-map-reduce.txt:42
 msgid ""
 "The ``sessions`` collection contains documents that log users' sessions "
 "each day, for example:"
 msgstr ""
 
-<<<<<<< HEAD
-=======
 # 2c8360da68b445399fb4377ba798e7ef
->>>>>>> 2478a500
 #: ../source/tutorial/perform-incremental-map-reduce.txt:58
 msgid "Initial Map-Reduce of Current Collection"
 msgstr ""
 
-<<<<<<< HEAD
-=======
 # 241aa8cb9c6a4ed69145d4ab03584fb1
->>>>>>> 2478a500
 #: ../source/tutorial/perform-incremental-map-reduce.txt:60
 msgid "Run the first map-reduce operation as follows:"
 msgstr ""
 
-<<<<<<< HEAD
-=======
 # 366f416aefc84350b8919285b42f9351
->>>>>>> 2478a500
 #: ../source/tutorial/perform-incremental-map-reduce.txt:62
 msgid ""
 "Define the map function that maps the ``userid`` to an object that "
@@ -165,10 +115,7 @@
 "``avg_time``:"
 msgstr ""
 
-<<<<<<< HEAD
-=======
 # 910990fd569d45e5b614e37cb816c060
->>>>>>> 2478a500
 #: ../source/tutorial/perform-incremental-map-reduce.txt:80
 msgid ""
 "Define the corresponding reduce function with two arguments ``key`` and "
@@ -178,10 +125,7 @@
 "in the ``mapFunction``."
 msgstr ""
 
-<<<<<<< HEAD
-=======
 # c3c9ad58147a4303af6080a223981b39
->>>>>>> 2478a500
 #: ../source/tutorial/perform-incremental-map-reduce.txt:105
 msgid ""
 "Define the finalize function with two arguments ``key`` and "
@@ -189,10 +133,7 @@
 "add another field ``average`` and returns the modified document."
 msgstr ""
 
-<<<<<<< HEAD
-=======
 # 7fdfe9cdce4749f3a7b759ce4625bdb1
->>>>>>> 2478a500
 #: ../source/tutorial/perform-incremental-map-reduce.txt:119
 msgid ""
 "Perform map-reduce on the ``session`` collection using the "
@@ -202,18 +143,12 @@
 "the contents:"
 msgstr ""
 
-<<<<<<< HEAD
-=======
 # b81c3fbbbe864ae9bbba48f4e9f7b6e3
->>>>>>> 2478a500
 #: ../source/tutorial/perform-incremental-map-reduce.txt:136
 msgid "Subsequent Incremental Map-Reduce"
 msgstr ""
 
-<<<<<<< HEAD
-=======
 # a5a47cd64c1149f6bddb87cb703fc805
->>>>>>> 2478a500
 #: ../source/tutorial/perform-incremental-map-reduce.txt:138
 msgid ""
 "Later, as the ``sessions`` collection grows, you can run additional map-"
@@ -221,10 +156,7 @@
 "collection:"
 msgstr ""
 
-<<<<<<< HEAD
-=======
 # eb1652060cd844478fb5b8852f68993f
->>>>>>> 2478a500
 #: ../source/tutorial/perform-incremental-map-reduce.txt:149
 msgid ""
 "At the end of the day, perform incremental map-reduce on the ``sessions``"
@@ -232,16 +164,3 @@
 "documents. Output the results to the collection ``session_stat``, but "
 "``reduce`` the contents with the results of the incremental map-reduce:"
 msgstr ""
-<<<<<<< HEAD
-
-# 0ad45cc564ce45c29854e510ed51b63c
-#~ msgid ""
-#~ "Map-reduce operations can handle complex"
-#~ " aggregation tasks. To perform map-"
-#~ "reduce operations, MongoDB provides the "
-#~ ":dbcommand:`mapReduce` command and, in the "
-#~ ":program:`mongo` shell, the "
-#~ ":method:`db.collection.mapReduce()` wrapper method."
-#~ msgstr ""
-=======
->>>>>>> 2478a500
