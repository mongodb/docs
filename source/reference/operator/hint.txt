--- conflicted
+++ resolved
@@ -6,17 +6,10 @@
 
 .. operator:: $hint
 
-<<<<<<< HEAD
-   The :operator:`$hint` operator forces the query optimizer to use a
-   specific index to fulfill the query. You can use :operator:`$hint`
-   for testing query performance and indexing strategies. The
-   :program:`mongo` shell provides the :method:`cursor.hint()` method:
-=======
-   Use the :operator:`$hint` operator to force the :ref:`query optimizer <read-operations-query-optimization>` to
+   The :operator:`$hint` operator forces the :ref:`query optimizer <read-operations-query-optimization>` to
    use a specific index to fulfill the query.  Use :operator:`$hint`
    for testing query performance and indexing strategies. Consider
    the following form:
->>>>>>> 0989755c
 
    .. code-block:: javascript
 
