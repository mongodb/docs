name = "php-library"
title = "PHP Library Manual"

intersphinx = [
    "https://www.mongodb.com/docs/manual/objects.inv",
    "https://www.mongodb.com/docs/drivers/objects.inv",
    "https://www.mongodb.com/docs/atlas/objects.inv",
]

toc_landing_pages = [
    "/reference/class/MongoDBClient",
    "/reference/class/MongoDBCollection",
    "/reference/class/MongoDBDatabase",
    "/reference/class/MongoDBGridFSBucket",
    "/reference/class/MongoDBBulkWriteResult",
    "/reference/class/MongoDBDeleteResult",
    "/reference/class/MongoDBInsertManyResult",
    "/reference/class/MongoDBUpdateResult",
    "/reference/class/MongoDBChangeStream",
    "/reference/class/MongoDBModelCollectionInfo",
    "/reference/class/MongoDBModelDatabaseInfo",
    "/reference/class/MongoDBModelIndexInfo",
    "/get-started",
    "/connect",
    "/read",
    "/databases-collections",
    "/write",
    "/indexes",
    "/security",
    "/data-formats",
    "/upgrade",
    "/aggregation"
]

sharedinclude_root = "https://raw.githubusercontent.com/10gen/docs-shared/main/"

[substitutions]
php-library = "MongoDB PHP Library"

[constants]
php-library = "MongoDB PHP Library"
version = "1.20"
<<<<<<< HEAD
=======
source-gh-branch = "v1.x"
>>>>>>> e729a2e9
full-version = "{+version+}.0"
extension-short = "PHP extension"
mdb-server = "MongoDB Server"
stable-api = "Stable API"
library-short = "PHP library"
driver-short = "{+library-short+}"
api = "https://www.mongodb.com/docs/php-library/current/reference"
string-data-type = "``string``"
bool-data-type = "``bool``"
int-data-type = "``int``"<|MERGE_RESOLUTION|>--- conflicted
+++ resolved
@@ -29,7 +29,7 @@
     "/security",
     "/data-formats",
     "/upgrade",
-    "/aggregation"
+    "/aggregation",
 ]
 
 sharedinclude_root = "https://raw.githubusercontent.com/10gen/docs-shared/main/"
@@ -39,11 +39,8 @@
 
 [constants]
 php-library = "MongoDB PHP Library"
-version = "1.20"
-<<<<<<< HEAD
-=======
+version = "1.21"
 source-gh-branch = "v1.x"
->>>>>>> e729a2e9
 full-version = "{+version+}.0"
 extension-short = "PHP extension"
 mdb-server = "MongoDB Server"
