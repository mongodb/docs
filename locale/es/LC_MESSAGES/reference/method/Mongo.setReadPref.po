--- conflicted
+++ resolved
@@ -8,11 +8,7 @@
 msgstr ""
 "Project-Id-Version: MongoDB Manual\n"
 "Report-Msgid-Bugs-To: \n"
-<<<<<<< HEAD
-"POT-Creation-Date: 2019-03-19 11:02-0400\n"
-=======
 "POT-Creation-Date: 2016-12-08 12:02-0500\n"
->>>>>>> 2478a500
 "PO-Revision-Date: 2013-12-16 23:45+0000\n"
 "Last-Translator: tychoish <tychoish@gmail.com>\n"
 "Language: es\n"
@@ -24,113 +20,42 @@
 "Content-Transfer-Encoding: 8bit\n"
 "Generated-By: Babel 2.6.0\n"
 
-<<<<<<< HEAD
-=======
 # 85b9b190cf814c48a907ed6d30266316
->>>>>>> 2478a500
 #: ../source/reference/method/Mongo.setReadPref.txt:3
 msgid "Mongo.setReadPref()"
 msgstr ""
 
-<<<<<<< HEAD
-=======
 # c2adb59ac6ac4ef88f33c2f09963b38f
 #: ../source/reference/method/Mongo.setReadPref.txt
 msgid "On this page"
 msgstr ""
 
 # e3418aa2177b43f492843337843b7599
->>>>>>> 2478a500
 #: ../source/reference/method/Mongo.setReadPref.txt:14
 msgid "Definition"
 msgstr ""
 
-<<<<<<< HEAD
-=======
 # 143544e8db5c413a83704c22727da77e
->>>>>>> 2478a500
 #: ../source/reference/method/Mongo.setReadPref.txt:18
 msgid ""
 "Call the :method:`~Mongo.setReadPref()` method on a :method:`Mongo "
 "<db.getMongo()>` connection object to control how the client will route "
 "all queries to members of the replica set."
-<<<<<<< HEAD
-msgstr ""
-
-#: ../source/includes/apiargs/method-Mongo.setReadPref-param.rst:7
-msgid "Parameter"
-msgstr ""
-
-#: ../source/includes/apiargs/method-Mongo.setReadPref-param.rst:9
-msgid "Type"
-msgstr ""
-
-#: ../source/includes/apiargs/method-Mongo.setReadPref-param.rst:11
-msgid "Description"
-msgstr ""
-
-#: ../source/includes/apiargs/method-Mongo.setReadPref-param.rst:13
-msgid "``mode``"
-msgstr ""
-
-#: ../source/includes/apiargs/method-Mongo.setReadPref-param.rst:15
-msgid "string"
-msgstr ""
-
-#: ../source/includes/apiargs/method-Mongo.setReadPref-param.rst:17
-#: ../source/includes/apiargs/method-Mongo.setReadPref-param.rst:34
-msgid ""
-"One of the following :term:`read preference` modes: :readmode:`primary`, "
-":readmode:`primaryPreferred`, :readmode:`secondary`, "
-":readmode:`secondaryPreferred`, or :readmode:`nearest`."
-msgstr ""
-
-#: ../source/includes/apiargs/method-Mongo.setReadPref-param.rst:21
-msgid "``tagSet``"
-msgstr ""
-
-#: ../source/includes/apiargs/method-Mongo.setReadPref-param.rst:23
-msgid "array"
-msgstr ""
-
-#: ../source/includes/apiargs/method-Mongo.setReadPref-param.rst:25
-#: ../source/includes/apiargs/method-Mongo.setReadPref-param.rst:40
-msgid ""
-"Optional. A tag set used to specify custom read preference modes. For "
-"details, see :ref:`replica-set-read-preference-tag-sets`."
-msgstr ""
-
-#: ../source/includes/apiargs/method-Mongo.setReadPref-param.rst
-msgid "param string mode"
-msgstr ""
-
-#: ../source/includes/apiargs/method-Mongo.setReadPref-param.rst
-msgid "param array tagSet"
-msgstr ""
-
-=======
 msgstr ""
 
 # 8d85ea035deb42779817fb24ba2f336d
->>>>>>> 2478a500
 #: ../source/reference/method/Mongo.setReadPref.txt:25
 msgid "Examples"
 msgstr ""
 
-<<<<<<< HEAD
-=======
 # a695ce0cfd2d4b78854489ba5e7e522e
->>>>>>> 2478a500
 #: ../source/reference/method/Mongo.setReadPref.txt:27
 msgid ""
-"To set a read preference mode in the :binary:`~bin.mongo` shell, use the "
+"To set a read preference mode in the :program:`mongo` shell, use the "
 "following operation:"
 msgstr ""
 
-<<<<<<< HEAD
-=======
 # b0868857f15e4a199fbe051fd0e29de9
->>>>>>> 2478a500
 #: ../source/reference/method/Mongo.setReadPref.txt:34
 msgid ""
 "To set a read preference that uses a tag set, specify an array of tag "
@@ -138,20 +63,14 @@
 "following:"
 msgstr ""
 
-<<<<<<< HEAD
-=======
 # 235fde1c13914dec9a79230758747098
->>>>>>> 2478a500
 #: ../source/reference/method/Mongo.setReadPref.txt:42
 msgid ""
 "You can specify multiple tag sets, in order of preference, as in the "
 "following:"
 msgstr ""
 
-<<<<<<< HEAD
-=======
 # 8281e35021774667907315dbc2f94425
->>>>>>> 2478a500
 #: ../source/reference/method/Mongo.setReadPref.txt:54
 msgid ""
 "If the replica set cannot satisfy the first tag set, the client will "
@@ -161,23 +80,10 @@
 "set."
 msgstr ""
 
-<<<<<<< HEAD
-=======
 # cd3e119447f34f35b4b0641b35126c9b
->>>>>>> 2478a500
 #: ../source/reference/method/Mongo.setReadPref.txt:62
 msgid ""
 "You must call :method:`Mongo.setReadPref()` on the connection object "
 "before retrieving documents using that connection to use that read "
 "preference."
 msgstr ""
-<<<<<<< HEAD
-
-# 88681506890b4b57b5b57a635a09df7a
-#~ msgid ""
-#~ "To set a read preference mode in"
-#~ " the :program:`mongo` shell, use the "
-#~ "following operation:"
-#~ msgstr ""
-=======
->>>>>>> 2478a500
