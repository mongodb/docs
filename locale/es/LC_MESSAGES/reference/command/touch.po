# SOME DESCRIPTIVE TITLE.
# Copyright (C) 2011-2014, MongoDB, Inc.
# This file is distributed under the same license as the mongodb-manual
# package.
#
# Translators:
msgid ""
msgstr ""
"Project-Id-Version: MongoDB Manual\n"
"Report-Msgid-Bugs-To: \n"
<<<<<<< HEAD
"POT-Creation-Date: 2019-03-19 11:02-0400\n"
=======
"POT-Creation-Date: 2016-12-08 12:02-0500\n"
>>>>>>> 2478a500
"PO-Revision-Date: 2013-12-16 23:16+0000\n"
"Last-Translator: tychoish <tychoish@gmail.com>\n"
"Language: es\n"
"Language-Team: Spanish (http://www.transifex.com/projects/p/mongodb-"
"manual/language/es/)\n"
"Plural-Forms: nplurals=2; plural=(n != 1)\n"
"MIME-Version: 1.0\n"
"Content-Type: text/plain; charset=utf-8\n"
"Content-Transfer-Encoding: 8bit\n"
"Generated-By: Babel 2.6.0\n"

<<<<<<< HEAD
=======
# d1e4ecf20e71448c92a9b7ecabe5f2af
>>>>>>> 2478a500
#: ../source/reference/command/touch.txt:3
msgid "touch"
msgstr ""

<<<<<<< HEAD
=======
# 278f5d08322a4f559f12ddfaafa13ee5
#: ../source/reference/command/touch.txt
msgid "On this page"
msgstr ""

# 15f48581aa494f13945c38c9c3a08ad4
>>>>>>> 2478a500
#: ../source/reference/command/touch.txt:15
msgid ""
"The :dbcommand:`touch` command loads data from the data storage layer "
"into memory. :dbcommand:`touch` can load the data (i.e. documents) "
"indexes or both documents and indexes. Use this command to ensure that a "
"collection, and/or its indexes, are in memory before another operation. "
<<<<<<< HEAD
"By loading the collection or indexes into memory, :binary:`~bin.mongod` "
"will ideally be able to perform subsequent operations more efficiently. "
"The :dbcommand:`touch` command has the following prototypical form:"
msgstr ""

=======
"By loading the collection or indexes into memory, :program:`mongod` will "
"ideally be able to perform subsequent operations more efficiently. The "
":dbcommand:`touch` command has the following prototypical form:"
msgstr ""

# de3dd509106945998b10501f43f1126e
>>>>>>> 2478a500
#: ../source/reference/command/touch.txt:28
msgid ""
"By default, ``data`` and ``index`` are false, and :dbcommand:`touch` will"
" perform no operation. For example, to load both the data and the index "
"for a collection named ``records``, you would use the following command "
<<<<<<< HEAD
"in the :binary:`~bin.mongo` shell:"
msgstr ""

#: ../source/reference/command/touch.txt:37
msgid ""
":dbcommand:`touch` will not block read and write operations on a "
":binary:`~bin.mongod`, and can run on :term:`secondary` members of "
"replica sets."
msgstr ""

=======
"in the :program:`mongo` shell:"
msgstr ""

# 38f09d9a067d46a99840d3b24f5a0803
#: ../source/reference/command/touch.txt:37
msgid ""
":dbcommand:`touch` will not block read and write operations on a "
":program:`mongod`, and can run on :term:`secondary` members of replica "
"sets."
msgstr ""

# e63fc9b24fc04123a91556ec86fbc6f7
>>>>>>> 2478a500
#: ../source/reference/command/touch.txt:43
msgid "Considerations"
msgstr ""

<<<<<<< HEAD
=======
# c2eb4c75f53d459186873dee50739548
>>>>>>> 2478a500
#: ../source/reference/command/touch.txt:46
msgid "Performance Impact"
msgstr ""

<<<<<<< HEAD
#: ../source/reference/command/touch.txt:48
msgid ""
"Using :dbcommand:`touch` to control or tweak what a :binary:`~bin.mongod`"
" stores in memory may displace other records data in memory and hinder "
"performance. Use with caution in production systems."
msgstr ""

=======
# ba9748352357453aa44b239f12f2e111
#: ../source/reference/command/touch.txt:48
msgid ""
"Using :dbcommand:`touch` to control or tweak what a :program:`mongod` "
"stores in memory may displace other records data in memory and hinder "
"performance. Use with caution in production systems."
msgstr ""

# b4f48224c08f44e2820026adacd148bb
>>>>>>> 2478a500
#: ../source/reference/command/touch.txt:54
msgid "Replication and Secondaries"
msgstr ""

<<<<<<< HEAD
=======
# be99157df1624a20bc458361d725cfc7
>>>>>>> 2478a500
#: ../source/reference/command/touch.txt:56
msgid ""
"If you run :dbcommand:`touch` on a secondary, the secondary will enter a "
"``RECOVERING`` state to prevent clients from sending read operations "
"during the :dbcommand:`touch` operation. When :dbcommand:`touch` finishes"
" the secondary will automatically return to ``SECONDARY`` state.  See "
":data:`~replSetGetStatus.members.state` for more information on replica "
"set member states."
msgstr ""

<<<<<<< HEAD
=======
# 889d823cc006454fab7e6907f4295e5a
>>>>>>> 2478a500
#: ../source/reference/command/touch.txt:65
msgid "Storage Engines"
msgstr ""

<<<<<<< HEAD
=======
# 5458c9fc4fa34cbe87a673a650f18e2c
>>>>>>> 2478a500
#: ../source/reference/command/touch.txt:69
msgid ""
"If the current storage engine does not support :dbcommand:`touch`, the "
":dbcommand:`touch` command will return an error."
msgstr ""

<<<<<<< HEAD
=======
# 5358247f4c3c4eba9b25e78528661fb6
>>>>>>> 2478a500
#: ../source/reference/command/touch.txt:72
msgid "The MMAPv1 storage engine supports :dbcommand:`touch`."
msgstr ""

<<<<<<< HEAD
#: ../source/reference/command/touch.txt:74
msgid "The WiredTiger storage engine does *not* support :dbcommand:`touch`."
msgstr ""

# 87be44896a224571b6e0585efa191115
#~ msgid ""
#~ "The :dbcommand:`touch` command loads data "
#~ "from the data storage layer into "
#~ "memory. :dbcommand:`touch` can load the "
#~ "data (i.e. documents) indexes or both"
#~ " documents and indexes. Use this "
#~ "command to ensure that a collection, "
#~ "and/or its indexes, are in memory "
#~ "before another operation. By loading the"
#~ " collection or indexes into memory, "
#~ ":program:`mongod` will ideally be able "
#~ "to perform subsequent operations more "
#~ "efficiently. The :dbcommand:`touch` command "
#~ "has the following prototypical form:"
#~ msgstr ""

# 95a4a24eda034b069c8fffb935d7f85b
#~ msgid ""
#~ "By default, ``data`` and ``index`` are"
#~ " false, and :dbcommand:`touch` will perform"
#~ " no operation. For example, to load"
#~ " both the data and the index "
#~ "for a collection named ``records``, you"
#~ " would use the following command in"
#~ " the :program:`mongo` shell:"
#~ msgstr ""

# 9e16db3dcad94c539e1b7154b702ce4a
#~ msgid ""
#~ ":dbcommand:`touch` will not block read "
#~ "and write operations on a "
#~ ":program:`mongod`, and can run on "
#~ ":term:`secondary` members of replica sets."
#~ msgstr ""

# e9859a392811470299db48427baf6096
#~ msgid ""
#~ "Using :dbcommand:`touch` to control or "
#~ "tweak what a :program:`mongod` stores in"
#~ " memory may displace other records "
#~ "data in memory and hinder performance."
#~ " Use with caution in production "
#~ "systems."
#~ msgstr ""
=======
# 67e81cbda0094d49b72893334ae383a0
#: ../source/reference/command/touch.txt:74
msgid "The WiredTiger storage engine does *not* support :dbcommand:`touch`."
msgstr ""
>>>>>>> 2478a500
<|MERGE_RESOLUTION|>--- conflicted
+++ resolved
@@ -8,11 +8,7 @@
 msgstr ""
 "Project-Id-Version: MongoDB Manual\n"
 "Report-Msgid-Bugs-To: \n"
-<<<<<<< HEAD
-"POT-Creation-Date: 2019-03-19 11:02-0400\n"
-=======
 "POT-Creation-Date: 2016-12-08 12:02-0500\n"
->>>>>>> 2478a500
 "PO-Revision-Date: 2013-12-16 23:16+0000\n"
 "Last-Translator: tychoish <tychoish@gmail.com>\n"
 "Language: es\n"
@@ -24,60 +20,34 @@
 "Content-Transfer-Encoding: 8bit\n"
 "Generated-By: Babel 2.6.0\n"
 
-<<<<<<< HEAD
-=======
 # d1e4ecf20e71448c92a9b7ecabe5f2af
->>>>>>> 2478a500
 #: ../source/reference/command/touch.txt:3
 msgid "touch"
 msgstr ""
 
-<<<<<<< HEAD
-=======
 # 278f5d08322a4f559f12ddfaafa13ee5
 #: ../source/reference/command/touch.txt
 msgid "On this page"
 msgstr ""
 
 # 15f48581aa494f13945c38c9c3a08ad4
->>>>>>> 2478a500
 #: ../source/reference/command/touch.txt:15
 msgid ""
 "The :dbcommand:`touch` command loads data from the data storage layer "
 "into memory. :dbcommand:`touch` can load the data (i.e. documents) "
 "indexes or both documents and indexes. Use this command to ensure that a "
 "collection, and/or its indexes, are in memory before another operation. "
-<<<<<<< HEAD
-"By loading the collection or indexes into memory, :binary:`~bin.mongod` "
-"will ideally be able to perform subsequent operations more efficiently. "
-"The :dbcommand:`touch` command has the following prototypical form:"
-msgstr ""
-
-=======
 "By loading the collection or indexes into memory, :program:`mongod` will "
 "ideally be able to perform subsequent operations more efficiently. The "
 ":dbcommand:`touch` command has the following prototypical form:"
 msgstr ""
 
 # de3dd509106945998b10501f43f1126e
->>>>>>> 2478a500
 #: ../source/reference/command/touch.txt:28
 msgid ""
 "By default, ``data`` and ``index`` are false, and :dbcommand:`touch` will"
 " perform no operation. For example, to load both the data and the index "
 "for a collection named ``records``, you would use the following command "
-<<<<<<< HEAD
-"in the :binary:`~bin.mongo` shell:"
-msgstr ""
-
-#: ../source/reference/command/touch.txt:37
-msgid ""
-":dbcommand:`touch` will not block read and write operations on a "
-":binary:`~bin.mongod`, and can run on :term:`secondary` members of "
-"replica sets."
-msgstr ""
-
-=======
 "in the :program:`mongo` shell:"
 msgstr ""
 
@@ -90,28 +60,15 @@
 msgstr ""
 
 # e63fc9b24fc04123a91556ec86fbc6f7
->>>>>>> 2478a500
 #: ../source/reference/command/touch.txt:43
 msgid "Considerations"
 msgstr ""
 
-<<<<<<< HEAD
-=======
 # c2eb4c75f53d459186873dee50739548
->>>>>>> 2478a500
 #: ../source/reference/command/touch.txt:46
 msgid "Performance Impact"
 msgstr ""
 
-<<<<<<< HEAD
-#: ../source/reference/command/touch.txt:48
-msgid ""
-"Using :dbcommand:`touch` to control or tweak what a :binary:`~bin.mongod`"
-" stores in memory may displace other records data in memory and hinder "
-"performance. Use with caution in production systems."
-msgstr ""
-
-=======
 # ba9748352357453aa44b239f12f2e111
 #: ../source/reference/command/touch.txt:48
 msgid ""
@@ -121,15 +78,11 @@
 msgstr ""
 
 # b4f48224c08f44e2820026adacd148bb
->>>>>>> 2478a500
 #: ../source/reference/command/touch.txt:54
 msgid "Replication and Secondaries"
 msgstr ""
 
-<<<<<<< HEAD
-=======
 # be99157df1624a20bc458361d725cfc7
->>>>>>> 2478a500
 #: ../source/reference/command/touch.txt:56
 msgid ""
 "If you run :dbcommand:`touch` on a secondary, the secondary will enter a "
@@ -140,85 +93,24 @@
 "set member states."
 msgstr ""
 
-<<<<<<< HEAD
-=======
 # 889d823cc006454fab7e6907f4295e5a
->>>>>>> 2478a500
 #: ../source/reference/command/touch.txt:65
 msgid "Storage Engines"
 msgstr ""
 
-<<<<<<< HEAD
-=======
 # 5458c9fc4fa34cbe87a673a650f18e2c
->>>>>>> 2478a500
 #: ../source/reference/command/touch.txt:69
 msgid ""
 "If the current storage engine does not support :dbcommand:`touch`, the "
 ":dbcommand:`touch` command will return an error."
 msgstr ""
 
-<<<<<<< HEAD
-=======
 # 5358247f4c3c4eba9b25e78528661fb6
->>>>>>> 2478a500
 #: ../source/reference/command/touch.txt:72
 msgid "The MMAPv1 storage engine supports :dbcommand:`touch`."
 msgstr ""
 
-<<<<<<< HEAD
-#: ../source/reference/command/touch.txt:74
-msgid "The WiredTiger storage engine does *not* support :dbcommand:`touch`."
-msgstr ""
-
-# 87be44896a224571b6e0585efa191115
-#~ msgid ""
-#~ "The :dbcommand:`touch` command loads data "
-#~ "from the data storage layer into "
-#~ "memory. :dbcommand:`touch` can load the "
-#~ "data (i.e. documents) indexes or both"
-#~ " documents and indexes. Use this "
-#~ "command to ensure that a collection, "
-#~ "and/or its indexes, are in memory "
-#~ "before another operation. By loading the"
-#~ " collection or indexes into memory, "
-#~ ":program:`mongod` will ideally be able "
-#~ "to perform subsequent operations more "
-#~ "efficiently. The :dbcommand:`touch` command "
-#~ "has the following prototypical form:"
-#~ msgstr ""
-
-# 95a4a24eda034b069c8fffb935d7f85b
-#~ msgid ""
-#~ "By default, ``data`` and ``index`` are"
-#~ " false, and :dbcommand:`touch` will perform"
-#~ " no operation. For example, to load"
-#~ " both the data and the index "
-#~ "for a collection named ``records``, you"
-#~ " would use the following command in"
-#~ " the :program:`mongo` shell:"
-#~ msgstr ""
-
-# 9e16db3dcad94c539e1b7154b702ce4a
-#~ msgid ""
-#~ ":dbcommand:`touch` will not block read "
-#~ "and write operations on a "
-#~ ":program:`mongod`, and can run on "
-#~ ":term:`secondary` members of replica sets."
-#~ msgstr ""
-
-# e9859a392811470299db48427baf6096
-#~ msgid ""
-#~ "Using :dbcommand:`touch` to control or "
-#~ "tweak what a :program:`mongod` stores in"
-#~ " memory may displace other records "
-#~ "data in memory and hinder performance."
-#~ " Use with caution in production "
-#~ "systems."
-#~ msgstr ""
-=======
 # 67e81cbda0094d49b72893334ae383a0
 #: ../source/reference/command/touch.txt:74
 msgid "The WiredTiger storage engine does *not* support :dbcommand:`touch`."
 msgstr ""
->>>>>>> 2478a500
