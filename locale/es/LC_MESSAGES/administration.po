--- conflicted
+++ resolved
@@ -9,11 +9,7 @@
 msgstr ""
 "Project-Id-Version: MongoDB Manual\n"
 "Report-Msgid-Bugs-To: \n"
-<<<<<<< HEAD
-"POT-Creation-Date: 2019-03-19 11:02-0400\n"
-=======
 "POT-Creation-Date: 2016-12-08 12:02-0500\n"
->>>>>>> 2478a500
 "PO-Revision-Date: 2014-04-08 16:23+0000\n"
 "Last-Translator: tychoish <tychoish@gmail.com>\n"
 "Language: es\n"
@@ -25,20 +21,13 @@
 "Content-Transfer-Encoding: 8bit\n"
 "Generated-By: Babel 2.6.0\n"
 
-<<<<<<< HEAD
-=======
 # 36b2857f728a4e7ba4d3eee526277f9d
->>>>>>> 2478a500
 #: ../source/administration.txt:3
 msgid "Administration"
 msgstr "Administración"
 
-<<<<<<< HEAD
-#: ../source/administration.txt:9
-=======
 # 08e2a41f31454363b688a5a9f84db9a1
 #: ../source/administration.txt:15
->>>>>>> 2478a500
 msgid ""
 "The administration documentation addresses the ongoing operation and "
 "maintenance of MongoDB instances and deployments. This documentation "
@@ -51,23 +40,6 @@
 "asuntos, así como tutoriales que cubren los procedimientos y procesos "
 "específicos para el funcionamiento de MongoDB."
 
-<<<<<<< HEAD
-#: ../source/administration.txt:17
-msgid ""
-"For a simple way to run, monitor, and maintain cloud-hosted MongoDB "
-"deployments, try `MongoDB Atlas "
-"<https://www.mongodb.com/cloud/atlas?utm_source=administration&utm_campaign=20"
-"-docs-in-20-days&utm_medium=docs>`_."
-msgstr ""
-
-#: ../source/administration.txt:21
-msgid ""
-"If you have an existing MongoDB database and are looking to decrease the "
-"administrative burden, you can learn how to migrate it into Atlas `here "
-"<https://www.mongodb.com/cloud/atlas/migrate?utm_source=administration&utm_campaign=20"
-"-docs-in-20-days-migrations&utm_medium=docs>`_."
-msgstr ""
-=======
 # 215402f795b5498ebfd4e0f0077d13f8
 #: ../source/administration.txt:23
 #, fuzzy
@@ -80,7 +52,6 @@
 "en varias secciones. Consulta :doc:`/administration/replica-sets` y "
 ":doc:`/administration/sharded-clusters` para ver tutoriales e información"
 " adicional."
->>>>>>> 2478a500
 
 # af4135b8eca64703b23fdf7e88d2be5d
 #~ msgid ":doc:`/core/administration`"
@@ -202,22 +173,3 @@
 #~ "mechanics of administrative features, systems"
 #~ " and functions and operations."
 #~ msgstr ""
-<<<<<<< HEAD
-
-# 774312b012ce4b268ad5ed4ab499393e
-#~ msgid ""
-#~ "The MongoDB Manual contains administrative "
-#~ "documentation and tutorials though out "
-#~ "several sections. See :doc:`/administration"
-#~ "/replica-sets` and :doc:`/administration/sharded-"
-#~ "clusters` for additional tutorials and "
-#~ "information."
-#~ msgstr ""
-#~ "El Manual de MongoDB contiene "
-#~ "documentación administrativa y tutoriales en"
-#~ " varias secciones. Consulta :doc:`/administration"
-#~ "/replica-sets` y :doc:`/administration/sharded-"
-#~ "clusters` para ver tutoriales e "
-#~ "información adicional."
-=======
->>>>>>> 2478a500
