--- conflicted
+++ resolved
@@ -8,11 +8,7 @@
 msgstr ""
 "Project-Id-Version: MongoDB Manual\n"
 "Report-Msgid-Bugs-To: \n"
-<<<<<<< HEAD
-"POT-Creation-Date: 2019-03-19 11:02-0400\n"
-=======
 "POT-Creation-Date: 2016-12-08 12:02-0500\n"
->>>>>>> 2478a500
 "PO-Revision-Date: 2013-12-16 23:10+0000\n"
 "Last-Translator: tychoish <tychoish@gmail.com>\n"
 "Language: es\n"
@@ -24,18 +20,12 @@
 "Content-Transfer-Encoding: 8bit\n"
 "Generated-By: Babel 2.6.0\n"
 
-<<<<<<< HEAD
-=======
 # 35443249842c4955b3f168267654d12c
->>>>>>> 2478a500
 #: ../source/reference/operator/projection/slice.txt:3
 msgid "$slice (projection)"
 msgstr ""
 
-<<<<<<< HEAD
-=======
 # b4927a51717344dabce990706d9d6eba
->>>>>>> 2478a500
 #: ../source/reference/operator/projection/slice.txt:15
 msgid ""
 "The :projection:`$slice` operator controls the number of items of an "
@@ -44,28 +34,19 @@
 "modifier instead."
 msgstr ""
 
-<<<<<<< HEAD
-=======
 # 4a58d85da54b4649a2cf4d0f11a9239f
->>>>>>> 2478a500
 #: ../source/includes/extracts/views-unsupported-projection-$slice.rst:1
 msgid ""
 ":method:`db.collection.find()` operations on :doc:`views </core/views>` "
 "do not support :projection:`$slice` projection operator."
 msgstr ""
 
-<<<<<<< HEAD
-=======
 # 4fbccaee36864adc99d36565ccdaf1d2
->>>>>>> 2478a500
 #: ../source/reference/operator/projection/slice.txt:22
 msgid "Consider the following prototype query:"
 msgstr ""
 
-<<<<<<< HEAD
-=======
 # e37e2d55d162426b8f461cd71faf8c6a
->>>>>>> 2478a500
 #: ../source/reference/operator/projection/slice.txt:28
 msgid ""
 "This operation selects the document ``collection`` identified by a field "
@@ -75,38 +56,26 @@
 "elements in ``array`` the query returns all elements of the array."
 msgstr ""
 
-<<<<<<< HEAD
-=======
 # 60f1260a1eec48efbdc7f937fe03b912
->>>>>>> 2478a500
 #: ../source/reference/operator/projection/slice.txt:35
 msgid ""
 ":projection:`$slice` accepts arguments in a number of formats, including "
 "negative values and arrays. Consider the following examples:"
 msgstr ""
 
-<<<<<<< HEAD
-=======
 # 9d76f2f37e2548edab13fa3df6863327
->>>>>>> 2478a500
 #: ../source/reference/operator/projection/slice.txt:43
 msgid ""
 "Here, :projection:`$slice` selects the first five items in an array in "
 "the ``comments`` field."
 msgstr ""
 
-<<<<<<< HEAD
-=======
 # 75a7764553c34308b394922acc0f5e7e
->>>>>>> 2478a500
 #: ../source/reference/operator/projection/slice.txt:50
 msgid "This operation returns the last five items in array."
 msgstr ""
 
-<<<<<<< HEAD
-=======
 # da53b9f5deaa417e86937fa192cba096
->>>>>>> 2478a500
 #: ../source/reference/operator/projection/slice.txt:52
 msgid ""
 "The following examples specify an array as an argument to "
@@ -115,20 +84,14 @@
 "the second value indicates the number of items to return."
 msgstr ""
 
-<<<<<<< HEAD
-=======
 # 6251f7ccd4b84f708f89eee965cd22d2
->>>>>>> 2478a500
 #: ../source/reference/operator/projection/slice.txt:61
 msgid ""
 "Here, the query will only return 10 items, after skipping the first 20 "
 "items of that array."
 msgstr ""
 
-<<<<<<< HEAD
-=======
 # 1002828cc2df4841953a6ee896fbca76
->>>>>>> 2478a500
 #: ../source/reference/operator/projection/slice.txt:68
 msgid ""
 "This operation returns 10 items as well, beginning with the item that is "
