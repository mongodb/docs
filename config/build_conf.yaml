git:
  remote:
    upstream: 'mongodb/docs'
    tools: 'tjworks/docs-tools'
project:
  name: 'manual'
  tag: 'manual'
  url: 'https://docs.mongodb.org'
  title: 'MongoDB Manual'
  branched: true
  siteroot: true
version:
  release: '3.2.0'
  branch: '3.2'
system:
  files:
    - 'pdfs.yaml'
    - 'intersphinx.yaml'
    - 'push.yaml'
    - 'errors.yaml'
    - 'sphinx_local.yaml'
    - 'robots.yaml'
    - 'manpages.yaml'
    - 'integration.yaml'
#    - 'jira.yaml'
    - htaccess: ['htaccess.yaml', 'htaccess-operators.yaml',
                 'redirects-next.yaml', 'redirects.yaml', 
                 'redirects-meta-driver.yaml', 'redirects-pdfs.yaml']
    - images: '/source/images/metadata.yaml'
    - includes: '/source/includes/metadata.yaml'
    - migrations: 'manual-migrations.yaml'
assets:
  - branch: master
    path: build/docs-tools
<<<<<<< HEAD
    repository: https://github.com/tjworks/docs-tools.git
=======
    repository: https://github.com/mongodb/docs-tools.git
  - branch: compass
    path: source/images/compass
    repository: https://github.com/mongodb/docs-assets.git
>>>>>>> 2ec0463a
paths:
  output: 'build'
  source: 'source'
  includes: 'source/includes'
  images: 'source/images'
  tools: 'bin'
  buildsystem: 'build/docs-tools'
  builddata: 'config'
  locale: 'locale'
...<|MERGE_RESOLUTION|>--- conflicted
+++ resolved
@@ -32,14 +32,10 @@
 assets:
   - branch: master
     path: build/docs-tools
-<<<<<<< HEAD
-    repository: https://github.com/tjworks/docs-tools.git
-=======
     repository: https://github.com/mongodb/docs-tools.git
   - branch: compass
     path: source/images/compass
     repository: https://github.com/mongodb/docs-assets.git
->>>>>>> 2ec0463a
 paths:
   output: 'build'
   source: 'source'
