# SOME DESCRIPTIVE TITLE.
# Copyright (C) 2011-2014, MongoDB, Inc.
# This file is distributed under the same license as the mongodb-manual
# package.
#
# Translators:
msgid ""
msgstr ""
"Project-Id-Version: MongoDB Manual\n"
"Report-Msgid-Bugs-To: \n"
<<<<<<< HEAD
"POT-Creation-Date: 2019-03-19 11:02-0400\n"
=======
"POT-Creation-Date: 2016-12-08 12:02-0500\n"
>>>>>>> 2478a500
"PO-Revision-Date: 2013-12-16 22:44+0000\n"
"Last-Translator: tychoish <tychoish@gmail.com>\n"
"Language: es\n"
"Language-Team: Spanish (http://www.transifex.com/projects/p/mongodb-"
"manual/language/es/)\n"
"Plural-Forms: nplurals=2; plural=(n != 1)\n"
"MIME-Version: 1.0\n"
"Content-Type: text/plain; charset=utf-8\n"
"Content-Transfer-Encoding: 8bit\n"
"Generated-By: Babel 2.6.0\n"

<<<<<<< HEAD
=======
# b3b85c0371b54b24b01f208349a154d7
>>>>>>> 2478a500
#: ../source/tutorial/configure-secondary-only-replica-set-member.txt:3
msgid "Prevent Secondary from Becoming Primary"
msgstr ""

<<<<<<< HEAD
#: ../source/tutorial/configure-secondary-only-replica-set-member.txt:14
msgid "Overview"
msgstr ""

#: ../source/tutorial/configure-secondary-only-replica-set-member.txt:16
msgid ""
"In a replica set, by default all :term:`secondary` members are eligible "
"to become primary through the election process. You can use the "
":data:`priority <replSetGetConfig.members[n].priority>` to affect the "
"outcome of these elections by making some members more likely to become "
"primary and other members less likely or unable to become primary."
msgstr ""

#: ../source/tutorial/configure-secondary-only-replica-set-member.txt:22
msgid ""
"Secondaries that cannot become primary are also unable to trigger "
"elections. In all other respects these secondaries are identical to other"
" secondaries."
msgstr ""

#: ../source/tutorial/configure-secondary-only-replica-set-member.txt:26
msgid ""
"To prevent a :term:`secondary` member from ever becoming a "
":term:`primary` in a :term:`failover`, assign the secondary a priority of"
" ``0``, as described here. For a detailed description of secondary-only "
"members and their purposes, see :doc:`/core/replica-set-"
"priority-0-member`."
msgstr ""

#: ../source/tutorial/configure-secondary-only-replica-set-member.txt:32
msgid "Considerations"
msgstr ""

#: ../source/includes/fact-rs-conf-array-index.rst:1
msgid ""
"When updating the replica configuration object, access the replica set "
"members in the :rsconf:`members` array with the **array index**. The "
"array index begins with ``0``. Do **not** confuse this index value with "
"the value of the :rsconf:`members[n]._id` field in each document in the "
":rsconf:`members` array."
msgstr ""

#: ../source/tutorial/configure-secondary-only-replica-set-member.txt:38
msgid ""
"MongoDB does not permit the current :term:`primary` to have a priority of"
" ``0``. To prevent the current primary from again becoming a primary, you"
" must first step down the current primary using :method:`rs.stepDown()`."
msgstr ""

#: ../source/tutorial/configure-secondary-only-replica-set-member.txt:44
msgid "Procedure"
msgstr ""

#: ../source/tutorial/configure-secondary-only-replica-set-member.txt:46
msgid "This tutorial uses a sample replica set with 5 members."
msgstr ""

#: ../source/includes/warning-rs-reconfig.rst:3
msgid ""
"The :method:`rs.reconfig()` shell method can force the current primary to"
" step down, which causes an :ref:`election <replica-set-elections>`. When"
" the primary steps down, the :binary:`~bin.mongod` closes all client "
"connections. While this typically takes 10-20 seconds, try to make these "
"changes during scheduled maintenance periods."
msgstr ""

#: ../source/includes/warning-mixed-version-rs-config.rst:1
msgid ""
"Avoid reconfiguring replica sets that contain members of different "
"MongoDB versions as validation rules may differ across MongoDB versions."
msgstr ""

#: ../source/includes/steps/configure-secondary-only-rs-member.rst:8
msgid "Retrieve the current replica set configuration."
msgstr ""

#: ../source/includes/steps/configure-secondary-only-rs-member.rst:10
#: ../source/includes/steps/configure-secondary-only-rs-member.rst:37
=======
# e83129374e1240c696861f75c99a5097
#: ../source/tutorial/configure-secondary-only-replica-set-member.txt
msgid "On this page"
msgstr ""

# 0be65260f6f44607bee3f76673c2548d
#: ../source/tutorial/configure-secondary-only-replica-set-member.txt:14
msgid "Overview"
msgstr ""

# a65fb284d9e046e2b7a4e5bd9ed2cf0a
#: ../source/tutorial/configure-secondary-only-replica-set-member.txt:16
msgid ""
"In a replica set, by default all :term:`secondary` members are eligible "
"to become primary through the election process. You can use the "
":data:`priority <replSetGetConfig.members[n].priority>` to affect the "
"outcome of these elections by making some members more likely to become "
"primary and other members less likely or unable to become primary."
msgstr ""

# 61062e7048664e19b2c80e03c379255a
#: ../source/tutorial/configure-secondary-only-replica-set-member.txt:22
msgid ""
"Secondaries that cannot become primary are also unable to trigger "
"elections. In all other respects these secondaries are identical to other"
" secondaries."
msgstr ""

# d4bf4a6184634a06b3bf64e1c01b9475
#: ../source/tutorial/configure-secondary-only-replica-set-member.txt:26
msgid ""
"To prevent a :term:`secondary` member from ever becoming a "
":term:`primary` in a :term:`failover`, assign the secondary a priority of"
" ``0``, as described here. For a detailed description of secondary-only "
"members and their purposes, see :doc:`/core/replica-set-"
"priority-0-member`."
msgstr ""

# 4bfeaa8dde8f4b2fbd5988f120370fd6
#: ../source/tutorial/configure-secondary-only-replica-set-member.txt:32
msgid "Considerations"
msgstr ""

# c08c84751c804654ba3158ada4bc5363
#: ../source/includes/fact-rs-conf-array-index.rst:1
msgid ""
"When updating the replica configuration object, access the replica set "
"members in the :rsconf:`members` array with the **array index**. The "
"array index begins with ``0``. Do **not** confuse this index value with "
"the value of the :rsconf:`members[n]._id` field in each document in the "
":rsconf:`members` array."
msgstr ""

# a13e109dd21e4dbb8262166c40dce4c3
#: ../source/tutorial/configure-secondary-only-replica-set-member.txt:38
>>>>>>> 2478a500
msgid ""
"MongoDB does not permit the current :term:`primary` to have a priority of"
" ``0``. To prevent the current primary from again becoming a primary, you"
" must first step down the current primary using :method:`rs.stepDown()`."
msgstr ""

<<<<<<< HEAD
#: ../source/includes/steps/configure-secondary-only-rs-member.rst:14
#: ../source/includes/steps/configure-secondary-only-rs-member.rst:41
msgid ""
"In a :binary:`~bin.mongo` shell connected to a primary, run the "
":method:`rs.conf()` method and assign the result to a variable:"
msgstr ""

#: ../source/includes/steps/configure-secondary-only-rs-member.rst:22
#: ../source/includes/steps/configure-secondary-only-rs-member.rst:49
msgid ""
"The returned document contains a :rsconf:`members` field which contains "
"an array of member configuration documents, one document for each member "
"of the replica set."
msgstr ""

#: ../source/includes/steps/configure-secondary-only-rs-member.rst:35
msgid "Step 1: Retrieve the current replica set configuration."
msgstr ""

#: ../source/includes/steps/configure-secondary-only-rs-member.rst:62
msgid "Assign priority value of ``0``."
msgstr ""

#: ../source/includes/steps/configure-secondary-only-rs-member.rst:64
#: ../source/includes/steps/configure-secondary-only-rs-member.rst:93
msgid ""
"To prevent a secondary member from becoming a primary, update the "
"secondary member's :rsconf:`members[n].priority` to ``0``."
msgstr ""

#: ../source/includes/steps/configure-secondary-only-rs-member.rst:68
#: ../source/includes/steps/configure-secondary-only-rs-member.rst:97
msgid ""
"To assign a priority value to a member of the replica set, access the "
"member configuration document using the array index. In this tutorial, "
"the secondary member to change corresponds to the configuration document "
"found at position ``2`` of the :rsconf:`members` array."
msgstr ""

#: ../source/includes/steps/configure-secondary-only-rs-member.rst:80
#: ../source/includes/steps/configure-secondary-only-rs-member.rst:109
msgid ""
"The configuration change does not take effect until you reconfigure the "
"replica set."
msgstr ""

#: ../source/includes/steps/configure-secondary-only-rs-member.rst:91
msgid "Step 2: Assign priority value of ``0``."
msgstr ""

#: ../source/includes/steps/configure-secondary-only-rs-member.rst:120
msgid "Reconfigure the replica set."
msgstr ""

#: ../source/includes/steps/configure-secondary-only-rs-member.rst:122
#: ../source/includes/steps/configure-secondary-only-rs-member.rst:141
msgid ""
"Use :method:`rs.reconfig()` method to reconfigure the replica set with "
"the updated replica set configuration document."
msgstr ""

#: ../source/includes/steps/configure-secondary-only-rs-member.rst:125
#: ../source/includes/steps/configure-secondary-only-rs-member.rst:144
msgid "Pass the ``cfg`` variable to the :method:`rs.reconfig()` method:"
=======
# 1d9ac419fb0d48cc963fc36fe316e6c8
#: ../source/tutorial/configure-secondary-only-replica-set-member.txt:44
msgid "Procedure"
msgstr ""

# 94775bbf589547cb855d18493123f836
#: ../source/tutorial/configure-secondary-only-replica-set-member.txt:46
msgid "This tutorial uses a sample replica set with 5 members."
msgstr ""

# ba515e90b9f14f94ac7be68eeb7fc4d2
#: ../source/includes/warning-rs-reconfig.rst:3
msgid ""
"The :method:`rs.reconfig()` shell method can force the current primary to"
" step down, which causes an :ref:`election <replica-set-elections>`. When"
" the primary steps down, the :program:`mongod` closes all client "
"connections. While this typically takes 10-20 seconds, try to make these "
"changes during scheduled maintenance periods."
msgstr ""

# 13db561a4852458baef3c4997336b35b
#: ../source/includes/warning-rs-reconfig.rst:10
msgid ""
"To successfully reconfigure a replica set, a majority of the members must"
" be accessible. If your replica set has an even number of members, add an"
" :doc:`arbiter </tutorial/add-replica-set-arbiter>` to ensure that "
"members can quickly obtain a majority of votes in an election for "
"primary."
msgstr ""

# b7cc94dab5164f74b2473f8ff49cb2a9
#: ../source/tutorial/configure-secondary-only-replica-set-member.txt:53
msgid "Related Documents"
msgstr ""

# 1a8bffb7f9e844bb93de58bb7978b4fd
#: ../source/tutorial/configure-secondary-only-replica-set-member.txt:55
msgid ":rsconf:`members[n].priority`"
msgstr ""

# 445ff07a8d5849e9b52baae3072eeca5
#: ../source/tutorial/configure-secondary-only-replica-set-member.txt:57
msgid ":doc:`/tutorial/adjust-replica-set-member-priority`"
msgstr ""

# 125b8535ed1c40e79646d5522d33bb85
#: ../source/tutorial/configure-secondary-only-replica-set-member.txt:59
msgid ":ref:`Replica Set Reconfiguration <replica-set-reconfiguration-usage>`"
msgstr ""

# a1e06e7df3034c37baff5e60b993538d
#: ../source/tutorial/configure-secondary-only-replica-set-member.txt:61
msgid ":doc:`/core/replica-set-elections`"
>>>>>>> 2478a500
msgstr ""

#: ../source/includes/steps/configure-secondary-only-rs-member.rst:139
msgid "Step 3: Reconfigure the replica set."
msgstr ""

#: ../source/tutorial/configure-secondary-only-replica-set-member.txt:53
msgid "Related Documents"
msgstr ""

#: ../source/tutorial/configure-secondary-only-replica-set-member.txt:55
msgid ":rsconf:`members[n].priority`"
msgstr ""

#: ../source/tutorial/configure-secondary-only-replica-set-member.txt:57
msgid ":doc:`/tutorial/adjust-replica-set-member-priority`"
msgstr ""

#: ../source/tutorial/configure-secondary-only-replica-set-member.txt:59
msgid ":ref:`Replica Set Reconfiguration <replica-set-reconfiguration-usage>`"
msgstr ""

#: ../source/tutorial/configure-secondary-only-replica-set-member.txt:61
msgid ":doc:`/core/replica-set-elections`"
msgstr ""

#~ msgid ""
#~ "To prevent a :term:`secondary` member "
#~ "from ever becoming a :term:`primary` in"
#~ " a :term:`failover`, assign the secondary"
#~ " a priority of ``0``, as described"
#~ " here. You can set this "
#~ "\"secondary-only mode\" for any member "
#~ "of the :term:`replica set`, except the"
#~ " current primary. For a detailed "
#~ "description of secondary-only members "
#~ "and their purposes, see :doc:`/core"
#~ "/replica-set-priority-0-member`."
#~ msgstr ""

#~ msgid ""
#~ "To configure a member as secondary-"
#~ "only, set its "
#~ ":data:`~local.system.replset.members[n].priority` value to"
#~ " ``0`` in the "
#~ ":data:`~local.system.replset.members` document in "
#~ "its replica set configuration. Any "
#~ "member with a "
#~ ":data:`~local.system.replset.members[n].priority` equal to"
#~ " ``0`` will never seek :ref:`election "
#~ "<replica-set-elections>` and cannot "
#~ "become primary in any situation."
#~ msgstr ""

#~ msgid ""
#~ "MongoDB does not permit the current "
#~ ":term:`primary` to have a priority of"
#~ " ``0``. To prevent the current "
#~ "primary from again becoming a primary,"
#~ " you must first step down the "
#~ "current primary using :method:`rs.stepDown()`, "
#~ "and then you must :ref:`reconfigure the"
#~ " replica set <replica-set-"
#~ "reconfiguration-usage>` with :method:`rs.conf()` "
#~ "and :method:`rs.reconfig()`."
#~ msgstr ""

#~ msgid "Example"
#~ msgstr ""

#~ msgid ""
#~ "As an example of modifying member "
#~ "priorities, assume a four-member replica"
#~ " set. Use the following sequence of"
#~ " operations to modify member priorities "
#~ "in the :program:`mongo` shell connected "
#~ "to the primary. Identify each member "
#~ "by its array index in the "
#~ ":data:`~local.system.replset.members` array:"
#~ msgstr ""

#~ msgid ""
#~ "The sequence of operations reconfigures "
#~ "the set with the following priority "
#~ "settings:"
#~ msgstr ""

#~ msgid ""
#~ "Member at ``0`` has a priority of"
#~ " ``2`` so that it becomes primary "
#~ "under most circumstances."
<<<<<<< HEAD
#~ msgstr ""

#~ msgid ""
#~ "Member at ``1`` has a priority of"
#~ " ``1``, which is the default value."
#~ " Member ``1`` becomes primary if no"
#~ " member with a *higher* priority is"
#~ " eligible."
#~ msgstr ""

#~ msgid ""
#~ "Member at ``2`` has a priority of"
#~ " ``0.5``, which makes it less likely"
#~ " to become primary than other members"
#~ " but doesn't prohibit the possibility."
#~ msgstr ""

#~ msgid ""
#~ "Member at ``3`` has a priority of"
#~ " ``0``. Member at ``3`` **cannot** "
#~ "become the :term:`primary` member under "
#~ "any circumstances."
#~ msgstr ""

# e809d3e47e404149a10eca36a7d0e38a
#~ msgid ""
#~ "When updating the replica configuration "
#~ "object, access the replica set members"
#~ " in the :data:`~local.system.replset.members` "
#~ "array with the **array index**. The "
#~ "array index begins with ``0``. Do "
#~ "**not** confuse this index value with"
#~ " the value of the "
#~ ":data:`~local.system.replset.members[n]._id` field in "
#~ "each document in the "
#~ ":data:`~local.system.replset.members` array."
#~ msgstr ""

# 11d451a493b54f1ea61e06e6959449df
#~ msgid ""
#~ "The :method:`rs.reconfig()` shell method can"
#~ " force the current primary to step"
#~ " down, which causes an :ref:`election "
#~ "<replica-set-elections>`. When the "
#~ "primary steps down, the :program:`mongod` "
#~ "closes all client connections. While "
#~ "this typically takes 10-20 seconds, try"
#~ " to make these changes during "
#~ "scheduled maintenance periods."
#~ msgstr ""

# 7487da37840b4fef9870743404a459d2
#~ msgid ""
#~ "To successfully reconfigure a replica "
#~ "set, a majority of the members "
#~ "must be accessible. If your replica "
#~ "set has an even number of members,"
#~ " add an :doc:`arbiter </tutorial/add-"
#~ "replica-set-arbiter>` to ensure that "
#~ "members can quickly obtain a majority"
#~ " of votes in an election for "
#~ "primary."
#~ msgstr ""

# 1ce9e2074520422fbdbc3c20a95df2eb
#~ msgid ":data:`~local.system.replset.members[n].priority`"
#~ msgstr ""

#~ msgid ""
#~ "In a replica set, by default all"
#~ " :term:`secondary` members are eligible to"
#~ " become primary through the election "
#~ "process. You can use the :data:`priority"
#~ " <local.system.replset.members[n].priority>` to affect"
#~ " the outcome of these elections by"
#~ " making some members more likely to"
#~ " become primary and other members "
#~ "less likely or unable to become "
#~ "primary."
=======
#~ msgstr ""

#~ msgid ""
#~ "Member at ``1`` has a priority of"
#~ " ``1``, which is the default value."
#~ " Member ``1`` becomes primary if no"
#~ " member with a *higher* priority is"
#~ " eligible."
#~ msgstr ""

#~ msgid ""
#~ "Member at ``2`` has a priority of"
#~ " ``0.5``, which makes it less likely"
#~ " to become primary than other members"
#~ " but doesn't prohibit the possibility."
#~ msgstr ""

#~ msgid ""
#~ "Member at ``3`` has a priority of"
#~ " ``0``. Member at ``3`` **cannot** "
#~ "become the :term:`primary` member under "
#~ "any circumstances."
#~ msgstr ""

# e809d3e47e404149a10eca36a7d0e38a
#~ msgid ""
#~ "When updating the replica configuration "
#~ "object, access the replica set members"
#~ " in the :data:`~local.system.replset.members` "
#~ "array with the **array index**. The "
#~ "array index begins with ``0``. Do "
#~ "**not** confuse this index value with"
#~ " the value of the "
#~ ":data:`~local.system.replset.members[n]._id` field in "
#~ "each document in the "
#~ ":data:`~local.system.replset.members` array."
#~ msgstr ""

# 1ce9e2074520422fbdbc3c20a95df2eb
#~ msgid ":data:`~local.system.replset.members[n].priority`"
#~ msgstr ""

#~ msgid ""
#~ "In a replica set, by default all"
#~ " :term:`secondary` members are eligible to"
#~ " become primary through the election "
#~ "process. You can use the :data:`priority"
#~ " <local.system.replset.members[n].priority>` to affect"
#~ " the outcome of these elections by"
#~ " making some members more likely to"
#~ " become primary and other members "
#~ "less likely or unable to become "
#~ "primary."
#~ msgstr ""

#~ msgid "Retrieve the current replica set configuration."
#~ msgstr ""

#~ msgid ""
#~ "The :method:`rs.conf()` method returns a "
#~ ":doc:`replica set configuration document "
#~ "</reference/replica-configuration>` that contains"
#~ " the current configuration for a "
#~ "replica set."
>>>>>>> 2478a500
#~ msgstr ""

#~ msgid ""
#~ "In a :program:`mongo` shell connected to"
#~ " a primary, run the :method:`rs.conf()` "
#~ "method and assign the result to a"
#~ " variable:"
#~ msgstr ""

#~ msgid ""
#~ "The returned document contains a "
#~ ":data:`~local.system.replset.members` field which "
#~ "contains an array of member "
#~ "configuration documents, one document for "
#~ "each member of the replica set."
#~ msgstr ""

<<<<<<< HEAD
=======
#~ msgid "Assign priority value of ``0``."
#~ msgstr ""

>>>>>>> 2478a500
#~ msgid ""
#~ "To prevent a secondary member from "
#~ "becoming a primary, update the secondary"
#~ " member's :data:`~local.system.replset.members[n].priority`"
#~ " to ``0``."
#~ msgstr ""

#~ msgid ""
#~ "To assign a priority value to a"
#~ " member of the replica set, access"
#~ " the member configuration document using"
#~ " the array index. In this tutorial,"
#~ " the secondary member to change "
#~ "corresponds to the configuration document "
#~ "found at position ``2`` of the "
#~ ":data:`~local.system.replset.members` array."
#~ msgstr ""
<<<<<<< HEAD
=======

#~ msgid ""
#~ "The configuration change does not take"
#~ " effect until you reconfigure the "
#~ "replica set."
#~ msgstr ""

#~ msgid "Reconfigure the replica set."
#~ msgstr ""

#~ msgid ""
#~ "Use :method:`rs.reconfig()` method to "
#~ "reconfigure the replica set with the "
#~ "updated replica set configuration document."
#~ msgstr ""

#~ msgid "Pass the ``cfg`` variable to the :method:`rs.reconfig()` method:"
#~ msgstr ""
>>>>>>> 2478a500
<|MERGE_RESOLUTION|>--- conflicted
+++ resolved
@@ -8,11 +8,7 @@
 msgstr ""
 "Project-Id-Version: MongoDB Manual\n"
 "Report-Msgid-Bugs-To: \n"
-<<<<<<< HEAD
-"POT-Creation-Date: 2019-03-19 11:02-0400\n"
-=======
 "POT-Creation-Date: 2016-12-08 12:02-0500\n"
->>>>>>> 2478a500
 "PO-Revision-Date: 2013-12-16 22:44+0000\n"
 "Last-Translator: tychoish <tychoish@gmail.com>\n"
 "Language: es\n"
@@ -24,19 +20,22 @@
 "Content-Transfer-Encoding: 8bit\n"
 "Generated-By: Babel 2.6.0\n"
 
-<<<<<<< HEAD
-=======
 # b3b85c0371b54b24b01f208349a154d7
->>>>>>> 2478a500
 #: ../source/tutorial/configure-secondary-only-replica-set-member.txt:3
 msgid "Prevent Secondary from Becoming Primary"
 msgstr ""
 
-<<<<<<< HEAD
+# e83129374e1240c696861f75c99a5097
+#: ../source/tutorial/configure-secondary-only-replica-set-member.txt
+msgid "On this page"
+msgstr ""
+
+# 0be65260f6f44607bee3f76673c2548d
 #: ../source/tutorial/configure-secondary-only-replica-set-member.txt:14
 msgid "Overview"
 msgstr ""
 
+# a65fb284d9e046e2b7a4e5bd9ed2cf0a
 #: ../source/tutorial/configure-secondary-only-replica-set-member.txt:16
 msgid ""
 "In a replica set, by default all :term:`secondary` members are eligible "
@@ -46,6 +45,7 @@
 "primary and other members less likely or unable to become primary."
 msgstr ""
 
+# 61062e7048664e19b2c80e03c379255a
 #: ../source/tutorial/configure-secondary-only-replica-set-member.txt:22
 msgid ""
 "Secondaries that cannot become primary are also unable to trigger "
@@ -53,6 +53,7 @@
 " secondaries."
 msgstr ""
 
+# d4bf4a6184634a06b3bf64e1c01b9475
 #: ../source/tutorial/configure-secondary-only-replica-set-member.txt:26
 msgid ""
 "To prevent a :term:`secondary` member from ever becoming a "
@@ -62,10 +63,12 @@
 "priority-0-member`."
 msgstr ""
 
+# 4bfeaa8dde8f4b2fbd5988f120370fd6
 #: ../source/tutorial/configure-secondary-only-replica-set-member.txt:32
 msgid "Considerations"
 msgstr ""
 
+# c08c84751c804654ba3158ada4bc5363
 #: ../source/includes/fact-rs-conf-array-index.rst:1
 msgid ""
 "When updating the replica configuration object, access the replica set "
@@ -75,6 +78,7 @@
 ":rsconf:`members` array."
 msgstr ""
 
+# a13e109dd21e4dbb8262166c40dce4c3
 #: ../source/tutorial/configure-secondary-only-replica-set-member.txt:38
 msgid ""
 "MongoDB does not permit the current :term:`primary` to have a priority of"
@@ -82,164 +86,6 @@
 " must first step down the current primary using :method:`rs.stepDown()`."
 msgstr ""
 
-#: ../source/tutorial/configure-secondary-only-replica-set-member.txt:44
-msgid "Procedure"
-msgstr ""
-
-#: ../source/tutorial/configure-secondary-only-replica-set-member.txt:46
-msgid "This tutorial uses a sample replica set with 5 members."
-msgstr ""
-
-#: ../source/includes/warning-rs-reconfig.rst:3
-msgid ""
-"The :method:`rs.reconfig()` shell method can force the current primary to"
-" step down, which causes an :ref:`election <replica-set-elections>`. When"
-" the primary steps down, the :binary:`~bin.mongod` closes all client "
-"connections. While this typically takes 10-20 seconds, try to make these "
-"changes during scheduled maintenance periods."
-msgstr ""
-
-#: ../source/includes/warning-mixed-version-rs-config.rst:1
-msgid ""
-"Avoid reconfiguring replica sets that contain members of different "
-"MongoDB versions as validation rules may differ across MongoDB versions."
-msgstr ""
-
-#: ../source/includes/steps/configure-secondary-only-rs-member.rst:8
-msgid "Retrieve the current replica set configuration."
-msgstr ""
-
-#: ../source/includes/steps/configure-secondary-only-rs-member.rst:10
-#: ../source/includes/steps/configure-secondary-only-rs-member.rst:37
-=======
-# e83129374e1240c696861f75c99a5097
-#: ../source/tutorial/configure-secondary-only-replica-set-member.txt
-msgid "On this page"
-msgstr ""
-
-# 0be65260f6f44607bee3f76673c2548d
-#: ../source/tutorial/configure-secondary-only-replica-set-member.txt:14
-msgid "Overview"
-msgstr ""
-
-# a65fb284d9e046e2b7a4e5bd9ed2cf0a
-#: ../source/tutorial/configure-secondary-only-replica-set-member.txt:16
-msgid ""
-"In a replica set, by default all :term:`secondary` members are eligible "
-"to become primary through the election process. You can use the "
-":data:`priority <replSetGetConfig.members[n].priority>` to affect the "
-"outcome of these elections by making some members more likely to become "
-"primary and other members less likely or unable to become primary."
-msgstr ""
-
-# 61062e7048664e19b2c80e03c379255a
-#: ../source/tutorial/configure-secondary-only-replica-set-member.txt:22
-msgid ""
-"Secondaries that cannot become primary are also unable to trigger "
-"elections. In all other respects these secondaries are identical to other"
-" secondaries."
-msgstr ""
-
-# d4bf4a6184634a06b3bf64e1c01b9475
-#: ../source/tutorial/configure-secondary-only-replica-set-member.txt:26
-msgid ""
-"To prevent a :term:`secondary` member from ever becoming a "
-":term:`primary` in a :term:`failover`, assign the secondary a priority of"
-" ``0``, as described here. For a detailed description of secondary-only "
-"members and their purposes, see :doc:`/core/replica-set-"
-"priority-0-member`."
-msgstr ""
-
-# 4bfeaa8dde8f4b2fbd5988f120370fd6
-#: ../source/tutorial/configure-secondary-only-replica-set-member.txt:32
-msgid "Considerations"
-msgstr ""
-
-# c08c84751c804654ba3158ada4bc5363
-#: ../source/includes/fact-rs-conf-array-index.rst:1
-msgid ""
-"When updating the replica configuration object, access the replica set "
-"members in the :rsconf:`members` array with the **array index**. The "
-"array index begins with ``0``. Do **not** confuse this index value with "
-"the value of the :rsconf:`members[n]._id` field in each document in the "
-":rsconf:`members` array."
-msgstr ""
-
-# a13e109dd21e4dbb8262166c40dce4c3
-#: ../source/tutorial/configure-secondary-only-replica-set-member.txt:38
->>>>>>> 2478a500
-msgid ""
-"MongoDB does not permit the current :term:`primary` to have a priority of"
-" ``0``. To prevent the current primary from again becoming a primary, you"
-" must first step down the current primary using :method:`rs.stepDown()`."
-msgstr ""
-
-<<<<<<< HEAD
-#: ../source/includes/steps/configure-secondary-only-rs-member.rst:14
-#: ../source/includes/steps/configure-secondary-only-rs-member.rst:41
-msgid ""
-"In a :binary:`~bin.mongo` shell connected to a primary, run the "
-":method:`rs.conf()` method and assign the result to a variable:"
-msgstr ""
-
-#: ../source/includes/steps/configure-secondary-only-rs-member.rst:22
-#: ../source/includes/steps/configure-secondary-only-rs-member.rst:49
-msgid ""
-"The returned document contains a :rsconf:`members` field which contains "
-"an array of member configuration documents, one document for each member "
-"of the replica set."
-msgstr ""
-
-#: ../source/includes/steps/configure-secondary-only-rs-member.rst:35
-msgid "Step 1: Retrieve the current replica set configuration."
-msgstr ""
-
-#: ../source/includes/steps/configure-secondary-only-rs-member.rst:62
-msgid "Assign priority value of ``0``."
-msgstr ""
-
-#: ../source/includes/steps/configure-secondary-only-rs-member.rst:64
-#: ../source/includes/steps/configure-secondary-only-rs-member.rst:93
-msgid ""
-"To prevent a secondary member from becoming a primary, update the "
-"secondary member's :rsconf:`members[n].priority` to ``0``."
-msgstr ""
-
-#: ../source/includes/steps/configure-secondary-only-rs-member.rst:68
-#: ../source/includes/steps/configure-secondary-only-rs-member.rst:97
-msgid ""
-"To assign a priority value to a member of the replica set, access the "
-"member configuration document using the array index. In this tutorial, "
-"the secondary member to change corresponds to the configuration document "
-"found at position ``2`` of the :rsconf:`members` array."
-msgstr ""
-
-#: ../source/includes/steps/configure-secondary-only-rs-member.rst:80
-#: ../source/includes/steps/configure-secondary-only-rs-member.rst:109
-msgid ""
-"The configuration change does not take effect until you reconfigure the "
-"replica set."
-msgstr ""
-
-#: ../source/includes/steps/configure-secondary-only-rs-member.rst:91
-msgid "Step 2: Assign priority value of ``0``."
-msgstr ""
-
-#: ../source/includes/steps/configure-secondary-only-rs-member.rst:120
-msgid "Reconfigure the replica set."
-msgstr ""
-
-#: ../source/includes/steps/configure-secondary-only-rs-member.rst:122
-#: ../source/includes/steps/configure-secondary-only-rs-member.rst:141
-msgid ""
-"Use :method:`rs.reconfig()` method to reconfigure the replica set with "
-"the updated replica set configuration document."
-msgstr ""
-
-#: ../source/includes/steps/configure-secondary-only-rs-member.rst:125
-#: ../source/includes/steps/configure-secondary-only-rs-member.rst:144
-msgid "Pass the ``cfg`` variable to the :method:`rs.reconfig()` method:"
-=======
 # 1d9ac419fb0d48cc963fc36fe316e6c8
 #: ../source/tutorial/configure-secondary-only-replica-set-member.txt:44
 msgid "Procedure"
@@ -291,31 +137,6 @@
 msgstr ""
 
 # a1e06e7df3034c37baff5e60b993538d
-#: ../source/tutorial/configure-secondary-only-replica-set-member.txt:61
-msgid ":doc:`/core/replica-set-elections`"
->>>>>>> 2478a500
-msgstr ""
-
-#: ../source/includes/steps/configure-secondary-only-rs-member.rst:139
-msgid "Step 3: Reconfigure the replica set."
-msgstr ""
-
-#: ../source/tutorial/configure-secondary-only-replica-set-member.txt:53
-msgid "Related Documents"
-msgstr ""
-
-#: ../source/tutorial/configure-secondary-only-replica-set-member.txt:55
-msgid ":rsconf:`members[n].priority`"
-msgstr ""
-
-#: ../source/tutorial/configure-secondary-only-replica-set-member.txt:57
-msgid ":doc:`/tutorial/adjust-replica-set-member-priority`"
-msgstr ""
-
-#: ../source/tutorial/configure-secondary-only-replica-set-member.txt:59
-msgid ":ref:`Replica Set Reconfiguration <replica-set-reconfiguration-usage>`"
-msgstr ""
-
 #: ../source/tutorial/configure-secondary-only-replica-set-member.txt:61
 msgid ":doc:`/core/replica-set-elections`"
 msgstr ""
@@ -385,7 +206,6 @@
 #~ "Member at ``0`` has a priority of"
 #~ " ``2`` so that it becomes primary "
 #~ "under most circumstances."
-<<<<<<< HEAD
 #~ msgstr ""
 
 #~ msgid ""
@@ -424,32 +244,6 @@
 #~ ":data:`~local.system.replset.members` array."
 #~ msgstr ""
 
-# 11d451a493b54f1ea61e06e6959449df
-#~ msgid ""
-#~ "The :method:`rs.reconfig()` shell method can"
-#~ " force the current primary to step"
-#~ " down, which causes an :ref:`election "
-#~ "<replica-set-elections>`. When the "
-#~ "primary steps down, the :program:`mongod` "
-#~ "closes all client connections. While "
-#~ "this typically takes 10-20 seconds, try"
-#~ " to make these changes during "
-#~ "scheduled maintenance periods."
-#~ msgstr ""
-
-# 7487da37840b4fef9870743404a459d2
-#~ msgid ""
-#~ "To successfully reconfigure a replica "
-#~ "set, a majority of the members "
-#~ "must be accessible. If your replica "
-#~ "set has an even number of members,"
-#~ " add an :doc:`arbiter </tutorial/add-"
-#~ "replica-set-arbiter>` to ensure that "
-#~ "members can quickly obtain a majority"
-#~ " of votes in an election for "
-#~ "primary."
-#~ msgstr ""
-
 # 1ce9e2074520422fbdbc3c20a95df2eb
 #~ msgid ":data:`~local.system.replset.members[n].priority`"
 #~ msgstr ""
@@ -465,60 +259,6 @@
 #~ " become primary and other members "
 #~ "less likely or unable to become "
 #~ "primary."
-=======
-#~ msgstr ""
-
-#~ msgid ""
-#~ "Member at ``1`` has a priority of"
-#~ " ``1``, which is the default value."
-#~ " Member ``1`` becomes primary if no"
-#~ " member with a *higher* priority is"
-#~ " eligible."
-#~ msgstr ""
-
-#~ msgid ""
-#~ "Member at ``2`` has a priority of"
-#~ " ``0.5``, which makes it less likely"
-#~ " to become primary than other members"
-#~ " but doesn't prohibit the possibility."
-#~ msgstr ""
-
-#~ msgid ""
-#~ "Member at ``3`` has a priority of"
-#~ " ``0``. Member at ``3`` **cannot** "
-#~ "become the :term:`primary` member under "
-#~ "any circumstances."
-#~ msgstr ""
-
-# e809d3e47e404149a10eca36a7d0e38a
-#~ msgid ""
-#~ "When updating the replica configuration "
-#~ "object, access the replica set members"
-#~ " in the :data:`~local.system.replset.members` "
-#~ "array with the **array index**. The "
-#~ "array index begins with ``0``. Do "
-#~ "**not** confuse this index value with"
-#~ " the value of the "
-#~ ":data:`~local.system.replset.members[n]._id` field in "
-#~ "each document in the "
-#~ ":data:`~local.system.replset.members` array."
-#~ msgstr ""
-
-# 1ce9e2074520422fbdbc3c20a95df2eb
-#~ msgid ":data:`~local.system.replset.members[n].priority`"
-#~ msgstr ""
-
-#~ msgid ""
-#~ "In a replica set, by default all"
-#~ " :term:`secondary` members are eligible to"
-#~ " become primary through the election "
-#~ "process. You can use the :data:`priority"
-#~ " <local.system.replset.members[n].priority>` to affect"
-#~ " the outcome of these elections by"
-#~ " making some members more likely to"
-#~ " become primary and other members "
-#~ "less likely or unable to become "
-#~ "primary."
 #~ msgstr ""
 
 #~ msgid "Retrieve the current replica set configuration."
@@ -530,7 +270,6 @@
 #~ "</reference/replica-configuration>` that contains"
 #~ " the current configuration for a "
 #~ "replica set."
->>>>>>> 2478a500
 #~ msgstr ""
 
 #~ msgid ""
@@ -548,12 +287,9 @@
 #~ "each member of the replica set."
 #~ msgstr ""
 
-<<<<<<< HEAD
-=======
 #~ msgid "Assign priority value of ``0``."
 #~ msgstr ""
 
->>>>>>> 2478a500
 #~ msgid ""
 #~ "To prevent a secondary member from "
 #~ "becoming a primary, update the secondary"
@@ -571,8 +307,6 @@
 #~ "found at position ``2`` of the "
 #~ ":data:`~local.system.replset.members` array."
 #~ msgstr ""
-<<<<<<< HEAD
-=======
 
 #~ msgid ""
 #~ "The configuration change does not take"
@@ -591,4 +325,3 @@
 
 #~ msgid "Pass the ``cfg`` variable to the :method:`rs.reconfig()` method:"
 #~ msgstr ""
->>>>>>> 2478a500
