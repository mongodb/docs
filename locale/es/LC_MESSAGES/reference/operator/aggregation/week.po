# SOME DESCRIPTIVE TITLE.
# Copyright (C) 2011-2014, MongoDB, Inc.
# This file is distributed under the same license as the mongodb-manual
# package.
#
# Translators:
msgid ""
msgstr ""
"Project-Id-Version: MongoDB Manual\n"
"Report-Msgid-Bugs-To: \n"
<<<<<<< HEAD
"POT-Creation-Date: 2019-03-19 11:02-0400\n"
=======
"POT-Creation-Date: 2016-12-08 12:02-0500\n"
>>>>>>> 2478a500
"PO-Revision-Date: 2013-12-16 23:00+0000\n"
"Last-Translator: tychoish <tychoish@gmail.com>\n"
"Language: es\n"
"Language-Team: Spanish (http://www.transifex.com/projects/p/mongodb-"
"manual/language/es/)\n"
"Plural-Forms: nplurals=2; plural=(n != 1)\n"
"MIME-Version: 1.0\n"
"Content-Type: text/plain; charset=utf-8\n"
"Content-Transfer-Encoding: 8bit\n"
"Generated-By: Babel 2.6.0\n"

<<<<<<< HEAD
=======
# 9bd11375355e492aa8ef873ffc7a4ebc
>>>>>>> 2478a500
#: ../source/reference/operator/aggregation/week.txt:3
msgid "$week (aggregation)"
msgstr ""

<<<<<<< HEAD
=======
# 8ae680a50dd945ae91ea7487e820c1f4
#: ../source/reference/operator/aggregation/week.txt
msgid "On this page"
msgstr ""

# 4fbc617ad863491c9c45a64f22ee1114
>>>>>>> 2478a500
#: ../source/reference/operator/aggregation/week.txt:14
msgid "Definition"
msgstr ""

<<<<<<< HEAD
=======
# a095d42f61dc416fba4aaa9d2aee6fe7
>>>>>>> 2478a500
#: ../source/reference/operator/aggregation/week.txt:18
msgid "Returns the week of the year for a date as a number between 0 and 53."
msgstr ""

<<<<<<< HEAD
=======
# f5dae0f286b14de68cf2d9a53b265ca9
>>>>>>> 2478a500
#: ../source/reference/operator/aggregation/week.txt:20
msgid ""
"Weeks begin on Sundays, and week 1 begins with the first Sunday of the "
"year. Days preceding the first Sunday of the year are in week 0. This "
"behavior is the same as the \"``%U``\" operator to the ``strftime`` "
"standard library function."
msgstr ""

<<<<<<< HEAD
#: ../source/reference/operator/aggregation/week.txt:25
msgid ""
"The :expression:`$week` expression has the following :ref:`operator "
"expression syntax <aggregation-expressions>`:"
msgstr ""

#: ../source/includes/fact-iso-date-objects.rst:3
msgid ""
"The argument must be a valid :ref:`expression <aggregation-expressions>` "
"that resolves to one of the following:"
msgstr ""

#: ../source/includes/fact-iso-date-objects.rst:6
msgid ""
"A :ref:`Date <document-bson-type-date>`, a :ref:`Timestamp <document-"
"bson-type-timestamp>`, or an :ref:`ObjectID <document-bson-type-object-"
"id>`."
msgstr ""

#: ../source/includes/fact-iso-date-objects.rst:10
msgid "A document of the following form:"
msgstr ""

#: ../source/includes/fact-iso-date-objects.rst:22
msgid "Field"
msgstr ""

#: ../source/includes/fact-iso-date-objects.rst:24
msgid "Description"
msgstr ""

#: ../source/includes/fact-iso-date-objects.rst:26
msgid "``date``"
msgstr ""

#: ../source/includes/fact-iso-date-objects.rst:28
msgid ""
"The date to which the operator is applied. ``<dateExpression>`` must be a"
" valid :ref:`expression <aggregation-expressions>` that resolves to a "
":ref:`Date <document-bson-type-date>`, a :ref:`Timestamp <document-bson-"
"type-timestamp>`, or an :ref:`ObjectID <document-bson-type-object-id>`."
msgstr ""

#: ../source/includes/fact-iso-date-objects.rst:35
msgid "``timezone``"
msgstr ""

#: ../source/includes/fact-timezone-description.rst:1
msgid ""
"``Optional.`` The timezone of the operation result. ``<tzExpression>`` "
"must be a valid :ref:`expression <aggregation-expressions>` that resolves"
" to a string formatted as either an `Olson Timezone Identifier "
"<https://en.wikipedia.org/wiki/List_of_tz_database_time_zones>`_ or a "
"`UTC Offset <https://en.wikipedia.org/wiki/List_of_UTC_time_offsets>`_. "
"If no ``timezone`` is provided, the result is displayed in ``UTC``."
msgstr ""

#: ../source/includes/fact-timezone-description.rst:13
msgid "``Format``"
msgstr ""

#: ../source/includes/fact-timezone-description.rst:14
msgid "``Examples``"
msgstr ""

#: ../source/includes/fact-timezone-description.rst:16
msgid "`Olson Timezone Identifier`"
msgstr ""

#: ../source/includes/fact-timezone-description.rst:24
msgid "`UTC Offset`"
msgstr ""

#: ../source/reference/operator/aggregation/week.txt:35
msgid "Behavior"
msgstr ""

#: ../source/reference/operator/aggregation/week.txt:42
#: ../source/reference/operator/aggregation/week.txt:110
msgid "Example"
msgstr ""

#: ../source/reference/operator/aggregation/week.txt:43
msgid "Result"
msgstr ""

#: ../source/reference/operator/aggregation/week.txt:50
msgid "0"
msgstr ""

#: ../source/reference/operator/aggregation/week.txt:57
msgid "1"
msgstr ""

#: ../source/reference/operator/aggregation/week.txt:67
msgid "33"
msgstr ""

#: ../source/reference/operator/aggregation/week.txt:74
msgid "44"
msgstr ""

#: ../source/reference/operator/aggregation/week.txt:84
msgid "43"
msgstr ""

#: ../source/reference/operator/aggregation/week.txt:91
#: ../source/reference/operator/aggregation/week.txt:98
#: ../source/reference/operator/aggregation/week.txt:105
msgid "``error``"
msgstr ""

#: ../source/reference/operator/aggregation/week.txt:107
msgid "``$week`` cannot take a string as an argument."
msgstr ""

#: ../source/reference/operator/aggregation/week.txt:112
msgid "Consider a ``sales`` collection with the following document:"
msgstr ""

#: ../source/reference/operator/aggregation/week.txt:125
=======
# bcee56b1c375477795fbb720bd168b3c
#: ../source/reference/operator/aggregation/week.txt:25
msgid "The :expression:`$week` expression has the following syntax:"
msgstr ""

# db17836a2ce94f9d985bc399a7f8042a
#: ../source/reference/operator/aggregation/week.txt:31
msgid ""
"The argument can be any valid :ref:`expression <aggregation-expressions>`"
" as long as it resolves to a date. For more information on expressions, "
"see :ref:`aggregation-expressions`."
msgstr ""

# 0c8d0021f2d94f619f8e832c5225c1df
#: ../source/reference/operator/aggregation/week.txt:36
msgid "Example"
msgstr ""

# c72017b3c0664e4e93363bd13b8f0564
#: ../source/reference/operator/aggregation/week.txt:38
msgid "Consider a ``sales`` collection with the following document:"
msgstr ""

# fc0ef1f47a4342e79aac9583ced8c39f
#: ../source/reference/operator/aggregation/week.txt:44
>>>>>>> 2478a500
msgid ""
"The following aggregation uses the :expression:`$week` and other date "
"operators to break down the ``date`` field:"
msgstr ""

<<<<<<< HEAD
#: ../source/reference/operator/aggregation/week.txt:152
=======
# a75e7b82da14422eb129f21892f6f845
#: ../source/reference/operator/aggregation/week.txt:70
>>>>>>> 2478a500
msgid "The operation returns the following result:"
msgstr ""

#~ msgid ""
#~ "Takes a date and returns the week"
#~ " of the year as a number "
#~ "between 0 and 53."
#~ msgstr ""
<<<<<<< HEAD

#~ msgid "The :expression:`$week` expression has the following syntax:"
#~ msgstr ""

#~ msgid ""
#~ "The argument can be any valid "
#~ ":ref:`expression <aggregation-expressions>` as "
#~ "long as it resolves to a date. "
#~ "For more information on expressions, see"
#~ " :ref:`aggregation-expressions`."
#~ msgstr ""
=======
>>>>>>> 2478a500
<|MERGE_RESOLUTION|>--- conflicted
+++ resolved
@@ -8,11 +8,7 @@
 msgstr ""
 "Project-Id-Version: MongoDB Manual\n"
 "Report-Msgid-Bugs-To: \n"
-<<<<<<< HEAD
-"POT-Creation-Date: 2019-03-19 11:02-0400\n"
-=======
 "POT-Creation-Date: 2016-12-08 12:02-0500\n"
->>>>>>> 2478a500
 "PO-Revision-Date: 2013-12-16 23:00+0000\n"
 "Last-Translator: tychoish <tychoish@gmail.com>\n"
 "Language: es\n"
@@ -24,39 +20,27 @@
 "Content-Transfer-Encoding: 8bit\n"
 "Generated-By: Babel 2.6.0\n"
 
-<<<<<<< HEAD
-=======
 # 9bd11375355e492aa8ef873ffc7a4ebc
->>>>>>> 2478a500
 #: ../source/reference/operator/aggregation/week.txt:3
 msgid "$week (aggregation)"
 msgstr ""
 
-<<<<<<< HEAD
-=======
 # 8ae680a50dd945ae91ea7487e820c1f4
 #: ../source/reference/operator/aggregation/week.txt
 msgid "On this page"
 msgstr ""
 
 # 4fbc617ad863491c9c45a64f22ee1114
->>>>>>> 2478a500
 #: ../source/reference/operator/aggregation/week.txt:14
 msgid "Definition"
 msgstr ""
 
-<<<<<<< HEAD
-=======
 # a095d42f61dc416fba4aaa9d2aee6fe7
->>>>>>> 2478a500
 #: ../source/reference/operator/aggregation/week.txt:18
 msgid "Returns the week of the year for a date as a number between 0 and 53."
 msgstr ""
 
-<<<<<<< HEAD
-=======
 # f5dae0f286b14de68cf2d9a53b265ca9
->>>>>>> 2478a500
 #: ../source/reference/operator/aggregation/week.txt:20
 msgid ""
 "Weeks begin on Sundays, and week 1 begins with the first Sunday of the "
@@ -65,129 +49,6 @@
 "standard library function."
 msgstr ""
 
-<<<<<<< HEAD
-#: ../source/reference/operator/aggregation/week.txt:25
-msgid ""
-"The :expression:`$week` expression has the following :ref:`operator "
-"expression syntax <aggregation-expressions>`:"
-msgstr ""
-
-#: ../source/includes/fact-iso-date-objects.rst:3
-msgid ""
-"The argument must be a valid :ref:`expression <aggregation-expressions>` "
-"that resolves to one of the following:"
-msgstr ""
-
-#: ../source/includes/fact-iso-date-objects.rst:6
-msgid ""
-"A :ref:`Date <document-bson-type-date>`, a :ref:`Timestamp <document-"
-"bson-type-timestamp>`, or an :ref:`ObjectID <document-bson-type-object-"
-"id>`."
-msgstr ""
-
-#: ../source/includes/fact-iso-date-objects.rst:10
-msgid "A document of the following form:"
-msgstr ""
-
-#: ../source/includes/fact-iso-date-objects.rst:22
-msgid "Field"
-msgstr ""
-
-#: ../source/includes/fact-iso-date-objects.rst:24
-msgid "Description"
-msgstr ""
-
-#: ../source/includes/fact-iso-date-objects.rst:26
-msgid "``date``"
-msgstr ""
-
-#: ../source/includes/fact-iso-date-objects.rst:28
-msgid ""
-"The date to which the operator is applied. ``<dateExpression>`` must be a"
-" valid :ref:`expression <aggregation-expressions>` that resolves to a "
-":ref:`Date <document-bson-type-date>`, a :ref:`Timestamp <document-bson-"
-"type-timestamp>`, or an :ref:`ObjectID <document-bson-type-object-id>`."
-msgstr ""
-
-#: ../source/includes/fact-iso-date-objects.rst:35
-msgid "``timezone``"
-msgstr ""
-
-#: ../source/includes/fact-timezone-description.rst:1
-msgid ""
-"``Optional.`` The timezone of the operation result. ``<tzExpression>`` "
-"must be a valid :ref:`expression <aggregation-expressions>` that resolves"
-" to a string formatted as either an `Olson Timezone Identifier "
-"<https://en.wikipedia.org/wiki/List_of_tz_database_time_zones>`_ or a "
-"`UTC Offset <https://en.wikipedia.org/wiki/List_of_UTC_time_offsets>`_. "
-"If no ``timezone`` is provided, the result is displayed in ``UTC``."
-msgstr ""
-
-#: ../source/includes/fact-timezone-description.rst:13
-msgid "``Format``"
-msgstr ""
-
-#: ../source/includes/fact-timezone-description.rst:14
-msgid "``Examples``"
-msgstr ""
-
-#: ../source/includes/fact-timezone-description.rst:16
-msgid "`Olson Timezone Identifier`"
-msgstr ""
-
-#: ../source/includes/fact-timezone-description.rst:24
-msgid "`UTC Offset`"
-msgstr ""
-
-#: ../source/reference/operator/aggregation/week.txt:35
-msgid "Behavior"
-msgstr ""
-
-#: ../source/reference/operator/aggregation/week.txt:42
-#: ../source/reference/operator/aggregation/week.txt:110
-msgid "Example"
-msgstr ""
-
-#: ../source/reference/operator/aggregation/week.txt:43
-msgid "Result"
-msgstr ""
-
-#: ../source/reference/operator/aggregation/week.txt:50
-msgid "0"
-msgstr ""
-
-#: ../source/reference/operator/aggregation/week.txt:57
-msgid "1"
-msgstr ""
-
-#: ../source/reference/operator/aggregation/week.txt:67
-msgid "33"
-msgstr ""
-
-#: ../source/reference/operator/aggregation/week.txt:74
-msgid "44"
-msgstr ""
-
-#: ../source/reference/operator/aggregation/week.txt:84
-msgid "43"
-msgstr ""
-
-#: ../source/reference/operator/aggregation/week.txt:91
-#: ../source/reference/operator/aggregation/week.txt:98
-#: ../source/reference/operator/aggregation/week.txt:105
-msgid "``error``"
-msgstr ""
-
-#: ../source/reference/operator/aggregation/week.txt:107
-msgid "``$week`` cannot take a string as an argument."
-msgstr ""
-
-#: ../source/reference/operator/aggregation/week.txt:112
-msgid "Consider a ``sales`` collection with the following document:"
-msgstr ""
-
-#: ../source/reference/operator/aggregation/week.txt:125
-=======
 # bcee56b1c375477795fbb720bd168b3c
 #: ../source/reference/operator/aggregation/week.txt:25
 msgid "The :expression:`$week` expression has the following syntax:"
@@ -213,18 +74,13 @@
 
 # fc0ef1f47a4342e79aac9583ced8c39f
 #: ../source/reference/operator/aggregation/week.txt:44
->>>>>>> 2478a500
 msgid ""
 "The following aggregation uses the :expression:`$week` and other date "
 "operators to break down the ``date`` field:"
 msgstr ""
 
-<<<<<<< HEAD
-#: ../source/reference/operator/aggregation/week.txt:152
-=======
 # a75e7b82da14422eb129f21892f6f845
 #: ../source/reference/operator/aggregation/week.txt:70
->>>>>>> 2478a500
 msgid "The operation returns the following result:"
 msgstr ""
 
@@ -233,17 +89,3 @@
 #~ " of the year as a number "
 #~ "between 0 and 53."
 #~ msgstr ""
-<<<<<<< HEAD
-
-#~ msgid "The :expression:`$week` expression has the following syntax:"
-#~ msgstr ""
-
-#~ msgid ""
-#~ "The argument can be any valid "
-#~ ":ref:`expression <aggregation-expressions>` as "
-#~ "long as it resolves to a date. "
-#~ "For more information on expressions, see"
-#~ " :ref:`aggregation-expressions`."
-#~ msgstr ""
-=======
->>>>>>> 2478a500
