--- conflicted
+++ resolved
@@ -8,11 +8,7 @@
 msgstr ""
 "Project-Id-Version: MongoDB Manual\n"
 "Report-Msgid-Bugs-To: \n"
-<<<<<<< HEAD
-"POT-Creation-Date: 2019-03-19 11:02-0400\n"
-=======
 "POT-Creation-Date: 2016-12-08 12:02-0500\n"
->>>>>>> 2478a500
 "PO-Revision-Date: 2014-04-08 16:24+0000\n"
 "Last-Translator: tychoish <tychoish@gmail.com>\n"
 "Language: es\n"
@@ -24,23 +20,17 @@
 "Content-Transfer-Encoding: 8bit\n"
 "Generated-By: Babel 2.6.0\n"
 
-<<<<<<< HEAD
-=======
 # 2844f3c061ec47429cfda83233b17a4d
->>>>>>> 2478a500
 #: ../source/faq/indexes.txt:3
 msgid "FAQ: Indexes"
 msgstr ""
 
-<<<<<<< HEAD
-=======
 # 079ae63c9808498f81e2b7fd9857828c
 #: ../source/faq/indexes.txt
 msgid "On this page"
 msgstr ""
 
 # ec4cf20e7fbd41f0a2bca7d029d55d95
->>>>>>> 2478a500
 #: ../source/faq/indexes.txt:13
 msgid ""
 "This document addresses some common questions regarding MongoDB "
@@ -48,18 +38,12 @@
 ":doc:`/indexes`."
 msgstr ""
 
-<<<<<<< HEAD
-=======
 # 75c55a2a33154c0c807130815a253a72
->>>>>>> 2478a500
 #: ../source/faq/indexes.txt:18
 msgid "How do I create an index?"
 msgstr ""
 
-<<<<<<< HEAD
-=======
 # fa0b2ec9da0440c2939db57af7d45d47
->>>>>>> 2478a500
 #: ../source/faq/indexes.txt:20
 msgid ""
 "To create an index on a collection, use the "
@@ -68,10 +52,7 @@
 ":method:`db.collection.createIndex()` on a regular basis."
 msgstr ""
 
-<<<<<<< HEAD
-=======
 # b6e2acc7b1724363a6219415617a98d2
->>>>>>> 2478a500
 #: ../source/faq/indexes.txt:27
 msgid ""
 "Index builds can impact performance; see :ref:`faq-index-performance`. "
@@ -79,18 +60,12 @@
 "building indexes."
 msgstr ""
 
-<<<<<<< HEAD
-=======
 # 365a5f2109884d8f8c1fa79f031b66e9
->>>>>>> 2478a500
 #: ../source/faq/indexes.txt:34
 msgid "How does an index build affect database performance?"
 msgstr ""
 
-<<<<<<< HEAD
-=======
 # 0382ba44dddd4d02a2981c4f078d2096
->>>>>>> 2478a500
 #: ../source/faq/indexes.txt:36
 msgid ""
 "When building an index on a collection, the database that holds the "
@@ -101,10 +76,7 @@
 "replica-sets`."
 msgstr ""
 
-<<<<<<< HEAD
-=======
 # 6a727bb41e0848e9808fcdfb19b60a6a
->>>>>>> 2478a500
 #: ../source/faq/indexes.txt:43
 msgid ""
 "To return information on currently running index creation operations, see"
@@ -113,48 +85,28 @@
 "deleted."
 msgstr ""
 
-<<<<<<< HEAD
-=======
 # 866c3bfdb9fe4808a5ddbeba308c8586
->>>>>>> 2478a500
 #: ../source/faq/indexes.txt:49
 msgid "How do I see what indexes exist on a collection?"
 msgstr ""
 
-<<<<<<< HEAD
-=======
 # 932c1c36397748aca707d1446d41ce7b
->>>>>>> 2478a500
 #: ../source/faq/indexes.txt:51
 msgid ""
 "To list a collection's indexes, use the "
 ":method:`db.collection.getIndexes()` method."
 msgstr ""
 
-<<<<<<< HEAD
-=======
 # 4ea74cf9793342c3b8df1e6f7b73e455
->>>>>>> 2478a500
 #: ../source/faq/indexes.txt:55
 msgid "How can I see if a query uses an index?"
 msgstr ""
 
-<<<<<<< HEAD
-=======
 # 201deee348b44bf9bc423848526b1f9c
->>>>>>> 2478a500
 #: ../source/faq/indexes.txt:57
 msgid ""
 "To inspect how MongoDB processes a query, use the "
 ":method:`~cursor.explain()` method."
-<<<<<<< HEAD
-msgstr ""
-
-#: ../source/faq/indexes.txt:61
-msgid "How do I determine which fields to index?"
-msgstr ""
-
-=======
 msgstr ""
 
 # 7e2a2a9c8dbc4732a8b4c12772e6f5ea
@@ -163,7 +115,6 @@
 msgstr ""
 
 # e65755b5f3374e77aee183bafd736b56
->>>>>>> 2478a500
 #: ../source/faq/indexes.txt:63
 msgid ""
 "A number of factors determine which fields to index, including "
@@ -174,18 +125,12 @@
 ":doc:`/applications/indexes`."
 msgstr ""
 
-<<<<<<< HEAD
-=======
 # c1c09b0ce2f44118aeea3b0e5fb99703
->>>>>>> 2478a500
 #: ../source/faq/indexes.txt:71
 msgid "How can I see the size of an index?"
 msgstr ""
 
-<<<<<<< HEAD
-=======
 # 578e6af2b6eb4fe8b8d835fae8652796
->>>>>>> 2478a500
 #: ../source/faq/indexes.txt:73
 msgid ""
 "The :method:`db.collection.stats()` includes an "
@@ -193,10 +138,7 @@
 "for each index on the collection."
 msgstr ""
 
-<<<<<<< HEAD
-=======
 # bea11fa0143d497ebe360f17cce8f6a6
->>>>>>> 2478a500
 #: ../source/faq/indexes.txt:77
 msgid ""
 "Depending on its size, an index may not fit into RAM. An index fits into "
@@ -206,22 +148,11 @@
 "operation than reading from RAM."
 msgstr ""
 
-<<<<<<< HEAD
-=======
 # 9a12bcd7cabd40189f8925e443c7ff94
->>>>>>> 2478a500
 #: ../source/faq/indexes.txt:83
 msgid ""
 "In certain cases, an index does not need to fit *entirely* into RAM. For "
 "details, see :ref:`indexing-right-handed`."
-<<<<<<< HEAD
-msgstr ""
-
-#: ../source/faq/indexes.txt:87
-msgid "How do write operations affect indexes?"
-msgstr ""
-
-=======
 msgstr ""
 
 # 9c47fbd576ff4b6891d4492142e3842c
@@ -230,25 +161,18 @@
 msgstr ""
 
 # 0550c2e703674c9385eb4efc0bcc4148
->>>>>>> 2478a500
 #: ../source/faq/indexes.txt:89
 msgid "Write operations may require updates to indexes:"
 msgstr ""
 
-<<<<<<< HEAD
-=======
 # 850ae11ae4194303b1ac1ed5355d09e4
->>>>>>> 2478a500
 #: ../source/faq/indexes.txt:91
 msgid ""
 "If a write operation modifies an indexed field, MongoDB updates all "
 "indexes that have the modified field as a key."
 msgstr ""
 
-<<<<<<< HEAD
-=======
 # a9002bab5ae0453f943b606d2bcfc644
->>>>>>> 2478a500
 #: ../source/faq/indexes.txt:94
 msgid ""
 "When running with the :doc:`MMAPv1 </core/mmapv1>` storage engine, if an "
@@ -257,10 +181,7 @@
 "indexes that refer to the document, regardless of the field modified."
 msgstr ""
 
-<<<<<<< HEAD
-=======
 # b4421ebbb7fc4582abd16fe99ee4b420
->>>>>>> 2478a500
 #: ../source/faq/indexes.txt:100
 msgid ""
 "Therefore, if your application is write-heavy, indexes might affect "
