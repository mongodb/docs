#
msgid ""
msgstr ""
"Project-Id-Version: mongodb-manual 3.0\n"
"Report-Msgid-Bugs-To: \n"
"POT-Creation-Date: 2015-08-20 19:13-0400\n"
"PO-Revision-Date: YEAR-MO-DA HO:MI+ZONE\n"
"Last-Translator: TJWORKS <evertang@gmail.com>\n"
"Language-Team: LANGUAGE <LL@li.org>\n"
"MIME-Version: 1.0\n"
"Content-Type: text/plain; charset=UTF-8\n"
"Content-Transfer-Encoding: 8bit\n"

#: ../source/tutorial/model-tree-structures-with-materialized-paths.txt:3
msgid "Model Tree Structures with Materialized Paths"
msgstr "树结构建模： 物化路径"

#: ../source/tutorial/model-tree-structures-with-materialized-paths.txt:14
msgid "Overview"
msgstr "概述"

#: ../source/tutorial/model-tree-structures-with-materialized-paths.txt:16
msgid ""
"Data in MongoDB has a *flexible schema*. :term:`Collections <collection>` do"
" not enforce :term:`document` structure. Decisions that affect how you model"
" data can affect application performance and database capacity. See "
":doc:`/core/data-models` for a full high level overview of data modeling in "
"MongoDB."
msgstr ""
"MongoDB的数据具有 *灵活的模式* 。 :term:`集合 <collection>` 本身没有"
"对文档结构的规则性校验。 但是你建模时所作的决定会影响到应用程序的性能和数据库的处理能力。" 
"参见 :doc:`/core/data-models` 以更多的了解一些关于MongoDB数据建模全面介绍。"

#: ../source/tutorial/model-tree-structures-with-materialized-paths.txt:22
msgid ""
"This document describes a data model that describes a tree-like structure in"
" MongoDB documents by storing full relationship paths between documents."
msgstr ""
"这篇文章讲述使用一种在节点文档中保存完整的文档关系的方式来实现树结构建模。"

#: ../source/tutorial/model-tree-structures-with-materialized-paths.txt:27
msgid "Pattern"
msgstr "范式"

#: ../source/tutorial/model-tree-structures-with-materialized-paths.txt:31
msgid ""
"The *Materialized Paths* pattern stores each tree node in a document; in "
"addition to the tree node, document stores as a string the id(s) of the "
"node's ancestors or path. Although the *Materialized Paths* pattern requires"
" additional steps of working with strings and regular expressions, the "
"pattern also provides more flexibility in working with the path, such as "
"finding nodes by partial paths."
msgstr ""
<<<<<<< HEAD
"*物化路径（Materialized Paths）* 模式用一个文档保存树结构中的一个节点。"
"除此之外, 这些文档也会保存一个从根节点到当前节点完整路径节点的id组成的一个"
"字符串，称之为 *物化路径*。虽然 *物化路径* 本身需要一些额外的字符串处理，"
"但是这种模式在和路径相关的操作方面会更加灵活，如基于部分路径的节点搜索。"
 
#: ../source/tutorial/model-tree-structures-with-materialized-paths.txt:33
=======

#: ../source/tutorial/model-tree-structures-with-materialized-paths.txt:39
>>>>>>> 7b6fda55
msgid "Consider the following hierarchy of categories:"
msgstr "让我们看一下下图所示的树形分类结构："

#: ../source/tutorial/model-tree-structures-with-materialized-paths.txt:43
msgid ""
"The following example models the tree using *Materialized Paths*, storing "
"the path in the field ``path``; the path string uses the comma ``,`` as a "
"delimiter:"
msgstr ""
"下面是一个使用 *物化路径* 来建模的例子。在节点文档中的 ``path`` 字段保存了以逗号为"
"分隔符的路径字符串。" 

#: ../source/tutorial/model-tree-structures-with-materialized-paths.txt:56
msgid ""
"You can query to retrieve the whole tree, sorting by the field ``path``:"
msgstr ""
"你可以查询整个树的所有节点并按 ``path`` 排序："

#: ../source/tutorial/model-tree-structures-with-materialized-paths.txt:63
msgid ""
"You can use regular expressions on the ``path`` field to find the "
"descendants of ``Programming``:"
msgstr ""
"你可以在 ``path`` 字段上使用正则表达式来查询 ``Programming`` 的所有子代节点："

#: ../source/tutorial/model-tree-structures-with-materialized-paths.txt:70
msgid ""
"You can also retrieve the descendants of ``Books`` where the ``Books`` is "
"also at the topmost level of the hierarchy:"
msgstr ""
"你也可以查询到根节点 ``Books`` 的所有子代节点："

#: ../source/tutorial/model-tree-structures-with-materialized-paths.txt:77
msgid "To create an index on the field ``path`` use the following invocation:"
msgstr ""
"你可以在 ``path`` 字段上创建索引： "

#: ../source/tutorial/model-tree-structures-with-materialized-paths.txt:84
msgid "This index may improve performance depending on the query:"
msgstr ""
"这个索引对某些查询的性能会有所提高："

#: ../source/tutorial/model-tree-structures-with-materialized-paths.txt:86
msgid ""
"For queries from the root ``Books`` sub-tree (e.g. ``/^,Books,/`` or "
"``/^,Books,Programming,/``), an index on the ``path`` field improves the "
"query performance significantly."
msgstr ""
"如果从根节点开始查询，(e.g. ``/^,Books,/``) , ``path`` 字段上的索引会对提高查询性能有"
"显著的作用。"

#: ../source/tutorial/model-tree-structures-with-materialized-paths.txt:90
msgid ""
"For queries of sub-trees where the path from the root is not provided in the"
" query (e.g. ``/,Databases,/``), or similar queries of sub-trees, where the "
"node might be in the middle of the indexed string, the query must inspect "
"the entire index."
msgstr ""
"如果查询类似于 ``Programming`` 这些非根节点下面的子代节点， (e.g. ``/,Programming,/``)"
"由于这些被查询的节点可能在索引字符串的中部而导致全索引扫描。"

#: ../source/tutorial/model-tree-structures-with-materialized-paths.txt:95
msgid ""
"For these queries an index *may* provide some performance improvement *if* "
"the index is significantly smaller than the entire collection."
msgstr ""
<<<<<<< HEAD
"在这种情况下，索引只会在索引所占空间远小于数据所占空间的情况下才会对性能提高有帮助。"
=======

#: ../source/tutorial/model-tree-structures-with-materialized-paths.txt:0
msgid "On this page"
msgstr ""
>>>>>>> 7b6fda55
<|MERGE_RESOLUTION|>--- conflicted
+++ resolved
@@ -51,17 +51,10 @@
 "pattern also provides more flexibility in working with the path, such as "
 "finding nodes by partial paths."
 msgstr ""
-<<<<<<< HEAD
-"*物化路径（Materialized Paths）* 模式用一个文档保存树结构中的一个节点。"
-"除此之外, 这些文档也会保存一个从根节点到当前节点完整路径节点的id组成的一个"
-"字符串，称之为 *物化路径*。虽然 *物化路径* 本身需要一些额外的字符串处理，"
-"但是这种模式在和路径相关的操作方面会更加灵活，如基于部分路径的节点搜索。"
- 
-#: ../source/tutorial/model-tree-structures-with-materialized-paths.txt:33
-=======
+
 
 #: ../source/tutorial/model-tree-structures-with-materialized-paths.txt:39
->>>>>>> 7b6fda55
+
 msgid "Consider the following hierarchy of categories:"
 msgstr "让我们看一下下图所示的树形分类结构："
 
@@ -128,11 +121,8 @@
 "For these queries an index *may* provide some performance improvement *if* "
 "the index is significantly smaller than the entire collection."
 msgstr ""
-<<<<<<< HEAD
-"在这种情况下，索引只会在索引所占空间远小于数据所占空间的情况下才会对性能提高有帮助。"
-=======
+
 
 #: ../source/tutorial/model-tree-structures-with-materialized-paths.txt:0
 msgid "On this page"
 msgstr ""
->>>>>>> 7b6fda55
