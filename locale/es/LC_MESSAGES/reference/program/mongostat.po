# SOME DESCRIPTIVE TITLE.
# Copyright (C) 2011-2014, MongoDB, Inc.
# This file is distributed under the same license as the mongodb-manual
# package.
#
# Translators:
msgid ""
msgstr ""
"Project-Id-Version: MongoDB Manual\n"
"Report-Msgid-Bugs-To: \n"
<<<<<<< HEAD
"POT-Creation-Date: 2019-03-19 11:02-0400\n"
=======
"POT-Creation-Date: 2016-12-08 12:02-0500\n"
>>>>>>> 2478a500
"PO-Revision-Date: 2014-04-08 19:10+0000\n"
"Last-Translator: tychoish <tychoish@gmail.com>\n"
"Language: es\n"
"Language-Team: Spanish (http://www.transifex.com/projects/p/mongodb-"
"manual/language/es/)\n"
"Plural-Forms: nplurals=2; plural=(n != 1)\n"
"MIME-Version: 1.0\n"
"Content-Type: text/plain; charset=utf-8\n"
"Content-Transfer-Encoding: 8bit\n"
"Generated-By: Babel 2.6.0\n"

<<<<<<< HEAD
=======
# c4d6e10f601f44958f535ac6e90f2fb2
>>>>>>> 2478a500
#: ../source/reference/program/mongostat.txt:5
msgid "``mongostat``"
msgstr ""

<<<<<<< HEAD
=======
# d4ac1fb442d74635aa51ba0c18a13793
#: ../source/reference/program/mongostat.txt
msgid "On this page"
msgstr ""

# f2b46431eca44878ae2513f45e2c55cd
>>>>>>> 2478a500
#: ../source/includes/admonition-mac-osx-sierra-restriction.rst:1
msgid "Mac OSX Sierra and Go 1.6 Incompatibility"
msgstr ""

<<<<<<< HEAD
=======
# 16cdc59f2cc241ba85ae04d2d77d9736
>>>>>>> 2478a500
#: ../source/includes/admonition-mac-osx-sierra-restriction.rst:3
msgid ""
"Users running on Mac OSX Sierra require the 3.2.10 or newer version of  "
"|tool-binary|."
msgstr ""

<<<<<<< HEAD
=======
# 85962adc4302476894501f4ee3c62fcf
>>>>>>> 2478a500
#: ../source/reference/program/mongostat.txt:19
msgid "Synopsis"
msgstr ""

<<<<<<< HEAD
#: ../source/reference/program/mongostat.txt:21
msgid ""
"The :binary:`~bin.mongostat` utility provides a quick overview of the "
"status of a currently running :binary:`~bin.mongod` or "
":binary:`~bin.mongos` instance. :binary:`~bin.mongostat` is functionally "
"similar to the UNIX/Linux file system utility ``vmstat``, but provides "
"data regarding :binary:`~bin.mongod` and :binary:`~bin.mongos` instances."
msgstr ""

#: ../source/includes/extracts/require-cmd-line-mongostat.rst:1
msgid ""
"Run :binary:`~bin.mongostat` from the system command line, not the "
":binary:`~bin.mongo` shell."
msgstr ""

#: ../source/reference/program/mongostat.txt:32
=======
# dd4e4fd27cee4e7b9c6d57b46cc9d791
#: ../source/reference/program/mongostat.txt:21
msgid ""
"The :program:`mongostat` utility provides a quick overview of the status "
"of a currently running :program:`mongod` or :program:`mongos` instance. "
":program:`mongostat` is functionally similar to the UNIX/Linux file "
"system utility ``vmstat``, but provides data regarding :program:`mongod` "
"and :program:`mongos` instances."
msgstr ""

# a07d8e39f79a42cb861ebbc8460bcca9
#: ../source/reference/program/mongostat.txt:30
>>>>>>> 2478a500
msgid ""
"For more information about monitoring MongoDB, see "
":doc:`/administration/monitoring`."
msgstr ""

<<<<<<< HEAD
#: ../source/reference/program/mongostat.txt:35
msgid "For more background on other MongoDB status outputs see:"
msgstr ""

#: ../source/reference/program/mongostat.txt:37
msgid ":doc:`/reference/command/serverStatus`"
msgstr ""

#: ../source/reference/program/mongostat.txt:38
msgid ":doc:`/reference/command/replSetGetStatus`"
msgstr ""

#: ../source/reference/program/mongostat.txt:39
msgid ":doc:`/reference/command/dbStats`"
msgstr ""

#: ../source/reference/program/mongostat.txt:40
msgid ":doc:`/reference/command/collStats`"
msgstr ""

#: ../source/reference/program/mongostat.txt:42
=======
# 731bb4510c0947a48cc082375f9b1bdc
#: ../source/reference/program/mongostat.txt:33
msgid "For more background on other MongoDB status outputs see:"
msgstr ""

# a795584108894d439d3c93a24c53b23b
#: ../source/reference/program/mongostat.txt:35
msgid ":doc:`/reference/command/serverStatus`"
msgstr ""

# 92fd4d74690c4a97ad28a468ebe3b1f1
#: ../source/reference/program/mongostat.txt:36
msgid ":doc:`/reference/command/replSetGetStatus`"
msgstr ""

# 9208e89a161444fa87016399fc4bcaf0
#: ../source/reference/program/mongostat.txt:37
msgid ":doc:`/reference/command/dbStats`"
msgstr ""

# d2b2886166ac4b469d71a4b0018bed8d
#: ../source/reference/program/mongostat.txt:38
msgid ":doc:`/reference/command/collStats`"
msgstr ""

# 999d82d6d5034a9b86512b89cbbfcdaa
#: ../source/reference/program/mongostat.txt:40
>>>>>>> 2478a500
msgid ""
"For an additional utility that provides MongoDB metrics see "
":doc:`mongotop </reference/program/mongotop>`."
msgstr ""

<<<<<<< HEAD
#: ../source/reference/program/mongostat.txt:46
msgid "Required Access"
msgstr ""

#: ../source/reference/program/mongostat.txt:48
msgid ""
"In order to connect to a :binary:`~bin.mongod` that enforces "
"authorization with the :option:`--auth <mongod --auth>` option, specify "
"the :option:`--username <mongostat --username>` and :option:`--password "
=======
# b586c568bde54bcab85c9b8184d6c686
#: ../source/reference/program/mongostat.txt:44
msgid "Required Access"
msgstr ""

# 35660e4e758e4ad3b5af9d7dd07d9eaa
#: ../source/reference/program/mongostat.txt:46
msgid ""
"In order to connect to a :program:`mongod` that enforces authorization "
"with the :option:`--auth <mongod --auth>` option, specify the "
":option:`--username <mongostat --username>` and :option:`--password "
>>>>>>> 2478a500
"<mongostat --password>` options, and the connecting user must have the "
":authaction:`serverStatus` privilege action on the cluster resources."
msgstr ""

<<<<<<< HEAD
#: ../source/reference/program/mongostat.txt:54
msgid ""
"The built-in role :authrole:`clusterMonitor` provides this privilege as "
"well as other privileges. To create a role with just the privilege to run"
" :binary:`~bin.mongostat`, see :ref:`create-role-for-mongostat`."
msgstr ""

#: ../source/reference/program/mongostat.txt:59
msgid "Options"
msgstr ""

=======
# 393c38801b8e40699800b59aab20a4f6
#: ../source/reference/program/mongostat.txt:52
msgid ""
"The built-in role :authrole:`clusterMonitor` provides this privilege as "
"well as other privileges. To create a role with just the privilege to run"
" :program:`mongostat`, see :ref:`create-role-for-mongostat`."
msgstr ""

# 56ba9fe5a6a149ae94b52fbae448aedd
#: ../source/reference/program/mongostat.txt:57
msgid "Options"
msgstr ""

# 366db9e465044226bc26062beb325ec3
>>>>>>> 2478a500
#: ../source/includes/option/option-mongostat-help.rst:3
msgid "Returns information on the options and use of :program:`mongostat`."
msgstr ""

<<<<<<< HEAD
=======
# 87373af490ed43a2a0bd1efbc2ccf2e1
>>>>>>> 2478a500
#: ../source/includes/option/option-mongostat-verbose.rst:3
msgid ""
"Increases the amount of internal reporting returned on standard output or"
" in log files. Increase the verbosity with the ``-v`` form by including "
"the option multiple times, (e.g. ``-vvvvv``.)"
msgstr ""

<<<<<<< HEAD
=======
# 6bfabd87161946be9fd3ecd20dccef4b
>>>>>>> 2478a500
#: ../source/includes/option/option-mongostat-version.rst:3
msgid "Returns the :program:`mongostat` release number."
msgstr ""

<<<<<<< HEAD
#: ../source/includes/option/option-mongostat-uri.rst:5
msgid ""
"Specify a resolvable :doc:`URI </reference/connection-string/>` "
"connection string for the :binary:`~bin.mongod` to which to connect."
msgstr ""

#: ../source/includes/option/option-mongostat-uri.rst:9
msgid ""
"The following is the standard :doc:`URI </reference/connection-string/>` "
"connection scheme:"
msgstr ""

#: ../source/includes/option/option-mongostat-uri.rst:16
msgid ""
"For detailed explanations of the components of this string, refer to the "
":doc:`Connection String URI Format </reference/connection-string/>` "
"documentation."
msgstr ""

#: ../source/includes/option/option-mongostat-uri.rst:23
msgid ""
"The following :binary:`~bin.mongostat` options are incompatible with the "
"``--uri`` option. Instead, specify these options as part of your "
"``--uri`` connection string when applicable:"
msgstr ""

#: ../source/includes/option/option-mongostat-uri.rst:27
msgid "``--host``"
msgstr ""

#: ../source/includes/option/option-mongostat-uri.rst:28
msgid "``--port``"
msgstr ""

#: ../source/includes/option/option-mongostat-uri.rst:29
msgid "``--db``"
msgstr ""

#: ../source/includes/option/option-mongostat-uri.rst:30
msgid "``--username``"
msgstr ""

#: ../source/includes/option/option-mongostat-uri.rst:31
msgid ""
"``--password`` (when specifying the password as part of the :doc:`URI "
"</reference/connection-string/>` connection string)"
msgstr ""

#: ../source/includes/option/option-mongostat-uri.rst:33
msgid "``--authenticationDatabase``"
msgstr ""

#: ../source/includes/option/option-mongostat-uri.rst:34
msgid "``--authenticationMechanism``"
msgstr ""

=======
# 6f55803fec654b20b98e5b6e9289c4db
>>>>>>> 2478a500
#: ../source/includes/option/option-mongostat-host.rst:3
msgid "*Default*: localhost:27017"
msgstr ""

<<<<<<< HEAD
=======
# 1880efa7aa8349d5a5b4ba21010070b9
>>>>>>> 2478a500
#: ../source/includes/option/option-mongostat-host.rst:5
msgid ""
"Specifies a resolvable hostname for the :binary:`~bin.mongod` to which to"
" connect. By default, the :program:`mongostat` attempts to connect to a "
"MongoDB instance running on the localhost on port number ``27017``."
msgstr ""

<<<<<<< HEAD
=======
# e88d7b0e5ae645af8742f2aae94a75b2
>>>>>>> 2478a500
#: ../source/includes/option/option-mongostat-host.rst:9
msgid ""
"To connect to a replica set, you can specify the set member or members to"
" report on, as in the following (see also the ``--discover`` flag):"
msgstr ""

<<<<<<< HEAD
=======
# 79110f349aca4d2185722ab7dd51fe55
>>>>>>> 2478a500
#: ../source/includes/option/option-mongostat-host.rst:17
msgid ""
"If you use IPv6 and use the ``<address>:<port>`` format, you must enclose"
" the portion of an address and port combination in brackets (e.g. "
"``[<address>]``)."
msgstr ""

<<<<<<< HEAD
=======
# 8703746c091c4ee4bcc0e158e3af5942
>>>>>>> 2478a500
#: ../source/includes/option/option-mongostat-port.rst:3
msgid "*Default*: 27017"
msgstr ""

<<<<<<< HEAD
=======
# a493a447351249b58c896a8a64673860
>>>>>>> 2478a500
#: ../source/includes/option/option-mongostat-port.rst:5
msgid ""
"Specifies the TCP port on which the MongoDB instance listens for client "
"connections."
msgstr ""

<<<<<<< HEAD
#: ../source/includes/option/option-mongostat-ipv6.rst:3
msgid "*Removed in version 3.0.*"
msgstr ""

#: ../source/includes/option/option-mongostat-ipv6.rst:5
msgid ""
"Enables IPv6 support and allows :program:`mongostat` to connect to the "
"MongoDB instance using an IPv6 network. Prior to MongoDB 3.0, you had to "
"specify :option:`--ipv6` to use IPv6. In MongoDB 3.0 and later, IPv6 is "
"always enabled."
msgstr ""

#: ../source/includes/option/option-mongostat-ssl.rst:5
msgid ""
"Enables connection to a :binary:`~bin.mongod` or :binary:`~bin.mongos` "
"that has TLS/SSL support enabled."
msgstr ""

#: ../source/includes/extracts/ssl-facts-see-more.rst:1
msgid ""
"For more information about TLS/SSL and MongoDB, see :doc:`/tutorial"
"/configure-ssl` and :doc:`/tutorial/configure-ssl-clients` ."
msgstr ""

=======
# b25bbe958df346818ab2aafee2d581c2
#: ../source/includes/option/option-mongostat-ipv6.rst:3
msgid "*Removed in version 3.0.*"
msgstr ""

# bc7e34a3feaa437fa26d7989832a9d5a
#: ../source/includes/option/option-mongostat-ipv6.rst:5
msgid ""
"Enables IPv6 support and allows :program:`mongostat` to connect to the "
"MongoDB instance using an IPv6 network. Prior to MongoDB 3.0, you had to "
"specify :option:`--ipv6` to use IPv6. In MongoDB 3.0 and later, IPv6 is "
"always enabled."
msgstr ""

# a468892edbb241a6a029b05d58137083
#: ../source/includes/option/option-mongostat-ssl.rst:5
msgid ""
"Enables connection to a :program:`mongod` or :program:`mongos` that has "
"TLS/SSL support enabled."
msgstr ""

# ed92b77d873a4c1d8a62a4d77184c041
# b862acf85343440291f51235ee782ee6
# 48682d1a4a874046840e5813c30311f5
# 466152f1976d4292bb8dda2cafafd20e
# 8d680167221e476b9914b80724c9d250
# 9ade4a486a724ce39bb55da9359a7e30
# 1aae7689b5af470f9ef8c39f0ddd08a3
#: ../source/includes/fact-ssl-supported.rst:3
msgid ""
"Most MongoDB distributions now include support for TLS/SSL. See "
":doc:`/tutorial/configure-ssl` and :doc:`/tutorial/configure-ssl-clients`"
" for more information about TLS/SSL and MongoDB."
msgstr ""

# ae823ee768244be9b6e993745b5ee875
>>>>>>> 2478a500
#: ../source/includes/option/option-mongostat-sslCAFile.rst:5
msgid ""
"Specifies the :file:`.pem` file that contains the root certificate chain "
"from the Certificate Authority. Specify the file name of the :file:`.pem`"
" file using relative or absolute paths."
<<<<<<< HEAD
msgstr ""

#: ../source/includes/extracts/ssl-facts-ca-file.rst:2
msgid ""
"Starting in version 3.4, if ``--sslCAFile`` or ``ssl.CAFile`` is not "
"specified and you are not using x.509 authentication, the system-wide CA "
"certificate store will be used when connecting to an TLS/SSL-enabled "
"server."
msgstr ""

#: ../source/includes/extracts/ssl-facts-x509-ca-file.rst:2
msgid ""
"If using x.509 authentication, ``--sslCAFile`` or ``ssl.CAFile`` must be "
"specified unless using :option:`--sslCertificateSelector <mongod "
"--sslCertificateSelector>`."
msgstr ""

#: ../source/includes/option/option-mongostat-sslCAFile.rst:13
msgid ""
"**Version 3.2 and earlier:** For TLS/SSL connections (``--ssl``) to "
":binary:`~bin.mongod` and :binary:`~bin.mongos`, if the "
":program:`mongostat` runs without the :option:`--sslCAFile`, "
":program:`mongostat` will not attempt to validate the server "
"certificates. This creates a vulnerability to expired "
":binary:`~bin.mongod` and :binary:`~bin.mongos` certificates as well as "
"to foreign processes posing as valid :binary:`~bin.mongod` or "
":binary:`~bin.mongos` instances. Ensure that you *always* specify the CA "
"file to validate the server certificates in cases where intrusion is a "
"possibility."
msgstr ""

=======
msgstr ""

# b986a94b35824f55a546327789e67fcf
#: ../source/includes/option/option-mongostat-sslCAFile.rst:13
msgid ""
"For SSL connections (``--ssl``) to :program:`mongod` and "
":program:`mongos`, if the :program:`mongostat` runs without the "
":option:`--sslCAFile`, :program:`mongostat` will not attempt to validate "
"the server certificates. This creates a vulnerability to expired "
":program:`mongod` and :program:`mongos` certificates as well as to "
"foreign processes posing as valid :program:`mongod` or :program:`mongos` "
"instances. Ensure that you *always* specify the CA file to validate the "
"server certificates in cases where intrusion is a possibility."
msgstr ""

# 581e8fcebb6044269d8702f9f70d75b8
>>>>>>> 2478a500
#: ../source/includes/option/option-mongostat-sslPEMKeyFile.rst:5
msgid ""
"Specifies the :file:`.pem` file that contains both the TLS/SSL "
"certificate and key. Specify the file name of the :file:`.pem` file using"
" relative or absolute paths."
msgstr ""

<<<<<<< HEAD
#: ../source/includes/option/option-mongostat-sslPEMKeyFile.rst:9
msgid ""
"This option is required when using the :option:`--ssl` option to connect "
"to a :binary:`~bin.mongod` or :binary:`~bin.mongos` that has "
=======
# df30de5b7dca47d5a28751a1d23355b3
#: ../source/includes/option/option-mongostat-sslPEMKeyFile.rst:9
msgid ""
"This option is required when using the :option:`--ssl` option to connect "
"to a :program:`mongod` or :program:`mongos` that has "
>>>>>>> 2478a500
":setting:`~net.ssl.CAFile` enabled *without* "
":setting:`~net.ssl.allowConnectionsWithoutCertificates`."
msgstr ""

<<<<<<< HEAD
=======
# 3f71b0ee25d04602ab1a082d43531859
>>>>>>> 2478a500
#: ../source/includes/option/option-mongostat-sslPEMKeyPassword.rst:5
msgid ""
"Specifies the password to de-crypt the certificate-key file (i.e. "
":option:`--sslPEMKeyFile`). Use the :option:`--sslPEMKeyPassword` option "
"only if the certificate-key file is encrypted. In all cases, the "
":program:`mongostat` will redact the password from all logging and "
"reporting output."
msgstr ""

<<<<<<< HEAD
=======
# 5afbfffa0122482190be6f907df3c6a7
>>>>>>> 2478a500
#: ../source/includes/option/option-mongostat-sslPEMKeyPassword.rst:10
msgid ""
"If the private key in the PEM file is encrypted and you do not specify "
"the :option:`--sslPEMKeyPassword` option, the :program:`mongostat` will "
"prompt for a passphrase. See :ref:`ssl-certificate-password`."
msgstr ""

<<<<<<< HEAD
=======
# 0b06fbe697794bafb6df4c9836fcf28e
>>>>>>> 2478a500
#: ../source/includes/option/option-mongostat-sslCRLFile.rst:5
msgid ""
"Specifies the :file:`.pem` file that contains the Certificate Revocation "
"List. Specify the file name of the :file:`.pem` file using relative or "
"absolute paths."
msgstr ""

<<<<<<< HEAD
=======
# e8cafd902c614f66a16cd48561bd6be6
>>>>>>> 2478a500
#: ../source/includes/option/option-mongostat-sslAllowInvalidCertificates.rst:5
msgid ""
"Bypasses the validation checks for server certificates and allows the use"
" of invalid certificates. When using the "
":setting:`~net.ssl.allowInvalidCertificates` setting, MongoDB logs as a "
"warning the use of the invalid certificate."
msgstr ""

<<<<<<< HEAD
#: ../source/includes/extracts/ssl-facts-x509-invalid-certificate.rst:2
msgid ""
"Starting in MongoDB 4.0, if you specify ``--sslAllowInvalidCertificates``"
" or ``ssl.allowInvalidCertificates: true`` when using x.509 "
"authentication, an invalid certificate is only sufficient to establish a "
"TLS/SSL connection but is *insufficient* for authentication."
msgstr ""

#: ../source/includes/extracts/ssl-facts-invalid-cert-warning-clients.rst:4
msgid ""
"Although available, avoid using the ``--sslAllowInvalidCertificates`` "
"option if possible. If the use of ``--sslAllowInvalidCertificates`` is "
"necessary, only use the option on systems where intrusion is not "
"possible."
msgstr ""

#: ../source/includes/extracts/ssl-facts-invalid-cert-warning-clients.rst:9
msgid ""
"If the :binary:`~bin.mongo` shell (and other :ref:`mongodb-tools-support-"
"ssl`) runs with the ``--sslAllowInvalidCertificates`` option, the "
":binary:`~bin.mongo` shell (and other :ref:`mongodb-tools-support-ssl`) "
"will not attempt to validate the server certificates. This creates a "
"vulnerability to expired :binary:`~bin.mongod` and :binary:`~bin.mongos` "
"certificates as well as to foreign processes posing as valid "
":binary:`~bin.mongod` or :binary:`~bin.mongos` instances. If you only "
"need to disable the validation of the hostname in the TLS/SSL "
"certificates, see ``--sslAllowInvalidHostnames``."
msgstr ""

#: ../source/includes/option/option-mongostat-sslAllowInvalidHostnames.rst:5
msgid ""
"Disables the validation of the hostnames in TLS/SSL certificates. Allows "
":program:`mongostat` to connect to MongoDB instances even if the hostname"
" in their certificates do not match the specified hostname."
msgstr ""

#: ../source/includes/option/option-mongostat-sslFIPSMode.rst:5
msgid ""
"Directs the :program:`mongostat` to use the FIPS mode of the TLS/SSL "
"library. Your system must have a FIPS compliant library to use the "
":option:`--sslFIPSMode` option."
msgstr ""

#: ../source/includes/note-fips-is-enterprise-only.rst:1
msgid ""
"FIPS-compatible TLS/SSL is available only in `MongoDB Enterprise "
"<http://www.mongodb.com/products/mongodb-enterprise?jmp=docs>`_. See "
":doc:`/tutorial/configure-fips` for more information."
msgstr ""

=======
# 109e53d0d04d4dadaeaa9b9faa28858c
#: ../source/includes/option/option-mongostat-sslAllowInvalidHostnames.rst:5
msgid ""
"Disables the validation of the hostnames in TLS/SSL certificates. Allows "
":program:`mongostat` to connect to MongoDB instances if the hostname "
"their certificates do not match the specified hostname."
msgstr ""

# 4edc274b123a4665a4526e3cdcc7cb76
#: ../source/includes/option/option-mongostat-sslFIPSMode.rst:5
msgid ""
"Directs the :program:`mongostat` to use the FIPS mode of the installed "
"OpenSSL library. Your system must have a FIPS compliant OpenSSL library "
"to use the :option:`--sslFIPSMode` option."
msgstr ""

# 224e0ce8f37e459db7e031724d8b8e1d
#: ../source/includes/note-fips-is-enterprise-only.rst:1
msgid ""
"FIPS-compatible SSL is available only in `MongoDB Enterprise "
"<http://www.mongodb.com/products/mongodb-enterprise?jmp=docs>`_. See "
":doc:`/tutorial/configure-fips` for more information."
msgstr ""

# e5919b9dc4554037ad528932944a993a
>>>>>>> 2478a500
#: ../source/includes/option/option-mongostat-username.rst:3
msgid ""
"Specifies a username with which to authenticate to a MongoDB database "
"that uses authentication. Use in conjunction with the ``--password`` and "
"``--authenticationDatabase`` options."
msgstr ""

<<<<<<< HEAD
=======
# d7d011c28b46450e8de62e5d5f6a911f
>>>>>>> 2478a500
#: ../source/includes/option/option-mongostat-password.rst:3
msgid ""
"Specifies a password with which to authenticate to a MongoDB database "
"that uses authentication. Use in conjunction with the ``--username`` and "
"``--authenticationDatabase`` options."
msgstr ""

<<<<<<< HEAD
=======
# e476edb4cebf4606b39e729b7ae6bfda
>>>>>>> 2478a500
#: ../source/includes/option/option-mongostat-password.rst:9
msgid ""
"If you do not specify an argument for :option:`--password`, "
":program:`mongostat` returns an error."
msgstr ""

<<<<<<< HEAD
=======
# a40f09a5d3504a53af46478daf6d7c1a
>>>>>>> 2478a500
#: ../source/includes/option/option-mongostat-password.rst:14
msgid ""
"If you wish :program:`mongostat` to prompt the user for the password, "
"pass the :option:`--username` option without :option:`--password` or "
"specify an empty string as the :option:`--password` value, as in "
"``--password \"\"`` ."
<<<<<<< HEAD
msgstr ""

#: ../source/includes/option/option-mongostat-authenticationDatabase.rst:3
=======
msgstr ""

# 1ea113b46b6b4bbcbe8f5614daf3589e
#: ../source/includes/option/option-mongostat-authenticationDatabase.rst:3
msgid ""
"Specifies the database in which the user is created. See :ref:`user-"
"authentication-database`."
msgstr ""

# 39a8ad8c59ac4e1ca207d2ce7d71d0c1
#: ../source/includes/option/option-mongostat-authenticationDatabase.rst:7
msgid ""
":option:`--authenticationDatabase` is required for :program:`mongod` and "
":program:`mongos` instances that use :ref:`authentication`."
msgstr ""

# 44ef98fc380a44fcb26442d61e7d9ecc
#: ../source/includes/option/option-mongostat-authenticationMechanism.rst:3
msgid "*Default*: SCRAM-SHA-1"
msgstr ""

# d75826147d60455a988ea7e4de8be3aa
#: ../source/includes/option/option-mongostat-authenticationMechanism.rst:5
>>>>>>> 2478a500
msgid ""
"Specifies the database in which the user is created. See :ref:`user-"
"authentication-database`."
msgstr ""

<<<<<<< HEAD
#: ../source/includes/option/option-mongostat-authenticationDatabase.rst:7
=======
# fa436677250b4c18979f89adb79017d9
#: ../source/includes/option/option-mongostat-authenticationMechanism.rst:9
msgid ""
"Added support for the ``SCRAM-SHA-1`` authentication mechanism. Changed "
"default mechanism to ``SCRAM-SHA-1``."
msgstr ""

# 8119b99a3e4b4f1fb4f4a53632b950f8
#: ../source/includes/option/option-mongostat-authenticationMechanism.rst:14
>>>>>>> 2478a500
msgid ""
":option:`--authenticationDatabase` is required for :binary:`~bin.mongod` "
"and :binary:`~bin.mongos` instances that use :ref:`authentication`."
msgstr ""

<<<<<<< HEAD
#: ../source/includes/option/option-mongostat-authenticationMechanism.rst:3
msgid "*Default*: SCRAM-SHA-1"
msgstr ""

#: ../source/includes/option/option-mongostat-authenticationMechanism.rst:5
msgid ""
"Specifies the authentication mechanism the :program:`mongostat` instance "
"uses to authenticate to the :binary:`~bin.mongod` or "
":binary:`~bin.mongos`."
msgstr ""

#: ../source/includes/option/option-mongostat-authenticationMechanism.rst:10
msgid ""
"MongoDB removes support for the deprecated MongoDB Challenge-Response "
"(``MONGODB-CR``) authentication mechanism."
msgstr ""

#: ../source/includes/option/option-mongostat-authenticationMechanism.rst:13
msgid ""
"MongoDB adds support for SCRAM mechanism using the SHA-256 hash function "
"(``SCRAM-SHA-256``)."
msgstr ""

#: ../source/includes/list-table-auth-mechanisms.rst:5
msgid "Value"
msgstr ""

#: ../source/includes/list-table-auth-mechanisms.rst:7
msgid "Description"
msgstr ""

#: ../source/includes/list-table-auth-mechanisms.rst:9
msgid ":ref:`SCRAM-SHA-1 <authentication-scram-sha-1>`"
msgstr ""

#: ../source/includes/list-table-auth-mechanisms.rst:11
msgid ""
"`RFC 5802 <https://tools.ietf.org/html/rfc5802>`_ standard Salted "
"Challenge Response Authentication Mechanism using the SHA-1 hash "
"function."
msgstr ""

#: ../source/includes/list-table-auth-mechanisms.rst:15
msgid ":ref:`SCRAM-SHA-256 <authentication-scram-sha-256>`"
msgstr ""

#: ../source/includes/list-table-auth-mechanisms.rst:17
msgid ""
"`RFC 7677 <https://tools.ietf.org/html/rfc7677>`_ standard Salted "
"Challenge Response Authentication Mechanism using the SHA-256 hash "
"function."
msgstr ""

#: ../source/includes/list-table-auth-mechanisms.rst:21
msgid "Requires featureCompatibilityVersion set to ``4.0``."
msgstr ""

#: ../source/includes/list-table-auth-mechanisms.rst:25
msgid ":ref:`MONGODB-X509 <security-auth-x509>`"
msgstr ""

#: ../source/includes/list-table-auth-mechanisms.rst:27
msgid "MongoDB TLS/SSL certificate authentication."
msgstr ""

#: ../source/includes/list-table-auth-mechanisms.rst:29
msgid ":ref:`GSSAPI <security-auth-kerberos>` (Kerberos)"
msgstr ""

#: ../source/includes/list-table-auth-mechanisms.rst:31
msgid ""
"External authentication using Kerberos. This mechanism is available only "
"in `MongoDB Enterprise <http://www.mongodb.com/products/mongodb-"
"enterprise?jmp=docs>`_."
msgstr ""

#: ../source/includes/list-table-auth-mechanisms.rst:35
msgid ":ref:`PLAIN <security-auth-ldap>` (LDAP SASL)"
msgstr ""

#: ../source/includes/list-table-auth-mechanisms.rst:37
msgid ""
"External authentication using LDAP. You can also use ``PLAIN`` for "
"authenticating in-database users. ``PLAIN`` transmits passwords in plain "
"text. This mechanism is available only in `MongoDB Enterprise "
"<http://www.mongodb.com/products/mongodb-enterprise?jmp=docs>`_."
msgstr ""

#: ../source/includes/option/option-mongostat-gssapiServiceName.rst:5
=======
# 656e4bbaf04f465a905ad400fcb1439a
#: ../source/includes/option/option-mongostat-authenticationMechanism.rst:21
msgid "Value"
msgstr ""

# 87f5599b31af4e5290d5bab802a4d4d9
#: ../source/includes/option/option-mongostat-authenticationMechanism.rst:23
msgid "Description"
msgstr ""

# 12cae31ea6814094b3992ae6809f4b3d
#: ../source/includes/option/option-mongostat-authenticationMechanism.rst:25
msgid ":ref:`SCRAM-SHA-1 <authentication-scram-sha-1>`"
msgstr ""

# ab186e68c8584a70b02509ce3c236463
#: ../source/includes/option/option-mongostat-authenticationMechanism.rst:27
msgid ""
"`RFC 5802 <https://tools.ietf.org/html/rfc5802>`_ standard Salted "
"Challenge Response Authentication Mechanism using the SHA1 hash function."
msgstr ""

# 9cee313a0c374e4a9d21633f6cbb7dd9
#: ../source/includes/option/option-mongostat-authenticationMechanism.rst:31
msgid ":ref:`MONGODB-CR <authentication-mongodb-cr>`"
msgstr ""

# b9edb6d8fd17410bb996468171bb231d
#: ../source/includes/option/option-mongostat-authenticationMechanism.rst:33
msgid "MongoDB challenge/response authentication."
msgstr ""

# 5aba603efdda4e41872ab7f7bad4e0d7
#: ../source/includes/option/option-mongostat-authenticationMechanism.rst:35
msgid ":ref:`MONGODB-X509 <security-auth-x509>`"
msgstr ""

# ca1d14cbc3bd4382873dc1fb97d708b1
#: ../source/includes/option/option-mongostat-authenticationMechanism.rst:37
msgid "MongoDB TLS/SSL certificate authentication."
msgstr ""

# f6436d99b2dd449fb16611ed4853e011
#: ../source/includes/option/option-mongostat-authenticationMechanism.rst:39
msgid ":ref:`GSSAPI <security-auth-kerberos>` (Kerberos)"
msgstr ""

# 5fadf6863edb4e7e85c48ecb12ec35e9
#: ../source/includes/option/option-mongostat-authenticationMechanism.rst:41
msgid ""
"External authentication using Kerberos. This mechanism is available only "
"in `MongoDB Enterprise <http://www.mongodb.com/products/mongodb-"
"enterprise?jmp=docs>`_."
msgstr ""

# a30355dc49b740818c73b0dab7d8b233
#: ../source/includes/option/option-mongostat-authenticationMechanism.rst:45
msgid ":ref:`PLAIN <security-auth-ldap>` (LDAP SASL)"
msgstr ""

# dfd4e1df7b164942bf2095cc75cd2a02
#: ../source/includes/option/option-mongostat-authenticationMechanism.rst:47
msgid ""
"External authentication using LDAP. You can also use ``PLAIN`` for "
"authenticating in-database users. ``PLAIN`` transmits passwords in plain "
"text. This mechanism is available only in `MongoDB Enterprise "
"<http://www.mongodb.com/products/mongodb-enterprise?jmp=docs>`_."
msgstr ""

# 0bf52a3e8992480190e950af61c5a753
#: ../source/includes/option/option-mongostat-gssapiServiceName.rst:5
msgid ""
"Specify the name of the service using :doc:`GSSAPI/Kerberos "
"</core/kerberos>`. Only required if the service does not use the default "
"name of ``mongodb``."
msgstr ""

# e4513647c0c14dc6b87b40cb87ab790b
# 8a6d37bd68b44c8a998249ee28e4d2fc
#: ../source/includes/option/option-mongostat-gssapiHostName.rst:9
#: ../source/includes/option/option-mongostat-gssapiServiceName.rst:9
msgid "This option is available only in MongoDB Enterprise."
msgstr ""

# eb854c3efebf45c686e146fab9a28da5
#: ../source/includes/option/option-mongostat-gssapiHostName.rst:5
msgid ""
"Specify the hostname of a service using :doc:`GSSAPI/Kerberos "
"</core/kerberos>`. *Only* required if the hostname of a machine does not "
"match the hostname resolved by DNS."
msgstr ""

# 785673e4a4294058974808624d650c25
#: ../source/includes/option/option-mongostat-humanReadable.rst:3
msgid "*Default*: True"
msgstr ""

# a57bbdf2faa04d8685e7a023228db52f
#: ../source/includes/option/option-mongostat-humanReadable.rst:8
msgid ""
"When ``true``, :program:`mongostat` formats dates and quantity values for"
" easier reading, as in the following sample output:"
msgstr ""

# 10edf862e9874de2abb3b60414a6792a
#: ../source/includes/option/option-mongostat-humanReadable.rst:19
msgid ""
"When ``false``, :program:`mongostat` returns the raw data, as in the "
"following sample output:"
msgstr ""

# a40bd06f0edd4c5c8b158d752a44fe0b
#: ../source/includes/option/option-mongostat-Columns.rst:6
msgid ""
"When specified, :program:`mongostat` includes **only** the specified "
"fields in the :program:`mongostat` output."
msgstr ""

# 18f13b942e534f7eab2d9f89696239ec
# 416974e354184086884aa126c612fffc
#: ../source/includes/option/option-mongostat-AppendColumns.rst:9
#: ../source/includes/option/option-mongostat-Columns.rst:9
msgid ""
"Use dot notation to specify :dbcommand:`serverStatus fields "
"<serverStatus>`, as in :serverstatus:`metrics.document.inserted`."
msgstr ""

# e201ba759f1d4950abbb06edd71a877a
# 7d0e573ec1bb46a9bb91ca713ae3f981
#: ../source/includes/option/option-mongostat-AppendColumns.rst:13
#: ../source/includes/option/option-mongostat-Columns.rst:13
msgid "To specify a custom name for a field, use ``<field>=<customName>``, as in:"
msgstr ""

# 49f732d618ee46139f7559883f1248d8
#: ../source/includes/option/option-mongostat-Columns.rst:20
msgid ""
":option:`-o` supports the following methods to modify the information "
"returned for a given serverStatus field:"
msgstr ""

# a23d718272644be7bd71e1d1ba86a998
#: ../source/includes/option/option-mongostat-Columns.rst:25
msgid ""
"Use :method:`.rate()` to view the rate per second at which a serverStatus"
" field is changing from :program:`mongostat` call to call."
msgstr ""

# b49ca35f82c04c01be2d86981572a671
#: ../source/includes/option/option-mongostat-Columns.rst:29
msgid ""
":ref:`ex-mongostat-rate` illustrates how to use :program:`mongostat` with"
" :option:`-o` and the :method:`.rate()` method."
msgstr ""

# a0c359946d924b22983bb386732d627f
#: ../source/includes/option/option-mongostat-Columns.rst:35
msgid ""
"Use :method:`.diff()` to view how much a serverStatus field has changed "
"since the previous :program:`mongostat` call. The interval between calls "
"is specified by ``<sleeptime>``."
msgstr ""

# cb8febd75c0242f2b7784aa1774d6703
#: ../source/includes/option/option-mongostat-Columns.rst:39
msgid ""
":ref:`ex-mongostat-diff` illustrates how to use :program:`mongostat` with"
" :option:`-o` and the :method:`.diff()` method."
msgstr ""

# a7fd08bec965453e8a9c1e6659713a34
#: ../source/includes/option/option-mongostat-Columns.rst:43
msgid ""
":program:`mongostat` supports specifying *either* :option:`-o` or "
":option:`-O`: you cannot include both options."
msgstr ""

# c9b394b2e3334a0a8b8a3a2a9802be41
#: ../source/includes/option/option-mongostat-Columns.rst:46
msgid "See :ref:`ex-mongostat-specify-columns` for an example of :option:`-o`."
msgstr ""

# 8a3c72d451b649b4bb7df329269e8cd9
#: ../source/includes/option/option-mongostat-AppendColumns.rst:6
msgid ""
"When specified, :program:`mongostat` includes the specified "
":dbcommand:`serverStatus` fields after the default :program:`mongostat` "
"output."
msgstr ""

# 11b91cb524cf48afad9bda4dd05199ec
#: ../source/includes/option/option-mongostat-AppendColumns.rst:20
msgid ""
":program:`mongostat` supports specifying *either* :option:`-O` or "
":option:`-o`: you cannot include both options."
msgstr ""

# 32d1695f7e7d4cabb5a219c58fbbb2dd
#: ../source/includes/option/option-mongostat-AppendColumns.rst:23
msgid "See :ref:`ex-mongostat-append-columns` for an example of :option:`-O`."
msgstr ""

# b03d2b8a99aa4b0197219d1067fadf6c
#: ../source/includes/option/option-mongostat-noheaders.rst:3
msgid "Disables the output of column or field names."
msgstr ""

# f8f15989bc2f4e40915e9b7481ce3832
#: ../source/includes/option/option-mongostat-rowcount.rst:3
msgid ""
"Controls the number of rows to output. Use in conjunction with the "
"``sleeptime`` argument to control the duration of a :program:`mongostat` "
"operation."
msgstr ""

# 4df6ba1aea2446ecb29f44be563978ce
#: ../source/includes/option/option-mongostat-rowcount.rst:7
msgid ""
"Unless :option:`--rowcount` is specified, :program:`mongostat` will "
"return an infinite number of rows (e.g. value of ``0``.)"
msgstr ""

# fcd039ef49fb4d3fbe8f0e24a828373b
#: ../source/includes/option/option-mongostat-http.rst:3
msgid ""
"Configures :program:`mongostat` to collect data using the HTTP interface "
"rather than a raw database connection."
msgstr ""

# e1434f16c5fd4e55ab4e06c84a35d9aa
#: ../source/includes/fact-deprecated-http-interface.rst:3
msgid "HTTP interface for MongoDB"
msgstr ""

# edd09faa69724c8aac2cdabe86397a06
#: ../source/includes/option/option-mongostat-discover.rst:3
msgid ""
"Discovers and reports on statistics from all members of a :term:`replica "
"set` or :term:`sharded cluster`. When connected to any member of a "
"replica set, :option:`--discover` all non-:term:`hidden members <hidden "
"member>` of the replica set. When connected to a :program:`mongos`, "
":program:`mongostat` will return data from all :term:`shards <shard>` in "
"the cluster. If a replica set provides a shard in the sharded cluster, "
":program:`mongostat` will report on non-hidden members of that replica "
"set."
msgstr ""

# c5c84f6417bc4954b3a690ad4018cb18
#: ../source/includes/option/option-mongostat-discover.rst:12
msgid ""
"The :option:`mongostat --host` option is not required but potentially "
"useful in this case."
msgstr ""

# 86f39292f2554d8db035f4ee33ecab01
#: ../source/includes/option/option-mongostat-discover.rst:15
msgid ""
"When running with :option:`--discover`, :program:`mongostat` now respects"
" :option:`--rowcount`."
msgstr ""

# a603db9f76dc4ffd9635a78e8fd09ac2
#: ../source/includes/option/option-mongostat-all.rst:3
>>>>>>> 2478a500
msgid ""
"Specify the name of the service using :doc:`GSSAPI/Kerberos "
"</core/kerberos>`. Only required if the service does not use the default "
"name of ``mongodb``."
msgstr ""

<<<<<<< HEAD
#: ../source/includes/option/option-mongostat-gssapiHostName.rst:9
#: ../source/includes/option/option-mongostat-gssapiServiceName.rst:9
msgid "This option is available only in MongoDB Enterprise."
msgstr ""

#: ../source/includes/option/option-mongostat-gssapiHostName.rst:5
msgid ""
"Specify the hostname of a service using :doc:`GSSAPI/Kerberos "
"</core/kerberos>`. *Only* required if the hostname of a machine does not "
"match the hostname resolved by DNS."
msgstr ""

#: ../source/includes/option/option-mongostat-humanReadable.rst:3
msgid "*Default*: True"
msgstr ""

#: ../source/includes/option/option-mongostat-humanReadable.rst:8
msgid ""
"When ``true``, :program:`mongostat` formats dates and quantity values for"
" easier reading, as in the following sample output:"
msgstr ""

#: ../source/includes/option/option-mongostat-humanReadable.rst:19
msgid ""
"When ``false``, :program:`mongostat` returns the raw data, as in the "
"following sample output:"
msgstr ""

#: ../source/includes/option/option-mongostat-Columns.rst:6
msgid ""
"When specified, :program:`mongostat` includes **only** the specified "
"fields in the :program:`mongostat` output."
msgstr ""

#: ../source/includes/option/option-mongostat-AppendColumns.rst:9
#: ../source/includes/option/option-mongostat-Columns.rst:9
msgid ""
"Use dot notation to specify :dbcommand:`serverStatus fields "
"<serverStatus>`, as in :serverstatus:`metrics.document.inserted`."
msgstr ""

#: ../source/includes/option/option-mongostat-AppendColumns.rst:13
#: ../source/includes/option/option-mongostat-Columns.rst:13
msgid "To specify a custom name for a field, use ``<field>=<customName>``, as in:"
msgstr ""

#: ../source/includes/option/option-mongostat-Columns.rst:20
msgid ""
":option:`-o` supports the following methods to modify the information "
"returned for a given serverStatus field:"
msgstr ""

#: ../source/includes/option/option-mongostat-Columns.rst:25
msgid ""
"Use :method:`.rate()` to view the rate per second at which a serverStatus"
" field is changing from :binary:`~bin.mongostat` call to call."
msgstr ""

#: ../source/includes/option/option-mongostat-Columns.rst:29
msgid ""
":ref:`ex-mongostat-rate` illustrates how to use :binary:`~bin.mongostat` "
"with :option:`-o` and the :method:`.rate()` method."
msgstr ""

#: ../source/includes/option/option-mongostat-Columns.rst:35
msgid ""
"Use :method:`.diff()` to view how much a serverStatus field has changed "
"since the previous :binary:`~bin.mongostat` call. The interval between "
"calls is specified by ``<sleeptime>``."
msgstr ""

#: ../source/includes/option/option-mongostat-Columns.rst:39
msgid ""
":ref:`ex-mongostat-diff` illustrates how to use :binary:`~bin.mongostat` "
"with :option:`-o` and the :method:`.diff()` method."
msgstr ""

#: ../source/includes/option/option-mongostat-Columns.rst:43
msgid ""
":program:`mongostat` supports specifying *either* :option:`-o` or "
":option:`-O`: you cannot include both options."
msgstr ""

#: ../source/includes/option/option-mongostat-Columns.rst:46
msgid "See :ref:`ex-mongostat-specify-columns` for an example of :option:`-o`."
msgstr ""

#: ../source/includes/option/option-mongostat-AppendColumns.rst:6
msgid ""
"When specified, :program:`mongostat` includes the specified "
":dbcommand:`serverStatus` fields after the default :program:`mongostat` "
"output."
msgstr ""

#: ../source/includes/option/option-mongostat-AppendColumns.rst:20
msgid ""
":program:`mongostat` supports specifying *either* :option:`-O` or "
":option:`-o`: you cannot include both options."
msgstr ""

#: ../source/includes/option/option-mongostat-AppendColumns.rst:23
msgid "See :ref:`ex-mongostat-append-columns` for an example of :option:`-O`."
msgstr ""

#: ../source/includes/option/option-mongostat-noheaders.rst:3
msgid "Disables the output of column or field names."
msgstr ""

#: ../source/includes/option/option-mongostat-rowcount.rst:3
msgid ""
"Controls the number of rows to output. Use in conjunction with the "
"``sleeptime`` argument to control the duration of a "
":binary:`~bin.mongostat` operation."
msgstr ""

#: ../source/includes/option/option-mongostat-rowcount.rst:7
msgid ""
"Unless :option:`--rowcount` is specified, :binary:`~bin.mongostat` will "
"return an infinite number of rows (e.g. value of ``0``.)"
msgstr ""

#: ../source/includes/option/option-mongostat-discover.rst:3
msgid ""
"Discovers and reports on statistics from all members of a :term:`replica "
"set` or :term:`sharded cluster`. When connected to any member of a "
"replica set, :option:`--discover` all non-:term:`hidden members <hidden "
"member>` of the replica set. When connected to a :binary:`~bin.mongos`, "
":binary:`~bin.mongostat` will return data from all :term:`shards <shard>`"
" in the cluster. If a replica set provides a shard in the sharded "
"cluster, :binary:`~bin.mongostat` will report on non-hidden members of "
"that replica set."
msgstr ""

#: ../source/includes/option/option-mongostat-discover.rst:12
=======
# 678f9f45ab2340ae9bf10a7899252096
#: ../source/includes/option/option-mongostat-json.rst:6
msgid "Returns output for :program:`mongostat` in :term:`JSON` format."
msgstr ""

# 77cf8a2a207445cea407b65275021526
#: ../source/includes/option/option-mongostat-<sleeptime>.rst:3
msgid "*Default*: 1"
msgstr ""

# d9f1f2ceaf3e43ceba63c87df807e1cf
#: ../source/includes/option/option-mongostat-<sleeptime>.rst:5
msgid ""
"The final :program:`mongostat` argument is the length of time, in "
"seconds, that :program:`mongostat` waits in between calls. By default "
":program:`mongostat` returns one call every second."
msgstr ""

# c53998c22b37406cbd6c43bf699979a3
#: ../source/includes/option/option-mongostat-<sleeptime>.rst:9
msgid ""
":program:`mongostat` returns values that reflect the operations over a 1 "
"second period. For values of ``<sleeptime>`` greater than 1, "
":program:`mongostat` averages data to reflect average operations per "
"second."
msgstr ""

# 2b18365b2b6a41bb943d9343749b5c04
#: ../source/reference/program/mongostat.txt:126
msgid "Fields"
msgstr ""

# 631b12d2b98142829d77a8afd1e6c598
#: ../source/reference/program/mongostat.txt:128
msgid ""
":program:`mongostat` returns values that reflect the operations over a 1 "
"second period. When :command:`mongostat <sleeptime>` has a value greater "
"than 1, :program:`mongostat` averages the statistics to reflect average "
"operations per second."
msgstr ""

# 45ece6cfa86e4f6eaab4bd7d98786d96
#: ../source/reference/program/mongostat.txt:133
msgid ":program:`mongostat` outputs the following fields:"
msgstr ""

# 5c28685ac0214feaaf440ef753c66f52
#: ../source/reference/program/mongostat.txt:137
msgid ""
"The number of objects inserted into the database per second. If followed "
"by an asterisk (e.g. ``*``), the datum refers to a replicated operation."
msgstr ""

# a939ebf019824ff18a58e5e28b4e729a
#: ../source/reference/program/mongostat.txt:143
msgid "The number of query operations per second."
msgstr ""

# 5ee75dfd08cb46b1bc3dc5c2d6e2aa89
#: ../source/reference/program/mongostat.txt:147
msgid "The number of update operations per second."
msgstr ""

# 966616fcf1fb40a1b443cbc4d0be8498
#: ../source/reference/program/mongostat.txt:151
msgid "The number of delete operations per second."
msgstr ""

# 708fec76fe0e4c6e90d383c59e72537f
#: ../source/reference/program/mongostat.txt:155
msgid "The number of get more (i.e. cursor batch) operations per second."
msgstr ""

# 12a0a31bf3b64629b449566302c7d7fa
#: ../source/reference/program/mongostat.txt:159
msgid ""
"The number of commands per second. On :term:`slave` and :term:`secondary`"
" systems, :program:`mongostat` presents two values separated by a pipe "
"character (e.g. ``|``), in the form of ``local|replicated`` commands."
msgstr ""

# f73e58b3634546b695ca6479c4b03979
#: ../source/reference/program/mongostat.txt:168
msgid ""
"For the :ref:`storage-wiredtiger`, ``flushes`` refers to the number of "
"WiredTiger checkpoints triggered between each polling interval."
msgstr ""

# f59616d8f3d5412a992601d93e6dda7d
#: ../source/reference/program/mongostat.txt:171
msgid ""
"For the :ref:`storage-mmapv1`, ``flushes`` represents the number of "
":term:`fsync` operations per second."
msgstr ""

# dbc55ad5744445e3affae22285af625a
#: ../source/reference/program/mongostat.txt:178
msgid ""
"Only for :ref:`storage-wiredtiger`. The percentage of the WiredTiger "
"cache with dirty bytes, calculated by "
":serverstatus:`wiredTiger.cache.tracked dirty bytes in the cache` / "
":serverstatus:`wiredTiger.cache.maximum bytes configured`."
msgstr ""

# 3f46989e7a1946c78b8bc0a568b13bc3
#: ../source/reference/program/mongostat.txt:187
msgid ""
"Only for :ref:`storage-wiredtiger`. The percentage of the WiredTiger "
"cache that is in use, calculated by :serverstatus:`wiredTiger.cache.bytes"
" currently in the cache` / :serverstatus:`wiredTiger.cache.maximum bytes "
"configured`."
msgstr ""

# 23575bfb33174816b3a395f6247dfb1a
#: ../source/reference/program/mongostat.txt:196
msgid ""
"Only for :ref:`storage-mmapv1`. The total amount of data mapped in "
"megabytes. This is the total data size at the time of the last "
":program:`mongostat` call."
msgstr ""

# 9d1e450b952f445f9a4c6958e771eeec
#: ../source/reference/program/mongostat.txt:202
msgid ""
"The amount of virtual memory in megabytes used by the process at the time"
" of the last :program:`mongostat` call."
msgstr ""

# f6b53a3d78d14c59b01f5aad91127ffc
#: ../source/reference/program/mongostat.txt:209
msgid "Only for :ref:`storage-mmapv1`."
msgstr ""

# 1530c787be2a450b89dc72599242e48a
#: ../source/reference/program/mongostat.txt:211
msgid ""
"*Optional*. The total amount of virtual memory excluding all mapped "
"memory at the time of the last :program:`mongostat` call."
msgstr ""

# 9e81f5e7463e43f8a935ca1cf3322333
#: ../source/reference/program/mongostat.txt:214
msgid ""
":program:`mongostat` only returns this value when started with the "
":option:`--all <mongostat --all>` option."
msgstr ""

# b7e06986de9c430c9232b288c66da173
#: ../source/reference/program/mongostat.txt:219
msgid ""
"The amount of resident memory in megabytes used by the process at the "
"time of the last :program:`mongostat` call."
msgstr ""

# e67487e2600c47d69f8ab26b470dce3c
#: ../source/reference/program/mongostat.txt:226
msgid "Only for :ref:`storage-mmapv1`. The number of page faults per second."
msgstr ""

# 8f2f032c308e49548b8db3864d2f3937
#: ../source/reference/program/mongostat.txt:228
msgid ""
"Before version 2.1, this value was only provided for MongoDB instances "
"running on Linux hosts."
msgstr ""

# 9e8183f9da9545e49eae10058a379efc
#: ../source/reference/program/mongostat.txt:236
msgid ""
"Only for :ref:`storage-mmapv1`. The percentage of read lock acquisitions "
"that had to wait. :program:`mongostat` displays ``lr|lw`` if a lock "
"acquisition waited."
msgstr ""

# 1db43b7f1ac94e839128b579162a117d
#: ../source/reference/program/mongostat.txt:244
msgid ""
"Only for :ref:`storage-mmapv1`. The percentage of write lock acquisitions"
" that had to wait. :program:`mongostat` displays ``lr|lw`` if a lock "
"acquisition waited."
msgstr ""

# 63f17140316c44a1a81c311db57212e2
#: ../source/reference/program/mongostat.txt:252
msgid ""
"Only for :ref:`storage-mmapv1`. The average acquire time, in "
"microseconds, of read lock acquisitions that waited. :program:`mongostat`"
" displays ``lrt|lwt`` if a lock acquisition waited."
msgstr ""

# 2b960ab8a40e48119e68a8808346d3da
#: ../source/reference/program/mongostat.txt:261
msgid ""
"Only for :ref:`storage-mmapv1`. The average acquire time, in "
"microseconds, of write lock acquisitions that waited. "
":program:`mongostat` displays ``lrt|lwt`` if a lock acquisition waited."
msgstr ""

# 3be18edc437e41ec894dc9d26de1ebf5
#: ../source/reference/program/mongostat.txt:268
msgid ""
"Only appears when :program:`mongostat` runs against pre-3.0 versions of "
"MongoDB instances."
msgstr ""

# de0a00f0e051412e9a8270d0d622dbf4
#: ../source/reference/program/mongostat.txt:272
msgid "The percent of time in a global write lock."
msgstr ""

# 4eaec8fb96c741a6a96cd5b0caf55054
#: ../source/reference/program/mongostat.txt:278
msgid ""
"Only for :ref:`storage-mmapv1`. The percent of index access attempts that"
" required a page fault to load a btree node. This is a sampled value."
msgstr ""

# 0e61be78ede6400bbc1f45735145d7f5
#: ../source/reference/program/mongostat.txt:284
>>>>>>> 2478a500
msgid ""
"The :option:`mongostat --host` option is not required but potentially "
"useful in this case."
msgstr ""

<<<<<<< HEAD
#: ../source/includes/option/option-mongostat-discover.rst:15
msgid ""
"When running with :option:`--discover`, :binary:`~bin.mongostat` now "
"respects :option:`--rowcount`."
msgstr ""

#: ../source/includes/option/option-mongostat-http.rst:3
msgid ""
"Configures :binary:`~bin.mongostat` to collect data using the HTTP "
"interface rather than a raw database connection."
msgstr ""

#: ../source/includes/fact-deprecated-http-interface.rst:3
msgid "MongoDB 3.6 removes the deprecated HTTP interface and REST API to MongoDB."
msgstr ""

#: ../source/includes/option/option-mongostat-all.rst:3
msgid ""
"Configures :binary:`~bin.mongostat` to return all optional :ref:`fields "
"<mongostat-fields>`."
msgstr ""

#: ../source/includes/option/option-mongostat-json.rst:6
msgid "Returns output for :program:`mongostat` in :term:`JSON` format."
msgstr ""

#: ../source/includes/option/option-mongostat-interactive.rst:6
msgid ""
"Display :program:`mongostat` output in an interactive non-scrolling "
"interface rather than the default scrolling output."
msgstr ""

#: ../source/includes/option/option-mongostat-interactive.rst:9
msgid ""
":option:`--interactive` is not available with the :option:`--json "
"<mongostat --json>` option."
msgstr ""

#: ../source/includes/option/option-mongostat-interactive.rst:12
msgid ""
"See: :ref:`example-mongostat-interactive` for an example of "
":option:`--interactive`."
msgstr ""

#: ../source/includes/option/option-mongostat-<sleeptime>.rst:3
msgid "*Default*: 1"
msgstr ""

#: ../source/includes/option/option-mongostat-<sleeptime>.rst:5
msgid ""
"The final :program:`mongostat` argument is the length of time, in "
"seconds, that :binary:`~bin.mongostat` waits in between calls. By default"
" :binary:`~bin.mongostat` returns one call every second."
msgstr ""

#: ../source/includes/option/option-mongostat-<sleeptime>.rst:9
msgid ""
":binary:`~bin.mongostat` returns values that reflect the operations over "
"a 1 second period. For values of ``<sleeptime>`` greater than 1, "
":binary:`~bin.mongostat` averages data to reflect average operations per "
"second."
msgstr ""

#: ../source/reference/program/mongostat.txt:132
msgid "Fields"
msgstr ""

#: ../source/reference/program/mongostat.txt:134
msgid ""
":binary:`~bin.mongostat` returns values that reflect the operations over "
"a 1 second period. When :command:`mongostat <sleeptime>` has a value "
"greater than 1, :binary:`~bin.mongostat` averages the statistics to "
"reflect average operations per second."
msgstr ""

#: ../source/reference/program/mongostat.txt:139
msgid ":binary:`~bin.mongostat` outputs the following fields:"
msgstr ""

#: ../source/reference/program/mongostat.txt:143
msgid ""
"The number of objects inserted into the database per second. If followed "
"by an asterisk (e.g. ``*``), the datum refers to a replicated operation."
msgstr ""

#: ../source/reference/program/mongostat.txt:149
msgid "The number of query operations per second."
msgstr ""

#: ../source/reference/program/mongostat.txt:153
msgid "The number of update operations per second."
msgstr ""

#: ../source/reference/program/mongostat.txt:157
msgid "The number of delete operations per second."
msgstr ""

#: ../source/reference/program/mongostat.txt:161
msgid "The number of get more (i.e. cursor batch) operations per second."
msgstr ""

#: ../source/reference/program/mongostat.txt:165
msgid ""
"The number of commands per second. On :term:`secondary` systems, "
":binary:`~bin.mongostat` presents two values separated by a pipe "
"character (e.g. ``|``), in the form of ``local|replicated`` commands."
msgstr ""

#: ../source/reference/program/mongostat.txt:174
msgid ""
"For the :ref:`storage-wiredtiger`, ``flushes`` refers to the number of "
"WiredTiger checkpoints triggered between each polling interval."
msgstr ""

#: ../source/reference/program/mongostat.txt:177
msgid ""
"For the :ref:`storage-mmapv1`, ``flushes`` represents the number of "
":term:`fsync` operations per second."
msgstr ""

#: ../source/reference/program/mongostat.txt:184
msgid ""
"Only for :ref:`storage-wiredtiger`. The percentage of the WiredTiger "
"cache with dirty bytes, calculated by "
":serverstatus:`wiredTiger.cache.tracked dirty bytes in the cache` / "
":serverstatus:`wiredTiger.cache.maximum bytes configured`."
msgstr ""

#: ../source/reference/program/mongostat.txt:193
msgid ""
"Only for :ref:`storage-wiredtiger`. The percentage of the WiredTiger "
"cache that is in use, calculated by :serverstatus:`wiredTiger.cache.bytes"
" currently in the cache` / :serverstatus:`wiredTiger.cache.maximum bytes "
"configured`."
msgstr ""

#: ../source/reference/program/mongostat.txt:202
msgid ""
"Only for :ref:`storage-mmapv1`. The total amount of data mapped in "
"megabytes. This is the total data size at the time of the last "
":binary:`~bin.mongostat` call."
msgstr ""

#: ../source/reference/program/mongostat.txt:208
msgid ""
"The amount of virtual memory in megabytes used by the process at the time"
" of the last :binary:`~bin.mongostat` call."
msgstr ""

#: ../source/reference/program/mongostat.txt:215
msgid "Only for :ref:`storage-mmapv1`."
msgstr ""

#: ../source/reference/program/mongostat.txt:217
msgid ""
"*Optional*. The total amount of virtual memory excluding all mapped "
"memory at the time of the last :binary:`~bin.mongostat` call."
msgstr ""

#: ../source/reference/program/mongostat.txt:220
msgid ""
":binary:`~bin.mongostat` only returns this value when started with the "
":option:`--all <mongostat --all>` option."
msgstr ""

#: ../source/reference/program/mongostat.txt:225
msgid ""
"The amount of resident memory in megabytes used by the process at the "
"time of the last :binary:`~bin.mongostat` call."
msgstr ""

#: ../source/reference/program/mongostat.txt:232
msgid "Only for :ref:`storage-mmapv1`. The number of page faults per second."
msgstr ""

#: ../source/reference/program/mongostat.txt:234
msgid ""
"Before version 2.1, this value was only provided for MongoDB instances "
"running on Linux hosts."
msgstr ""

#: ../source/reference/program/mongostat.txt:242
msgid ""
"Only for :ref:`storage-mmapv1`. The percentage of read lock acquisitions "
"that had to wait. :binary:`~bin.mongostat` displays ``lr|lw`` if a lock "
"acquisition waited."
msgstr ""

#: ../source/reference/program/mongostat.txt:250
msgid ""
"Only for :ref:`storage-mmapv1`. The percentage of write lock acquisitions"
" that had to wait. :binary:`~bin.mongostat` displays ``lr|lw`` if a lock "
"acquisition waited."
msgstr ""

#: ../source/reference/program/mongostat.txt:258
msgid ""
"Only for :ref:`storage-mmapv1`. The average acquire time, in "
"microseconds, of read lock acquisitions that waited. "
":binary:`~bin.mongostat` displays ``lrt|lwt`` if a lock acquisition "
"waited."
msgstr ""

#: ../source/reference/program/mongostat.txt:267
msgid ""
"Only for :ref:`storage-mmapv1`. The average acquire time, in "
"microseconds, of write lock acquisitions that waited. "
":binary:`~bin.mongostat` displays ``lrt|lwt`` if a lock acquisition "
"waited."
msgstr ""

#: ../source/reference/program/mongostat.txt:274
msgid ""
"Only appears when :binary:`~bin.mongostat` runs against pre-3.0 versions "
"of MongoDB instances."
msgstr ""

#: ../source/reference/program/mongostat.txt:278
msgid "The percent of time in a global write lock."
msgstr ""

#: ../source/reference/program/mongostat.txt:284
msgid ""
"Only for :ref:`storage-mmapv1`. The percent of index access attempts that"
" required a page fault to load a btree node. This is a sampled value."
msgstr ""

#: ../source/reference/program/mongostat.txt:290
msgid ""
"The length of the queue of clients waiting to read data from the MongoDB "
"instance."
msgstr ""

#: ../source/reference/program/mongostat.txt:295
msgid ""
"The length of the queue of clients waiting to write data from the MongoDB"
" instance."
msgstr ""

#: ../source/reference/program/mongostat.txt:300
msgid "The number of active clients performing read operations."
msgstr ""

#: ../source/reference/program/mongostat.txt:304
msgid "The number of active clients performing write operations."
msgstr ""

#: ../source/reference/program/mongostat.txt:308
msgid ""
"The amount of network traffic, in *bytes*, received by the MongoDB "
"instance."
msgstr ""

#: ../source/reference/program/mongostat.txt:310
#: ../source/reference/program/mongostat.txt:316
msgid "This includes traffic from :binary:`~bin.mongostat` itself."
msgstr ""

#: ../source/reference/program/mongostat.txt:314
msgid "The amount of network traffic, in *bytes*, sent by the MongoDB instance."
msgstr ""

#: ../source/reference/program/mongostat.txt:320
msgid "The total number of open connections."
msgstr ""

#: ../source/reference/program/mongostat.txt:324
msgid "The name, if applicable, of the replica set."
msgstr ""

#: ../source/reference/program/mongostat.txt:328
msgid "The replication status of the member."
msgstr ""

#: ../source/reference/program/mongostat.txt:331
msgid "**Value**"
msgstr ""

#: ../source/reference/program/mongostat.txt:331
msgid "**Replication Type**"
msgstr ""

#: ../source/reference/program/mongostat.txt:333
msgid "M"
msgstr ""

#: ../source/reference/program/mongostat.txt:333
msgid "master"
msgstr ""

#: ../source/reference/program/mongostat.txt:334
msgid "SEC"
msgstr ""

#: ../source/reference/program/mongostat.txt:334
msgid ":term:`secondary`"
msgstr ""

#: ../source/reference/program/mongostat.txt:335
msgid "REC"
msgstr ""

#: ../source/reference/program/mongostat.txt:335
msgid "recovering"
msgstr ""

#: ../source/reference/program/mongostat.txt:336
msgid "UNK"
msgstr ""

#: ../source/reference/program/mongostat.txt:336
msgid "unknown"
msgstr ""

#: ../source/reference/program/mongostat.txt:337
msgid "RTR"
msgstr ""

#: ../source/reference/program/mongostat.txt:337
msgid "mongos process (\"router\")"
=======
# 4495ab820add4922b67aba90aa8521b6
#: ../source/reference/program/mongostat.txt:289
msgid ""
"The length of the queue of clients waiting to write data from the MongoDB"
" instance."
msgstr ""

# ad747b031f664954978423fceb92c30a
#: ../source/reference/program/mongostat.txt:294
msgid "The number of active clients performing read operations."
msgstr ""

# cb4e0f9b0f35466b8ab58c66895d10cc
#: ../source/reference/program/mongostat.txt:298
msgid "The number of active clients performing write operations."
msgstr ""

# c1e8320386e24996a62a84d785850e32
#: ../source/reference/program/mongostat.txt:302
msgid ""
"The amount of network traffic, in *bytes*, received by the MongoDB "
"instance."
msgstr ""

# dabf3188c063457f92f75c5c97647809
# deb21b8acc0947c8bea3a4754ed8b73a
#: ../source/reference/program/mongostat.txt:304
#: ../source/reference/program/mongostat.txt:310
msgid "This includes traffic from :program:`mongostat` itself."
msgstr ""

# 7b9d503ff6394a7fbca896ead603b308
#: ../source/reference/program/mongostat.txt:308
msgid "The amount of network traffic, in *bytes*, sent by the MongoDB instance."
msgstr ""

# ab9640c638894a5f987b24f01ab50ca1
#: ../source/reference/program/mongostat.txt:314
msgid "The total number of open connections."
msgstr ""

# c854ee346de143f19df5cbb2b21865e9
#: ../source/reference/program/mongostat.txt:318
msgid "The name, if applicable, of the replica set."
msgstr ""

# 3908aeee618e430ba3d48b3a94722822
#: ../source/reference/program/mongostat.txt:322
msgid "The replication status of the member."
msgstr ""

# 321682dbb2864dd7a9e6b1df1e1c00ea
#: ../source/reference/program/mongostat.txt:325
msgid "**Value**"
msgstr ""

# d3e296ed7d56434d944ea78203b86391
#: ../source/reference/program/mongostat.txt:325
msgid "**Replication Type**"
msgstr ""

# 8f4284ff2f304d62bb3bd6fcea1a0f69
#: ../source/reference/program/mongostat.txt:327
msgid "M"
msgstr ""

# 360d5432eaa14c75a2c9cf51b4e61bdc
#: ../source/reference/program/mongostat.txt:327
msgid ":term:`master`"
msgstr ""

# 3d6ea3cd1c3744698369e3335264db68
#: ../source/reference/program/mongostat.txt:328
msgid "SEC"
msgstr ""

# 42e7f2cd2f56413f9c5245fbe1e01318
#: ../source/reference/program/mongostat.txt:328
msgid ":term:`secondary`"
msgstr ""

# 1823242d10fa49469cedebb18b7a048c
#: ../source/reference/program/mongostat.txt:329
msgid "REC"
msgstr ""

# 83108646a4ea410b90a6da239a8a242f
#: ../source/reference/program/mongostat.txt:329
msgid "recovering"
msgstr ""

# 43e2a6efecc64f06be2e217aa678c880
#: ../source/reference/program/mongostat.txt:330
msgid "UNK"
msgstr ""

# e59122357c444992989eabd07f7f11a6
#: ../source/reference/program/mongostat.txt:330
msgid "unknown"
msgstr ""

# 4682020b04494bc59846877315f6d429
#: ../source/reference/program/mongostat.txt:331
msgid "SLV"
msgstr ""

# 77848c8d8a3f49858028fb4facec82a2
#: ../source/reference/program/mongostat.txt:331
msgid ":term:`slave`"
msgstr ""

# dd9981acabeb47cb9fd42f13112ee4e2
#: ../source/reference/program/mongostat.txt:332
msgid "RTR"
msgstr ""

# 433b703a903c4f3ba1a97c462f71df88
#: ../source/reference/program/mongostat.txt:332
msgid "mongos process (\"router\")"
msgstr ""

# 962fbf76308b425c9c873f2be4f73548
#: ../source/reference/program/mongostat.txt:333
msgid "ARB"
msgstr ""

# 8cd0c483b5484968af2252a6cce5be3b
#: ../source/reference/program/mongostat.txt:333
msgid ":term:`arbiter`"
msgstr ""

# e806694b275941a8adf652864d7ddc32
#: ../source/reference/program/mongostat.txt:337
msgid "Use"
msgstr ""

# 1fc6fe6c628d4234ac76e6e4519da1f2
#: ../source/reference/program/mongostat.txt:340
msgid "Specify ``mongostat`` Collection Period and Frequency"
msgstr ""

# 54d8864c637942a3ac6c5df9666116f4
#: ../source/reference/program/mongostat.txt:342
msgid ""
"In the first example, :program:`mongostat` will return data every second "
"for 20 seconds. :program:`mongostat` collects data from the "
":program:`mongod` instance running on the localhost interface on port "
"27017. All of the following invocations produce identical behavior:"
msgstr ""

# 6c23ec0f016849ed99ec9447f449c591
#: ../source/reference/program/mongostat.txt:355
msgid ""
"In the next example, :program:`mongostat` returns data every 5 minutes "
"(or 300 seconds) for as long as the program runs. :program:`mongostat` "
"collects data from the :program:`mongod` instance running on the "
"localhost interface on port ``27017``. The following invocations produce "
"identical behavior:"
msgstr ""

# 07d0762bf85142c6b277cc711263d312
#: ../source/reference/program/mongostat.txt:367
msgid ""
"In the following example, :program:`mongostat` returns data every 5 "
"minutes for an hour (12 times.) :program:`mongostat` collects data from "
"the :program:`mongod` instance running on the localhost interface on port"
" 27017. The following invocations produce identical behavior:"
msgstr ""

# b9fe515c050644379676a83805ec914b
#: ../source/reference/program/mongostat.txt:381
msgid "Add Fields to :program:`mongostat` Output"
msgstr ""

# aca7dc2cfeb440d2b4e7a408a104c66d
#: ../source/reference/program/mongostat.txt:385
msgid ""
":option:`-O` allows you to specify fields from :dbcommand:`serverStatus` "
"output to add to the default :program:`mongostat` output. The following "
"example adds the :serverstatus:`host` and :serverstatus:`version` fields "
"as well as the :serverstatus:`network.numRequests` field, which will "
"display as \"network requests\", to the default :program:`mongostat` "
"output:"
msgstr ""

# 05cdef022cc94f0bbf4d93e8e2d9e5ee
# 8355a17ad9be4df09c21ad48107368f6
#: ../source/reference/program/mongostat.txt:396
#: ../source/reference/program/mongostat.txt:421
msgid "The :program:`mongostat` output would then resemble:"
msgstr ""

# d6d26a7bb0b44fd28e88783154034feb
#: ../source/reference/program/mongostat.txt:408
msgid "Specify :program:`mongostat` Output Fields"
msgstr ""

# 1a70bdc4dad340d0a88dcf002794f666
#: ../source/reference/program/mongostat.txt:412
msgid ""
":option:`-o` specifies the columns :program:`mongostat` includes in its "
"output. You can specify any :dbcommand:`serverStatus` field as a "
":program:`mongostat` output column. The following example specifies the "
":serverstatus:`host`, :serverstatus:`time <localTime>`, and  "
":serverstatus:`metrics.document.inserted` fields:"
msgstr ""

# 5092525a65614994b6ec1b8b960ace3b
#: ../source/reference/program/mongostat.txt:434
msgid "View Rate of Change for a Field with :method:`.rate()`"
msgstr ""

# 1389f439c45540ce81dfca5c2346d850
#: ../source/reference/program/mongostat.txt:438
msgid ""
":method:`.rate()` enables you to view the rate per second at which a "
"numerical field has changed from one :program:`mongostat` call to the "
"next. For example, you can view the rate at which documents have been "
"inserted during an insert operation. :method:`.rate()` can therefore help"
" you view the performance of your :program:`mongod` instance."
msgstr ""

# 2ae388b023794d308800faf6a74844fa
#: ../source/reference/program/mongostat.txt:444
msgid ""
"The following example reports on the rate of change of the "
":serverstatus:`metrics.document.inserted` :dbcommand:`serverStatus` "
"field. The invocation uses :option:`-o`'s ability to specify the name of "
"an column to label ``metrics.document.inserted.rate()`` as \"inserted "
"rate\" and ``metrics.document.inserted`` as \"inserted\":"
msgstr ""

# 1495c6913963461fb696656684562c3a
# cd979ae9187a4596beb0f1463759bc89
#: ../source/reference/program/mongostat.txt:454
#: ../source/reference/program/mongostat.txt:485
msgid "The output would then resemble:"
msgstr ""

# 9581dc979a3445e5a2bf5a1405bbe9d0
#: ../source/reference/program/mongostat.txt:468
msgid "View Field Changes with :method:`.diff()`"
msgstr ""

# c2bfdf82775649b7a348e6c51884093f
#: ../source/reference/program/mongostat.txt:472
msgid ""
":method:`.diff()` returns the difference between the current "
":dbcommand:`serverStatus` field value and the value from the previous "
":program:`mongostat` call. The following example returns statistics on "
"the number of documents being inserted into a collection: ``inserted "
"diff`` is the difference in the :serverstatus:`metrics.document.inserted`"
" field between subsequent calls, while ``inserted`` is the value of "
":serverstatus:`metrics.document.inserted`:"
msgstr ""

# d3c514dec5f5474e94de451ed02333b3
#: ../source/reference/program/mongostat.txt:497
msgid "View Statistics for a Replica Set or Sharded Cluster"
msgstr ""

# b8ca68dc7b3148b88103cc68a0069e90
#: ../source/reference/program/mongostat.txt:499
msgid ""
"In many cases, using the :option:`--discover <mongostat --discover>` "
"option will help provide a more complete snapshot of the state of an "
"entire group of machines. If a :program:`mongos` process connected to a "
":term:`sharded cluster` is running on port ``27017`` of the local "
"machine, you can use the following form to return statistics from all "
"members of the cluster:"
>>>>>>> 2478a500
msgstr ""

#: ../source/reference/program/mongostat.txt:338
msgid "ARB"
msgstr ""

#: ../source/reference/program/mongostat.txt:338
msgid ":term:`arbiter`"
msgstr ""

#: ../source/reference/program/mongostat.txt:342
msgid "Use"
msgstr ""

#: ../source/reference/program/mongostat.txt:345
msgid "Specify ``mongostat`` Collection Period and Frequency"
msgstr ""

#: ../source/reference/program/mongostat.txt:347
msgid ""
"In the first example, :binary:`~bin.mongostat` will return data every "
"second for 20 seconds. :binary:`~bin.mongostat` collects data from the "
":binary:`~bin.mongod` instance running on the localhost interface on port"
" 27017. All of the following invocations produce identical behavior:"
msgstr ""

#: ../source/reference/program/mongostat.txt:360
msgid ""
"In the next example, :binary:`~bin.mongostat` returns data every 5 "
"minutes (or 300 seconds) for as long as the program runs. "
":binary:`~bin.mongostat` collects data from the :binary:`~bin.mongod` "
"instance running on the localhost interface on port ``27017``. The "
"following invocations produce identical behavior:"
msgstr ""

#: ../source/reference/program/mongostat.txt:372
msgid ""
"In the following example, :binary:`~bin.mongostat` returns data every 5 "
"minutes for an hour (12 times.) :binary:`~bin.mongostat` collects data "
"from the :binary:`~bin.mongod` instance running on the localhost "
"interface on port 27017. The following invocations produce identical "
"behavior:"
msgstr ""

#: ../source/reference/program/mongostat.txt:386
msgid "Add Fields to :binary:`~bin.mongostat` Output"
msgstr ""

#: ../source/reference/program/mongostat.txt:390
msgid ""
":option:`-O <mongostat -O>` allows you to specify fields from "
":dbcommand:`serverStatus` output to add to the default "
":binary:`~bin.mongostat` output. The following example adds the "
":serverstatus:`host` and :serverstatus:`version` fields as well as the "
":serverstatus:`network.numRequests` field, which will display as "
"\"network requests\", to the default :binary:`~bin.mongostat` output:"
msgstr ""

#: ../source/reference/program/mongostat.txt:401
#: ../source/reference/program/mongostat.txt:426
msgid "The :binary:`~bin.mongostat` output would then resemble:"
msgstr ""

#: ../source/reference/program/mongostat.txt:413
msgid "Specify :binary:`~bin.mongostat` Output Fields"
msgstr ""

#: ../source/reference/program/mongostat.txt:417
msgid ""
":option:`-o <mongostat -o>` specifies the columns "
":binary:`~bin.mongostat` includes in its output. You can specify any "
":dbcommand:`serverStatus` field as a :binary:`~bin.mongostat` output "
"column. The following example specifies the :serverstatus:`host`, "
":serverstatus:`time <localTime>`, and  "
":serverstatus:`metrics.document.inserted` fields:"
msgstr ""

#: ../source/reference/program/mongostat.txt:439
msgid "View Rate of Change for a Field with :method:`.rate()`"
msgstr ""

#: ../source/reference/program/mongostat.txt:443
msgid ""
":method:`.rate()` enables you to view the rate per second at which a "
"numerical field has changed from one :binary:`~bin.mongostat` call to the"
" next. For example, you can view the rate at which documents have been "
"inserted during an insert operation. :method:`.rate()` can therefore help"
" you view the performance of your :binary:`~bin.mongod` instance."
msgstr ""

#: ../source/reference/program/mongostat.txt:449
msgid ""
"The following example reports on the rate of change of the "
":serverstatus:`metrics.document.inserted` :dbcommand:`serverStatus` "
"field. The invocation uses :option:`-o <mongostat -o>`'s ability to "
"specify the name of an column to label "
"``metrics.document.inserted.rate()`` as \"inserted rate\" and "
"``metrics.document.inserted`` as \"inserted\":"
msgstr ""

#: ../source/reference/program/mongostat.txt:459
#: ../source/reference/program/mongostat.txt:490
msgid "The output would then resemble:"
msgstr ""

#: ../source/reference/program/mongostat.txt:473
msgid "View Field Changes with :method:`.diff()`"
msgstr ""

#: ../source/reference/program/mongostat.txt:477
msgid ""
":method:`.diff()` returns the difference between the current "
":dbcommand:`serverStatus` field value and the value from the previous "
":binary:`~bin.mongostat` call. The following example returns statistics "
"on the number of documents being inserted into a collection: ``inserted "
"diff`` is the difference in the :serverstatus:`metrics.document.inserted`"
" field between subsequent calls, while ``inserted`` is the value of "
":serverstatus:`metrics.document.inserted`:"
msgstr ""

#: ../source/reference/program/mongostat.txt:502
msgid "View Statistics for a Replica Set or Sharded Cluster"
msgstr ""

#: ../source/reference/program/mongostat.txt:504
msgid ""
"In many cases, using the :option:`--discover <mongostat --discover>` "
"option will help provide a more complete snapshot of the state of an "
"entire group of machines. If a :binary:`~bin.mongos` process connected to"
" a :term:`sharded cluster` is running on port ``27017`` of the local "
"machine, you can use the following form to return statistics from all "
"members of the cluster:"
msgstr ""

#: ../source/reference/program/mongostat.txt:518
msgid "View Statistics in an Interactive Interface"
msgstr ""

#: ../source/reference/program/mongostat.txt:522
msgid ""
"Use the :option:`--interactive <mongostat --interactive>` option to view "
"statistics in a non-scrolling `ncurses "
"<https://www.gnu.org/software/ncurses/>`_ -style interactive output. The "
":option:`--interactive` option lets you highlight specific hosts, "
"columns, or fields to view. When combined with :option:`--discover`, "
":option:`--interactive` displays statistics for all members of a replica "
"set or sharded cluster, as in the following example:"
msgstr ""

#: ../source/reference/program/mongostat.txt:533
msgid "The output for a sharded cluster would then resemble:"
msgstr ""

#~ msgid ""
#~ ":program:`mongostat` connects to the "
#~ ":program:`mongod` instance running on the "
#~ "local host interface on TCP port "
#~ "``27017``; however, :program:`mongostat` can "
#~ "connect to any accessible remote "
#~ ":program:`mongod` instance."
<<<<<<< HEAD
#~ msgstr ""

#~ msgid ""
#~ "To connect to a replica set, "
#~ "specify the replica set seed name "
#~ "and the seed list of set members."
#~ " Use the following format:"
#~ msgstr ""

# a4f5e4923e194a119e7f5debc09097ea
#~ msgid ""
#~ "The :program:`mongostat` utility provides a"
#~ " quick overview of the status of "
#~ "a currently running :program:`mongod` or "
#~ ":program:`mongos` instance. :program:`mongostat` is"
#~ " functionally similar to the UNIX/Linux "
#~ "file system utility ``vmstat``, but "
#~ "provides data regarding :program:`mongod` and"
#~ " :program:`mongos` instances."
#~ msgstr ""

# 272e4e74e5b9476daf213a071d6c6bb1
#~ msgid "For more background on various other MongoDB status outputs see:"
#~ msgstr ""

# 6afdae3115324174aa1eb09f3d15dff3
#~ msgid ""
#~ "Specifies a resolvable hostname for the"
#~ " :program:`mongod` to which to connect. "
#~ "By default, the :program:`mongostat` attempts"
#~ " to connect to a MongoDB instance "
#~ "running on the localhost on port "
#~ "number ``27017``."
#~ msgstr ""

# ebafade048314d36aae7a603e8e79c2a
#~ msgid ""
#~ "You can always connect directly to "
#~ "a single MongoDB instance by specifying"
#~ " the host and port number directly."
#~ msgstr ""

# 76e2f493ae4840dc85c80a4d318e8a15
#~ msgid ""
#~ "Enables IPv6 support and allows the "
#~ ":program:`mongostat` to connect to the "
#~ "MongoDB instance using an IPv6 network."
#~ " All MongoDB programs and processes "
#~ "disable IPv6 support by default."
#~ msgstr ""

# 7e721855134840319250409f66e35895
#~ msgid ""
#~ "Enables connection to a :program:`mongod` "
#~ "or :program:`mongos` that has SSL "
#~ "support enabled."
#~ msgstr ""

# 85f7a7ff4aa145438d79f3322b795e53
# f25bc13aa6b34d71ac7204292ca7056a
# 61054336b28a45abb4fb5dd6c523a7b2
# 7dafffed360d473796d0a517c5d9a657
# 164d00fa91f745f89a3b2a8e2c84c7d2
# fd948bf8bea0428ab0b8a6590aba825b
# 5f64b3fab79240d985d1636288b35778
#~ msgid ""
#~ "The default distribution of MongoDB does"
#~ " not contain support for SSL. For "
#~ "more information on MongoDB and SSL, "
#~ "see :doc:`/tutorial/configure-ssl`."
#~ msgstr ""

# 3fdef4af83854292869b53ae4cb70ce8
#~ msgid ""
#~ "Specifies the :file:`.pem` file that "
#~ "contains both the SSL certificate and"
#~ " key. Specify the file name of "
#~ "the :file:`.pem` file using relative or"
#~ " absolute paths."
#~ msgstr ""

# 9da6b363b4f34df08982a3d76e1074b7
#~ msgid ""
#~ "This option is required when using "
#~ "the :option:`--ssl` option to connect to"
#~ " a :program:`mongod` or :program:`mongos` "
#~ "that has :setting:`~net.ssl.CAFile` enabled "
#~ "*without* :setting:`~net.ssl.weakCertificateValidation`."
#~ msgstr ""

# 3d406cb2fb7d44f18e400ae2a47f73c4
#~ msgid ""
#~ "Directs the :program:`mongostat` to use "
#~ "the FIPS mode of the installed "
#~ "OpenSSL library. Your system must have"
#~ " a FIPS compliant OpenSSL library to"
#~ " use the :option:`--sslFIPSMode` option."
#~ msgstr ""

# 4d4796beaaa74b02a25683f9ad4102ba
#~ msgid ""
#~ "Specifies the database that holds the"
#~ " user's credentials. If you do not"
#~ " specify an authentication database, the"
#~ " :program:`mongostat` assumes that the "
#~ "database specified as the argument to"
#~ " the :option:`--db` option holds the "
#~ "user's credentials."
#~ msgstr ""

# bd52e8dc02b649f78958ec7f9a8b9494
#~ msgid "*Default*: MONGODB-CR"
#~ msgstr ""

# 170ae1c2ab6e47f2a70d3d48c4deabe5
#~ msgid ""
#~ "Added support for the ``PLAIN`` and "
#~ "``MONGODB-X509`` authentication mechanisms."
#~ msgstr ""

# 85b67cc5948a462da7de8522d321dd7e
#~ msgid ""
#~ "Specifies the authentication mechanism the "
#~ ":program:`mongostat` instance uses to "
#~ "authenticate to the :program:`mongod` or "
#~ ":program:`mongos`."
#~ msgstr ""

# 9615e48dd82d48b49e5698912d6c0da7
#~ msgid "MONGODB-CR"
#~ msgstr ""

# 830e54db04da401dbd9dfcb5f25c8dee
#~ msgid "MongoDB challenge/response authentication."
#~ msgstr ""

# 3d0ce93bace941459591b9d499df7b31
#~ msgid "MONGODB-X509"
#~ msgstr ""

# 58dbc97f1628421889e1162f6c59d461
#~ msgid "MongoDB SSL certificate authentication."
#~ msgstr ""

# d4e7c524313a4fcdbab646cfef87c27e
#~ msgid "PLAIN"
#~ msgstr ""

# 206c3a19f6374620af0e9d6a7fe24ab0
#~ msgid ""
#~ "External authentication using LDAP. You "
#~ "can also use ``PLAIN`` for "
#~ "authenticating in-database users. ``PLAIN``"
#~ " transmits passwords in plain text. "
#~ "This mechanism is available only in "
#~ "`MongoDB Enterprise <http://www.mongodb.com/products"
#~ "/mongodb-enterprise>`_."
#~ msgstr ""

# b2902b7d45ea4b709719d851625f818e
#~ msgid "GSSAPI"
#~ msgstr ""

# 0a99b79450fa4634a35ce2506231812b
#~ msgid ""
#~ "External authentication using Kerberos. This"
#~ " mechanism is available only in "
#~ "`MongoDB Enterprise <http://www.mongodb.com/products"
#~ "/mongodb-enterprise>`_."
#~ msgstr ""

# 0fe5f9614dd34fdd8e97bfb19b0a2b59
#~ msgid ""
#~ "Controls the number of rows to "
#~ "output. Use in conjunction with the "
#~ "``sleeptime`` argument to control the "
#~ "duration of a :program:`mongostat` operation."
#~ msgstr ""

# 06b02d6e096c4a40b17d6de09d69d17e
#~ msgid ""
#~ "Unless :option:`--rowcount` is specified, "
#~ ":program:`mongostat` will return an infinite"
#~ " number of rows (e.g. value of "
#~ "``0``.)"
#~ msgstr ""

# 166d8a9fc8734be28f78361d00665cc8
#~ msgid ""
#~ "Configures :program:`mongostat` to collect "
#~ "data using the HTTP interface rather "
#~ "than a raw database connection."
#~ msgstr ""

# 1154863669cc4c74a0a7eadb21ac9c6f
#~ msgid ""
#~ "Discovers and reports on statistics from"
#~ " all members of a :term:`replica set`"
#~ " or :term:`sharded cluster`. When connected"
#~ " to any member of a replica "
#~ "set, :option:`--discover` all non-:term:`hidden "
#~ "members <hidden member>` of the replica"
#~ " set. When connected to a "
#~ ":program:`mongos`, :program:`mongostat` will return"
#~ " data from all :term:`shards <shard>` "
#~ "in the cluster. If a replica set"
#~ " provides a shard in the sharded "
#~ "cluster, :program:`mongostat` will report on"
#~ " non-hidden members of that replica"
#~ " set."
#~ msgstr ""

# 31f5c516c3604ad3ae4d53b0a8524a7c
#~ msgid ""
#~ "When running with :option:`--discover`, "
#~ ":program:`mongostat` now respects "
#~ ":option:--rowcount`."
#~ msgstr ""

# ec6d0663233a4a92a8259b300ed06769
#~ msgid ""
#~ "Configures :program:`mongostat` to return all"
#~ " optional :ref:`fields <mongostat-fields>`."
#~ msgstr ""

# 730e24778f8c4997885824d40ee8c15a
#~ msgid ""
#~ "The final argument is the length "
#~ "of time, in seconds, that "
#~ ":program:`mongostat` waits in between calls."
#~ " By default :program:`mongostat` returns "
#~ "one call every second."
#~ msgstr ""

# 1dc6a258d8184600a391171d4c3fa3c9
#~ msgid ""
#~ ":program:`mongostat` returns values that "
#~ "reflect the operations over a 1 "
#~ "second period. For values of "
#~ "``<sleeptime>`` greater than 1, "
#~ ":program:`mongostat` averages data to reflect"
#~ " average operations per second."
#~ msgstr ""

# a99c0413a15843b2b36f58395faf8e4a
#~ msgid ""
#~ ":program:`mongostat` returns values that "
#~ "reflect the operations over a 1 "
#~ "second period. When :command:`mongostat "
#~ "<sleeptime>` has a value greater than"
#~ " 1, :program:`mongostat` averages the "
#~ "statistics to reflect average operations "
#~ "per second."
#~ msgstr ""

# b71e48a8a03e44d3b202da468ae67d4e
#~ msgid ":program:`mongostat` outputs the following fields:"
#~ msgstr ""

# 18fca034c920474e8858914baa296124
#~ msgid ""
#~ "The number of commands per second. "
#~ "On :term:`slave` and :term:`secondary` "
#~ "systems, :program:`mongostat` presents two "
#~ "values separated by a pipe character "
#~ "(e.g. ``|``), in the form of "
#~ "``local|replicated`` commands."
#~ msgstr ""

# a4f1c7ef864546b89ed45de1ab799941
#~ msgid "The number of :term:`fsync` operations per second."
#~ msgstr ""

# 57afb105f250478390052360a23e2d5d
#~ msgid ""
#~ "The total amount of data mapped in"
#~ " megabytes. This is the total data"
#~ " size at the time of the last"
#~ " :program:`mongostat` call."
#~ msgstr ""

# 64993064a8fb44e89497414217009c31
#~ msgid ""
#~ "The amount of virtual memory in "
#~ "megabytes used by the process at "
#~ "the time of the last "
#~ ":program:`mongostat` call."
#~ msgstr ""

# a951b0a5e6794a119dcf1d6c609a946f
#~ msgid ""
#~ "The total amount of virtual memory "
#~ "excluding all mapped memory at the "
#~ "time of the last :program:`mongostat` "
#~ "call."
#~ msgstr ""

# fca4dfddafb44cff9bb43246a65a14ea
#~ msgid ""
#~ "The amount of resident memory in "
#~ "megabytes used by the process at "
#~ "the time of the last "
#~ ":program:`mongostat` call."
#~ msgstr ""

# 8a777b5b93324daaa38add814b7db27e
#~ msgid "The number of page faults per second."
#~ msgstr ""

# fc5933ec66df4c82a4301b9650ed5d69
#~ msgid ""
#~ "Before version 2.1 this value was "
#~ "only provided for MongoDB instances "
#~ "running on Linux hosts."
#~ msgstr ""

# 146eb7b799694ef28bc6d1d9a283b6f1
#~ msgid ""
#~ "The ``locked db`` field replaces the "
#~ "``locked %`` field to more appropriate"
#~ " data regarding the database specific "
#~ "locks in version 2.2."
#~ msgstr ""

# 51f68699a65a445aa7287add2b880479
#~ msgid ""
#~ "The percent of time in the per-"
#~ "database context-specific lock. "
#~ ":program:`mongostat` will report the database"
#~ " that has spent the most time "
#~ "since the last :program:`mongostat` call "
#~ "with a write lock."
#~ msgstr ""

# e4dab5b9d43b4ae08c3459f88d65ba7e
#~ msgid ""
#~ "This value represents the amount of "
#~ "time that the listed database spent "
#~ "in a locked state *combined* with "
#~ "the time that the :program:`mongod` "
#~ "spent in the global lock. Because "
#~ "of this, and the sampling method, "
#~ "you may see some values greater "
#~ "than 100%."
#~ msgstr ""

# 87984f5803a64c7eb91059aaa3935007
#~ msgid ""
#~ "The percent of index access attempts "
#~ "that required a page fault to load"
#~ " a btree node. This is a "
#~ "sampled value."
#~ msgstr ""

# 4308e3ba1ef7415c9a9ddf39bce9f3fa
# 74cdd6e749114589bc7408ab65825dcd
#~ msgid "This includes traffic from :program:`mongostat` itself."
#~ msgstr ""

# cf045eb406ab42a1ad27b75d73f16cd5
#~ msgid ":term:`master`"
#~ msgstr ""

# 7567b1cdd4004945a1d9d59e4871f65b
#~ msgid "SLV"
#~ msgstr ""

# 01096819e64d4c57a1fb7bd5634d22d1
#~ msgid ":term:`slave`"
#~ msgstr ""

# 312aeab5e946476ba3008847a731a3d9
#~ msgid "Usage"
#~ msgstr ""

# eaceafb34b5e4135b74faeb977adfcab
#~ msgid ""
#~ "In the first example, :program:`mongostat` "
#~ "will return data every second for "
#~ "20 seconds. :program:`mongostat` collects data"
#~ " from the :program:`mongod` instance "
#~ "running on the localhost interface on"
#~ " port 27017. All of the following "
#~ "invocations produce identical behavior:"
#~ msgstr ""

# 924dd37523654fa29af8a88ad0f97460
#~ msgid ""
#~ "In the next example, :program:`mongostat` "
#~ "returns data every 5 minutes (or "
#~ "300 seconds) for as long as the"
#~ " program runs. :program:`mongostat` collects "
#~ "data from the :program:`mongod` instance "
#~ "running on the localhost interface on"
#~ " port ``27017``. Both of the "
#~ "following invocations produce identical "
#~ "behavior."
#~ msgstr ""

# 742372fc65a74879931db0edd2a3b9f0
#~ msgid ""
#~ "In the following example, :program:`mongostat`"
#~ " returns data every 5 minutes for "
#~ "an hour (12 times.) :program:`mongostat` "
#~ "collects data from the :program:`mongod` "
#~ "instance running on the localhost "
#~ "interface on port 27017. Both of "
#~ "the following invocations produce identical"
#~ " behavior."
#~ msgstr ""

# 8c7cf00f51964ee282d0630646f9e805
#~ msgid ""
#~ "In many cases, using the "
#~ ":option:`--discover <mongostat --discover>` will "
#~ "help provide a more complete snapshot"
#~ " of the state of an entire "
#~ "group of machines. If a "
#~ ":program:`mongos` process connected to a "
#~ ":term:`sharded cluster` is running on "
#~ "port ``27017`` of the local machine, "
#~ "you can use the following form to"
#~ " return statistics from all members "
#~ "of the cluster:"
#~ msgstr ""

#~ msgid "Access Control Requirements"
#~ msgstr ""

#~ msgid ""
#~ "In order to connect to a "
#~ ":program:`mongod` that enforces authorization "
#~ "with the :option:`--auth <mongod --auth>` "
#~ "option, specify the :option:`--username "
#~ "<mongostat --username>` and :option:`--password "
#~ "<mongostat --password>` options, and the "
#~ "user specified must have the "
#~ ":authaction:`serverStatus` privilege."
#~ msgstr ""

#~ msgid ""
=======
#~ msgstr ""

#~ msgid ""
#~ "To connect to a replica set, "
#~ "specify the replica set seed name "
#~ "and the seed list of set members."
#~ " Use the following format:"
#~ msgstr ""

# 272e4e74e5b9476daf213a071d6c6bb1
#~ msgid "For more background on various other MongoDB status outputs see:"
#~ msgstr ""

# ebafade048314d36aae7a603e8e79c2a
#~ msgid ""
#~ "You can always connect directly to "
#~ "a single MongoDB instance by specifying"
#~ " the host and port number directly."
#~ msgstr ""

# 76e2f493ae4840dc85c80a4d318e8a15
#~ msgid ""
#~ "Enables IPv6 support and allows the "
#~ ":program:`mongostat` to connect to the "
#~ "MongoDB instance using an IPv6 network."
#~ " All MongoDB programs and processes "
#~ "disable IPv6 support by default."
#~ msgstr ""

# 7e721855134840319250409f66e35895
#~ msgid ""
#~ "Enables connection to a :program:`mongod` "
#~ "or :program:`mongos` that has SSL "
#~ "support enabled."
#~ msgstr ""

# 85f7a7ff4aa145438d79f3322b795e53
# f25bc13aa6b34d71ac7204292ca7056a
# 61054336b28a45abb4fb5dd6c523a7b2
# 7dafffed360d473796d0a517c5d9a657
# 164d00fa91f745f89a3b2a8e2c84c7d2
# fd948bf8bea0428ab0b8a6590aba825b
# 5f64b3fab79240d985d1636288b35778
#~ msgid ""
#~ "The default distribution of MongoDB does"
#~ " not contain support for SSL. For "
#~ "more information on MongoDB and SSL, "
#~ "see :doc:`/tutorial/configure-ssl`."
#~ msgstr ""

# 3fdef4af83854292869b53ae4cb70ce8
#~ msgid ""
#~ "Specifies the :file:`.pem` file that "
#~ "contains both the SSL certificate and"
#~ " key. Specify the file name of "
#~ "the :file:`.pem` file using relative or"
#~ " absolute paths."
#~ msgstr ""

# 9da6b363b4f34df08982a3d76e1074b7
#~ msgid ""
#~ "This option is required when using "
#~ "the :option:`--ssl` option to connect to"
#~ " a :program:`mongod` or :program:`mongos` "
#~ "that has :setting:`~net.ssl.CAFile` enabled "
#~ "*without* :setting:`~net.ssl.weakCertificateValidation`."
#~ msgstr ""

# 4d4796beaaa74b02a25683f9ad4102ba
#~ msgid ""
#~ "Specifies the database that holds the"
#~ " user's credentials. If you do not"
#~ " specify an authentication database, the"
#~ " :program:`mongostat` assumes that the "
#~ "database specified as the argument to"
#~ " the :option:`--db` option holds the "
#~ "user's credentials."
#~ msgstr ""

# bd52e8dc02b649f78958ec7f9a8b9494
#~ msgid "*Default*: MONGODB-CR"
#~ msgstr ""

# 9615e48dd82d48b49e5698912d6c0da7
#~ msgid "MONGODB-CR"
#~ msgstr ""

# 3d0ce93bace941459591b9d499df7b31
#~ msgid "MONGODB-X509"
#~ msgstr ""

# 58dbc97f1628421889e1162f6c59d461
#~ msgid "MongoDB SSL certificate authentication."
#~ msgstr ""

# d4e7c524313a4fcdbab646cfef87c27e
#~ msgid "PLAIN"
#~ msgstr ""

# 206c3a19f6374620af0e9d6a7fe24ab0
#~ msgid ""
#~ "External authentication using LDAP. You "
#~ "can also use ``PLAIN`` for "
#~ "authenticating in-database users. ``PLAIN``"
#~ " transmits passwords in plain text. "
#~ "This mechanism is available only in "
#~ "`MongoDB Enterprise <http://www.mongodb.com/products"
#~ "/mongodb-enterprise>`_."
#~ msgstr ""

# b2902b7d45ea4b709719d851625f818e
#~ msgid "GSSAPI"
#~ msgstr ""

# 0a99b79450fa4634a35ce2506231812b
#~ msgid ""
#~ "External authentication using Kerberos. This"
#~ " mechanism is available only in "
#~ "`MongoDB Enterprise <http://www.mongodb.com/products"
#~ "/mongodb-enterprise>`_."
#~ msgstr ""

# 31f5c516c3604ad3ae4d53b0a8524a7c
#~ msgid ""
#~ "When running with :option:`--discover`, "
#~ ":program:`mongostat` now respects "
#~ ":option:--rowcount`."
#~ msgstr ""

# 730e24778f8c4997885824d40ee8c15a
#~ msgid ""
#~ "The final argument is the length "
#~ "of time, in seconds, that "
#~ ":program:`mongostat` waits in between calls."
#~ " By default :program:`mongostat` returns "
#~ "one call every second."
#~ msgstr ""

# a4f1c7ef864546b89ed45de1ab799941
#~ msgid "The number of :term:`fsync` operations per second."
#~ msgstr ""

# 57afb105f250478390052360a23e2d5d
#~ msgid ""
#~ "The total amount of data mapped in"
#~ " megabytes. This is the total data"
#~ " size at the time of the last"
#~ " :program:`mongostat` call."
#~ msgstr ""

# a951b0a5e6794a119dcf1d6c609a946f
#~ msgid ""
#~ "The total amount of virtual memory "
#~ "excluding all mapped memory at the "
#~ "time of the last :program:`mongostat` "
#~ "call."
#~ msgstr ""

# 8a777b5b93324daaa38add814b7db27e
#~ msgid "The number of page faults per second."
#~ msgstr ""

# fc5933ec66df4c82a4301b9650ed5d69
#~ msgid ""
#~ "Before version 2.1 this value was "
#~ "only provided for MongoDB instances "
#~ "running on Linux hosts."
#~ msgstr ""

# 146eb7b799694ef28bc6d1d9a283b6f1
#~ msgid ""
#~ "The ``locked db`` field replaces the "
#~ "``locked %`` field to more appropriate"
#~ " data regarding the database specific "
#~ "locks in version 2.2."
#~ msgstr ""

# 51f68699a65a445aa7287add2b880479
#~ msgid ""
#~ "The percent of time in the per-"
#~ "database context-specific lock. "
#~ ":program:`mongostat` will report the database"
#~ " that has spent the most time "
#~ "since the last :program:`mongostat` call "
#~ "with a write lock."
#~ msgstr ""

# e4dab5b9d43b4ae08c3459f88d65ba7e
#~ msgid ""
#~ "This value represents the amount of "
#~ "time that the listed database spent "
#~ "in a locked state *combined* with "
#~ "the time that the :program:`mongod` "
#~ "spent in the global lock. Because "
#~ "of this, and the sampling method, "
#~ "you may see some values greater "
#~ "than 100%."
#~ msgstr ""

# 87984f5803a64c7eb91059aaa3935007
#~ msgid ""
#~ "The percent of index access attempts "
#~ "that required a page fault to load"
#~ " a btree node. This is a "
#~ "sampled value."
#~ msgstr ""

# 312aeab5e946476ba3008847a731a3d9
#~ msgid "Usage"
#~ msgstr ""

# 924dd37523654fa29af8a88ad0f97460
#~ msgid ""
#~ "In the next example, :program:`mongostat` "
#~ "returns data every 5 minutes (or "
#~ "300 seconds) for as long as the"
#~ " program runs. :program:`mongostat` collects "
#~ "data from the :program:`mongod` instance "
#~ "running on the localhost interface on"
#~ " port ``27017``. Both of the "
#~ "following invocations produce identical "
#~ "behavior."
#~ msgstr ""

# 742372fc65a74879931db0edd2a3b9f0
#~ msgid ""
#~ "In the following example, :program:`mongostat`"
#~ " returns data every 5 minutes for "
#~ "an hour (12 times.) :program:`mongostat` "
#~ "collects data from the :program:`mongod` "
#~ "instance running on the localhost "
#~ "interface on port 27017. Both of "
#~ "the following invocations produce identical"
#~ " behavior."
#~ msgstr ""

# 8c7cf00f51964ee282d0630646f9e805
#~ msgid ""
#~ "In many cases, using the "
#~ ":option:`--discover <mongostat --discover>` will "
#~ "help provide a more complete snapshot"
#~ " of the state of an entire "
#~ "group of machines. If a "
#~ ":program:`mongos` process connected to a "
#~ ":term:`sharded cluster` is running on "
#~ "port ``27017`` of the local machine, "
#~ "you can use the following form to"
#~ " return statistics from all members "
#~ "of the cluster:"
#~ msgstr ""

#~ msgid "Access Control Requirements"
#~ msgstr ""

#~ msgid ""
#~ "In order to connect to a "
#~ ":program:`mongod` that enforces authorization "
#~ "with the :option:`--auth <mongod --auth>` "
#~ "option, specify the :option:`--username "
#~ "<mongostat --username>` and :option:`--password "
#~ "<mongostat --password>` options, and the "
#~ "user specified must have the "
#~ ":authaction:`serverStatus` privilege."
#~ msgstr ""

#~ msgid ""
>>>>>>> 2478a500
#~ "The most appropriate built-in role "
#~ "that has this privilege is "
#~ ":authrole:`clusterMonitor`."
#~ msgstr ""

#~ msgid ""
#~ "To connect to a replica set, "
#~ "specify the :setting:`replica set name "
#~ "<~replication.replSetName>` and a seed list"
#~ " of set members. Use the following"
#~ " form:"
#~ msgstr ""

#~ msgid ""
#~ "If the :program:`mongo` shell or any "
#~ "other tool that connects to "
#~ ":program:`mongos` or :program:`mongod` is run"
#~ " without :option:`--sslCAFile <mongod "
#~ "--sslCAFile>`, it will not attempt to"
#~ " validate server certificates. This results"
#~ " in vulnerability to expired "
#~ ":program:`mongod` and :program:`mongos` certificates"
#~ " as well as to foreign processes "
#~ "posing as valid :program:`mongod` or "
#~ ":program:`mongos` instances. Ensure that you"
#~ " *always* specify the CA file against"
#~ " which server certificates should be "
#~ "validated in cases where intrusion is"
#~ " a possibility."
#~ msgstr ""
<|MERGE_RESOLUTION|>--- conflicted
+++ resolved
@@ -8,11 +8,7 @@
 msgstr ""
 "Project-Id-Version: MongoDB Manual\n"
 "Report-Msgid-Bugs-To: \n"
-<<<<<<< HEAD
-"POT-Creation-Date: 2019-03-19 11:02-0400\n"
-=======
 "POT-Creation-Date: 2016-12-08 12:02-0500\n"
->>>>>>> 2478a500
 "PO-Revision-Date: 2014-04-08 19:10+0000\n"
 "Last-Translator: tychoish <tychoish@gmail.com>\n"
 "Language: es\n"
@@ -24,63 +20,33 @@
 "Content-Transfer-Encoding: 8bit\n"
 "Generated-By: Babel 2.6.0\n"
 
-<<<<<<< HEAD
-=======
 # c4d6e10f601f44958f535ac6e90f2fb2
->>>>>>> 2478a500
 #: ../source/reference/program/mongostat.txt:5
 msgid "``mongostat``"
 msgstr ""
 
-<<<<<<< HEAD
-=======
 # d4ac1fb442d74635aa51ba0c18a13793
 #: ../source/reference/program/mongostat.txt
 msgid "On this page"
 msgstr ""
 
 # f2b46431eca44878ae2513f45e2c55cd
->>>>>>> 2478a500
 #: ../source/includes/admonition-mac-osx-sierra-restriction.rst:1
 msgid "Mac OSX Sierra and Go 1.6 Incompatibility"
 msgstr ""
 
-<<<<<<< HEAD
-=======
 # 16cdc59f2cc241ba85ae04d2d77d9736
->>>>>>> 2478a500
 #: ../source/includes/admonition-mac-osx-sierra-restriction.rst:3
 msgid ""
 "Users running on Mac OSX Sierra require the 3.2.10 or newer version of  "
 "|tool-binary|."
 msgstr ""
 
-<<<<<<< HEAD
-=======
 # 85962adc4302476894501f4ee3c62fcf
->>>>>>> 2478a500
 #: ../source/reference/program/mongostat.txt:19
 msgid "Synopsis"
 msgstr ""
 
-<<<<<<< HEAD
-#: ../source/reference/program/mongostat.txt:21
-msgid ""
-"The :binary:`~bin.mongostat` utility provides a quick overview of the "
-"status of a currently running :binary:`~bin.mongod` or "
-":binary:`~bin.mongos` instance. :binary:`~bin.mongostat` is functionally "
-"similar to the UNIX/Linux file system utility ``vmstat``, but provides "
-"data regarding :binary:`~bin.mongod` and :binary:`~bin.mongos` instances."
-msgstr ""
-
-#: ../source/includes/extracts/require-cmd-line-mongostat.rst:1
-msgid ""
-"Run :binary:`~bin.mongostat` from the system command line, not the "
-":binary:`~bin.mongo` shell."
-msgstr ""
-
-#: ../source/reference/program/mongostat.txt:32
-=======
 # dd4e4fd27cee4e7b9c6d57b46cc9d791
 #: ../source/reference/program/mongostat.txt:21
 msgid ""
@@ -93,35 +59,11 @@
 
 # a07d8e39f79a42cb861ebbc8460bcca9
 #: ../source/reference/program/mongostat.txt:30
->>>>>>> 2478a500
 msgid ""
 "For more information about monitoring MongoDB, see "
 ":doc:`/administration/monitoring`."
 msgstr ""
 
-<<<<<<< HEAD
-#: ../source/reference/program/mongostat.txt:35
-msgid "For more background on other MongoDB status outputs see:"
-msgstr ""
-
-#: ../source/reference/program/mongostat.txt:37
-msgid ":doc:`/reference/command/serverStatus`"
-msgstr ""
-
-#: ../source/reference/program/mongostat.txt:38
-msgid ":doc:`/reference/command/replSetGetStatus`"
-msgstr ""
-
-#: ../source/reference/program/mongostat.txt:39
-msgid ":doc:`/reference/command/dbStats`"
-msgstr ""
-
-#: ../source/reference/program/mongostat.txt:40
-msgid ":doc:`/reference/command/collStats`"
-msgstr ""
-
-#: ../source/reference/program/mongostat.txt:42
-=======
 # 731bb4510c0947a48cc082375f9b1bdc
 #: ../source/reference/program/mongostat.txt:33
 msgid "For more background on other MongoDB status outputs see:"
@@ -149,23 +91,11 @@
 
 # 999d82d6d5034a9b86512b89cbbfcdaa
 #: ../source/reference/program/mongostat.txt:40
->>>>>>> 2478a500
 msgid ""
 "For an additional utility that provides MongoDB metrics see "
 ":doc:`mongotop </reference/program/mongotop>`."
 msgstr ""
 
-<<<<<<< HEAD
-#: ../source/reference/program/mongostat.txt:46
-msgid "Required Access"
-msgstr ""
-
-#: ../source/reference/program/mongostat.txt:48
-msgid ""
-"In order to connect to a :binary:`~bin.mongod` that enforces "
-"authorization with the :option:`--auth <mongod --auth>` option, specify "
-"the :option:`--username <mongostat --username>` and :option:`--password "
-=======
 # b586c568bde54bcab85c9b8184d6c686
 #: ../source/reference/program/mongostat.txt:44
 msgid "Required Access"
@@ -177,24 +107,10 @@
 "In order to connect to a :program:`mongod` that enforces authorization "
 "with the :option:`--auth <mongod --auth>` option, specify the "
 ":option:`--username <mongostat --username>` and :option:`--password "
->>>>>>> 2478a500
 "<mongostat --password>` options, and the connecting user must have the "
 ":authaction:`serverStatus` privilege action on the cluster resources."
 msgstr ""
 
-<<<<<<< HEAD
-#: ../source/reference/program/mongostat.txt:54
-msgid ""
-"The built-in role :authrole:`clusterMonitor` provides this privilege as "
-"well as other privileges. To create a role with just the privilege to run"
-" :binary:`~bin.mongostat`, see :ref:`create-role-for-mongostat`."
-msgstr ""
-
-#: ../source/reference/program/mongostat.txt:59
-msgid "Options"
-msgstr ""
-
-=======
 # 393c38801b8e40699800b59aab20a4f6
 #: ../source/reference/program/mongostat.txt:52
 msgid ""
@@ -209,15 +125,11 @@
 msgstr ""
 
 # 366db9e465044226bc26062beb325ec3
->>>>>>> 2478a500
 #: ../source/includes/option/option-mongostat-help.rst:3
 msgid "Returns information on the options and use of :program:`mongostat`."
 msgstr ""
 
-<<<<<<< HEAD
-=======
 # 87373af490ed43a2a0bd1efbc2ccf2e1
->>>>>>> 2478a500
 #: ../source/includes/option/option-mongostat-verbose.rst:3
 msgid ""
 "Increases the amount of internal reporting returned on standard output or"
@@ -225,103 +137,32 @@
 "the option multiple times, (e.g. ``-vvvvv``.)"
 msgstr ""
 
-<<<<<<< HEAD
-=======
 # 6bfabd87161946be9fd3ecd20dccef4b
->>>>>>> 2478a500
 #: ../source/includes/option/option-mongostat-version.rst:3
 msgid "Returns the :program:`mongostat` release number."
 msgstr ""
 
-<<<<<<< HEAD
-#: ../source/includes/option/option-mongostat-uri.rst:5
-msgid ""
-"Specify a resolvable :doc:`URI </reference/connection-string/>` "
-"connection string for the :binary:`~bin.mongod` to which to connect."
-msgstr ""
-
-#: ../source/includes/option/option-mongostat-uri.rst:9
-msgid ""
-"The following is the standard :doc:`URI </reference/connection-string/>` "
-"connection scheme:"
-msgstr ""
-
-#: ../source/includes/option/option-mongostat-uri.rst:16
-msgid ""
-"For detailed explanations of the components of this string, refer to the "
-":doc:`Connection String URI Format </reference/connection-string/>` "
-"documentation."
-msgstr ""
-
-#: ../source/includes/option/option-mongostat-uri.rst:23
-msgid ""
-"The following :binary:`~bin.mongostat` options are incompatible with the "
-"``--uri`` option. Instead, specify these options as part of your "
-"``--uri`` connection string when applicable:"
-msgstr ""
-
-#: ../source/includes/option/option-mongostat-uri.rst:27
-msgid "``--host``"
-msgstr ""
-
-#: ../source/includes/option/option-mongostat-uri.rst:28
-msgid "``--port``"
-msgstr ""
-
-#: ../source/includes/option/option-mongostat-uri.rst:29
-msgid "``--db``"
-msgstr ""
-
-#: ../source/includes/option/option-mongostat-uri.rst:30
-msgid "``--username``"
-msgstr ""
-
-#: ../source/includes/option/option-mongostat-uri.rst:31
-msgid ""
-"``--password`` (when specifying the password as part of the :doc:`URI "
-"</reference/connection-string/>` connection string)"
-msgstr ""
-
-#: ../source/includes/option/option-mongostat-uri.rst:33
-msgid "``--authenticationDatabase``"
-msgstr ""
-
-#: ../source/includes/option/option-mongostat-uri.rst:34
-msgid "``--authenticationMechanism``"
-msgstr ""
-
-=======
 # 6f55803fec654b20b98e5b6e9289c4db
->>>>>>> 2478a500
 #: ../source/includes/option/option-mongostat-host.rst:3
 msgid "*Default*: localhost:27017"
 msgstr ""
 
-<<<<<<< HEAD
-=======
 # 1880efa7aa8349d5a5b4ba21010070b9
->>>>>>> 2478a500
 #: ../source/includes/option/option-mongostat-host.rst:5
 msgid ""
-"Specifies a resolvable hostname for the :binary:`~bin.mongod` to which to"
-" connect. By default, the :program:`mongostat` attempts to connect to a "
+"Specifies a resolvable hostname for the :program:`mongod` to which to "
+"connect. By default, the :program:`mongostat` attempts to connect to a "
 "MongoDB instance running on the localhost on port number ``27017``."
 msgstr ""
 
-<<<<<<< HEAD
-=======
 # e88d7b0e5ae645af8742f2aae94a75b2
->>>>>>> 2478a500
 #: ../source/includes/option/option-mongostat-host.rst:9
 msgid ""
 "To connect to a replica set, you can specify the set member or members to"
 " report on, as in the following (see also the ``--discover`` flag):"
 msgstr ""
 
-<<<<<<< HEAD
-=======
 # 79110f349aca4d2185722ab7dd51fe55
->>>>>>> 2478a500
 #: ../source/includes/option/option-mongostat-host.rst:17
 msgid ""
 "If you use IPv6 and use the ``<address>:<port>`` format, you must enclose"
@@ -329,50 +170,18 @@
 "``[<address>]``)."
 msgstr ""
 
-<<<<<<< HEAD
-=======
 # 8703746c091c4ee4bcc0e158e3af5942
->>>>>>> 2478a500
 #: ../source/includes/option/option-mongostat-port.rst:3
 msgid "*Default*: 27017"
 msgstr ""
 
-<<<<<<< HEAD
-=======
 # a493a447351249b58c896a8a64673860
->>>>>>> 2478a500
 #: ../source/includes/option/option-mongostat-port.rst:5
 msgid ""
 "Specifies the TCP port on which the MongoDB instance listens for client "
 "connections."
 msgstr ""
 
-<<<<<<< HEAD
-#: ../source/includes/option/option-mongostat-ipv6.rst:3
-msgid "*Removed in version 3.0.*"
-msgstr ""
-
-#: ../source/includes/option/option-mongostat-ipv6.rst:5
-msgid ""
-"Enables IPv6 support and allows :program:`mongostat` to connect to the "
-"MongoDB instance using an IPv6 network. Prior to MongoDB 3.0, you had to "
-"specify :option:`--ipv6` to use IPv6. In MongoDB 3.0 and later, IPv6 is "
-"always enabled."
-msgstr ""
-
-#: ../source/includes/option/option-mongostat-ssl.rst:5
-msgid ""
-"Enables connection to a :binary:`~bin.mongod` or :binary:`~bin.mongos` "
-"that has TLS/SSL support enabled."
-msgstr ""
-
-#: ../source/includes/extracts/ssl-facts-see-more.rst:1
-msgid ""
-"For more information about TLS/SSL and MongoDB, see :doc:`/tutorial"
-"/configure-ssl` and :doc:`/tutorial/configure-ssl-clients` ."
-msgstr ""
-
-=======
 # b25bbe958df346818ab2aafee2d581c2
 #: ../source/includes/option/option-mongostat-ipv6.rst:3
 msgid "*Removed in version 3.0.*"
@@ -409,45 +218,11 @@
 msgstr ""
 
 # ae823ee768244be9b6e993745b5ee875
->>>>>>> 2478a500
 #: ../source/includes/option/option-mongostat-sslCAFile.rst:5
 msgid ""
 "Specifies the :file:`.pem` file that contains the root certificate chain "
 "from the Certificate Authority. Specify the file name of the :file:`.pem`"
 " file using relative or absolute paths."
-<<<<<<< HEAD
-msgstr ""
-
-#: ../source/includes/extracts/ssl-facts-ca-file.rst:2
-msgid ""
-"Starting in version 3.4, if ``--sslCAFile`` or ``ssl.CAFile`` is not "
-"specified and you are not using x.509 authentication, the system-wide CA "
-"certificate store will be used when connecting to an TLS/SSL-enabled "
-"server."
-msgstr ""
-
-#: ../source/includes/extracts/ssl-facts-x509-ca-file.rst:2
-msgid ""
-"If using x.509 authentication, ``--sslCAFile`` or ``ssl.CAFile`` must be "
-"specified unless using :option:`--sslCertificateSelector <mongod "
-"--sslCertificateSelector>`."
-msgstr ""
-
-#: ../source/includes/option/option-mongostat-sslCAFile.rst:13
-msgid ""
-"**Version 3.2 and earlier:** For TLS/SSL connections (``--ssl``) to "
-":binary:`~bin.mongod` and :binary:`~bin.mongos`, if the "
-":program:`mongostat` runs without the :option:`--sslCAFile`, "
-":program:`mongostat` will not attempt to validate the server "
-"certificates. This creates a vulnerability to expired "
-":binary:`~bin.mongod` and :binary:`~bin.mongos` certificates as well as "
-"to foreign processes posing as valid :binary:`~bin.mongod` or "
-":binary:`~bin.mongos` instances. Ensure that you *always* specify the CA "
-"file to validate the server certificates in cases where intrusion is a "
-"possibility."
-msgstr ""
-
-=======
 msgstr ""
 
 # b986a94b35824f55a546327789e67fcf
@@ -464,7 +239,6 @@
 msgstr ""
 
 # 581e8fcebb6044269d8702f9f70d75b8
->>>>>>> 2478a500
 #: ../source/includes/option/option-mongostat-sslPEMKeyFile.rst:5
 msgid ""
 "Specifies the :file:`.pem` file that contains both the TLS/SSL "
@@ -472,26 +246,16 @@
 " relative or absolute paths."
 msgstr ""
 
-<<<<<<< HEAD
-#: ../source/includes/option/option-mongostat-sslPEMKeyFile.rst:9
-msgid ""
-"This option is required when using the :option:`--ssl` option to connect "
-"to a :binary:`~bin.mongod` or :binary:`~bin.mongos` that has "
-=======
 # df30de5b7dca47d5a28751a1d23355b3
 #: ../source/includes/option/option-mongostat-sslPEMKeyFile.rst:9
 msgid ""
 "This option is required when using the :option:`--ssl` option to connect "
 "to a :program:`mongod` or :program:`mongos` that has "
->>>>>>> 2478a500
 ":setting:`~net.ssl.CAFile` enabled *without* "
 ":setting:`~net.ssl.allowConnectionsWithoutCertificates`."
 msgstr ""
 
-<<<<<<< HEAD
-=======
 # 3f71b0ee25d04602ab1a082d43531859
->>>>>>> 2478a500
 #: ../source/includes/option/option-mongostat-sslPEMKeyPassword.rst:5
 msgid ""
 "Specifies the password to de-crypt the certificate-key file (i.e. "
@@ -501,10 +265,7 @@
 "reporting output."
 msgstr ""
 
-<<<<<<< HEAD
-=======
 # 5afbfffa0122482190be6f907df3c6a7
->>>>>>> 2478a500
 #: ../source/includes/option/option-mongostat-sslPEMKeyPassword.rst:10
 msgid ""
 "If the private key in the PEM file is encrypted and you do not specify "
@@ -512,10 +273,7 @@
 "prompt for a passphrase. See :ref:`ssl-certificate-password`."
 msgstr ""
 
-<<<<<<< HEAD
-=======
 # 0b06fbe697794bafb6df4c9836fcf28e
->>>>>>> 2478a500
 #: ../source/includes/option/option-mongostat-sslCRLFile.rst:5
 msgid ""
 "Specifies the :file:`.pem` file that contains the Certificate Revocation "
@@ -523,10 +281,7 @@
 "absolute paths."
 msgstr ""
 
-<<<<<<< HEAD
-=======
 # e8cafd902c614f66a16cd48561bd6be6
->>>>>>> 2478a500
 #: ../source/includes/option/option-mongostat-sslAllowInvalidCertificates.rst:5
 msgid ""
 "Bypasses the validation checks for server certificates and allows the use"
@@ -535,58 +290,6 @@
 "warning the use of the invalid certificate."
 msgstr ""
 
-<<<<<<< HEAD
-#: ../source/includes/extracts/ssl-facts-x509-invalid-certificate.rst:2
-msgid ""
-"Starting in MongoDB 4.0, if you specify ``--sslAllowInvalidCertificates``"
-" or ``ssl.allowInvalidCertificates: true`` when using x.509 "
-"authentication, an invalid certificate is only sufficient to establish a "
-"TLS/SSL connection but is *insufficient* for authentication."
-msgstr ""
-
-#: ../source/includes/extracts/ssl-facts-invalid-cert-warning-clients.rst:4
-msgid ""
-"Although available, avoid using the ``--sslAllowInvalidCertificates`` "
-"option if possible. If the use of ``--sslAllowInvalidCertificates`` is "
-"necessary, only use the option on systems where intrusion is not "
-"possible."
-msgstr ""
-
-#: ../source/includes/extracts/ssl-facts-invalid-cert-warning-clients.rst:9
-msgid ""
-"If the :binary:`~bin.mongo` shell (and other :ref:`mongodb-tools-support-"
-"ssl`) runs with the ``--sslAllowInvalidCertificates`` option, the "
-":binary:`~bin.mongo` shell (and other :ref:`mongodb-tools-support-ssl`) "
-"will not attempt to validate the server certificates. This creates a "
-"vulnerability to expired :binary:`~bin.mongod` and :binary:`~bin.mongos` "
-"certificates as well as to foreign processes posing as valid "
-":binary:`~bin.mongod` or :binary:`~bin.mongos` instances. If you only "
-"need to disable the validation of the hostname in the TLS/SSL "
-"certificates, see ``--sslAllowInvalidHostnames``."
-msgstr ""
-
-#: ../source/includes/option/option-mongostat-sslAllowInvalidHostnames.rst:5
-msgid ""
-"Disables the validation of the hostnames in TLS/SSL certificates. Allows "
-":program:`mongostat` to connect to MongoDB instances even if the hostname"
-" in their certificates do not match the specified hostname."
-msgstr ""
-
-#: ../source/includes/option/option-mongostat-sslFIPSMode.rst:5
-msgid ""
-"Directs the :program:`mongostat` to use the FIPS mode of the TLS/SSL "
-"library. Your system must have a FIPS compliant library to use the "
-":option:`--sslFIPSMode` option."
-msgstr ""
-
-#: ../source/includes/note-fips-is-enterprise-only.rst:1
-msgid ""
-"FIPS-compatible TLS/SSL is available only in `MongoDB Enterprise "
-"<http://www.mongodb.com/products/mongodb-enterprise?jmp=docs>`_. See "
-":doc:`/tutorial/configure-fips` for more information."
-msgstr ""
-
-=======
 # 109e53d0d04d4dadaeaa9b9faa28858c
 #: ../source/includes/option/option-mongostat-sslAllowInvalidHostnames.rst:5
 msgid ""
@@ -612,7 +315,6 @@
 msgstr ""
 
 # e5919b9dc4554037ad528932944a993a
->>>>>>> 2478a500
 #: ../source/includes/option/option-mongostat-username.rst:3
 msgid ""
 "Specifies a username with which to authenticate to a MongoDB database "
@@ -620,10 +322,7 @@
 "``--authenticationDatabase`` options."
 msgstr ""
 
-<<<<<<< HEAD
-=======
 # d7d011c28b46450e8de62e5d5f6a911f
->>>>>>> 2478a500
 #: ../source/includes/option/option-mongostat-password.rst:3
 msgid ""
 "Specifies a password with which to authenticate to a MongoDB database "
@@ -631,31 +330,20 @@
 "``--authenticationDatabase`` options."
 msgstr ""
 
-<<<<<<< HEAD
-=======
 # e476edb4cebf4606b39e729b7ae6bfda
->>>>>>> 2478a500
 #: ../source/includes/option/option-mongostat-password.rst:9
 msgid ""
 "If you do not specify an argument for :option:`--password`, "
 ":program:`mongostat` returns an error."
 msgstr ""
 
-<<<<<<< HEAD
-=======
 # a40f09a5d3504a53af46478daf6d7c1a
->>>>>>> 2478a500
 #: ../source/includes/option/option-mongostat-password.rst:14
 msgid ""
 "If you wish :program:`mongostat` to prompt the user for the password, "
 "pass the :option:`--username` option without :option:`--password` or "
 "specify an empty string as the :option:`--password` value, as in "
 "``--password \"\"`` ."
-<<<<<<< HEAD
-msgstr ""
-
-#: ../source/includes/option/option-mongostat-authenticationDatabase.rst:3
-=======
 msgstr ""
 
 # 1ea113b46b6b4bbcbe8f5614daf3589e
@@ -679,15 +367,11 @@
 
 # d75826147d60455a988ea7e4de8be3aa
 #: ../source/includes/option/option-mongostat-authenticationMechanism.rst:5
->>>>>>> 2478a500
-msgid ""
-"Specifies the database in which the user is created. See :ref:`user-"
-"authentication-database`."
-msgstr ""
-
-<<<<<<< HEAD
-#: ../source/includes/option/option-mongostat-authenticationDatabase.rst:7
-=======
+msgid ""
+"Added support for the ``PLAIN`` and ``MONGODB-X509`` authentication "
+"mechanisms."
+msgstr ""
+
 # fa436677250b4c18979f89adb79017d9
 #: ../source/includes/option/option-mongostat-authenticationMechanism.rst:9
 msgid ""
@@ -697,103 +381,11 @@
 
 # 8119b99a3e4b4f1fb4f4a53632b950f8
 #: ../source/includes/option/option-mongostat-authenticationMechanism.rst:14
->>>>>>> 2478a500
-msgid ""
-":option:`--authenticationDatabase` is required for :binary:`~bin.mongod` "
-"and :binary:`~bin.mongos` instances that use :ref:`authentication`."
-msgstr ""
-
-<<<<<<< HEAD
-#: ../source/includes/option/option-mongostat-authenticationMechanism.rst:3
-msgid "*Default*: SCRAM-SHA-1"
-msgstr ""
-
-#: ../source/includes/option/option-mongostat-authenticationMechanism.rst:5
 msgid ""
 "Specifies the authentication mechanism the :program:`mongostat` instance "
-"uses to authenticate to the :binary:`~bin.mongod` or "
-":binary:`~bin.mongos`."
-msgstr ""
-
-#: ../source/includes/option/option-mongostat-authenticationMechanism.rst:10
-msgid ""
-"MongoDB removes support for the deprecated MongoDB Challenge-Response "
-"(``MONGODB-CR``) authentication mechanism."
-msgstr ""
-
-#: ../source/includes/option/option-mongostat-authenticationMechanism.rst:13
-msgid ""
-"MongoDB adds support for SCRAM mechanism using the SHA-256 hash function "
-"(``SCRAM-SHA-256``)."
-msgstr ""
-
-#: ../source/includes/list-table-auth-mechanisms.rst:5
-msgid "Value"
-msgstr ""
-
-#: ../source/includes/list-table-auth-mechanisms.rst:7
-msgid "Description"
-msgstr ""
-
-#: ../source/includes/list-table-auth-mechanisms.rst:9
-msgid ":ref:`SCRAM-SHA-1 <authentication-scram-sha-1>`"
-msgstr ""
-
-#: ../source/includes/list-table-auth-mechanisms.rst:11
-msgid ""
-"`RFC 5802 <https://tools.ietf.org/html/rfc5802>`_ standard Salted "
-"Challenge Response Authentication Mechanism using the SHA-1 hash "
-"function."
-msgstr ""
-
-#: ../source/includes/list-table-auth-mechanisms.rst:15
-msgid ":ref:`SCRAM-SHA-256 <authentication-scram-sha-256>`"
-msgstr ""
-
-#: ../source/includes/list-table-auth-mechanisms.rst:17
-msgid ""
-"`RFC 7677 <https://tools.ietf.org/html/rfc7677>`_ standard Salted "
-"Challenge Response Authentication Mechanism using the SHA-256 hash "
-"function."
-msgstr ""
-
-#: ../source/includes/list-table-auth-mechanisms.rst:21
-msgid "Requires featureCompatibilityVersion set to ``4.0``."
-msgstr ""
-
-#: ../source/includes/list-table-auth-mechanisms.rst:25
-msgid ":ref:`MONGODB-X509 <security-auth-x509>`"
-msgstr ""
-
-#: ../source/includes/list-table-auth-mechanisms.rst:27
-msgid "MongoDB TLS/SSL certificate authentication."
-msgstr ""
-
-#: ../source/includes/list-table-auth-mechanisms.rst:29
-msgid ":ref:`GSSAPI <security-auth-kerberos>` (Kerberos)"
-msgstr ""
-
-#: ../source/includes/list-table-auth-mechanisms.rst:31
-msgid ""
-"External authentication using Kerberos. This mechanism is available only "
-"in `MongoDB Enterprise <http://www.mongodb.com/products/mongodb-"
-"enterprise?jmp=docs>`_."
-msgstr ""
-
-#: ../source/includes/list-table-auth-mechanisms.rst:35
-msgid ":ref:`PLAIN <security-auth-ldap>` (LDAP SASL)"
-msgstr ""
-
-#: ../source/includes/list-table-auth-mechanisms.rst:37
-msgid ""
-"External authentication using LDAP. You can also use ``PLAIN`` for "
-"authenticating in-database users. ``PLAIN`` transmits passwords in plain "
-"text. This mechanism is available only in `MongoDB Enterprise "
-"<http://www.mongodb.com/products/mongodb-enterprise?jmp=docs>`_."
-msgstr ""
-
-#: ../source/includes/option/option-mongostat-gssapiServiceName.rst:5
-=======
+"uses to authenticate to the :program:`mongod` or :program:`mongos`."
+msgstr ""
+
 # 656e4bbaf04f465a905ad400fcb1439a
 #: ../source/includes/option/option-mongostat-authenticationMechanism.rst:21
 msgid "Value"
@@ -1057,149 +649,11 @@
 
 # a603db9f76dc4ffd9635a78e8fd09ac2
 #: ../source/includes/option/option-mongostat-all.rst:3
->>>>>>> 2478a500
-msgid ""
-"Specify the name of the service using :doc:`GSSAPI/Kerberos "
-"</core/kerberos>`. Only required if the service does not use the default "
-"name of ``mongodb``."
-msgstr ""
-
-<<<<<<< HEAD
-#: ../source/includes/option/option-mongostat-gssapiHostName.rst:9
-#: ../source/includes/option/option-mongostat-gssapiServiceName.rst:9
-msgid "This option is available only in MongoDB Enterprise."
-msgstr ""
-
-#: ../source/includes/option/option-mongostat-gssapiHostName.rst:5
-msgid ""
-"Specify the hostname of a service using :doc:`GSSAPI/Kerberos "
-"</core/kerberos>`. *Only* required if the hostname of a machine does not "
-"match the hostname resolved by DNS."
-msgstr ""
-
-#: ../source/includes/option/option-mongostat-humanReadable.rst:3
-msgid "*Default*: True"
-msgstr ""
-
-#: ../source/includes/option/option-mongostat-humanReadable.rst:8
-msgid ""
-"When ``true``, :program:`mongostat` formats dates and quantity values for"
-" easier reading, as in the following sample output:"
-msgstr ""
-
-#: ../source/includes/option/option-mongostat-humanReadable.rst:19
-msgid ""
-"When ``false``, :program:`mongostat` returns the raw data, as in the "
-"following sample output:"
-msgstr ""
-
-#: ../source/includes/option/option-mongostat-Columns.rst:6
-msgid ""
-"When specified, :program:`mongostat` includes **only** the specified "
-"fields in the :program:`mongostat` output."
-msgstr ""
-
-#: ../source/includes/option/option-mongostat-AppendColumns.rst:9
-#: ../source/includes/option/option-mongostat-Columns.rst:9
-msgid ""
-"Use dot notation to specify :dbcommand:`serverStatus fields "
-"<serverStatus>`, as in :serverstatus:`metrics.document.inserted`."
-msgstr ""
-
-#: ../source/includes/option/option-mongostat-AppendColumns.rst:13
-#: ../source/includes/option/option-mongostat-Columns.rst:13
-msgid "To specify a custom name for a field, use ``<field>=<customName>``, as in:"
-msgstr ""
-
-#: ../source/includes/option/option-mongostat-Columns.rst:20
-msgid ""
-":option:`-o` supports the following methods to modify the information "
-"returned for a given serverStatus field:"
-msgstr ""
-
-#: ../source/includes/option/option-mongostat-Columns.rst:25
-msgid ""
-"Use :method:`.rate()` to view the rate per second at which a serverStatus"
-" field is changing from :binary:`~bin.mongostat` call to call."
-msgstr ""
-
-#: ../source/includes/option/option-mongostat-Columns.rst:29
-msgid ""
-":ref:`ex-mongostat-rate` illustrates how to use :binary:`~bin.mongostat` "
-"with :option:`-o` and the :method:`.rate()` method."
-msgstr ""
-
-#: ../source/includes/option/option-mongostat-Columns.rst:35
-msgid ""
-"Use :method:`.diff()` to view how much a serverStatus field has changed "
-"since the previous :binary:`~bin.mongostat` call. The interval between "
-"calls is specified by ``<sleeptime>``."
-msgstr ""
-
-#: ../source/includes/option/option-mongostat-Columns.rst:39
-msgid ""
-":ref:`ex-mongostat-diff` illustrates how to use :binary:`~bin.mongostat` "
-"with :option:`-o` and the :method:`.diff()` method."
-msgstr ""
-
-#: ../source/includes/option/option-mongostat-Columns.rst:43
-msgid ""
-":program:`mongostat` supports specifying *either* :option:`-o` or "
-":option:`-O`: you cannot include both options."
-msgstr ""
-
-#: ../source/includes/option/option-mongostat-Columns.rst:46
-msgid "See :ref:`ex-mongostat-specify-columns` for an example of :option:`-o`."
-msgstr ""
-
-#: ../source/includes/option/option-mongostat-AppendColumns.rst:6
-msgid ""
-"When specified, :program:`mongostat` includes the specified "
-":dbcommand:`serverStatus` fields after the default :program:`mongostat` "
-"output."
-msgstr ""
-
-#: ../source/includes/option/option-mongostat-AppendColumns.rst:20
-msgid ""
-":program:`mongostat` supports specifying *either* :option:`-O` or "
-":option:`-o`: you cannot include both options."
-msgstr ""
-
-#: ../source/includes/option/option-mongostat-AppendColumns.rst:23
-msgid "See :ref:`ex-mongostat-append-columns` for an example of :option:`-O`."
-msgstr ""
-
-#: ../source/includes/option/option-mongostat-noheaders.rst:3
-msgid "Disables the output of column or field names."
-msgstr ""
-
-#: ../source/includes/option/option-mongostat-rowcount.rst:3
-msgid ""
-"Controls the number of rows to output. Use in conjunction with the "
-"``sleeptime`` argument to control the duration of a "
-":binary:`~bin.mongostat` operation."
-msgstr ""
-
-#: ../source/includes/option/option-mongostat-rowcount.rst:7
-msgid ""
-"Unless :option:`--rowcount` is specified, :binary:`~bin.mongostat` will "
-"return an infinite number of rows (e.g. value of ``0``.)"
-msgstr ""
-
-#: ../source/includes/option/option-mongostat-discover.rst:3
-msgid ""
-"Discovers and reports on statistics from all members of a :term:`replica "
-"set` or :term:`sharded cluster`. When connected to any member of a "
-"replica set, :option:`--discover` all non-:term:`hidden members <hidden "
-"member>` of the replica set. When connected to a :binary:`~bin.mongos`, "
-":binary:`~bin.mongostat` will return data from all :term:`shards <shard>`"
-" in the cluster. If a replica set provides a shard in the sharded "
-"cluster, :binary:`~bin.mongostat` will report on non-hidden members of "
-"that replica set."
-msgstr ""
-
-#: ../source/includes/option/option-mongostat-discover.rst:12
-=======
+msgid ""
+"Configures :program:`mongostat` to return all optional :ref:`fields "
+"<mongostat-fields>`."
+msgstr ""
+
 # 678f9f45ab2340ae9bf10a7899252096
 #: ../source/includes/option/option-mongostat-json.rst:6
 msgid "Returns output for :program:`mongostat` in :term:`JSON` format."
@@ -1419,334 +873,11 @@
 
 # 0e61be78ede6400bbc1f45735145d7f5
 #: ../source/reference/program/mongostat.txt:284
->>>>>>> 2478a500
-msgid ""
-"The :option:`mongostat --host` option is not required but potentially "
-"useful in this case."
-msgstr ""
-
-<<<<<<< HEAD
-#: ../source/includes/option/option-mongostat-discover.rst:15
-msgid ""
-"When running with :option:`--discover`, :binary:`~bin.mongostat` now "
-"respects :option:`--rowcount`."
-msgstr ""
-
-#: ../source/includes/option/option-mongostat-http.rst:3
-msgid ""
-"Configures :binary:`~bin.mongostat` to collect data using the HTTP "
-"interface rather than a raw database connection."
-msgstr ""
-
-#: ../source/includes/fact-deprecated-http-interface.rst:3
-msgid "MongoDB 3.6 removes the deprecated HTTP interface and REST API to MongoDB."
-msgstr ""
-
-#: ../source/includes/option/option-mongostat-all.rst:3
-msgid ""
-"Configures :binary:`~bin.mongostat` to return all optional :ref:`fields "
-"<mongostat-fields>`."
-msgstr ""
-
-#: ../source/includes/option/option-mongostat-json.rst:6
-msgid "Returns output for :program:`mongostat` in :term:`JSON` format."
-msgstr ""
-
-#: ../source/includes/option/option-mongostat-interactive.rst:6
-msgid ""
-"Display :program:`mongostat` output in an interactive non-scrolling "
-"interface rather than the default scrolling output."
-msgstr ""
-
-#: ../source/includes/option/option-mongostat-interactive.rst:9
-msgid ""
-":option:`--interactive` is not available with the :option:`--json "
-"<mongostat --json>` option."
-msgstr ""
-
-#: ../source/includes/option/option-mongostat-interactive.rst:12
-msgid ""
-"See: :ref:`example-mongostat-interactive` for an example of "
-":option:`--interactive`."
-msgstr ""
-
-#: ../source/includes/option/option-mongostat-<sleeptime>.rst:3
-msgid "*Default*: 1"
-msgstr ""
-
-#: ../source/includes/option/option-mongostat-<sleeptime>.rst:5
-msgid ""
-"The final :program:`mongostat` argument is the length of time, in "
-"seconds, that :binary:`~bin.mongostat` waits in between calls. By default"
-" :binary:`~bin.mongostat` returns one call every second."
-msgstr ""
-
-#: ../source/includes/option/option-mongostat-<sleeptime>.rst:9
-msgid ""
-":binary:`~bin.mongostat` returns values that reflect the operations over "
-"a 1 second period. For values of ``<sleeptime>`` greater than 1, "
-":binary:`~bin.mongostat` averages data to reflect average operations per "
-"second."
-msgstr ""
-
-#: ../source/reference/program/mongostat.txt:132
-msgid "Fields"
-msgstr ""
-
-#: ../source/reference/program/mongostat.txt:134
-msgid ""
-":binary:`~bin.mongostat` returns values that reflect the operations over "
-"a 1 second period. When :command:`mongostat <sleeptime>` has a value "
-"greater than 1, :binary:`~bin.mongostat` averages the statistics to "
-"reflect average operations per second."
-msgstr ""
-
-#: ../source/reference/program/mongostat.txt:139
-msgid ":binary:`~bin.mongostat` outputs the following fields:"
-msgstr ""
-
-#: ../source/reference/program/mongostat.txt:143
-msgid ""
-"The number of objects inserted into the database per second. If followed "
-"by an asterisk (e.g. ``*``), the datum refers to a replicated operation."
-msgstr ""
-
-#: ../source/reference/program/mongostat.txt:149
-msgid "The number of query operations per second."
-msgstr ""
-
-#: ../source/reference/program/mongostat.txt:153
-msgid "The number of update operations per second."
-msgstr ""
-
-#: ../source/reference/program/mongostat.txt:157
-msgid "The number of delete operations per second."
-msgstr ""
-
-#: ../source/reference/program/mongostat.txt:161
-msgid "The number of get more (i.e. cursor batch) operations per second."
-msgstr ""
-
-#: ../source/reference/program/mongostat.txt:165
-msgid ""
-"The number of commands per second. On :term:`secondary` systems, "
-":binary:`~bin.mongostat` presents two values separated by a pipe "
-"character (e.g. ``|``), in the form of ``local|replicated`` commands."
-msgstr ""
-
-#: ../source/reference/program/mongostat.txt:174
-msgid ""
-"For the :ref:`storage-wiredtiger`, ``flushes`` refers to the number of "
-"WiredTiger checkpoints triggered between each polling interval."
-msgstr ""
-
-#: ../source/reference/program/mongostat.txt:177
-msgid ""
-"For the :ref:`storage-mmapv1`, ``flushes`` represents the number of "
-":term:`fsync` operations per second."
-msgstr ""
-
-#: ../source/reference/program/mongostat.txt:184
-msgid ""
-"Only for :ref:`storage-wiredtiger`. The percentage of the WiredTiger "
-"cache with dirty bytes, calculated by "
-":serverstatus:`wiredTiger.cache.tracked dirty bytes in the cache` / "
-":serverstatus:`wiredTiger.cache.maximum bytes configured`."
-msgstr ""
-
-#: ../source/reference/program/mongostat.txt:193
-msgid ""
-"Only for :ref:`storage-wiredtiger`. The percentage of the WiredTiger "
-"cache that is in use, calculated by :serverstatus:`wiredTiger.cache.bytes"
-" currently in the cache` / :serverstatus:`wiredTiger.cache.maximum bytes "
-"configured`."
-msgstr ""
-
-#: ../source/reference/program/mongostat.txt:202
-msgid ""
-"Only for :ref:`storage-mmapv1`. The total amount of data mapped in "
-"megabytes. This is the total data size at the time of the last "
-":binary:`~bin.mongostat` call."
-msgstr ""
-
-#: ../source/reference/program/mongostat.txt:208
-msgid ""
-"The amount of virtual memory in megabytes used by the process at the time"
-" of the last :binary:`~bin.mongostat` call."
-msgstr ""
-
-#: ../source/reference/program/mongostat.txt:215
-msgid "Only for :ref:`storage-mmapv1`."
-msgstr ""
-
-#: ../source/reference/program/mongostat.txt:217
-msgid ""
-"*Optional*. The total amount of virtual memory excluding all mapped "
-"memory at the time of the last :binary:`~bin.mongostat` call."
-msgstr ""
-
-#: ../source/reference/program/mongostat.txt:220
-msgid ""
-":binary:`~bin.mongostat` only returns this value when started with the "
-":option:`--all <mongostat --all>` option."
-msgstr ""
-
-#: ../source/reference/program/mongostat.txt:225
-msgid ""
-"The amount of resident memory in megabytes used by the process at the "
-"time of the last :binary:`~bin.mongostat` call."
-msgstr ""
-
-#: ../source/reference/program/mongostat.txt:232
-msgid "Only for :ref:`storage-mmapv1`. The number of page faults per second."
-msgstr ""
-
-#: ../source/reference/program/mongostat.txt:234
-msgid ""
-"Before version 2.1, this value was only provided for MongoDB instances "
-"running on Linux hosts."
-msgstr ""
-
-#: ../source/reference/program/mongostat.txt:242
-msgid ""
-"Only for :ref:`storage-mmapv1`. The percentage of read lock acquisitions "
-"that had to wait. :binary:`~bin.mongostat` displays ``lr|lw`` if a lock "
-"acquisition waited."
-msgstr ""
-
-#: ../source/reference/program/mongostat.txt:250
-msgid ""
-"Only for :ref:`storage-mmapv1`. The percentage of write lock acquisitions"
-" that had to wait. :binary:`~bin.mongostat` displays ``lr|lw`` if a lock "
-"acquisition waited."
-msgstr ""
-
-#: ../source/reference/program/mongostat.txt:258
-msgid ""
-"Only for :ref:`storage-mmapv1`. The average acquire time, in "
-"microseconds, of read lock acquisitions that waited. "
-":binary:`~bin.mongostat` displays ``lrt|lwt`` if a lock acquisition "
-"waited."
-msgstr ""
-
-#: ../source/reference/program/mongostat.txt:267
-msgid ""
-"Only for :ref:`storage-mmapv1`. The average acquire time, in "
-"microseconds, of write lock acquisitions that waited. "
-":binary:`~bin.mongostat` displays ``lrt|lwt`` if a lock acquisition "
-"waited."
-msgstr ""
-
-#: ../source/reference/program/mongostat.txt:274
-msgid ""
-"Only appears when :binary:`~bin.mongostat` runs against pre-3.0 versions "
-"of MongoDB instances."
-msgstr ""
-
-#: ../source/reference/program/mongostat.txt:278
-msgid "The percent of time in a global write lock."
-msgstr ""
-
-#: ../source/reference/program/mongostat.txt:284
-msgid ""
-"Only for :ref:`storage-mmapv1`. The percent of index access attempts that"
-" required a page fault to load a btree node. This is a sampled value."
-msgstr ""
-
-#: ../source/reference/program/mongostat.txt:290
 msgid ""
 "The length of the queue of clients waiting to read data from the MongoDB "
 "instance."
 msgstr ""
 
-#: ../source/reference/program/mongostat.txt:295
-msgid ""
-"The length of the queue of clients waiting to write data from the MongoDB"
-" instance."
-msgstr ""
-
-#: ../source/reference/program/mongostat.txt:300
-msgid "The number of active clients performing read operations."
-msgstr ""
-
-#: ../source/reference/program/mongostat.txt:304
-msgid "The number of active clients performing write operations."
-msgstr ""
-
-#: ../source/reference/program/mongostat.txt:308
-msgid ""
-"The amount of network traffic, in *bytes*, received by the MongoDB "
-"instance."
-msgstr ""
-
-#: ../source/reference/program/mongostat.txt:310
-#: ../source/reference/program/mongostat.txt:316
-msgid "This includes traffic from :binary:`~bin.mongostat` itself."
-msgstr ""
-
-#: ../source/reference/program/mongostat.txt:314
-msgid "The amount of network traffic, in *bytes*, sent by the MongoDB instance."
-msgstr ""
-
-#: ../source/reference/program/mongostat.txt:320
-msgid "The total number of open connections."
-msgstr ""
-
-#: ../source/reference/program/mongostat.txt:324
-msgid "The name, if applicable, of the replica set."
-msgstr ""
-
-#: ../source/reference/program/mongostat.txt:328
-msgid "The replication status of the member."
-msgstr ""
-
-#: ../source/reference/program/mongostat.txt:331
-msgid "**Value**"
-msgstr ""
-
-#: ../source/reference/program/mongostat.txt:331
-msgid "**Replication Type**"
-msgstr ""
-
-#: ../source/reference/program/mongostat.txt:333
-msgid "M"
-msgstr ""
-
-#: ../source/reference/program/mongostat.txt:333
-msgid "master"
-msgstr ""
-
-#: ../source/reference/program/mongostat.txt:334
-msgid "SEC"
-msgstr ""
-
-#: ../source/reference/program/mongostat.txt:334
-msgid ":term:`secondary`"
-msgstr ""
-
-#: ../source/reference/program/mongostat.txt:335
-msgid "REC"
-msgstr ""
-
-#: ../source/reference/program/mongostat.txt:335
-msgid "recovering"
-msgstr ""
-
-#: ../source/reference/program/mongostat.txt:336
-msgid "UNK"
-msgstr ""
-
-#: ../source/reference/program/mongostat.txt:336
-msgid "unknown"
-msgstr ""
-
-#: ../source/reference/program/mongostat.txt:337
-msgid "RTR"
-msgstr ""
-
-#: ../source/reference/program/mongostat.txt:337
-msgid "mongos process (\"router\")"
-=======
 # 4495ab820add4922b67aba90aa8521b6
 #: ../source/reference/program/mongostat.txt:289
 msgid ""
@@ -2017,158 +1148,6 @@
 ":term:`sharded cluster` is running on port ``27017`` of the local "
 "machine, you can use the following form to return statistics from all "
 "members of the cluster:"
->>>>>>> 2478a500
-msgstr ""
-
-#: ../source/reference/program/mongostat.txt:338
-msgid "ARB"
-msgstr ""
-
-#: ../source/reference/program/mongostat.txt:338
-msgid ":term:`arbiter`"
-msgstr ""
-
-#: ../source/reference/program/mongostat.txt:342
-msgid "Use"
-msgstr ""
-
-#: ../source/reference/program/mongostat.txt:345
-msgid "Specify ``mongostat`` Collection Period and Frequency"
-msgstr ""
-
-#: ../source/reference/program/mongostat.txt:347
-msgid ""
-"In the first example, :binary:`~bin.mongostat` will return data every "
-"second for 20 seconds. :binary:`~bin.mongostat` collects data from the "
-":binary:`~bin.mongod` instance running on the localhost interface on port"
-" 27017. All of the following invocations produce identical behavior:"
-msgstr ""
-
-#: ../source/reference/program/mongostat.txt:360
-msgid ""
-"In the next example, :binary:`~bin.mongostat` returns data every 5 "
-"minutes (or 300 seconds) for as long as the program runs. "
-":binary:`~bin.mongostat` collects data from the :binary:`~bin.mongod` "
-"instance running on the localhost interface on port ``27017``. The "
-"following invocations produce identical behavior:"
-msgstr ""
-
-#: ../source/reference/program/mongostat.txt:372
-msgid ""
-"In the following example, :binary:`~bin.mongostat` returns data every 5 "
-"minutes for an hour (12 times.) :binary:`~bin.mongostat` collects data "
-"from the :binary:`~bin.mongod` instance running on the localhost "
-"interface on port 27017. The following invocations produce identical "
-"behavior:"
-msgstr ""
-
-#: ../source/reference/program/mongostat.txt:386
-msgid "Add Fields to :binary:`~bin.mongostat` Output"
-msgstr ""
-
-#: ../source/reference/program/mongostat.txt:390
-msgid ""
-":option:`-O <mongostat -O>` allows you to specify fields from "
-":dbcommand:`serverStatus` output to add to the default "
-":binary:`~bin.mongostat` output. The following example adds the "
-":serverstatus:`host` and :serverstatus:`version` fields as well as the "
-":serverstatus:`network.numRequests` field, which will display as "
-"\"network requests\", to the default :binary:`~bin.mongostat` output:"
-msgstr ""
-
-#: ../source/reference/program/mongostat.txt:401
-#: ../source/reference/program/mongostat.txt:426
-msgid "The :binary:`~bin.mongostat` output would then resemble:"
-msgstr ""
-
-#: ../source/reference/program/mongostat.txt:413
-msgid "Specify :binary:`~bin.mongostat` Output Fields"
-msgstr ""
-
-#: ../source/reference/program/mongostat.txt:417
-msgid ""
-":option:`-o <mongostat -o>` specifies the columns "
-":binary:`~bin.mongostat` includes in its output. You can specify any "
-":dbcommand:`serverStatus` field as a :binary:`~bin.mongostat` output "
-"column. The following example specifies the :serverstatus:`host`, "
-":serverstatus:`time <localTime>`, and  "
-":serverstatus:`metrics.document.inserted` fields:"
-msgstr ""
-
-#: ../source/reference/program/mongostat.txt:439
-msgid "View Rate of Change for a Field with :method:`.rate()`"
-msgstr ""
-
-#: ../source/reference/program/mongostat.txt:443
-msgid ""
-":method:`.rate()` enables you to view the rate per second at which a "
-"numerical field has changed from one :binary:`~bin.mongostat` call to the"
-" next. For example, you can view the rate at which documents have been "
-"inserted during an insert operation. :method:`.rate()` can therefore help"
-" you view the performance of your :binary:`~bin.mongod` instance."
-msgstr ""
-
-#: ../source/reference/program/mongostat.txt:449
-msgid ""
-"The following example reports on the rate of change of the "
-":serverstatus:`metrics.document.inserted` :dbcommand:`serverStatus` "
-"field. The invocation uses :option:`-o <mongostat -o>`'s ability to "
-"specify the name of an column to label "
-"``metrics.document.inserted.rate()`` as \"inserted rate\" and "
-"``metrics.document.inserted`` as \"inserted\":"
-msgstr ""
-
-#: ../source/reference/program/mongostat.txt:459
-#: ../source/reference/program/mongostat.txt:490
-msgid "The output would then resemble:"
-msgstr ""
-
-#: ../source/reference/program/mongostat.txt:473
-msgid "View Field Changes with :method:`.diff()`"
-msgstr ""
-
-#: ../source/reference/program/mongostat.txt:477
-msgid ""
-":method:`.diff()` returns the difference between the current "
-":dbcommand:`serverStatus` field value and the value from the previous "
-":binary:`~bin.mongostat` call. The following example returns statistics "
-"on the number of documents being inserted into a collection: ``inserted "
-"diff`` is the difference in the :serverstatus:`metrics.document.inserted`"
-" field between subsequent calls, while ``inserted`` is the value of "
-":serverstatus:`metrics.document.inserted`:"
-msgstr ""
-
-#: ../source/reference/program/mongostat.txt:502
-msgid "View Statistics for a Replica Set or Sharded Cluster"
-msgstr ""
-
-#: ../source/reference/program/mongostat.txt:504
-msgid ""
-"In many cases, using the :option:`--discover <mongostat --discover>` "
-"option will help provide a more complete snapshot of the state of an "
-"entire group of machines. If a :binary:`~bin.mongos` process connected to"
-" a :term:`sharded cluster` is running on port ``27017`` of the local "
-"machine, you can use the following form to return statistics from all "
-"members of the cluster:"
-msgstr ""
-
-#: ../source/reference/program/mongostat.txt:518
-msgid "View Statistics in an Interactive Interface"
-msgstr ""
-
-#: ../source/reference/program/mongostat.txt:522
-msgid ""
-"Use the :option:`--interactive <mongostat --interactive>` option to view "
-"statistics in a non-scrolling `ncurses "
-"<https://www.gnu.org/software/ncurses/>`_ -style interactive output. The "
-":option:`--interactive` option lets you highlight specific hosts, "
-"columns, or fields to view. When combined with :option:`--discover`, "
-":option:`--interactive` displays statistics for all members of a replica "
-"set or sharded cluster, as in the following example:"
-msgstr ""
-
-#: ../source/reference/program/mongostat.txt:533
-msgid "The output for a sharded cluster would then resemble:"
 msgstr ""
 
 #~ msgid ""
@@ -2178,7 +1157,6 @@
 #~ "``27017``; however, :program:`mongostat` can "
 #~ "connect to any accessible remote "
 #~ ":program:`mongod` instance."
-<<<<<<< HEAD
 #~ msgstr ""
 
 #~ msgid ""
@@ -2188,30 +1166,8 @@
 #~ " Use the following format:"
 #~ msgstr ""
 
-# a4f5e4923e194a119e7f5debc09097ea
-#~ msgid ""
-#~ "The :program:`mongostat` utility provides a"
-#~ " quick overview of the status of "
-#~ "a currently running :program:`mongod` or "
-#~ ":program:`mongos` instance. :program:`mongostat` is"
-#~ " functionally similar to the UNIX/Linux "
-#~ "file system utility ``vmstat``, but "
-#~ "provides data regarding :program:`mongod` and"
-#~ " :program:`mongos` instances."
-#~ msgstr ""
-
 # 272e4e74e5b9476daf213a071d6c6bb1
 #~ msgid "For more background on various other MongoDB status outputs see:"
-#~ msgstr ""
-
-# 6afdae3115324174aa1eb09f3d15dff3
-#~ msgid ""
-#~ "Specifies a resolvable hostname for the"
-#~ " :program:`mongod` to which to connect. "
-#~ "By default, the :program:`mongostat` attempts"
-#~ " to connect to a MongoDB instance "
-#~ "running on the localhost on port "
-#~ "number ``27017``."
 #~ msgstr ""
 
 # ebafade048314d36aae7a603e8e79c2a
@@ -2269,15 +1225,6 @@
 #~ "*without* :setting:`~net.ssl.weakCertificateValidation`."
 #~ msgstr ""
 
-# 3d406cb2fb7d44f18e400ae2a47f73c4
-#~ msgid ""
-#~ "Directs the :program:`mongostat` to use "
-#~ "the FIPS mode of the installed "
-#~ "OpenSSL library. Your system must have"
-#~ " a FIPS compliant OpenSSL library to"
-#~ " use the :option:`--sslFIPSMode` option."
-#~ msgstr ""
-
 # 4d4796beaaa74b02a25683f9ad4102ba
 #~ msgid ""
 #~ "Specifies the database that holds the"
@@ -2293,26 +1240,8 @@
 #~ msgid "*Default*: MONGODB-CR"
 #~ msgstr ""
 
-# 170ae1c2ab6e47f2a70d3d48c4deabe5
-#~ msgid ""
-#~ "Added support for the ``PLAIN`` and "
-#~ "``MONGODB-X509`` authentication mechanisms."
-#~ msgstr ""
-
-# 85b67cc5948a462da7de8522d321dd7e
-#~ msgid ""
-#~ "Specifies the authentication mechanism the "
-#~ ":program:`mongostat` instance uses to "
-#~ "authenticate to the :program:`mongod` or "
-#~ ":program:`mongos`."
-#~ msgstr ""
-
 # 9615e48dd82d48b49e5698912d6c0da7
 #~ msgid "MONGODB-CR"
-#~ msgstr ""
-
-# 830e54db04da401dbd9dfcb5f25c8dee
-#~ msgid "MongoDB challenge/response authentication."
 #~ msgstr ""
 
 # 3d0ce93bace941459591b9d499df7b31
@@ -2350,58 +1279,11 @@
 #~ "/mongodb-enterprise>`_."
 #~ msgstr ""
 
-# 0fe5f9614dd34fdd8e97bfb19b0a2b59
-#~ msgid ""
-#~ "Controls the number of rows to "
-#~ "output. Use in conjunction with the "
-#~ "``sleeptime`` argument to control the "
-#~ "duration of a :program:`mongostat` operation."
-#~ msgstr ""
-
-# 06b02d6e096c4a40b17d6de09d69d17e
-#~ msgid ""
-#~ "Unless :option:`--rowcount` is specified, "
-#~ ":program:`mongostat` will return an infinite"
-#~ " number of rows (e.g. value of "
-#~ "``0``.)"
-#~ msgstr ""
-
-# 166d8a9fc8734be28f78361d00665cc8
-#~ msgid ""
-#~ "Configures :program:`mongostat` to collect "
-#~ "data using the HTTP interface rather "
-#~ "than a raw database connection."
-#~ msgstr ""
-
-# 1154863669cc4c74a0a7eadb21ac9c6f
-#~ msgid ""
-#~ "Discovers and reports on statistics from"
-#~ " all members of a :term:`replica set`"
-#~ " or :term:`sharded cluster`. When connected"
-#~ " to any member of a replica "
-#~ "set, :option:`--discover` all non-:term:`hidden "
-#~ "members <hidden member>` of the replica"
-#~ " set. When connected to a "
-#~ ":program:`mongos`, :program:`mongostat` will return"
-#~ " data from all :term:`shards <shard>` "
-#~ "in the cluster. If a replica set"
-#~ " provides a shard in the sharded "
-#~ "cluster, :program:`mongostat` will report on"
-#~ " non-hidden members of that replica"
-#~ " set."
-#~ msgstr ""
-
 # 31f5c516c3604ad3ae4d53b0a8524a7c
 #~ msgid ""
 #~ "When running with :option:`--discover`, "
 #~ ":program:`mongostat` now respects "
 #~ ":option:--rowcount`."
-#~ msgstr ""
-
-# ec6d0663233a4a92a8259b300ed06769
-#~ msgid ""
-#~ "Configures :program:`mongostat` to return all"
-#~ " optional :ref:`fields <mongostat-fields>`."
 #~ msgstr ""
 
 # 730e24778f8c4997885824d40ee8c15a
@@ -2413,41 +1295,6 @@
 #~ "one call every second."
 #~ msgstr ""
 
-# 1dc6a258d8184600a391171d4c3fa3c9
-#~ msgid ""
-#~ ":program:`mongostat` returns values that "
-#~ "reflect the operations over a 1 "
-#~ "second period. For values of "
-#~ "``<sleeptime>`` greater than 1, "
-#~ ":program:`mongostat` averages data to reflect"
-#~ " average operations per second."
-#~ msgstr ""
-
-# a99c0413a15843b2b36f58395faf8e4a
-#~ msgid ""
-#~ ":program:`mongostat` returns values that "
-#~ "reflect the operations over a 1 "
-#~ "second period. When :command:`mongostat "
-#~ "<sleeptime>` has a value greater than"
-#~ " 1, :program:`mongostat` averages the "
-#~ "statistics to reflect average operations "
-#~ "per second."
-#~ msgstr ""
-
-# b71e48a8a03e44d3b202da468ae67d4e
-#~ msgid ":program:`mongostat` outputs the following fields:"
-#~ msgstr ""
-
-# 18fca034c920474e8858914baa296124
-#~ msgid ""
-#~ "The number of commands per second. "
-#~ "On :term:`slave` and :term:`secondary` "
-#~ "systems, :program:`mongostat` presents two "
-#~ "values separated by a pipe character "
-#~ "(e.g. ``|``), in the form of "
-#~ "``local|replicated`` commands."
-#~ msgstr ""
-
 # a4f1c7ef864546b89ed45de1ab799941
 #~ msgid "The number of :term:`fsync` operations per second."
 #~ msgstr ""
@@ -2460,28 +1307,12 @@
 #~ " :program:`mongostat` call."
 #~ msgstr ""
 
-# 64993064a8fb44e89497414217009c31
-#~ msgid ""
-#~ "The amount of virtual memory in "
-#~ "megabytes used by the process at "
-#~ "the time of the last "
-#~ ":program:`mongostat` call."
-#~ msgstr ""
-
 # a951b0a5e6794a119dcf1d6c609a946f
 #~ msgid ""
 #~ "The total amount of virtual memory "
 #~ "excluding all mapped memory at the "
 #~ "time of the last :program:`mongostat` "
 #~ "call."
-#~ msgstr ""
-
-# fca4dfddafb44cff9bb43246a65a14ea
-#~ msgid ""
-#~ "The amount of resident memory in "
-#~ "megabytes used by the process at "
-#~ "the time of the last "
-#~ ":program:`mongostat` call."
 #~ msgstr ""
 
 # 8a777b5b93324daaa38add814b7db27e
@@ -2533,36 +1364,8 @@
 #~ "sampled value."
 #~ msgstr ""
 
-# 4308e3ba1ef7415c9a9ddf39bce9f3fa
-# 74cdd6e749114589bc7408ab65825dcd
-#~ msgid "This includes traffic from :program:`mongostat` itself."
-#~ msgstr ""
-
-# cf045eb406ab42a1ad27b75d73f16cd5
-#~ msgid ":term:`master`"
-#~ msgstr ""
-
-# 7567b1cdd4004945a1d9d59e4871f65b
-#~ msgid "SLV"
-#~ msgstr ""
-
-# 01096819e64d4c57a1fb7bd5634d22d1
-#~ msgid ":term:`slave`"
-#~ msgstr ""
-
 # 312aeab5e946476ba3008847a731a3d9
 #~ msgid "Usage"
-#~ msgstr ""
-
-# eaceafb34b5e4135b74faeb977adfcab
-#~ msgid ""
-#~ "In the first example, :program:`mongostat` "
-#~ "will return data every second for "
-#~ "20 seconds. :program:`mongostat` collects data"
-#~ " from the :program:`mongod` instance "
-#~ "running on the localhost interface on"
-#~ " port 27017. All of the following "
-#~ "invocations produce identical behavior:"
 #~ msgstr ""
 
 # 924dd37523654fa29af8a88ad0f97460
@@ -2620,274 +1423,6 @@
 #~ msgstr ""
 
 #~ msgid ""
-=======
-#~ msgstr ""
-
-#~ msgid ""
-#~ "To connect to a replica set, "
-#~ "specify the replica set seed name "
-#~ "and the seed list of set members."
-#~ " Use the following format:"
-#~ msgstr ""
-
-# 272e4e74e5b9476daf213a071d6c6bb1
-#~ msgid "For more background on various other MongoDB status outputs see:"
-#~ msgstr ""
-
-# ebafade048314d36aae7a603e8e79c2a
-#~ msgid ""
-#~ "You can always connect directly to "
-#~ "a single MongoDB instance by specifying"
-#~ " the host and port number directly."
-#~ msgstr ""
-
-# 76e2f493ae4840dc85c80a4d318e8a15
-#~ msgid ""
-#~ "Enables IPv6 support and allows the "
-#~ ":program:`mongostat` to connect to the "
-#~ "MongoDB instance using an IPv6 network."
-#~ " All MongoDB programs and processes "
-#~ "disable IPv6 support by default."
-#~ msgstr ""
-
-# 7e721855134840319250409f66e35895
-#~ msgid ""
-#~ "Enables connection to a :program:`mongod` "
-#~ "or :program:`mongos` that has SSL "
-#~ "support enabled."
-#~ msgstr ""
-
-# 85f7a7ff4aa145438d79f3322b795e53
-# f25bc13aa6b34d71ac7204292ca7056a
-# 61054336b28a45abb4fb5dd6c523a7b2
-# 7dafffed360d473796d0a517c5d9a657
-# 164d00fa91f745f89a3b2a8e2c84c7d2
-# fd948bf8bea0428ab0b8a6590aba825b
-# 5f64b3fab79240d985d1636288b35778
-#~ msgid ""
-#~ "The default distribution of MongoDB does"
-#~ " not contain support for SSL. For "
-#~ "more information on MongoDB and SSL, "
-#~ "see :doc:`/tutorial/configure-ssl`."
-#~ msgstr ""
-
-# 3fdef4af83854292869b53ae4cb70ce8
-#~ msgid ""
-#~ "Specifies the :file:`.pem` file that "
-#~ "contains both the SSL certificate and"
-#~ " key. Specify the file name of "
-#~ "the :file:`.pem` file using relative or"
-#~ " absolute paths."
-#~ msgstr ""
-
-# 9da6b363b4f34df08982a3d76e1074b7
-#~ msgid ""
-#~ "This option is required when using "
-#~ "the :option:`--ssl` option to connect to"
-#~ " a :program:`mongod` or :program:`mongos` "
-#~ "that has :setting:`~net.ssl.CAFile` enabled "
-#~ "*without* :setting:`~net.ssl.weakCertificateValidation`."
-#~ msgstr ""
-
-# 4d4796beaaa74b02a25683f9ad4102ba
-#~ msgid ""
-#~ "Specifies the database that holds the"
-#~ " user's credentials. If you do not"
-#~ " specify an authentication database, the"
-#~ " :program:`mongostat` assumes that the "
-#~ "database specified as the argument to"
-#~ " the :option:`--db` option holds the "
-#~ "user's credentials."
-#~ msgstr ""
-
-# bd52e8dc02b649f78958ec7f9a8b9494
-#~ msgid "*Default*: MONGODB-CR"
-#~ msgstr ""
-
-# 9615e48dd82d48b49e5698912d6c0da7
-#~ msgid "MONGODB-CR"
-#~ msgstr ""
-
-# 3d0ce93bace941459591b9d499df7b31
-#~ msgid "MONGODB-X509"
-#~ msgstr ""
-
-# 58dbc97f1628421889e1162f6c59d461
-#~ msgid "MongoDB SSL certificate authentication."
-#~ msgstr ""
-
-# d4e7c524313a4fcdbab646cfef87c27e
-#~ msgid "PLAIN"
-#~ msgstr ""
-
-# 206c3a19f6374620af0e9d6a7fe24ab0
-#~ msgid ""
-#~ "External authentication using LDAP. You "
-#~ "can also use ``PLAIN`` for "
-#~ "authenticating in-database users. ``PLAIN``"
-#~ " transmits passwords in plain text. "
-#~ "This mechanism is available only in "
-#~ "`MongoDB Enterprise <http://www.mongodb.com/products"
-#~ "/mongodb-enterprise>`_."
-#~ msgstr ""
-
-# b2902b7d45ea4b709719d851625f818e
-#~ msgid "GSSAPI"
-#~ msgstr ""
-
-# 0a99b79450fa4634a35ce2506231812b
-#~ msgid ""
-#~ "External authentication using Kerberos. This"
-#~ " mechanism is available only in "
-#~ "`MongoDB Enterprise <http://www.mongodb.com/products"
-#~ "/mongodb-enterprise>`_."
-#~ msgstr ""
-
-# 31f5c516c3604ad3ae4d53b0a8524a7c
-#~ msgid ""
-#~ "When running with :option:`--discover`, "
-#~ ":program:`mongostat` now respects "
-#~ ":option:--rowcount`."
-#~ msgstr ""
-
-# 730e24778f8c4997885824d40ee8c15a
-#~ msgid ""
-#~ "The final argument is the length "
-#~ "of time, in seconds, that "
-#~ ":program:`mongostat` waits in between calls."
-#~ " By default :program:`mongostat` returns "
-#~ "one call every second."
-#~ msgstr ""
-
-# a4f1c7ef864546b89ed45de1ab799941
-#~ msgid "The number of :term:`fsync` operations per second."
-#~ msgstr ""
-
-# 57afb105f250478390052360a23e2d5d
-#~ msgid ""
-#~ "The total amount of data mapped in"
-#~ " megabytes. This is the total data"
-#~ " size at the time of the last"
-#~ " :program:`mongostat` call."
-#~ msgstr ""
-
-# a951b0a5e6794a119dcf1d6c609a946f
-#~ msgid ""
-#~ "The total amount of virtual memory "
-#~ "excluding all mapped memory at the "
-#~ "time of the last :program:`mongostat` "
-#~ "call."
-#~ msgstr ""
-
-# 8a777b5b93324daaa38add814b7db27e
-#~ msgid "The number of page faults per second."
-#~ msgstr ""
-
-# fc5933ec66df4c82a4301b9650ed5d69
-#~ msgid ""
-#~ "Before version 2.1 this value was "
-#~ "only provided for MongoDB instances "
-#~ "running on Linux hosts."
-#~ msgstr ""
-
-# 146eb7b799694ef28bc6d1d9a283b6f1
-#~ msgid ""
-#~ "The ``locked db`` field replaces the "
-#~ "``locked %`` field to more appropriate"
-#~ " data regarding the database specific "
-#~ "locks in version 2.2."
-#~ msgstr ""
-
-# 51f68699a65a445aa7287add2b880479
-#~ msgid ""
-#~ "The percent of time in the per-"
-#~ "database context-specific lock. "
-#~ ":program:`mongostat` will report the database"
-#~ " that has spent the most time "
-#~ "since the last :program:`mongostat` call "
-#~ "with a write lock."
-#~ msgstr ""
-
-# e4dab5b9d43b4ae08c3459f88d65ba7e
-#~ msgid ""
-#~ "This value represents the amount of "
-#~ "time that the listed database spent "
-#~ "in a locked state *combined* with "
-#~ "the time that the :program:`mongod` "
-#~ "spent in the global lock. Because "
-#~ "of this, and the sampling method, "
-#~ "you may see some values greater "
-#~ "than 100%."
-#~ msgstr ""
-
-# 87984f5803a64c7eb91059aaa3935007
-#~ msgid ""
-#~ "The percent of index access attempts "
-#~ "that required a page fault to load"
-#~ " a btree node. This is a "
-#~ "sampled value."
-#~ msgstr ""
-
-# 312aeab5e946476ba3008847a731a3d9
-#~ msgid "Usage"
-#~ msgstr ""
-
-# 924dd37523654fa29af8a88ad0f97460
-#~ msgid ""
-#~ "In the next example, :program:`mongostat` "
-#~ "returns data every 5 minutes (or "
-#~ "300 seconds) for as long as the"
-#~ " program runs. :program:`mongostat` collects "
-#~ "data from the :program:`mongod` instance "
-#~ "running on the localhost interface on"
-#~ " port ``27017``. Both of the "
-#~ "following invocations produce identical "
-#~ "behavior."
-#~ msgstr ""
-
-# 742372fc65a74879931db0edd2a3b9f0
-#~ msgid ""
-#~ "In the following example, :program:`mongostat`"
-#~ " returns data every 5 minutes for "
-#~ "an hour (12 times.) :program:`mongostat` "
-#~ "collects data from the :program:`mongod` "
-#~ "instance running on the localhost "
-#~ "interface on port 27017. Both of "
-#~ "the following invocations produce identical"
-#~ " behavior."
-#~ msgstr ""
-
-# 8c7cf00f51964ee282d0630646f9e805
-#~ msgid ""
-#~ "In many cases, using the "
-#~ ":option:`--discover <mongostat --discover>` will "
-#~ "help provide a more complete snapshot"
-#~ " of the state of an entire "
-#~ "group of machines. If a "
-#~ ":program:`mongos` process connected to a "
-#~ ":term:`sharded cluster` is running on "
-#~ "port ``27017`` of the local machine, "
-#~ "you can use the following form to"
-#~ " return statistics from all members "
-#~ "of the cluster:"
-#~ msgstr ""
-
-#~ msgid "Access Control Requirements"
-#~ msgstr ""
-
-#~ msgid ""
-#~ "In order to connect to a "
-#~ ":program:`mongod` that enforces authorization "
-#~ "with the :option:`--auth <mongod --auth>` "
-#~ "option, specify the :option:`--username "
-#~ "<mongostat --username>` and :option:`--password "
-#~ "<mongostat --password>` options, and the "
-#~ "user specified must have the "
-#~ ":authaction:`serverStatus` privilege."
-#~ msgstr ""
-
-#~ msgid ""
->>>>>>> 2478a500
 #~ "The most appropriate built-in role "
 #~ "that has this privilege is "
 #~ ":authrole:`clusterMonitor`."
