# SOME DESCRIPTIVE TITLE.
# Copyright (C) 2011-2014, MongoDB, Inc.
# This file is distributed under the same license as the mongodb-manual
# package.
#
# Translators:
msgid ""
msgstr ""
"Project-Id-Version: MongoDB Manual\n"
"Report-Msgid-Bugs-To: \n"
<<<<<<< HEAD
"POT-Creation-Date: 2019-03-19 11:02-0400\n"
=======
"POT-Creation-Date: 2016-12-08 12:02-0500\n"
>>>>>>> 2478a500
"PO-Revision-Date: 2014-04-08 18:34+0000\n"
"Last-Translator: tychoish <tychoish@gmail.com>\n"
"Language: es\n"
"Language-Team: Spanish (http://www.transifex.com/projects/p/mongodb-"
"manual/language/es/)\n"
"Plural-Forms: nplurals=2; plural=(n != 1)\n"
"MIME-Version: 1.0\n"
"Content-Type: text/plain; charset=utf-8\n"
"Content-Transfer-Encoding: 8bit\n"
"Generated-By: Babel 2.6.0\n"

<<<<<<< HEAD
=======
# 1f7683880fca416d824ffb51637ea1cc
>>>>>>> 2478a500
#: ../source/tutorial/manage-the-database-profiler.txt:5
msgid "Database Profiler"
msgstr ""

<<<<<<< HEAD
#: ../source/tutorial/manage-the-database-profiler.txt:17
msgid ""
"MongoDB has a Performance Advisor that automatically monitors for slow "
"queries and suggests new indexes to improve query performance. This is "
"available in MongoDB Atlas, our global cloud database service. `Get "
"started with an M10 instance MongoDB Atlas "
"<https://www.mongodb.com/cloud/atlas?utm_source=manage-the-database-"
"profiler&utm_campaign=20-docs-in-20-days&utm_medium=docs>`_."
msgstr ""

#: ../source/tutorial/manage-the-database-profiler.txt:23
msgid ""
"If you have an existing MongoDB database, you can learn how to migrate it"
" into Atlas to get the Performance Advisor and other Atlas-only "
"capabilities `here "
"<https://www.mongodb.com/cloud/atlas/migrate?utm_source=manage-the-"
"database-profiler&utm_campaign=20-docs-in-20-days-"
"migrations&utm_medium=docs>`_."
msgstr ""

#: ../source/tutorial/manage-the-database-profiler.txt:28
msgid ""
"The database profiler collects detailed information about :ref:`database-"
"commands` executed against a running :binary:`~bin.mongod` instance. This"
" includes CRUD operations as well as configuration and administration "
"commands. The profiler writes all the data it collects to the "
":data:`system.profile <<database>.system.profile>` collection, a "
":doc:`capped collection </core/capped-collections>` in the ``admin`` "
"database. See :doc:`/reference/database-profiler` for an overview of the "
":data:`system.profile <<database>.system.profile>` documents created by "
"the profiler."
msgstr ""

#: ../source/tutorial/manage-the-database-profiler.txt:39
msgid ""
"The profiler is ``off`` by default. You can enable the profiler on a per-"
"database or per-instance basis at one of several :ref:`profiling levels "
"<database-profiling-level>`."
msgstr ""

#: ../source/tutorial/manage-the-database-profiler.txt:43
=======
# 0648c54a904a4f3581bd588538753c90
#: ../source/tutorial/manage-the-database-profiler.txt
msgid "On this page"
msgstr ""

# 747cf9e183934cc3a5553d00452d775e
#: ../source/tutorial/manage-the-database-profiler.txt:15
msgid ""
"The database profiler collects fine grained data about MongoDB write "
"operations, cursors, database commands on a running :program:`mongod` "
"instance. You can enable profiling on a per-database or per-instance "
"basis. The :ref:`profiling level <database-profiling-level>` is also "
"configurable when enabling profiling. The profiler is *off* by default."
msgstr ""

# b7d08238df6342d1a3b23f376f825cbb
#: ../source/tutorial/manage-the-database-profiler.txt:21
msgid ""
"The database profiler writes all the data it collects to the "
":data:`system.profile <<database>.system.profile>` collection, which is a"
" :doc:`capped collection </core/capped-collections>`.  See "
":doc:`/reference/database-profiler` for overview of the data in the "
":data:`system.profile <<database>.system.profile>` documents created by "
"the profiler."
msgstr ""

# 09c569327aa2407a947bd13c58c3dd0c
#: ../source/tutorial/manage-the-database-profiler.txt:28
>>>>>>> 2478a500
msgid ""
"This document outlines a number of key administration options for the "
"database profiler. For additional related information, consider the "
"following resources:"
msgstr ""

<<<<<<< HEAD
#: ../source/tutorial/manage-the-database-profiler.txt:47
msgid ":doc:`/reference/database-profiler`"
msgstr ""

#: ../source/tutorial/manage-the-database-profiler.txt:48
msgid ":doc:`Profile Command </reference/command/profile>`"
msgstr ""

#: ../source/tutorial/manage-the-database-profiler.txt:49
msgid ":method:`db.currentOp()`"
msgstr ""

#: ../source/tutorial/manage-the-database-profiler.txt:55
msgid "Profiling Levels"
msgstr ""

#: ../source/tutorial/manage-the-database-profiler.txt:57
msgid "The following profiling levels are available:"
msgstr ""

#: ../source/includes/database-profiler-levels.rst:5
msgid "Level"
msgstr ""

#: ../source/includes/database-profiler-levels.rst:6
msgid "Description"
msgstr ""

#: ../source/includes/database-profiler-levels.rst:8
msgid "``0``"
msgstr ""

#: ../source/includes/database-profiler-levels.rst:9
msgid ""
"The profiler is off and does not collect any data. This is the default "
"profiler level."
msgstr ""

#: ../source/includes/database-profiler-levels.rst:12
msgid "``1``"
msgstr ""

#: ../source/includes/database-profiler-levels.rst:13
msgid ""
"The profiler collects data for operations that take longer than the value"
" of ``slowms``."
msgstr ""

#: ../source/includes/database-profiler-levels.rst:16
msgid "``2``"
msgstr ""

#: ../source/includes/database-profiler-levels.rst:17
msgid "The profiler collects data for all operations."
msgstr ""

#: ../source/tutorial/manage-the-database-profiler.txt:64
msgid "Enable and Configure Database Profiling"
msgstr ""

#: ../source/tutorial/manage-the-database-profiler.txt:66
msgid ""
"You can enable database profiling from the :binary:`~bin.mongo` shell or "
"through a driver using the :dbcommand:`profile` command. This section "
"will describe how to do so from the :binary:`~bin.mongo` shell. See your "
":ecosystem:`driver documentation </drivers>` if you want to control the "
"profiler from within your application."
msgstr ""

#: ../source/tutorial/manage-the-database-profiler.txt:72
msgid ""
"When you enable profiling, you also set the :ref:`profiling level "
"<database-profiling-levels>`. The profiler records data in the "
":data:`system.profile <<database>.system.profile>` collection. MongoDB "
"creates the :data:`system.profile <<database>.system.profile>` collection"
" in a database after you enable profiling for that database."
msgstr ""

#: ../source/tutorial/manage-the-database-profiler.txt:79
msgid ""
"To enable profiling and set the profiling level, use the "
":method:`db.setProfilingLevel()` helper in the :binary:`~bin.mongo` "
"shell, passing the profiling level as a parameter. For example, to enable"
" profiling for all database operations, consider the following operation "
"in the :binary:`~bin.mongo` shell:"
msgstr ""

#: ../source/tutorial/manage-the-database-profiler.txt:89
=======
# 0630d7aa285848d2bc7185975612ff59
#: ../source/tutorial/manage-the-database-profiler.txt:32
msgid ":doc:`/reference/database-profiler`"
msgstr ""

# 02c77d1f62f54de7878b36708a98abb9
#: ../source/tutorial/manage-the-database-profiler.txt:33
msgid ":doc:`Profile Command </reference/command/profile>`"
msgstr ""

# fa61caa4d4034a5698f4d146db269d62
#: ../source/tutorial/manage-the-database-profiler.txt:34
msgid ":method:`db.currentOp()`"
msgstr ""

# b80cfc0ac97d48d8909ac7493bf22e7f
#: ../source/tutorial/manage-the-database-profiler.txt:40
msgid "Profiling Levels"
msgstr ""

# 343b07d83a3c4e458c014a7e5705b947
#: ../source/tutorial/manage-the-database-profiler.txt:42
msgid "The following profiling levels are available:"
msgstr ""

# 99846ae8724143a2854b8e2d165122bc
#: ../source/tutorial/manage-the-database-profiler.txt:44
msgid ""
"``0`` - the profiler is off, does not collect any data. :program:`mongod`"
" always writes operations longer than the "
":setting:`~operationProfiling.slowOpThresholdMs` threshold to its log. "
"This is the default profiler level."
msgstr ""

# 2dda8df06bbd49429bea0e663075fa86
#: ../source/tutorial/manage-the-database-profiler.txt:48
msgid ""
"``1`` - collects profiling data for slow operations only. By default slow"
" operations are those slower than 100 milliseconds."
msgstr ""

# 4acebbf7a07243b98bb58242154ee302
#: ../source/tutorial/manage-the-database-profiler.txt:51
msgid ""
"You can modify the threshold for \"slow\" operations with the "
":setting:`~operationProfiling.slowOpThresholdMs` runtime option or the "
":dbcommand:`setParameter` command. See the :ref:`database-profiling-"
"specify-slowms-threshold` section for more information."
msgstr ""

# f3566e6c0682447ba486ab5551a00720
#: ../source/tutorial/manage-the-database-profiler.txt:56
msgid "``2`` - collects profiling data for all database operations."
msgstr ""

# 53f03eef3e5343598de4ad3a88c17fba
#: ../source/tutorial/manage-the-database-profiler.txt:63
msgid "Enable Database Profiling and Set the Profiling Level"
msgstr ""

# 6b0e4828d7864efc8d02b27530380692
#: ../source/tutorial/manage-the-database-profiler.txt:65
msgid ""
"You can enable database profiling from the :program:`mongo` shell or "
"through a driver using the :dbcommand:`profile` command. This section "
"will describe how to do so from the :program:`mongo` shell. See your "
":doc:`driver documentation </applications/drivers>` if you want to "
"control the profiler from within your application."
msgstr ""

# 263574f4b3064336a67bf5f5c6d5d564
#: ../source/tutorial/manage-the-database-profiler.txt:71
msgid ""
"When you enable profiling, you also set the :ref:`profiling level "
"<database-profiling-levels>`. The profiler records data in the "
":data:`system.profile <<database>.system.profile>` collection. MongoDB "
"creates the :data:`system.profile <<database>.system.profile>` collection"
" in a database after you enable profiling for that database."
msgstr ""

# e0cba315ae614cf6b4e14da1a6cf9913
#: ../source/tutorial/manage-the-database-profiler.txt:78
msgid ""
"To enable profiling and set the profiling level, use the "
":method:`db.setProfilingLevel()` helper in the :program:`mongo` shell, "
"passing the profiling level as a parameter. For example, to enable "
"profiling for all database operations, consider the following operation "
"in the :program:`mongo` shell:"
msgstr ""

# 7a40933b643b4971988c80895d2f6bfb
#: ../source/tutorial/manage-the-database-profiler.txt:88
msgid ""
"The shell returns a document showing the *previous* level of profiling. "
"The ``\"ok\" : 1`` key-value pair indicates the operation succeeded:"
msgstr ""

# 71e82c56ed874f1e9298578811d72c81
#: ../source/tutorial/manage-the-database-profiler.txt:95
>>>>>>> 2478a500
msgid ""
"The shell returns a document showing the *previous* level of profiling. "
"The ``\"ok\" : 1`` key-value pair indicates the operation succeeded:"
msgstr ""

#: ../source/tutorial/manage-the-database-profiler.txt:96
msgid ""
"To verify the new setting, see the :ref:`database-profiling-view-status` "
"section."
msgstr ""

<<<<<<< HEAD
#: ../source/tutorial/manage-the-database-profiler.txt:102
msgid "Specify the Threshold for Slow Operations"
msgstr ""

#: ../source/tutorial/manage-the-database-profiler.txt:104
msgid ""
"To change the slow operation threshold, specify the desired threshold "
"value in one of the following ways:"
msgstr ""

#: ../source/tutorial/manage-the-database-profiler.txt:107
msgid ""
"Set the value of ``slowms`` using the :dbcommand:`profile` command or "
":method:`db.setProfilingLevel()` shell helper method."
msgstr ""

#: ../source/tutorial/manage-the-database-profiler.txt:110
msgid ""
"Set the value of :option:`--slowms <mongod --slowms>` from the command "
"line at startup."
msgstr ""

#: ../source/tutorial/manage-the-database-profiler.txt:112
msgid ""
"Set the value of :setting:`~operationProfiling.slowOpThresholdMs` in a "
":ref:`configuration file <configuration-options>`."
msgstr ""

#: ../source/tutorial/manage-the-database-profiler.txt:115
msgid ""
"By default, the slow operation threshold is 100 milliseconds. Databases "
"with a profiling level of ``1`` will profile operations slower than the "
"threshold."
msgstr ""

#: ../source/tutorial/manage-the-database-profiler.txt:119
msgid ""
"For example, the following code sets the profiling level for the current "
"database to ``1`` and sets the slow operation threshold for the "
":binary:`~bin.mongod` instance to 20 milliseconds:"
msgstr ""

#: ../source/tutorial/manage-the-database-profiler.txt:128
msgid ""
"The slow operation threshold applies to all databases in a "
":binary:`~bin.mongod` instance. It is used by both the database profiler "
"and the diagnostic log [#mongos-systemlog]_ and should be set to the "
"highest useful value to avoid performance degradation."
msgstr ""

#: ../source/includes/fact-slow-oplog-log-message-footnote.rst:1
msgid ""
"Starting in version 4.0.6, secondary members of a replica set now "
":ref:`log oplog entries <slow-oplog>` that take longer than the slow "
"operation threshold to apply. These slow oplog messages are logged for "
"the secondaries in the :option:`diagnostic log <mongod --logpath>` under "
"the :data:`REPL` component with the text ``applied op: <oplog entry> took"
" <num>ms``. These slow oplog entries depend only on the slow operation "
"threshold. They do not depend on the log levels (either at the system or "
"component level), or the profiling level, or the slow operation sample "
"rate. The profiler does not capture slow oplog entries. For more "
"information, see :ref:`slow-oplog`."
msgstr ""

#: ../source/tutorial/manage-the-database-profiler.txt:136
msgid "Profile a Random Sample of Slow Operations"
msgstr ""

#: ../source/tutorial/manage-the-database-profiler.txt:140
msgid ""
"To profile only a randomly sampled subset of all *slow* operations , "
"specify the desired sample rate in one of the following ways: [#slow-"
"oplogs]_"
msgstr ""

#: ../source/tutorial/manage-the-database-profiler.txt:144
msgid ""
"Set the value of ``sampleRate`` using the :dbcommand:`profile` command or"
" :method:`db.setProfilingLevel()` shell helper method."
msgstr ""

#: ../source/tutorial/manage-the-database-profiler.txt:147
msgid ""
"Set the value of :option:`--slowOpSampleRate <mongod --slowOpSampleRate>`"
" for :binary:`~bin.mongod` or :option:`--slowOpSampleRate <mongos "
"--slowOpSampleRate>` for :binary:`~bin.mongos` from the command line at "
"startup."
msgstr ""

#: ../source/tutorial/manage-the-database-profiler.txt:151
msgid ""
"Set the value of :setting:`~operationProfiling.slowOpSampleRate` in a "
":ref:`configuration file <configuration-options>`."
msgstr ""

#: ../source/tutorial/manage-the-database-profiler.txt:154
msgid ""
"By default, ``sampleRate`` is set to ``1.0``, meaning all *slow* "
"operations are profiled. When ``sampleRate`` is set between 0 and 1, "
"databases with profiling level ``1`` will only profile a randomly sampled"
" percentage of *slow* operations according to ``sampleRate``."
msgstr ""

#: ../source/tutorial/manage-the-database-profiler.txt:159
#, python-format
msgid ""
"For example, the following method sets the profiling level for the "
"current database to ``1`` and sets the profiler to sample 42% of all "
"*slow* operations:"
msgstr ""

#: ../source/tutorial/manage-the-database-profiler.txt:167
msgid ""
"The sample rate value applies to all databases in a :binary:`~bin.mongod`"
" instance. It is used by both the database profiler and the system log. "
"[#mongos-systemlog]_"
msgstr ""

#: ../source/includes/fact-log-slow-queries.rst:3
msgid ""
"When :setting:`~param.logLevel` is set to ``0``, MongoDB records *slow* "
"operations to the diagnostic log at a rate determined by "
":setting:`~operationProfiling.slowOpSampleRate`. Starting in MongoDB "
"4.0.6, the secondaries of replica sets log :ref:`all oplog entry messages"
" that take longer than the slow operation threshold to apply <slow-"
"oplog>` regardless of the sample rate."
msgstr ""

#: ../source/includes/fact-log-slow-queries.rst:10
msgid ""
"At higher :setting:`~param.logLevel` settings, all operations appear in "
"the diagnostic log regardless of their latency with the following "
"exception: the logging of :ref:`slow oplog entry messages by the "
"secondaries <slow-oplog>`. The secondaries log only the slow oplog "
"entries; increasing the :setting:`~param.logLevel` does not log all oplog"
" entries."
msgstr ""

#: ../source/tutorial/manage-the-database-profiler.txt:178
msgid ""
"Starting in MongoDB 4.0, you can use :method:`db.setProfilingLevel()` to "
"configure ``slowms`` and ``sampleRate`` for :binary:`~bin.mongos`. The "
"``slowms`` and ``sampleRate`` configuration settings only affect the "
"diagnostic log and not the profiler since profiling is not available on "
":binary:`~bin.mongos`."
msgstr ""

#: ../source/tutorial/manage-the-database-profiler.txt:185
msgid "See :ref:`db-profiling-sharding`."
msgstr ""

#: ../source/tutorial/manage-the-database-profiler.txt:191
msgid "Check Profiling Level"
msgstr ""

#: ../source/tutorial/manage-the-database-profiler.txt:193
msgid ""
"To view the :ref:`profiling level <database-profiling-levels>`, issue the"
" following from the :binary:`~bin.mongo` shell:"
msgstr ""

#: ../source/tutorial/manage-the-database-profiler.txt:200
msgid "The shell returns a document similar to the following:"
msgstr ""

#: ../source/tutorial/manage-the-database-profiler.txt:206
msgid "The ``was`` field indicates the current profiling level."
msgstr ""

#: ../source/tutorial/manage-the-database-profiler.txt:208
msgid ""
"The ``slowms`` field indicates operation time threshold, in milliseconds,"
" beyond which operations are considered *slow*."
msgstr ""

#: ../source/tutorial/manage-the-database-profiler.txt:211
msgid ""
"The ``sampleRate`` field indicates the percentage of *slow* operations "
"that should be profiled."
msgstr ""

#: ../source/tutorial/manage-the-database-profiler.txt:214
msgid ""
"To return only the profiling level, use the "
":method:`db.getProfilingLevel()` helper in the :binary:`~bin.mongo` shell"
" as in the following:"
msgstr ""

#: ../source/tutorial/manage-the-database-profiler.txt:222
msgid "Disable Profiling"
msgstr ""

#: ../source/tutorial/manage-the-database-profiler.txt:224
=======
# b02f507a6ca64629b80172368c147dd9
#: ../source/tutorial/manage-the-database-profiler.txt:101
msgid "Specify the Threshold for Slow Operations"
msgstr ""

# 00d4307e474140f79c03a3a38447ce35
#: ../source/tutorial/manage-the-database-profiler.txt:103
msgid ""
"The threshold for slow operations applies to the entire :program:`mongod`"
" instance. When you change the threshold, you change it for all databases"
" on the instance."
msgstr ""

# a7bf587b80c34677b4e6b3ad47088183
#: ../source/tutorial/manage-the-database-profiler.txt:107
msgid ""
"Changing the slow operation threshold for the database profiler also "
"affects the profiling subsystem's slow operation threshold for the entire"
" :program:`mongod` instance. Always set the threshold to the highest "
"useful value."
msgstr ""

# 09fe608ff7f8442dbaf68c68639e9d7e
#: ../source/tutorial/manage-the-database-profiler.txt:112
msgid ""
"By default the slow operation threshold is 100 milliseconds. Databases "
"with a profiling level of ``1`` will log operations slower than 100 "
"milliseconds."
msgstr ""

# 7fd7008b1a9544828a154797db734313
#: ../source/tutorial/manage-the-database-profiler.txt:115
msgid ""
"To change the threshold, pass two parameters to the "
":method:`db.setProfilingLevel()` helper in the :program:`mongo` shell. "
"The first parameter sets the profiling level for the current database, "
"and the second sets the default slow operation threshold *for the entire*"
" :program:`mongod` *instance*."
msgstr ""

# e4e4011af8f140f4ad73c90b52ab95ac
#: ../source/tutorial/manage-the-database-profiler.txt:121
msgid ""
"For example, the following command sets the profiling level for the "
"current database to ``0``, which disables profiling, and sets the slow-"
"operation threshold for the :program:`mongod` instance to 20 "
"milliseconds. Any database on the instance with a profiling level of "
"``1`` will use this threshold:"
msgstr ""

# 25bc1573493344aea36610274b46680e
#: ../source/tutorial/manage-the-database-profiler.txt:135
msgid "Check Profiling Level"
msgstr ""

# a74b16e3c5c248fc99266b370fc800f9
#: ../source/tutorial/manage-the-database-profiler.txt:137
msgid ""
"To view the :ref:`profiling level <database-profiling-levels>`, issue the"
" following from the :program:`mongo` shell:"
msgstr ""

# 5dd23b0002ac467196d0ea5d62fde0e3
#: ../source/tutorial/manage-the-database-profiler.txt:144
msgid "The shell returns a document similar to the following:"
msgstr ""

# 667c9110f9b24911be37fc710b819bc9
#: ../source/tutorial/manage-the-database-profiler.txt:150
msgid "The ``was`` field indicates the current level of profiling."
msgstr ""

# c235fc328cda477faf0d6de26be358c8
#: ../source/tutorial/manage-the-database-profiler.txt:152
msgid ""
"The ``slowms`` field indicates how long an operation must exist in "
"milliseconds for an operation to pass the \"slow\" threshold. MongoDB "
"will log operations that take longer than the threshold if the profiling "
"level is ``1``. This document returns the profiling level in the ``was`` "
"field. For an explanation of profiling levels, see :ref:`database-"
"profiling-levels`."
msgstr ""

# 249175a2291f4e8a9e7b0a8774408b11
#: ../source/tutorial/manage-the-database-profiler.txt:159
msgid ""
"To return only the profiling level, use the "
":method:`db.getProfilingLevel()` helper in the :program:`mongo` as in the"
" following:"
msgstr ""

# c0dcc62410ae4b2192f9433030438acb
#: ../source/tutorial/manage-the-database-profiler.txt:167
msgid "Disable Profiling"
msgstr ""

# 41433a136e9d416eb89f3142ef4ed794
#: ../source/tutorial/manage-the-database-profiler.txt:169
>>>>>>> 2478a500
msgid ""
"To disable profiling, use the following helper in the "
":binary:`~bin.mongo` shell:"
msgstr ""

<<<<<<< HEAD
#: ../source/tutorial/manage-the-database-profiler.txt:232
msgid "Enable Profiling for an Entire ``mongod`` Instance"
msgstr ""

#: ../source/tutorial/manage-the-database-profiler.txt:234
msgid ""
"For development purposes in testing environments, you can enable database"
" profiling for an entire :binary:`~bin.mongod` instance. The profiling "
"level applies to all databases provided by the :binary:`~bin.mongod` "
"instance."
msgstr ""

#: ../source/tutorial/manage-the-database-profiler.txt:239
msgid ""
"To enable profiling for a :binary:`~bin.mongod` instance, pass the "
"following options to :binary:`~bin.mongod` at startup."
msgstr ""

#: ../source/tutorial/manage-the-database-profiler.txt:246
msgid ""
"Alternatively, you can specify :ref:`operationProfiling <operation-"
"profiling-configuration-options>` in the :doc:`configuration file "
"</reference/configuration-options>`."
msgstr ""

#: ../source/tutorial/manage-the-database-profiler.txt:250
#, python-format
msgid ""
"This sets the profiling level to ``1``, defines slow operations as those "
"that last longer than ``15`` milliseconds, and specifies that only 50% of"
" *slow* operations should be profiled. [#slow-oplogs]_"
msgstr ""

#: ../source/tutorial/manage-the-database-profiler.txt:254
msgid ""
"The ``slowms`` and ``slowOpSampleRate`` also affect which operations are "
"recorded to the diagnostic log when :setting:`~param.logLevel` is set to "
"``0``. The ``slowms`` and ``slowOpSampleRate`` are also available to "
"configure diagnostic logging for :binary:`~bin.mongos`. [#slow-oplogs]_"
msgstr ""

#: ../source/tutorial/manage-the-database-profiler.txt:260
msgid ""
":setting:`~operationProfiling.mode`, "
":setting:`~operationProfiling.slowOpThresholdMs`, and "
":setting:`~operationProfiling.slowOpSampleRate`."
msgstr ""

#: ../source/tutorial/manage-the-database-profiler.txt:267
msgid "Database Profiling and Sharding"
msgstr ""

#: ../source/tutorial/manage-the-database-profiler.txt:269
=======
# 56392e224d8d43d59a8d523cea630ce4
#: ../source/tutorial/manage-the-database-profiler.txt:177
msgid "Enable Profiling for an Entire ``mongod`` Instance"
msgstr ""

# e11819c0774c4f048180f26cdffc4392
#: ../source/tutorial/manage-the-database-profiler.txt:179
msgid ""
"For development purposes in testing environments, you can enable database"
" profiling for an entire :program:`mongod` instance. The profiling level "
"applies to all databases provided by the :program:`mongod` instance."
msgstr ""

# b18823fd1d3240fba6d1e9b45039406f
#: ../source/tutorial/manage-the-database-profiler.txt:184
msgid ""
"To enable profiling for a :program:`mongod` instance, pass the following "
"parameters to :program:`mongod` at startup or within the "
":doc:`configuration file </reference/configuration-options>`:"
msgstr ""

# f810cc4572fc45938423aa9a6e0a37c7
#: ../source/tutorial/manage-the-database-profiler.txt:192
msgid ""
"This sets the profiling level to ``1``, which collects profiling data for"
" slow operations only, and defines slow operations as those that last "
"longer than ``15`` milliseconds."
msgstr ""

# 17e51efd5d324440b2e138e88b829be9
#: ../source/tutorial/manage-the-database-profiler.txt:196
msgid ""
":setting:`~operationProfiling.mode` and "
":setting:`~operationProfiling.slowOpThresholdMs`."
msgstr ""

# b1b87832f06e45ed80adf6b6e0a1eb1b
#: ../source/tutorial/manage-the-database-profiler.txt:199
msgid "Database Profiling and Sharding"
msgstr ""

# 531814a791ff4f15a60b37ee2d8ee98c
#: ../source/tutorial/manage-the-database-profiler.txt:201
>>>>>>> 2478a500
msgid ""
"You *cannot* enable profiling on a :binary:`~bin.mongos` instance. To "
"enable profiling in a sharded cluster, you must enable profiling for each"
" :binary:`~bin.mongod` instance in the cluster."
msgstr ""

<<<<<<< HEAD
#: ../source/tutorial/manage-the-database-profiler.txt:273
msgid ""
"However, starting in MongoDB 4.0, you can set the :option:`--slowms "
"<mongos --slowms>` and :option:`slowOpSampleRate <mongos "
"--slowOpSampleRate>` on :binary:`~bin.mongos` to configure the diagnostic"
" log for slow operations."
msgstr ""

#: ../source/tutorial/manage-the-database-profiler.txt:279
msgid "View Profiler Data"
msgstr ""

#: ../source/tutorial/manage-the-database-profiler.txt:281
=======
# c66a65ea839a4901b572698a6ba9d435
#: ../source/tutorial/manage-the-database-profiler.txt:206
msgid "View Profiler Data"
msgstr ""

# 604ee1a1234640ccbb8dcbf331370aed
#: ../source/tutorial/manage-the-database-profiler.txt:208
>>>>>>> 2478a500
msgid ""
"The database profiler logs information about database operations in the "
":data:`system.profile <<database>.system.profile>` collection."
msgstr ""

<<<<<<< HEAD
#: ../source/tutorial/manage-the-database-profiler.txt:284
=======
# a74c42f0332a43c1853aac1e6c5cd8ba
#: ../source/tutorial/manage-the-database-profiler.txt:211
>>>>>>> 2478a500
msgid ""
"To view profiling information, query the :data:`system.profile "
"<<database>.system.profile>` collection. You can use :operator:`$comment`"
" to add data to the query document to make it easier to analyze data from"
" the profiler. To view example queries, see :ref:`database-profiling-"
"example-queries`."
msgstr ""

<<<<<<< HEAD
#: ../source/tutorial/manage-the-database-profiler.txt:290
=======
# 2081973b248e43cfbb64b8c8a6a05905
#: ../source/tutorial/manage-the-database-profiler.txt:217
>>>>>>> 2478a500
msgid ""
"For an explanation of the output data, see :doc:`/reference/database-"
"profiler`."
msgstr ""

<<<<<<< HEAD
#: ../source/tutorial/manage-the-database-profiler.txt:296
msgid "Example Profiler Data Queries"
msgstr ""

#: ../source/tutorial/manage-the-database-profiler.txt:298
=======
# a8da539cb15e4cdab0037f082d3f23b6
#: ../source/tutorial/manage-the-database-profiler.txt:221
msgid "Example Profiler Data Queries"
msgstr ""

# 8565d37f4eb7486daf811bc37f72de97
#: ../source/tutorial/manage-the-database-profiler.txt:223
>>>>>>> 2478a500
msgid ""
"This section displays example queries to the :data:`system.profile "
"<<database>.system.profile>` collection. For an explanation of the query "
"output, see :doc:`/reference/database-profiler`."
msgstr ""

<<<<<<< HEAD
#: ../source/tutorial/manage-the-database-profiler.txt:302
=======
# 73f8655feb6742a3b6d711021b4a8f7c
#: ../source/tutorial/manage-the-database-profiler.txt:227
>>>>>>> 2478a500
msgid ""
"To return the most recent 10 log entries in the :data:`system.profile "
"<<database>.system.profile>` collection, run a query similar to the "
"following:"
msgstr ""

<<<<<<< HEAD
#: ../source/tutorial/manage-the-database-profiler.txt:309
=======
# abc7ac34a67a4fefbc29677270ea83f0
#: ../source/tutorial/manage-the-database-profiler.txt:234
>>>>>>> 2478a500
msgid ""
"To return all operations except command operations (:term:`$cmd`), run a "
"query similar to the following:"
msgstr ""

<<<<<<< HEAD
#: ../source/tutorial/manage-the-database-profiler.txt:316
=======
# 4f51d1f848074bb0a7c4eb36df11e20e
#: ../source/tutorial/manage-the-database-profiler.txt:241
>>>>>>> 2478a500
msgid ""
"To return operations for a particular collection, run a query similar to "
"the following. This example returns operations in the ``mydb`` database's"
" ``test`` collection:"
msgstr ""

<<<<<<< HEAD
#: ../source/tutorial/manage-the-database-profiler.txt:324
=======
# 4f234f0a9cb64909b67c8c37c770f643
#: ../source/tutorial/manage-the-database-profiler.txt:249
>>>>>>> 2478a500
msgid ""
"To return operations slower than ``5`` milliseconds, run a query similar "
"to the following:"
msgstr ""

<<<<<<< HEAD
#: ../source/tutorial/manage-the-database-profiler.txt:331
=======
# ef75c033d2e04d41960bc7cd17ffc92a
#: ../source/tutorial/manage-the-database-profiler.txt:256
>>>>>>> 2478a500
msgid ""
"To return information from a certain time range, run a query similar to "
"the following:"
msgstr ""

<<<<<<< HEAD
#: ../source/tutorial/manage-the-database-profiler.txt:343
=======
# 75769777bfb942f3a1e105481933921b
#: ../source/tutorial/manage-the-database-profiler.txt:269
>>>>>>> 2478a500
msgid ""
"The following example looks at the time range, suppresses the ``user`` "
"field from the output to make it easier to read, and sorts the results by"
" how long each operation took to run:"
msgstr ""

<<<<<<< HEAD
#: ../source/tutorial/manage-the-database-profiler.txt:357
msgid "Show the Five Most Recent Events"
msgstr ""

#: ../source/tutorial/manage-the-database-profiler.txt:359
msgid ""
"On a database that has profiling enabled, the ``show profile`` helper in "
"the :binary:`~bin.mongo` shell displays the 5 most recent operations that"
" took at least 1 millisecond to execute. Issue ``show profile`` from the "
":binary:`~bin.mongo` shell, as follows:"
msgstr ""

#: ../source/tutorial/manage-the-database-profiler.txt:371
msgid "Profiler Overhead"
msgstr ""

#: ../source/tutorial/manage-the-database-profiler.txt:373
=======
# 8062190d6cb747ceb5582cd5e8b35ca5
#: ../source/tutorial/manage-the-database-profiler.txt:286
msgid "Show the Five Most Recent Events"
msgstr ""

# 1611eebc21ed4e919236f7acf436ed82
#: ../source/tutorial/manage-the-database-profiler.txt:288
msgid ""
"On a database that has profiling enabled, the ``show profile`` helper in "
"the :program:`mongo` shell displays the 5 most recent operations that "
"took at least 1 millisecond to execute. Issue ``show profile`` from the "
":program:`mongo` shell, as follows:"
msgstr ""

# aa449e71e5ac4ed0b3df2455efbe3ab2
#: ../source/tutorial/manage-the-database-profiler.txt:300
msgid "Profiler Overhead"
msgstr ""

# d77e397f7e374ad787e6aa7bb7610f35
#: ../source/tutorial/manage-the-database-profiler.txt:302
>>>>>>> 2478a500
msgid ""
"When enabled, profiling has a minor effect on performance. The "
":data:`system.profile <<database>.system.profile>` collection is a "
":term:`capped collection` with a default size of 1 megabyte. A collection"
" of this size can typically store several thousand profile documents, but"
<<<<<<< HEAD
" some applications may use more or less profiling data per operation."
msgstr ""

#: ../source/tutorial/manage-the-database-profiler.txt:381
msgid "Change Size of ``system.profile`` Collection on the Primary"
msgstr ""

#: ../source/tutorial/manage-the-database-profiler.txt:383
=======
" some application may use more or less profiling data per operation."
msgstr ""

# b381f3f89a464f00897f79fc027bd883
#: ../source/tutorial/manage-the-database-profiler.txt:310
msgid "Change Size of ``system.profile`` Collection on the Primary"
msgstr ""

# aa2e14aab40b4e2c9c02c7b776397956
#: ../source/tutorial/manage-the-database-profiler.txt:312
>>>>>>> 2478a500
msgid ""
"To change the size of the :data:`system.profile "
"<<database>.system.profile>` collection, you must:"
msgstr ""

<<<<<<< HEAD
#: ../source/tutorial/manage-the-database-profiler.txt:386
msgid "Disable profiling."
msgstr ""

#: ../source/tutorial/manage-the-database-profiler.txt:388
msgid "Drop the :data:`system.profile <<database>.system.profile>` collection."
msgstr ""

#: ../source/tutorial/manage-the-database-profiler.txt:391
=======
# 9cda75ed4b2b4679a4215e7bec4a1270
#: ../source/tutorial/manage-the-database-profiler.txt:315
msgid "Disable profiling."
msgstr ""

# 7c592e5a116941d89bc11fe522d2163f
#: ../source/tutorial/manage-the-database-profiler.txt:317
msgid "Drop the :data:`system.profile <<database>.system.profile>` collection."
msgstr ""

# ce157be1272944a0b9382bc1fae43e81
#: ../source/tutorial/manage-the-database-profiler.txt:319
>>>>>>> 2478a500
msgid ""
"Create a new :data:`system.profile <<database>.system.profile>` "
"collection."
msgstr ""

<<<<<<< HEAD
#: ../source/tutorial/manage-the-database-profiler.txt:394
msgid "Re-enable profiling."
msgstr ""

#: ../source/tutorial/manage-the-database-profiler.txt:396
msgid ""
"For example, to create a new :data:`system.profile "
"<<database>.system.profile>` collections that's ``4000000`` bytes, use "
"the following sequence of operations in the :binary:`~bin.mongo` shell:"
msgstr ""

#: ../source/tutorial/manage-the-database-profiler.txt:411
msgid "Change Size of ``system.profile`` Collection on a Secondary"
msgstr ""

#: ../source/tutorial/manage-the-database-profiler.txt:413
msgid ""
"To change the size of the :data:`system.profile "
"<<database>.system.profile>` collection on a :term:`secondary`, you must "
"stop the secondary, run it as a standalone, and then perform the steps "
"above. When done, restart the standalone as a member of the replica set. "
"For more information, see :doc:`/tutorial/perform-maintence-on-replica-"
"set-members`."
msgstr ""

#: ../source/includes/extracts/additional-resources-performance-eval.rst:4
msgid "Additional Resources"
msgstr ""

#: ../source/includes/extracts/additional-resources-performance-eval.rst:6
msgid ""
"`MongoDB Performance Evaluation and Tuning Consulting Package "
"<https://www.mongodb.com/products/consulting?jmp=docs#performance_evaluation>`_"
msgstr ""

#: ../source/includes/extracts/additional-resources-performance-eval.rst:7
msgid ""
"`MongoDB Atlas: For a simple way to run, monitor, and maintain cloud-"
"hosted MongoDB deployments "
"<https://www.mongodb.com/cloud/atlas?jmp=docs>`_"
=======
# 7d2e4ddafbab415bbcce6301a08a671d
#: ../source/tutorial/manage-the-database-profiler.txt:321
msgid "Re-enable profiling."
msgstr ""

# 06c40810d25d426fa541a3cdeae1e7af
#: ../source/tutorial/manage-the-database-profiler.txt:323
msgid ""
"For example, to create a new :data:`system.profile "
"<<database>.system.profile>` collections that's ``4000000`` bytes, use "
"the following sequence of operations in the :program:`mongo` shell:"
msgstr ""

# d228887b013548bea5dcc9ea60eb704c
#: ../source/tutorial/manage-the-database-profiler.txt:338
msgid "Change Size of ``system.profile`` Collection on a Secondary"
msgstr ""

# 9561b55b79a64efdaed016d0908f04bf
#: ../source/tutorial/manage-the-database-profiler.txt:340
msgid ""
"To change the size of the :data:`system.profile "
"<<database>.system.profile>` collection on a :term:`secondary`, you must "
"stop the secondary, run it as a standalone, and then perform the steps "
"above. When done, restart the standalone as a member of the replica set. "
"For more information, see :doc:`/tutorial/perform-maintence-on-replica-"
"set-members`."
msgstr ""

# bdb5850522544a22822baa2bf7b7a528
#: ../source/includes/extracts/additional-resources-performance-eval.rst:4
msgid "Additional Resources"
msgstr ""

# 8a40bd64026845d8b7b8417ecd532e27
#: ../source/includes/extracts/additional-resources-performance-eval.rst:6
msgid ""
"`MongoDB Performance Evaluation and Tuning Consulting Package "
"<https://www.mongodb.com/products/consulting?jmp=docs#performance_evaluation>`_"
>>>>>>> 2478a500
msgstr ""

#~ msgid ""
#~ ":setting:`profile` and "
#~ ":setting:`~operationProfiling.slowOpThresholdMs`."
#~ msgstr ""

# b2be5d2561ca474e9126b7e1fecf13be
#~ msgid "Analyze Performance of Database Operations"
#~ msgstr ""

# cadea3c2167249208633595fa3a4170e
#~ msgid ""
#~ "The database profiler collects fine "
#~ "grained data about MongoDB write "
#~ "operations, cursors, database commands on "
#~ "a running :program:`mongod` instance. You "
#~ "can enable profiling on a per-"
#~ "database or per-instance basis. The "
#~ ":ref:`profiling level <database-profiling-"
#~ "level>` is also configurable when "
#~ "enabling profiling."
#~ msgstr ""

<<<<<<< HEAD
# 39442e98c0f44a4c8fe23b7ccd8a136a
#~ msgid ""
#~ "The database profiler writes all the "
#~ "data it collects to the "
#~ ":data:`system.profile <<database>.system.profile>` "
#~ "collection, which is a :doc:`capped "
#~ "collection </core/capped-collections>`.  See "
#~ ":doc:`/reference/database-profiler` for overview "
#~ "of the data in the :data:`system.profile"
#~ " <<database>.system.profile>` documents created "
#~ "by the profiler."
#~ msgstr ""

=======
>>>>>>> 2478a500
# d35f77041ad348bababaead4ef61c121
#~ msgid ":doc:`/reference/method/db.currentOp`"
#~ msgstr ""

# f848a6e8c5a44b3b910473025048feb9
#~ msgid ""
#~ "``0`` - the profiler is off, does"
#~ " not collect any data. :program:`mongod`"
#~ " always writes operations longer than "
#~ "the :setting:`~operationProfiling.slowOpThresholdMs` "
#~ "threshold to its log."
#~ msgstr ""

<<<<<<< HEAD
# ebe952cf94694089ac55bb5736476583
#~ msgid ""
#~ "``1`` - collects profiling data for "
#~ "slow operations only. By default slow"
#~ " operations are those slower than 100"
#~ " milliseconds."
#~ msgstr ""

# 677f7e4d7d3244fe824711dfb1cdf4ab
#~ msgid ""
#~ "You can modify the threshold for "
#~ "\"slow\" operations with the "
#~ ":setting:`~operationProfiling.slowOpThresholdMs` runtime "
#~ "option or the :dbcommand:`setParameter` "
#~ "command. See the :ref:`database-profiling-"
#~ "specify-slowms-threshold` section for "
#~ "more information."
#~ msgstr ""

# 494ce4e1a64f410ea337ff2e1a121356
#~ msgid "``2`` - collects profiling data for all database operations."
#~ msgstr ""

# 3100a945f05c489db70223a217e399a5
#~ msgid "Enable Database Profiling and Set the Profiling Level"
#~ msgstr ""

# da4724f0922b4f2088e7d026b095e9f6
#~ msgid ""
#~ "You can enable database profiling from"
#~ " the :program:`mongo` shell or through "
#~ "a driver using the :dbcommand:`profile` "
#~ "command. This section will describe how"
#~ " to do so from the :program:`mongo`"
#~ " shell. See your :doc:`driver documentation"
#~ " </applications/drivers>` if you want to"
#~ " control the profiler from within "
#~ "your application."
#~ msgstr ""

# fd4cbde80140416fbbbd3fe2f304a7a0
#~ msgid ""
#~ "To enable profiling and set the "
#~ "profiling level, use the "
#~ ":method:`db.setProfilingLevel()` helper in the "
#~ ":program:`mongo` shell, passing the profiling"
#~ " level as a parameter. For example,"
#~ " to enable profiling for all database"
#~ " operations, consider the following "
#~ "operation in the :program:`mongo` shell:"
#~ msgstr ""

# af97fa06fd9142cfadf940b79baad172
#~ msgid ""
#~ "The threshold for slow operations "
#~ "applies to the entire :program:`mongod` "
#~ "instance. When you change the threshold,"
#~ " you change it for all databases "
#~ "on the instance."
#~ msgstr ""

# c798a2f6595b4a5a855e69527197a287
#~ msgid ""
#~ "Changing the slow operation threshold "
#~ "for the database profiler also affects"
#~ " the profiling subsystem's slow operation"
#~ " threshold for the entire :program:`mongod`"
#~ " instance. Always set the threshold "
#~ "to the highest useful value."
#~ msgstr ""

# 658fa876b75041cbb88e5234585c536f
#~ msgid ""
#~ "By default the slow operation threshold"
#~ " is 100 milliseconds. Databases with "
#~ "a profiling level of ``1`` will "
#~ "log operations slower than 100 "
#~ "milliseconds."
#~ msgstr ""

# 69510fb569bd4252be0fe30214d47ac6
#~ msgid ""
#~ "To change the threshold, pass two "
#~ "parameters to the :method:`db.setProfilingLevel()`"
#~ " helper in the :program:`mongo` shell. "
#~ "The first parameter sets the profiling"
#~ " level for the current database, and"
#~ " the second sets the default slow "
#~ "operation threshold *for the entire* "
#~ ":program:`mongod` *instance*."
#~ msgstr ""

# 03a5b88a8bfa43f88ed1a70c9ac2e07a
#~ msgid ""
#~ "For example, the following command sets"
#~ " the profiling level for the current"
#~ " database to ``0``, which disables "
#~ "profiling, and sets the slow-operation"
#~ " threshold for the :program:`mongod` "
#~ "instance to 20 milliseconds. Any "
#~ "database on the instance with a "
#~ "profiling level of ``1`` will use "
#~ "this threshold:"
#~ msgstr ""

# aa5eaf2b25404bfb9c1011c28e157386
#~ msgid ""
#~ "To view the :ref:`profiling level "
#~ "<database-profiling-levels>`, issue the "
#~ "following from the :program:`mongo` shell:"
#~ msgstr ""

# c2cc5cd407fe4401bf2f23ae6daf5f79
#~ msgid "The ``was`` field indicates the current level of profiling."
#~ msgstr ""

# 6231e698370e464fb265cf489d7f948a
#~ msgid ""
#~ "The ``slowms`` field indicates how long"
#~ " an operation must exist in "
#~ "milliseconds for an operation to pass"
#~ " the \"slow\" threshold. MongoDB will "
#~ "log operations that take longer than "
#~ "the threshold if the profiling level "
#~ "is ``1``. This document returns the "
#~ "profiling level in the ``was`` field."
#~ " For an explanation of profiling "
#~ "levels, see :ref:`database-profiling-levels`."
#~ msgstr ""

# fe7c34776e824b008cc0e0610b8e9554
#~ msgid ""
#~ "To return only the profiling level, "
#~ "use the :method:`db.getProfilingLevel()` helper "
#~ "in the :program:`mongo` as in the "
#~ "following:"
#~ msgstr ""

# c8214a0650b44456902236c1f1263e7e
#~ msgid ""
#~ "To disable profiling, use the following"
#~ " helper in the :program:`mongo` shell:"
#~ msgstr ""

# 3af467a7aa214c6090d5b45a77562e61
#~ msgid ""
#~ "For development purposes in testing "
#~ "environments, you can enable database "
#~ "profiling for an entire :program:`mongod` "
#~ "instance. The profiling level applies to"
#~ " all databases provided by the "
#~ ":program:`mongod` instance."
#~ msgstr ""

# dcd492b033ae4b4e89fc6a22087041e4
#~ msgid ""
#~ "To enable profiling for a "
#~ ":program:`mongod` instance, pass the following"
#~ " parameters to :program:`mongod` at startup"
#~ " or within the :doc:`configuration file "
#~ "</reference/configuration-options>`:"
#~ msgstr ""

# 834cbaeb675c479795e8f97289513909
#~ msgid ""
#~ "This sets the profiling level to "
#~ "``1``, which collects profiling data for"
#~ " slow operations only, and defines "
#~ "slow operations as those that last "
#~ "longer than ``15`` milliseconds."
#~ msgstr ""

# 2feb238a5d09423b9592961057fe74e9
#~ msgid ""
#~ "You *cannot* enable profiling on a "
#~ ":program:`mongos` instance. To enable "
#~ "profiling in a shard cluster, you "
#~ "must enable profiling for each "
#~ ":program:`mongod` instance in the cluster."
#~ msgstr ""

=======
>>>>>>> 2478a500
# 18f02b79986c42a28bc208500f378b94
#~ msgid ""
#~ "To view profiling information, query the"
#~ " :data:`system.profile <<database>.system.profile>` "
#~ "collection. To view example queries, see"
#~ " :ref:`database-profiling-example-queries`"
#~ msgstr ""

<<<<<<< HEAD
# e1b94232ba90435aa547bdedeefce95d
#~ msgid ""
#~ "On a database that has profiling "
#~ "enabled, the ``show profile`` helper in"
#~ " the :program:`mongo` shell displays the"
#~ " 5 most recent operations that took"
#~ " at least 1 millisecond to execute."
#~ " Issue ``show profile`` from the "
#~ ":program:`mongo` shell, as follows:"
#~ msgstr ""

# 24e072b90bf240f6b1c2bc1a9fe88527
#~ msgid ""
#~ "When enabled, profiling has a minor "
#~ "effect on performance. The "
#~ ":data:`system.profile <<database>.system.profile>` "
#~ "collection is a :term:`capped collection` "
#~ "with a default size of 1 megabyte."
#~ " A collection of this size can "
#~ "typically store several thousand profile "
#~ "documents, but some application may use"
#~ " more or less profiling data per "
#~ "operation."
#~ msgstr ""

# 955464f5ad8d4268b92840a8768228ef
#~ msgid ""
#~ "For example, to create a new "
#~ ":data:`system.profile <<database>.system.profile>` "
#~ "collections that's ``4000000`` bytes, use "
#~ "the following sequence of operations in"
#~ " the :program:`mongo` shell:"
#~ msgstr ""

# 0ed2fbce54134c319d22abf00c133269
#~ msgid "Change Size of ``system.profile`` Collection"
#~ msgstr ""

#~ msgid ""
#~ ":setting:`~operationProfiling.mode` and "
#~ ":setting:`~operationProfiling.slowOpThresholdMs`."
#~ msgstr ""
=======
# 0ed2fbce54134c319d22abf00c133269
#~ msgid "Change Size of ``system.profile`` Collection"
#~ msgstr ""
>>>>>>> 2478a500
<|MERGE_RESOLUTION|>--- conflicted
+++ resolved
@@ -8,11 +8,7 @@
 msgstr ""
 "Project-Id-Version: MongoDB Manual\n"
 "Report-Msgid-Bugs-To: \n"
-<<<<<<< HEAD
-"POT-Creation-Date: 2019-03-19 11:02-0400\n"
-=======
 "POT-Creation-Date: 2016-12-08 12:02-0500\n"
->>>>>>> 2478a500
 "PO-Revision-Date: 2014-04-08 18:34+0000\n"
 "Last-Translator: tychoish <tychoish@gmail.com>\n"
 "Language: es\n"
@@ -24,57 +20,11 @@
 "Content-Transfer-Encoding: 8bit\n"
 "Generated-By: Babel 2.6.0\n"
 
-<<<<<<< HEAD
-=======
 # 1f7683880fca416d824ffb51637ea1cc
->>>>>>> 2478a500
 #: ../source/tutorial/manage-the-database-profiler.txt:5
 msgid "Database Profiler"
 msgstr ""
 
-<<<<<<< HEAD
-#: ../source/tutorial/manage-the-database-profiler.txt:17
-msgid ""
-"MongoDB has a Performance Advisor that automatically monitors for slow "
-"queries and suggests new indexes to improve query performance. This is "
-"available in MongoDB Atlas, our global cloud database service. `Get "
-"started with an M10 instance MongoDB Atlas "
-"<https://www.mongodb.com/cloud/atlas?utm_source=manage-the-database-"
-"profiler&utm_campaign=20-docs-in-20-days&utm_medium=docs>`_."
-msgstr ""
-
-#: ../source/tutorial/manage-the-database-profiler.txt:23
-msgid ""
-"If you have an existing MongoDB database, you can learn how to migrate it"
-" into Atlas to get the Performance Advisor and other Atlas-only "
-"capabilities `here "
-"<https://www.mongodb.com/cloud/atlas/migrate?utm_source=manage-the-"
-"database-profiler&utm_campaign=20-docs-in-20-days-"
-"migrations&utm_medium=docs>`_."
-msgstr ""
-
-#: ../source/tutorial/manage-the-database-profiler.txt:28
-msgid ""
-"The database profiler collects detailed information about :ref:`database-"
-"commands` executed against a running :binary:`~bin.mongod` instance. This"
-" includes CRUD operations as well as configuration and administration "
-"commands. The profiler writes all the data it collects to the "
-":data:`system.profile <<database>.system.profile>` collection, a "
-":doc:`capped collection </core/capped-collections>` in the ``admin`` "
-"database. See :doc:`/reference/database-profiler` for an overview of the "
-":data:`system.profile <<database>.system.profile>` documents created by "
-"the profiler."
-msgstr ""
-
-#: ../source/tutorial/manage-the-database-profiler.txt:39
-msgid ""
-"The profiler is ``off`` by default. You can enable the profiler on a per-"
-"database or per-instance basis at one of several :ref:`profiling levels "
-"<database-profiling-level>`."
-msgstr ""
-
-#: ../source/tutorial/manage-the-database-profiler.txt:43
-=======
 # 0648c54a904a4f3581bd588538753c90
 #: ../source/tutorial/manage-the-database-profiler.txt
 msgid "On this page"
@@ -103,84 +53,84 @@
 
 # 09c569327aa2407a947bd13c58c3dd0c
 #: ../source/tutorial/manage-the-database-profiler.txt:28
->>>>>>> 2478a500
 msgid ""
 "This document outlines a number of key administration options for the "
 "database profiler. For additional related information, consider the "
 "following resources:"
 msgstr ""
 
-<<<<<<< HEAD
-#: ../source/tutorial/manage-the-database-profiler.txt:47
+# 0630d7aa285848d2bc7185975612ff59
+#: ../source/tutorial/manage-the-database-profiler.txt:32
 msgid ":doc:`/reference/database-profiler`"
 msgstr ""
 
+# 02c77d1f62f54de7878b36708a98abb9
+#: ../source/tutorial/manage-the-database-profiler.txt:33
+msgid ":doc:`Profile Command </reference/command/profile>`"
+msgstr ""
+
+# fa61caa4d4034a5698f4d146db269d62
+#: ../source/tutorial/manage-the-database-profiler.txt:34
+msgid ":method:`db.currentOp()`"
+msgstr ""
+
+# b80cfc0ac97d48d8909ac7493bf22e7f
+#: ../source/tutorial/manage-the-database-profiler.txt:40
+msgid "Profiling Levels"
+msgstr ""
+
+# 343b07d83a3c4e458c014a7e5705b947
+#: ../source/tutorial/manage-the-database-profiler.txt:42
+msgid "The following profiling levels are available:"
+msgstr ""
+
+# 99846ae8724143a2854b8e2d165122bc
+#: ../source/tutorial/manage-the-database-profiler.txt:44
+msgid ""
+"``0`` - the profiler is off, does not collect any data. :program:`mongod`"
+" always writes operations longer than the "
+":setting:`~operationProfiling.slowOpThresholdMs` threshold to its log. "
+"This is the default profiler level."
+msgstr ""
+
+# 2dda8df06bbd49429bea0e663075fa86
 #: ../source/tutorial/manage-the-database-profiler.txt:48
-msgid ":doc:`Profile Command </reference/command/profile>`"
-msgstr ""
-
-#: ../source/tutorial/manage-the-database-profiler.txt:49
-msgid ":method:`db.currentOp()`"
-msgstr ""
-
-#: ../source/tutorial/manage-the-database-profiler.txt:55
-msgid "Profiling Levels"
-msgstr ""
-
-#: ../source/tutorial/manage-the-database-profiler.txt:57
-msgid "The following profiling levels are available:"
-msgstr ""
-
-#: ../source/includes/database-profiler-levels.rst:5
-msgid "Level"
-msgstr ""
-
-#: ../source/includes/database-profiler-levels.rst:6
-msgid "Description"
-msgstr ""
-
-#: ../source/includes/database-profiler-levels.rst:8
-msgid "``0``"
-msgstr ""
-
-#: ../source/includes/database-profiler-levels.rst:9
-msgid ""
-"The profiler is off and does not collect any data. This is the default "
-"profiler level."
-msgstr ""
-
-#: ../source/includes/database-profiler-levels.rst:12
-msgid "``1``"
-msgstr ""
-
-#: ../source/includes/database-profiler-levels.rst:13
-msgid ""
-"The profiler collects data for operations that take longer than the value"
-" of ``slowms``."
-msgstr ""
-
-#: ../source/includes/database-profiler-levels.rst:16
-msgid "``2``"
-msgstr ""
-
-#: ../source/includes/database-profiler-levels.rst:17
-msgid "The profiler collects data for all operations."
-msgstr ""
-
-#: ../source/tutorial/manage-the-database-profiler.txt:64
-msgid "Enable and Configure Database Profiling"
-msgstr ""
-
-#: ../source/tutorial/manage-the-database-profiler.txt:66
-msgid ""
-"You can enable database profiling from the :binary:`~bin.mongo` shell or "
+msgid ""
+"``1`` - collects profiling data for slow operations only. By default slow"
+" operations are those slower than 100 milliseconds."
+msgstr ""
+
+# 4acebbf7a07243b98bb58242154ee302
+#: ../source/tutorial/manage-the-database-profiler.txt:51
+msgid ""
+"You can modify the threshold for \"slow\" operations with the "
+":setting:`~operationProfiling.slowOpThresholdMs` runtime option or the "
+":dbcommand:`setParameter` command. See the :ref:`database-profiling-"
+"specify-slowms-threshold` section for more information."
+msgstr ""
+
+# f3566e6c0682447ba486ab5551a00720
+#: ../source/tutorial/manage-the-database-profiler.txt:56
+msgid "``2`` - collects profiling data for all database operations."
+msgstr ""
+
+# 53f03eef3e5343598de4ad3a88c17fba
+#: ../source/tutorial/manage-the-database-profiler.txt:63
+msgid "Enable Database Profiling and Set the Profiling Level"
+msgstr ""
+
+# 6b0e4828d7864efc8d02b27530380692
+#: ../source/tutorial/manage-the-database-profiler.txt:65
+msgid ""
+"You can enable database profiling from the :program:`mongo` shell or "
 "through a driver using the :dbcommand:`profile` command. This section "
-"will describe how to do so from the :binary:`~bin.mongo` shell. See your "
-":ecosystem:`driver documentation </drivers>` if you want to control the "
-"profiler from within your application."
-msgstr ""
-
-#: ../source/tutorial/manage-the-database-profiler.txt:72
+"will describe how to do so from the :program:`mongo` shell. See your "
+":doc:`driver documentation </applications/drivers>` if you want to "
+"control the profiler from within your application."
+msgstr ""
+
+# 263574f4b3064336a67bf5f5c6d5d564
+#: ../source/tutorial/manage-the-database-profiler.txt:71
 msgid ""
 "When you enable profiling, you also set the :ref:`profiling level "
 "<database-profiling-levels>`. The profiler records data in the "
@@ -189,97 +139,6 @@
 " in a database after you enable profiling for that database."
 msgstr ""
 
-#: ../source/tutorial/manage-the-database-profiler.txt:79
-msgid ""
-"To enable profiling and set the profiling level, use the "
-":method:`db.setProfilingLevel()` helper in the :binary:`~bin.mongo` "
-"shell, passing the profiling level as a parameter. For example, to enable"
-" profiling for all database operations, consider the following operation "
-"in the :binary:`~bin.mongo` shell:"
-msgstr ""
-
-#: ../source/tutorial/manage-the-database-profiler.txt:89
-=======
-# 0630d7aa285848d2bc7185975612ff59
-#: ../source/tutorial/manage-the-database-profiler.txt:32
-msgid ":doc:`/reference/database-profiler`"
-msgstr ""
-
-# 02c77d1f62f54de7878b36708a98abb9
-#: ../source/tutorial/manage-the-database-profiler.txt:33
-msgid ":doc:`Profile Command </reference/command/profile>`"
-msgstr ""
-
-# fa61caa4d4034a5698f4d146db269d62
-#: ../source/tutorial/manage-the-database-profiler.txt:34
-msgid ":method:`db.currentOp()`"
-msgstr ""
-
-# b80cfc0ac97d48d8909ac7493bf22e7f
-#: ../source/tutorial/manage-the-database-profiler.txt:40
-msgid "Profiling Levels"
-msgstr ""
-
-# 343b07d83a3c4e458c014a7e5705b947
-#: ../source/tutorial/manage-the-database-profiler.txt:42
-msgid "The following profiling levels are available:"
-msgstr ""
-
-# 99846ae8724143a2854b8e2d165122bc
-#: ../source/tutorial/manage-the-database-profiler.txt:44
-msgid ""
-"``0`` - the profiler is off, does not collect any data. :program:`mongod`"
-" always writes operations longer than the "
-":setting:`~operationProfiling.slowOpThresholdMs` threshold to its log. "
-"This is the default profiler level."
-msgstr ""
-
-# 2dda8df06bbd49429bea0e663075fa86
-#: ../source/tutorial/manage-the-database-profiler.txt:48
-msgid ""
-"``1`` - collects profiling data for slow operations only. By default slow"
-" operations are those slower than 100 milliseconds."
-msgstr ""
-
-# 4acebbf7a07243b98bb58242154ee302
-#: ../source/tutorial/manage-the-database-profiler.txt:51
-msgid ""
-"You can modify the threshold for \"slow\" operations with the "
-":setting:`~operationProfiling.slowOpThresholdMs` runtime option or the "
-":dbcommand:`setParameter` command. See the :ref:`database-profiling-"
-"specify-slowms-threshold` section for more information."
-msgstr ""
-
-# f3566e6c0682447ba486ab5551a00720
-#: ../source/tutorial/manage-the-database-profiler.txt:56
-msgid "``2`` - collects profiling data for all database operations."
-msgstr ""
-
-# 53f03eef3e5343598de4ad3a88c17fba
-#: ../source/tutorial/manage-the-database-profiler.txt:63
-msgid "Enable Database Profiling and Set the Profiling Level"
-msgstr ""
-
-# 6b0e4828d7864efc8d02b27530380692
-#: ../source/tutorial/manage-the-database-profiler.txt:65
-msgid ""
-"You can enable database profiling from the :program:`mongo` shell or "
-"through a driver using the :dbcommand:`profile` command. This section "
-"will describe how to do so from the :program:`mongo` shell. See your "
-":doc:`driver documentation </applications/drivers>` if you want to "
-"control the profiler from within your application."
-msgstr ""
-
-# 263574f4b3064336a67bf5f5c6d5d564
-#: ../source/tutorial/manage-the-database-profiler.txt:71
-msgid ""
-"When you enable profiling, you also set the :ref:`profiling level "
-"<database-profiling-levels>`. The profiler records data in the "
-":data:`system.profile <<database>.system.profile>` collection. MongoDB "
-"creates the :data:`system.profile <<database>.system.profile>` collection"
-" in a database after you enable profiling for that database."
-msgstr ""
-
 # e0cba315ae614cf6b4e14da1a6cf9913
 #: ../source/tutorial/manage-the-database-profiler.txt:78
 msgid ""
@@ -299,213 +158,11 @@
 
 # 71e82c56ed874f1e9298578811d72c81
 #: ../source/tutorial/manage-the-database-profiler.txt:95
->>>>>>> 2478a500
-msgid ""
-"The shell returns a document showing the *previous* level of profiling. "
-"The ``\"ok\" : 1`` key-value pair indicates the operation succeeded:"
-msgstr ""
-
-#: ../source/tutorial/manage-the-database-profiler.txt:96
 msgid ""
 "To verify the new setting, see the :ref:`database-profiling-view-status` "
 "section."
 msgstr ""
 
-<<<<<<< HEAD
-#: ../source/tutorial/manage-the-database-profiler.txt:102
-msgid "Specify the Threshold for Slow Operations"
-msgstr ""
-
-#: ../source/tutorial/manage-the-database-profiler.txt:104
-msgid ""
-"To change the slow operation threshold, specify the desired threshold "
-"value in one of the following ways:"
-msgstr ""
-
-#: ../source/tutorial/manage-the-database-profiler.txt:107
-msgid ""
-"Set the value of ``slowms`` using the :dbcommand:`profile` command or "
-":method:`db.setProfilingLevel()` shell helper method."
-msgstr ""
-
-#: ../source/tutorial/manage-the-database-profiler.txt:110
-msgid ""
-"Set the value of :option:`--slowms <mongod --slowms>` from the command "
-"line at startup."
-msgstr ""
-
-#: ../source/tutorial/manage-the-database-profiler.txt:112
-msgid ""
-"Set the value of :setting:`~operationProfiling.slowOpThresholdMs` in a "
-":ref:`configuration file <configuration-options>`."
-msgstr ""
-
-#: ../source/tutorial/manage-the-database-profiler.txt:115
-msgid ""
-"By default, the slow operation threshold is 100 milliseconds. Databases "
-"with a profiling level of ``1`` will profile operations slower than the "
-"threshold."
-msgstr ""
-
-#: ../source/tutorial/manage-the-database-profiler.txt:119
-msgid ""
-"For example, the following code sets the profiling level for the current "
-"database to ``1`` and sets the slow operation threshold for the "
-":binary:`~bin.mongod` instance to 20 milliseconds:"
-msgstr ""
-
-#: ../source/tutorial/manage-the-database-profiler.txt:128
-msgid ""
-"The slow operation threshold applies to all databases in a "
-":binary:`~bin.mongod` instance. It is used by both the database profiler "
-"and the diagnostic log [#mongos-systemlog]_ and should be set to the "
-"highest useful value to avoid performance degradation."
-msgstr ""
-
-#: ../source/includes/fact-slow-oplog-log-message-footnote.rst:1
-msgid ""
-"Starting in version 4.0.6, secondary members of a replica set now "
-":ref:`log oplog entries <slow-oplog>` that take longer than the slow "
-"operation threshold to apply. These slow oplog messages are logged for "
-"the secondaries in the :option:`diagnostic log <mongod --logpath>` under "
-"the :data:`REPL` component with the text ``applied op: <oplog entry> took"
-" <num>ms``. These slow oplog entries depend only on the slow operation "
-"threshold. They do not depend on the log levels (either at the system or "
-"component level), or the profiling level, or the slow operation sample "
-"rate. The profiler does not capture slow oplog entries. For more "
-"information, see :ref:`slow-oplog`."
-msgstr ""
-
-#: ../source/tutorial/manage-the-database-profiler.txt:136
-msgid "Profile a Random Sample of Slow Operations"
-msgstr ""
-
-#: ../source/tutorial/manage-the-database-profiler.txt:140
-msgid ""
-"To profile only a randomly sampled subset of all *slow* operations , "
-"specify the desired sample rate in one of the following ways: [#slow-"
-"oplogs]_"
-msgstr ""
-
-#: ../source/tutorial/manage-the-database-profiler.txt:144
-msgid ""
-"Set the value of ``sampleRate`` using the :dbcommand:`profile` command or"
-" :method:`db.setProfilingLevel()` shell helper method."
-msgstr ""
-
-#: ../source/tutorial/manage-the-database-profiler.txt:147
-msgid ""
-"Set the value of :option:`--slowOpSampleRate <mongod --slowOpSampleRate>`"
-" for :binary:`~bin.mongod` or :option:`--slowOpSampleRate <mongos "
-"--slowOpSampleRate>` for :binary:`~bin.mongos` from the command line at "
-"startup."
-msgstr ""
-
-#: ../source/tutorial/manage-the-database-profiler.txt:151
-msgid ""
-"Set the value of :setting:`~operationProfiling.slowOpSampleRate` in a "
-":ref:`configuration file <configuration-options>`."
-msgstr ""
-
-#: ../source/tutorial/manage-the-database-profiler.txt:154
-msgid ""
-"By default, ``sampleRate`` is set to ``1.0``, meaning all *slow* "
-"operations are profiled. When ``sampleRate`` is set between 0 and 1, "
-"databases with profiling level ``1`` will only profile a randomly sampled"
-" percentage of *slow* operations according to ``sampleRate``."
-msgstr ""
-
-#: ../source/tutorial/manage-the-database-profiler.txt:159
-#, python-format
-msgid ""
-"For example, the following method sets the profiling level for the "
-"current database to ``1`` and sets the profiler to sample 42% of all "
-"*slow* operations:"
-msgstr ""
-
-#: ../source/tutorial/manage-the-database-profiler.txt:167
-msgid ""
-"The sample rate value applies to all databases in a :binary:`~bin.mongod`"
-" instance. It is used by both the database profiler and the system log. "
-"[#mongos-systemlog]_"
-msgstr ""
-
-#: ../source/includes/fact-log-slow-queries.rst:3
-msgid ""
-"When :setting:`~param.logLevel` is set to ``0``, MongoDB records *slow* "
-"operations to the diagnostic log at a rate determined by "
-":setting:`~operationProfiling.slowOpSampleRate`. Starting in MongoDB "
-"4.0.6, the secondaries of replica sets log :ref:`all oplog entry messages"
-" that take longer than the slow operation threshold to apply <slow-"
-"oplog>` regardless of the sample rate."
-msgstr ""
-
-#: ../source/includes/fact-log-slow-queries.rst:10
-msgid ""
-"At higher :setting:`~param.logLevel` settings, all operations appear in "
-"the diagnostic log regardless of their latency with the following "
-"exception: the logging of :ref:`slow oplog entry messages by the "
-"secondaries <slow-oplog>`. The secondaries log only the slow oplog "
-"entries; increasing the :setting:`~param.logLevel` does not log all oplog"
-" entries."
-msgstr ""
-
-#: ../source/tutorial/manage-the-database-profiler.txt:178
-msgid ""
-"Starting in MongoDB 4.0, you can use :method:`db.setProfilingLevel()` to "
-"configure ``slowms`` and ``sampleRate`` for :binary:`~bin.mongos`. The "
-"``slowms`` and ``sampleRate`` configuration settings only affect the "
-"diagnostic log and not the profiler since profiling is not available on "
-":binary:`~bin.mongos`."
-msgstr ""
-
-#: ../source/tutorial/manage-the-database-profiler.txt:185
-msgid "See :ref:`db-profiling-sharding`."
-msgstr ""
-
-#: ../source/tutorial/manage-the-database-profiler.txt:191
-msgid "Check Profiling Level"
-msgstr ""
-
-#: ../source/tutorial/manage-the-database-profiler.txt:193
-msgid ""
-"To view the :ref:`profiling level <database-profiling-levels>`, issue the"
-" following from the :binary:`~bin.mongo` shell:"
-msgstr ""
-
-#: ../source/tutorial/manage-the-database-profiler.txt:200
-msgid "The shell returns a document similar to the following:"
-msgstr ""
-
-#: ../source/tutorial/manage-the-database-profiler.txt:206
-msgid "The ``was`` field indicates the current profiling level."
-msgstr ""
-
-#: ../source/tutorial/manage-the-database-profiler.txt:208
-msgid ""
-"The ``slowms`` field indicates operation time threshold, in milliseconds,"
-" beyond which operations are considered *slow*."
-msgstr ""
-
-#: ../source/tutorial/manage-the-database-profiler.txt:211
-msgid ""
-"The ``sampleRate`` field indicates the percentage of *slow* operations "
-"that should be profiled."
-msgstr ""
-
-#: ../source/tutorial/manage-the-database-profiler.txt:214
-msgid ""
-"To return only the profiling level, use the "
-":method:`db.getProfilingLevel()` helper in the :binary:`~bin.mongo` shell"
-" as in the following:"
-msgstr ""
-
-#: ../source/tutorial/manage-the-database-profiler.txt:222
-msgid "Disable Profiling"
-msgstr ""
-
-#: ../source/tutorial/manage-the-database-profiler.txt:224
-=======
 # b02f507a6ca64629b80172368c147dd9
 #: ../source/tutorial/manage-the-database-profiler.txt:101
 msgid "Specify the Threshold for Slow Operations"
@@ -604,67 +261,11 @@
 
 # 41433a136e9d416eb89f3142ef4ed794
 #: ../source/tutorial/manage-the-database-profiler.txt:169
->>>>>>> 2478a500
-msgid ""
-"To disable profiling, use the following helper in the "
-":binary:`~bin.mongo` shell:"
-msgstr ""
-
-<<<<<<< HEAD
-#: ../source/tutorial/manage-the-database-profiler.txt:232
-msgid "Enable Profiling for an Entire ``mongod`` Instance"
-msgstr ""
-
-#: ../source/tutorial/manage-the-database-profiler.txt:234
-msgid ""
-"For development purposes in testing environments, you can enable database"
-" profiling for an entire :binary:`~bin.mongod` instance. The profiling "
-"level applies to all databases provided by the :binary:`~bin.mongod` "
-"instance."
-msgstr ""
-
-#: ../source/tutorial/manage-the-database-profiler.txt:239
-msgid ""
-"To enable profiling for a :binary:`~bin.mongod` instance, pass the "
-"following options to :binary:`~bin.mongod` at startup."
-msgstr ""
-
-#: ../source/tutorial/manage-the-database-profiler.txt:246
-msgid ""
-"Alternatively, you can specify :ref:`operationProfiling <operation-"
-"profiling-configuration-options>` in the :doc:`configuration file "
-"</reference/configuration-options>`."
-msgstr ""
-
-#: ../source/tutorial/manage-the-database-profiler.txt:250
-#, python-format
-msgid ""
-"This sets the profiling level to ``1``, defines slow operations as those "
-"that last longer than ``15`` milliseconds, and specifies that only 50% of"
-" *slow* operations should be profiled. [#slow-oplogs]_"
-msgstr ""
-
-#: ../source/tutorial/manage-the-database-profiler.txt:254
-msgid ""
-"The ``slowms`` and ``slowOpSampleRate`` also affect which operations are "
-"recorded to the diagnostic log when :setting:`~param.logLevel` is set to "
-"``0``. The ``slowms`` and ``slowOpSampleRate`` are also available to "
-"configure diagnostic logging for :binary:`~bin.mongos`. [#slow-oplogs]_"
-msgstr ""
-
-#: ../source/tutorial/manage-the-database-profiler.txt:260
-msgid ""
-":setting:`~operationProfiling.mode`, "
-":setting:`~operationProfiling.slowOpThresholdMs`, and "
-":setting:`~operationProfiling.slowOpSampleRate`."
-msgstr ""
-
-#: ../source/tutorial/manage-the-database-profiler.txt:267
-msgid "Database Profiling and Sharding"
-msgstr ""
-
-#: ../source/tutorial/manage-the-database-profiler.txt:269
-=======
+msgid ""
+"To disable profiling, use the following helper in the :program:`mongo` "
+"shell:"
+msgstr ""
+
 # 56392e224d8d43d59a8d523cea630ce4
 #: ../source/tutorial/manage-the-database-profiler.txt:177
 msgid "Enable Profiling for an Entire ``mongod`` Instance"
@@ -708,28 +309,12 @@
 
 # 531814a791ff4f15a60b37ee2d8ee98c
 #: ../source/tutorial/manage-the-database-profiler.txt:201
->>>>>>> 2478a500
-msgid ""
-"You *cannot* enable profiling on a :binary:`~bin.mongos` instance. To "
-"enable profiling in a sharded cluster, you must enable profiling for each"
-" :binary:`~bin.mongod` instance in the cluster."
-msgstr ""
-
-<<<<<<< HEAD
-#: ../source/tutorial/manage-the-database-profiler.txt:273
-msgid ""
-"However, starting in MongoDB 4.0, you can set the :option:`--slowms "
-"<mongos --slowms>` and :option:`slowOpSampleRate <mongos "
-"--slowOpSampleRate>` on :binary:`~bin.mongos` to configure the diagnostic"
-" log for slow operations."
-msgstr ""
-
-#: ../source/tutorial/manage-the-database-profiler.txt:279
-msgid "View Profiler Data"
-msgstr ""
-
-#: ../source/tutorial/manage-the-database-profiler.txt:281
-=======
+msgid ""
+"You *cannot* enable profiling on a :program:`mongos` instance. To enable "
+"profiling in a shard cluster, you must enable profiling for each "
+":program:`mongod` instance in the cluster."
+msgstr ""
+
 # c66a65ea839a4901b572698a6ba9d435
 #: ../source/tutorial/manage-the-database-profiler.txt:206
 msgid "View Profiler Data"
@@ -737,18 +322,13 @@
 
 # 604ee1a1234640ccbb8dcbf331370aed
 #: ../source/tutorial/manage-the-database-profiler.txt:208
->>>>>>> 2478a500
 msgid ""
 "The database profiler logs information about database operations in the "
 ":data:`system.profile <<database>.system.profile>` collection."
 msgstr ""
 
-<<<<<<< HEAD
-#: ../source/tutorial/manage-the-database-profiler.txt:284
-=======
 # a74c42f0332a43c1853aac1e6c5cd8ba
 #: ../source/tutorial/manage-the-database-profiler.txt:211
->>>>>>> 2478a500
 msgid ""
 "To view profiling information, query the :data:`system.profile "
 "<<database>.system.profile>` collection. You can use :operator:`$comment`"
@@ -757,24 +337,13 @@
 "example-queries`."
 msgstr ""
 
-<<<<<<< HEAD
-#: ../source/tutorial/manage-the-database-profiler.txt:290
-=======
 # 2081973b248e43cfbb64b8c8a6a05905
 #: ../source/tutorial/manage-the-database-profiler.txt:217
->>>>>>> 2478a500
 msgid ""
 "For an explanation of the output data, see :doc:`/reference/database-"
 "profiler`."
 msgstr ""
 
-<<<<<<< HEAD
-#: ../source/tutorial/manage-the-database-profiler.txt:296
-msgid "Example Profiler Data Queries"
-msgstr ""
-
-#: ../source/tutorial/manage-the-database-profiler.txt:298
-=======
 # a8da539cb15e4cdab0037f082d3f23b6
 #: ../source/tutorial/manage-the-database-profiler.txt:221
 msgid "Example Profiler Data Queries"
@@ -782,101 +351,57 @@
 
 # 8565d37f4eb7486daf811bc37f72de97
 #: ../source/tutorial/manage-the-database-profiler.txt:223
->>>>>>> 2478a500
 msgid ""
 "This section displays example queries to the :data:`system.profile "
 "<<database>.system.profile>` collection. For an explanation of the query "
 "output, see :doc:`/reference/database-profiler`."
 msgstr ""
 
-<<<<<<< HEAD
-#: ../source/tutorial/manage-the-database-profiler.txt:302
-=======
 # 73f8655feb6742a3b6d711021b4a8f7c
 #: ../source/tutorial/manage-the-database-profiler.txt:227
->>>>>>> 2478a500
 msgid ""
 "To return the most recent 10 log entries in the :data:`system.profile "
 "<<database>.system.profile>` collection, run a query similar to the "
 "following:"
 msgstr ""
 
-<<<<<<< HEAD
-#: ../source/tutorial/manage-the-database-profiler.txt:309
-=======
 # abc7ac34a67a4fefbc29677270ea83f0
 #: ../source/tutorial/manage-the-database-profiler.txt:234
->>>>>>> 2478a500
 msgid ""
 "To return all operations except command operations (:term:`$cmd`), run a "
 "query similar to the following:"
 msgstr ""
 
-<<<<<<< HEAD
-#: ../source/tutorial/manage-the-database-profiler.txt:316
-=======
 # 4f51d1f848074bb0a7c4eb36df11e20e
 #: ../source/tutorial/manage-the-database-profiler.txt:241
->>>>>>> 2478a500
 msgid ""
 "To return operations for a particular collection, run a query similar to "
 "the following. This example returns operations in the ``mydb`` database's"
 " ``test`` collection:"
 msgstr ""
 
-<<<<<<< HEAD
-#: ../source/tutorial/manage-the-database-profiler.txt:324
-=======
 # 4f234f0a9cb64909b67c8c37c770f643
 #: ../source/tutorial/manage-the-database-profiler.txt:249
->>>>>>> 2478a500
 msgid ""
 "To return operations slower than ``5`` milliseconds, run a query similar "
 "to the following:"
 msgstr ""
 
-<<<<<<< HEAD
-#: ../source/tutorial/manage-the-database-profiler.txt:331
-=======
 # ef75c033d2e04d41960bc7cd17ffc92a
 #: ../source/tutorial/manage-the-database-profiler.txt:256
->>>>>>> 2478a500
 msgid ""
 "To return information from a certain time range, run a query similar to "
 "the following:"
 msgstr ""
 
-<<<<<<< HEAD
-#: ../source/tutorial/manage-the-database-profiler.txt:343
-=======
 # 75769777bfb942f3a1e105481933921b
 #: ../source/tutorial/manage-the-database-profiler.txt:269
->>>>>>> 2478a500
 msgid ""
 "The following example looks at the time range, suppresses the ``user`` "
 "field from the output to make it easier to read, and sorts the results by"
 " how long each operation took to run:"
 msgstr ""
 
-<<<<<<< HEAD
-#: ../source/tutorial/manage-the-database-profiler.txt:357
-msgid "Show the Five Most Recent Events"
-msgstr ""
-
-#: ../source/tutorial/manage-the-database-profiler.txt:359
-msgid ""
-"On a database that has profiling enabled, the ``show profile`` helper in "
-"the :binary:`~bin.mongo` shell displays the 5 most recent operations that"
-" took at least 1 millisecond to execute. Issue ``show profile`` from the "
-":binary:`~bin.mongo` shell, as follows:"
-msgstr ""
-
-#: ../source/tutorial/manage-the-database-profiler.txt:371
-msgid "Profiler Overhead"
-msgstr ""
-
-#: ../source/tutorial/manage-the-database-profiler.txt:373
-=======
 # 8062190d6cb747ceb5582cd5e8b35ca5
 #: ../source/tutorial/manage-the-database-profiler.txt:286
 msgid "Show the Five Most Recent Events"
@@ -898,22 +423,11 @@
 
 # d77e397f7e374ad787e6aa7bb7610f35
 #: ../source/tutorial/manage-the-database-profiler.txt:302
->>>>>>> 2478a500
 msgid ""
 "When enabled, profiling has a minor effect on performance. The "
 ":data:`system.profile <<database>.system.profile>` collection is a "
 ":term:`capped collection` with a default size of 1 megabyte. A collection"
 " of this size can typically store several thousand profile documents, but"
-<<<<<<< HEAD
-" some applications may use more or less profiling data per operation."
-msgstr ""
-
-#: ../source/tutorial/manage-the-database-profiler.txt:381
-msgid "Change Size of ``system.profile`` Collection on the Primary"
-msgstr ""
-
-#: ../source/tutorial/manage-the-database-profiler.txt:383
-=======
 " some application may use more or less profiling data per operation."
 msgstr ""
 
@@ -924,23 +438,11 @@
 
 # aa2e14aab40b4e2c9c02c7b776397956
 #: ../source/tutorial/manage-the-database-profiler.txt:312
->>>>>>> 2478a500
 msgid ""
 "To change the size of the :data:`system.profile "
 "<<database>.system.profile>` collection, you must:"
 msgstr ""
 
-<<<<<<< HEAD
-#: ../source/tutorial/manage-the-database-profiler.txt:386
-msgid "Disable profiling."
-msgstr ""
-
-#: ../source/tutorial/manage-the-database-profiler.txt:388
-msgid "Drop the :data:`system.profile <<database>.system.profile>` collection."
-msgstr ""
-
-#: ../source/tutorial/manage-the-database-profiler.txt:391
-=======
 # 9cda75ed4b2b4679a4215e7bec4a1270
 #: ../source/tutorial/manage-the-database-profiler.txt:315
 msgid "Disable profiling."
@@ -953,29 +455,31 @@
 
 # ce157be1272944a0b9382bc1fae43e81
 #: ../source/tutorial/manage-the-database-profiler.txt:319
->>>>>>> 2478a500
 msgid ""
 "Create a new :data:`system.profile <<database>.system.profile>` "
 "collection."
 msgstr ""
 
-<<<<<<< HEAD
-#: ../source/tutorial/manage-the-database-profiler.txt:394
+# 7d2e4ddafbab415bbcce6301a08a671d
+#: ../source/tutorial/manage-the-database-profiler.txt:321
 msgid "Re-enable profiling."
 msgstr ""
 
-#: ../source/tutorial/manage-the-database-profiler.txt:396
+# 06c40810d25d426fa541a3cdeae1e7af
+#: ../source/tutorial/manage-the-database-profiler.txt:323
 msgid ""
 "For example, to create a new :data:`system.profile "
 "<<database>.system.profile>` collections that's ``4000000`` bytes, use "
-"the following sequence of operations in the :binary:`~bin.mongo` shell:"
-msgstr ""
-
-#: ../source/tutorial/manage-the-database-profiler.txt:411
+"the following sequence of operations in the :program:`mongo` shell:"
+msgstr ""
+
+# d228887b013548bea5dcc9ea60eb704c
+#: ../source/tutorial/manage-the-database-profiler.txt:338
 msgid "Change Size of ``system.profile`` Collection on a Secondary"
 msgstr ""
 
-#: ../source/tutorial/manage-the-database-profiler.txt:413
+# 9561b55b79a64efdaed016d0908f04bf
+#: ../source/tutorial/manage-the-database-profiler.txt:340
 msgid ""
 "To change the size of the :data:`system.profile "
 "<<database>.system.profile>` collection on a :term:`secondary`, you must "
@@ -985,51 +489,6 @@
 "set-members`."
 msgstr ""
 
-#: ../source/includes/extracts/additional-resources-performance-eval.rst:4
-msgid "Additional Resources"
-msgstr ""
-
-#: ../source/includes/extracts/additional-resources-performance-eval.rst:6
-msgid ""
-"`MongoDB Performance Evaluation and Tuning Consulting Package "
-"<https://www.mongodb.com/products/consulting?jmp=docs#performance_evaluation>`_"
-msgstr ""
-
-#: ../source/includes/extracts/additional-resources-performance-eval.rst:7
-msgid ""
-"`MongoDB Atlas: For a simple way to run, monitor, and maintain cloud-"
-"hosted MongoDB deployments "
-"<https://www.mongodb.com/cloud/atlas?jmp=docs>`_"
-=======
-# 7d2e4ddafbab415bbcce6301a08a671d
-#: ../source/tutorial/manage-the-database-profiler.txt:321
-msgid "Re-enable profiling."
-msgstr ""
-
-# 06c40810d25d426fa541a3cdeae1e7af
-#: ../source/tutorial/manage-the-database-profiler.txt:323
-msgid ""
-"For example, to create a new :data:`system.profile "
-"<<database>.system.profile>` collections that's ``4000000`` bytes, use "
-"the following sequence of operations in the :program:`mongo` shell:"
-msgstr ""
-
-# d228887b013548bea5dcc9ea60eb704c
-#: ../source/tutorial/manage-the-database-profiler.txt:338
-msgid "Change Size of ``system.profile`` Collection on a Secondary"
-msgstr ""
-
-# 9561b55b79a64efdaed016d0908f04bf
-#: ../source/tutorial/manage-the-database-profiler.txt:340
-msgid ""
-"To change the size of the :data:`system.profile "
-"<<database>.system.profile>` collection on a :term:`secondary`, you must "
-"stop the secondary, run it as a standalone, and then perform the steps "
-"above. When done, restart the standalone as a member of the replica set. "
-"For more information, see :doc:`/tutorial/perform-maintence-on-replica-"
-"set-members`."
-msgstr ""
-
 # bdb5850522544a22822baa2bf7b7a528
 #: ../source/includes/extracts/additional-resources-performance-eval.rst:4
 msgid "Additional Resources"
@@ -1040,7 +499,6 @@
 msgid ""
 "`MongoDB Performance Evaluation and Tuning Consulting Package "
 "<https://www.mongodb.com/products/consulting?jmp=docs#performance_evaluation>`_"
->>>>>>> 2478a500
 msgstr ""
 
 #~ msgid ""
@@ -1065,22 +523,6 @@
 #~ "enabling profiling."
 #~ msgstr ""
 
-<<<<<<< HEAD
-# 39442e98c0f44a4c8fe23b7ccd8a136a
-#~ msgid ""
-#~ "The database profiler writes all the "
-#~ "data it collects to the "
-#~ ":data:`system.profile <<database>.system.profile>` "
-#~ "collection, which is a :doc:`capped "
-#~ "collection </core/capped-collections>`.  See "
-#~ ":doc:`/reference/database-profiler` for overview "
-#~ "of the data in the :data:`system.profile"
-#~ " <<database>.system.profile>` documents created "
-#~ "by the profiler."
-#~ msgstr ""
-
-=======
->>>>>>> 2478a500
 # d35f77041ad348bababaead4ef61c121
 #~ msgid ":doc:`/reference/method/db.currentOp`"
 #~ msgstr ""
@@ -1094,190 +536,6 @@
 #~ "threshold to its log."
 #~ msgstr ""
 
-<<<<<<< HEAD
-# ebe952cf94694089ac55bb5736476583
-#~ msgid ""
-#~ "``1`` - collects profiling data for "
-#~ "slow operations only. By default slow"
-#~ " operations are those slower than 100"
-#~ " milliseconds."
-#~ msgstr ""
-
-# 677f7e4d7d3244fe824711dfb1cdf4ab
-#~ msgid ""
-#~ "You can modify the threshold for "
-#~ "\"slow\" operations with the "
-#~ ":setting:`~operationProfiling.slowOpThresholdMs` runtime "
-#~ "option or the :dbcommand:`setParameter` "
-#~ "command. See the :ref:`database-profiling-"
-#~ "specify-slowms-threshold` section for "
-#~ "more information."
-#~ msgstr ""
-
-# 494ce4e1a64f410ea337ff2e1a121356
-#~ msgid "``2`` - collects profiling data for all database operations."
-#~ msgstr ""
-
-# 3100a945f05c489db70223a217e399a5
-#~ msgid "Enable Database Profiling and Set the Profiling Level"
-#~ msgstr ""
-
-# da4724f0922b4f2088e7d026b095e9f6
-#~ msgid ""
-#~ "You can enable database profiling from"
-#~ " the :program:`mongo` shell or through "
-#~ "a driver using the :dbcommand:`profile` "
-#~ "command. This section will describe how"
-#~ " to do so from the :program:`mongo`"
-#~ " shell. See your :doc:`driver documentation"
-#~ " </applications/drivers>` if you want to"
-#~ " control the profiler from within "
-#~ "your application."
-#~ msgstr ""
-
-# fd4cbde80140416fbbbd3fe2f304a7a0
-#~ msgid ""
-#~ "To enable profiling and set the "
-#~ "profiling level, use the "
-#~ ":method:`db.setProfilingLevel()` helper in the "
-#~ ":program:`mongo` shell, passing the profiling"
-#~ " level as a parameter. For example,"
-#~ " to enable profiling for all database"
-#~ " operations, consider the following "
-#~ "operation in the :program:`mongo` shell:"
-#~ msgstr ""
-
-# af97fa06fd9142cfadf940b79baad172
-#~ msgid ""
-#~ "The threshold for slow operations "
-#~ "applies to the entire :program:`mongod` "
-#~ "instance. When you change the threshold,"
-#~ " you change it for all databases "
-#~ "on the instance."
-#~ msgstr ""
-
-# c798a2f6595b4a5a855e69527197a287
-#~ msgid ""
-#~ "Changing the slow operation threshold "
-#~ "for the database profiler also affects"
-#~ " the profiling subsystem's slow operation"
-#~ " threshold for the entire :program:`mongod`"
-#~ " instance. Always set the threshold "
-#~ "to the highest useful value."
-#~ msgstr ""
-
-# 658fa876b75041cbb88e5234585c536f
-#~ msgid ""
-#~ "By default the slow operation threshold"
-#~ " is 100 milliseconds. Databases with "
-#~ "a profiling level of ``1`` will "
-#~ "log operations slower than 100 "
-#~ "milliseconds."
-#~ msgstr ""
-
-# 69510fb569bd4252be0fe30214d47ac6
-#~ msgid ""
-#~ "To change the threshold, pass two "
-#~ "parameters to the :method:`db.setProfilingLevel()`"
-#~ " helper in the :program:`mongo` shell. "
-#~ "The first parameter sets the profiling"
-#~ " level for the current database, and"
-#~ " the second sets the default slow "
-#~ "operation threshold *for the entire* "
-#~ ":program:`mongod` *instance*."
-#~ msgstr ""
-
-# 03a5b88a8bfa43f88ed1a70c9ac2e07a
-#~ msgid ""
-#~ "For example, the following command sets"
-#~ " the profiling level for the current"
-#~ " database to ``0``, which disables "
-#~ "profiling, and sets the slow-operation"
-#~ " threshold for the :program:`mongod` "
-#~ "instance to 20 milliseconds. Any "
-#~ "database on the instance with a "
-#~ "profiling level of ``1`` will use "
-#~ "this threshold:"
-#~ msgstr ""
-
-# aa5eaf2b25404bfb9c1011c28e157386
-#~ msgid ""
-#~ "To view the :ref:`profiling level "
-#~ "<database-profiling-levels>`, issue the "
-#~ "following from the :program:`mongo` shell:"
-#~ msgstr ""
-
-# c2cc5cd407fe4401bf2f23ae6daf5f79
-#~ msgid "The ``was`` field indicates the current level of profiling."
-#~ msgstr ""
-
-# 6231e698370e464fb265cf489d7f948a
-#~ msgid ""
-#~ "The ``slowms`` field indicates how long"
-#~ " an operation must exist in "
-#~ "milliseconds for an operation to pass"
-#~ " the \"slow\" threshold. MongoDB will "
-#~ "log operations that take longer than "
-#~ "the threshold if the profiling level "
-#~ "is ``1``. This document returns the "
-#~ "profiling level in the ``was`` field."
-#~ " For an explanation of profiling "
-#~ "levels, see :ref:`database-profiling-levels`."
-#~ msgstr ""
-
-# fe7c34776e824b008cc0e0610b8e9554
-#~ msgid ""
-#~ "To return only the profiling level, "
-#~ "use the :method:`db.getProfilingLevel()` helper "
-#~ "in the :program:`mongo` as in the "
-#~ "following:"
-#~ msgstr ""
-
-# c8214a0650b44456902236c1f1263e7e
-#~ msgid ""
-#~ "To disable profiling, use the following"
-#~ " helper in the :program:`mongo` shell:"
-#~ msgstr ""
-
-# 3af467a7aa214c6090d5b45a77562e61
-#~ msgid ""
-#~ "For development purposes in testing "
-#~ "environments, you can enable database "
-#~ "profiling for an entire :program:`mongod` "
-#~ "instance. The profiling level applies to"
-#~ " all databases provided by the "
-#~ ":program:`mongod` instance."
-#~ msgstr ""
-
-# dcd492b033ae4b4e89fc6a22087041e4
-#~ msgid ""
-#~ "To enable profiling for a "
-#~ ":program:`mongod` instance, pass the following"
-#~ " parameters to :program:`mongod` at startup"
-#~ " or within the :doc:`configuration file "
-#~ "</reference/configuration-options>`:"
-#~ msgstr ""
-
-# 834cbaeb675c479795e8f97289513909
-#~ msgid ""
-#~ "This sets the profiling level to "
-#~ "``1``, which collects profiling data for"
-#~ " slow operations only, and defines "
-#~ "slow operations as those that last "
-#~ "longer than ``15`` milliseconds."
-#~ msgstr ""
-
-# 2feb238a5d09423b9592961057fe74e9
-#~ msgid ""
-#~ "You *cannot* enable profiling on a "
-#~ ":program:`mongos` instance. To enable "
-#~ "profiling in a shard cluster, you "
-#~ "must enable profiling for each "
-#~ ":program:`mongod` instance in the cluster."
-#~ msgstr ""
-
-=======
->>>>>>> 2478a500
 # 18f02b79986c42a28bc208500f378b94
 #~ msgid ""
 #~ "To view profiling information, query the"
@@ -1286,51 +544,6 @@
 #~ " :ref:`database-profiling-example-queries`"
 #~ msgstr ""
 
-<<<<<<< HEAD
-# e1b94232ba90435aa547bdedeefce95d
-#~ msgid ""
-#~ "On a database that has profiling "
-#~ "enabled, the ``show profile`` helper in"
-#~ " the :program:`mongo` shell displays the"
-#~ " 5 most recent operations that took"
-#~ " at least 1 millisecond to execute."
-#~ " Issue ``show profile`` from the "
-#~ ":program:`mongo` shell, as follows:"
-#~ msgstr ""
-
-# 24e072b90bf240f6b1c2bc1a9fe88527
-#~ msgid ""
-#~ "When enabled, profiling has a minor "
-#~ "effect on performance. The "
-#~ ":data:`system.profile <<database>.system.profile>` "
-#~ "collection is a :term:`capped collection` "
-#~ "with a default size of 1 megabyte."
-#~ " A collection of this size can "
-#~ "typically store several thousand profile "
-#~ "documents, but some application may use"
-#~ " more or less profiling data per "
-#~ "operation."
-#~ msgstr ""
-
-# 955464f5ad8d4268b92840a8768228ef
-#~ msgid ""
-#~ "For example, to create a new "
-#~ ":data:`system.profile <<database>.system.profile>` "
-#~ "collections that's ``4000000`` bytes, use "
-#~ "the following sequence of operations in"
-#~ " the :program:`mongo` shell:"
-#~ msgstr ""
-
 # 0ed2fbce54134c319d22abf00c133269
 #~ msgid "Change Size of ``system.profile`` Collection"
 #~ msgstr ""
-
-#~ msgid ""
-#~ ":setting:`~operationProfiling.mode` and "
-#~ ":setting:`~operationProfiling.slowOpThresholdMs`."
-#~ msgstr ""
-=======
-# 0ed2fbce54134c319d22abf00c133269
-#~ msgid "Change Size of ``system.profile`` Collection"
-#~ msgstr ""
->>>>>>> 2478a500
