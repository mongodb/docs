# SOME DESCRIPTIVE TITLE.
# Copyright (C) 2011-2014, MongoDB, Inc.
# This file is distributed under the same license as the mongodb-manual
# package.
#
# Translators:
msgid ""
msgstr ""
"Project-Id-Version: MongoDB Manual\n"
"Report-Msgid-Bugs-To: \n"
<<<<<<< HEAD
"POT-Creation-Date: 2019-03-19 11:02-0400\n"
=======
"POT-Creation-Date: 2016-12-08 12:02-0500\n"
>>>>>>> 2478a500
"PO-Revision-Date: 2014-04-08 19:22+0000\n"
"Last-Translator: tychoish <tychoish@gmail.com>\n"
"Language: es\n"
"Language-Team: Spanish (http://www.transifex.com/projects/p/mongodb-"
"manual/language/es/)\n"
"Plural-Forms: nplurals=2; plural=(n != 1)\n"
"MIME-Version: 1.0\n"
"Content-Type: text/plain; charset=utf-8\n"
"Content-Transfer-Encoding: 8bit\n"
"Generated-By: Babel 2.6.0\n"

<<<<<<< HEAD
=======
# 463628d1ba7d44918661b936cb561365
>>>>>>> 2478a500
#: ../source/reference/method/db.collection.insert.txt:3
msgid "db.collection.insert()"
msgstr ""

<<<<<<< HEAD
=======
# da0c5720f7b74a49b4714501388647d9
#: ../source/reference/method/db.collection.insert.txt
msgid "On this page"
msgstr ""

# 46cbb489b99745439ada8b3d06f76c3b
>>>>>>> 2478a500
#: ../source/reference/method/db.collection.insert.txt:14
msgid "Definition"
msgstr ""

<<<<<<< HEAD
=======
# 0bfd4bb429d64f18a125d89b54670af0
>>>>>>> 2478a500
#: ../source/reference/method/db.collection.insert.txt:18
msgid "Inserts a document or documents into a collection."
msgstr ""

<<<<<<< HEAD
=======
# 737962afd8de4ba683f6dcde433ae8f5
>>>>>>> 2478a500
#: ../source/reference/method/db.collection.insert.txt:20
msgid "The :method:`~db.collection.insert()` method has the following syntax:"
msgstr ""

<<<<<<< HEAD
#: ../source/includes/apiargs/method-db.collection.insert-param.rst:7
msgid "Parameter"
msgstr ""

#: ../source/includes/apiargs/method-db.collection.insert-param.rst:9
msgid "Type"
msgstr ""

#: ../source/includes/apiargs/method-db.collection.insert-param.rst:11
msgid "Description"
msgstr ""

#: ../source/includes/apiargs/method-db.collection.insert-param.rst:13
msgid "``document``"
msgstr ""

#: ../source/includes/apiargs/method-db.collection.insert-param.rst:15
msgid "document or array"
msgstr ""

#: ../source/includes/apiargs/method-db.collection.insert-param.rst:17
#: ../source/includes/apiargs/method-db.collection.insert-param.rst:56
msgid "A document or array of documents to insert into the collection."
msgstr ""

#: ../source/includes/apiargs/method-db.collection.insert-param.rst:21
msgid "``writeConcern``"
msgstr ""

#: ../source/includes/apiargs/method-db.collection.insert-param.rst:23
msgid "document"
msgstr ""

#: ../source/includes/apiargs/method-db.collection.insert-param.rst:25
#: ../source/includes/apiargs/method-db.collection.insert-param.rst:62
msgid ""
"Optional. A document expressing the :doc:`write concern </reference"
"/write-concern>`. Omit to use the default write concern. See :ref"
":`insert-wc`."
msgstr ""

#: ../source/includes/extracts/transactions-operations-write-concern.rst:2
msgid ""
"Do not explicitly set the write concern for the operation if run in a "
"transaction. To use write concern with transactions, see :ref"
":`transaction-options`."
msgstr ""

#: ../source/includes/apiargs/method-db.collection.insert-param.rst:33
msgid "``ordered``"
msgstr ""

#: ../source/includes/apiargs/method-db.collection.insert-param.rst:35
msgid "boolean"
msgstr ""

#: ../source/includes/apiargs/method-db.collection.insert-param.rst:37
#: ../source/includes/apiargs/method-db.collection.insert-param.rst:72
msgid ""
"Optional. If ``true``, perform an ordered insert of the documents in the "
"array, and if an error occurs with one of documents, MongoDB will return "
"without processing the remaining documents in the array."
msgstr ""

#: ../source/includes/apiargs/method-db.collection.insert-param.rst:41
#: ../source/includes/apiargs/method-db.collection.insert-param.rst:76
msgid ""
"If ``false``, perform an unordered insert, and if an error occurs with "
"one of documents, continue processing the remaining documents in the "
"array."
msgstr ""

#: ../source/includes/apiargs/method-db.collection.insert-param.rst:45
#: ../source/includes/apiargs/method-db.collection.insert-param.rst:80
msgid "Defaults to ``true``."
msgstr ""

#: ../source/includes/apiargs/method-db.collection.insert-param.rst
msgid "param document, array document"
msgstr ""

#: ../source/includes/apiargs/method-db.collection.insert-param.rst
msgid "param document writeConcern"
msgstr ""

#: ../source/includes/apiargs/method-db.collection.insert-param.rst
msgid "param boolean ordered"
msgstr ""

=======
# d50b6f2f358f4992a6c3f5dcc41a37e5
>>>>>>> 2478a500
#: ../source/reference/method/db.collection.insert.txt:37
msgid ""
"The :method:`~db.collection.insert()` returns an object that contains the"
" status of the operation."
<<<<<<< HEAD
msgstr ""

#: ../source/reference/method/db.collection.insert.txt
msgid "Returns"
msgstr ""

=======
msgstr ""

# 192393591d124d2b9f7ca6c6ad54105a
>>>>>>> 2478a500
#: ../source/reference/method/db.collection.insert.txt:41
msgid ""
"- A :ref:`writeresults-insert` object for single inserts.  - A :ref"
":`bulkwriteresults-insert` object for bulk inserts."
msgstr ""

<<<<<<< HEAD
=======
# c1b522dfaa05436ba74d3d03b635b439
>>>>>>> 2478a500
#: ../source/reference/method/db.collection.insert.txt:42
msgid "A :ref:`writeresults-insert` object for single inserts."
msgstr ""

<<<<<<< HEAD
=======
# c8d87e01da8f4cf48dc3d0550663f21c
>>>>>>> 2478a500
#: ../source/reference/method/db.collection.insert.txt:44
msgid "A :ref:`bulkwriteresults-insert` object for bulk inserts."
msgstr ""

<<<<<<< HEAD
=======
# 281df6ed2786423f986ecafc85775bea
>>>>>>> 2478a500
#: ../source/reference/method/db.collection.insert.txt:47
msgid "Behaviors"
msgstr ""

<<<<<<< HEAD
=======
# b87d22c0dca84fcc97309a8694ca8a34
>>>>>>> 2478a500
#: ../source/reference/method/db.collection.insert.txt:52
msgid "Write Concern"
msgstr ""

<<<<<<< HEAD
=======
# 5ad5a29b61ab4bbf9dbafbecd8091d26
>>>>>>> 2478a500
#: ../source/reference/method/db.collection.insert.txt:56
msgid ""
"The :method:`~db.collection.insert()` method uses the :dbcommand:`insert`"
" command, which uses the default :doc:`write concern </reference/write-"
"concern>`. To specify a different write concern, include the write "
"concern in the options parameter."
msgstr ""

<<<<<<< HEAD
=======
# 00eac373df9e4ac5b3328b910f7da885
>>>>>>> 2478a500
#: ../source/reference/method/db.collection.insert.txt:62
msgid "Create Collection"
msgstr ""

<<<<<<< HEAD
=======
# 34571251b8f04d7c898d95afd76438eb
>>>>>>> 2478a500
#: ../source/reference/method/db.collection.insert.txt:64
msgid ""
"If the collection does not exist, then the "
":method:`~db.collection.insert()` method will create the collection."
msgstr ""

<<<<<<< HEAD
=======
# 5f60e256514345eb840a6846971d2a89
>>>>>>> 2478a500
#: ../source/reference/method/db.collection.insert.txt:68
msgid "``_id`` Field"
msgstr ""

<<<<<<< HEAD
#: ../source/reference/method/db.collection.insert.txt:70
msgid ""
"If the document does not specify an :term:`_id` field, then MongoDB will "
"add the ``_id`` field and assign a unique :method:`ObjectId` for the "
"document before inserting. Most drivers create an ObjectId and insert the"
" ``_id`` field, but the :binary:`~bin.mongod` will create and populate "
"the ``_id`` if the driver or application does not."
msgstr ""

#: ../source/reference/method/db.collection.insert.txt:77
msgid ""
"If the document contains an ``_id`` field, the ``_id`` value must be "
"unique within the collection to avoid duplicate key error."
msgstr ""

#: ../source/reference/method/db.collection.insert.txt:81
msgid "Transactions"
msgstr ""

#: ../source/includes/extracts/transactions-supported-operation.rst:2
msgid ""
"|operation| supports :doc:`multi-document transactions "
"</core/transactions>`."
msgstr ""

#: ../source/reference/method/db.collection.insert.txt:85
msgid ""
"The collection must already exist. An insert operation that would result "
"in the creation of a new collection are not allowed in a transaction."
msgstr ""

#: ../source/includes/extracts/transactions-usage.rst:3
msgid ""
"In most cases, multi-document transaction incurs a greater performance "
"cost over single document writes, and the availability of multi-document "
"transaction should not be a replacement for effective schema design. For "
"many scenarios, the :ref:`denormalized data model (embedded documents and"
" arrays) <data-modeling-embedding>` will continue to be optimal for your "
"data and use cases. That is, for many scenarios, modeling your data "
"appropriately will minimize the need for multi-document transactions."
msgstr ""

#: ../source/reference/method/db.collection.insert.txt:96
msgid "Examples"
msgstr ""

#: ../source/reference/method/db.collection.insert.txt:98
=======
# a1f5b689776246759a0ede8b98e62792
#: ../source/reference/method/db.collection.insert.txt:70
msgid ""
"If the document does not specify an :term:`_id` field, then MongoDB will "
"add the ``_id`` field and assign a unique :method:`ObjectId` for the "
"document before inserting. Most drivers create an ObjectId and insert the"
" ``_id`` field, but the :program:`mongod` will create and populate the "
"``_id`` if the driver or application does not."
msgstr ""

# 3a95cb791c434b3f843236b61df69321
#: ../source/reference/method/db.collection.insert.txt:77
msgid ""
"If the document contains an ``_id`` field, the ``_id`` value must be "
"unique within the collection to avoid duplicate key error."
msgstr ""

# 7d82ca100e294beeb97d1149bb853477
#: ../source/reference/method/db.collection.insert.txt:81
msgid "Examples"
msgstr ""

# d62771887dc845e482469a94ff316e37
#: ../source/reference/method/db.collection.insert.txt:83
>>>>>>> 2478a500
msgid ""
"The following examples insert documents into the ``products`` collection."
" If the collection does not exist, the :method:`~db.collection.insert()` "
"method creates the collection."
msgstr ""

<<<<<<< HEAD
#: ../source/reference/method/db.collection.insert.txt:103
msgid "Insert a Document without Specifying an ``_id`` Field"
msgstr ""

#: ../source/reference/method/db.collection.insert.txt:105
=======
# d8266870170f447f8d8c4301f44ab97e
#: ../source/reference/method/db.collection.insert.txt:88
msgid "Insert a Document without Specifying an ``_id`` Field"
msgstr ""

# 17646d002cfc4539be82e9abb731622c
#: ../source/reference/method/db.collection.insert.txt:90
>>>>>>> 2478a500
msgid ""
"In the following example, the document passed to the "
":method:`~db.collection.insert()` method does not contain the ``_id`` "
"field:"
msgstr ""

<<<<<<< HEAD
#: ../source/reference/method/db.collection.insert.txt:113
msgid ""
"During the insert, :binary:`~bin.mongod` will create the ``_id`` field "
"and assign it a unique :method:`ObjectId` value, as verified by the "
"inserted document:"
msgstr ""

=======
# 730af56a638c4541869335bd16411c3e
#: ../source/reference/method/db.collection.insert.txt:98
msgid ""
"During the insert, :program:`mongod` will create the ``_id`` field and "
"assign it a unique :method:`ObjectId` value, as verified by the inserted "
"document:"
msgstr ""

# 956beb0320e04966b7a1e2e1dc5fbfce
>>>>>>> 2478a500
#: ../source/includes/fact-object-id-may-differ.rst:1
msgid ""
"The ``ObjectId`` values are specific to the machine and time when the "
"operation is run. As such, your values may differ from those in the "
"example."
msgstr ""

<<<<<<< HEAD
#: ../source/reference/method/db.collection.insert.txt:124
msgid "Insert a Document Specifying an ``_id`` Field"
msgstr ""

#: ../source/reference/method/db.collection.insert.txt:126
=======
# cd295ca639184dc2891b446c1d3ce67d
#: ../source/reference/method/db.collection.insert.txt:109
msgid "Insert a Document Specifying an ``_id`` Field"
msgstr ""

# 3679fa25e3d44e5b8e93f0dc8d2e70bc
#: ../source/reference/method/db.collection.insert.txt:111
>>>>>>> 2478a500
msgid ""
"In the following example, the document passed to the "
":method:`~db.collection.insert()` method includes the ``_id`` field. The "
"value of ``_id`` must be unique within the collection to avoid duplicate "
"key error."
msgstr ""

<<<<<<< HEAD
#: ../source/reference/method/db.collection.insert.txt:135
=======
# af66cb98da4845258cb2c05600f14c04
#: ../source/reference/method/db.collection.insert.txt:120
>>>>>>> 2478a500
msgid ""
"The operation inserts the following document in the ``products`` "
"collection:"
msgstr ""

<<<<<<< HEAD
#: ../source/reference/method/db.collection.insert.txt:143
msgid "Insert Multiple Documents"
msgstr ""

#: ../source/reference/method/db.collection.insert.txt:145
=======
# 966dda9ab3b9419bbbeb020d374f9a99
#: ../source/reference/method/db.collection.insert.txt:128
msgid "Insert Multiple Documents"
msgstr ""

# 37e9a097907944c5b9928efaae3c4726
#: ../source/reference/method/db.collection.insert.txt:130
>>>>>>> 2478a500
msgid ""
"The following example performs a bulk insert of three documents by "
"passing an array of documents to the :method:`~db.collection.insert()` "
"method. By default, MongoDB performs an *ordered* insert. With *ordered* "
"inserts, if an error occurs during an insert of one of the documents, "
"MongoDB returns on error without processing the remaining documents in "
"the array."
msgstr ""

<<<<<<< HEAD
#: ../source/reference/method/db.collection.insert.txt:152
=======
# 754290c29f114506aae3e257e19cad88
#: ../source/reference/method/db.collection.insert.txt:137
>>>>>>> 2478a500
msgid ""
"The documents in the array do not need to have the same fields. For "
"instance, the first document in the array has an ``_id`` field and a "
"``type`` field. Because the second and third documents do not contain an "
"``_id`` field, :binary:`~bin.mongod` will create the ``_id`` field for "
"the second and third documents during the insert:"
msgstr ""

<<<<<<< HEAD
#: ../source/reference/method/db.collection.insert.txt:168
msgid "The operation inserted the following three documents:"
msgstr ""

#: ../source/reference/method/db.collection.insert.txt:177
msgid "Perform an Unordered Insert"
msgstr ""

#: ../source/reference/method/db.collection.insert.txt:179
=======
# eb487c8655b04602be16c98387d769b0
#: ../source/reference/method/db.collection.insert.txt:153
msgid "The operation inserted the following three documents:"
msgstr ""

# 7ec320e860b84b1b8333906a46af2f98
#: ../source/reference/method/db.collection.insert.txt:162
msgid "Perform an Unordered Insert"
msgstr ""

# c687356eea4a4389825031db1db7690b
#: ../source/reference/method/db.collection.insert.txt:164
>>>>>>> 2478a500
msgid ""
"The following example performs an *unordered* insert of three documents. "
"With *unordered* inserts, if an error occurs during an insert of one of "
"the documents, MongoDB continues to insert the remaining documents in the"
" array."
msgstr ""

<<<<<<< HEAD
#: ../source/reference/method/db.collection.insert.txt:196
msgid "Override Default Write Concern"
msgstr ""

#: ../source/reference/method/db.collection.insert.txt:198
=======
# c4b0c467cd3b4d02bb1b901dda99411f
#: ../source/reference/method/db.collection.insert.txt:181
msgid "Override Default Write Concern"
msgstr ""

# 0c48f87db5e44dd993bb7c4d12400a9f
#: ../source/reference/method/db.collection.insert.txt:183
>>>>>>> 2478a500
msgid ""
"The following operation to a replica set specifies a :doc:`write concern "
"</reference/write-concern>` of ``\"w: majority\"`` with a ``wtimeout`` of"
" 5000 milliseconds such that the method returns after the write "
"propagates to a majority of the voting replica set members or the method "
"times out after 5 seconds."
<<<<<<< HEAD
msgstr ""

#: ../source/includes/fact-majority-write-concern-change.rst:1
msgid ""
"In previous versions, ``majority`` referred to the majority of all "
"members of the replica set instead of the majority of the voting members."
msgstr ""

#: ../source/reference/method/db.collection.insert.txt:216
msgid "WriteResult"
msgstr ""

#: ../source/reference/method/db.collection.insert.txt:220
=======
msgstr ""

# ba25dbb189734dcdbba122bb4d70a8c3
#: ../source/includes/fact-majority-write-concern-change.rst:1
msgid ""
"In previous versions, ``majority`` referred to the majority of all "
"members of the replica set instead of the majority of the voting members."
msgstr ""

# e8f492035ea04215b30e8315e3ca1d2d
#: ../source/reference/method/db.collection.insert.txt:201
msgid "WriteResult"
msgstr ""

# c3d5892a5cfd4054bdc74ab294bc85f6
#: ../source/reference/method/db.collection.insert.txt:205
>>>>>>> 2478a500
msgid ""
"When passed a single document, :method:`~db.collection.insert()` returns "
"a ``WriteResult`` object."
msgstr ""

<<<<<<< HEAD
#: ../source/reference/method/db.collection.insert.txt:224
msgid "Successful Results"
msgstr ""

#: ../source/reference/method/db.collection.insert.txt:226
=======
# b7d4dde7806840529b8ac1775ad178a4
#: ../source/reference/method/db.collection.insert.txt:209
msgid "Successful Results"
msgstr ""

# 2c644a505da64068ba007addc34ce450
#: ../source/reference/method/db.collection.insert.txt:211
>>>>>>> 2478a500
msgid ""
"The :method:`~db.collection.insert()` returns a :method:`WriteResult` "
"object that contains the status of the operation. Upon success, the "
":method:`WriteResult` object contains information on the number of "
"documents inserted:"
msgstr ""

<<<<<<< HEAD
#: ../source/reference/method/db.collection.insert.txt:236
msgid "Write Concern Errors"
msgstr ""

#: ../source/reference/method/db.collection.insert.txt:238
=======
# bed24a1c3317447b8671d3d15956d0db
#: ../source/reference/method/db.collection.insert.txt:221
msgid "Write Concern Errors"
msgstr ""

# 205a39d3bb7247d1bd6d650f2bf89479
#: ../source/reference/method/db.collection.insert.txt:223
>>>>>>> 2478a500
msgid ""
"If the :method:`~db.collection.insert()` method encounters write concern "
"errors, the results include the :data:`WriteResult.writeConcernError` "
"field:"
msgstr ""

<<<<<<< HEAD
#: ../source/reference/method/db.collection.insert.txt:253
msgid "Errors Unrelated to Write Concern"
msgstr ""

#: ../source/reference/method/db.collection.insert.txt:255
=======
# b7426e1146ea426a96ca8b5ef6c23abe
#: ../source/reference/method/db.collection.insert.txt:238
msgid "Errors Unrelated to Write Concern"
msgstr ""

# 3712a41b38884570a446a7317bf3fc73
#: ../source/reference/method/db.collection.insert.txt:240
>>>>>>> 2478a500
msgid ""
"If the :method:`~db.collection.insert()` method encounters a non-write "
"concern error, the results include the :data:`WriteResult.writeError` "
"field:"
msgstr ""

<<<<<<< HEAD
#: ../source/reference/method/db.collection.insert.txt:272
msgid "BulkWriteResult"
msgstr ""

#: ../source/reference/method/db.collection.insert.txt:276
=======
# ec5e5718db854dde973aa4504cb3b6ae
#: ../source/reference/method/db.collection.insert.txt:257
msgid "BulkWriteResult"
msgstr ""

# 88a1b4c7fbca4dcb8602489a714cc883
#: ../source/reference/method/db.collection.insert.txt:261
>>>>>>> 2478a500
msgid ""
"When passed an array of documents, :method:`~db.collection.insert()` "
"returns a :method:`BulkWriteResult()` object. See "
":method:`BulkWriteResult()` for details."
msgstr ""

#~ msgid ""
#~ "When passed an array of documents, "
#~ ":method:`~db.collection.insert()` returns a :ref"
#~ ":`bulk-write-result`. See :ref:`bulk-"
#~ "write-result` for details."
#~ msgstr ""

# 99eae39f2db74dc8b9a3dfada1cc8230
#~ msgid "Safe Writes"
#~ msgstr ""

# 9d00ec2ff1a8428b928d6c80424bd369
#~ msgid ""
#~ "The :method:`~db.collection.insert()` method uses"
#~ " the :dbcommand:`insert` command, which "
#~ "uses the default write concern. To "
#~ "specify a different write concern, "
#~ "include the write concern in the "
#~ "options parameter."
#~ msgstr ""

# 75a45cf6f20a4f7b861562a77d917282
#~ msgid ""
#~ "If the document does not specify "
#~ "an :term:`_id` field, then MongoDB will"
#~ " add the ``_id`` field and assign "
#~ "a unique :doc:`/reference/object-id` for "
#~ "the document before inserting. Most "
#~ "drivers create an ObjectId and insert"
#~ " the ``_id`` field, but the "
#~ ":program:`mongod` will create and populate "
#~ "the ``_id`` if the driver or "
#~ "application does not."
#~ msgstr ""

# e25ca8459e23452fa92e11e408d9f7fd
#~ msgid ""
#~ "During the insert, :program:`mongod` will "
#~ "create the ``_id`` field and assign "
#~ "it a unique :doc:`/reference/object-id` "
#~ "value, as verified by the inserted "
#~ "document:"
#~ msgstr ""

# b0f4524289b6429886a36dfcd77e4891
#~ msgid ""
#~ "The following example performs a bulk"
#~ " insert of three documents by passing"
#~ " an array of documents to the "
#~ ":method:`~db.collection.insert()` method."
#~ msgstr ""

<<<<<<< HEAD
# 8607f3b0553746abad1640fc90a5633d
#~ msgid ""
#~ "The documents in the array do not"
#~ " need to have the same fields. "
#~ "For instance, the first document in "
#~ "the array has an ``_id`` field and"
#~ " a ``type`` field. Because the second"
#~ " and third documents do not contain"
#~ " an ``_id`` field, :program:`mongod` will"
#~ " create the ``_id`` field for the "
#~ "second and third documents during the"
#~ " insert:"
#~ msgstr ""

=======
>>>>>>> 2478a500
# 10f663dc6b6d47b0a85a067007dabd1e
#~ msgid "Perform an Ordered Insert"
#~ msgstr ""

# 3e7db8e4ee6f42a4a190998db9586652
#~ msgid ""
#~ "The following example performs an "
#~ "*ordered* insert of four documents. "
#~ "Unlike *unordered* inserts which continue "
#~ "on error, *ordered* inserts return on"
#~ " error without processing the remaining "
#~ "documents in the array."
#~ msgstr ""

# 1208dc58b90e46669d2407a41e8b1060
#~ msgid ""
#~ "The following operation to a replica "
#~ "set specifies a :doc:`write concern "
#~ "</reference/write-concern>` of ``\"w: "
#~ "majority\"`` with a ``wtimeout`` of 5000"
#~ " milliseconds such that the method "
#~ "returns after the write propagates to"
#~ " a majority of the replica set "
#~ "members or the method times out "
#~ "after 5 seconds."
#~ msgstr ""
<|MERGE_RESOLUTION|>--- conflicted
+++ resolved
@@ -8,11 +8,7 @@
 msgstr ""
 "Project-Id-Version: MongoDB Manual\n"
 "Report-Msgid-Bugs-To: \n"
-<<<<<<< HEAD
-"POT-Creation-Date: 2019-03-19 11:02-0400\n"
-=======
 "POT-Creation-Date: 2016-12-08 12:02-0500\n"
->>>>>>> 2478a500
 "PO-Revision-Date: 2014-04-08 19:22+0000\n"
 "Last-Translator: tychoish <tychoish@gmail.com>\n"
 "Language: es\n"
@@ -24,194 +20,66 @@
 "Content-Transfer-Encoding: 8bit\n"
 "Generated-By: Babel 2.6.0\n"
 
-<<<<<<< HEAD
-=======
 # 463628d1ba7d44918661b936cb561365
->>>>>>> 2478a500
 #: ../source/reference/method/db.collection.insert.txt:3
 msgid "db.collection.insert()"
 msgstr ""
 
-<<<<<<< HEAD
-=======
 # da0c5720f7b74a49b4714501388647d9
 #: ../source/reference/method/db.collection.insert.txt
 msgid "On this page"
 msgstr ""
 
 # 46cbb489b99745439ada8b3d06f76c3b
->>>>>>> 2478a500
 #: ../source/reference/method/db.collection.insert.txt:14
 msgid "Definition"
 msgstr ""
 
-<<<<<<< HEAD
-=======
 # 0bfd4bb429d64f18a125d89b54670af0
->>>>>>> 2478a500
 #: ../source/reference/method/db.collection.insert.txt:18
 msgid "Inserts a document or documents into a collection."
 msgstr ""
 
-<<<<<<< HEAD
-=======
 # 737962afd8de4ba683f6dcde433ae8f5
->>>>>>> 2478a500
 #: ../source/reference/method/db.collection.insert.txt:20
 msgid "The :method:`~db.collection.insert()` method has the following syntax:"
 msgstr ""
 
-<<<<<<< HEAD
-#: ../source/includes/apiargs/method-db.collection.insert-param.rst:7
-msgid "Parameter"
-msgstr ""
-
-#: ../source/includes/apiargs/method-db.collection.insert-param.rst:9
-msgid "Type"
-msgstr ""
-
-#: ../source/includes/apiargs/method-db.collection.insert-param.rst:11
-msgid "Description"
-msgstr ""
-
-#: ../source/includes/apiargs/method-db.collection.insert-param.rst:13
-msgid "``document``"
-msgstr ""
-
-#: ../source/includes/apiargs/method-db.collection.insert-param.rst:15
-msgid "document or array"
-msgstr ""
-
-#: ../source/includes/apiargs/method-db.collection.insert-param.rst:17
-#: ../source/includes/apiargs/method-db.collection.insert-param.rst:56
-msgid "A document or array of documents to insert into the collection."
-msgstr ""
-
-#: ../source/includes/apiargs/method-db.collection.insert-param.rst:21
-msgid "``writeConcern``"
-msgstr ""
-
-#: ../source/includes/apiargs/method-db.collection.insert-param.rst:23
-msgid "document"
-msgstr ""
-
-#: ../source/includes/apiargs/method-db.collection.insert-param.rst:25
-#: ../source/includes/apiargs/method-db.collection.insert-param.rst:62
-msgid ""
-"Optional. A document expressing the :doc:`write concern </reference"
-"/write-concern>`. Omit to use the default write concern. See :ref"
-":`insert-wc`."
-msgstr ""
-
-#: ../source/includes/extracts/transactions-operations-write-concern.rst:2
-msgid ""
-"Do not explicitly set the write concern for the operation if run in a "
-"transaction. To use write concern with transactions, see :ref"
-":`transaction-options`."
-msgstr ""
-
-#: ../source/includes/apiargs/method-db.collection.insert-param.rst:33
-msgid "``ordered``"
-msgstr ""
-
-#: ../source/includes/apiargs/method-db.collection.insert-param.rst:35
-msgid "boolean"
-msgstr ""
-
-#: ../source/includes/apiargs/method-db.collection.insert-param.rst:37
-#: ../source/includes/apiargs/method-db.collection.insert-param.rst:72
-msgid ""
-"Optional. If ``true``, perform an ordered insert of the documents in the "
-"array, and if an error occurs with one of documents, MongoDB will return "
-"without processing the remaining documents in the array."
-msgstr ""
-
-#: ../source/includes/apiargs/method-db.collection.insert-param.rst:41
-#: ../source/includes/apiargs/method-db.collection.insert-param.rst:76
-msgid ""
-"If ``false``, perform an unordered insert, and if an error occurs with "
-"one of documents, continue processing the remaining documents in the "
-"array."
-msgstr ""
-
-#: ../source/includes/apiargs/method-db.collection.insert-param.rst:45
-#: ../source/includes/apiargs/method-db.collection.insert-param.rst:80
-msgid "Defaults to ``true``."
-msgstr ""
-
-#: ../source/includes/apiargs/method-db.collection.insert-param.rst
-msgid "param document, array document"
-msgstr ""
-
-#: ../source/includes/apiargs/method-db.collection.insert-param.rst
-msgid "param document writeConcern"
-msgstr ""
-
-#: ../source/includes/apiargs/method-db.collection.insert-param.rst
-msgid "param boolean ordered"
-msgstr ""
-
-=======
 # d50b6f2f358f4992a6c3f5dcc41a37e5
->>>>>>> 2478a500
 #: ../source/reference/method/db.collection.insert.txt:37
 msgid ""
 "The :method:`~db.collection.insert()` returns an object that contains the"
 " status of the operation."
-<<<<<<< HEAD
-msgstr ""
-
-#: ../source/reference/method/db.collection.insert.txt
-msgid "Returns"
-msgstr ""
-
-=======
 msgstr ""
 
 # 192393591d124d2b9f7ca6c6ad54105a
->>>>>>> 2478a500
 #: ../source/reference/method/db.collection.insert.txt:41
 msgid ""
 "- A :ref:`writeresults-insert` object for single inserts.  - A :ref"
 ":`bulkwriteresults-insert` object for bulk inserts."
 msgstr ""
 
-<<<<<<< HEAD
-=======
 # c1b522dfaa05436ba74d3d03b635b439
->>>>>>> 2478a500
 #: ../source/reference/method/db.collection.insert.txt:42
 msgid "A :ref:`writeresults-insert` object for single inserts."
 msgstr ""
 
-<<<<<<< HEAD
-=======
 # c8d87e01da8f4cf48dc3d0550663f21c
->>>>>>> 2478a500
 #: ../source/reference/method/db.collection.insert.txt:44
 msgid "A :ref:`bulkwriteresults-insert` object for bulk inserts."
 msgstr ""
 
-<<<<<<< HEAD
-=======
 # 281df6ed2786423f986ecafc85775bea
->>>>>>> 2478a500
 #: ../source/reference/method/db.collection.insert.txt:47
 msgid "Behaviors"
 msgstr ""
 
-<<<<<<< HEAD
-=======
 # b87d22c0dca84fcc97309a8694ca8a34
->>>>>>> 2478a500
 #: ../source/reference/method/db.collection.insert.txt:52
 msgid "Write Concern"
 msgstr ""
 
-<<<<<<< HEAD
-=======
 # 5ad5a29b61ab4bbf9dbafbecd8091d26
->>>>>>> 2478a500
 #: ../source/reference/method/db.collection.insert.txt:56
 msgid ""
 "The :method:`~db.collection.insert()` method uses the :dbcommand:`insert`"
@@ -220,81 +88,23 @@
 "concern in the options parameter."
 msgstr ""
 
-<<<<<<< HEAD
-=======
 # 00eac373df9e4ac5b3328b910f7da885
->>>>>>> 2478a500
 #: ../source/reference/method/db.collection.insert.txt:62
 msgid "Create Collection"
 msgstr ""
 
-<<<<<<< HEAD
-=======
 # 34571251b8f04d7c898d95afd76438eb
->>>>>>> 2478a500
 #: ../source/reference/method/db.collection.insert.txt:64
 msgid ""
 "If the collection does not exist, then the "
 ":method:`~db.collection.insert()` method will create the collection."
 msgstr ""
 
-<<<<<<< HEAD
-=======
 # 5f60e256514345eb840a6846971d2a89
->>>>>>> 2478a500
 #: ../source/reference/method/db.collection.insert.txt:68
 msgid "``_id`` Field"
 msgstr ""
 
-<<<<<<< HEAD
-#: ../source/reference/method/db.collection.insert.txt:70
-msgid ""
-"If the document does not specify an :term:`_id` field, then MongoDB will "
-"add the ``_id`` field and assign a unique :method:`ObjectId` for the "
-"document before inserting. Most drivers create an ObjectId and insert the"
-" ``_id`` field, but the :binary:`~bin.mongod` will create and populate "
-"the ``_id`` if the driver or application does not."
-msgstr ""
-
-#: ../source/reference/method/db.collection.insert.txt:77
-msgid ""
-"If the document contains an ``_id`` field, the ``_id`` value must be "
-"unique within the collection to avoid duplicate key error."
-msgstr ""
-
-#: ../source/reference/method/db.collection.insert.txt:81
-msgid "Transactions"
-msgstr ""
-
-#: ../source/includes/extracts/transactions-supported-operation.rst:2
-msgid ""
-"|operation| supports :doc:`multi-document transactions "
-"</core/transactions>`."
-msgstr ""
-
-#: ../source/reference/method/db.collection.insert.txt:85
-msgid ""
-"The collection must already exist. An insert operation that would result "
-"in the creation of a new collection are not allowed in a transaction."
-msgstr ""
-
-#: ../source/includes/extracts/transactions-usage.rst:3
-msgid ""
-"In most cases, multi-document transaction incurs a greater performance "
-"cost over single document writes, and the availability of multi-document "
-"transaction should not be a replacement for effective schema design. For "
-"many scenarios, the :ref:`denormalized data model (embedded documents and"
-" arrays) <data-modeling-embedding>` will continue to be optimal for your "
-"data and use cases. That is, for many scenarios, modeling your data "
-"appropriately will minimize the need for multi-document transactions."
-msgstr ""
-
-#: ../source/reference/method/db.collection.insert.txt:96
-msgid "Examples"
-msgstr ""
-
-#: ../source/reference/method/db.collection.insert.txt:98
-=======
 # a1f5b689776246759a0ede8b98e62792
 #: ../source/reference/method/db.collection.insert.txt:70
 msgid ""
@@ -319,20 +129,12 @@
 
 # d62771887dc845e482469a94ff316e37
 #: ../source/reference/method/db.collection.insert.txt:83
->>>>>>> 2478a500
 msgid ""
 "The following examples insert documents into the ``products`` collection."
 " If the collection does not exist, the :method:`~db.collection.insert()` "
 "method creates the collection."
 msgstr ""
 
-<<<<<<< HEAD
-#: ../source/reference/method/db.collection.insert.txt:103
-msgid "Insert a Document without Specifying an ``_id`` Field"
-msgstr ""
-
-#: ../source/reference/method/db.collection.insert.txt:105
-=======
 # d8266870170f447f8d8c4301f44ab97e
 #: ../source/reference/method/db.collection.insert.txt:88
 msgid "Insert a Document without Specifying an ``_id`` Field"
@@ -340,22 +142,12 @@
 
 # 17646d002cfc4539be82e9abb731622c
 #: ../source/reference/method/db.collection.insert.txt:90
->>>>>>> 2478a500
 msgid ""
 "In the following example, the document passed to the "
 ":method:`~db.collection.insert()` method does not contain the ``_id`` "
 "field:"
 msgstr ""
 
-<<<<<<< HEAD
-#: ../source/reference/method/db.collection.insert.txt:113
-msgid ""
-"During the insert, :binary:`~bin.mongod` will create the ``_id`` field "
-"and assign it a unique :method:`ObjectId` value, as verified by the "
-"inserted document:"
-msgstr ""
-
-=======
 # 730af56a638c4541869335bd16411c3e
 #: ../source/reference/method/db.collection.insert.txt:98
 msgid ""
@@ -365,7 +157,6 @@
 msgstr ""
 
 # 956beb0320e04966b7a1e2e1dc5fbfce
->>>>>>> 2478a500
 #: ../source/includes/fact-object-id-may-differ.rst:1
 msgid ""
 "The ``ObjectId`` values are specific to the machine and time when the "
@@ -373,13 +164,6 @@
 "example."
 msgstr ""
 
-<<<<<<< HEAD
-#: ../source/reference/method/db.collection.insert.txt:124
-msgid "Insert a Document Specifying an ``_id`` Field"
-msgstr ""
-
-#: ../source/reference/method/db.collection.insert.txt:126
-=======
 # cd295ca639184dc2891b446c1d3ce67d
 #: ../source/reference/method/db.collection.insert.txt:109
 msgid "Insert a Document Specifying an ``_id`` Field"
@@ -387,7 +171,6 @@
 
 # 3679fa25e3d44e5b8e93f0dc8d2e70bc
 #: ../source/reference/method/db.collection.insert.txt:111
->>>>>>> 2478a500
 msgid ""
 "In the following example, the document passed to the "
 ":method:`~db.collection.insert()` method includes the ``_id`` field. The "
@@ -395,24 +178,13 @@
 "key error."
 msgstr ""
 
-<<<<<<< HEAD
-#: ../source/reference/method/db.collection.insert.txt:135
-=======
 # af66cb98da4845258cb2c05600f14c04
 #: ../source/reference/method/db.collection.insert.txt:120
->>>>>>> 2478a500
 msgid ""
 "The operation inserts the following document in the ``products`` "
 "collection:"
 msgstr ""
 
-<<<<<<< HEAD
-#: ../source/reference/method/db.collection.insert.txt:143
-msgid "Insert Multiple Documents"
-msgstr ""
-
-#: ../source/reference/method/db.collection.insert.txt:145
-=======
 # 966dda9ab3b9419bbbeb020d374f9a99
 #: ../source/reference/method/db.collection.insert.txt:128
 msgid "Insert Multiple Documents"
@@ -420,7 +192,6 @@
 
 # 37e9a097907944c5b9928efaae3c4726
 #: ../source/reference/method/db.collection.insert.txt:130
->>>>>>> 2478a500
 msgid ""
 "The following example performs a bulk insert of three documents by "
 "passing an array of documents to the :method:`~db.collection.insert()` "
@@ -430,31 +201,16 @@
 "the array."
 msgstr ""
 
-<<<<<<< HEAD
-#: ../source/reference/method/db.collection.insert.txt:152
-=======
 # 754290c29f114506aae3e257e19cad88
 #: ../source/reference/method/db.collection.insert.txt:137
->>>>>>> 2478a500
 msgid ""
 "The documents in the array do not need to have the same fields. For "
 "instance, the first document in the array has an ``_id`` field and a "
 "``type`` field. Because the second and third documents do not contain an "
-"``_id`` field, :binary:`~bin.mongod` will create the ``_id`` field for "
-"the second and third documents during the insert:"
-msgstr ""
-
-<<<<<<< HEAD
-#: ../source/reference/method/db.collection.insert.txt:168
-msgid "The operation inserted the following three documents:"
-msgstr ""
-
-#: ../source/reference/method/db.collection.insert.txt:177
-msgid "Perform an Unordered Insert"
-msgstr ""
-
-#: ../source/reference/method/db.collection.insert.txt:179
-=======
+"``_id`` field, :program:`mongod` will create the ``_id`` field for the "
+"second and third documents during the insert:"
+msgstr ""
+
 # eb487c8655b04602be16c98387d769b0
 #: ../source/reference/method/db.collection.insert.txt:153
 msgid "The operation inserted the following three documents:"
@@ -467,7 +223,6 @@
 
 # c687356eea4a4389825031db1db7690b
 #: ../source/reference/method/db.collection.insert.txt:164
->>>>>>> 2478a500
 msgid ""
 "The following example performs an *unordered* insert of three documents. "
 "With *unordered* inserts, if an error occurs during an insert of one of "
@@ -475,13 +230,6 @@
 " array."
 msgstr ""
 
-<<<<<<< HEAD
-#: ../source/reference/method/db.collection.insert.txt:196
-msgid "Override Default Write Concern"
-msgstr ""
-
-#: ../source/reference/method/db.collection.insert.txt:198
-=======
 # c4b0c467cd3b4d02bb1b901dda99411f
 #: ../source/reference/method/db.collection.insert.txt:181
 msgid "Override Default Write Concern"
@@ -489,28 +237,12 @@
 
 # 0c48f87db5e44dd993bb7c4d12400a9f
 #: ../source/reference/method/db.collection.insert.txt:183
->>>>>>> 2478a500
 msgid ""
 "The following operation to a replica set specifies a :doc:`write concern "
 "</reference/write-concern>` of ``\"w: majority\"`` with a ``wtimeout`` of"
 " 5000 milliseconds such that the method returns after the write "
 "propagates to a majority of the voting replica set members or the method "
 "times out after 5 seconds."
-<<<<<<< HEAD
-msgstr ""
-
-#: ../source/includes/fact-majority-write-concern-change.rst:1
-msgid ""
-"In previous versions, ``majority`` referred to the majority of all "
-"members of the replica set instead of the majority of the voting members."
-msgstr ""
-
-#: ../source/reference/method/db.collection.insert.txt:216
-msgid "WriteResult"
-msgstr ""
-
-#: ../source/reference/method/db.collection.insert.txt:220
-=======
 msgstr ""
 
 # ba25dbb189734dcdbba122bb4d70a8c3
@@ -527,19 +259,11 @@
 
 # c3d5892a5cfd4054bdc74ab294bc85f6
 #: ../source/reference/method/db.collection.insert.txt:205
->>>>>>> 2478a500
 msgid ""
 "When passed a single document, :method:`~db.collection.insert()` returns "
 "a ``WriteResult`` object."
 msgstr ""
 
-<<<<<<< HEAD
-#: ../source/reference/method/db.collection.insert.txt:224
-msgid "Successful Results"
-msgstr ""
-
-#: ../source/reference/method/db.collection.insert.txt:226
-=======
 # b7d4dde7806840529b8ac1775ad178a4
 #: ../source/reference/method/db.collection.insert.txt:209
 msgid "Successful Results"
@@ -547,7 +271,6 @@
 
 # 2c644a505da64068ba007addc34ce450
 #: ../source/reference/method/db.collection.insert.txt:211
->>>>>>> 2478a500
 msgid ""
 "The :method:`~db.collection.insert()` returns a :method:`WriteResult` "
 "object that contains the status of the operation. Upon success, the "
@@ -555,13 +278,6 @@
 "documents inserted:"
 msgstr ""
 
-<<<<<<< HEAD
-#: ../source/reference/method/db.collection.insert.txt:236
-msgid "Write Concern Errors"
-msgstr ""
-
-#: ../source/reference/method/db.collection.insert.txt:238
-=======
 # bed24a1c3317447b8671d3d15956d0db
 #: ../source/reference/method/db.collection.insert.txt:221
 msgid "Write Concern Errors"
@@ -569,20 +285,12 @@
 
 # 205a39d3bb7247d1bd6d650f2bf89479
 #: ../source/reference/method/db.collection.insert.txt:223
->>>>>>> 2478a500
 msgid ""
 "If the :method:`~db.collection.insert()` method encounters write concern "
 "errors, the results include the :data:`WriteResult.writeConcernError` "
 "field:"
 msgstr ""
 
-<<<<<<< HEAD
-#: ../source/reference/method/db.collection.insert.txt:253
-msgid "Errors Unrelated to Write Concern"
-msgstr ""
-
-#: ../source/reference/method/db.collection.insert.txt:255
-=======
 # b7426e1146ea426a96ca8b5ef6c23abe
 #: ../source/reference/method/db.collection.insert.txt:238
 msgid "Errors Unrelated to Write Concern"
@@ -590,20 +298,12 @@
 
 # 3712a41b38884570a446a7317bf3fc73
 #: ../source/reference/method/db.collection.insert.txt:240
->>>>>>> 2478a500
 msgid ""
 "If the :method:`~db.collection.insert()` method encounters a non-write "
 "concern error, the results include the :data:`WriteResult.writeError` "
 "field:"
 msgstr ""
 
-<<<<<<< HEAD
-#: ../source/reference/method/db.collection.insert.txt:272
-msgid "BulkWriteResult"
-msgstr ""
-
-#: ../source/reference/method/db.collection.insert.txt:276
-=======
 # ec5e5718db854dde973aa4504cb3b6ae
 #: ../source/reference/method/db.collection.insert.txt:257
 msgid "BulkWriteResult"
@@ -611,7 +311,6 @@
 
 # 88a1b4c7fbca4dcb8602489a714cc883
 #: ../source/reference/method/db.collection.insert.txt:261
->>>>>>> 2478a500
 msgid ""
 "When passed an array of documents, :method:`~db.collection.insert()` "
 "returns a :method:`BulkWriteResult()` object. See "
@@ -670,23 +369,6 @@
 #~ ":method:`~db.collection.insert()` method."
 #~ msgstr ""
 
-<<<<<<< HEAD
-# 8607f3b0553746abad1640fc90a5633d
-#~ msgid ""
-#~ "The documents in the array do not"
-#~ " need to have the same fields. "
-#~ "For instance, the first document in "
-#~ "the array has an ``_id`` field and"
-#~ " a ``type`` field. Because the second"
-#~ " and third documents do not contain"
-#~ " an ``_id`` field, :program:`mongod` will"
-#~ " create the ``_id`` field for the "
-#~ "second and third documents during the"
-#~ " insert:"
-#~ msgstr ""
-
-=======
->>>>>>> 2478a500
 # 10f663dc6b6d47b0a85a067007dabd1e
 #~ msgid "Perform an Ordered Insert"
 #~ msgstr ""
