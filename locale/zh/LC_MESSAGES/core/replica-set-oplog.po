--- conflicted
+++ resolved
@@ -63,20 +63,9 @@
 msgid "Oplog Size"
 msgstr "Oplog大小"
 
-<<<<<<< HEAD
-#: ../source/core/replica-set-oplog.txt:36
-msgid ""
-"When you start a replica set member for the first time, MongoDB creates an "
-"oplog of a default size. The size depends on the architectural details of "
-"your operating system."
-msgstr ""
-"当你第一次启动复制集中的节点时，MongoDB会用默认大小建立Oplog。这个默认大小取"
-"决于你的机器的操作系统。"
-
-#: ../source/core/replica-set-oplog.txt:40
-=======
+
 #: ../source/core/replica-set-oplog.txt:96
->>>>>>> 7b6fda55
+
 msgid ""
 "In most cases, the default oplog size is sufficient. For example, if an "
 "oplog is 5% of free disk space and fills up in 24 hours of operations, then "
@@ -101,34 +90,9 @@
 "oplogSizeMB` 选项来设定其大小。但是，如果已经初始化过复制集，已经建立了Oplog"
 "了，我们需要通过 :doc:`/tutorial/change-oplog-size` 中的方式来修改其大小。"
 
-<<<<<<< HEAD
-#: ../source/core/replica-set-oplog.txt:57
-msgid "By default, the size of the oplog is as follows:"
-msgstr "oplog的默认大小："
-
-#: ../source/core/replica-set-oplog.txt:59
-msgid ""
-"For 64-bit Linux, Solaris, FreeBSD, and Windows systems, MongoDB allocates "
-"5% of the available free disk space, but will always allocate at least 1 "
-"gigabyte and never more than 50 gigabytes."
-msgstr ""
-
-#: ../source/core/replica-set-oplog.txt:63
-msgid ""
-"For 64-bit OS X systems, MongoDB allocates 183 megabytes of space to the "
-"oplog."
-msgstr "在64位的OS X系统中，MongoDB默认分片183M大小给Oplog。"
-
-#: ../source/core/replica-set-oplog.txt:66
-msgid ""
-"For 32-bit systems, MongoDB allocates about 48 megabytes of space to the "
-"oplog."
-msgstr "在32位的系统中，MongoDB分片48MB的空间给Oplog。"
-
-#: ../source/core/replica-set-oplog.txt:70
-=======
+
 #: ../source/core/replica-set-oplog.txt:109
->>>>>>> 7b6fda55
+
 msgid "Workloads that Might Require a Larger Oplog Size"
 msgstr "Oplog的大小应随着实际使用压力而增加"
 
