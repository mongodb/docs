--- conflicted
+++ resolved
@@ -26,64 +26,6 @@
 msgid "Insert a Document"
 msgstr "插入一个文档"
 
-<<<<<<< HEAD
-#: ../source/includes/steps/getting-started-insert.rst:8
-msgid "Insert a document into a collection."
-msgstr "插入一个文档到集合中。"
-
-#: ../source/includes/steps/getting-started-insert.rst:11
-msgid ""
-"Insert a document into a collection named ``inventory``. The operation will "
-"create the collection if the collection does not currently exist."
-msgstr ""
-"以下示例向名为 ``inventory`` 的集合中插入一个文档。若该集合不存在，此方法将创建该集合。"
-
-#: ../source/includes/steps/getting-started-insert.rst:31
-msgid ""
-"The operation returns a :method:`WriteResult` object with the status of the "
-"operation. A successful insert of the document returns the following object:"
-msgstr ""
-"此操作返回一个带有操作状态的 :method:`WriteResult` 对象。"
-"文档插入成功将返回如下对象："
-
-#: ../source/includes/steps/getting-started-insert.rst:41
-msgid ""
-"The :data:`~WriteResult.nInserted` field specifies the number of documents "
-"inserted. If the operation encounters an error, the :method:`WriteResult` "
-"object will contain the error information."
-msgstr ""
-":data:`~WriteResult.nInserted` 字段指定了插入文档的个数。如果操作过程中遭遇错误，"
-":method:`WriteResult` 对象将包含错误信息。"
-
-#: ../source/includes/steps/getting-started-insert.rst:57
-msgid "Review the inserted document."
-msgstr "查看插入的文档。"
-
-#: ../source/includes/steps/getting-started-insert.rst:60
-msgid ""
-"If the insert operation is successful, verify the insertion by querying the "
-"collection."
-msgstr ""
-"如果插入操作成功，通过查询该集合验证插入结果。"
-
-#: ../source/includes/steps/getting-started-insert.rst:69
-msgid "The document you inserted should return."
-msgstr "将返回你插入的文档。"
-
-#: ../source/includes/steps/getting-started-insert.rst:77
-msgid ""
-"The returned document shows that MongoDB added an ``_id`` field to the "
-"document. If a client inserts a document that does not contain the ``_id`` "
-"field, MongoDB adds the field with the value set to a generated "
-":manual:`ObjectId </reference/object-id>`. The :manual:`ObjectId </reference"
-"/object-id>` values in your documents will differ from the ones shown."
-msgstr ""
-"在返回文档中可以看到，MongoDB 向文档中添加了一个 ``_id`` 字段。"
-"如果客户端插入文档不包含 ``_id`` 字段，MongoDB服务器将自动添加该字段并设置其值为 :manual:`ObjectId </reference/object-id>` 。"
-"你的文档中的 :manual:`ObjectId </reference/object-id>` 值会和以上显示的不同。"
-
-=======
->>>>>>> 2ec0463a
 #: ../source/tutorial/insert-documents.txt:16
 msgid "Insert an Array of Documents"
 msgstr "插入文档数组"
@@ -95,58 +37,6 @@
 msgstr ""
 "你可以通过传递文档数组到方法 :method:`db.collection.insert()` 的方式插入多个文档。"
 
-<<<<<<< HEAD
-#: ../source/includes/steps/getting-started-insert-an-array.rst:8
-msgid "Create an array of documents."
-msgstr "创建文档数组。"
-
-#: ../source/includes/steps/getting-started-insert-an-array.rst:11
-msgid ""
-"Define a variable ``mydocuments`` that holds an array of documents to "
-"insert."
-msgstr ""
-"定义变量 ``mydocuments`` 用于保存待插入的文档数组。"
-
-#: ../source/includes/steps/getting-started-insert-an-array.rst:51
-msgid "Insert the documents."
-msgstr "插入所有文档。"
-
-#: ../source/includes/steps/getting-started-insert-an-array.rst:54
-msgid ""
-"Pass the ``mydocuments`` array to the :method:`db.collection.insert()` to "
-"perform a bulk insert."
-msgstr ""
-"传递数组 ``mydocuments`` 到方法 :method:`db.collection.insert()` 执行批量插入。"
-
-#: ../source/includes/steps/getting-started-insert-an-array.rst:63
-#: ../source/includes/steps/getting-started-insert-bulk.rst:92
-msgid ""
-"The method returns a :method:`BulkWriteResult` object with the status of the"
-" operation. A successful insert of the documents returns the following "
-"object:"
-msgstr ""
-"该方法返回包含操作状态的 :method:`BulkWriteResult` 对象。"
-"若插入成功将返回如下对象："
-
-#: ../source/includes/steps/getting-started-insert-an-array.rst:82
-#: ../source/includes/steps/getting-started-insert-bulk.rst:111
-msgid ""
-"The :data:`~BulkWriteResult.nInserted` field specifies the number of "
-"documents inserted. If the operation encounters an error, the "
-":method:`BulkWriteResult` object will contain information regarding the "
-"error."
-msgstr ""
-":data:`~BulkWriteResult.nInserted` 字段表示已插入文档数。如果操作中遇到错误，:method:`BulkWriteResult` "
-"对象将包含错误的有关信息。"
-
-#: ../source/includes/steps/getting-started-insert-an-array.rst:87
-msgid ""
-"The inserted documents will each have an ``_id`` field added by MongoDB."
-msgstr ""
-"每个插入的文档都将包含MongoDB自动添加的 ``_id`` 字段。"
-
-=======
->>>>>>> 2ec0463a
 #: ../source/tutorial/insert-documents.txt:24
 msgid "Insert Multiple Documents with ``Bulk``"
 msgstr "用 ``Bulk`` 插入多个文档"
@@ -161,61 +51,6 @@
 "MongoDB提供一个用于执行批量写入的 :method:`Bulk()` API。"
 "以下操作步骤描述了如何使用 :method:`Bulk()` API向MongoDB集合中插入一组文档。"
 
-<<<<<<< HEAD
-#: ../source/includes/steps/getting-started-insert-bulk.rst:8
-msgid "Initialize a ``Bulk`` operations builder."
-msgstr "初始化一个操作构建器 ``Bulk`` 。"
-
-#: ../source/includes/steps/getting-started-insert-bulk.rst:11
-msgid ""
-"Initialize a :method:`Bulk` operations builder for the collection "
-"``inventory``."
-msgstr ""
-"给集合 ``inventory`` 初始化一个操作构建器 :method:`Bulk`。"
-
-#: ../source/includes/steps/getting-started-insert-bulk.rst:20
-msgid ""
-"The operation returns an unordered operations builder which maintains a list"
-" of operations to perform. Unordered operations means that MongoDB can "
-"execute in parallel as well as in nondeterministic order. If an error occurs"
-" during the processing of one of the write operations, MongoDB will continue"
-" to process remaining write operations in the list."
-msgstr ""
-"该操作返回一个无序的操作构建器，维护了所有待执行的操作列表。"
-"无序操作意味着MongoDB能够以平行方式执行，也可以用非确定性顺序的方式执行列表中的操作。"
-"如果当执行其中一个写操作时出现错误，MongoDB将继续执行列表中其他剩余的写操作。"
-
-#: ../source/includes/steps/getting-started-insert-bulk.rst:27
-msgid ""
-"You can also initialize an ordered operations builder; see "
-":method:`db.collection.initializeOrderedBulkOp()` for details."
-msgstr ""
-"你也可初始化一个有序的操作构建器；详见 :method:`db.collection.initializeOrderedBulkOp()`。"
-
-#: ../source/includes/steps/getting-started-insert-bulk.rst:42
-msgid "Add insert operations to the ``bulk`` object."
-msgstr "向 ``bulk`` 对象中添加插入操作。"
-
-#: ../source/includes/steps/getting-started-insert-bulk.rst:45
-msgid ""
-"Add two insert operations to the ``bulk`` object using the "
-":method:`Bulk.insert()` method."
-msgstr ""
-"使用 :method:`Bulk.insert()` 方法向 ``bulk`` 对象中添加两个插入操作。"
-
-#: ../source/includes/steps/getting-started-insert-bulk.rst:80
-msgid "Execute the bulk operation."
-msgstr "执行批量操作。"
-
-#: ../source/includes/steps/getting-started-insert-bulk.rst:83
-msgid ""
-"Call the :method:`~Bulk.execute()` method on the ``bulk`` object to execute "
-"the operations in its list."
-msgstr ""
-"调用 ``bulk`` 对象的 :method:`~Bulk.execute()` 方法以执行 ``bulk`` 对象列表中的所有操作。"
-
-=======
->>>>>>> 2ec0463a
 #: ../source/tutorial/insert-documents.txt:36
 msgid "Additional Examples and Methods"
 msgstr "更多的示例和方法"
