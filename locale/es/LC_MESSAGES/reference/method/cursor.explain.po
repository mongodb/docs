--- conflicted
+++ resolved
@@ -8,11 +8,7 @@
 msgstr ""
 "Project-Id-Version: MongoDB Manual\n"
 "Report-Msgid-Bugs-To: \n"
-<<<<<<< HEAD
-"POT-Creation-Date: 2019-03-19 11:02-0400\n"
-=======
 "POT-Creation-Date: 2016-12-08 12:02-0500\n"
->>>>>>> 2478a500
 "PO-Revision-Date: 2014-04-08 19:17+0000\n"
 "Last-Translator: tychoish <tychoish@gmail.com>\n"
 "Language: es\n"
@@ -24,288 +20,43 @@
 "Content-Transfer-Encoding: 8bit\n"
 "Generated-By: Babel 2.6.0\n"
 
-<<<<<<< HEAD
-=======
 # dd013792947843a787ca76213bb02682
->>>>>>> 2478a500
 #: ../source/reference/method/cursor.explain.txt:3
 msgid "cursor.explain()"
 msgstr ""
 
-<<<<<<< HEAD
-=======
 # cb031bf31a334992970f0ce251ddfce2
 #: ../source/reference/method/cursor.explain.txt
 msgid "On this page"
 msgstr ""
 
 # a067bd9448b54f0290ccaafd43132a18
->>>>>>> 2478a500
 #: ../source/reference/method/cursor.explain.txt:14
 msgid "Definition"
 msgstr ""
 
-<<<<<<< HEAD
-=======
 # f55c2ef8dbc242c2b1936aa855cd5a2f
->>>>>>> 2478a500
 #: ../source/reference/method/cursor.explain.txt:18
 msgid "The parameter to the method and the output format have changed in 3.0."
 msgstr ""
 
-<<<<<<< HEAD
-=======
 # e7b780a8c1ed4b5ebb4c95635aa817bf
->>>>>>> 2478a500
 #: ../source/reference/method/cursor.explain.txt:22
 msgid ""
 "Provides information on the query plan for the "
 ":method:`db.collection.find()` method."
 msgstr ""
 
-<<<<<<< HEAD
-=======
 # 67881718e5134e03b10514ff5b09ff87
->>>>>>> 2478a500
 #: ../source/reference/method/cursor.explain.txt:25
 msgid "The :method:`~cursor.explain()` method has the following form:"
 msgstr ""
 
-<<<<<<< HEAD
-=======
 # d33ff630838849369763fc471b54b9d2
->>>>>>> 2478a500
 #: ../source/reference/method/cursor.explain.txt:31
 msgid "The :method:`~cursor.explain()` method has the following parameter:"
 msgstr ""
 
-<<<<<<< HEAD
-#: ../source/includes/apiargs/method-cursor.explain-param.rst:7
-msgid "Parameter"
-msgstr ""
-
-#: ../source/includes/apiargs/method-cursor.explain-param.rst:9
-msgid "Type"
-msgstr ""
-
-#: ../source/includes/apiargs/method-cursor.explain-param.rst:11
-msgid "Description"
-msgstr ""
-
-#: ../source/includes/apiargs/method-cursor.explain-param.rst:13
-msgid "``verbose``"
-msgstr ""
-
-#: ../source/includes/apiargs/method-cursor.explain-param.rst:15
-msgid "string"
-msgstr ""
-
-#: ../source/includes/apiargs/method-cursor.explain-param.rst:17
-#: ../source/includes/apiargs/method-cursor.explain-param.rst:40
-msgid ""
-"Optional. Specifies the verbosity mode for the explain output. The mode "
-"affects the behavior of ``explain()`` and determines the amount of "
-"information to return. The possible modes are: ``\"queryPlanner\"``, "
-"``\"executionStats\"``, and ``\"allPlansExecution\"``."
-msgstr ""
-
-#: ../source/includes/apiargs/method-cursor.explain-param.rst:22
-#: ../source/includes/apiargs/method-cursor.explain-param.rst:45
-msgid "Default mode is ``\"queryPlanner\"``."
-msgstr ""
-
-#: ../source/includes/apiargs/method-cursor.explain-param.rst:24
-#: ../source/includes/apiargs/method-cursor.explain-param.rst:47
-msgid ""
-"For backwards compatibility with earlier versions of "
-":method:`cursor.explain()`, MongoDB interprets ``true`` as "
-"``\"allPlansExecution\"`` and ``false`` as ``\"queryPlanner\"``."
-msgstr ""
-
-#: ../source/includes/apiargs/method-cursor.explain-param.rst:28
-#: ../source/includes/apiargs/method-cursor.explain-param.rst:51
-msgid ""
-"For more information on the modes, see :ref:`explain-cursor-method-"
-"verbosity`."
-msgstr ""
-
-#: ../source/includes/apiargs/method-cursor.explain-param.rst
-msgid "param string verbose"
-msgstr ""
-
-#: ../source/reference/method/cursor.explain.txt:35
-msgid ""
-"The :method:`~cursor.explain()` method returns a document with the query "
-"plan and, optionally, the execution statistics."
-msgstr ""
-
-#: ../source/reference/method/cursor.explain.txt:39
-msgid "Behavior"
-msgstr ""
-
-#: ../source/reference/method/cursor.explain.txt:44
-msgid "Verbosity Modes"
-msgstr ""
-
-#: ../source/reference/method/cursor.explain.txt:46
-msgid ""
-"The behavior of :method:`cursor.explain()` and the amount of information "
-"returned depend on the ``verbosity`` mode."
-msgstr ""
-
-#: ../source/reference/method/cursor.explain.txt:55
-msgid "``queryPlanner`` Mode"
-msgstr ""
-
-#: ../source/reference/method/cursor.explain.txt:57
-msgid ""
-"By default, :method:`cursor.explain()` runs in ``queryPlanner`` verbosity"
-" mode."
-msgstr ""
-
-#: ../source/includes/fact-explain-verbosity-queryPlanner.rst:1
-msgid ""
-"MongoDB runs the :doc:`query optimizer </core/query-plans>` to choose the"
-" winning plan for the operation under evaluation. |explain| returns the "
-":data:`~explain.queryPlanner` information for the evaluated |operation|."
-msgstr ""
-
-#: ../source/reference/method/cursor.explain.txt:65
-msgid "``executionStats`` Mode"
-msgstr ""
-
-#: ../source/includes/fact-explain-verbosity-executionStats.rst:1
-msgid ""
-"MongoDB runs the :doc:`query optimizer </core/query-plans>` to choose the"
-" winning plan, executes the winning plan to completion, and returns "
-"statistics describing the execution of the winning plan."
-msgstr ""
-
-#: ../source/includes/fact-explain-verbosity-executionStats.rst:3
-msgid ""
-"|explain| returns the :data:`~explain.queryPlanner` and "
-":data:`~explain.executionStats` information for the evaluated "
-"|operation|. However, :data:`~explain.executionStats` does not provide "
-"query execution information for the rejected plans."
-msgstr ""
-
-#: ../source/reference/method/cursor.explain.txt:76
-msgid "``allPlansExecution`` Mode"
-msgstr ""
-
-#: ../source/includes/fact-explain-verbosity-allPlansExecution.rst:1
-msgid ""
-"MongoDB runs the :doc:`query optimizer </core/query-plans>` to choose the"
-" winning plan and executes the winning plan to completion. In "
-"``\"allPlansExecution\"`` mode, MongoDB returns statistics describing the"
-" execution of the winning plan as well as statistics for the other "
-"candidate plans captured during :ref:`plan selection <query-plans-query-"
-"optimization>`."
-msgstr ""
-
-#: ../source/includes/fact-explain-verbosity-allPlansExecution.rst:3
-msgid ""
-"|explain| returns the :data:`~explain.queryPlanner` and "
-":data:`~explain.executionStats` information for the evaluated "
-"|operation|. The :data:`~explain.executionStats` includes the *completed*"
-" query execution information for the *winning plan*."
-msgstr ""
-
-#: ../source/includes/fact-explain-verbosity-allPlansExecution.rst:8
-msgid ""
-"If the query optimizer considered more than one plan, "
-":data:`~explain.executionStats` information also includes the *partial* "
-"execution information captured during the :ref:`plan selection phase "
-"<query-plans-query-optimization>` for both the winning and rejected "
-"candidate plans."
-msgstr ""
-
-#: ../source/reference/method/cursor.explain.txt:85
-msgid "``db.collection.explain().find()``"
-msgstr ""
-
-#: ../source/includes/fact-explain-methods-differences.rst:1
-msgid ""
-":method:`db.collection.explain().find()` is similar to "
-":method:`db.collection.find().explain() <cursor.explain()>` with the "
-"following key differences:"
-msgstr ""
-
-#: ../source/includes/fact-explain-methods-differences.rst:5
-msgid ""
-"The :method:`db.collection.explain().find()` construct allows for the "
-"additional chaining of query modifiers. For list of query modifiers, see "
-":ref:`db.collection.explain().find().help() <explain-method-help>`."
-msgstr ""
-
-#: ../source/includes/fact-explain-methods-differences.rst:9
-msgid ""
-"The :method:`db.collection.explain().find()` returns a cursor, which "
-"requires a call to ``.next()``, or its alias ``.finish()``, to return the"
-" ``explain()`` results."
-msgstr ""
-
-#: ../source/reference/method/cursor.explain.txt:90
-msgid "See :method:`db.collection.explain()` for more information."
-msgstr ""
-
-#: ../source/reference/method/cursor.explain.txt:93
-msgid "Example"
-msgstr ""
-
-#: ../source/reference/method/cursor.explain.txt:95
-msgid ""
-"The following example runs :method:`cursor.explain()` in "
-":ref:`\"executionStats\" <explain-method-executionStats>` verbosity mode "
-"to return the query planning and execution information for the specified "
-":method:`db.collection.find()` operation:"
-msgstr ""
-
-#: ../source/reference/method/cursor.explain.txt:109
-msgid "Output"
-msgstr ""
-
-#: ../source/includes/fact-explain-results-categories.rst:1
-msgid "|explain| operations can return information regarding:"
-msgstr ""
-
-#: ../source/includes/fact-explain-results-categories.rst:3
-msgid ""
-":ref:`queryPlanner`, which details the plan selected by the :doc:`query "
-"optimizer </core/query-plans>` and lists the rejected plans;"
-msgstr ""
-
-#: ../source/includes/fact-explain-results-categories.rst:7
-msgid ""
-":ref:`executionStats`, which details the execution of the winning plan "
-"and the rejected plans; and"
-msgstr ""
-
-#: ../source/includes/fact-explain-results-categories.rst:10
-msgid ":ref:`serverInfo`, which provides information on the MongoDB instance."
-msgstr ""
-
-#: ../source/includes/fact-explain-results-categories.rst:13
-msgid ""
-"The verbosity mode (i.e. ``queryPlanner``, ``executionStats``, "
-"``allPlansExecution``) determines whether the results include "
-":ref:`executionStats` and whether :ref:`executionStats` includes data "
-"captured during :ref:`plan selection <query-plans-query-optimization>`."
-msgstr ""
-
-#: ../source/reference/method/cursor.explain.txt:113
-msgid "For details on the output, see :doc:`/reference/explain-results`."
-msgstr ""
-
-#: ../source/includes/fact-explain-method-revert.rst:1
-msgid ""
-"For a mixed version sharded cluster with version 3.0 "
-":binary:`~bin.mongos` and at least one 2.6 :binary:`~bin.mongod` shard, "
-"when you run |explain| in a version 3.0 :binary:`~bin.mongo` shell, "
-"|explain| will retry with the :operator:`$explain` operator to return "
-"results in the 2.6 format."
-msgstr ""
-=======
 # 3464df743cb34a0092c9f8305c0edcf8
 #: ../source/reference/method/cursor.explain.txt:35
 msgid ""
@@ -762,263 +513,6 @@
 #~ "of multikey index on an array "
 #~ "field with duplicate documents."
 #~ msgstr ""
->>>>>>> 2478a500
-
-#~ msgid ""
-#~ "Queries with :query:`$or` operator execute "
-#~ "each clause of the :query:`$or` "
-#~ "expression in parallel and can use "
-#~ "separate indexes on the individual "
-#~ "clauses. If the query uses indexes "
-#~ "on any or all of the query's "
-#~ "clause, :method:`~cursor.explain()` contains "
-#~ ":ref:`output <explain-output-fields-core>` "
-#~ "for each clause as well as the "
-#~ "cumulative data for the entire query:"
-#~ msgstr ""
-
-#~ msgid ""
-#~ ":data:`~explain.nYields` is a number that "
-#~ "reflects the number of times this "
-#~ "query yielded the read lock to "
-#~ "allow waiting writes execute."
-#~ msgstr ""
-
-# 67abfcc130c04cf6964175c8eae167d5
-#~ msgid ""
-#~ "Provides information on the query plan."
-#~ " The query plan is the plan the"
-#~ " server uses to find the matches "
-#~ "for a query. This information may "
-#~ "be useful when optimizing a query. "
-#~ "The :method:`~cursor.explain()` method returns "
-#~ "a document that describes the process"
-#~ " used to return the query results."
-#~ msgstr ""
-
-# 28ee4a5472ef4b49ae37816e1ad7c6b5
-#~ msgid ""
-#~ "For an explanation of output, see "
-#~ ":ref:`explain-output-fields-sharded` and "
-#~ ":ref:`explain-output-fields-core`."
-#~ msgstr ""
-
-# b502d150d83a4db8bfc2cd2a7ee9cf39
-#~ msgid ""
-#~ "The :method:`~cursor.explain()` method runs "
-#~ "the actual query to determine the "
-#~ "result. Although there are some "
-#~ "differences between running the query "
-#~ "with :method:`~cursor.explain()` and running "
-#~ "without, generally, the performance will "
-#~ "be similar between the two. So, if"
-#~ " the query is slow, the "
-#~ ":method:`~cursor.explain()` operation is also "
-#~ "slow."
-#~ msgstr ""
-
-# f6cf04dd3f01468889a372fc241192b4
-#~ msgid ""
-#~ "Additionally, the :method:`~cursor.explain()` "
-#~ "operation reevaluates a set of candidate"
-#~ " query plans, which may cause the "
-#~ ":method:`~cursor.explain()` operation to perform "
-#~ "differently than a normal query. As "
-#~ "a result, these operations generally "
-#~ "provide an accurate account of *how* "
-#~ "MongoDB would perform the query, but "
-#~ "do not reflect the length of these"
-#~ " queries."
-#~ msgstr ""
-
-# 12f15139e07f4f768212c89ec41bf944
-#~ msgid ":operator:`$explain`"
-#~ msgstr ""
-
-# 82a76d5fc4ae40889cec77dd6531ad3f
-#~ msgid ""
-#~ ":doc:`/administration/optimization` page for "
-#~ "information regarding optimization strategies."
-#~ msgstr ""
-
-# de4ca8b9168f44619013a8e36760eb03
-#~ msgid ""
-#~ ":doc:`/tutorial/manage-the-database-profiler` "
-#~ "tutorial for information regarding the "
-#~ "database profile."
-#~ msgstr ""
-
-# 8d0874f38c9f447d821d10684e097dfe
-#~ msgid ":doc:`Current Operation Reporting </reference/method/db.currentOp>`"
-#~ msgstr ""
-
-# abab1f473dac400e9fc9c19212ba7889
-#~ msgid "Explain Results"
-#~ msgstr ""
-
-# 0ca8bdc653e5415aa45e6119b79cc76d
-#~ msgid "Explain on Queries on Unsharded Collections"
-#~ msgstr ""
-
-# a7bcd4f9ac3245beaff5c4f440588448
-#~ msgid ""
-#~ "For queries on unsharded collections, "
-#~ ":method:`~cursor.explain()` returns the following"
-#~ " core information."
-#~ msgstr ""
-
-# f0cbc886745f4bebaf9e6dac6416c29e
-#~ msgid "For details on the fields, see :ref:`explain-output-fields-core`."
-#~ msgstr ""
-
-# fb6e5701ee03458eb00f4fe7067dba8b
-#~ msgid "Explain on ``$or`` Queries"
-#~ msgstr ""
-
-# 945d74ed455a4ace822a5a0f131eccea
-#~ msgid ""
-#~ "For details on the fields, see "
-#~ ":ref:`explain-output-field-or-clauses` "
-#~ "and :ref:`explain-output-fields-core`."
-#~ msgstr ""
-
-# 049015ab9ac04d699403ba89c48508e0
-#~ msgid "Explain on Queries on Sharded Collections"
-#~ msgstr ""
-
-# b27efde6e8c644e9a35400f974fa7e60
-#~ msgid ""
-#~ "For queries on sharded collections, "
-#~ ":method:`~cursor.explain()` returns information for"
-#~ " each shard the query accesses. For"
-#~ " queries on unsharded collections, see "
-#~ ":ref:`explain-output-fields-core`."
-#~ msgstr ""
-
-# a676ac1054b740a9ad837cd2e11d30d1
-#~ msgid ""
-#~ "For queries on a sharded collection, "
-#~ "the output contains the :ref:`explain-"
-#~ "output-fields-core` for each accessed "
-#~ "shard and :ref:`cumulative shard information"
-#~ " <explain-output-fields-sharded-"
-#~ "collection>`:"
-#~ msgstr ""
-
-# f14d3932986f4efebcd74c18d7008b23
-#~ msgid ""
-#~ "For details on these fields, see "
-#~ ":ref:`explain-output-fields-core` for "
-#~ "each accessed shard and :ref:`explain-"
-#~ "output-fields-sharded-collection`."
-#~ msgstr ""
-
-# 01677ae6b2794f67814ee9464d1cdee0
-#~ msgid "Explain Output Fields"
-#~ msgstr ""
-
-# b4c7646ea61946f1a804cc3a5d6d3e16
-#~ msgid "Core Explain Output Fields"
-#~ msgstr ""
-
-# 456486a346124a01ad74fa7c43b6039b
-#~ msgid ""
-#~ "This section explains output for queries"
-#~ " on collections that are *not "
-#~ "sharded*. For queries on sharded "
-#~ "collections, see :ref:`explain-output-"
-#~ "fields-sharded`."
-#~ msgstr ""
-
-# 62f43b7c2d7845bebf5b40a27598f904
-#~ msgid ""
-#~ ":data:`~explain.cursor` is a string that "
-#~ "reports the type of cursor used by"
-#~ " the query operation:"
-#~ msgstr ""
-
-# 0462f688d7f1418abdbb26f28d7f146a
-#~ msgid "``BasicCursor`` indicates a full collection scan."
-#~ msgstr ""
-
-# 39a7cad5b31249c083e969ce358928a4
-#~ msgid ""
-#~ "``BtreeCursor`` indicates that the query "
-#~ "used an index. The cursor includes "
-#~ "name of the index. When a query"
-#~ " uses an index, the output of "
-#~ ":method:`~cursor.explain()` includes "
-#~ ":data:`~explain.indexBounds` details."
-#~ msgstr ""
-
-# a47c5a01057f414b978787705ab39a39
-#~ msgid "``GeoSearchCursor`` indicates that the query used a geospatial index."
-#~ msgstr ""
-
-# cb05bd1634bb4f6aa2163051b5007423
-#~ msgid ""
-#~ "``Complex Plan`` indicates that MongoDB "
-#~ "used :doc:`index intersection </core/index-"
-#~ "intersection>`."
-#~ msgstr ""
-
-# 31b6e1993fe649ffb7e1522c328c88cd
-#~ msgid ""
-#~ "For ``BtreeCursor`` cursors, MongoDB will "
-#~ "append the name of the index to"
-#~ " the cursor string. Additionally, depending"
-#~ " on how the query uses an "
-#~ "index, MongoDB may append one or "
-#~ "both of the following strings to "
-#~ "the cursor string:"
-#~ msgstr ""
-
-# 21fe54a4247046e9b14c00257f441c05
-#~ msgid ""
-#~ "``reverse`` indicates that query transverses"
-#~ " the index from the highest values"
-#~ " to the lowest values (e.g. \"right"
-#~ " to left\".)"
-#~ msgstr ""
-
-# 7b358cf87b4a487f98747c425fbc2fcc
-#~ msgid ""
-#~ "``multi`` indicates that the query "
-#~ "performed multiple look-ups. Otherwise, "
-#~ "the query uses the index to "
-#~ "determine a range of possible matches."
-#~ msgstr ""
-
-# d0e5b08ea98b4f85b17675709963a217
-#~ msgid ""
-#~ ":data:`~explain.isMultiKey` is a boolean. When"
-#~ " ``true``, the query uses a "
-#~ ":ref:`multikey index <index-type-multikey>`,"
-#~ " where one of the fields in the"
-#~ " index holds an array."
-#~ msgstr ""
-
-# 96720a4f04354047946f9656d8a4f097
-#~ msgid ""
-#~ ":data:`~explain.n` is a number that "
-#~ "reflects the number of documents that"
-#~ " match the query selection criteria."
-#~ msgstr ""
-
-# 1a7372dc430e46599175f16175f1f1bd
-#~ msgid ""
-#~ "Specifies the total number of documents"
-#~ " scanned during the query. The "
-#~ ":data:`~explain.nscannedObjects` may be lower "
-#~ "than :data:`~explain.nscanned`, such as if "
-#~ "the index :ref:`covers <indexes-covered-"
-#~ "queries>` a query. See "
-#~ ":data:`~explain.indexOnly`. Additionally, the "
-#~ ":data:`~explain.nscannedObjects` may be lower "
-#~ "than :data:`~explain.nscanned` in the case "
-#~ "of multikey index on an array "
-#~ "field with duplicate documents."
-#~ msgstr ""
 
 # d2a6ce0521d54506828eb82b5e6ef4dc
 #~ msgid ""
