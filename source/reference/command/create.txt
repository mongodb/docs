--- conflicted
+++ resolved
@@ -303,15 +303,10 @@
        creation of a collection, see :ref:`create-collation-example`.
        
    * - ``writeConcern``
-<<<<<<< HEAD
-     - document 
-     - Optional. A document that expresses the :doc:`write concern </reference/write-concern>`
-=======
  
      - document
  
      - Optional. A document that expresses the :ref:`write concern <write-concern>`
->>>>>>> 74fd6796
        for the operation. Omit to use the default write
        concern.
        
