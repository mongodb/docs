--- conflicted
+++ resolved
@@ -49,23 +49,9 @@
 "最常见的做法是将 :program:`mongos` 运行在应用所在的系统上,不过在分片上或者其"
 "他专用的机器上运行也是可以的."
 
-<<<<<<< HEAD
-#: ../source/core/sharded-cluster-query-router.txt:33
-msgid ""
-"Some aggregation operations using the :dbcommand:`aggregate` command (i.e. :"
-"method:`db.collection.aggregate()`) will cause :program:`mongos` instances "
-"to require more CPU resources than in previous versions. This modified "
-"performance profile may dictate alternate architecture decisions if you use "
-"the :term:`aggregation framework` extensively in a sharded environment."
-msgstr ""
-"使用命令 :dbcommand:`aggregate` 做一些聚合操作(如 :method:`db.collection."
-"aggregate()`),会使 :program:`mongos` 消耗的CPU资源变多,如果在你的集群中大量使"
-"用 :term:`aggregation framework`,你的集群的部署结构可能要因此做一些改变."
-
-#: ../source/core/sharded-cluster-query-router.txt:41
-=======
+
 #: ../source/core/sharded-cluster-query-router.txt:44
->>>>>>> 7b6fda55
+
 msgid "Routing Process"
 msgstr "路由过程"
 
@@ -137,19 +123,9 @@
 "如果查询结果没有排序, :program:`mongos` 会打开一个结果游标,对所有分片的游标依"
 "次轮询取得数据."
 
-<<<<<<< HEAD
-#: ../source/core/sharded-cluster-query-router.txt:88
-msgid ""
-"In versions prior to 2.0.5, the :program:`mongos` exhausted each cursor, one "
-"by one."
-msgstr ""
-"在2.0.5版本之前, :program:`mongos` 对每个游标挨个遍历(遍历完一个之后再遍历另一"
-"个)."
-
-#: ../source/core/sharded-cluster-query-router.txt:92
-=======
+
 #: ../source/core/sharded-cluster-query-router.txt:91
->>>>>>> 7b6fda55
+
 msgid ""
 "If the query specifies sorted results using the :method:`~cursor.sort()` "
 "cursor method, the :program:`mongos` instance passes the "
@@ -366,9 +342,7 @@
 
 #: ../source/core/sharded-cluster-query-router.txt:1
 msgid "mongos"
-<<<<<<< HEAD
-msgstr "分发路由"
-=======
+
 msgstr ""
 
 #: ../source/core/sharded-cluster-query-router.txt:0
@@ -395,4 +369,3 @@
 #~ "In versions prior to 2.0.5, the :program:`mongos` exhausted each cursor, one"
 #~ " by one."
 #~ msgstr ""
->>>>>>> 7b6fda55
