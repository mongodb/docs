# SOME DESCRIPTIVE TITLE.
# Copyright (C) 2011-2014, MongoDB, Inc.
# This file is distributed under the same license as the mongodb-manual
# package.
#
# Translators:
# Jorge Puente Sarrín <puentesarrin@gmail.com>, 2014
msgid ""
msgstr ""
"Project-Id-Version: MongoDB Manual\n"
"Report-Msgid-Bugs-To: \n"
<<<<<<< HEAD
"POT-Creation-Date: 2019-03-19 11:02-0400\n"
=======
"POT-Creation-Date: 2016-12-08 12:02-0500\n"
>>>>>>> 2478a500
"PO-Revision-Date: 2014-04-08 16:24+0000\n"
"Last-Translator: tychoish <tychoish@gmail.com>\n"
"Language: es\n"
"Language-Team: Spanish (http://www.transifex.com/projects/p/mongodb-"
"manual/language/es/)\n"
"Plural-Forms: nplurals=2; plural=(n != 1)\n"
"MIME-Version: 1.0\n"
"Content-Type: text/plain; charset=utf-8\n"
"Content-Transfer-Encoding: 8bit\n"
"Generated-By: Babel 2.6.0\n"

<<<<<<< HEAD
=======
# de31d39c15984fd39af1207aeffc9f7e
>>>>>>> 2478a500
#: ../source/release-notes.txt:4
msgid "Release Notes"
msgstr "Notas de versión"

<<<<<<< HEAD
=======
# 6aff830c6b644ddf92e9fe0ae9c0eef3
>>>>>>> 2478a500
#: ../source/release-notes.txt:6
msgid ""
"Always install the latest, stable version of MongoDB. See :ref:`release-"
"version-numbers` for more information."
msgstr ""
"Siempre instala la última versión estable de MongoDB. Consulta :ref"
":`release-version-numbers` para mayor información."

<<<<<<< HEAD
=======
# 96b9c8f580f94d1187f1d91ce23a14a9
>>>>>>> 2478a500
#: ../source/release-notes.txt:9
msgid ""
"See the following release notes for an account of the changes in major "
"versions. Release notes also include instructions for upgrade."
msgstr ""
"Consulta las siguientes notas de versión para saber de los cambios en "
"versiones mayores. Las notas de versiones también incluyen instrucciones "
"de actualización."

<<<<<<< HEAD
#: ../source/release-notes.txt:14
msgid "Current Stable Release"
msgstr "Actual versión estable"

#: ../source/release-notes.txt:16
msgid "(*4.0-series*)"
msgstr ""

#: ../source/release-notes.txt:26
msgid "Previous Stable Releases"
msgstr "Versiones estables previas"

#: ../source/release-notes.txt:53
msgid "MongoDB Version Numbers"
msgstr "Números de versiones de MongoDB"

#: ../source/release-notes.txt:55
=======
# 562f129501a7474f8fd57f60a84f3a2e
#: ../source/release-notes.txt:13
msgid "Current Stable Release"
msgstr "Actual versión estable"

# 282ec366866946fbab436710ccf6278b
#: ../source/release-notes.txt:15
msgid "(*3.4-series*)"
msgstr ""

# e6751b438f454ceca01d69323980768f
#: ../source/release-notes.txt:23
msgid "Previous Stable Releases"
msgstr "Versiones estables previas"

# eeed92f947d148f9818651c7bce5ee86
#: ../source/release-notes.txt:48
msgid "MongoDB Version Numbers"
msgstr "Números de versiones de MongoDB"

# 097c853cf0a14c0abd5eea2691e80573
#: ../source/release-notes.txt:50
>>>>>>> 2478a500
msgid ""
"For MongoDB ``2.4.1``, ``2.4`` refers to the release series and ``.1`` "
"refers to the revision. The second component of the release series (e.g. "
"``4`` in ``2.4.1``) describes the type of release series. Release series "
"ending with even numbers (e.g. ``4`` above) are *stable* and ready for "
"production, while odd numbers are for *development* and testing only."
msgstr ""
"Para MongoDB ``2.4.1``, ``2.4`` se refiere a la serie de versión y ``.1``"
" se refiere a la revisión. El segundo componente de la serie de versión "
"(por ejemplo ``4`` in ``2.4.1``) describe el tipo de serie de versión. "
"Las series de versión que terminan con un número par (por ejemplo ``4`` "
"en el anterior) son *estables* y están listas para producción, mientras "
"que números impares son para *desarrollo* y pruebas solamente."

<<<<<<< HEAD
#: ../source/release-notes.txt:61
=======
# 55a411b8dbb04487b364e640905420ef
#: ../source/release-notes.txt:56
>>>>>>> 2478a500
msgid ""
"Generally, changes in the release series (e.g. ``2.2`` to ``2.4``) mark "
"the introduction of new features that may break backwards compatibility. "
"Changes to the revision number mark the release bug fixes and backwards-"
"compatible changes."
msgstr ""
"Generalmente, los cambios en las series de versión (por ejemplo ``2.2`` a"
" ``2.4``) definen una introducción de nuevas características que podrían "
"quebrar compatibilidad hacia atrás. Los cambios al número de revisión "
"definen ajustes de errores de la versión y cambios compatibles hacia "
"atrás."

<<<<<<< HEAD
#: ../source/release-notes.txt:66
msgid "Always upgrade to the latest stable revision of your release series."
msgstr "Siempre actualiza a la última versión estable de tu serie de versión."

#: ../source/release-notes.txt:69
#, fuzzy
msgid ""
"The version numbering system for MongoDB differs from the system used for"
" the MongoDB drivers. Drivers use only the first number to indicate a "
"major version."
=======
# cc0113549d5e424bb1b1e5fa9f548b38
#: ../source/release-notes.txt:61
msgid "Always upgrade to the latest stable revision of your release series."
msgstr "Siempre actualiza a la última versión estable de tu serie de versión."

# cd04b686ddb74791ab0739ce3e44b481
#: ../source/release-notes.txt:64
msgid ""
"The version numbering system for MongoDB differs from the system used for"
" the MongoDB drivers. Drivers use only the first number to indicate a "
"major version. For details, see :ref:`drivers-version-numbers`."
msgstr ""
"El sistema de numeración de versiones para MongoDB difiere del sistema "
"usado por los drivers de MongoDB. Los drivers usan solamente el primer "
"número para indicar una versión mayor. Para más detalles, consulta :ref"
":`drivers-version-numbers`."

# d5d04b0c76324a06b979f2a23784afaf
#: ../source/release-notes.txt
msgid "Example"
>>>>>>> 2478a500
msgstr ""
"El sistema de numeración de versiones para MongoDB difiere del sistema "
"usado por los drivers de MongoDB. Los drivers usan solamente el primer "
"número para indicar una versión mayor. Para más detalles, consulta :ref"
":`drivers-version-numbers`."

<<<<<<< HEAD
#: ../source/release-notes.txt:75
msgid "2.0.0 : Stable release."
msgstr "2.0.0 : Versión estable."

#: ../source/release-notes.txt:77
msgid "2.0.1 : Revision."
msgstr "2.0.1 : Revisión."

#: ../source/release-notes.txt:79
=======
# 7dbae61d163542aa95ce4e511b15dea4
#: ../source/release-notes.txt:70
msgid "2.0.0 : Stable release."
msgstr "2.0.0 : Versión estable."

# 7f6e317b8f3a4e6ba9bab84901fa9e9d
#: ../source/release-notes.txt:72
msgid "2.0.1 : Revision."
msgstr "2.0.1 : Revisión."

# fde854c92424454ca862b7a6eca1525c
#: ../source/release-notes.txt:74
>>>>>>> 2478a500
msgid ""
"2.1.0 : Development release *for testing only*. Includes new features and"
" changes for testing. Interfaces and stability may not be compatible in "
"development releases."
msgstr ""
"2.1.0 : Versión de desarrollo *sólo para pruebas*. Incluye nuevas "
"características y cambio para pruebas. Las interfaces y la estabilidad "
"podrían no ser compatibles en versiones de desarrollo."

<<<<<<< HEAD
#: ../source/release-notes.txt:83
=======
# b5f72d445c2d4fb58b2abeaad61466b5
#: ../source/release-notes.txt:78
>>>>>>> 2478a500
msgid ""
"2.2.0 : Stable release. This is a culmination of the 2.1.x development "
"series."
msgstr ""
"2.2.0 : Versión estable. Esta es una culminación de la serie de "
"desarrollo 2.1.x."

# f64358f0ee4e4dfbb542a330fe9c02d8
#~ msgid "(*2.6-series*)"
#~ msgstr ""

# 8dd3c38bb3524bf9bcfb6cd175699ba8
#~ msgid "Other MongoDB Release Notes"
#~ msgstr "Otras notas de versión de MongoDB"
<<<<<<< HEAD

# 4011e39a0ab9452cb5ec82cf4a12b1bd
#~ msgid "Example"
#~ msgstr ""
=======
>>>>>>> 2478a500
<|MERGE_RESOLUTION|>--- conflicted
+++ resolved
@@ -9,11 +9,7 @@
 msgstr ""
 "Project-Id-Version: MongoDB Manual\n"
 "Report-Msgid-Bugs-To: \n"
-<<<<<<< HEAD
-"POT-Creation-Date: 2019-03-19 11:02-0400\n"
-=======
 "POT-Creation-Date: 2016-12-08 12:02-0500\n"
->>>>>>> 2478a500
 "PO-Revision-Date: 2014-04-08 16:24+0000\n"
 "Last-Translator: tychoish <tychoish@gmail.com>\n"
 "Language: es\n"
@@ -25,18 +21,12 @@
 "Content-Transfer-Encoding: 8bit\n"
 "Generated-By: Babel 2.6.0\n"
 
-<<<<<<< HEAD
-=======
 # de31d39c15984fd39af1207aeffc9f7e
->>>>>>> 2478a500
 #: ../source/release-notes.txt:4
 msgid "Release Notes"
 msgstr "Notas de versión"
 
-<<<<<<< HEAD
-=======
 # 6aff830c6b644ddf92e9fe0ae9c0eef3
->>>>>>> 2478a500
 #: ../source/release-notes.txt:6
 msgid ""
 "Always install the latest, stable version of MongoDB. See :ref:`release-"
@@ -45,10 +35,7 @@
 "Siempre instala la última versión estable de MongoDB. Consulta :ref"
 ":`release-version-numbers` para mayor información."
 
-<<<<<<< HEAD
-=======
 # 96b9c8f580f94d1187f1d91ce23a14a9
->>>>>>> 2478a500
 #: ../source/release-notes.txt:9
 msgid ""
 "See the following release notes for an account of the changes in major "
@@ -58,25 +45,6 @@
 "versiones mayores. Las notas de versiones también incluyen instrucciones "
 "de actualización."
 
-<<<<<<< HEAD
-#: ../source/release-notes.txt:14
-msgid "Current Stable Release"
-msgstr "Actual versión estable"
-
-#: ../source/release-notes.txt:16
-msgid "(*4.0-series*)"
-msgstr ""
-
-#: ../source/release-notes.txt:26
-msgid "Previous Stable Releases"
-msgstr "Versiones estables previas"
-
-#: ../source/release-notes.txt:53
-msgid "MongoDB Version Numbers"
-msgstr "Números de versiones de MongoDB"
-
-#: ../source/release-notes.txt:55
-=======
 # 562f129501a7474f8fd57f60a84f3a2e
 #: ../source/release-notes.txt:13
 msgid "Current Stable Release"
@@ -99,7 +67,6 @@
 
 # 097c853cf0a14c0abd5eea2691e80573
 #: ../source/release-notes.txt:50
->>>>>>> 2478a500
 msgid ""
 "For MongoDB ``2.4.1``, ``2.4`` refers to the release series and ``.1`` "
 "refers to the revision. The second component of the release series (e.g. "
@@ -114,12 +81,8 @@
 "en el anterior) son *estables* y están listas para producción, mientras "
 "que números impares son para *desarrollo* y pruebas solamente."
 
-<<<<<<< HEAD
-#: ../source/release-notes.txt:61
-=======
 # 55a411b8dbb04487b364e640905420ef
 #: ../source/release-notes.txt:56
->>>>>>> 2478a500
 msgid ""
 "Generally, changes in the release series (e.g. ``2.2`` to ``2.4``) mark "
 "the introduction of new features that may break backwards compatibility. "
@@ -132,18 +95,6 @@
 "definen ajustes de errores de la versión y cambios compatibles hacia "
 "atrás."
 
-<<<<<<< HEAD
-#: ../source/release-notes.txt:66
-msgid "Always upgrade to the latest stable revision of your release series."
-msgstr "Siempre actualiza a la última versión estable de tu serie de versión."
-
-#: ../source/release-notes.txt:69
-#, fuzzy
-msgid ""
-"The version numbering system for MongoDB differs from the system used for"
-" the MongoDB drivers. Drivers use only the first number to indicate a "
-"major version."
-=======
 # cc0113549d5e424bb1b1e5fa9f548b38
 #: ../source/release-notes.txt:61
 msgid "Always upgrade to the latest stable revision of your release series."
@@ -164,24 +115,8 @@
 # d5d04b0c76324a06b979f2a23784afaf
 #: ../source/release-notes.txt
 msgid "Example"
->>>>>>> 2478a500
 msgstr ""
-"El sistema de numeración de versiones para MongoDB difiere del sistema "
-"usado por los drivers de MongoDB. Los drivers usan solamente el primer "
-"número para indicar una versión mayor. Para más detalles, consulta :ref"
-":`drivers-version-numbers`."
 
-<<<<<<< HEAD
-#: ../source/release-notes.txt:75
-msgid "2.0.0 : Stable release."
-msgstr "2.0.0 : Versión estable."
-
-#: ../source/release-notes.txt:77
-msgid "2.0.1 : Revision."
-msgstr "2.0.1 : Revisión."
-
-#: ../source/release-notes.txt:79
-=======
 # 7dbae61d163542aa95ce4e511b15dea4
 #: ../source/release-notes.txt:70
 msgid "2.0.0 : Stable release."
@@ -194,7 +129,6 @@
 
 # fde854c92424454ca862b7a6eca1525c
 #: ../source/release-notes.txt:74
->>>>>>> 2478a500
 msgid ""
 "2.1.0 : Development release *for testing only*. Includes new features and"
 " changes for testing. Interfaces and stability may not be compatible in "
@@ -204,12 +138,8 @@
 "características y cambio para pruebas. Las interfaces y la estabilidad "
 "podrían no ser compatibles en versiones de desarrollo."
 
-<<<<<<< HEAD
-#: ../source/release-notes.txt:83
-=======
 # b5f72d445c2d4fb58b2abeaad61466b5
 #: ../source/release-notes.txt:78
->>>>>>> 2478a500
 msgid ""
 "2.2.0 : Stable release. This is a culmination of the 2.1.x development "
 "series."
@@ -224,10 +154,3 @@
 # 8dd3c38bb3524bf9bcfb6cd175699ba8
 #~ msgid "Other MongoDB Release Notes"
 #~ msgstr "Otras notas de versión de MongoDB"
-<<<<<<< HEAD
-
-# 4011e39a0ab9452cb5ec82cf4a12b1bd
-#~ msgid "Example"
-#~ msgstr ""
-=======
->>>>>>> 2478a500
