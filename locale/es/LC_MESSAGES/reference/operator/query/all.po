--- conflicted
+++ resolved
@@ -8,11 +8,7 @@
 msgstr ""
 "Project-Id-Version: MongoDB Manual\n"
 "Report-Msgid-Bugs-To: \n"
-<<<<<<< HEAD
-"POT-Creation-Date: 2019-03-19 11:02-0400\n"
-=======
 "POT-Creation-Date: 2016-12-08 12:02-0500\n"
->>>>>>> 2478a500
 "PO-Revision-Date: 2014-04-08 18:53+0000\n"
 "Last-Translator: tychoish <tychoish@gmail.com>\n"
 "Language: es\n"
@@ -24,23 +20,17 @@
 "Content-Transfer-Encoding: 8bit\n"
 "Generated-By: Babel 2.6.0\n"
 
-<<<<<<< HEAD
-=======
 # 7c22fa16ed354a02981939a0ffeea847
->>>>>>> 2478a500
 #: ../source/reference/operator/query/all.txt:3
 msgid "$all"
 msgstr ""
 
-<<<<<<< HEAD
-=======
 # d55ac4201ca14b538069784ec58df511
 #: ../source/reference/operator/query/all.txt
 msgid "On this page"
 msgstr ""
 
 # 9fb85e6582724abf8c8e8cf0b4a471ad
->>>>>>> 2478a500
 #: ../source/reference/operator/query/all.txt:15
 msgid ""
 "The :query:`$all` operator selects the documents where the value of a "
@@ -48,52 +38,34 @@
 " :query:`$all` expression, use the following prototype:"
 msgstr ""
 
-<<<<<<< HEAD
-=======
 # 6d8bba58d54e4188b9ea65e0417e4150
->>>>>>> 2478a500
 #: ../source/reference/operator/query/all.txt:26
 msgid "Behavior"
 msgstr ""
 
-<<<<<<< HEAD
-=======
 # 97cd993ee7844af991b64c372ef41994
->>>>>>> 2478a500
 #: ../source/reference/operator/query/all.txt:29
 msgid "Equivalent to ``$and`` Operation"
 msgstr ""
 
-<<<<<<< HEAD
-=======
 # 8a41322b45c14446b32bdac8a0ac7aee
->>>>>>> 2478a500
 #: ../source/reference/operator/query/all.txt:33
 msgid ""
 "The :query:`$all` is equivalent to an :query:`$and` operation of the "
 "specified values; i.e. the following statement:"
 msgstr ""
 
-<<<<<<< HEAD
-=======
 # 4ccbbbf865ea4f2bbd09a8f3688a4e65
->>>>>>> 2478a500
 #: ../source/reference/operator/query/all.txt:40
 msgid "is equivalent to:"
 msgstr ""
 
-<<<<<<< HEAD
-=======
 # ff05a42dcf4443189cde0f23686839b3
->>>>>>> 2478a500
 #: ../source/reference/operator/query/all.txt:47
 msgid "Nested Array"
 msgstr ""
 
-<<<<<<< HEAD
-=======
 # f3e2d656933744eba58156c4ca4af5a3
->>>>>>> 2478a500
 #: ../source/reference/operator/query/all.txt:51
 msgid ""
 "When passed an array of a nested array (e.g. ``[ [ \"A\" ] ]`` ), "
@@ -102,34 +74,22 @@
 " equals the nested array (e.g. ``field: [ \"A\" ]``)."
 msgstr ""
 
-<<<<<<< HEAD
-=======
 # 4f1eb8428dd245ddb6297186b15e5255
->>>>>>> 2478a500
 #: ../source/reference/operator/query/all.txt:56
 msgid "For example, consider the following query [#illustrative]_:"
 msgstr ""
 
-<<<<<<< HEAD
-=======
 # 04644d86606e43ca8a25b5bc77e05292
->>>>>>> 2478a500
 #: ../source/reference/operator/query/all.txt:62
 msgid "The query is equivalent to:"
 msgstr ""
 
-<<<<<<< HEAD
-=======
 # 12c635aa450e4cf0bdd0c11e8de28070
->>>>>>> 2478a500
 #: ../source/reference/operator/query/all.txt:68
 msgid "which is equivalent to:"
 msgstr ""
 
-<<<<<<< HEAD
-=======
 # f8de9d0be7d34d53a1b4ed5108f84b05
->>>>>>> 2478a500
 #: ../source/reference/operator/query/all.txt:74
 msgid ""
 "As such, the :query:`$all` expression can match documents where the "
@@ -137,10 +97,7 @@
 "\"security\" ]`` or is an array that equals the nested array:"
 msgstr ""
 
-<<<<<<< HEAD
-=======
 # e6c126eff36540c49f37ee15ade0d083
->>>>>>> 2478a500
 #: ../source/reference/operator/query/all.txt:83
 msgid ""
 "This behavior for :query:`$all` allows for more matches than previous "
@@ -148,10 +105,7 @@
 "the field contains the nested array."
 msgstr ""
 
-<<<<<<< HEAD
-=======
 # fbc6f80b4f2d4a4e91b9faa190872c18
->>>>>>> 2478a500
 #: ../source/reference/operator/query/all.txt:88
 msgid ""
 "The :query:`$all` expression with a *single* element is for illustrative "
@@ -160,36 +114,24 @@
 "\"contains\" expression (i.e. ``arrayField: element`` ) is more suitable."
 msgstr ""
 
-<<<<<<< HEAD
-=======
 # ff652d46ea01431eaa28a76c9a8eca69
->>>>>>> 2478a500
 #: ../source/reference/operator/query/all.txt:95
 msgid "Examples"
 msgstr ""
 
-<<<<<<< HEAD
-=======
 # 86c653c2eb6e4fdeb86e606ed929f0fb
->>>>>>> 2478a500
 #: ../source/reference/operator/query/all.txt:97
 msgid ""
 "The following examples use the ``inventory`` collection that contains the"
 " documents:"
 msgstr ""
 
-<<<<<<< HEAD
-=======
 # 95153112cd8448968961e4c165e88047
->>>>>>> 2478a500
 #: ../source/reference/operator/query/all.txt:145
 msgid "Use ``$all`` to Match Values"
 msgstr ""
 
-<<<<<<< HEAD
-=======
 # b316834a65a846a7aaefa78bfc8bc0e4
->>>>>>> 2478a500
 #: ../source/reference/operator/query/all.txt:147
 msgid ""
 "The following operation uses the :query:`$all` operator to query the "
@@ -198,36 +140,24 @@
 "``book``:"
 msgstr ""
 
-<<<<<<< HEAD
-=======
 # fe7836ff0d9d4694ad1989019859b246
->>>>>>> 2478a500
 #: ../source/reference/operator/query/all.txt:156
 msgid "The above query returns the following documents:"
 msgstr ""
 
-<<<<<<< HEAD
-=======
 # ecb3d4b974324ddcb333cc3c9ef15036
->>>>>>> 2478a500
 #: ../source/reference/operator/query/all.txt:183
 msgid "Use ``$all`` with ``$elemMatch``"
 msgstr ""
 
-<<<<<<< HEAD
-=======
 # 2d31d0f10b924a72b99b5492d9ba8ee7
->>>>>>> 2478a500
 #: ../source/reference/operator/query/all.txt:185
 msgid ""
 "If the field contains an array of documents, you can use the "
 ":query:`$all` with the :query:`$elemMatch` operator."
 msgstr ""
 
-<<<<<<< HEAD
-=======
 # 2584b0567a6e4c79b0e062600f6e29bf
->>>>>>> 2478a500
 #: ../source/reference/operator/query/all.txt:188
 msgid ""
 "The following operation queries the ``inventory`` collection for "
@@ -235,18 +165,12 @@
 " match the :query:`$elemMatch` criteria:"
 msgstr ""
 
-<<<<<<< HEAD
-=======
 # 954ffd1e6bb347cd8667ba2d8606b9db
->>>>>>> 2478a500
 #: ../source/reference/operator/query/all.txt:201
 msgid "The query returns the following documents:"
 msgstr ""
 
-<<<<<<< HEAD
-=======
 # f69ce6b3e3e74c28a3d12c642955fc29
->>>>>>> 2478a500
 #: ../source/reference/operator/query/all.txt:225
 msgid ""
 "The :query:`$all` operator exists to support queries on arrays. But you "
@@ -254,62 +178,23 @@
 "``field``, as in the following example:"
 msgstr ""
 
-<<<<<<< HEAD
-=======
 # 38ea4d4b59fe44b2be436192ea882c25
->>>>>>> 2478a500
 #: ../source/reference/operator/query/all.txt:233
 msgid "**However**, use the following form to express the same query:"
 msgstr ""
 
-<<<<<<< HEAD
-=======
 # f7f123b806ca4706b91c1d989539b3de
->>>>>>> 2478a500
 #: ../source/reference/operator/query/all.txt:239
 msgid ""
 "Both queries will select all documents in the ``inventory`` collection "
 "where the value of the ``num`` field equals ``50``."
 msgstr ""
 
-<<<<<<< HEAD
-=======
 # 12bfe65869a84b5a9d69e84cbd991414
->>>>>>> 2478a500
 #: ../source/reference/operator/query/all.txt:246
 msgid ""
 "In most cases, MongoDB does not treat arrays as sets. This operator "
 "provides a notable exception to this approach."
-<<<<<<< HEAD
-msgstr ""
-
-#: ../source/reference/operator/query/all.txt:250
-msgid "Additional Examples"
-msgstr ""
-
-#: ../source/includes/extracts/additional-examples-arrays.rst:1
-msgid "For additional examples in querying arrays, see:"
-msgstr ""
-
-#: ../source/includes/extracts/additional-examples-arrays.rst:3
-msgid ":doc:`/tutorial/query-arrays`"
-msgstr ""
-
-#: ../source/includes/extracts/additional-examples-arrays.rst:5
-msgid ":doc:`/tutorial/query-array-of-documents/`"
-msgstr ""
-
-#: ../source/includes/extracts/additional-examples-arrays.rst:7
-msgid "For additional examples in querying, see:"
-msgstr ""
-
-#: ../source/includes/extracts/additional-examples-arrays.rst:9
-msgid ":doc:`/tutorial/query-documents`"
-msgstr ""
-
-#: ../source/reference/operator/query/all.txt:256
-msgid ":method:`db.collection.find()`"
-=======
 msgstr ""
 
 # 53ab7d69d69e4990a51c6712de30f4f5
@@ -317,7 +202,6 @@
 msgid ""
 ":method:`~db.collection.find()`, :method:`~db.collection.update()`, and "
 ":update:`$set`."
->>>>>>> 2478a500
 msgstr ""
 
 # 2acb151e04b848fc815b47498e9f312a
@@ -353,12 +237,3 @@
 #~ "the value of the ``qty`` field "
 #~ "equals ``50``."
 #~ msgstr ""
-<<<<<<< HEAD
-
-# edea588da99f4217b65299e163e48db4
-#~ msgid ""
-#~ ":method:`~db.collection.find()`, "
-#~ ":method:`~db.collection.update()`, and :update:`$set`."
-#~ msgstr ""
-=======
->>>>>>> 2478a500
