--- conflicted
+++ resolved
@@ -3,19 +3,10 @@
 msgstr ""
 "Project-Id-Version: mongodb-manual 3.0\n"
 "Report-Msgid-Bugs-To: \n"
-<<<<<<< HEAD
-"POT-Creation-Date: 2014-09-03 15:39-0400\n"
-"PO-Revision-Date: 2015-12-30 10:17+0000\n"
-"Last-Translator: Weblate Admin <admin@example.com>\n"
-"Language-Team: Chinese <http://example.com/projects/mongodb/replace-config-"
-"server/zh/>\n"
-"Language: zh\n"
-=======
 "POT-Creation-Date: 2015-08-20 19:13-0400\n"
 "PO-Revision-Date: YEAR-MO-DA HO:MI+ZONE\n"
 "Last-Translator: FULL NAME <EMAIL@ADDRESS>\n"
 "Language-Team: LANGUAGE <LL@li.org>\n"
->>>>>>> 2ec0463a
 "MIME-Version: 1.0\n"
 "Content-Type: text/plain; charset=UTF-8\n"
 "Content-Transfer-Encoding: 8bit\n"
@@ -78,50 +69,4 @@
 
 #: ../source/tutorial/replace-config-server.txt:35
 msgid "Procedure"
-<<<<<<< HEAD
-msgstr "过程"
-
-#: ../source/includes/steps/replace-disabled-config-server.rst:8
-msgid ""
-"Provision a new system, with the same IP address and hostname as the "
-"previous host."
-msgstr "部署一个新的系统,使用与之前配置服务器一样的域名和IP."
-
-#: ../source/includes/steps/replace-disabled-config-server.rst:11
-msgid ""
-"You will have to ensure the new system has the same IP address and hostname "
-"as the system it's replacing *or* you will need to modify the DNS records "
-"and wait for them to propagate."
-msgstr ""
-"必须确认新的系统与之前的系统有相同的域名和IP,否则,就需要更改DNS并等待更改生"
-"效."
-
-#: ../source/includes/steps/replace-disabled-config-server.rst:27
-msgid "Shut down *one* of the remaining config servers."
-msgstr "关闭剩余的配置服务器中的 *一台*."
-
-#: ../source/includes/steps/replace-disabled-config-server.rst:30
-msgid ""
-"Copy all of this host's :setting:`~storage.dbPath` path from the current "
-"system to the system that will provide the new config server. This command, "
-"issued on the system with the data files, may resemble the following:"
-msgstr ""
-"将关闭了的配置服务器中 :setting:`~storage.dbPath` 目录下所有文件拷贝到新的配"
-"置服务器上,在关闭了的配置服务器上,运行以下命令:"
-
-#: ../source/includes/steps/replace-disabled-config-server.rst:52
-msgid "If necessary, update DNS and/or networking."
-msgstr "如果必要,更新DNS 和/或 网络."
-
-#: ../source/includes/steps/replace-disabled-config-server.rst:55
-msgid ""
-"Ensure the new config server is accessible by the same name as the previous "
-"config server."
-msgstr "确保新的配置服务器可以使用之前配置服务器的域名访问到."
-
-#: ../source/includes/steps/replace-disabled-config-server.rst:70
-msgid "Start the *new* config server."
-msgstr "启动新的配置服务器."
-=======
-msgstr ""
->>>>>>> 2ec0463a
+msgstr ""