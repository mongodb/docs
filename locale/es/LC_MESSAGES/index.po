--- conflicted
+++ resolved
@@ -9,11 +9,7 @@
 msgstr ""
 "Project-Id-Version: MongoDB Manual\n"
 "Report-Msgid-Bugs-To: \n"
-<<<<<<< HEAD
-"POT-Creation-Date: 2019-03-19 23:38-0400\n"
-=======
 "POT-Creation-Date: 2016-12-08 12:02-0500\n"
->>>>>>> 2478a500
 "PO-Revision-Date: 2014-04-08 16:24+0000\n"
 "Last-Translator: tychoish <tychoish@gmail.com>\n"
 "Language: es\n"
@@ -25,70 +21,11 @@
 "Content-Transfer-Encoding: 8bit\n"
 "Generated-By: Babel 2.6.0\n"
 
-<<<<<<< HEAD
-=======
 # 49b369e1d77f4be3a687a48fd1ba86a7
->>>>>>> 2478a500
 #: ../source/index.txt:5
 msgid "The MongoDB |version| Manual"
 msgstr "El Manual de MongoDB |version|"
 
-<<<<<<< HEAD
-#: ../source/index.txt:9
-msgid "MongoDB 4.0 Released"
-msgstr ""
-
-#: ../source/index.txt:12
-msgid "For new features in MongoDB 4.0, see :doc:`/release-notes/4.0`."
-msgstr ""
-
-#: ../source/index.txt:14
-msgid ""
-"To download the MongoDB 4.0, go to the `MongoDB Download Center "
-"<https://www.mongodb.com/download-center?jmp=docs#production>`_"
-msgstr ""
-
-#: ../source/index.txt:18
-msgid ""
-"Welcome to the MongoDB |version| Manual! MongoDB is a document database "
-"designed for ease of development and scaling. The Manual introduces key "
-"concepts in MongoDB, presents the query language, and provides "
-"operational and administrative considerations and procedures as well as a"
-" comprehensive reference section. [#availableformats]_"
-msgstr ""
-
-#: ../source/index.txt:25
-msgid ""
-"MongoDB offers both a *Community* and an *Enterprise* version of the "
-"database:"
-msgstr ""
-
-#: ../source/index.txt:28
-msgid ""
-"MongoDB Community is the `source available and free to use "
-"<https://github.com/mongodb/mongo/>`_ edition of MongoDB."
-msgstr ""
-
-#: ../source/index.txt:30
-msgid ""
-"MongoDB Enterprise is available as part of the MongoDB Enterprise "
-"Advanced subscription and includes comprehensive support for your MongoDB"
-" deployment. MongoDB Enterprise also adds enterprise-focused features "
-"such as LDAP and Kerberos support, on-disk encryption, and auditing."
-msgstr ""
-
-#: ../source/index.txt:36
-msgid ""
-"The Manual documents both MongoDB Community and Enterprise features and "
-"functionality."
-msgstr ""
-
-#: ../source/index.txt:40
-msgid "Getting Started"
-msgstr "Introducción"
-
-#: ../source/index.txt:42
-=======
 # f9f0ca527ba44540b0c2fc78f80dd60e
 #: ../source/index.txt:9
 msgid "MongoDB 3.4 Released"
@@ -144,29 +81,11 @@
 
 # a3e1f03692bd4c70809f7ffb39cd8533
 #: ../source/index.txt:39
->>>>>>> 2478a500
 msgid ""
 "MongoDB provides a :gettingstarted:`Getting Started Guide </shell>` in "
 "the following editions."
 msgstr ""
 
-<<<<<<< HEAD
-#: ../source/index.txt:48
-msgid ":gettingstarted:`mongo Shell Edition </shell>`"
-msgstr ""
-
-#: ../source/index.txt:50
-msgid ""
-"`Node.JS Edition <http://mongodb.github.io/node-mongodb-native/3.1/quick-"
-"start/quick-start/>`_"
-msgstr ""
-
-#: ../source/index.txt:52
-msgid ":gettingstarted:`Python Edition </python>`"
-msgstr ""
-
-#: ../source/index.txt:54
-=======
 # d374e62beee44a119a6c5b507aaddf07
 #: ../source/index.txt:45
 msgid ":gettingstarted:`mongo Shell Edition </shell>`"
@@ -186,29 +105,11 @@
 
 # cd757341dcdc4a52a376d0ae8026aaa9
 #: ../source/index.txt:51
->>>>>>> 2478a500
 msgid ""
 "`C++ Edition <https://mongodb.github.io/mongo-cxx-"
 "driver/mongocxx-v3/tutorial/>`_"
 msgstr ""
 
-<<<<<<< HEAD
-#: ../source/index.txt:56
-msgid "`Java Edition <https://mongodb.github.io/mongo-java-driver/>`_"
-msgstr ""
-
-#: ../source/index.txt:58
-msgid "`C# Edition <http://mongodb.github.io/mongo-csharp-driver/>`_"
-msgstr ""
-
-#: ../source/index.txt:60
-msgid ""
-"`Ruby Edition <https://docs.mongodb.com/ruby-driver/current/quick-"
-"start/>`_"
-msgstr ""
-
-#: ../source/index.txt:62
-=======
 # 6184155380ea49ba9233d9f051177497
 #: ../source/index.txt:53
 msgid "`Java Edition <https://mongodb.github.io/mongo-java-driver/3.4/>`_"
@@ -226,37 +127,17 @@
 
 # d4922c1c5bfb4f33a04861fab60cdfb2
 #: ../source/index.txt:59
->>>>>>> 2478a500
 msgid ""
 "Once you complete the Getting Started Guide, you may find the following "
 "topics useful."
 msgstr ""
 
-<<<<<<< HEAD
-#: ../source/index.txt:69
-=======
 # 79e304d5c29e494c85f236576381b5d8
 #: ../source/index.txt:66
->>>>>>> 2478a500
 #, fuzzy
 msgid "Introduction"
 msgstr ":doc:`/core/introduction`"
 
-<<<<<<< HEAD
-#: ../source/index.txt:70
-msgid "Developers"
-msgstr "Desarrolladores"
-
-#: ../source/index.txt:71
-msgid "Administrators"
-msgstr "Administradores"
-
-#: ../source/index.txt:72
-msgid "Reference"
-msgstr "Referencia"
-
-#: ../source/index.txt:74
-=======
 # d5dd9da5ef354dae93188b842a188829
 #: ../source/index.txt:67
 msgid "Developers"
@@ -274,18 +155,10 @@
 
 # 9f29ea325d4346febab8577343fe5ab5
 #: ../source/index.txt:71
->>>>>>> 2478a500
 #, fuzzy
 msgid ":doc:`/introduction`"
 msgstr ":doc:`/core/introduction`"
 
-<<<<<<< HEAD
-#: ../source/index.txt:76
-msgid ":doc:`Installation Guides </installation>`"
-msgstr ":doc:`Guías de instalación </installation>`"
-
-#: ../source/index.txt:78
-=======
 # 2f235a8cb7a2429d8975d4ec101da624
 #: ../source/index.txt:73
 msgid ":doc:`Installation Guides </installation>`"
@@ -293,82 +166,34 @@
 
 # da0aeda1d5a748979cc95432f0548308
 #: ../source/index.txt:75
->>>>>>> 2478a500
 #, fuzzy
 msgid ":doc:`/core/databases-and-collections`"
 msgstr ":doc:`/core/introduction`"
 
-<<<<<<< HEAD
-#: ../source/index.txt:80
-=======
 # 7272cbd1cd6b4f21ad4ff693ffd11765
 #: ../source/index.txt:77
->>>>>>> 2478a500
 #, fuzzy
 msgid ":doc:`/core/document`"
 msgstr ":doc:`/core/introduction`"
 
-<<<<<<< HEAD
-#: ../source/index.txt:82
-=======
 # ce5e3f86f0974789b8fd1bc632250a0f
 #: ../source/index.txt:79
->>>>>>> 2478a500
 #, fuzzy
 msgid ":doc:`CRUD Operations </crud>`"
 msgstr ":doc:`Operaciones de base de datos </crud>`"
 
-<<<<<<< HEAD
-#: ../source/index.txt:84
-=======
 # 6cff1628feef42eda0111fb77fd5c6fe
 #: ../source/index.txt:81
->>>>>>> 2478a500
 #, fuzzy
 msgid ":doc:`Aggregation </aggregation>`"
 msgstr ":doc:`Agregación </core/aggregation>`"
 
-<<<<<<< HEAD
-#: ../source/index.txt:86
-=======
 # fecd3cf669744edbade0d8bcf6597fa3
 #: ../source/index.txt:83
->>>>>>> 2478a500
 #, fuzzy
 msgid ":doc:`SQL to MongoDB </reference/sql-comparison>`"
 msgstr ":doc:`Mapeo de SQL a MongoDB </reference/sql-comparison>`"
 
-<<<<<<< HEAD
-#: ../source/index.txt:88
-msgid ":doc:`/indexes`"
-msgstr ":doc:`/indexes`"
-
-#: ../source/index.txt:90
-msgid ":doc:`/administration/production-notes`"
-msgstr ""
-
-#: ../source/index.txt:92
-msgid ":doc:`Replica Sets </replication>`"
-msgstr ":doc:`Conjuntos de réplicas </replication>`"
-
-#: ../source/index.txt:94
-msgid ":doc:`Sharded Clusters </sharding>`"
-msgstr ":doc:`Clústers con Sharding </sharding>`"
-
-#: ../source/index.txt:96
-msgid ":doc:`MongoDB Security </security>`"
-msgstr ":doc:`Seguridad en MongoDB</security>`"
-
-#: ../source/index.txt:98
-msgid ":doc:`Shell Methods </reference/method>`"
-msgstr ":doc:`Métodos del Shell </reference/method>`"
-
-#: ../source/index.txt:100
-msgid ":doc:`Query Operators </reference/operator>`"
-msgstr ":doc:`Operadores de consulta </reference/operator>`"
-
-#: ../source/index.txt:102
-=======
 # 20fc6a2e935d4db0be135b72c320ba3d
 #: ../source/index.txt:85
 msgid ":doc:`/indexes`"
@@ -406,60 +231,22 @@
 
 # d402d177257543af966e6337f29962e0
 #: ../source/index.txt:99
->>>>>>> 2478a500
 #, fuzzy
 msgid ":doc:`Reference </reference>`"
 msgstr ":doc:`Referencia completa del sistema </reference>`"
 
-<<<<<<< HEAD
-#: ../source/index.txt:104
+# 196eb4a52c544a8383f4dcbad665148b
+#: ../source/index.txt:101
 msgid ":doc:`/reference/glossary`"
 msgstr ":doc:`/reference/glossary`"
 
-#: ../source/index.txt:107
-msgid "Support"
-msgstr ""
-
-#: ../source/index.txt:114
-#, fuzzy
-msgid "Community Support"
-msgstr "Comunidad"
-
-#: ../source/index.txt:110
-msgid ""
-"You can get help with MongoDB through various community-supported forums,"
-" such as `Stack Overflow`_ as well as our `mailing list "
-"<https://groups.google.com/forum/#!forum/mongodb-user>`_ and `Slack "
-"channel <https://launchpass.com/mongo-db?jmp=docs>`_. For details, see "
-":ref:`support-community`."
-msgstr ""
-
-#: ../source/index.txt:118
-msgid "Commercial Support"
-msgstr ""
-
-#: ../source/index.txt:117
-msgid ""
-"`MongoDB, Inc.`_ also offers commercial support and services. For "
-"details, see :ref:`support-commercial`."
-msgstr ""
-
-#: ../source/index.txt:123
-msgid "Issues"
-msgstr ""
-
-#: ../source/index.txt:125
-msgid ""
-"For instructions on how to file a JIRA ticket for the MongoDB server or "
-"one of the related projects, see `<https://github.com/mongodb/mongo/wiki"
-"/Submit-Bug-Reports>`_."
-msgstr ""
-
-#: ../source/index.txt:131
+# 91042d5e52d74327856dea3a8eefd4ff
+#: ../source/index.txt:104
 msgid "Community"
 msgstr "Comunidad"
 
-#: ../source/index.txt:133
+# b0d91f21a2ea4f0890e219b7aa9ece3f
+#: ../source/index.txt:106
 msgid ""
 "Getting involved in the MongoDB community is a great way to build "
 "relationships with other talented and like minded engineers, increase "
@@ -468,145 +255,6 @@
 "MongoDB <http://www.mongodb.org/get-involved?jmp=docs>`_."
 msgstr ""
 
-#: ../source/index.txt:140
-msgid "Learning MongoDB"
-msgstr ""
-
-#: ../source/index.txt:142
-msgid ""
-"In addition to the documentation, there are many ways to learn to use "
-"MongoDB. You can:"
-msgstr ""
-
-#: ../source/index.txt:145
-msgid ""
-"Enroll in a free online course at `MongoDB University "
-"<https://university.mongodb.com?jmp=docs>`_"
-msgstr ""
-
-#: ../source/index.txt:148
-#, fuzzy
-msgid ""
-"Browse the archive of `MongoDB Presentations "
-"<https://www.mongodb.com/presentations?jmp=docs>`_"
-msgstr "`Presentaciones y vídeos <http://www.mongodb.com/presentations/>`_"
-
-#: ../source/index.txt:151
-msgid ""
-"Join a local `MongoDB User Group (MUG) <https://www.mongodb.org/user-"
-"groups?jmp=docs>`_"
-msgstr ""
-
-#: ../source/index.txt:154
-msgid ""
-"Attend an upcoming MongoDB `event "
-"<http://www.mongodb.com/events?jmp=docs>`_ or `webinar "
-"<http://www.mongodb.com/webinars?jmp=docs>`_"
-msgstr ""
-
-#: ../source/index.txt:157
-#, fuzzy
-msgid "Read the `MongoDB blog <http://www.mongodb.com/blog?jmp=docs>`_"
-msgstr "`MongoDB, Inc. <http://www.mongodb.com/>`_"
-
-#: ../source/index.txt:159
-msgid ""
-"Download the `Architecture Guide <https://www.mongodb.com/lp/whitepaper"
-"/architecture-guide?jmp=docs>`_"
-msgstr ""
-
-#: ../source/index.txt:163
-msgid "Licensing"
-msgstr ""
-
-#: ../source/index.txt:165
-msgid ""
-"The manual is licensed under a `Creative Commons Attribution-"
-"NonCommercial-ShareAlike 3.0 United States License "
-"<http://creativecommons.org/licenses/by-nc-sa/3.0/us/>`_"
-msgstr ""
-
-#: ../source/index.txt:169
-msgid ""
-"For information on MongoDB licensing, see `MongoDB Licensing "
-"<https://www.mongodb.org/about/licensing/>`_."
-msgstr ""
-
-#: ../source/index.txt:174
-msgid "Additional Resources"
-msgstr "Recursos adicionales"
-
-#: ../source/index.txt:179
-msgid "`MongoDB, Inc.`_"
-msgstr ""
-
-#: ../source/index.txt:179
-msgid "The company behind MongoDB."
-msgstr "La compañía que respalda a MongoDB."
-
-#: ../source/index.txt:182
-#, fuzzy
-msgid "`MongoDB Atlas <https://www.mongodb.com/cloud?jmp=docs>`_"
-msgstr "`Eventos de MongoDB <http://www.mongodb.com/events/>`_"
-
-#: ../source/index.txt:182
-msgid "Database as a service."
-msgstr ""
-
-#: ../source/index.txt:185
-msgid "|mms-home|"
-msgstr ""
-
-#: ../source/index.txt:185
-msgid "A cloud-based hosted operations management solution for MongoDB."
-msgstr ""
-
-#: ../source/index.txt:189
-msgid ""
-"`MongoDB Ops Manager "
-"<https://docs.opsmanager.mongodb.com/current/?jmp=docs>`_"
-msgstr ""
-
-#: ../source/index.txt:188
-msgid ""
-"Enterprise operations management solution for MongoDB: includes "
-"Automation, Backup, and Monitoring."
-msgstr ""
-
-#: ../source/index.txt:192
-#, fuzzy
-msgid "`MongoDB Ecosystem <https://docs.mongodb.com/ecosystem/?jmp=docs>`_"
-msgstr "`Eventos de MongoDB <http://www.mongodb.com/events/>`_"
-
-#: ../source/index.txt:192
-msgid ""
-"The documentation available for the drivers, frameworks, tools, and "
-"services for use with MongoDB."
-msgstr ""
-
-#: ../source/index.txt:200
-msgid ""
-=======
-# 196eb4a52c544a8383f4dcbad665148b
-#: ../source/index.txt:101
-msgid ":doc:`/reference/glossary`"
-msgstr ":doc:`/reference/glossary`"
-
-# 91042d5e52d74327856dea3a8eefd4ff
-#: ../source/index.txt:104
-msgid "Community"
-msgstr "Comunidad"
-
-# b0d91f21a2ea4f0890e219b7aa9ece3f
-#: ../source/index.txt:106
-msgid ""
-"Getting involved in the MongoDB community is a great way to build "
-"relationships with other talented and like minded engineers, increase "
-"awareness for the interesting work that you are doing, and sharpen your "
-"skills. To learn about the MongoDB community, see `Get Involved with "
-"MongoDB <http://www.mongodb.org/get-involved?jmp=docs>`_."
-msgstr ""
-
 # fe506da22e084e3b8fc94bac8305118d
 #: ../source/index.txt:113
 msgid "Learning MongoDB"
@@ -762,7 +410,6 @@
 # eb5d0ef8fa364e3da169ae155374b2d0
 #: ../source/index.txt:183
 msgid ""
->>>>>>> 2478a500
 "The manual is also available as :hardlink:`HTML tar.gz <manual.tar.gz>` "
 "and :hardlink:`EPUB <MongoDB-manual.epub>`"
 msgstr ""
@@ -896,19 +543,3 @@
 
 #~ msgid "`MongoDB Ecosystem <http://docs.mongodb.org/ecosystem/>`_"
 #~ msgstr ""
-<<<<<<< HEAD
-
-#~ msgid ""
-#~ "Welcome to the MongoDB |version| Manual!"
-#~ " MongoDB is an open-source, document"
-#~ " database designed for ease of "
-#~ "development and scaling. The Manual "
-#~ "introduces key concepts in MongoDB, "
-#~ "presents the query language, and "
-#~ "provides operational and administrative "
-#~ "considerations and procedures as well as"
-#~ " a comprehensive reference section. "
-#~ "[#availableformats]_"
-#~ msgstr ""
-=======
->>>>>>> 2478a500
