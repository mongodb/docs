# SOME DESCRIPTIVE TITLE.
# Copyright (C) 2011-2014, MongoDB, Inc.
# This file is distributed under the same license as the mongodb-manual
# package.
#
# Translators:
msgid ""
msgstr ""
"Project-Id-Version: MongoDB Manual\n"
"Report-Msgid-Bugs-To: \n"
<<<<<<< HEAD
"POT-Creation-Date: 2019-03-19 11:02-0400\n"
=======
"POT-Creation-Date: 2016-12-08 12:02-0500\n"
>>>>>>> 2478a500
"PO-Revision-Date: 2013-12-16 23:33+0000\n"
"Last-Translator: tychoish <tychoish@gmail.com>\n"
"Language: es\n"
"Language-Team: Spanish (http://www.transifex.com/projects/p/mongodb-"
"manual/language/es/)\n"
"Plural-Forms: nplurals=2; plural=(n != 1)\n"
"MIME-Version: 1.0\n"
"Content-Type: text/plain; charset=utf-8\n"
"Content-Transfer-Encoding: 8bit\n"
"Generated-By: Babel 2.6.0\n"

<<<<<<< HEAD
=======
# bf11fe0349bc447e90118f72fe17837a
>>>>>>> 2478a500
#: ../source/reference/method/db.stats.txt:3
msgid "db.stats()"
msgstr ""

<<<<<<< HEAD
#: ../source/includes/apiargs/method-db.stats-param.rst:11
=======
# 69db79184ae94fafad154d18fe63e06f
#: ../source/reference/method/db.stats.txt
msgid "On this page"
msgstr ""

# 063d1e0ebe8f4cd4b15d1fa9daf846c9
>>>>>>> 2478a500
#: ../source/reference/method/db.stats.txt:14
msgid "Description"
msgstr ""

<<<<<<< HEAD
=======
# d1c42ef800594b6084317939a11621e3
>>>>>>> 2478a500
#: ../source/reference/method/db.stats.txt:18
msgid ""
"Returns statistics that reflect the use state of a single "
":term:`database`."
msgstr ""

<<<<<<< HEAD
=======
# a104a363e2a84cddbe3ba817c06d861b
>>>>>>> 2478a500
#: ../source/reference/method/db.stats.txt:20
msgid "The :method:`db.stats()` method has the following parameter:"
msgstr ""

<<<<<<< HEAD
#: ../source/includes/apiargs/method-db.stats-param.rst:7
msgid "Parameter"
msgstr ""

#: ../source/includes/apiargs/method-db.stats-param.rst:9
msgid "Type"
msgstr ""

#: ../source/includes/apiargs/method-db.stats-param.rst:13
msgid "``scale``"
msgstr ""

#: ../source/includes/apiargs/method-db.stats-param.rst:15
msgid "number"
msgstr ""

#: ../source/includes/apiargs/method-db.stats-param.rst:17
#: ../source/includes/apiargs/method-db.stats-param.rst:27
msgid ""
"Optional. The scale at which to deliver results. Unless specified, this "
"command returns all data in bytes."
msgstr ""

#: ../source/includes/apiargs/method-db.stats-param.rst
msgid "param number scale"
msgstr ""

#: ../source/reference/method/db.stats.txt
msgid "Returns"
msgstr ""

#: ../source/reference/method/db.stats.txt:24
msgid ""
"A :term:`document` with statistics reflecting the database system's "
"state. For an explanation of the output, see "
":doc:`/reference/command/dbStats`."
msgstr ""

#: ../source/reference/method/db.stats.txt:28
msgid ""
"The :method:`db.stats()` method is a wrapper around the "
":dbcommand:`dbStats` database command."
msgstr ""

#: ../source/reference/method/db.stats.txt:32
msgid "Behavior"
msgstr ""

#: ../source/reference/method/db.stats.txt:35
msgid "Accuracy after Unexpected Shutdown"
msgstr ""

#: ../source/includes/fact-unexpected-shutdown-accuracy.rst:1
msgid ""
"After an unclean shutdown of a :binary:`~bin.mongod` using the "
":doc:`Wired Tiger </core/wiredtiger>` storage engine, |opt| statistics "
"reported by |cmd| may be inaccurate."
msgstr ""

#: ../source/includes/fact-unexpected-shutdown-accuracy.rst:5
msgid ""
"The amount of drift depends on the number of insert, update, or delete "
"operations performed between the last :ref:`checkpoint <storage-"
"wiredtiger-checkpoints>` and the unclean shutdown. Checkpoints usually "
"occur every 60 seconds. However, :binary:`~bin.mongod` instances running "
"with non-default :option:`--syncdelay <mongod --syncdelay>` settings may "
"have more or less frequent checkpoints."
msgstr ""

#: ../source/includes/fact-unexpected-shutdown-accuracy.rst:12
msgid ""
"Run :dbcommand:`validate` on each collection on the :binary:`~bin.mongod`"
" to to restore the correct statistics after an unclean shutdown."
msgstr ""

=======
# 78a40c049282482eb34bf6cd14b5cd66
#: ../source/reference/method/db.stats.txt:24
msgid ""
"A :term:`document` with statistics reflecting the database system's "
"state. For an explanation of the output, see "
":doc:`/reference/command/dbStats`."
msgstr ""

# a9d36dc1d9aa4d5d9ccf226ffff5a96d
#: ../source/reference/method/db.stats.txt:28
msgid ""
"The :method:`db.stats()` method is a wrapper around the "
":dbcommand:`dbStats` database command."
msgstr ""

# e6e739c3a31b42218b13eec600ab3d07
#: ../source/reference/method/db.stats.txt:32
msgid "Behavior"
msgstr ""

# 9fe71499214c4ac18e9111cb997605ac
#: ../source/reference/method/db.stats.txt:35
msgid "Accuracy after Unexpected Shutdown"
msgstr ""

# 5c21c44af4774a68aadd672b08239797
#: ../source/includes/fact-unexpected-shutdown-accuracy.rst:1
msgid ""
"After an unclean shutdown of a :program:`mongod` using the :doc:`Wired "
"Tiger </core/wiredtiger>` storage engine, |opt| statistics reported by "
"|cmd| may be inaccurate."
msgstr ""

# 9e1ad5dd81fc4cae9e460903f37bc47e
#: ../source/includes/fact-unexpected-shutdown-accuracy.rst:5
msgid ""
"The amount of drift depends on the number of insert, update, or delete "
"operations performed between the last :ref:`checkpoint <storage-"
"wiredtiger-checkpoints>` and the unclean shutdown. Checkpoints usually "
"occur every 60 seconds. However, :program:`mongod` instances running with"
" non-default :option:`--syncdelay` settings may have more or less "
"frequent checkpoints."
msgstr ""

# cb7168559cc74312aefbc1911d64c983
#: ../source/includes/fact-unexpected-shutdown-accuracy.rst:12
msgid ""
"Run :dbcommand:`validate` on each collection on the :program:`mongod` to "
"to restore the correct statistics after an unclean shutdown."
msgstr ""

# 08a7d7a9e6b942f0944de3d928671a6a
>>>>>>> 2478a500
#: ../source/reference/method/db.stats.txt:43
msgid "Example"
msgstr ""

<<<<<<< HEAD
=======
# e92dab4b0d92469c83bbb022d86a3819
>>>>>>> 2478a500
#: ../source/reference/method/db.stats.txt:45
msgid "The following example converts the returned values to kilobytes:"
msgstr ""

<<<<<<< HEAD
=======
# ae64f0063e714cf9b2bc72cc02680815
>>>>>>> 2478a500
#: ../source/reference/method/db.stats.txt:53
msgid "The scale factor rounds values to whole numbers."
msgstr ""

# 8547c6d8bde640f5810f8a7db8f0f1c8
#~ msgid ""
#~ "The scale factor rounds values to "
#~ "whole numbers. This can produce "
#~ "unpredictable and unexpected results in "
#~ "some situations."
#~ msgstr ""
<|MERGE_RESOLUTION|>--- conflicted
+++ resolved
@@ -8,11 +8,7 @@
 msgstr ""
 "Project-Id-Version: MongoDB Manual\n"
 "Report-Msgid-Bugs-To: \n"
-<<<<<<< HEAD
-"POT-Creation-Date: 2019-03-19 11:02-0400\n"
-=======
 "POT-Creation-Date: 2016-12-08 12:02-0500\n"
->>>>>>> 2478a500
 "PO-Revision-Date: 2013-12-16 23:33+0000\n"
 "Last-Translator: tychoish <tychoish@gmail.com>\n"
 "Language: es\n"
@@ -24,123 +20,33 @@
 "Content-Transfer-Encoding: 8bit\n"
 "Generated-By: Babel 2.6.0\n"
 
-<<<<<<< HEAD
-=======
 # bf11fe0349bc447e90118f72fe17837a
->>>>>>> 2478a500
 #: ../source/reference/method/db.stats.txt:3
 msgid "db.stats()"
 msgstr ""
 
-<<<<<<< HEAD
-#: ../source/includes/apiargs/method-db.stats-param.rst:11
-=======
 # 69db79184ae94fafad154d18fe63e06f
 #: ../source/reference/method/db.stats.txt
 msgid "On this page"
 msgstr ""
 
 # 063d1e0ebe8f4cd4b15d1fa9daf846c9
->>>>>>> 2478a500
 #: ../source/reference/method/db.stats.txt:14
 msgid "Description"
 msgstr ""
 
-<<<<<<< HEAD
-=======
 # d1c42ef800594b6084317939a11621e3
->>>>>>> 2478a500
 #: ../source/reference/method/db.stats.txt:18
 msgid ""
 "Returns statistics that reflect the use state of a single "
 ":term:`database`."
 msgstr ""
 
-<<<<<<< HEAD
-=======
 # a104a363e2a84cddbe3ba817c06d861b
->>>>>>> 2478a500
 #: ../source/reference/method/db.stats.txt:20
 msgid "The :method:`db.stats()` method has the following parameter:"
 msgstr ""
 
-<<<<<<< HEAD
-#: ../source/includes/apiargs/method-db.stats-param.rst:7
-msgid "Parameter"
-msgstr ""
-
-#: ../source/includes/apiargs/method-db.stats-param.rst:9
-msgid "Type"
-msgstr ""
-
-#: ../source/includes/apiargs/method-db.stats-param.rst:13
-msgid "``scale``"
-msgstr ""
-
-#: ../source/includes/apiargs/method-db.stats-param.rst:15
-msgid "number"
-msgstr ""
-
-#: ../source/includes/apiargs/method-db.stats-param.rst:17
-#: ../source/includes/apiargs/method-db.stats-param.rst:27
-msgid ""
-"Optional. The scale at which to deliver results. Unless specified, this "
-"command returns all data in bytes."
-msgstr ""
-
-#: ../source/includes/apiargs/method-db.stats-param.rst
-msgid "param number scale"
-msgstr ""
-
-#: ../source/reference/method/db.stats.txt
-msgid "Returns"
-msgstr ""
-
-#: ../source/reference/method/db.stats.txt:24
-msgid ""
-"A :term:`document` with statistics reflecting the database system's "
-"state. For an explanation of the output, see "
-":doc:`/reference/command/dbStats`."
-msgstr ""
-
-#: ../source/reference/method/db.stats.txt:28
-msgid ""
-"The :method:`db.stats()` method is a wrapper around the "
-":dbcommand:`dbStats` database command."
-msgstr ""
-
-#: ../source/reference/method/db.stats.txt:32
-msgid "Behavior"
-msgstr ""
-
-#: ../source/reference/method/db.stats.txt:35
-msgid "Accuracy after Unexpected Shutdown"
-msgstr ""
-
-#: ../source/includes/fact-unexpected-shutdown-accuracy.rst:1
-msgid ""
-"After an unclean shutdown of a :binary:`~bin.mongod` using the "
-":doc:`Wired Tiger </core/wiredtiger>` storage engine, |opt| statistics "
-"reported by |cmd| may be inaccurate."
-msgstr ""
-
-#: ../source/includes/fact-unexpected-shutdown-accuracy.rst:5
-msgid ""
-"The amount of drift depends on the number of insert, update, or delete "
-"operations performed between the last :ref:`checkpoint <storage-"
-"wiredtiger-checkpoints>` and the unclean shutdown. Checkpoints usually "
-"occur every 60 seconds. However, :binary:`~bin.mongod` instances running "
-"with non-default :option:`--syncdelay <mongod --syncdelay>` settings may "
-"have more or less frequent checkpoints."
-msgstr ""
-
-#: ../source/includes/fact-unexpected-shutdown-accuracy.rst:12
-msgid ""
-"Run :dbcommand:`validate` on each collection on the :binary:`~bin.mongod`"
-" to to restore the correct statistics after an unclean shutdown."
-msgstr ""
-
-=======
 # 78a40c049282482eb34bf6cd14b5cd66
 #: ../source/reference/method/db.stats.txt:24
 msgid ""
@@ -193,23 +99,16 @@
 msgstr ""
 
 # 08a7d7a9e6b942f0944de3d928671a6a
->>>>>>> 2478a500
 #: ../source/reference/method/db.stats.txt:43
 msgid "Example"
 msgstr ""
 
-<<<<<<< HEAD
-=======
 # e92dab4b0d92469c83bbb022d86a3819
->>>>>>> 2478a500
 #: ../source/reference/method/db.stats.txt:45
 msgid "The following example converts the returned values to kilobytes:"
 msgstr ""
 
-<<<<<<< HEAD
-=======
 # ae64f0063e714cf9b2bc72cc02680815
->>>>>>> 2478a500
 #: ../source/reference/method/db.stats.txt:53
 msgid "The scale factor rounds values to whole numbers."
 msgstr ""
