title: "Create database directory."
stepnum: 1
ref: create-directories
content: |

  Create the :term:`data directory <dbpath>` where MongoDB stores data.
  MongoDB's default data directory path is the absolute path
  ``\data\db`` on the drive from which you start MongoDB.

  From the :guilabel:`Command Interpreter`, create the data directories:

  .. code-block:: bat
   
     cd C:\
     md "\data\db" 

---
title: Start your MongoDB database.
stepnum: 2
ref: start
content: |

  To start MongoDB, run :binary:`~bin.mongod.exe`. 

  .. code-block:: bat

<<<<<<< HEAD
     "C:\Program Files\MongoDB\Server\{+version+}\bin\mongod.exe" --dbpath="c:\data\db"
=======
     "C:\Program Files\MongoDB\Server\{+windows-dir-version+}\bin\mongod.exe" --dbpath="c:\data\db"
>>>>>>> 2478a500

  The :option:`--dbpath <mongod --dbpath>` option points to your 
  database directory.
  
  If the MongoDB database server is running correctly, the 
  :guilabel:`Command Interpreter` displays:

  .. code-block:: shell

     [initandlisten] waiting for connections

  .. important::

     Depending on the 
     `Windows Defender Firewall <https://docs.microsoft.com/en-us/windows/security/identity-protection/windows-firewall/windows-firewall-with-advanced-security>`__ 
     settings on your Windows host, Windows may display a
     :guilabel:`Security Alert` dialog box about blocking 
     "some features" of ``C:\Program Files\MongoDB\Server\{+windows-dir-version+}\bin\mongod.exe`` 
     from communicating on networks. To remedy this issue: 

     a. Click :guilabel:`Private Networks, such as my home or work 
        network`.
     b. Click :guilabel:`Allow access`. 

     To learn more about security and MongoDB, see the 
     :doc:`Security Documentation </security>`.
---
title: Connect to MongoDB.
stepnum: 3
ref: connect
content: |
  To connect a
  :binary:`mongo.exe <bin.mongo>` shell to the MongoDB instance, open another 
  :guilabel:`Command Interpreter` with Administrative privileges and run:

  .. code-block:: bat

     "C:\Program Files\MongoDB\Server\{+windows-dir-version+}\bin\mongo.exe"

  For more information on connecting a :binary:`mongo.exe <bin.mongo>`
  shell, such as to connect to a MongoDB instance running on a different
  host and/or port, see :doc:`/mongo`. For information on CRUD
  (Create,Read,Update,Delete) operations, see:
     
  - :doc:`/tutorial/insert-documents`
  - :doc:`/tutorial/query-documents`
  - :doc:`/tutorial/update-documents`
  - :doc:`/tutorial/remove-documents`

...<|MERGE_RESOLUTION|>--- conflicted
+++ resolved
@@ -24,11 +24,7 @@
 
   .. code-block:: bat
 
-<<<<<<< HEAD
-     "C:\Program Files\MongoDB\Server\{+version+}\bin\mongod.exe" --dbpath="c:\data\db"
-=======
      "C:\Program Files\MongoDB\Server\{+windows-dir-version+}\bin\mongod.exe" --dbpath="c:\data\db"
->>>>>>> 2478a500
 
   The :option:`--dbpath <mongod --dbpath>` option points to your 
   database directory.
