# SOME DESCRIPTIVE TITLE.
# Copyright (C) 2011-2014, MongoDB, Inc.
# This file is distributed under the same license as the mongodb-manual
# package.
#
# Translators:
msgid ""
msgstr ""
"Project-Id-Version: MongoDB Manual\n"
"Report-Msgid-Bugs-To: \n"
<<<<<<< HEAD
"POT-Creation-Date: 2019-03-19 11:02-0400\n"
=======
"POT-Creation-Date: 2016-12-08 12:02-0500\n"
>>>>>>> 2478a500
"PO-Revision-Date: 2014-04-08 19:20+0000\n"
"Last-Translator: tychoish <tychoish@gmail.com>\n"
"Language: es\n"
"Language-Team: Spanish (http://www.transifex.com/projects/p/mongodb-"
"manual/language/es/)\n"
"Plural-Forms: nplurals=2; plural=(n != 1)\n"
"MIME-Version: 1.0\n"
"Content-Type: text/plain; charset=utf-8\n"
"Content-Transfer-Encoding: 8bit\n"
"Generated-By: Babel 2.6.0\n"

<<<<<<< HEAD
=======
# 62a87d6963b74d2184ee489e1938dd8f
>>>>>>> 2478a500
#: ../source/reference/method/cursor.hint.txt:3
msgid "cursor.hint()"
msgstr ""

<<<<<<< HEAD
=======
# d0fb980b0f12437da355cea5c3157a16
#: ../source/reference/method/cursor.hint.txt
msgid "On this page"
msgstr ""

# 696eaf8f1f004aed94e1e2ca14acb04f
>>>>>>> 2478a500
#: ../source/reference/method/cursor.hint.txt:14
msgid "Definition"
msgstr ""

<<<<<<< HEAD
=======
# d87827cbeb824422ae627904f1c53e2e
>>>>>>> 2478a500
#: ../source/reference/method/cursor.hint.txt:18
msgid ""
"Call this method on a query to override MongoDB's default index selection"
" and :doc:`query optimization process </core/query-plans>`. Use "
":method:`db.collection.getIndexes()` to return the list of current "
"indexes on a collection."
msgstr ""

<<<<<<< HEAD
=======
# 18c49225d37b4737a210d0d0e8f66b2f
>>>>>>> 2478a500
#: ../source/reference/method/cursor.hint.txt:23
msgid "The :method:`cursor.hint()` method has the following parameter:"
msgstr ""

<<<<<<< HEAD
#: ../source/includes/apiargs/method-cursor.hint-param.rst:7
msgid "Parameter"
msgstr ""

#: ../source/includes/apiargs/method-cursor.hint-param.rst:9
msgid "Type"
msgstr ""

#: ../source/includes/apiargs/method-cursor.hint-param.rst:11
msgid "Description"
msgstr ""

#: ../source/includes/apiargs/method-cursor.hint-param.rst:13
msgid "``index``"
msgstr ""

#: ../source/includes/apiargs/method-cursor.hint-param.rst:15
msgid "string or document"
msgstr ""

#: ../source/includes/apiargs/method-cursor.hint-param.rst:17
#: ../source/includes/apiargs/method-cursor.hint-param.rst:32
msgid ""
"The index to \"hint\" or force MongoDB to use when performing the query. "
"Specify the index either by the index name or by the index specification "
"document."
msgstr ""

#: ../source/includes/apiargs/method-cursor.hint-param.rst:21
#: ../source/includes/apiargs/method-cursor.hint-param.rst:36
msgid ""
"You can also specify ``{ $natural : 1 }`` to force the query to perform a"
" forwards collection scan, or ``{ $natural : -1 }`` for a reverse "
"collection scan."
msgstr ""

#: ../source/includes/apiargs/method-cursor.hint-param.rst
msgid "param string, document index"
msgstr ""

=======
# f9ecbfd305314715871ce8c48f299c86
>>>>>>> 2478a500
#: ../source/reference/method/cursor.hint.txt:28
msgid "Behavior"
msgstr ""

<<<<<<< HEAD
=======
# e97db9a45e7641ba82354c1734e94974
>>>>>>> 2478a500
#: ../source/reference/method/cursor.hint.txt:30
msgid ""
"When an :ref:`index filter <index-filters>` exists for the query shape, "
"MongoDB ignores the :method:`~cursor.hint()`."
msgstr ""

<<<<<<< HEAD
=======
# 602d531c6ee244b8a290fa043607dc7d
>>>>>>> 2478a500
#: ../source/includes/fact-hint-text-query-restriction.rst:3
msgid ""
"You cannot use :method:`~cursor.hint()` if the query includes a "
":query:`$text` query expression."
msgstr ""

<<<<<<< HEAD
#: ../source/reference/method/cursor.hint.txt:36
msgid "Examples"
msgstr ""

#: ../source/reference/method/cursor.hint.txt:39
msgid "Specify an Index"
msgstr ""

=======
# 838c81cf388341bfa07ef704c5e9b58c
#: ../source/reference/method/cursor.hint.txt:36
msgid "Examples"
msgstr ""

# 5ed915747bef40c2a75ad51d437e42b3
#: ../source/reference/method/cursor.hint.txt:39
msgid "Specify an Index"
msgstr ""

# d3218f544a7541b091db0b5212ca7dab
>>>>>>> 2478a500
#: ../source/reference/method/cursor.hint.txt:41
msgid ""
"The following example returns all documents in the collection named "
"``users`` using the index on the ``age`` field."
msgstr ""

<<<<<<< HEAD
=======
# add20a669a6c4760a7fcbded7817da80
>>>>>>> 2478a500
#: ../source/reference/method/cursor.hint.txt:48
msgid "You can also specify the index using the index name:"
msgstr ""

<<<<<<< HEAD
=======
# 3894d10d526b4807bc443461ac05e37d
>>>>>>> 2478a500
#: ../source/reference/method/cursor.hint.txt:57
msgid "Force Collection Scans"
msgstr ""

<<<<<<< HEAD
=======
# b252b6fe1dc24c2ea324b49a33477a76
>>>>>>> 2478a500
#: ../source/reference/method/cursor.hint.txt:59
msgid ""
"You can specify ``{ $natural : 1 }`` to force the query to perform a "
"forwards collection scan:"
msgstr ""

<<<<<<< HEAD
=======
# ef1cd7a4aca2473da15cec3dad3febbd
>>>>>>> 2478a500
#: ../source/reference/method/cursor.hint.txt:66
msgid ""
"You can also specify ``{ $natural : -1 }`` to force the query to perform "
"a reverse collection scan:"
msgstr ""

<<<<<<< HEAD
=======
# b9c58a226c7846cdb3c612bb1b16664a
>>>>>>> 2478a500
#: ../source/reference/method/cursor.hint.txt:75
msgid ":doc:`/indexes`"
msgstr ""

<<<<<<< HEAD
=======
# 95dff83adbf54fb78fc829c1f4be3554
>>>>>>> 2478a500
#: ../source/reference/method/cursor.hint.txt:76
msgid ":doc:`/core/query-plans`"
msgstr ""

<<<<<<< HEAD
=======
# 1e1ded61c3a14f98910744444cb1a2a3
>>>>>>> 2478a500
#: ../source/reference/method/cursor.hint.txt:77
msgid ":ref:`index-filters`"
msgstr ""

<<<<<<< HEAD
=======
# d111aa2c41c5490f8adf3ca3054f1e6a
>>>>>>> 2478a500
#: ../source/reference/method/cursor.hint.txt:78
msgid ":operator:`$hint`"
msgstr ""

# 2050dc0a3b5843b2b3693500c7793a73
#~ msgid ""
#~ "When an :ref:`index filter <index-"
#~ "filters>` exists for the query shape,"
#~ " MongoDB ignores the :method:`~cursor.hint()`."
#~ " The :data:`explain.filterSet` field of the"
#~ " :method:`~cursor.explain()` output indicates "
#~ "whether MongoDB applied an index filter"
#~ " for the query."
#~ msgstr ""

# d4a735d527c841c8b099f03ffafa27cf
#~ msgid "Example"
#~ msgstr ""

# f409262ee8824651b1a6f8d8392092c1
#~ msgid ":doc:`/core/indexes-introduction`"
#~ msgstr ""

# 51aab0cd4eca4833b8aa2fd7273c3e22
#~ msgid ":doc:`/administration/indexes`"
#~ msgstr ""
<|MERGE_RESOLUTION|>--- conflicted
+++ resolved
@@ -8,11 +8,7 @@
 msgstr ""
 "Project-Id-Version: MongoDB Manual\n"
 "Report-Msgid-Bugs-To: \n"
-<<<<<<< HEAD
-"POT-Creation-Date: 2019-03-19 11:02-0400\n"
-=======
 "POT-Creation-Date: 2016-12-08 12:02-0500\n"
->>>>>>> 2478a500
 "PO-Revision-Date: 2014-04-08 19:20+0000\n"
 "Last-Translator: tychoish <tychoish@gmail.com>\n"
 "Language: es\n"
@@ -24,31 +20,22 @@
 "Content-Transfer-Encoding: 8bit\n"
 "Generated-By: Babel 2.6.0\n"
 
-<<<<<<< HEAD
-=======
 # 62a87d6963b74d2184ee489e1938dd8f
->>>>>>> 2478a500
 #: ../source/reference/method/cursor.hint.txt:3
 msgid "cursor.hint()"
 msgstr ""
 
-<<<<<<< HEAD
-=======
 # d0fb980b0f12437da355cea5c3157a16
 #: ../source/reference/method/cursor.hint.txt
 msgid "On this page"
 msgstr ""
 
 # 696eaf8f1f004aed94e1e2ca14acb04f
->>>>>>> 2478a500
 #: ../source/reference/method/cursor.hint.txt:14
 msgid "Definition"
 msgstr ""
 
-<<<<<<< HEAD
-=======
 # d87827cbeb824422ae627904f1c53e2e
->>>>>>> 2478a500
 #: ../source/reference/method/cursor.hint.txt:18
 msgid ""
 "Call this method on a query to override MongoDB's default index selection"
@@ -57,92 +44,30 @@
 "indexes on a collection."
 msgstr ""
 
-<<<<<<< HEAD
-=======
 # 18c49225d37b4737a210d0d0e8f66b2f
->>>>>>> 2478a500
 #: ../source/reference/method/cursor.hint.txt:23
 msgid "The :method:`cursor.hint()` method has the following parameter:"
 msgstr ""
 
-<<<<<<< HEAD
-#: ../source/includes/apiargs/method-cursor.hint-param.rst:7
-msgid "Parameter"
-msgstr ""
-
-#: ../source/includes/apiargs/method-cursor.hint-param.rst:9
-msgid "Type"
-msgstr ""
-
-#: ../source/includes/apiargs/method-cursor.hint-param.rst:11
-msgid "Description"
-msgstr ""
-
-#: ../source/includes/apiargs/method-cursor.hint-param.rst:13
-msgid "``index``"
-msgstr ""
-
-#: ../source/includes/apiargs/method-cursor.hint-param.rst:15
-msgid "string or document"
-msgstr ""
-
-#: ../source/includes/apiargs/method-cursor.hint-param.rst:17
-#: ../source/includes/apiargs/method-cursor.hint-param.rst:32
-msgid ""
-"The index to \"hint\" or force MongoDB to use when performing the query. "
-"Specify the index either by the index name or by the index specification "
-"document."
-msgstr ""
-
-#: ../source/includes/apiargs/method-cursor.hint-param.rst:21
-#: ../source/includes/apiargs/method-cursor.hint-param.rst:36
-msgid ""
-"You can also specify ``{ $natural : 1 }`` to force the query to perform a"
-" forwards collection scan, or ``{ $natural : -1 }`` for a reverse "
-"collection scan."
-msgstr ""
-
-#: ../source/includes/apiargs/method-cursor.hint-param.rst
-msgid "param string, document index"
-msgstr ""
-
-=======
 # f9ecbfd305314715871ce8c48f299c86
->>>>>>> 2478a500
 #: ../source/reference/method/cursor.hint.txt:28
 msgid "Behavior"
 msgstr ""
 
-<<<<<<< HEAD
-=======
 # e97db9a45e7641ba82354c1734e94974
->>>>>>> 2478a500
 #: ../source/reference/method/cursor.hint.txt:30
 msgid ""
 "When an :ref:`index filter <index-filters>` exists for the query shape, "
 "MongoDB ignores the :method:`~cursor.hint()`."
 msgstr ""
 
-<<<<<<< HEAD
-=======
 # 602d531c6ee244b8a290fa043607dc7d
->>>>>>> 2478a500
 #: ../source/includes/fact-hint-text-query-restriction.rst:3
 msgid ""
 "You cannot use :method:`~cursor.hint()` if the query includes a "
 ":query:`$text` query expression."
 msgstr ""
 
-<<<<<<< HEAD
-#: ../source/reference/method/cursor.hint.txt:36
-msgid "Examples"
-msgstr ""
-
-#: ../source/reference/method/cursor.hint.txt:39
-msgid "Specify an Index"
-msgstr ""
-
-=======
 # 838c81cf388341bfa07ef704c5e9b58c
 #: ../source/reference/method/cursor.hint.txt:36
 msgid "Examples"
@@ -154,77 +79,52 @@
 msgstr ""
 
 # d3218f544a7541b091db0b5212ca7dab
->>>>>>> 2478a500
 #: ../source/reference/method/cursor.hint.txt:41
 msgid ""
 "The following example returns all documents in the collection named "
 "``users`` using the index on the ``age`` field."
 msgstr ""
 
-<<<<<<< HEAD
-=======
 # add20a669a6c4760a7fcbded7817da80
->>>>>>> 2478a500
 #: ../source/reference/method/cursor.hint.txt:48
 msgid "You can also specify the index using the index name:"
 msgstr ""
 
-<<<<<<< HEAD
-=======
 # 3894d10d526b4807bc443461ac05e37d
->>>>>>> 2478a500
 #: ../source/reference/method/cursor.hint.txt:57
 msgid "Force Collection Scans"
 msgstr ""
 
-<<<<<<< HEAD
-=======
 # b252b6fe1dc24c2ea324b49a33477a76
->>>>>>> 2478a500
 #: ../source/reference/method/cursor.hint.txt:59
 msgid ""
 "You can specify ``{ $natural : 1 }`` to force the query to perform a "
 "forwards collection scan:"
 msgstr ""
 
-<<<<<<< HEAD
-=======
 # ef1cd7a4aca2473da15cec3dad3febbd
->>>>>>> 2478a500
 #: ../source/reference/method/cursor.hint.txt:66
 msgid ""
 "You can also specify ``{ $natural : -1 }`` to force the query to perform "
 "a reverse collection scan:"
 msgstr ""
 
-<<<<<<< HEAD
-=======
 # b9c58a226c7846cdb3c612bb1b16664a
->>>>>>> 2478a500
 #: ../source/reference/method/cursor.hint.txt:75
 msgid ":doc:`/indexes`"
 msgstr ""
 
-<<<<<<< HEAD
-=======
 # 95dff83adbf54fb78fc829c1f4be3554
->>>>>>> 2478a500
 #: ../source/reference/method/cursor.hint.txt:76
 msgid ":doc:`/core/query-plans`"
 msgstr ""
 
-<<<<<<< HEAD
-=======
 # 1e1ded61c3a14f98910744444cb1a2a3
->>>>>>> 2478a500
 #: ../source/reference/method/cursor.hint.txt:77
 msgid ":ref:`index-filters`"
 msgstr ""
 
-<<<<<<< HEAD
-=======
 # d111aa2c41c5490f8adf3ca3054f1e6a
->>>>>>> 2478a500
 #: ../source/reference/method/cursor.hint.txt:78
 msgid ":operator:`$hint`"
 msgstr ""
