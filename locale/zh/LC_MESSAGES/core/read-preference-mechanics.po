#
msgid ""
msgstr ""
"Project-Id-Version: mongodb-manual 3.0\n"
"Report-Msgid-Bugs-To: \n"
"POT-Creation-Date: 2015-08-20 19:13-0400\n"
"PO-Revision-Date: YEAR-MO-DA HO:MI+ZONE\n"
"Last-Translator: FULL NAME <EMAIL@ADDRESS>\n"
"Language-Team: LANGUAGE <LL@li.org>\n"
"MIME-Version: 1.0\n"
"Content-Type: text/plain; charset=UTF-8\n"
"Content-Transfer-Encoding: 8bit\n"

#: ../source/core/read-preference-mechanics.txt:6
msgid "Read Preference Processes"
msgstr "复制集读选项的生效流程"

#: ../source/core/read-preference-mechanics.txt:16
msgid ""
"MongoDB drivers use the following procedures to direct operations to replica "
"sets and sharded clusters. To determine how to route their operations, "
"applications periodically update their view of the replica set's state, "
"identifying which members are up or down, which member is :term:`primary`, "
"and verifying the latency to each :program:`mongod` instance."
msgstr ""
"MongoDB驱动通过下列的流程来管理复制集和分片集群中的操作。为了决定如何路由它的"
"操作，应用程序定期的获取复制集的状态视图，包括：节点是否活着，哪个节点是 :"
"term:`主节点 <primary>` ，检查每个 :program:`mongod` 实例的延时情况。"

#: ../source/core/read-preference-mechanics.txt:31
msgid "Member Selection"
msgstr "节点的选择"

#: ../source/core/read-preference-mechanics.txt:33
msgid ""
"Clients, by way of their drivers, and :program:`mongos` instances for "
"sharded clusters, periodically update their view of the replica set's state."
msgstr ""
"客户端经由他们的驱动或是分片集群中得 :program:`mongos` 实例来定期的获取复制集"
"的状态视图。"

#: ../source/core/read-preference-mechanics.txt:36
msgid ""
"When you select non-:readmode:`primary` read preference, the driver will "
"determine which member to target using the following process:"
msgstr ""
"当我们选择 non-:readmode:`primary` 模式的复制集读选项的时候，驱动将通过下列过"
"流程决定将操作的发送目标："

#: ../source/core/read-preference-mechanics.txt:39
msgid ""
"Assembles a list of suitable members, taking into account member type (i.e. "
"secondary, primary, or all members)."
msgstr ""
"收集可用的节点的名单，并按节点类型分类（如 从节点，主节点或是所有节点）。"

#: ../source/core/read-preference-mechanics.txt:42
msgid "Excludes members not matching the tag sets, if specified."
msgstr "如果制定了标签，则排除不符合标签的节点。"

#: ../source/core/read-preference-mechanics.txt:44
msgid ""
"Determines which suitable member is the closest to the client in absolute "
"terms."
msgstr "判断出最近的（绝对路径）可用的节点。"

#: ../source/core/read-preference-mechanics.txt:47
msgid ""
"Builds a list of members that are within a defined ping distance (in "
"milliseconds) of the \"absolute nearest\" member."
msgstr "将这些节点和其与网络延时列出。"

#: ../source/core/read-preference-mechanics.txt:51
msgid ""
"Applications can configure the threshold used in this stage. The default "
"\"acceptable latency\" is 15 milliseconds, which you can override in the "
"drivers with their own ``secondaryAcceptableLatencyMS`` option. For "
":program:`mongos` you can use the :option:`--localThreshold <mongos "
"--localThreshold>` or :setting:`~replication.localPingThresholdMs` runtime "
"options to set this value."
msgstr ""

#: ../source/core/read-preference-mechanics.txt:58
msgid ""
"Selects a member from these hosts at random. The member receives the read "
"operation."
msgstr "在这些节点中随机选取一个，并在其上进行读操作。"

#: ../source/core/read-preference-mechanics.txt:61
msgid ""
"Drivers can then associate the thread or connection with the selected "
"member. This :ref:`request association <replica-set-read-preference-behavior-"
"requests>` is configurable by the application. See your :doc:`driver </"
"applications/drivers>` documentation about request association configuration "
"and default behavior."
msgstr ""
"接下来驱动就会与其建立连接。应用程序可以设置 :ref:`请求绑定 <replica-set-"
"read-preference-behavior-requests>` 。参考你所用的 :doc:`驱动 </applications/"
"drivers>` 的文档来获得更多有关请求绑定的配置和默认状态。"

#: ../source/core/read-preference-mechanics.txt:71
msgid "Request Association"
msgstr "请求绑定"

#: ../source/core/read-preference-mechanics.txt:73
msgid ""
"*Request association* is configurable by the application. See your :doc:"
"`driver </applications/drivers>` documentation about request association "
"configuration and default behavior."
msgstr ""
" *请求绑定* 是可由应用程序配置的。参考你所用的 :doc:`驱动 </applications/"
"drivers>` 的文档来获得更多有关请求绑定的配置和默认状态。"

#: ../source/core/read-preference-mechanics.txt:78
msgid ""
"Because :term:`secondary` members of a :term:`replica set` may lag behind "
"the current :term:`primary` by different amounts, reads for :term:"
"`secondary` members may reflect data at different points in time. To prevent "
"sequential reads from jumping around in time, the driver **can** associate "
"application threads to a specific member of the set after the first read, "
"thereby preventing reads from other members. The thread will continue to "
"read from the same member until:"
msgstr ""
"由于 :term:`复制集 <replica set>` 中不同 :term:`从节点 <secondary>` 的数据可"
"能会比  :term:`主节点 <primary>`  有不同程度的延后，且读请求每次可能会被发送"
"在不同的 :term:`从节点 <secondary>` 上。为了防止读操作先后在不同从节点上进行"
"读取，我们可以通过驱动来在第一次读操作之后将该线程与该节点进行绑定，从而让此"
"后的读请求都发送到该节点上。该线程将会一直在这个节点上进行读操作直到："

#: ../source/core/read-preference-mechanics.txt:86
msgid "The application performs a read with a different read preference,"
msgstr "应用程序用不同的复制集读选项执行了一次读操作，"

#: ../source/core/read-preference-mechanics.txt:88
msgid "The thread terminates, or"
msgstr "该线程终止了，或者"

#: ../source/core/read-preference-mechanics.txt:90
msgid ""
"The client receives a socket exception, as is the case when there's a "
"network error or when the :program:`mongod` closes connections during a :"
"term:`failover`.  This triggers a :ref:`retry <replica-set-read-preference-"
"behavior-retry>`, which may be transparent to the application."
msgstr ""
"客户端接收到socket异常，比如：有网络错误或是 :program:`mongod` 进程在一次 :"
"term:`故障切换 <failover>` 中关闭了连接。这将触发 :ref:`retry <replica-set-"
"read-preference-behavior-retry>` ,对于应用程序来说这个过程是透明的"
"（transparent）。"

#: ../source/core/read-preference-mechanics.txt:96
msgid ""
"When using request association, if the client detects that the set has "
"elected a new :term:`primary`, the driver will discard all associations "
"between threads and members."
msgstr ""
"当使用请求绑定的时候，如果客户端发现复制集选举出了新的 :term:`主节点 "
"<primary>` ，那么驱动会解除所有线程与节点之间的关联。"

#: ../source/core/read-preference-mechanics.txt:103
msgid "Auto-Retry"
msgstr "自动重连"

#: ../source/core/read-preference-mechanics.txt:105
msgid ""
"Connections between MongoDB drivers and :program:`mongod` instances in a :"
"term:`replica set` must balance two concerns:"
msgstr ""
"MongoDB驱动与 :term:`复制集 <replica set>` 中得 :program:`mongod` 实例之间的"
"连接需要考虑以下两个平衡点："

#: ../source/core/read-preference-mechanics.txt:108
msgid ""
"The client should attempt to prefer current results, and any connection "
"should read from the same member of the replica set as much as possible. "
"Requests should prefer :ref:`request association <replica-set-read-"
"preference-behavior-requests>` (e.g. *pinning*)."
msgstr ""

#: ../source/core/read-preference-mechanics.txt:113
msgid ""
"The client should minimize the amount of time that the database is "
"inaccessible as the result of a connection issue, networking problem, or :"
"term:`failover` in a replica set."
msgstr ""
"客户端需要尽量减少因为连接、网络问题或是复制集的 :term:`故障切换 <failover>` "
"导致的无法连接数据库的时间。 "

#: ../source/core/read-preference-mechanics.txt:117
msgid "As a result, MongoDB drivers:"
msgstr ""

#: ../source/core/read-preference-mechanics.txt:119
msgid ""
"Reuse a connection to a specific :program:`mongod` for as long as possible "
"after establishing a connection to that instance. This connection is "
"*pinned* to this :program:`mongod`."
msgstr ""

#: ../source/core/read-preference-mechanics.txt:123
msgid ""
"Attempt to reconnect to a new member, obeying existing :ref:`read preference "
"modes <replica-set-read-preference-modes>`, if the connection to :program:"
"`mongod` is lost."
msgstr ""
"如果 :program:`mongod` 上的连接丢失了，应用程序会尝试重连到一个符合现有 :ref:"
"`复制集读选项 <replica-set-read-preference-modes>` 的新节点上。"

#: ../source/core/read-preference-mechanics.txt:127
msgid ""
"Reconnections are transparent to the application itself. If the connection "
"permits reads from :term:`secondary` members, after reconnecting, the "
"application can receive two sequential reads returning from different "
"secondaries. Depending on the state of the individual secondary member's "
"replication, the documents can reflect the state of your database at "
"different moments."
msgstr "对于应用程序本身来说，重连是透明的（transparent）。"

#: ../source/core/read-preference-mechanics.txt:134
msgid ""
"Return an error *only* after attempting to connect to three members of the "
"set that match the :ref:`read preference mode <replica-set-read-preference-"
"modes>` and :ref:`tag set <replica-set-read-preference-tag-sets>`.  If there "
"are fewer than three members of the set, the client will error after "
"connecting to all existing members of the set."
msgstr ""
" *只有* 在试图连接到符合 :ref:`复制集读选项 <replica-set-read-preference-"
"modes>`  与  :ref:`标签设定 <replica-set-read-preference-tag-sets>` 的拥有三"
"个成员的复制集的时候才会报错（Return an error *only* after attempting to "
"connect to three members of the set that match the :ref:`read preference "
"mode <replica-set-read-preference-modes>` and :ref:`tag set <replica-set-"
"read-preference-tag-sets>`.  ）。如果复制集中只有不到3个节点的时候，客户端将"
"会在连接所有现有的节点后报错。"

#: ../source/core/read-preference-mechanics.txt:141
msgid ""
"After this error, the driver selects a new member using the specified read "
"preference mode. In the absence of a specified read preference, the driver "
"uses :readmode:`primary`."
msgstr ""
"在报错后，驱动会根据指定的复制集读选项重新选择一个节点来连接。在没有指定复制"
"集读选项的时候，驱动会使用 :readmode:`primary` 模式。"

#: ../source/core/read-preference-mechanics.txt:145
msgid ""
"After detecting a failover situation, [#fn-failover]_ the driver attempts to "
"refresh the state of the replica set as quickly as possible."
msgstr ""
"在检测到发生了故障切换后， [#fn-failover]_  驱动会尽快刷新来获得最新的复制集"
"状态。"

#: ../source/core/read-preference-mechanics.txt:149
msgid ""
":program:`mongos` instances take a slightly different approach. "
":program:`mongos` instances return connections to secondaries to the "
"connection pool after every request. As a result, the :program:`mongos` "
"reevaluates read preference for every operation."
msgstr ""

#: ../source/core/read-preference-mechanics.txt:156
msgid ""
"When a :term:`failover` occurs, all members of the set close all client "
"connections that produce a socket error in the driver. This behavior "
"prevents or minimizes :term:`rollback`."
msgstr ""
"当发生了 :term:`故障切换<failover>` ，复制集的所有节点都会关闭所有现有连接并"
"返回一个报错。这样可以防止或者最小化 :term:`回滚 <rollback>` 的影响。 "

#: ../source/core/read-preference-mechanics.txt:166
msgid "Read Preference in Sharded Clusters"
msgstr "分片集群中的复制集读选项。"

<<<<<<< HEAD
#: ../source/core/read-preference-mechanics.txt:164
msgid ""
"Before version 2.2, :program:`mongos` did not support the :ref:`read "
"preference mode semantics <replica-set-read-preference-modes>`."
msgstr ""
"在2.2版本之前， :program:`mongos` 不支持指定  :ref:`复制集读选项 <replica-"
"set-read-preference-modes>` 。"

=======
>>>>>>> 7b6fda55
#: ../source/core/read-preference-mechanics.txt:168
msgid ""
"In most :term:`sharded clusters <sharded cluster>`, each shard consists of "
"a :term:`replica set`. As such, read preferences are also applicable. With "
"regard to read preference, read operations in a sharded cluster are "
"identical to unsharded replica sets."
msgstr ""
"在大多数 :term:`分片集群 <sharded cluster>` 中，每个分片是由一个 :term:`复制"
"集 <replica set>` 构成的。 因此，复制集读选项对其也适用。就复制集读选项来说，"
"在分片集群中得复制集进行读操作与在单独的复制集上进行操作没有区别。"

#: ../source/core/read-preference-mechanics.txt:173
msgid ""
"Unlike simple replica sets, in sharded clusters, all interactions with the "
"shards pass from the clients to the :program:`mongos` instances that are "
"actually connected to the set members. :program:`mongos` is then responsible "
"for the application of read preferences, which is transparent to "
"applications."
msgstr ""
"与普通复制集不同的是，在分片集群中，所有分片之间的交互是通过客户端连接到 :"
"program:`mongos` 实例后再连接到各个复制集的。 :program:`mongos` 实例负责处理"
"应用程序传来的复制集读选项，且对应用程序来说是透明的（transparent）。"

#: ../source/core/read-preference-mechanics.txt:179
msgid ""
"There are no configuration changes required for full support of read "
"preference modes in sharded environments, as long as the :program:`mongos` "
"is at least version 2.2. All :program:`mongos` maintain their own connection "
"pool to the replica set members. As a result:"
msgstr ""
"在2.2版本后的分片集群架构中，复制集读选项的配置与复制集中完全一致。 所有的 :"
"program:`mongos` 实例都维护着连接到复制集的连接池，例如："

#: ../source/core/read-preference-mechanics.txt:185
msgid ""
"A request without a specified preference has :readmode:`primary`, the "
"default, unless, the :program:`mongos` reuses an existing connection that "
"has a different mode set."
msgstr ""
"没有指定复制集读选项的请求默认使用 :readmode:`primary` 模式，除非 :program:"
"`mongos` "

#: ../source/core/read-preference-mechanics.txt:189
msgid "To prevent confusion, always explicitly set your read preference mode."
msgstr "为了防止混淆，我们建议是要设置复制集读选项。"

#: ../source/core/read-preference-mechanics.txt:191
msgid ""
"All :readmode:`nearest` and latency calculations reflect the connection "
"between the :program:`mongos` and the :program:`mongod` instances, not the "
"client and the :program:`mongod` instances."
msgstr ""
" :readmode:`nearest` 状态和延时状态都影响着 :program:`mongos` 实例与  :"
"program:`mongod` 实例之间的链接，而不是客户端与 :program:`mongod` 实例之间的"
"链接。"

#: ../source/core/read-preference-mechanics.txt:195
msgid ""
"This produces the desired result, because all results must pass through the :"
"program:`mongos` before returning to the client."
msgstr ""
"这是显而易见的，因为所有的数据都必须通过 :program:`mongos` 实例传输到客户端"
"中。"

#: ../source/core/read-preference-mechanics.txt:1
#: ../source/core/read-preference-mechanics.txt:23
#: ../source/core/read-preference-mechanics.txt:24
#: ../source/core/read-preference-mechanics.txt:25
#: ../source/core/read-preference-mechanics.txt:160
#: ../source/core/read-preference-mechanics.txt:161
msgid "read preference"
msgstr "复制集读选项"

#: ../source/core/read-preference-mechanics.txt:1
msgid "behavior"
msgstr "状态"

#: ../source/core/read-preference-mechanics.txt:23
msgid "ping time"
msgstr "ping time"

#: ../source/core/read-preference-mechanics.txt:24
msgid "nearest"
msgstr "M"

#: ../source/core/read-preference-mechanics.txt:25
msgid "member selection"
msgstr "节点的选择"

#: ../source/core/read-preference-mechanics.txt:160
msgid "sharding"
msgstr "分片"

#: ../source/core/read-preference-mechanics.txt:161
msgid "mongos"
msgstr ""

#: ../source/core/read-preference-mechanics.txt:0
msgid "On this page"
msgstr ""

#~ msgid ""
#~ "Before version 2.2, :program:`mongos` did not support the :ref:`read "
#~ "preference mode semantics <replica-set-read-preference-modes>`."
#~ msgstr ""<|MERGE_RESOLUTION|>--- conflicted
+++ resolved
@@ -269,17 +269,8 @@
 msgid "Read Preference in Sharded Clusters"
 msgstr "分片集群中的复制集读选项。"
 
-<<<<<<< HEAD
-#: ../source/core/read-preference-mechanics.txt:164
-msgid ""
-"Before version 2.2, :program:`mongos` did not support the :ref:`read "
-"preference mode semantics <replica-set-read-preference-modes>`."
-msgstr ""
-"在2.2版本之前， :program:`mongos` 不支持指定  :ref:`复制集读选项 <replica-"
-"set-read-preference-modes>` 。"
-
-=======
->>>>>>> 7b6fda55
+
+
 #: ../source/core/read-preference-mechanics.txt:168
 msgid ""
 "In most :term:`sharded clusters <sharded cluster>`, each shard consists of "
