--- conflicted
+++ resolved
@@ -17,32 +17,9 @@
 msgid "Migrate Config Servers with the Same Hostname"
 msgstr "保持域名不变迁移配置服务器"
 
-<<<<<<< HEAD
-#: ../source/tutorial/migrate-config-servers-with-same-hostname.txt:7
-msgid ""
-"This procedure migrates a :ref:`config server <sharding-config-server>` in "
-"a :doc:`sharded cluster </core/sharding>` to a new system that uses *the "
-"same* hostname."
-msgstr ""
-"这篇教程将 doc:`集群 </core/sharding>` 的一个 :ref:`配置服务器 <sharding-"
-"config-server>` 迁移到另一个系统中,但域名 *保持不变* ."
 
-#: ../source/tutorial/migrate-config-servers-with-same-hostname.txt:11
-msgid ""
-"To migrate all the config servers in a cluster, perform this procedure for "
-"each config server separately and migrate the config servers in reverse "
-"order from how they are listed in the :program:`mongos` instances' :setting:"
-"`~sharding.configDB` string. Start with the last config server listed in "
-"the :setting:`~sharding.configDB` string."
-msgstr ""
-"如果要迁移集群中所有的配置服务器,需要将每个配置服务器都做迁移.按照启动 :"
-"program:`mongos` 时配置的 :setting:`~sharding.configDB` 字符串的 **相反** 的"
-"顺序进行迁移,从最后一个配置服务器开始."
+#: ../source/tutorial/migrate-config-servers-with-same-hostname.txt:38
 
-#: ../source/tutorial/migrate-config-servers-with-same-hostname.txt:19
-=======
-#: ../source/tutorial/migrate-config-servers-with-same-hostname.txt:38
->>>>>>> 7b6fda55
 msgid "Shut down the config server."
 msgstr "关闭配置服务器"
 
@@ -86,10 +63,7 @@
 "When you start the third config server, your cluster will become writable "
 "and it will be able to create new splits and migrate chunks as needed."
 msgstr ""
-<<<<<<< HEAD
-"在第三台配置服务器启动完成后,集群元信息将变得可写,可以开始进行数据块分裂与数"
-"据均衡."
-=======
+
 
 #: ../source/tutorial/migrate-config-servers-with-same-hostname.txt:15
 msgid ""
@@ -139,4 +113,3 @@
 #~ ":setting:`~sharding.configDB` string. Start with the last config server "
 #~ "listed in the :setting:`~sharding.configDB` string."
 #~ msgstr ""
->>>>>>> 7b6fda55
