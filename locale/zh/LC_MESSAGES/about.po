#
msgid ""
msgstr ""
"Project-Id-Version: mongodb-manual 3.0\n"
"Report-Msgid-Bugs-To: \n"
"POT-Creation-Date: 2015-08-20 19:13-0400\n"
"PO-Revision-Date: YEAR-MO-DA HO:MI+ZONE\n"
"Last-Translator: FULL NAME <EMAIL@ADDRESS>\n"
"Language-Team: LANGUAGE <LL@li.org>\n"
"MIME-Version: 1.0\n"
"Content-Type: text/plain; charset=UTF-8\n"
"Content-Transfer-Encoding: 8bit\n"
"Plural-Forms: nplurals=1; plural=0;\n"
"X-Generator: Weblate 2.5-dev\n"

#: ../source/about.txt:5
msgid "About MongoDB Documentation"
msgstr "关于MongoDB文档"

<<<<<<< HEAD
#: ../source/about.txt:9
msgid ""
"`The MongoDB Manual <http://docs.mongodb.org/manual/#>`_ contains "
"comprehensive documentation on the MongoDB :term:`document`-oriented "
"database management system. This page describes the manual's licensing, "
"editions, and versions, and describes how to make a change request and how "
"to contribute to the manual."
msgstr "`The MongoDB Manual <http://docs.mongodb.org/manual/#>`_ 包括"

#: ../source/about.txt:15
msgid ""
"For more information on MongoDB, see `MongoDB: A Document Oriented Database "
"<http://www.mongodb.org/about/>`_. To download MongoDB, see the `downloads "
"page <http://www.mongodb.org/downloads>`_."
msgstr ""

=======
>>>>>>> 7b6fda55
#: ../source/about.txt:21
msgid "License"
msgstr "许可证"

#: ../source/about.txt:30
msgid "Editions"
msgstr ""

#: ../source/about.txt:32
msgid ""
"In addition to the `MongoDB Manual <http://docs.mongodb.org/manual/#>`_, you"
" can also access this content in the following editions:"
msgstr ""

#: ../source/about.txt:35
msgid ":hardlink:`HTML tar.gz <manual.tar.gz>`"
msgstr ""

#: ../source/about.txt:39
msgid ""
"MongoDB Reference documentation is also available as part of `dash "
"<http://kapeli.com/dash>`_. You can also access the :hardlink:`MongoDB Man "
"Pages <manpages.tar.gz>` which are also distributed with the official "
"MongoDB Packages."
msgstr ""

#: ../source/about.txt:45
msgid "Version and Revisions"
msgstr ""

#: ../source/about.txt:47
msgid "This version of the manual reflects version |version| of MongoDB."
msgstr ""

#: ../source/about.txt:49
msgid ""
"See the `MongoDB Documentation Project Page <http://docs.mongodb.org>`_ for "
"an overview of all editions and output formats of the MongoDB Manual. You "
"can see the full revision history and track ongoing improvements and "
"additions for all versions of the manual from its `GitHub repository "
"<https://github.com/mongodb/docs>`_."
msgstr ""

#: ../source/about.txt:55
msgid ""
"This edition reflects \"|branch|\" branch of the documentation as of the "
"\"|commit|\" revision. This branch is explicitly accessible via "
"\"|hardlink|\" and you can always reference the commit of the current manual"
" in the :hardlink:`release.txt` file."
msgstr ""

#: ../source/about.txt:60
msgid ""
"The most up-to-date, current, and stable version of the manual is always "
"available at \"http://docs.mongodb.org/manual/\"."
msgstr ""

#: ../source/about.txt:64
msgid "Report an Issue or Make a Change Request"
msgstr ""

#: ../source/about.txt:66
msgid ""
"To report an issue with this manual or to make a change request, file a "
"ticket at the `MongoDB DOCS Project on Jira "
"<https://jira.mongodb.org/browse/DOCS>`_."
msgstr ""

#: ../source/about.txt:73
msgid "Contribute to the Documentation"
msgstr ""

#: ../source/about.txt:80
msgid ""
"The entire documentation source for this manual is available in the "
"`mongodb/docs repository <https://github.com/mongodb/docs>`_, which is one "
"of the `MongoDB project repositories on GitHub "
"<http://github.com/mongodb>`_."
msgstr ""

#: ../source/about.txt:85
msgid ""
"To contribute to the documentation, you can open a `GitHub account "
"<https://github.com/>`_, fork the `mongodb/docs repository "
"<https://github.com/mongodb/docs>`_, make a change, and issue a pull "
"request."
msgstr ""

#: ../source/about.txt:90
msgid ""
"In order for the documentation team to accept your change, you must complete"
" the `MongoDB Contributor Agreement <http://www.mongodb.com/contributor>`_."
msgstr ""

#: ../source/about.txt:94
msgid ""
"You can clone the repository by issuing the following command at your system"
" shell:"
msgstr ""

#: ../source/about.txt:102
msgid "About the Documentation Process"
msgstr ""

#: ../source/about.txt:104
msgid ""
"The MongoDB Manual uses `Sphinx <http://sphinx-doc.org//>`_, a sophisticated"
" documentation engine built upon `Python Docutils "
"<http://docutils.sourceforge.net/>`_. The original `reStructured Text "
"<http://docutils.sourceforge.net/rst.html>`_ files, as well as all necessary"
" Sphinx extensions and build tools, are available in the same repository as "
"the documentation."
msgstr ""

#: ../source/about.txt:111
msgid "For more information on the MongoDB documentation process, see:"
msgstr ""

#: ../source/about.txt:121
msgid ""
"If you have any questions, please feel free to open a :issue:`Jira Case "
"<DOCS>`."
msgstr ""

#: ../source/about.txt:0
msgid "On this page"
msgstr ""

#: ../source/about.txt:15
msgid ""
"`The MongoDB Manual <http://docs.mongodb.org/manual/#>`_ contains "
"comprehensive documentation on MongoDB. This page describes the manual's "
"licensing, editions, and versions, and describes how to make a change "
"request and how to contribute to the manual."
msgstr ""

#: ../source/about.txt:23
msgid ""
"This work is licensed under a `Creative Commons Attribution-NonCommercial-"
"ShareAlike 3.0 United States License <http://creativecommons.org/licenses"
"/by-nc-sa/3.0/us/>`_"
msgstr ""

#: ../source/about.txt:27
msgid "|copy| MongoDB, Inc. 2008-|year|"
msgstr ""

#: ../source/about.txt:37
msgid ":hardlink:`EPUB Format <MongoDB-manual.epub>`"
msgstr ""

#~ msgid ""
#~ "`The MongoDB Manual <http://docs.mongodb.org/manual/#>`_ contains "
#~ "comprehensive documentation on the MongoDB :term:`document`-oriented "
#~ "database management system. This page describes the manual's licensing, "
#~ "editions, and versions, and describes how to make a change request and how "
#~ "to contribute to the manual."
#~ msgstr ""

#~ msgid ""
#~ "For more information on MongoDB, see `MongoDB: A Document Oriented Database "
#~ "<http://www.mongodb.org/about/>`_. To download MongoDB, see the `downloads "
#~ "page <http://www.mongodb.org/downloads>`_."
#~ msgstr ""

#~ msgid ""
#~ "This manual is licensed under a Creative Commons \"`Attribution-"
#~ "NonCommercial-ShareAlike 3.0 Unported <http://creativecommons.org/licenses"
#~ "/by-nc-sa/3.0/>`_\" (i.e. \"CC-BY-NC-SA\") license."
#~ msgstr ""

#~ msgid "The MongoDB Manual is copyright |copy| 2011-|year| MongoDB, Inc."
#~ msgstr ""

#~ msgid ":hardlink:`ePub Format <MongoDB-manual.epub>`"
#~ msgstr ""

#~ msgid ":hardlink:`Single HTML Page <single/>`"
#~ msgstr ""

#~ msgid ":hardlink:`PDF Format <MongoDB-manual.pdf>` (without reference.)"
#~ msgstr ""

#~ msgid ""
#~ "You also can access PDF files that contain subsets of the MongoDB Manual:"
#~ msgstr ""

#~ msgid ":hardlink:`MongoDB Reference Manual <MongoDB-reference-manual.pdf>`"
#~ msgstr ""

#~ msgid ":hardlink:`MongoDB CRUD Operations <MongoDB-crud-guide.pdf>`"
#~ msgstr ""

#~ msgid ":hardlink:`Data Models for MongoDB <MongoDB-data-models-guide.pdf>`"
#~ msgstr ""

#~ msgid ":hardlink:`MongoDB Data Aggregation <MongoDB-aggregation-guide.pdf>`"
#~ msgstr ""

#~ msgid ":hardlink:`Replication and MongoDB <MongoDB-replication-guide.pdf>`"
#~ msgstr ""

#~ msgid ":hardlink:`Sharding and MongoDB <MongoDB-sharding-guide.pdf>`"
#~ msgstr ""

#~ msgid ":hardlink:`MongoDB Administration <MongoDB-administration-guide.pdf>`"
#~ msgstr ""

#~ msgid ":hardlink:`MongoDB Security <MongoDB-security-guide.pdf>`"
#~ msgstr ""<|MERGE_RESOLUTION|>--- conflicted
+++ resolved
@@ -17,25 +17,6 @@
 msgid "About MongoDB Documentation"
 msgstr "关于MongoDB文档"
 
-<<<<<<< HEAD
-#: ../source/about.txt:9
-msgid ""
-"`The MongoDB Manual <http://docs.mongodb.org/manual/#>`_ contains "
-"comprehensive documentation on the MongoDB :term:`document`-oriented "
-"database management system. This page describes the manual's licensing, "
-"editions, and versions, and describes how to make a change request and how "
-"to contribute to the manual."
-msgstr "`The MongoDB Manual <http://docs.mongodb.org/manual/#>`_ 包括"
-
-#: ../source/about.txt:15
-msgid ""
-"For more information on MongoDB, see `MongoDB: A Document Oriented Database "
-"<http://www.mongodb.org/about/>`_. To download MongoDB, see the `downloads "
-"page <http://www.mongodb.org/downloads>`_."
-msgstr ""
-
-=======
->>>>>>> 7b6fda55
 #: ../source/about.txt:21
 msgid "License"
 msgstr "许可证"
