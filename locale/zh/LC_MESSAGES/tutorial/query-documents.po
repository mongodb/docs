--- conflicted
+++ resolved
@@ -3,15 +3,9 @@
 msgstr ""
 "Project-Id-Version: mongodb-manual 3.0\n"
 "Report-Msgid-Bugs-To: \n"
-<<<<<<< HEAD
-"POT-Creation-Date: 2014-09-03 15:39-0400\n"
-"PO-Revision-Date: 2014-12-09 14:02+0800\n"
-"Last-Translator: Huang shan <214936150@qq.om>\n"
-=======
 "POT-Creation-Date: 2015-08-20 19:13-0400\n"
 "PO-Revision-Date: YEAR-MO-DA HO:MI+ZONE\n"
 "Last-Translator: FULL NAME <EMAIL@ADDRESS>\n"
->>>>>>> 2ec0463a
 "Language-Team: LANGUAGE <LL@li.org>\n"
 "MIME-Version: 1.0\n"
 "Content-Type: text/plain; charset=UTF-8\n"
@@ -128,15 +122,9 @@
 
 #: ../source/tutorial/query-documents.txt:77
 msgid ""
-<<<<<<< HEAD
-"Refer to the :doc:`/reference/operator` document for the complete list of "
-"query operators."
-msgstr "完整查询操作符列表请参看 :doc:`/reference/operator` 文档。"
-=======
 "Refer to the :doc:`/reference/operator/query` document for the complete list"
 " of query operators."
 msgstr ""
->>>>>>> 2ec0463a
 
 #: ../source/tutorial/query-documents.txt:81
 msgid "Specify ``AND`` Conditions"
@@ -492,13 +480,8 @@
 #: ../source/tutorial/query-documents.txt:419
 msgid ""
 "If you do not know the index position of the document in the array, "
-<<<<<<< HEAD
-"concatenate the name of the field that contains the array, with a dot (``."
-"``) and the name of the field in the subdocument."
-=======
 "concatenate the name of the field that contains the array, with a dot "
 "(``.``) and the name of the field in the embedded document."
->>>>>>> 2ec0463a
 msgstr ""
 "如果你并不知道文档在数组中的索引位置，使用逗号 (``.``) 连接包含数组的字段名与"
 "子文档中的字段名。"
@@ -548,12 +531,8 @@
 
 #: ../source/tutorial/query-documents.txt:521
 msgid "The query returns the following documents:"
-<<<<<<< HEAD
-msgstr "查询返回如下文档："
-=======
 msgstr ""
 
 #: ../source/tutorial/query-documents.txt:545
 msgid ":doc:`/tutorial/project-fields-from-query-results`"
-msgstr ""
->>>>>>> 2ec0463a
+msgstr ""