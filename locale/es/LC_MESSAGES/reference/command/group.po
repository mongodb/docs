# SOME DESCRIPTIVE TITLE.
# Copyright (C) 2011-2014, MongoDB, Inc.
# This file is distributed under the same license as the mongodb-manual
# package.
#
# Translators:
msgid ""
msgstr ""
"Project-Id-Version: MongoDB Manual\n"
"Report-Msgid-Bugs-To: \n"
<<<<<<< HEAD
"POT-Creation-Date: 2019-03-19 11:02-0400\n"
=======
"POT-Creation-Date: 2016-12-08 12:02-0500\n"
>>>>>>> 2478a500
"PO-Revision-Date: 2014-04-08 18:58+0000\n"
"Last-Translator: tychoish <tychoish@gmail.com>\n"
"Language: es\n"
"Language-Team: Spanish (http://www.transifex.com/projects/p/mongodb-"
"manual/language/es/)\n"
"Plural-Forms: nplurals=2; plural=(n != 1)\n"
"MIME-Version: 1.0\n"
"Content-Type: text/plain; charset=utf-8\n"
"Content-Transfer-Encoding: 8bit\n"
"Generated-By: Babel 2.6.0\n"

<<<<<<< HEAD
=======
# 365075120c0b4e679be5ce1214b6e0ee
>>>>>>> 2478a500
#: ../source/reference/command/group.txt:3
msgid "group"
msgstr ""

<<<<<<< HEAD
=======
# b470eb85ea4f4bb0bb8ae5a6aaddc4d6
#: ../source/reference/command/group.txt
msgid "On this page"
msgstr ""

# 0acc6e812a6543948dc331452503c1c5
>>>>>>> 2478a500
#: ../source/reference/command/group.txt:14
msgid "Definition"
msgstr ""

<<<<<<< HEAD
#: ../source/includes/extracts/group-deprecation-command.rst:2
msgid "Deprecated since version 3.4"
msgstr ""

#: ../source/includes/extracts/group-deprecation-command.rst:5
msgid ""
"Mongodb 3.4 deprecates the :dbcommand:`group` command. Use "
":method:`db.collection.aggregate()` with the :pipeline:`$group` stage or "
":method:`db.collection.mapReduce()` instead."
msgstr ""

#: ../source/includes/extracts/admonition-group-command-alternative.rst:2
msgid ""
"Because :dbcommand:`group` uses JavaScript, it is subject to a number of "
"performance limitations. For most cases the :pipeline:`$group` operator "
"in the :doc:`aggregation pipeline </core/aggregation-pipeline>` provides "
"a suitable alternative with fewer restrictions."
msgstr ""

#: ../source/reference/command/group.txt:22
msgid ""
=======
# 2889528162914739824e0dfb81d027ca
#: ../source/includes/extracts/group-deprecation-command.rst:4
msgid ""
"Mongodb 3.4 deprecates the :dbcommand:`group` command. Use "
":method:`db.collection.aggregate()` with the :pipeline:`$group` stage or "
":method:`db.collection.mapReduce()` instead."
msgstr ""

# 5cd492b6d143476398bd306b75d7ee36
#: ../source/includes/extracts/admonition-group-command-alternative.rst:2
msgid ""
"Because :dbcommand:`group` uses JavaScript, it is subject to a number of "
"performance limitations. For most cases the :pipeline:`$group` operator "
"in the :doc:`aggregation pipeline </core/aggregation-pipeline>` provides "
"a suitable alternative with fewer restrictions."
msgstr ""

# 5fdb474ccd2d4def891aee8bc843aa56
#: ../source/reference/command/group.txt:25
msgid ""
>>>>>>> 2478a500
"Groups documents in a collection by the specified key and performs simple"
" aggregation functions, such as computing counts and sums. The command is"
" analogous to a ``SELECT <...> GROUP BY`` statement in SQL. The command "
"returns a document with the grouped records as well as the command meta-"
"data."
msgstr ""

<<<<<<< HEAD
#: ../source/reference/command/group.txt:28
msgid "The :dbcommand:`group` command takes the following prototype form:"
msgstr ""

#: ../source/reference/command/group.txt:45
msgid "The command accepts a document with the following fields:"
msgstr ""

#: ../source/includes/apiargs/command-group-field.rst:7
msgid "Field"
msgstr ""

#: ../source/includes/apiargs/command-group-field.rst:9
msgid "Type"
msgstr ""

#: ../source/includes/apiargs/command-group-field.rst:11
msgid "Description"
msgstr ""

#: ../source/includes/apiargs/command-group-field.rst:13
msgid "``ns``"
msgstr ""

#: ../source/includes/apiargs/command-group-field.rst:15
msgid "string"
msgstr ""

#: ../source/includes/apiargs/command-group-field.rst:17
#: ../source/includes/apiargs/command-group-field.rst:88
msgid "The collection from which to perform the group by operation."
msgstr ""

#: ../source/includes/apiargs/command-group-field.rst:21
msgid "``key``"
msgstr ""

#: ../source/includes/apiargs/command-group-field.rst:23
#: ../source/includes/apiargs/command-group-field.rst:43
#: ../source/includes/apiargs/command-group-field.rst:62
msgid "document"
msgstr ""

#: ../source/includes/apiargs/command-group-field.rst:25
#: ../source/includes/apiargs/command-group-field.rst:94
msgid ""
"The field or fields to group. Returns a \"key object\" for use as the "
"grouping key."
msgstr ""

#: ../source/includes/apiargs/command-group-field.rst:30
msgid "``$reduce``"
msgstr ""

#: ../source/includes/apiargs/command-group-field.rst:32
#: ../source/includes/apiargs/command-group-field.rst:51
#: ../source/includes/apiargs/command-group-field.rst:73
msgid "function"
msgstr ""

#: ../source/includes/apiargs/command-group-field.rst:34
#: ../source/includes/apiargs/command-group-field.rst:101
msgid ""
"An aggregation function that operates on the documents during the "
"grouping operation. These functions may return a sum or a count. The "
"function takes two arguments: the current document and an aggregation "
"result document for that group."
msgstr ""

#: ../source/includes/apiargs/command-group-field.rst:41
msgid "``initial``"
msgstr ""

#: ../source/includes/apiargs/command-group-field.rst:45
#: ../source/includes/apiargs/command-group-field.rst:110
msgid "Initializes the aggregation result document."
msgstr ""

#: ../source/includes/apiargs/command-group-field.rst:49
msgid "``$keyf``"
msgstr ""

#: ../source/includes/apiargs/command-group-field.rst:53
#: ../source/includes/apiargs/command-group-field.rst:116
msgid ""
"Optional. Alternative to the ``key`` field. Specifies a function that "
"creates a \"key object\" for use as the grouping key. Use ``$keyf`` "
"instead of ``key`` to group by calculated fields rather than existing "
"document fields."
msgstr ""

#: ../source/includes/apiargs/command-group-field.rst:60
msgid "``cond``"
msgstr ""

#: ../source/includes/apiargs/command-group-field.rst:64
#: ../source/includes/apiargs/command-group-field.rst:125
msgid ""
"Optional. The selection criteria to determine which documents in the "
"collection to process. If you omit the ``cond`` field, |obj-name| "
"processes all the documents in the collection for the group operation."
msgstr ""

#: ../source/includes/apiargs/command-group-field.rst:71
msgid "``finalize``"
msgstr ""

#: ../source/includes/apiargs/command-group-field.rst:75
#: ../source/includes/apiargs/command-group-field.rst:134
msgid ""
"Optional. A function that runs each item in the result set before |obj-"
"name| returns the final value. This function can either modify the result"
" document or replace the result document as a whole. Unlike the ``$keyf``"
" and ``$reduce`` fields that also specify a function, this field name is "
"``finalize``, *not* ``$finalize``."
msgstr ""

#: ../source/includes/apiargs/command-group-field.rst
msgid "field string ns"
msgstr ""

#: ../source/includes/apiargs/command-group-field.rst
msgid "field document key"
msgstr ""

#: ../source/includes/apiargs/command-group-field.rst
msgid "field function $reduce"
msgstr ""

#: ../source/includes/apiargs/command-group-field.rst
msgid "field document initial"
msgstr ""

#: ../source/includes/apiargs/command-group-field.rst
msgid "field function $keyf"
msgstr ""

#: ../source/includes/apiargs/command-group-field.rst
msgid "field document cond"
msgstr ""

#: ../source/includes/apiargs/command-group-field.rst
msgid "field function finalize"
msgstr ""

#: ../source/reference/command/group.txt:51
=======
# 34fb5ace57034f3c8cf8d7c134f0ffc7
#: ../source/reference/command/group.txt:31
msgid "The :dbcommand:`group` command takes the following prototype form:"
msgstr ""

# 60de4f4d933f4652afaa96b591bdc0ad
#: ../source/reference/command/group.txt:48
msgid "The command accepts a document with the following fields:"
msgstr ""

# e1172114076a4e3c8b1c1189ec8d50d4
#: ../source/reference/command/group.txt:54
>>>>>>> 2478a500
msgid ""
"For the shell, MongoDB provides a wrapper method "
":method:`db.collection.group()`. However, the "
":method:`db.collection.group()` method takes the ``keyf`` field and the "
"``reduce`` field whereas the :dbcommand:`group` command takes the "
"``$keyf`` field and the ``$reduce`` field."
msgstr ""

<<<<<<< HEAD
#: ../source/reference/command/group.txt:58
msgid "Behavior"
msgstr ""

#: ../source/reference/command/group.txt:61
msgid "Limits and Restrictions"
msgstr ""

#: ../source/reference/command/group.txt:63
=======
# 47a62ed2690d4ee99dd5a293a5a294ab
#: ../source/reference/command/group.txt:61
msgid "Behavior"
msgstr ""

# efa0ead7d7bb4096b18af16d36255c73
#: ../source/reference/command/group.txt:64
msgid "Limits and Restrictions"
msgstr ""

# 68364c1eedf849e99a628f65b41f2082
#: ../source/reference/command/group.txt:66
>>>>>>> 2478a500
msgid ""
"The :dbcommand:`group` command does not work with :term:`sharded clusters"
" <sharded cluster>`. Use the :term:`aggregation framework` or :term:`map-"
"reduce` in :term:`sharded environments <sharding>`."
msgstr ""

<<<<<<< HEAD
#: ../source/reference/command/group.txt:67
=======
# 49b0884ef5144b49aba3313d3c1f99d7
#: ../source/reference/command/group.txt:70
>>>>>>> 2478a500
msgid ""
"The result set must fit within the :ref:`maximum BSON document size "
"<limit-bson-document-size>`."
msgstr ""

<<<<<<< HEAD
#: ../source/reference/command/group.txt:70
=======
# 497727e675e14f8188372ed94ff8957e
#: ../source/reference/command/group.txt:73
>>>>>>> 2478a500
msgid ""
"Additionally, in version 2.2, the returned array can contain at most "
"20,000 elements; i.e. at most 20,000 unique groupings. For group by "
"operations that results in more than 20,000 unique groupings, use "
":dbcommand:`mapReduce`. Previous versions had a limit of 10,000 elements."
msgstr ""

<<<<<<< HEAD
#: ../source/reference/command/group.txt:76
=======
# 0c187326c0514ed4a4eaf4eb0c02a639
#: ../source/reference/command/group.txt:79
>>>>>>> 2478a500
msgid ""
"Prior to 2.4, the :dbcommand:`group` command took the "
":binary:`~bin.mongod` instance's JavaScript lock which blocked all other "
"JavaScript execution."
msgstr ""

<<<<<<< HEAD
#: ../source/reference/command/group.txt:80
msgid "``mongo`` Shell JavaScript Functions/Properties"
msgstr ""

#: ../source/includes/fact-group-map-reduce-where-limitations-in-24.rst:1
msgid ""
":dbcommand:`map-reduce operations <mapReduce>`, the :dbcommand:`group` "
"command, and :query:`$where` operator expressions **cannot** access "
"certain global functions or properties, such as ``db``, that are "
"available in the :binary:`~bin.mongo` shell."
msgstr ""

#: ../source/includes/fact-group-map-reduce-where-limitations-in-24.rst:6
msgid ""
=======
# 324dfd2b7e4440f5a9e5410bba4204ff
#: ../source/reference/command/group.txt:83
msgid "``mongo`` Shell JavaScript Functions/Properties"
msgstr ""

# 984c516a568e4792b3b034eb5043d258
#: ../source/includes/fact-group-map-reduce-where-limitations-in-24.rst:1
msgid ""
"In MongoDB 2.4, :dbcommand:`map-reduce operations <mapReduce>`, the "
":dbcommand:`group` command, and :query:`$where` operator expressions "
"**cannot** access certain global functions or properties, such as ``db``,"
" that are available in the :program:`mongo` shell."
msgstr ""

# 8b45312d591f4c3c9fa40355cbda3e70
#: ../source/includes/fact-group-map-reduce-where-limitations-in-24.rst:6
msgid ""
"When upgrading to MongoDB 2.4, you will need to refactor your code if "
"your :dbcommand:`map-reduce operations <mapReduce>`, :dbcommand:`group` "
"commands, or :query:`$where` operator expressions include any global "
"shell functions or properties that are no longer available, such as "
"``db``."
msgstr ""

# 378670e4bb1940ddba0b46656d676349
#: ../source/includes/fact-group-map-reduce-where-limitations-in-24.rst:12
msgid ""
>>>>>>> 2478a500
"The following JavaScript functions and properties **are available** to "
":dbcommand:`map-reduce operations <mapReduce>`, the :dbcommand:`group` "
"command, and :query:`$where` operator expressions:"
msgstr ""

<<<<<<< HEAD
#: ../source/includes/fact-group-map-reduce-where-limitations-in-24.rst:13
msgid "Available Properties"
msgstr ""

#: ../source/includes/fact-group-map-reduce-where-limitations-in-24.rst:14
msgid "Available Functions"
msgstr ""

=======
# 9f2b02cff4274ad5b52bd5549492f88f
#: ../source/includes/fact-group-map-reduce-where-limitations-in-24.rst:19
msgid "Available Properties"
msgstr ""

# 27198d568e944e28ad73a6d3dc6f95c8
#: ../source/includes/fact-group-map-reduce-where-limitations-in-24.rst:20
msgid "Available Functions"
msgstr ""

# e787c901726c477fb3427b713fd6823b
>>>>>>> 2478a500
#: ../source/reference/command/group.txt
msgid "``args``"
msgstr ""

<<<<<<< HEAD
=======
# b6f2f4319a1a49f1aebb060ddf847855
>>>>>>> 2478a500
#: ../source/reference/command/group.txt
msgid "``MaxKey``"
msgstr ""

<<<<<<< HEAD
=======
# 21473ec1a0464172b0da6b52e20bd44d
>>>>>>> 2478a500
#: ../source/reference/command/group.txt
msgid "``MinKey``"
msgstr ""

<<<<<<< HEAD
=======
# d63db51e54e44fc68cd54fcf3c28f7dd
>>>>>>> 2478a500
#: ../source/reference/command/group.txt
msgid "``assert()``"
msgstr ""

<<<<<<< HEAD
=======
# b2bbbf7d7e9c48038d55d7f790be31ea
>>>>>>> 2478a500
#: ../source/reference/command/group.txt
msgid "``BinData()``"
msgstr ""

<<<<<<< HEAD
=======
# 324b2fdff33a48b49e7a0c2610933a15
>>>>>>> 2478a500
#: ../source/reference/command/group.txt
msgid "``DBPointer()``"
msgstr ""

<<<<<<< HEAD
=======
# 79cc9d5eabd14abab58a8831027852e0
>>>>>>> 2478a500
#: ../source/reference/command/group.txt
msgid "``DBRef()``"
msgstr ""

<<<<<<< HEAD
=======
# 98ceea2cc8204896a3be43cd5e5ca9bc
>>>>>>> 2478a500
#: ../source/reference/command/group.txt
msgid "``doassert()``"
msgstr ""

<<<<<<< HEAD
=======
# 34056910c3814c1ea324b85e26753582
>>>>>>> 2478a500
#: ../source/reference/command/group.txt
msgid "``emit()``"
msgstr ""

<<<<<<< HEAD
=======
# 85b506263ff84042b52087be3dece9f2
>>>>>>> 2478a500
#: ../source/reference/command/group.txt
msgid "``gc()``"
msgstr ""

<<<<<<< HEAD
=======
# 4332e9ae56a444259b8b28b862f600c7
>>>>>>> 2478a500
#: ../source/reference/command/group.txt
msgid "``HexData()``"
msgstr ""

<<<<<<< HEAD
=======
# 50d9d7648a3d4027a099c004afc3f02e
>>>>>>> 2478a500
#: ../source/reference/command/group.txt
msgid "``hex_md5()``"
msgstr ""

<<<<<<< HEAD
=======
# ef4ac41f5cfe4d088cba4146e7d230bb
>>>>>>> 2478a500
#: ../source/reference/command/group.txt
msgid "``isNumber()``"
msgstr ""

<<<<<<< HEAD
=======
# 2b415bb0e8304494bb7804e690e44908
>>>>>>> 2478a500
#: ../source/reference/command/group.txt
msgid "``isObject()``"
msgstr ""

<<<<<<< HEAD
=======
# 001fb23308c04fc385e18c7b9ae27d7d
>>>>>>> 2478a500
#: ../source/reference/command/group.txt
msgid "``ISODate()``"
msgstr ""

<<<<<<< HEAD
=======
# 04c7246cd6d641538f56a5e14686ffbb
>>>>>>> 2478a500
#: ../source/reference/command/group.txt
msgid "``isString()``"
msgstr ""

<<<<<<< HEAD
=======
# d717ce01dd344487a609caaf8923e361
>>>>>>> 2478a500
#: ../source/reference/command/group.txt
msgid "``Map()``"
msgstr ""

<<<<<<< HEAD
=======
# 398caa84be074e9b94c732ff86dae9b6
>>>>>>> 2478a500
#: ../source/reference/command/group.txt
msgid "``MD5()``"
msgstr ""

<<<<<<< HEAD
=======
# 031e857ca3b2466d8c2cdf5062fd598a
>>>>>>> 2478a500
#: ../source/reference/command/group.txt
msgid "``NumberInt()``"
msgstr ""

<<<<<<< HEAD
=======
# 5a652d929dd842cc9c6ed879b87bb3f5
>>>>>>> 2478a500
#: ../source/reference/command/group.txt
msgid "``NumberLong()``"
msgstr ""

<<<<<<< HEAD
=======
# cc645b331da94e0ba0a81ef497cd5c72
>>>>>>> 2478a500
#: ../source/reference/command/group.txt
msgid "``ObjectId()``"
msgstr ""

<<<<<<< HEAD
=======
# 167e7252d02f4beea7c08043999a82dd
>>>>>>> 2478a500
#: ../source/reference/command/group.txt
msgid "``print()``"
msgstr ""

<<<<<<< HEAD
=======
# 9eea6a7458c04a90895af43d56a5950d
>>>>>>> 2478a500
#: ../source/reference/command/group.txt
msgid "``printjson()``"
msgstr ""

<<<<<<< HEAD
=======
# bf50e64d81704369ae08e1c0356f12cc
>>>>>>> 2478a500
#: ../source/reference/command/group.txt
msgid "``printjsononeline()``"
msgstr ""

<<<<<<< HEAD
=======
# f6555dd5b68448bea02ecc0eecb06775
>>>>>>> 2478a500
#: ../source/reference/command/group.txt
msgid "``sleep()``"
msgstr ""

<<<<<<< HEAD
=======
# 76fe06a211e048678d8ebddb136d4a84
>>>>>>> 2478a500
#: ../source/reference/command/group.txt
msgid "``Timestamp()``"
msgstr ""

<<<<<<< HEAD
=======
# e571d60c55fc419b8c3031a686d6bc31
>>>>>>> 2478a500
#: ../source/reference/command/group.txt
msgid "``tojson()``"
msgstr ""

<<<<<<< HEAD
=======
# 8a541be7382f412dad81346a1737c3df
>>>>>>> 2478a500
#: ../source/reference/command/group.txt
msgid "``tojsononeline()``"
msgstr ""

<<<<<<< HEAD
=======
# 05fec3e502c543edacf94eda60f909d8
>>>>>>> 2478a500
#: ../source/reference/command/group.txt
msgid "``tojsonObject()``"
msgstr ""

<<<<<<< HEAD
=======
# 92850b79f5ef46888f05a4dbf07283d1
>>>>>>> 2478a500
#: ../source/reference/command/group.txt
msgid "``UUID()``"
msgstr ""

<<<<<<< HEAD
=======
# 8ab7f1d7c0224c1695cc3aa4f84f8fd3
>>>>>>> 2478a500
#: ../source/reference/command/group.txt
msgid "``version()``"
msgstr ""

<<<<<<< HEAD
=======
# b6bfc56f26f14d47a537e9b53c355024
>>>>>>> 2478a500
#: ../source/includes/extracts/admonition-js-prevalence-group.rst:3
msgid "JavaScript in MongoDB"
msgstr ""

<<<<<<< HEAD
#: ../source/includes/extracts/admonition-js-prevalence-group.rst:5
msgid ""
"Although :dbcommand:`group` uses JavaScript, most interactions with "
"MongoDB do not use JavaScript but use an :ecosystem:`idiomatic driver "
"</drivers>` in the language of the interacting application."
msgstr ""

#: ../source/reference/command/group.txt:88
msgid "Examples"
msgstr ""

#: ../source/reference/command/group.txt:90
=======
# d65d5c3be0534d10b384a1ecb8a3fe73
#: ../source/includes/extracts/admonition-js-prevalence-group.rst:5
msgid ""
"Although :dbcommand:`group` uses JavaScript, most interactions with "
"MongoDB do not use JavaScript but use an :doc:`idiomatic driver "
"</applications/drivers>` in the language of the interacting application."
msgstr ""

# f37f714437c74b3abf579b7febb62c7b
#: ../source/reference/command/group.txt:92
msgid "Examples"
msgstr ""

# 50f9a4a8b23e49c6af5718e549ab8776
#: ../source/reference/command/group.txt:94
>>>>>>> 2478a500
msgid ""
"The following are examples of the :method:`db.collection.group()` method."
" The examples assume an ``orders`` collection with documents of the "
"following prototype:"
msgstr ""

<<<<<<< HEAD
#: ../source/reference/command/group.txt:110
msgid "Group by Two Fields"
msgstr ""

#: ../source/reference/command/group.txt:112
=======
# 646e0fd05d664d8d97a4620c60efdfc7
#: ../source/reference/command/group.txt:114
msgid "Group by Two Fields"
msgstr ""

# 62cc15015d4c45279801da1b4dd1e838
#: ../source/reference/command/group.txt:116
>>>>>>> 2478a500
msgid ""
"The following example groups by the ``ord_dt`` and ``item.sku`` fields "
"those documents that have ``ord_dt`` greater than ``01/01/2012``:"
msgstr ""

<<<<<<< HEAD
#: ../source/reference/command/group.txt:131
=======
# 4bd8ce0e39694bccb0fa09a573798654
#: ../source/reference/command/group.txt:135
>>>>>>> 2478a500
msgid ""
"The result is a document that contain the ``retval`` field which contains"
" the group by records, the ``count`` field which contains the total "
"number of documents grouped, the ``keys`` field which contains the number"
" of unique groupings (i.e. number of elements in the ``retval``), and the"
" ``ok`` field which contains the command status:"
msgstr ""

<<<<<<< HEAD
#: ../source/reference/command/group.txt:158
#: ../source/reference/command/group.txt:214
msgid "The method call is analogous to the SQL statement:"
msgstr ""

#: ../source/reference/command/group.txt:168
msgid "Calculate the Sum"
msgstr ""

#: ../source/reference/command/group.txt:170
=======
# 4f327ca6f981436eaa610327de20aefd
# 3e20a1e29da44ffba0e365c200341125
#: ../source/reference/command/group.txt:162
#: ../source/reference/command/group.txt:218
msgid "The method call is analogous to the SQL statement:"
msgstr ""

# 1ccf8c6906874855b7e9e72bc0cdacd4
#: ../source/reference/command/group.txt:172
msgid "Calculate the Sum"
msgstr ""

# 05c80db83baa4df99ca48176a147b991
#: ../source/reference/command/group.txt:174
>>>>>>> 2478a500
msgid ""
"The following example groups by the ``ord_dt`` and ``item.sku`` fields "
"those documents that have ``ord_dt`` greater than ``01/01/2012`` and "
"calculates the sum of the ``qty`` field for each grouping:"
msgstr ""

<<<<<<< HEAD
#: ../source/reference/command/group.txt:191
#: ../source/reference/command/group.txt:260
=======
# e1afaa54fb934f24a170b8ad49ec898c
# 2e43d5253f8c429080d22d5fe292bf0c
#: ../source/reference/command/group.txt:195
#: ../source/reference/command/group.txt:264
>>>>>>> 2478a500
msgid ""
"The ``retval`` field of the returned document is an array of documents "
"that contain the group by fields and the calculated aggregation field:"
msgstr ""

<<<<<<< HEAD
#: ../source/reference/command/group.txt:224
msgid "Calculate Sum, Count, and Average"
msgstr ""

#: ../source/reference/command/group.txt:226
=======
# d2e4b4b8ba1e4e4ca7b6aa711bf2e74d
#: ../source/reference/command/group.txt:228
msgid "Calculate Sum, Count, and Average"
msgstr ""

# 683132b7993843ef9fb066f74c47f1d0
#: ../source/reference/command/group.txt:230
>>>>>>> 2478a500
msgid ""
"The following example groups by the calculated ``day_of_week`` field, "
"those documents that have ``ord_dt`` greater than ``01/01/2012`` and "
"calculates the sum, count, and average of the ``qty`` field for each "
"grouping:"
msgstr ""

<<<<<<< HEAD
#: ../source/reference/command/group.txt:278
=======
# d5613ad3634549e39c59c26be5ac4871
#: ../source/reference/command/group.txt:282
>>>>>>> 2478a500
msgid ":doc:`/core/aggregation-pipeline`"
msgstr ""

#~ msgid ""
#~ "The result is a documents that "
#~ "contain the ``retval`` field which "
#~ "contains the group by records, the "
#~ "``count`` field which contains the total"
#~ " number of documents grouped, the "
#~ "``keys`` field which contains the number"
#~ " of unique groupings (i.e. number of"
#~ " elements in the ``retval``), and the"
#~ " ``ok`` field which contains the "
#~ "command status:"
#~ msgstr ""

<<<<<<< HEAD
# 992e5dcfbc524db3a2d704acdbae61d9
#~ msgid ""
#~ "Prior to 2.4, the :dbcommand:`group` "
#~ "command took the :program:`mongod` instance's"
#~ " JavaScript lock which blocked all "
#~ "other JavaScript execution."
#~ msgstr ""

# d147ab3e50e4432cb2b60cc8613d250e
#~ msgid ""
#~ "In MongoDB 2.4, :dbcommand:`map-reduce "
#~ "operations <mapReduce>`, the :dbcommand:`group` "
#~ "command, and :query:`$where` operator "
#~ "expressions **cannot** access certain global"
#~ " functions or properties, such as "
#~ "``db``, that are available in the "
#~ ":program:`mongo` shell."
#~ msgstr ""

# 2062952a7094441e9774607d14d686a4
#~ msgid ""
#~ "When upgrading to MongoDB 2.4, you "
#~ "will need to refactor your code if"
#~ " your :dbcommand:`map-reduce operations "
#~ "<mapReduce>`, :dbcommand:`group` commands, or "
#~ ":query:`$where` operator expressions include "
#~ "any global shell functions or properties"
#~ " that are no longer available, such"
#~ " as ``db``."
#~ msgstr ""

# 1aa7f30f12024fc1b09904a4aa765d25
#~ msgid ""
#~ "The following JavaScript functions and "
#~ "properties **are available** to :dbcommand"
#~ ":`map-reduce operations <mapReduce>`, the "
#~ ":dbcommand:`group` command, and :query:`$where` "
#~ "operator expressions in MongoDB 2.4:"
#~ msgstr ""

# b67377f9637745deb59ac68325a2c9fa
#~ msgid ""
=======
# b67377f9637745deb59ac68325a2c9fa
#~ msgid ""
>>>>>>> 2478a500
#~ "Although |javascript-using-operation| "
#~ "JavaScript, most interactions with MongoDB "
#~ "do not use JavaScript but use an"
#~ " :doc:`idiomatic driver </applications/drivers>` "
#~ "in the language of the interacting "
#~ "application."
#~ msgstr ""

# f128a1056e5e4e37b11d8a4653eff819
#~ msgid ":doc:`/core/aggregation`"
#~ msgstr ""
<|MERGE_RESOLUTION|>--- conflicted
+++ resolved
@@ -8,11 +8,7 @@
 msgstr ""
 "Project-Id-Version: MongoDB Manual\n"
 "Report-Msgid-Bugs-To: \n"
-<<<<<<< HEAD
-"POT-Creation-Date: 2019-03-19 11:02-0400\n"
-=======
 "POT-Creation-Date: 2016-12-08 12:02-0500\n"
->>>>>>> 2478a500
 "PO-Revision-Date: 2014-04-08 18:58+0000\n"
 "Last-Translator: tychoish <tychoish@gmail.com>\n"
 "Language: es\n"
@@ -24,39 +20,30 @@
 "Content-Transfer-Encoding: 8bit\n"
 "Generated-By: Babel 2.6.0\n"
 
-<<<<<<< HEAD
-=======
 # 365075120c0b4e679be5ce1214b6e0ee
->>>>>>> 2478a500
 #: ../source/reference/command/group.txt:3
 msgid "group"
 msgstr ""
 
-<<<<<<< HEAD
-=======
 # b470eb85ea4f4bb0bb8ae5a6aaddc4d6
 #: ../source/reference/command/group.txt
 msgid "On this page"
 msgstr ""
 
 # 0acc6e812a6543948dc331452503c1c5
->>>>>>> 2478a500
 #: ../source/reference/command/group.txt:14
 msgid "Definition"
 msgstr ""
 
-<<<<<<< HEAD
-#: ../source/includes/extracts/group-deprecation-command.rst:2
-msgid "Deprecated since version 3.4"
-msgstr ""
-
-#: ../source/includes/extracts/group-deprecation-command.rst:5
+# 2889528162914739824e0dfb81d027ca
+#: ../source/includes/extracts/group-deprecation-command.rst:4
 msgid ""
 "Mongodb 3.4 deprecates the :dbcommand:`group` command. Use "
 ":method:`db.collection.aggregate()` with the :pipeline:`$group` stage or "
 ":method:`db.collection.mapReduce()` instead."
 msgstr ""
 
+# 5cd492b6d143476398bd306b75d7ee36
 #: ../source/includes/extracts/admonition-group-command-alternative.rst:2
 msgid ""
 "Because :dbcommand:`group` uses JavaScript, it is subject to a number of "
@@ -65,30 +52,9 @@
 "a suitable alternative with fewer restrictions."
 msgstr ""
 
-#: ../source/reference/command/group.txt:22
-msgid ""
-=======
-# 2889528162914739824e0dfb81d027ca
-#: ../source/includes/extracts/group-deprecation-command.rst:4
-msgid ""
-"Mongodb 3.4 deprecates the :dbcommand:`group` command. Use "
-":method:`db.collection.aggregate()` with the :pipeline:`$group` stage or "
-":method:`db.collection.mapReduce()` instead."
-msgstr ""
-
-# 5cd492b6d143476398bd306b75d7ee36
-#: ../source/includes/extracts/admonition-group-command-alternative.rst:2
-msgid ""
-"Because :dbcommand:`group` uses JavaScript, it is subject to a number of "
-"performance limitations. For most cases the :pipeline:`$group` operator "
-"in the :doc:`aggregation pipeline </core/aggregation-pipeline>` provides "
-"a suitable alternative with fewer restrictions."
-msgstr ""
-
 # 5fdb474ccd2d4def891aee8bc843aa56
 #: ../source/reference/command/group.txt:25
 msgid ""
->>>>>>> 2478a500
 "Groups documents in a collection by the specified key and performs simple"
 " aggregation functions, such as computing counts and sums. The command is"
 " analogous to a ``SELECT <...> GROUP BY`` statement in SQL. The command "
@@ -96,154 +62,6 @@
 "data."
 msgstr ""
 
-<<<<<<< HEAD
-#: ../source/reference/command/group.txt:28
-msgid "The :dbcommand:`group` command takes the following prototype form:"
-msgstr ""
-
-#: ../source/reference/command/group.txt:45
-msgid "The command accepts a document with the following fields:"
-msgstr ""
-
-#: ../source/includes/apiargs/command-group-field.rst:7
-msgid "Field"
-msgstr ""
-
-#: ../source/includes/apiargs/command-group-field.rst:9
-msgid "Type"
-msgstr ""
-
-#: ../source/includes/apiargs/command-group-field.rst:11
-msgid "Description"
-msgstr ""
-
-#: ../source/includes/apiargs/command-group-field.rst:13
-msgid "``ns``"
-msgstr ""
-
-#: ../source/includes/apiargs/command-group-field.rst:15
-msgid "string"
-msgstr ""
-
-#: ../source/includes/apiargs/command-group-field.rst:17
-#: ../source/includes/apiargs/command-group-field.rst:88
-msgid "The collection from which to perform the group by operation."
-msgstr ""
-
-#: ../source/includes/apiargs/command-group-field.rst:21
-msgid "``key``"
-msgstr ""
-
-#: ../source/includes/apiargs/command-group-field.rst:23
-#: ../source/includes/apiargs/command-group-field.rst:43
-#: ../source/includes/apiargs/command-group-field.rst:62
-msgid "document"
-msgstr ""
-
-#: ../source/includes/apiargs/command-group-field.rst:25
-#: ../source/includes/apiargs/command-group-field.rst:94
-msgid ""
-"The field or fields to group. Returns a \"key object\" for use as the "
-"grouping key."
-msgstr ""
-
-#: ../source/includes/apiargs/command-group-field.rst:30
-msgid "``$reduce``"
-msgstr ""
-
-#: ../source/includes/apiargs/command-group-field.rst:32
-#: ../source/includes/apiargs/command-group-field.rst:51
-#: ../source/includes/apiargs/command-group-field.rst:73
-msgid "function"
-msgstr ""
-
-#: ../source/includes/apiargs/command-group-field.rst:34
-#: ../source/includes/apiargs/command-group-field.rst:101
-msgid ""
-"An aggregation function that operates on the documents during the "
-"grouping operation. These functions may return a sum or a count. The "
-"function takes two arguments: the current document and an aggregation "
-"result document for that group."
-msgstr ""
-
-#: ../source/includes/apiargs/command-group-field.rst:41
-msgid "``initial``"
-msgstr ""
-
-#: ../source/includes/apiargs/command-group-field.rst:45
-#: ../source/includes/apiargs/command-group-field.rst:110
-msgid "Initializes the aggregation result document."
-msgstr ""
-
-#: ../source/includes/apiargs/command-group-field.rst:49
-msgid "``$keyf``"
-msgstr ""
-
-#: ../source/includes/apiargs/command-group-field.rst:53
-#: ../source/includes/apiargs/command-group-field.rst:116
-msgid ""
-"Optional. Alternative to the ``key`` field. Specifies a function that "
-"creates a \"key object\" for use as the grouping key. Use ``$keyf`` "
-"instead of ``key`` to group by calculated fields rather than existing "
-"document fields."
-msgstr ""
-
-#: ../source/includes/apiargs/command-group-field.rst:60
-msgid "``cond``"
-msgstr ""
-
-#: ../source/includes/apiargs/command-group-field.rst:64
-#: ../source/includes/apiargs/command-group-field.rst:125
-msgid ""
-"Optional. The selection criteria to determine which documents in the "
-"collection to process. If you omit the ``cond`` field, |obj-name| "
-"processes all the documents in the collection for the group operation."
-msgstr ""
-
-#: ../source/includes/apiargs/command-group-field.rst:71
-msgid "``finalize``"
-msgstr ""
-
-#: ../source/includes/apiargs/command-group-field.rst:75
-#: ../source/includes/apiargs/command-group-field.rst:134
-msgid ""
-"Optional. A function that runs each item in the result set before |obj-"
-"name| returns the final value. This function can either modify the result"
-" document or replace the result document as a whole. Unlike the ``$keyf``"
-" and ``$reduce`` fields that also specify a function, this field name is "
-"``finalize``, *not* ``$finalize``."
-msgstr ""
-
-#: ../source/includes/apiargs/command-group-field.rst
-msgid "field string ns"
-msgstr ""
-
-#: ../source/includes/apiargs/command-group-field.rst
-msgid "field document key"
-msgstr ""
-
-#: ../source/includes/apiargs/command-group-field.rst
-msgid "field function $reduce"
-msgstr ""
-
-#: ../source/includes/apiargs/command-group-field.rst
-msgid "field document initial"
-msgstr ""
-
-#: ../source/includes/apiargs/command-group-field.rst
-msgid "field function $keyf"
-msgstr ""
-
-#: ../source/includes/apiargs/command-group-field.rst
-msgid "field document cond"
-msgstr ""
-
-#: ../source/includes/apiargs/command-group-field.rst
-msgid "field function finalize"
-msgstr ""
-
-#: ../source/reference/command/group.txt:51
-=======
 # 34fb5ace57034f3c8cf8d7c134f0ffc7
 #: ../source/reference/command/group.txt:31
 msgid "The :dbcommand:`group` command takes the following prototype form:"
@@ -256,7 +74,6 @@
 
 # e1172114076a4e3c8b1c1189ec8d50d4
 #: ../source/reference/command/group.txt:54
->>>>>>> 2478a500
 msgid ""
 "For the shell, MongoDB provides a wrapper method "
 ":method:`db.collection.group()`. However, the "
@@ -265,17 +82,6 @@
 "``$keyf`` field and the ``$reduce`` field."
 msgstr ""
 
-<<<<<<< HEAD
-#: ../source/reference/command/group.txt:58
-msgid "Behavior"
-msgstr ""
-
-#: ../source/reference/command/group.txt:61
-msgid "Limits and Restrictions"
-msgstr ""
-
-#: ../source/reference/command/group.txt:63
-=======
 # 47a62ed2690d4ee99dd5a293a5a294ab
 #: ../source/reference/command/group.txt:61
 msgid "Behavior"
@@ -288,30 +94,21 @@
 
 # 68364c1eedf849e99a628f65b41f2082
 #: ../source/reference/command/group.txt:66
->>>>>>> 2478a500
 msgid ""
 "The :dbcommand:`group` command does not work with :term:`sharded clusters"
 " <sharded cluster>`. Use the :term:`aggregation framework` or :term:`map-"
 "reduce` in :term:`sharded environments <sharding>`."
 msgstr ""
 
-<<<<<<< HEAD
-#: ../source/reference/command/group.txt:67
-=======
 # 49b0884ef5144b49aba3313d3c1f99d7
 #: ../source/reference/command/group.txt:70
->>>>>>> 2478a500
 msgid ""
 "The result set must fit within the :ref:`maximum BSON document size "
 "<limit-bson-document-size>`."
 msgstr ""
 
-<<<<<<< HEAD
-#: ../source/reference/command/group.txt:70
-=======
 # 497727e675e14f8188372ed94ff8957e
 #: ../source/reference/command/group.txt:73
->>>>>>> 2478a500
 msgid ""
 "Additionally, in version 2.2, the returned array can contain at most "
 "20,000 elements; i.e. at most 20,000 unique groupings. For group by "
@@ -319,34 +116,13 @@
 ":dbcommand:`mapReduce`. Previous versions had a limit of 10,000 elements."
 msgstr ""
 
-<<<<<<< HEAD
-#: ../source/reference/command/group.txt:76
-=======
 # 0c187326c0514ed4a4eaf4eb0c02a639
 #: ../source/reference/command/group.txt:79
->>>>>>> 2478a500
-msgid ""
-"Prior to 2.4, the :dbcommand:`group` command took the "
-":binary:`~bin.mongod` instance's JavaScript lock which blocked all other "
-"JavaScript execution."
-msgstr ""
-
-<<<<<<< HEAD
-#: ../source/reference/command/group.txt:80
-msgid "``mongo`` Shell JavaScript Functions/Properties"
-msgstr ""
-
-#: ../source/includes/fact-group-map-reduce-where-limitations-in-24.rst:1
-msgid ""
-":dbcommand:`map-reduce operations <mapReduce>`, the :dbcommand:`group` "
-"command, and :query:`$where` operator expressions **cannot** access "
-"certain global functions or properties, such as ``db``, that are "
-"available in the :binary:`~bin.mongo` shell."
-msgstr ""
-
-#: ../source/includes/fact-group-map-reduce-where-limitations-in-24.rst:6
-msgid ""
-=======
+msgid ""
+"Prior to 2.4, the :dbcommand:`group` command took the :program:`mongod` "
+"instance's JavaScript lock which blocked all other JavaScript execution."
+msgstr ""
+
 # 324dfd2b7e4440f5a9e5410bba4204ff
 #: ../source/reference/command/group.txt:83
 msgid "``mongo`` Shell JavaScript Functions/Properties"
@@ -374,22 +150,11 @@
 # 378670e4bb1940ddba0b46656d676349
 #: ../source/includes/fact-group-map-reduce-where-limitations-in-24.rst:12
 msgid ""
->>>>>>> 2478a500
 "The following JavaScript functions and properties **are available** to "
 ":dbcommand:`map-reduce operations <mapReduce>`, the :dbcommand:`group` "
-"command, and :query:`$where` operator expressions:"
-msgstr ""
-
-<<<<<<< HEAD
-#: ../source/includes/fact-group-map-reduce-where-limitations-in-24.rst:13
-msgid "Available Properties"
-msgstr ""
-
-#: ../source/includes/fact-group-map-reduce-where-limitations-in-24.rst:14
-msgid "Available Functions"
-msgstr ""
-
-=======
+"command, and :query:`$where` operator expressions in MongoDB 2.4:"
+msgstr ""
+
 # 9f2b02cff4274ad5b52bd5549492f88f
 #: ../source/includes/fact-group-map-reduce-where-limitations-in-24.rst:19
 msgid "Available Properties"
@@ -401,273 +166,165 @@
 msgstr ""
 
 # e787c901726c477fb3427b713fd6823b
->>>>>>> 2478a500
 #: ../source/reference/command/group.txt
 msgid "``args``"
 msgstr ""
 
-<<<<<<< HEAD
-=======
 # b6f2f4319a1a49f1aebb060ddf847855
->>>>>>> 2478a500
 #: ../source/reference/command/group.txt
 msgid "``MaxKey``"
 msgstr ""
 
-<<<<<<< HEAD
-=======
 # 21473ec1a0464172b0da6b52e20bd44d
->>>>>>> 2478a500
 #: ../source/reference/command/group.txt
 msgid "``MinKey``"
 msgstr ""
 
-<<<<<<< HEAD
-=======
 # d63db51e54e44fc68cd54fcf3c28f7dd
->>>>>>> 2478a500
 #: ../source/reference/command/group.txt
 msgid "``assert()``"
 msgstr ""
 
-<<<<<<< HEAD
-=======
 # b2bbbf7d7e9c48038d55d7f790be31ea
->>>>>>> 2478a500
 #: ../source/reference/command/group.txt
 msgid "``BinData()``"
 msgstr ""
 
-<<<<<<< HEAD
-=======
 # 324b2fdff33a48b49e7a0c2610933a15
->>>>>>> 2478a500
 #: ../source/reference/command/group.txt
 msgid "``DBPointer()``"
 msgstr ""
 
-<<<<<<< HEAD
-=======
 # 79cc9d5eabd14abab58a8831027852e0
->>>>>>> 2478a500
 #: ../source/reference/command/group.txt
 msgid "``DBRef()``"
 msgstr ""
 
-<<<<<<< HEAD
-=======
 # 98ceea2cc8204896a3be43cd5e5ca9bc
->>>>>>> 2478a500
 #: ../source/reference/command/group.txt
 msgid "``doassert()``"
 msgstr ""
 
-<<<<<<< HEAD
-=======
 # 34056910c3814c1ea324b85e26753582
->>>>>>> 2478a500
 #: ../source/reference/command/group.txt
 msgid "``emit()``"
 msgstr ""
 
-<<<<<<< HEAD
-=======
 # 85b506263ff84042b52087be3dece9f2
->>>>>>> 2478a500
 #: ../source/reference/command/group.txt
 msgid "``gc()``"
 msgstr ""
 
-<<<<<<< HEAD
-=======
 # 4332e9ae56a444259b8b28b862f600c7
->>>>>>> 2478a500
 #: ../source/reference/command/group.txt
 msgid "``HexData()``"
 msgstr ""
 
-<<<<<<< HEAD
-=======
 # 50d9d7648a3d4027a099c004afc3f02e
->>>>>>> 2478a500
 #: ../source/reference/command/group.txt
 msgid "``hex_md5()``"
 msgstr ""
 
-<<<<<<< HEAD
-=======
 # ef4ac41f5cfe4d088cba4146e7d230bb
->>>>>>> 2478a500
 #: ../source/reference/command/group.txt
 msgid "``isNumber()``"
 msgstr ""
 
-<<<<<<< HEAD
-=======
 # 2b415bb0e8304494bb7804e690e44908
->>>>>>> 2478a500
 #: ../source/reference/command/group.txt
 msgid "``isObject()``"
 msgstr ""
 
-<<<<<<< HEAD
-=======
 # 001fb23308c04fc385e18c7b9ae27d7d
->>>>>>> 2478a500
 #: ../source/reference/command/group.txt
 msgid "``ISODate()``"
 msgstr ""
 
-<<<<<<< HEAD
-=======
 # 04c7246cd6d641538f56a5e14686ffbb
->>>>>>> 2478a500
 #: ../source/reference/command/group.txt
 msgid "``isString()``"
 msgstr ""
 
-<<<<<<< HEAD
-=======
 # d717ce01dd344487a609caaf8923e361
->>>>>>> 2478a500
 #: ../source/reference/command/group.txt
 msgid "``Map()``"
 msgstr ""
 
-<<<<<<< HEAD
-=======
 # 398caa84be074e9b94c732ff86dae9b6
->>>>>>> 2478a500
 #: ../source/reference/command/group.txt
 msgid "``MD5()``"
 msgstr ""
 
-<<<<<<< HEAD
-=======
 # 031e857ca3b2466d8c2cdf5062fd598a
->>>>>>> 2478a500
 #: ../source/reference/command/group.txt
 msgid "``NumberInt()``"
 msgstr ""
 
-<<<<<<< HEAD
-=======
 # 5a652d929dd842cc9c6ed879b87bb3f5
->>>>>>> 2478a500
 #: ../source/reference/command/group.txt
 msgid "``NumberLong()``"
 msgstr ""
 
-<<<<<<< HEAD
-=======
 # cc645b331da94e0ba0a81ef497cd5c72
->>>>>>> 2478a500
 #: ../source/reference/command/group.txt
 msgid "``ObjectId()``"
 msgstr ""
 
-<<<<<<< HEAD
-=======
 # 167e7252d02f4beea7c08043999a82dd
->>>>>>> 2478a500
 #: ../source/reference/command/group.txt
 msgid "``print()``"
 msgstr ""
 
-<<<<<<< HEAD
-=======
 # 9eea6a7458c04a90895af43d56a5950d
->>>>>>> 2478a500
 #: ../source/reference/command/group.txt
 msgid "``printjson()``"
 msgstr ""
 
-<<<<<<< HEAD
-=======
 # bf50e64d81704369ae08e1c0356f12cc
->>>>>>> 2478a500
 #: ../source/reference/command/group.txt
 msgid "``printjsononeline()``"
 msgstr ""
 
-<<<<<<< HEAD
-=======
 # f6555dd5b68448bea02ecc0eecb06775
->>>>>>> 2478a500
 #: ../source/reference/command/group.txt
 msgid "``sleep()``"
 msgstr ""
 
-<<<<<<< HEAD
-=======
 # 76fe06a211e048678d8ebddb136d4a84
->>>>>>> 2478a500
 #: ../source/reference/command/group.txt
 msgid "``Timestamp()``"
 msgstr ""
 
-<<<<<<< HEAD
-=======
 # e571d60c55fc419b8c3031a686d6bc31
->>>>>>> 2478a500
 #: ../source/reference/command/group.txt
 msgid "``tojson()``"
 msgstr ""
 
-<<<<<<< HEAD
-=======
 # 8a541be7382f412dad81346a1737c3df
->>>>>>> 2478a500
 #: ../source/reference/command/group.txt
 msgid "``tojsononeline()``"
 msgstr ""
 
-<<<<<<< HEAD
-=======
 # 05fec3e502c543edacf94eda60f909d8
->>>>>>> 2478a500
 #: ../source/reference/command/group.txt
 msgid "``tojsonObject()``"
 msgstr ""
 
-<<<<<<< HEAD
-=======
 # 92850b79f5ef46888f05a4dbf07283d1
->>>>>>> 2478a500
 #: ../source/reference/command/group.txt
 msgid "``UUID()``"
 msgstr ""
 
-<<<<<<< HEAD
-=======
 # 8ab7f1d7c0224c1695cc3aa4f84f8fd3
->>>>>>> 2478a500
 #: ../source/reference/command/group.txt
 msgid "``version()``"
 msgstr ""
 
-<<<<<<< HEAD
-=======
 # b6bfc56f26f14d47a537e9b53c355024
->>>>>>> 2478a500
 #: ../source/includes/extracts/admonition-js-prevalence-group.rst:3
 msgid "JavaScript in MongoDB"
 msgstr ""
 
-<<<<<<< HEAD
-#: ../source/includes/extracts/admonition-js-prevalence-group.rst:5
-msgid ""
-"Although :dbcommand:`group` uses JavaScript, most interactions with "
-"MongoDB do not use JavaScript but use an :ecosystem:`idiomatic driver "
-"</drivers>` in the language of the interacting application."
-msgstr ""
-
-#: ../source/reference/command/group.txt:88
-msgid "Examples"
-msgstr ""
-
-#: ../source/reference/command/group.txt:90
-=======
 # d65d5c3be0534d10b384a1ecb8a3fe73
 #: ../source/includes/extracts/admonition-js-prevalence-group.rst:5
 msgid ""
@@ -683,20 +340,12 @@
 
 # 50f9a4a8b23e49c6af5718e549ab8776
 #: ../source/reference/command/group.txt:94
->>>>>>> 2478a500
 msgid ""
 "The following are examples of the :method:`db.collection.group()` method."
 " The examples assume an ``orders`` collection with documents of the "
 "following prototype:"
 msgstr ""
 
-<<<<<<< HEAD
-#: ../source/reference/command/group.txt:110
-msgid "Group by Two Fields"
-msgstr ""
-
-#: ../source/reference/command/group.txt:112
-=======
 # 646e0fd05d664d8d97a4620c60efdfc7
 #: ../source/reference/command/group.txt:114
 msgid "Group by Two Fields"
@@ -704,18 +353,13 @@
 
 # 62cc15015d4c45279801da1b4dd1e838
 #: ../source/reference/command/group.txt:116
->>>>>>> 2478a500
 msgid ""
 "The following example groups by the ``ord_dt`` and ``item.sku`` fields "
 "those documents that have ``ord_dt`` greater than ``01/01/2012``:"
 msgstr ""
 
-<<<<<<< HEAD
-#: ../source/reference/command/group.txt:131
-=======
 # 4bd8ce0e39694bccb0fa09a573798654
 #: ../source/reference/command/group.txt:135
->>>>>>> 2478a500
 msgid ""
 "The result is a document that contain the ``retval`` field which contains"
 " the group by records, the ``count`` field which contains the total "
@@ -724,18 +368,6 @@
 " ``ok`` field which contains the command status:"
 msgstr ""
 
-<<<<<<< HEAD
-#: ../source/reference/command/group.txt:158
-#: ../source/reference/command/group.txt:214
-msgid "The method call is analogous to the SQL statement:"
-msgstr ""
-
-#: ../source/reference/command/group.txt:168
-msgid "Calculate the Sum"
-msgstr ""
-
-#: ../source/reference/command/group.txt:170
-=======
 # 4f327ca6f981436eaa610327de20aefd
 # 3e20a1e29da44ffba0e365c200341125
 #: ../source/reference/command/group.txt:162
@@ -750,34 +382,21 @@
 
 # 05c80db83baa4df99ca48176a147b991
 #: ../source/reference/command/group.txt:174
->>>>>>> 2478a500
 msgid ""
 "The following example groups by the ``ord_dt`` and ``item.sku`` fields "
 "those documents that have ``ord_dt`` greater than ``01/01/2012`` and "
 "calculates the sum of the ``qty`` field for each grouping:"
 msgstr ""
 
-<<<<<<< HEAD
-#: ../source/reference/command/group.txt:191
-#: ../source/reference/command/group.txt:260
-=======
 # e1afaa54fb934f24a170b8ad49ec898c
 # 2e43d5253f8c429080d22d5fe292bf0c
 #: ../source/reference/command/group.txt:195
 #: ../source/reference/command/group.txt:264
->>>>>>> 2478a500
 msgid ""
 "The ``retval`` field of the returned document is an array of documents "
 "that contain the group by fields and the calculated aggregation field:"
 msgstr ""
 
-<<<<<<< HEAD
-#: ../source/reference/command/group.txt:224
-msgid "Calculate Sum, Count, and Average"
-msgstr ""
-
-#: ../source/reference/command/group.txt:226
-=======
 # d2e4b4b8ba1e4e4ca7b6aa711bf2e74d
 #: ../source/reference/command/group.txt:228
 msgid "Calculate Sum, Count, and Average"
@@ -785,7 +404,6 @@
 
 # 683132b7993843ef9fb066f74c47f1d0
 #: ../source/reference/command/group.txt:230
->>>>>>> 2478a500
 msgid ""
 "The following example groups by the calculated ``day_of_week`` field, "
 "those documents that have ``ord_dt`` greater than ``01/01/2012`` and "
@@ -793,12 +411,8 @@
 "grouping:"
 msgstr ""
 
-<<<<<<< HEAD
-#: ../source/reference/command/group.txt:278
-=======
 # d5613ad3634549e39c59c26be5ac4871
 #: ../source/reference/command/group.txt:282
->>>>>>> 2478a500
 msgid ":doc:`/core/aggregation-pipeline`"
 msgstr ""
 
@@ -815,53 +429,8 @@
 #~ "command status:"
 #~ msgstr ""
 
-<<<<<<< HEAD
-# 992e5dcfbc524db3a2d704acdbae61d9
-#~ msgid ""
-#~ "Prior to 2.4, the :dbcommand:`group` "
-#~ "command took the :program:`mongod` instance's"
-#~ " JavaScript lock which blocked all "
-#~ "other JavaScript execution."
-#~ msgstr ""
-
-# d147ab3e50e4432cb2b60cc8613d250e
-#~ msgid ""
-#~ "In MongoDB 2.4, :dbcommand:`map-reduce "
-#~ "operations <mapReduce>`, the :dbcommand:`group` "
-#~ "command, and :query:`$where` operator "
-#~ "expressions **cannot** access certain global"
-#~ " functions or properties, such as "
-#~ "``db``, that are available in the "
-#~ ":program:`mongo` shell."
-#~ msgstr ""
-
-# 2062952a7094441e9774607d14d686a4
-#~ msgid ""
-#~ "When upgrading to MongoDB 2.4, you "
-#~ "will need to refactor your code if"
-#~ " your :dbcommand:`map-reduce operations "
-#~ "<mapReduce>`, :dbcommand:`group` commands, or "
-#~ ":query:`$where` operator expressions include "
-#~ "any global shell functions or properties"
-#~ " that are no longer available, such"
-#~ " as ``db``."
-#~ msgstr ""
-
-# 1aa7f30f12024fc1b09904a4aa765d25
-#~ msgid ""
-#~ "The following JavaScript functions and "
-#~ "properties **are available** to :dbcommand"
-#~ ":`map-reduce operations <mapReduce>`, the "
-#~ ":dbcommand:`group` command, and :query:`$where` "
-#~ "operator expressions in MongoDB 2.4:"
-#~ msgstr ""
-
 # b67377f9637745deb59ac68325a2c9fa
 #~ msgid ""
-=======
-# b67377f9637745deb59ac68325a2c9fa
-#~ msgid ""
->>>>>>> 2478a500
 #~ "Although |javascript-using-operation| "
 #~ "JavaScript, most interactions with MongoDB "
 #~ "do not use JavaScript but use an"
