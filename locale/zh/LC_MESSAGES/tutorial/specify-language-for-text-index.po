#
msgid ""
msgstr ""
"Project-Id-Version: mongodb-manual 3.0\n"
"Report-Msgid-Bugs-To: \n"
"POT-Creation-Date: 2015-08-20 19:13-0400\n"
"PO-Revision-Date: YEAR-MO-DA HO:MI+ZONE\n"
"Last-Translator: FULL NAME <EMAIL@ADDRESS>\n"
"Language-Team: LANGUAGE <LL@li.org>\n"
"MIME-Version: 1.0\n"
"Content-Type: text/plain; charset=UTF-8\n"
"Content-Transfer-Encoding: 8bit\n"
"Plural-Forms: nplurals=1; plural=0;\n"
"Language: zh\n"
"X-Generator: Poedit 1.6.9\n"

#: ../source/tutorial/specify-language-for-text-index.txt:3
msgid "Specify a Language for Text Index"
msgstr "指定文本索引的语言"

#: ../source/tutorial/specify-language-for-text-index.txt:13
msgid ""
"This tutorial describes how to :ref:`specify the default language associated "
"with the text index <specify-default-language-text-index>` and also how to :"
"ref:`create text indexes for collections that contain documents in different "
"languages <select-from-multiple-languages-for-text-index>`."
msgstr ""
"本文描述了如何 :ref:`指定文本索引的默认语言 <specify-default-language-text-"
"index>` 和如何 :ref:`在包含不同语言的文档的集合中创建索引 <select-from-"
"multiple-languages-for-text-index>`."

#: ../source/tutorial/specify-language-for-text-index.txt:22
msgid "Specify the Default Language for a ``text`` Index"
msgstr "为 ``文本`` 索引指定默认语言"

#: ../source/tutorial/specify-language-for-text-index.txt:24
msgid ""
"The default language associated with the indexed data determines the rules "
"to parse word roots (i.e. stemming) and ignore stop words. The default "
"language for the indexed data is ``english``."
msgstr ""
"被索引的数据的默认语言决定了如何解析词根(例如，取词根-stemming)以及忽略停止词"
"的规则。被索引数据的默认语言是 ``英语`` 。"

#: ../source/tutorial/specify-language-for-text-index.txt:28
msgid ""
"To specify a different language, use the ``default_language`` option when "
"creating the ``text`` index. See :ref:`text-search-languages` for the "
"languages available for ``default_language``."
msgstr ""
"如果希望指定一个不同的语言，请在创建 ``文本`` 索引时使用 "
"``default_language`` 选项。参见 :ref:`text-search-languages` 了解 "
"``default_language`` 可用的语言。"

#: ../source/tutorial/specify-language-for-text-index.txt:32
msgid ""
"The following example creates for the ``quotes`` collection a ``text`` index "
"on the ``content`` field and sets the ``default_language`` to ``spanish``:"
msgstr ""
"下例在 ``quotes`` 集合的 ``content`` 键上创建 ``文本`` 索引，并设置 "
"``default_language`` 为 ``spanish`` :"

#: ../source/tutorial/specify-language-for-text-index.txt:46
msgid "Create a ``text`` Index for a Collection in Multiple Languages"
msgstr "在多个语言的集合中创建 ``文本`` 索引"

#: ../source/tutorial/specify-language-for-text-index.txt:50
msgid "Added support for language overrides within embedded documents."
msgstr ""

#: ../source/tutorial/specify-language-for-text-index.txt:53
msgid "Specify the Index Language within the Document"
msgstr "指定文档中的索引语言"

#: ../source/tutorial/specify-language-for-text-index.txt:55
msgid ""
"If a collection contains documents or embedded documents that are in "
"different languages, include a field named ``language`` in the documents or "
"embedded documents and specify as its value the language for that document "
"or embedded document."
msgstr ""
"如果集合中包含了不同语言的文档或者子文档，可以在该文档或子文档中添加一个 "
"``language`` 键并将它的值指定为文档或子文档的语言。"

#: ../source/tutorial/specify-language-for-text-index.txt:60
msgid ""
"MongoDB will use the specified language for that document or embedded "
"document when building the ``text`` index:"
msgstr ""

#: ../source/tutorial/specify-language-for-text-index.txt:63
msgid ""
"The specified language in the document overrides the default language for "
"the ``text`` index."
msgstr "文档中指定的语言会覆盖 ``文本`` 索引的默认语言。"

#: ../source/tutorial/specify-language-for-text-index.txt:66
msgid ""
"The specified language in an embedded document override the language "
"specified in an enclosing document or the default language for the index."
msgstr ""
"子文档中指定的语言会覆盖外包围的父文档(enclosing document)的指定语言或者文本"
"索引的默认语言。"

#: ../source/tutorial/specify-language-for-text-index.txt:70
msgid "See :ref:`text-search-languages` for a list of supported languages."
msgstr "参见 :ref:`text-search-languages` 查看支持的语言列表。"

#: ../source/tutorial/specify-language-for-text-index.txt:72
msgid ""
"For example, a collection ``quotes`` contains multi-language documents that "
"include the ``language`` field in the document and/or the embedded document "
"as needed:"
msgstr ""
"例如，集合 ``quotes`` 中包含了多种语言的文档，其中的文档/子文档会在需要的时候"
"指定 ``language`` 键："

#: ../source/tutorial/specify-language-for-text-index.txt:120
msgid ""
"If you create a ``text`` index on the ``quote`` field with the default "
"language of English."
msgstr "如果您在 ``quote`` 键上创建 ``文本`` 索引，默认语言为英语，"

#: ../source/tutorial/specify-language-for-text-index.txt:127
msgid ""
"Then, for the documents and embedded documents that contain the ``language``"
" field, the ``text`` index uses that language to parse word stems and other "
"linguistic characteristics."
msgstr ""
"那么，对于那些包含了 ``language`` 键的文档和子文档， ``文本`` 索引会使用指定"
"的语言来解析词干和其他语言学特性。"

#: ../source/tutorial/specify-language-for-text-index.txt:131
msgid "For embedded documents that do not contain the ``language`` field,"
msgstr ""

#: ../source/tutorial/specify-language-for-text-index.txt:133
msgid ""
"If the enclosing document contains the ``language`` field, then the index "
"uses the document's language for the embedded document."
msgstr ""
"如果外围父文档指定了 ``language`` 键，那么索引会使用该文档指定的语言对子文档"
"进行索引。"

#: ../source/tutorial/specify-language-for-text-index.txt:136
msgid ""
"Otherwise, the index uses the default language for the embedded documents."
msgstr ""

#: ../source/tutorial/specify-language-for-text-index.txt:138
msgid ""
"For documents that do not contain the ``language`` field, the index uses the "
"default language, which is English."
msgstr "对于不含有 ``language`` 键的文档，索引使用默认语言，即英语。"

#: ../source/tutorial/specify-language-for-text-index.txt:144
msgid "Use any Field to Specify the Language for a Document"
msgstr "使用任意键为文档指定语言"

#: ../source/tutorial/specify-language-for-text-index.txt:146
msgid ""
"To use a field with a name other than ``language``, include the "
"``language_override`` option when creating the index."
msgstr ""
"如果需要使用不同于 ``language`` 的名称作为键名，请在创建索引是包含 "
"``language_override`` 选项。"

#: ../source/tutorial/specify-language-for-text-index.txt:149
msgid ""
"For example, give the following command to use ``idioma`` as the field name "
"instead of ``language``:"
msgstr "例如，以下命令使用 ``idioma`` 替代 ``language`` 作为键名："

#: ../source/tutorial/specify-language-for-text-index.txt:157
msgid ""
"The documents of the ``quotes`` collection may specify a language with the "
"``idioma`` field:"
<<<<<<< HEAD
msgstr "那么 ``quotes`` 集合中的文档就可以在 ``idioma`` 键中指定语言了:"
=======
msgstr ""

#: ../source/tutorial/specify-language-for-text-index.txt:0
msgid "On this page"
msgstr ""
>>>>>>> 7b6fda55
<|MERGE_RESOLUTION|>--- conflicted
+++ resolved
@@ -175,12 +175,8 @@
 msgid ""
 "The documents of the ``quotes`` collection may specify a language with the "
 "``idioma`` field:"
-<<<<<<< HEAD
 msgstr "那么 ``quotes`` 集合中的文档就可以在 ``idioma`` 键中指定语言了:"
-=======
-msgstr ""
 
 #: ../source/tutorial/specify-language-for-text-index.txt:0
 msgid "On this page"
-msgstr ""
->>>>>>> 7b6fda55
+msgstr ""