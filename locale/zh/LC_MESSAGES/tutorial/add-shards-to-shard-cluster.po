--- conflicted
+++ resolved
@@ -120,17 +120,9 @@
 "有一个运行在 ``mongodb0.example.net`` 的 ``27017`` 的mongod,它是名字为 "
 "``rs1`` 的复制集的一个成员,要添加一个这样的分片,需要:"
 
-<<<<<<< HEAD
-#: ../source/tutorial/add-shards-to-shard-cluster.txt:71
-msgid ""
-"For MongoDB versions prior to 2.0.3, you must specify all members of the "
-"replica set. For example:"
-msgstr "在MongoDB版本2.0.3之前,你必须指定所有复制集的成员,比如:"
 
-#: ../source/tutorial/add-shards-to-shard-cluster.txt:78
-=======
 #: ../source/tutorial/add-shards-to-shard-cluster.txt:75
->>>>>>> 7b6fda55
+
 msgid ""
 "To add a shard for a standalone :program:`mongod` on port ``27017`` of "
 "``mongodb0.example.net``, issue the following command:"
@@ -142,9 +134,7 @@
 msgid ""
 "It might take some time for :term:`chunks <chunk>` to migrate to the new "
 "shard."
-<<<<<<< HEAD
-msgstr "将 :term:`数据块 <chunk>` 迁移到新的分片会花费一些时间."
-=======
+
 msgstr ""
 
 #: ../source/tutorial/add-shards-to-shard-cluster.txt:0
@@ -155,4 +145,3 @@
 #~ "For MongoDB versions prior to 2.0.3, you must specify all members of the "
 #~ "replica set. For example:"
 #~ msgstr ""
->>>>>>> 7b6fda55
