# -*- coding: utf-8 -*-
#
# MongoDB documentation build configuration file, created by
# sphinx-quickstart on Mon Oct  3 09:58:40 2011.
#
# This file is execfile()d with the current directory set to its containing dir.

import sys
import os
import datetime

from sphinx.errors import SphinxError

from giza.config.runtime import RuntimeStateConfig
from giza.config.helper import fetch_config, get_versions, get_manual_path

conf = fetch_config(RuntimeStateConfig())
sconf = conf.system.files.data.sphinx_local

sys.path.append(os.path.join(conf.paths.projectroot, conf.paths.buildsystem, 'sphinxext'))

try:
    tags
except NameError:
    class Tags(object):
        def has(self, *args):
            return False

    tags = Tags()

# -- General configuration ----------------------------------------------------

needs_sphinx = '1.0'

#--- the following is a list of python files 

extensions = [
    'sphinx.ext.extlinks',
    'sphinx.ext.todo',
    'mongodb',
    'directives',
    'intermanual',
    'testcode',
    'tabs',
    'markdown',
    'fasthtml',
    'source_constants',
    'icon'
]

locale_dirs = [ os.path.join(conf.paths.projectroot, conf.paths.locale) ]
gettext_compact = False

templates_path = ['.templates']
exclude_patterns = []

source_suffix = '.txt'

master_doc = sconf.master_doc
language = 'en'
project = sconf.project
copyright = u'2008-{0}'.format(datetime.date.today().year)
version = conf.version.branch
release = conf.version.release

rst_epilog = '\n'.join([
    '.. |copy| unicode:: U+000A9',
    '.. |ent-build| replace:: MongoDB Enterprise',
    '.. |year| replace:: {0}'.format(datetime.date.today().year),
    '.. |hardlink| replace:: {0}/{1}'.format(conf.project.url, conf.git.branches.current),
    '.. |branch| replace:: ``{0}``'.format(conf.git.branches.current),
    '.. |bi| replace:: MongoDB Connector for BI',
    '.. |version| replace:: {0}'.format(version),
    '.. |compass| replace:: MongoDB Compass'
])

source_constants = {
    'package-branch': '4.1',
    'windows-dir-version': '4.1',  # Not sure if always equal to package-branch.
    'package-name-org': 'mongodb-org-unstable',
    'package-name-enterprise': 'mongodb-enterprise-unstable',
    'version': version,
    'release': release,
<<<<<<< HEAD
    'pgp-version': '4.0',
    'pgp-fingerprint': '9DA31620334BD75D9DCB49F368818C72E52529D4',
    'rsa-key': '68818C72E52529D4',
    'pgp-fingerprint-fmt': '9DA3 1620 334B D75D 9DCB 49F3 6881 8C72 E525 29D4',
    'pgp-short-fingerprint' : '0x68818C72E52529D4',
=======
    'pgp-version': version,
    'pgp-fingerprint': 'E162F504A20CDF15827F718D4B7C549A058F8B6B',
    'rsa-key': '4B7C549A058F8B6B',
    'pgp-fingerprint-fmt': 'E162 F504 A20C DF15 827F  718D 4B7C 549A 058F 8B6B',
    'windows-sha256': 'C777DF7816BB8C9A760FDEA782113949408B6F39D72BE29A2551FA51E2FE0473',
    'pgp-short-fingerprint' : '0x4B7C549A058F8B6B',
>>>>>>> 2478a500
    'source-available' : '`source available and free to use <https://github.com/mongodb/mongo/>`_'
}


extlinks = {
    'hardlink' : ( 'http://docs.mongodb.com/{0}/%s'.format(conf.git.branches.current), ''),
    'issue': ('https://jira.mongodb.org/browse/%s', '' ),
    'api': ('https://api.mongodb.com/%s', ''),
    'gettingstarted': ('https://docs.mongodb.com/getting-started%s', ''),
    'manual': ('https://docs.mongodb.com/manual%s', ''),
    'ecosystem': ('https://docs.mongodb.com/ecosystem%s', ''),
    'mms-docs': ('https://docs.cloudmanager.mongodb.com%s', ''),
    'mms-home': ('https://www.mongodb.com/cloud/cloud-manager%s', ''),
    'opsmgr': ('https://docs.opsmanager.mongodb.com/current%s', ''),
    'atlas': ('https://docs.atlas.mongodb.com%s',''),
    'products': ('https://www.mongodb.com/products%s', ''),
    'wtdocs': ('http://source.wiredtiger.com/mongodb-3.4%s', ''),
    'perl-api': ('https://metacpan.org/pod/MongoDB::%s', ''),
    'node-docs': ('http://mongodb.github.io/node-mongodb-native/2.2/%s', ''),
    'node-api': ('http://mongodb.github.io/node-mongodb-native/2.2/api/%s', ''),
    'ruby-api': ('http://api.mongodb.com/ruby/current/Mongo/%s', ''),
    'scala-api': ('http://mongodb.github.io/mongo-scala-driver/2.0/scaladoc/org/mongodb/scala/MongoCollection.html#%s', ''),
    'csharp-api': ('https://api.mongodb.com/csharp/current/html/%s.htm', ''),
    'csharp-docs': ('https://mongodb.github.io/mongo-csharp-driver/2.4/reference/%s', ''),
    'java-async-docs': ('http://mongodb.github.io/mongo-java-driver-reactivestreams/1.6/%s', ''),
    'java-async-api': ('http://mongodb.github.io/mongo-java-driver-reactivestreams/1.6/javadoc/%s', ''),
<<<<<<< HEAD
    'bic': ('https://docs.mongodb.com/bi-connector/current%s',''),
=======
>>>>>>> 2478a500
    'go-api': ('https://godoc.org/github.com/mongodb/mongo-go-driver/%s', '')
}

## add `extlinks` for each published version.
for i in conf.git.branches.published:
    extlinks[i] = ( ''.join([ conf.project.url, '/', i, '%s' ]), '' )

intersphinx_mapping = {}
for i in conf.system.files.data.intersphinx:
    intersphinx_mapping[i.name] = ( i.url, os.path.join(conf.paths.projectroot,
                                                        conf.paths.output,
                                                        i.path))

languages = [
    ("ar", "Arabic"),
    ("cn", "Chinese"),
    ("cs", "Czech"),
    ("de", "German"),
    ("es", "Spanish"),
    ("fr", "French"),
    ("hu", "Hungarian"),
    ("id", "Indonesian"),
    ("it", "Italian"),
    ("jp", "Japanese"),
    ("ko", "Korean"),
    ("lt", "Lithuanian"),
    ("pl", "Polish"),
    ("pt", "Portuguese"),
    ("ro", "Romanian"),
    ("ru", "Russian"),
    ("tr", "Turkish"),
    ("uk", "Ukrainian")
]

# -- Options for HTML output ---------------------------------------------------

html_theme = sconf.theme.name
html_theme_path = [ os.path.join(conf.paths.buildsystem, 'themes') ]
html_title = conf.project.title
htmlhelp_basename = 'MongoDBdoc'

html_static_path = sconf.paths.static

html_copy_source = False
html_domain_indices = True
html_use_index = True
html_split_index = False
html_show_sourcelink = False
html_show_sphinx = True
html_show_copyright = True

manual_edition_path = '{0}/{1}/{2}'.format(conf.project.url,
                                           conf.git.branches.current,
                                           sconf.theme.book_path_base)

html_theme_options = {
    'branch': conf.git.branches.current,
    'pdfpath': manual_edition_path + '-' + conf.git.branches.current + '.pdf',
    'epubpath': manual_edition_path + '.epub',
    'manual_path': get_manual_path(conf),
    'translations': languages,
    'language': language,
    'repo_name': sconf.theme.repo,
    'jira_project': sconf.theme.jira,
    'google_analytics': sconf.theme.google_analytics,
    'project': sconf.theme.project,
    'version': version,
    'version_selector': get_versions(conf),
    'active_branches': conf.version.active,
    'stable': conf.version.stable,
    'sitename': sconf.theme.sitename,
    'nav_excluded': sconf.theme.nav_excluded,
    'upcoming': conf.version.upcoming,
    'banner': True,
    'banner_msg': 'This is an upcoming (i.e. in progress) version of the manual.',
}

html_sidebars = sconf.sidebars

# Set up PHP syntax highlights
from sphinx.highlighting import lexers
from pygments.lexers.web import PhpLexer
lexers["php"] = PhpLexer(startinline=True)
lexers["php-annotations"] = PhpLexer(startinline=True)

# -- Options for LaTeX output --------------------------------------------------

latex_documents = []
if 'pdfs' in conf.system.files.data:
    for pdf in conf.system.files.data.pdfs:
        latex_documents.append((pdf.source, pdf.output, pdf.title, pdf.author, pdf.doc_class))

latex_preamble_elements = [ r'\DeclareUnicodeCharacter{FF04}{\$}',
                            r'\DeclareUnicodeCharacter{FF0E}{.}',
                            r'\DeclareUnicodeCharacter{2713}{Y}',
                            r'\PassOptionsToPackage{hyphens}{url}',
                            r'\usepackage{upquote}',
                            r'\pagestyle{plain}',
                            r'\pagenumbering{arabic}' ]
latex_elements = {
    'preamble': '\n'.join(latex_preamble_elements),
    'pointsize': '10pt',
    'papersize': 'letterpaper',
    'tableofcontents': '\\textcopyright{ MongoDB, Inc. 2008 - 2016 } This work is licensed under a \href{http://creativecommons.org/licenses/by-nc-sa/3.0/us/}{Creative Commons Attribution-NonCommercial-ShareAlike 3.0 United States License}\\clearpage\\tableofcontents'
}

latex_paper_size = 'letter'
latex_use_parts = False
latex_show_pagerefs = True
latex_show_urls = 'footnote'
latex_domain_indices = False
latex_logo = None
latex_appendices = []

# -- Options for manual page output --------------------------------------------

man_pages = []
if 'manpages' in conf.system.files.data:
    for mp in conf.system.files.data.manpages:
        man_pages.append((mp.file, mp.name, mp.title, mp.authors, mp.section))

# -- Options for Epub output ---------------------------------------------------

# Bibliographic Dublin Core info.
epub_title = conf.project.title
epub_author = u'MongoDB, Inc.'
epub_publisher = u'MongoDB, Inc.'
epub_copyright = u'MongoDB, Inc. 2008 - 2016'
epub_theme = 'epub_mongodb'
epub_tocdup = True
epub_tocdepth = 3
epub_language = language
epub_scheme = 'url'
epub_identifier = ''.join([conf.project.url, '/', conf.git.branches.current])
epub_exclude_files = []

epub_pre_files = []
epub_post_files = []

# put it into your conf.py
def setup(app):
    # disable versioning for speed
    from sphinx.builders.gettext import I18nBuilder
    I18nBuilder.versioning_method = 'none'

    def doctree_read(app, doctree):
        if not isinstance(app.builder, I18nBuilder):
            return
        from docutils import nodes
        from sphinx.versioning import add_uids
        list(add_uids(doctree, nodes.TextElement))
    app.connect('doctree-read', doctree_read)<|MERGE_RESOLUTION|>--- conflicted
+++ resolved
@@ -81,20 +81,12 @@
     'package-name-enterprise': 'mongodb-enterprise-unstable',
     'version': version,
     'release': release,
-<<<<<<< HEAD
-    'pgp-version': '4.0',
-    'pgp-fingerprint': '9DA31620334BD75D9DCB49F368818C72E52529D4',
-    'rsa-key': '68818C72E52529D4',
-    'pgp-fingerprint-fmt': '9DA3 1620 334B D75D 9DCB 49F3 6881 8C72 E525 29D4',
-    'pgp-short-fingerprint' : '0x68818C72E52529D4',
-=======
     'pgp-version': version,
     'pgp-fingerprint': 'E162F504A20CDF15827F718D4B7C549A058F8B6B',
     'rsa-key': '4B7C549A058F8B6B',
     'pgp-fingerprint-fmt': 'E162 F504 A20C DF15 827F  718D 4B7C 549A 058F 8B6B',
     'windows-sha256': 'C777DF7816BB8C9A760FDEA782113949408B6F39D72BE29A2551FA51E2FE0473',
     'pgp-short-fingerprint' : '0x4B7C549A058F8B6B',
->>>>>>> 2478a500
     'source-available' : '`source available and free to use <https://github.com/mongodb/mongo/>`_'
 }
 
@@ -121,10 +113,6 @@
     'csharp-docs': ('https://mongodb.github.io/mongo-csharp-driver/2.4/reference/%s', ''),
     'java-async-docs': ('http://mongodb.github.io/mongo-java-driver-reactivestreams/1.6/%s', ''),
     'java-async-api': ('http://mongodb.github.io/mongo-java-driver-reactivestreams/1.6/javadoc/%s', ''),
-<<<<<<< HEAD
-    'bic': ('https://docs.mongodb.com/bi-connector/current%s',''),
-=======
->>>>>>> 2478a500
     'go-api': ('https://godoc.org/github.com/mongodb/mongo-go-driver/%s', '')
 }
 
