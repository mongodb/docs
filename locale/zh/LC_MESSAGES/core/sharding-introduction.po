<<<<<<< HEAD
# SOME DESCRIPTIVE TITLE.
# Copyright (C) 2011-2014, MongoDB, Inc.
# This file is distributed under the same license as the mongodb-manual package.
#
# Translators:
=======
# 
>>>>>>> 2ec0463a
msgid ""
msgstr ""
"Project-Id-Version: mongodb-manual 3.0\n"
"Report-Msgid-Bugs-To: \n"
<<<<<<< HEAD
"POT-Creation-Date: 2014-04-08 13:03-0400\n"
"PO-Revision-Date: 2014-09-29 16:58+0800\n"
"Last-Translator: xiaobeibei <xiaobeibei@baidu.com>\n"
"Language-Team: Chinese (http://www.transifex.com/projects/p/mongodb-manual/"
"language/zh/)\n"
"MIME-Version: 1.0\n"
"Content-Type: text/plain; charset=UTF-8\n"
"Content-Transfer-Encoding: 8bit\n"
"Language: zh\n"
"Plural-Forms: nplurals=1; plural=0;\n"
"X-Generator: Poedit 1.5.4\n"
=======
"POT-Creation-Date: 2015-08-20 19:13-0400\n"
"PO-Revision-Date: YEAR-MO-DA HO:MI+ZONE\n"
"Last-Translator: FULL NAME <EMAIL@ADDRESS>\n"
"Language-Team: LANGUAGE <LL@li.org>\n"
"MIME-Version: 1.0\n"
"Content-Type: text/plain; charset=UTF-8\n"
"Content-Transfer-Encoding: 8bit\n"
>>>>>>> 2ec0463a

#: ../source/core/sharding-introduction.txt:5
msgid "Sharding Introduction"
msgstr "分片介绍"

#: ../source/core/sharding-introduction.txt:11
msgid ""
"Sharding is a method for storing data across multiple machines. MongoDB uses "
"sharding to support deployments with very large data sets and high "
"throughput operations."
msgstr ""
"分片是使用多个机器存储数据的方法,MongoDB使用分片以支持巨大的数据存储量与对数"
"据操作."

#: ../source/core/sharding-introduction.txt:16
msgid "Purpose of Sharding"
msgstr "分片的目的"

#: ../source/core/sharding-introduction.txt:18
msgid ""
"Database systems with large data sets and high throughput applications can "
"challenge the capacity of a single server. High query rates can exhaust the "
"CPU capacity of the server. Larger data sets exceed the storage capacity of "
"a single machine. Finally, working set sizes larger than the system's RAM "
"stress the I/O capacity of disk drives."
msgstr ""
"高数据量和吞吐量的数据库应用会对单机的性能造成较大压力,大的查询量会将单机的"
"CPU耗尽,大的数据量对单机的存储压力较大,最终会耗尽系统的内存而将压力转移到磁盘"
"IO上."

#: ../source/core/sharding-introduction.txt:24
msgid ""
"To address these issues of scales, database systems have two basic "
"approaches: **vertical scaling** and **sharding**."
msgstr "为了解决这些问题,有两个基本的方法: **纵向扩展** 和 **分片** ."

#: ../source/core/sharding-introduction.txt:27
msgid ""
"**Vertical scaling** adds more CPU and storage resources to increase "
"capacity. Scaling by adding capacity has limitations: high performance "
"systems with large numbers of CPUs and large amount of RAM are "
"disproportionately *more expensive* than smaller systems. Additionally, "
"cloud-based providers may only allow users to provision smaller instances.  "
"As a result there is a *practical maximum* capability for vertical scaling."
msgstr ""
" **纵向扩展** 增加CPU数量和存储资源来扩展单机性能,单机性能的增加是有限制的:通过"
"增加CPU与存储资源来扩展单机性能与使用多个小系统进行横向扩展相比*更为昂贵*,另"
"外,云供应商不会提供大型机给用户,因此,使用纵向扩展提高性能在有*实际情况下的极"
"限*."

#: ../source/core/sharding-introduction.txt:35
msgid ""
"**Sharding**, or *horizontal scaling*, by contrast, divides the data set and "
"distributes the data over multiple servers, or **shards**. Each shard is an "
"independent database, and collectively, the shards make up a single logical "
"database."
msgstr ""
" **分片** ,或者说 *水平扩展* ,与纵向扩展不同,是将数据分割为多份并分别存储到不"
"同的服务器,即 **分片** 上,每个分片都是一个独立的数据库,总体上,所有分片构成一"
"个逻辑上的数据库."

#: ../source/core/sharding-introduction.txt:42
msgid ""
"Sharding addresses the challenge of scaling to support high throughput and "
"large data sets:"
msgstr "分片为应对高吞吐量与大数据量提供了方法."

#: ../source/core/sharding-introduction.txt:45
msgid ""
"Sharding reduces the number of operations each shard handles. Each shard "
"processes fewer operations as the cluster grows. As a result, a cluster can "
"increase capacity and throughput *horizontally*."
msgstr ""
"使用分片减少了每个分片需要处理的请求数,因此,通过 *水平扩展* ,集群可以提高自己"
"的存储容量和吞吐量."

#: ../source/core/sharding-introduction.txt:49
msgid ""
"For example, to insert data, the application only needs to access the shard "
"responsible for that record."
msgstr "举例来说,当插入一条数据时,应用只需要访问存储这条数据的分片."

#: ../source/core/sharding-introduction.txt:52
msgid ""
"Sharding reduces the amount of data that each server needs to store. Each "
"shard stores less data as the cluster grows."
msgstr "使用分片减少了每个分片存储的数据."

#: ../source/core/sharding-introduction.txt:55
msgid ""
"For example, if a database has a 1 terabyte data set, and there are 4 "
"shards, then each shard might hold only 256GB of data. If there are 40 "
"shards, then each shard might hold only 25GB of data."
msgstr ""
"举例来说,如果一个数据库有1TB数据,并有4个分片,则每个分片只需要存储256GB数据,如"
"果数据库有40个分片,则每个分片只需要存储25GB数据."

#: ../source/core/sharding-introduction.txt:60
msgid "Sharding in MongoDB"
msgstr "MongoDB的分片"

#: ../source/core/sharding-introduction.txt:62
msgid ""
"MongoDB supports sharding through the configuration of a :term:`sharded "
"clusters <sharded cluster>`."
msgstr "MongoDB通过配置 :term:`集群 <sharded cluster>` 支持分片."

#: ../source/core/sharding-introduction.txt:67
msgid ""
"Sharded cluster has the following components: :term:`shards <shard>`, :term:"
"`query routers <mongos>` and :term:`config servers <config server>`."
msgstr ""
"集群拥有以下组件: :term:`分片 <shard>`, :term:`分发路由 <mongos>`,:term:`配置"
"服务器 <config server>`."

#: ../source/core/sharding-introduction.txt:70
msgid ""
"**Shards** store the data. To provide high availability and data "
"consistency, in a production sharded cluster, each shard is a :term:`replica "
"set` [#dev-only-shard-deployment]_. For more information on replica sets, "
"see :doc:`Replica Sets </core/replication>`."
msgstr ""
" **分片** 存储数据,为了提供冗余与提高可靠性,生产环境中的每个分片都应当是 :"
"term:`replica set` [#dev-only-shard-deployment]_.参见 :doc:`复制集 </core/"
"replication>` 获得关于复制集的更多信息."

#: ../source/core/sharding-introduction.txt:76
msgid ""
"**Query Routers**, or :program:`mongos` instances, interface with client "
"applications and direct operations to the appropriate shard or shards. The "
"query router processes and targets operations to shards and then returns "
"results to the clients. A sharded cluster can contain more than one query "
"router to divide the client request load. A client sends requests to one "
"query router. Most sharded clusters have many query routers."
msgstr ""
" **分发路由** ,也被称作 :program:`mongos` ,将应用对集群的访问映射到具体的一个"
"或多个分片上,并接收分片的返回数据再返回给应用.根据应用请求的压力不同,一个集群"
"可以部署多个分发路由,要注意的是同一个应用应该连接同一个分发路由,大多数集群都"
"有许多分发路由."

#: ../source/core/sharding-introduction.txt:83
msgid ""
"**Config servers** store the cluster's metadata. This data contains a "
"mapping of the cluster's data set to the shards. The query router uses this "
"metadata to target operations to specific shards. Production sharded "
"clusters have *exactly* 3 config servers."
msgstr ""
" **配置服务器** 存储了集群的元信息,这些数据包含了集群的数据存储在哪个分片的映"
"射信息.分发路由使用这些元信息将请求分发到不同的分片中,生产环境下,集群应配置 "
"*3* 台配置服务器(不多不少)."

#: ../source/core/sharding-introduction.txt:88
msgid ""
"For development and testing purposes only, each **shard** can be a single :"
"program:`mongod` instead of a replica set. Do **not** deploy production "
"clusters without 3 config servers."
msgstr ""
"在测试与开发环境下,每个 **分片** 可以是单独的 :program:`mongod` 而不用必须是"
"复制集.在生产环境中 **必须** 部署3台配置服务器."

#: ../source/core/sharding-introduction.txt:96
msgid "Data Partitioning"
msgstr "数据分区"

#: ../source/core/sharding-introduction.txt:98
msgid ""
"MongoDB distributes data, or shards, at the collection level. Sharding "
"partitions a collection's data by the **shard key**."
msgstr ""
"MongoDB中数据的分片是以集合为基本单位的,集合中的数据通过 **片键** 被分成多部"
"分."

#: ../source/core/sharding-introduction.txt:102
msgid "Shard Keys"
msgstr "片键"

#: ../source/core/sharding-introduction.txt:104
msgid ""
"To shard a collection, you need to select a **shard key**. A :term:`shard "
"key` is either an indexed field or an indexed compound field that exists in "
"every document in the collection. MongoDB divides the shard key values into "
"**chunks** and distributes the :term:`chunks <chunk>` evenly across the "
"shards. To divide the shard key values into chunks, MongoDB uses either "
"**range based partitioning** or **hash based partitioning**. See the "
":doc:`Shard Key </core/sharding-shard-key>` documentation for more "
"information."
msgstr ""

#: ../source/core/sharding-introduction.txt:114
msgid "Range Based Sharding"
msgstr "以范围为基础的分片"

#: ../source/core/sharding-introduction.txt:116
msgid ""
"For *range-based sharding*, MongoDB divides the data set into ranges "
"determined by the shard key values to provide **range based partitioning**. "
"Consider a numeric shard key: If you visualize a number line that goes from "
"negative infinity to positive infinity, each value of the shard key falls at "
"some point on that line. MongoDB partitions this line into smaller, non-"
"overlapping ranges called **chunks** where a chunk is range of values from "
"some minimum value to some maximum value."
msgstr ""
"对于 *基于范围的分片* ,MongoDB按照片键的范围把数据分成不同部分.假设有一个数字"
"的片键:想象一个从负无穷到正无穷的直线,每一个片键的值都在直线上画了一个点."
"MongoDB把这条直线划分为更短的不重叠的片段,并称之为 **数据块** ,每个数据块包含"
"了片键在一定范围内的数据."

#: ../source/core/sharding-introduction.txt:125
msgid ""
"Given a range based partitioning system, documents with \"close\" shard key "
"values are likely to be in the same chunk, and therefore on the same shard."
msgstr ""
"在使用片键做范围划分的系统中,拥有\"相近\"片键的文档很可能存储在同一个数据块"
"中,因此也会存储在同一个分片中."

#: ../source/core/sharding-introduction.txt:132
msgid "Hash Based Sharding"
msgstr "基于哈希的分片"

#: ../source/core/sharding-introduction.txt:134
msgid ""
"For *hash based partitioning*, MongoDB computes a hash of a field's value, "
"and then uses these hashes to create chunks."
msgstr ""
"对于 *基于哈希的分片* ,MongoDB计算一个字段的哈希值,并用这个哈希值来创建数据"
"块."

#: ../source/core/sharding-introduction.txt:137
msgid ""
"With hash based partitioning, two documents with \"close\" shard key values "
"are *unlikely* to be part of the same chunk. This ensures a more random "
"distribution of a collection in the cluster."
msgstr ""
"在使用基于哈希分片的系统中,拥有\"相近\"片键的文档 *很可能不会* 存储在同一个数"
"据块中,因此数据的分离性更好一些."

#: ../source/core/sharding-introduction.txt:144
msgid "Performance Distinctions between Range and Hash Based Partitioning"
msgstr "基于范围的分片方式与基于哈希的分片方式性能对比"

#: ../source/core/sharding-introduction.txt:146
msgid ""
"Range based partitioning supports more efficient range queries. Given a "
"range query on the shard key, the query router can easily determine which "
"chunks overlap that range and route the query to only those shards that "
"contain these chunks."
msgstr ""
"基于范围的分片方式提供了更高效的范围查询,给定一个片键的范围,分发路由可以很简"
"单地确定哪个数据块存储了请求需要的数据,并将请求转发到相应的分片中."

#: ../source/core/sharding-introduction.txt:151
msgid ""
"However, range based partitioning can result in an uneven distribution of "
"data, which may negate some of the benefits of sharding. For example, if the "
"shard key is a linearly increasing field, such as time, then all requests "
"for a given time range will map to the same chunk, and thus the same shard. "
"In this situation, a small set of shards may receive the majority of "
"requests and the system would not scale very well."
msgstr ""
"不过,基于范围的分片会导致数据在不同分片上的不均衡,有时候,带来的消极作用会大于"
"查询性能的积极作用.比如,如果片键所在的字段是线性增长的,一定时间内的所有请求都"
"会落到某个固定的数据块中,最终导致分布在同一个分片中.在这种情况下,一小部分分片"
"承载了集群大部分的数据,系统并不能很好地进行扩展."

#: ../source/core/sharding-introduction.txt:159
msgid ""
"Hash based partitioning, by contrast, ensures an even distribution of data "
"at the expense of efficient range queries. Hashed key values results in "
"random distribution of data across chunks and therefore shards. But random "
"distribution makes it more likely that a range query on the shard key will "
"not be able to target a few shards but would more likely query every shard "
"in order to return a result."
msgstr ""
"与此相比,基于哈希的分片方式以范围查询性能的损失为代价,保证了集群中数据的均衡."
"哈希值的随机性使数据随机分布在每个数据块中,因此也随机分布在不同分片中.但是也"
"正由于随机性,一个范围查询很难确定应该请求哪些分片,通常为了返回需要的结果,需要"
"请求所有分片."

#: ../source/core/sharding-introduction.txt:167
msgid "Customized Data Distribution with Tag Aware Sharding"
msgstr ""

#: ../source/core/sharding-introduction.txt:169
msgid ""
"MongoDB allows administrators to direct the balancing policy using **tag "
"aware sharding**. Administrators create and associate tags with ranges of "
"the shard key, and then assign those tags to the shards. Then, the balancer "
"migrates tagged data to the appropriate shards and ensures that the cluster "
"always enforces the distribution of data that the tags describe."
msgstr ""

#: ../source/core/sharding-introduction.txt:176
msgid ""
"Tags are the primary mechanism to control the behavior of the balancer and "
"the distribution of chunks in a cluster.  Most commonly, tag aware sharding "
"serves to improve the locality of data for sharded clusters that span "
"multiple data centers."
msgstr ""

#: ../source/core/sharding-introduction.txt:181
msgid "See :doc:`/core/tag-aware-sharding` for more information."
msgstr ""

#: ../source/core/sharding-introduction.txt:184
msgid "Maintaining a Balanced Data Distribution"
msgstr "数据均衡的维护"

#: ../source/core/sharding-introduction.txt:186
msgid ""
"The addition of new data or the addition of new servers can result in data "
"distribution imbalances within the cluster, such as a particular shard "
"contains significantly more chunks than another shard or a size of a chunk "
"is significantly greater than other chunk sizes."
msgstr ""
"新数据的加入或者新分片的加入可能会导致集群中数据的不均衡,即表现为有些分片保存"
"的数据块数目显著地大于其他分片保存的数据块数."

#: ../source/core/sharding-introduction.txt:191
msgid ""
"MongoDB ensures a balanced cluster using two background process: splitting "
"and the balancer."
msgstr "MongoBD使用两个过程维护集群中数据的均衡:分裂和均衡器."

#: ../source/core/sharding-introduction.txt:195
msgid "Splitting"
msgstr "分裂"

#: ../source/core/sharding-introduction.txt:197
msgid ""
"Splitting is a background process that keeps chunks from growing too large. "
"When a chunk grows beyond a :ref:`specified chunk size <sharding-chunk-"
"size>`, MongoDB splits the chunk in half. Inserts and updates triggers "
"splits. Splits are an efficient meta-data change. To create splits, MongoDB "
"does *not* migrate any data or affect the shards."
msgstr ""
"分裂是防止某个数据块过大而进行的一个后台任务.当一个数据块的大小超过 :ref:`设"
"定的数据块大小 <sharding-chunk-size>`时,MongoDB会将其一分为二,插入与更新触发"
"分裂过程.分裂改变了元信息,但是效率很高.进行分裂时,MongoDB *不会* 迁移任何数"
"据,对集群性能也没有影响."

#: ../source/core/sharding-introduction.txt:207
msgid "Balancing"
msgstr "均衡"

#: ../source/core/sharding-introduction.txt:209
msgid ""
"The :ref:`balancer <sharding-balancing-internals>` is a background process "
<<<<<<< HEAD
"that manages chunk migrations. The balancer runs in all of the query routers "
"in a cluster."
=======
"that manages chunk migrations. The balancer can run from any of the query "
"routers in a cluster."
>>>>>>> 2ec0463a
msgstr ""
" :ref:`均衡器 <sharding-balancing-internals>` 是管理数据块迁移的后台进程,在集"
"群中,均衡器运行在每个分发路由上."

#: ../source/core/sharding-introduction.txt:213
msgid ""
"When the distribution of a sharded collection in a cluster is uneven, the "
"balancer process migrates chunks from the shard that has the largest number "
"of chunks to the shard with the least number of chunks until the collection "
"balances. For example: if collection ``users`` has 100 chunks on *shard 1* "
"and 50 chunks on *shard 2*, the balancer will migrate chunks from *shard 1* "
"to *shard 2* until the collection achieves balance."
msgstr ""
"当集群中数据的不均衡发生时,均衡器会将数据块从数据块数目最多的分片迁移到数据块"
"最少的分片上,举例来讲:如果集合 ``users`` 在 *分片1* 上有100个数据块,在 *分片"
"2* 上有50个数据块,均衡器会将数据块从 *分片1* 一直向 *分片2* 迁移,一直到数据均"
"衡为止."

#: ../source/core/sharding-introduction.txt:221
msgid ""
"The shards manage *chunk migrations* as a background operation between an "
"*origin shard* and a *destination shard*.  During a chunk migration, the "
"*destination shard* is sent all the current documents in the chunk from the "
"*origin shard*. Next, the destination shard captures and applies all changes"
" made to the data during the migration process. Finally, the metadata "
"regarding the location of the chunk on *config server* is updated."
msgstr ""

#: ../source/core/sharding-introduction.txt:229
msgid ""
"If there's an error during the migration, the balancer aborts the process "
"leaving the chunk unchanged on the origin shard. MongoDB removes the chunk's"
" data from the origin shard **after** the migration completes successfully."
msgstr ""

#: ../source/core/sharding-introduction.txt:237
msgid "Adding and Removing Shards from the Cluster"
msgstr "在集群中增加或者删除分片"

#: ../source/core/sharding-introduction.txt:239
msgid ""
"Adding a shard to a cluster creates an imbalance  since the new shard has no "
"chunks. While MongoDB begins migrating data to the new shard immediately, it "
"can take some time before the cluster balances."
msgstr ""
"在集群中增加分片时,由于新的分片上并没有数据块,会造成数据的不均衡.此时MongoDB"
"会立即开始向新分片迁移数据,集群达到数据均衡的状态需要花费一些时间."

#: ../source/core/sharding-introduction.txt:243
msgid ""
"When removing a shard, the balancer migrates all chunks from a shard to "
"other shards. After migrating all data and updating the meta data, you can "
"safely remove the shard."
msgstr ""
"当删除一个分片时,均衡器需要将被删除的分片上的数据全部迁移到其他分片上,在全部"
"迁移结束且元信息更新完毕之后,你可以安全地将这个分片移除."

<<<<<<< HEAD
#: ../source/core/sharding-introduction.txt:104
msgid ""
"To shard a collection, you need to select a **shard key**. A :term:`shard "
"key` is either an indexed field or an indexed compound field that exists in "
"every document in the collection. MongoDB divides the shard key values into "
"**chunks** and distributes the :term:`chunks <chunk>` evenly across the "
"shards. To divide the shard key values into chunks, MongoDB uses either "
"**range based partitioning** or **hash based partitioning**. See the :doc:"
"`Shard Key </core/sharding-shard-key>` documentation for more information."
=======
#: ../source/includes/extracts/additional-resources-sharding-introduction.rst:4
msgid "Additional Resources"
>>>>>>> 2ec0463a
msgstr ""
"对集合进行分片时,你需要选择一个 **片键** , :term:`shard key` 是每条记录都必须"
"包含的,且建立了索引的单个字段或复合字段,MongoDB按照片键将数据划分到不同的 **"
"数据块** 中,并将 :term:`数据块 <chunk>` 均衡地分布到所有分片中.为了按照片键划"
"分数据块,MongoDB使用 **基于范围的分片方式** 或者 **基于哈希的分片方式** ,参"
"见 :doc:`片键 </core/sharding-shard-key>` 获得更多信息."

<<<<<<< HEAD
#: ../source/core/sharding-introduction.txt:167
msgid "Customized Data Distribution with Tag Aware Sharding"
msgstr "使用标记自定义集群中数据的分布"
=======
#: ../source/includes/extracts/additional-resources-sharding-introduction.rst:6
msgid ""
"`Sharding Methods for MongoDB (Presentation) "
"<http://www.mongodb.com/presentations/webinar-sharding-methods-"
"mongodb?jmp=docs>`_"
msgstr ""
>>>>>>> 2ec0463a

#: ../source/includes/extracts/additional-resources-sharding-introduction.rst:7
msgid ""
"`Everything You Need to Know About Sharding (Presentation) "
"<http://www.mongodb.com/presentations/webinar-everything-you-need-know-"
"about-sharding?jmp=docs>`_"
msgstr ""
"MongoDB允许管理员使用 **标记** 直接决定集群的均衡策略.管理员使用标记与片键的"
"范围做绑定,并将标记与分片直接绑定,之后,均衡器会将满足标记的数据直接分发到与之"
"绑定的分片上,并且确保之后满足标记的数据一直存储在相应的分片上."

#: ../source/includes/extracts/additional-resources-sharding-introduction.rst:8
msgid ""
"`MongoDB for Time Series Data: Sharding "
"<http://www.mongodb.com/presentations/mongodb-time-series-data-"
"part-3-sharding?jmp=docs>`_"
msgstr ""
"标记是控制均衡器行为和数据块分布的首要条件,一般来讲,在拥有多个数据中心时,才会"
"使用标记自定义集群中数据块的分布,以提高不同地域之间数据访问的效率."

<<<<<<< HEAD
#: ../source/core/sharding-introduction.txt:181
msgid "See :doc:`/core/tag-aware-sharding` for more information."
msgstr "参见 :doc:`/core/tag-aware-sharding` 获得更多信息."
=======
#: ../source/includes/extracts/additional-resources-sharding-introduction.rst:9
msgid ""
"`MongoDB Operations Best Practices White Paper <http://www.mongodb.com/lp"
"/white-paper/ops-best-practices?jmp=docs>`_"
msgstr ""
>>>>>>> 2ec0463a

#: ../source/includes/extracts/additional-resources-sharding-introduction.rst:10
msgid ""
<<<<<<< HEAD
"The shards manage *chunk migrations* as a background operation between an "
"*origin shard* and a *destination shard*.  During a chunk migration, the "
"*destination shard* is sent all the current documents in the chunk from the "
"*origin shard*. Next, the destination shard captures and applies all changes "
"made to the data during the migration process. Finally, the metadata "
"regarding the location of the chunk on *config server* is updated."
=======
"`Talk to a MongoDB Expert About Scaling <http://www.mongodb.com/lp/contact"
"/planning-for-scale?jmp=docs>`_"
>>>>>>> 2ec0463a
msgstr ""
"分片管理在后台管理从 *源分片* 到 *目标分片* 的 *数据块迁移* ,在迁移过程中, *"
"目标分片* 首先会接收源分片在迁移数据块上的所有数据,之后,目标分片应用在上一迁"
"移步骤之间发生在源分片上的迁移数据块的更改,最后,存储在 *配置服务器* 上的元信"
"息被更新."

#: ../source/includes/extracts/additional-resources-sharding-introduction.rst:11
msgid ""
<<<<<<< HEAD
"If there's an error during the migration, the balancer aborts the process "
"leaving the chunk unchanged on the origin shard. MongoDB removes the chunk's "
"data from the origin shard **after** the migration completes successfully."
msgstr ""
"如果迁移中发生错误,源分片上的数据不会被修改,迁移会停止.在迁移成功 **结束** 之"
"后MongoDB才会在源分片上将数据删除."
=======
"`MongoDB Consulting Package "
"<https://www.mongodb.com/products/consulting?jmp=docs>`_"
msgstr ""

#: ../source/includes/extracts/additional-resources-sharding-introduction.rst:12
msgid ""
"`Quick Reference Cards <https://www.mongodb.com/lp/misc/quick-reference-"
"cards?jmp=docs>`_"
msgstr ""
>>>>>>> 2ec0463a
<|MERGE_RESOLUTION|>--- conflicted
+++ resolved
@@ -1,29 +1,8 @@
-<<<<<<< HEAD
-# SOME DESCRIPTIVE TITLE.
-# Copyright (C) 2011-2014, MongoDB, Inc.
-# This file is distributed under the same license as the mongodb-manual package.
-#
-# Translators:
-=======
 # 
->>>>>>> 2ec0463a
 msgid ""
 msgstr ""
 "Project-Id-Version: mongodb-manual 3.0\n"
 "Report-Msgid-Bugs-To: \n"
-<<<<<<< HEAD
-"POT-Creation-Date: 2014-04-08 13:03-0400\n"
-"PO-Revision-Date: 2014-09-29 16:58+0800\n"
-"Last-Translator: xiaobeibei <xiaobeibei@baidu.com>\n"
-"Language-Team: Chinese (http://www.transifex.com/projects/p/mongodb-manual/"
-"language/zh/)\n"
-"MIME-Version: 1.0\n"
-"Content-Type: text/plain; charset=UTF-8\n"
-"Content-Transfer-Encoding: 8bit\n"
-"Language: zh\n"
-"Plural-Forms: nplurals=1; plural=0;\n"
-"X-Generator: Poedit 1.5.4\n"
-=======
 "POT-Creation-Date: 2015-08-20 19:13-0400\n"
 "PO-Revision-Date: YEAR-MO-DA HO:MI+ZONE\n"
 "Last-Translator: FULL NAME <EMAIL@ADDRESS>\n"
@@ -31,7 +10,6 @@
 "MIME-Version: 1.0\n"
 "Content-Type: text/plain; charset=UTF-8\n"
 "Content-Transfer-Encoding: 8bit\n"
->>>>>>> 2ec0463a
 
 #: ../source/core/sharding-introduction.txt:5
 msgid "Sharding Introduction"
@@ -379,13 +357,8 @@
 #: ../source/core/sharding-introduction.txt:209
 msgid ""
 "The :ref:`balancer <sharding-balancing-internals>` is a background process "
-<<<<<<< HEAD
-"that manages chunk migrations. The balancer runs in all of the query routers "
-"in a cluster."
-=======
 "that manages chunk migrations. The balancer can run from any of the query "
 "routers in a cluster."
->>>>>>> 2ec0463a
 msgstr ""
 " :ref:`均衡器 <sharding-balancing-internals>` 是管理数据块迁移的后台进程,在集"
 "群中,均衡器运行在每个分发路由上."
@@ -443,20 +416,8 @@
 "当删除一个分片时,均衡器需要将被删除的分片上的数据全部迁移到其他分片上,在全部"
 "迁移结束且元信息更新完毕之后,你可以安全地将这个分片移除."
 
-<<<<<<< HEAD
-#: ../source/core/sharding-introduction.txt:104
-msgid ""
-"To shard a collection, you need to select a **shard key**. A :term:`shard "
-"key` is either an indexed field or an indexed compound field that exists in "
-"every document in the collection. MongoDB divides the shard key values into "
-"**chunks** and distributes the :term:`chunks <chunk>` evenly across the "
-"shards. To divide the shard key values into chunks, MongoDB uses either "
-"**range based partitioning** or **hash based partitioning**. See the :doc:"
-"`Shard Key </core/sharding-shard-key>` documentation for more information."
-=======
 #: ../source/includes/extracts/additional-resources-sharding-introduction.rst:4
 msgid "Additional Resources"
->>>>>>> 2ec0463a
 msgstr ""
 "对集合进行分片时,你需要选择一个 **片键** , :term:`shard key` 是每条记录都必须"
 "包含的,且建立了索引的单个字段或复合字段,MongoDB按照片键将数据划分到不同的 **"
@@ -464,18 +425,12 @@
 "分数据块,MongoDB使用 **基于范围的分片方式** 或者 **基于哈希的分片方式** ,参"
 "见 :doc:`片键 </core/sharding-shard-key>` 获得更多信息."
 
-<<<<<<< HEAD
-#: ../source/core/sharding-introduction.txt:167
-msgid "Customized Data Distribution with Tag Aware Sharding"
-msgstr "使用标记自定义集群中数据的分布"
-=======
 #: ../source/includes/extracts/additional-resources-sharding-introduction.rst:6
 msgid ""
 "`Sharding Methods for MongoDB (Presentation) "
 "<http://www.mongodb.com/presentations/webinar-sharding-methods-"
 "mongodb?jmp=docs>`_"
 msgstr ""
->>>>>>> 2ec0463a
 
 #: ../source/includes/extracts/additional-resources-sharding-introduction.rst:7
 msgid ""
@@ -496,31 +451,16 @@
 "标记是控制均衡器行为和数据块分布的首要条件,一般来讲,在拥有多个数据中心时,才会"
 "使用标记自定义集群中数据块的分布,以提高不同地域之间数据访问的效率."
 
-<<<<<<< HEAD
-#: ../source/core/sharding-introduction.txt:181
-msgid "See :doc:`/core/tag-aware-sharding` for more information."
-msgstr "参见 :doc:`/core/tag-aware-sharding` 获得更多信息."
-=======
 #: ../source/includes/extracts/additional-resources-sharding-introduction.rst:9
 msgid ""
 "`MongoDB Operations Best Practices White Paper <http://www.mongodb.com/lp"
 "/white-paper/ops-best-practices?jmp=docs>`_"
 msgstr ""
->>>>>>> 2ec0463a
 
 #: ../source/includes/extracts/additional-resources-sharding-introduction.rst:10
 msgid ""
-<<<<<<< HEAD
-"The shards manage *chunk migrations* as a background operation between an "
-"*origin shard* and a *destination shard*.  During a chunk migration, the "
-"*destination shard* is sent all the current documents in the chunk from the "
-"*origin shard*. Next, the destination shard captures and applies all changes "
-"made to the data during the migration process. Finally, the metadata "
-"regarding the location of the chunk on *config server* is updated."
-=======
 "`Talk to a MongoDB Expert About Scaling <http://www.mongodb.com/lp/contact"
 "/planning-for-scale?jmp=docs>`_"
->>>>>>> 2ec0463a
 msgstr ""
 "分片管理在后台管理从 *源分片* 到 *目标分片* 的 *数据块迁移* ,在迁移过程中, *"
 "目标分片* 首先会接收源分片在迁移数据块上的所有数据,之后,目标分片应用在上一迁"
@@ -529,14 +469,6 @@
 
 #: ../source/includes/extracts/additional-resources-sharding-introduction.rst:11
 msgid ""
-<<<<<<< HEAD
-"If there's an error during the migration, the balancer aborts the process "
-"leaving the chunk unchanged on the origin shard. MongoDB removes the chunk's "
-"data from the origin shard **after** the migration completes successfully."
-msgstr ""
-"如果迁移中发生错误,源分片上的数据不会被修改,迁移会停止.在迁移成功 **结束** 之"
-"后MongoDB才会在源分片上将数据删除."
-=======
 "`MongoDB Consulting Package "
 "<https://www.mongodb.com/products/consulting?jmp=docs>`_"
 msgstr ""
@@ -545,5 +477,4 @@
 msgid ""
 "`Quick Reference Cards <https://www.mongodb.com/lp/misc/quick-reference-"
 "cards?jmp=docs>`_"
-msgstr ""
->>>>>>> 2ec0463a
+msgstr ""