--- conflicted
+++ resolved
@@ -8,11 +8,7 @@
 msgstr ""
 "Project-Id-Version: MongoDB Manual\n"
 "Report-Msgid-Bugs-To: \n"
-<<<<<<< HEAD
-"POT-Creation-Date: 2019-03-19 11:02-0400\n"
-=======
 "POT-Creation-Date: 2016-12-08 12:02-0500\n"
->>>>>>> 2478a500
 "PO-Revision-Date: 2014-04-08 19:23+0000\n"
 "Last-Translator: tychoish <tychoish@gmail.com>\n"
 "Language: es\n"
@@ -24,31 +20,22 @@
 "Content-Transfer-Encoding: 8bit\n"
 "Generated-By: Babel 2.6.0\n"
 
-<<<<<<< HEAD
-=======
 # 384004f917cd4b7e95317669a9b7f341
->>>>>>> 2478a500
 #: ../source/reference/method/db.collection.copyTo.txt:3
 msgid "db.collection.copyTo()"
 msgstr ""
 
-<<<<<<< HEAD
-=======
 # 234da5db806641cb974775e97d59756d
 #: ../source/reference/method/db.collection.copyTo.txt
 msgid "On this page"
 msgstr ""
 
 # 64a2584057ff43b1a4c90ed81e6fc04c
->>>>>>> 2478a500
 #: ../source/reference/method/db.collection.copyTo.txt:14
 msgid "Definition"
 msgstr ""
 
-<<<<<<< HEAD
-=======
 # 6a37231a66e74765bab0ba30526522d0
->>>>>>> 2478a500
 #: ../source/reference/method/db.collection.copyTo.txt:20
 msgid ""
 "Copies all documents from ``collection`` into ``newCollection`` using "
@@ -56,10 +43,7 @@
 "creates it."
 msgstr ""
 
-<<<<<<< HEAD
-=======
 # 376c6e66a8194253afeff6fc05dc480e
->>>>>>> 2478a500
 #: ../source/includes/extracts/access-eval-copyTo.rst:1
 msgid ""
 "If authorization is enabled, you must have access to all actions on all "
@@ -70,45 +54,6 @@
 "this role to any other user."
 msgstr ""
 
-<<<<<<< HEAD
-#: ../source/includes/apiargs/method-db.collection.copyTo-param.rst:7
-msgid "Parameter"
-msgstr ""
-
-#: ../source/includes/apiargs/method-db.collection.copyTo-param.rst:9
-msgid "Type"
-msgstr ""
-
-#: ../source/includes/apiargs/method-db.collection.copyTo-param.rst:11
-msgid "Description"
-msgstr ""
-
-#: ../source/includes/apiargs/method-db.collection.copyTo-param.rst:13
-msgid "``newCollection``"
-msgstr ""
-
-#: ../source/includes/apiargs/method-db.collection.copyTo-param.rst:15
-msgid "string"
-msgstr ""
-
-#: ../source/includes/apiargs/method-db.collection.copyTo-param.rst:17
-#: ../source/includes/apiargs/method-db.collection.copyTo-param.rst:26
-msgid "The name of the collection to write data to."
-msgstr ""
-
-#: ../source/includes/apiargs/method-db.collection.copyTo-param.rst
-msgid "param string newCollection"
-msgstr ""
-
-#: ../source/includes/warning-copyto-loss-of-type-fidelity.rst:3
-msgid ""
-"When using :method:`db.collection.copyTo()` check field types to ensure "
-"that the operation does not remove type information from documents during"
-" the translation from :term:`BSON` to :term:`JSON`."
-msgstr ""
-
-#: ../source/includes/warning-copyto-loss-of-type-fidelity.rst:8
-=======
 # e1edcb1d0fca45cdad01e3401a980eec
 #: ../source/includes/warning-copyto-loss-of-type-fidelity.rst:3
 msgid ""
@@ -153,34 +98,6 @@
 
 # 7976a94774b94ae9ad91332e9b6a8d55
 #: ../source/reference/method/db.collection.copyTo.txt:43
->>>>>>> 2478a500
-msgid ""
-"The following operation copies all documents from the ``source`` "
-"collection into the ``target`` collection."
-msgstr ""
-
-#: ../source/reference/method/db.collection.copyTo.txt:30
-msgid ""
-":method:`~db.collection.copyTo()` returns the number of documents copied."
-" If the copy fails, it throws an exception."
-msgstr ""
-
-#: ../source/reference/method/db.collection.copyTo.txt:34
-msgid "Behavior"
-msgstr ""
-
-#: ../source/reference/method/db.collection.copyTo.txt:36
-msgid ""
-"Because :method:`~db.collection.copyTo()` uses :dbcommand:`eval` "
-"internally, the copy operations will block all other operations on the "
-":binary:`~bin.mongod` instance."
-msgstr ""
-
-#: ../source/reference/method/db.collection.copyTo.txt:41
-msgid "Example"
-msgstr ""
-
-#: ../source/reference/method/db.collection.copyTo.txt:43
 msgid ""
 "The following operation copies all documents from the ``source`` "
 "collection into the ``target`` collection."
@@ -210,42 +127,7 @@
 #~ "to maintain type fidelity."
 #~ msgstr ""
 
-# ab5f68ead9be403fae8266036c3adf61
 #~ msgid ""
-#~ "Because :method:`~db.collection.copyTo()` uses "
-#~ ":dbcommand:`eval` internally, the copy "
-#~ "operations will block all other "
-#~ "operations on the :program:`mongod` instance."
-#~ msgstr ""
-
-#~ msgid ""
-<<<<<<< HEAD
-=======
-#~ "If authentication is enabled, you must"
-#~ " have access to all actions on "
-#~ "all resources in order to run "
-#~ "|eval-object|. Providing such access is "
-#~ "not recommended, but if your "
-#~ "organization requires a user to run "
-#~ "|eval-object|, create a role that "
-#~ "grants :authaction:`anyAction` on :ref:`resource-"
-#~ "anyresource`. Do not assign this role"
-#~ " to any other user."
-#~ msgstr ""
-
-# 1df5408aeb30420383c090b5d0aeaba4
-#~ msgid ""
-#~ "When using :method:`db.collection.copyTo()` check"
-#~ " field types to ensure that the "
-#~ "operation does not remove type "
-#~ "information from documents during the "
-#~ "translation from :term:`BSON` to :term:`JSON`."
-#~ " Consider using :method:`~db.cloneCollection()` "
-#~ "to maintain type fidelity."
-#~ msgstr ""
-
-#~ msgid ""
->>>>>>> 2478a500
 #~ "If authorization is enabled, you must"
 #~ " have access to all actions on "
 #~ "all resources in order to run "
