--- conflicted
+++ resolved
@@ -3,13 +3,8 @@
 msgstr ""
 "Project-Id-Version: mongodb-manual 3.0\n"
 "Report-Msgid-Bugs-To: \n"
-<<<<<<< HEAD
-"POT-Creation-Date: 2014-09-03 15:39-0400\n"
-"PO-Revision-Date: 2015-01-16 10:14+0800\n"
-=======
 "POT-Creation-Date: 2015-08-20 19:13-0400\n"
 "PO-Revision-Date: YEAR-MO-DA HO:MI+ZONE\n"
->>>>>>> 2ec0463a
 "Last-Translator: FULL NAME <EMAIL@ADDRESS>\n"
 "Language-Team: LANGUAGE <LL@li.org>\n"
 "MIME-Version: 1.0\n"
@@ -74,28 +69,17 @@
 
 #: ../source/tutorial/manage-chained-replication.txt:37
 msgid ""
-<<<<<<< HEAD
-"To disable chained replication, set the :data:`~local.system.replset."
-"settings.chainingAllowed` field in :doc:`/reference/replica-configuration` "
-"to ``false``."
-=======
 "To disable chained replication, set the "
 ":data:`~replSetGetConfig.settings.chainingAllowed` field in :doc:`/reference"
 "/replica-configuration` to ``false``."
->>>>>>> 2ec0463a
 msgstr ""
 "我们可以将 :doc:`/reference/replica-configuration`  中的  :data:`~local."
 "system.replset.settings.chainingAllowed` 设置为  ``false`` 来禁止链式复制。"
 
 #: ../source/tutorial/manage-chained-replication.txt:41
 msgid ""
-<<<<<<< HEAD
-"You can use the following sequence of commands to set :data:`~local.system."
-"replset.settings.chainingAllowed` to ``false``:"
-=======
 "You can use the following sequence of commands to set "
 ":data:`~replSetGetConfig.settings.chainingAllowed` to ``false``:"
->>>>>>> 2ec0463a
 msgstr ""
 "我们可以使用下列的命令来将 :data:`~local.system.replset.settings."
 "chainingAllowed`  设置为 ``false`` 。"
@@ -107,16 +91,6 @@
 #: ../source/tutorial/manage-chained-replication.txt:51
 msgid ""
 "Take note of whether the current configuration settings contain the "
-<<<<<<< HEAD
-"``settings`` sub-document. If they do, skip this step."
-msgstr "记下现在的配置是否包含 ``settings``，如有包含就跳过此步。"
-
-#: ../source/tutorial/manage-chained-replication.txt:54
-msgid ""
-"To avoid data loss, skip this step if the configuration settings contain the "
-"``settings`` sub-document."
-msgstr "为了避免数据丢失，跳过此步如果配置中已经包含 ``settings`` 子文档。"
-=======
 "``settings`` embedded document. If they do, skip this step."
 msgstr ""
 
@@ -125,20 +99,10 @@
 "To avoid data loss, skip this step if the configuration settings contain the"
 " ``settings`` embedded document."
 msgstr ""
->>>>>>> 2ec0463a
 
 #: ../source/tutorial/manage-chained-replication.txt:57
 msgid ""
 "If the current configuration settings **do not** contain the ``settings`` "
-<<<<<<< HEAD
-"sub-document, create the sub-document by issuing the following command:"
-msgstr "如果配置中 **不包含** ``settings`` 子文档，建立子文档使用下列命令："
-
-#: ../source/tutorial/manage-chained-replication.txt:65
-msgid ""
-"Issue the following sequence of commands to set :data:`~local.system.replset."
-"settings.chainingAllowed` to ``false``:"
-=======
 "embedded document, create the embedded document by issuing the following "
 "command:"
 msgstr ""
@@ -147,7 +111,6 @@
 msgid ""
 "Issue the following sequence of commands to set "
 ":data:`~replSetGetConfig.settings.chainingAllowed` to ``false``:"
->>>>>>> 2ec0463a
 msgstr ""
 "使用如下的操作将 :data:`~local.system.replset.settings.chainingAllowed`  设置"
 "为 ``false`` ："
@@ -158,15 +121,9 @@
 
 #: ../source/tutorial/manage-chained-replication.txt:77
 msgid ""
-<<<<<<< HEAD
-"To re-enable chained replication, set :data:`~local.system.replset.settings."
-"chainingAllowed` to ``true``. You can use the following sequence of commands:"
-msgstr ""
-"我们可以将 :data:`~local.system.replset.settings.chainingAllowed`  设置为 "
-"``true`` 来重新应用链式复制。我们可以使用如下命令："
-=======
 "To re-enable chained replication, set "
 ":data:`~replSetGetConfig.settings.chainingAllowed` to ``true``. You can use "
 "the following sequence of commands:"
 msgstr ""
->>>>>>> 2ec0463a
+"我们可以将 :data:`~local.system.replset.settings.chainingAllowed`  设置为 "
+"``true`` 来重新应用链式复制。我们可以使用如下命令："