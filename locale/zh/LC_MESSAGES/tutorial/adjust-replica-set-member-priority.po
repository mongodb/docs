--- conflicted
+++ resolved
@@ -21,13 +21,18 @@
 msgid "Overview"
 msgstr "概述"
 
+
 #: ../source/tutorial/adjust-replica-set-member-priority.txt:28
 msgid "Considerations"
 msgstr ""
 
 #: ../source/tutorial/adjust-replica-set-member-priority.txt:55
 msgid "Procedure"
+
 msgstr ""
+"复制集节点的优先级影响了 :doc:`elections </core/replica-set-elections>` 的结"
+"果。我们通过设置不同的优先级来提高部分节点成为主节点的可能性，也可以让某些节"
+"点不能成为主节点。"
 
 #: ../source/tutorial/adjust-replica-set-member-priority.txt:0
 msgid "On this page"
@@ -35,22 +40,15 @@
 
 #: ../source/tutorial/adjust-replica-set-member-priority.txt:16
 msgid ""
-<<<<<<< HEAD
-"The priority settings of replica set members affect the outcomes of :doc:"
-"`elections </core/replica-set-elections>` for primary. Use this setting to "
-"ensure that some members are more likely to become primary and that others "
-"can never become primary."
-=======
 "The ``priority`` settings of replica set members affect both the timing and "
 "the outcome of :doc:`elections </core/replica-set-elections>` for primary. "
 "Higher-priority members are more likely to call elections, and are more "
 "likely to win. Use this setting to ensure that some members are more likely "
 "to become primary and that others can never become primary."
->>>>>>> 7b6fda55
 msgstr ""
-"复制集节点的优先级影响了 :doc:`elections </core/replica-set-elections>` 的结"
-"果。我们通过设置不同的优先级来提高部分节点成为主节点的可能性，也可以让某些节"
-"点不能成为主节点。"
+"复制集节点的 :data:`~local.system.replset.members[n].priority` 参数的值决定了"
+"选举中该节点的优先级。值越高，优先级越高。"
+
 
 #: ../source/tutorial/adjust-replica-set-member-priority.txt:22
 msgid ""
@@ -58,14 +56,8 @@
 "the member's :rsconf:`~members[n].priority` in elections. The higher the "
 "number, the higher the priority."
 msgstr ""
-"复制集节点的 :data:`~local.system.replset.members[n].priority` 参数的值决定了"
-"选举中该节点的优先级。值越高，优先级越高。"
 
-<<<<<<< HEAD
-#: ../source/tutorial/adjust-replica-set-member-priority.txt:21
-msgid "Considerations"
-msgstr "注意事项"
-=======
+
 #: ../source/tutorial/adjust-replica-set-member-priority.txt:30
 msgid ""
 "To modify priorities, you update the :rsconf:`members` array in the replica "
@@ -73,7 +65,9 @@
 "this index value with the value of the replica set member's "
 ":rsconf:`members[n]._id` field in the array."
 msgstr ""
->>>>>>> 7b6fda55
+"我们可以通过修改复制集配置参数中 :data:`~local.system.replset.members` 数组位"
+"置的优先级来修改对应机器的优先级。数组索引从 ``0`` 开始。不要将数组下标与数"
+"组  :data:`~local.system.replset.members[n]._id`  混淆。"
 
 #: ../source/tutorial/adjust-replica-set-member-priority.txt:36
 msgid ""
@@ -81,9 +75,6 @@
 "decimal) number between ``0`` and ``1000``. The default value for the "
 "``priority`` field is ``1``."
 msgstr ""
-"我们可以通过修改复制集配置参数中 :data:`~local.system.replset.members` 数组位"
-"置的优先级来修改对应机器的优先级。数组索引从 ``0`` 开始。不要将数组下标与数"
-"组  :data:`~local.system.replset.members[n]._id`  混淆。"
 
 #: ../source/tutorial/adjust-replica-set-member-priority.txt:40
 msgid ""
@@ -94,26 +85,22 @@
 
 #: ../source/tutorial/adjust-replica-set-member-priority.txt:45
 msgid ""
+
 "For :doc:`arbiters </core/replica-set-arbiter>`, the default ``priority`` "
 "value is ``1``; however, arbiters cannot become primary regardless of the "
 "configured value."
+
 msgstr ""
+"在维护视窗时间内修改优先级。修改优先级会使主节点降职并触发选举。在选举前，主"
+"节点将关闭所有已有连接。"
 
 #: ../source/tutorial/adjust-replica-set-member-priority.txt:49
 msgid ""
-<<<<<<< HEAD
-"Adjust priority during a scheduled maintenance window. Reconfiguring "
-"priority can force the current primary to step down, leading to an election. "
-"Before an election the primary closes all open :term:`client` connections."
-=======
 "Adjust priority settings during a scheduled maintenance window. "
 "Reconfiguring priority can force the current primary to step down, leading "
 "to an election. Before an election, the primary closes all open "
 ":term:`client` connections."
->>>>>>> 7b6fda55
 msgstr ""
-"在维护视窗时间内修改优先级。修改优先级会使主节点降职并触发选举。在选举前，主"
-"节点将关闭所有已有连接。"
 
 #~ msgid ""
 #~ "The priority settings of replica set members affect the outcomes of "
