--- conflicted
+++ resolved
@@ -8,11 +8,7 @@
 msgstr ""
 "Project-Id-Version: MongoDB Manual\n"
 "Report-Msgid-Bugs-To: \n"
-<<<<<<< HEAD
-"POT-Creation-Date: 2019-03-19 11:02-0400\n"
-=======
 "POT-Creation-Date: 2016-12-08 12:02-0500\n"
->>>>>>> 2478a500
 "PO-Revision-Date: 2013-12-16 23:03+0000\n"
 "Last-Translator: tychoish <tychoish@gmail.com>\n"
 "Language: es\n"
@@ -24,51 +20,31 @@
 "Content-Transfer-Encoding: 8bit\n"
 "Generated-By: Babel 2.6.0\n"
 
-<<<<<<< HEAD
-=======
 # f686e778b1494136abebb2cc609fdee6
->>>>>>> 2478a500
 #: ../source/reference/operator/aggregation/gte.txt:3
 msgid "$gte (aggregation)"
 msgstr ""
 
-<<<<<<< HEAD
-=======
 # 20efc8f54da9414499911b56ffc6b096
 #: ../source/reference/operator/aggregation/gte.txt
 msgid "On this page"
 msgstr ""
 
 # 1d9b2c4ebbd6488192e86d1defc229de
->>>>>>> 2478a500
 #: ../source/reference/operator/aggregation/gte.txt:14
 msgid "Definition"
 msgstr ""
 
-<<<<<<< HEAD
-=======
 # e02829d592ca488eaefb88f39b027925
->>>>>>> 2478a500
 #: ../source/reference/operator/aggregation/gte.txt:18
 msgid "Compares two values and returns:"
 msgstr ""
 
-<<<<<<< HEAD
-=======
 # d1390385b3d84bbd915371dd24e898f9
->>>>>>> 2478a500
 #: ../source/reference/operator/aggregation/gte.txt:20
 msgid ""
 "``true`` when the first value is *greater than or equivalent* to the "
 "second value."
-<<<<<<< HEAD
-msgstr ""
-
-#: ../source/reference/operator/aggregation/gte.txt:23
-msgid "``false`` when the first value is *less than* the second value."
-msgstr ""
-
-=======
 msgstr ""
 
 # 2132b759439c4739aafa5862bb7d86d2
@@ -77,7 +53,6 @@
 msgstr ""
 
 # 5a07b7d580c843d0991a919983245973
->>>>>>> 2478a500
 #: ../source/includes/extracts/fact-agg-comparison-expression-gte.rst:1
 msgid ""
 "The :expression:`$gte` compares both value and type, using the "
@@ -85,52 +60,34 @@
 "values of different types."
 msgstr ""
 
-<<<<<<< HEAD
-=======
 # 2605d490f55e44a5b02138f80871fa29
->>>>>>> 2478a500
 #: ../source/reference/operator/aggregation/gte.txt:27
 msgid ":expression:`$gte` has the following syntax:"
 msgstr ""
 
-<<<<<<< HEAD
-=======
 # ffaeeac4c8724cd386d7d233873419e5
->>>>>>> 2478a500
 #: ../source/reference/operator/aggregation/gte.txt:33
 msgid "For more information on expressions, see :ref:`aggregation-expressions`."
 msgstr ""
 
-<<<<<<< HEAD
-=======
 # 2b1f5dee4ef14e788eebb7b0b8914b4f
->>>>>>> 2478a500
 #: ../source/reference/operator/aggregation/gte.txt:36
 msgid "Example"
 msgstr ""
 
-<<<<<<< HEAD
-=======
 # c8ebb37620b04f59b5faef9fa28ba68e
->>>>>>> 2478a500
 #: ../source/reference/operator/aggregation/gte.txt:38
 msgid "Consider an ``inventory`` collection with the following documents:"
 msgstr ""
 
-<<<<<<< HEAD
-=======
 # cd4bafac945d4bdf98fdeda4f286bf69
->>>>>>> 2478a500
 #: ../source/reference/operator/aggregation/gte.txt:48
 msgid ""
 "The following operation uses the :expression:`$gte` operator to determine"
 " if ``qty`` is greater than or equal to ``250``:"
 msgstr ""
 
-<<<<<<< HEAD
-=======
 # 4bc62d9cb76348369cda3cf1665bdff5
->>>>>>> 2478a500
 #: ../source/reference/operator/aggregation/gte.txt:67
 msgid "The operation returns the following results:"
 msgstr ""
@@ -139,7 +96,6 @@
 #~ "Takes two values in an array and"
 #~ " returns a boolean. The returned "
 #~ "value is:"
-<<<<<<< HEAD
 #~ msgstr ""
 
 #~ msgid ""
@@ -149,17 +105,6 @@
 #~ msgstr ""
 
 #~ msgid ""
-=======
-#~ msgstr ""
-
-#~ msgid ""
-#~ "``true`` when the first value is "
-#~ "*greater than or equal* to the "
-#~ "second value."
-#~ msgstr ""
-
-#~ msgid ""
->>>>>>> 2478a500
 #~ "The |comparison-expression| compares both "
 #~ "value and type, using the "
 #~ ":ref:`specified BSON comparison order "
