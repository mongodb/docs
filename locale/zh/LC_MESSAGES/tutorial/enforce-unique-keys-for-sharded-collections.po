--- conflicted
+++ resolved
@@ -3,19 +3,10 @@
 msgstr ""
 "Project-Id-Version: mongodb-manual 3.0\n"
 "Report-Msgid-Bugs-To: \n"
-<<<<<<< HEAD
-"POT-Creation-Date: 2014-09-03 15:39-0400\n"
-"PO-Revision-Date: 2015-12-30 10:17+0000\n"
-"Last-Translator: Weblate Admin <admin@example.com>\n"
-"Language-Team: Chinese <http://example.com/projects/mongodb/enforce-unique-"
-"keys-for-sharded-collections/zh/>\n"
-"Language: zh\n"
-=======
 "POT-Creation-Date: 2015-08-20 19:13-0400\n"
 "PO-Revision-Date: YEAR-MO-DA HO:MI+ZONE\n"
 "Last-Translator: FULL NAME <EMAIL@ADDRESS>\n"
 "Language-Team: LANGUAGE <LL@li.org>\n"
->>>>>>> 2ec0463a
 "MIME-Version: 1.0\n"
 "Content-Type: text/plain; charset=UTF-8\n"
 "Content-Transfer-Encoding: 8bit\n"
@@ -32,19 +23,11 @@
 
 #: ../source/tutorial/enforce-unique-keys-for-sharded-collections.txt:10
 msgid ""
-<<<<<<< HEAD
-"The :method:`unique <db.collection.ensureIndex()>` constraint on indexes "
-"ensures that only one document can have a value for a field in a :term:"
-"`collection`. For :ref:`sharded collections these unique indexes cannot "
-"enforce uniqueness <limit-sharding-unique-indexes>` because insert and "
-"indexing operations are local to each shard."
-=======
 "The :method:`unique <db.collection.createIndex()>` constraint on indexes "
 "ensures that only one document can have a value for a field in a "
 ":term:`collection`. For :ref:`sharded collections these unique indexes "
 "cannot enforce uniqueness <limit-sharding-unique-indexes>` because insert "
 "and indexing operations are local to each shard."
->>>>>>> 2ec0463a
 msgstr ""
 "在创建索引时增加 :method:`unique <db.collection.ensureIndex()>` 用来保证在一"
 "个 :term:`collection` 中字段的唯一性.但是对于 :ref:`分片集合这样的索引并不能"
@@ -53,18 +36,6 @@
 
 #: ../source/tutorial/enforce-unique-keys-for-sharded-collections.txt:16
 msgid ""
-<<<<<<< HEAD
-"MongoDB does not support creating new unique indexes in sharded clusters and "
-"will not allow you to shard collections with unique indexes on fields other "
-"than the ``_id`` field."
-msgstr "在分片集合中,不允许创建不包含全部片键的唯一索引."
-
-#: ../source/tutorial/enforce-unique-keys-for-sharded-collections.txt:20
-msgid ""
-"If you need to ensure that a field is always unique in all collections in a "
-"sharded environment, there are three options:"
-msgstr "如果需要在分片集合中保证字段的唯一性,有三种选项:"
-=======
 "MongoDB does not support creating new unique indexes in sharded collections "
 "and will not allow you to shard collections with unique indexes on fields "
 "other than the ``_id`` field."
@@ -75,7 +46,6 @@
 "If you need to ensure that a field is always unique in a sharded collection,"
 " there are three options:"
 msgstr ""
->>>>>>> 2ec0463a
 
 #: ../source/tutorial/enforce-unique-keys-for-sharded-collections.txt:23
 msgid "Enforce uniqueness of the :ref:`shard key <sharding-shard-key>`."
