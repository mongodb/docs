# SOME DESCRIPTIVE TITLE.
# Copyright (C) 2011-2014, MongoDB, Inc.
# This file is distributed under the same license as the mongodb-manual
# package.
#
# Translators:
msgid ""
msgstr ""
"Project-Id-Version: MongoDB Manual\n"
"Report-Msgid-Bugs-To: \n"
<<<<<<< HEAD
"POT-Creation-Date: 2019-03-19 23:38-0400\n"
=======
"POT-Creation-Date: 2016-12-08 12:02-0500\n"
>>>>>>> 2478a500
"PO-Revision-Date: 2014-04-08 16:28+0000\n"
"Last-Translator: tychoish <tychoish@gmail.com>\n"
"Language: es\n"
"Language-Team: Spanish (http://www.transifex.com/projects/p/mongodb-"
"manual/language/es/)\n"
"Plural-Forms: nplurals=2; plural=(n != 1)\n"
"MIME-Version: 1.0\n"
"Content-Type: text/plain; charset=utf-8\n"
"Content-Transfer-Encoding: 8bit\n"
"Generated-By: Babel 2.6.0\n"

<<<<<<< HEAD
=======
# d522cab2738c46a38ac05ede8af88620
>>>>>>> 2478a500
#: ../source/administration/monitoring.txt:3
msgid "Monitoring for MongoDB"
msgstr ""

<<<<<<< HEAD
#: ../source/administration/monitoring.txt:15
msgid ""
"For MongoDB-specific monitoring, we recommend MongoDB Atlas, our global "
"cloud database service. It automatically collects and displays metrics on"
" the state of your cluster's databases and on server usage. `Set up a "
"free cluster on Atlas "
"<https://www.mongodb.com/cloud/atlas?utm_source=monitoring&utm_campaign=20"
"-docs-in-20-days&utm_medium=docs>`_."
msgstr ""

#: ../source/administration/monitoring.txt:21
msgid ""
"If you have an existing MongoDB database, you can learn how to migrate it"
" into Atlas to get fine-grained monitoring and other Atlas-only "
"capabilities `here "
"<https://www.mongodb.com/cloud/atlas/migrate?utm_source=monitoring&utm_campaign=20"
"-docs-in-20-days-migrations&utm_medium=docs>`_."
msgstr ""

#: ../source/administration/monitoring.txt:26
msgid ""
"Monitoring is a critical component of all database administration. A firm"
" grasp of MongoDB's reporting will allow you to assess the state of your "
"database and maintain your deployment without crisis. Additionally, a "
"sense of MongoDB's normal operational parameters will allow you to "
"diagnose problems before they escalate to failures."
msgstr ""

#: ../source/administration/monitoring.txt:32
msgid ""
"This document presents an overview of the available monitoring utilities "
"and the reporting statistics available in MongoDB. It also introduces "
"diagnostic strategies and suggestions for monitoring replica sets and "
"sharded clusters."
msgstr ""

#: ../source/administration/monitoring.txt:41
msgid "Monitoring Strategies"
msgstr ""

#: ../source/administration/monitoring.txt:43
msgid ""
"MongoDB provides various methods for collecting data about the state of a"
" running MongoDB instance:"
msgstr ""

#: ../source/administration/monitoring.txt:46
=======
# c74c164e1aad4343bc6ace7cd6b4fb24
#: ../source/administration/monitoring.txt
msgid "On this page"
msgstr ""

# 5fa26526a1204706b9141a97ae78d74a
#: ../source/administration/monitoring.txt:13
msgid ""
"Monitoring is a critical component of all database administration. A firm"
" grasp of MongoDB's reporting will allow you to assess the state of your "
"database and maintain your deployment without crisis. Additionally, a "
"sense of MongoDB's normal operational parameters will allow you to "
"diagnose problems before they escalate to failures."
msgstr ""

# 91cbaa157c504d0da5659486b5c177b8
#: ../source/administration/monitoring.txt:19
msgid ""
"This document presents an overview of the available monitoring utilities "
"and the reporting statistics available in MongoDB. It also introduces "
"diagnostic strategies and suggestions for monitoring replica sets and "
"sharded clusters."
msgstr ""

# 9c1161e7575b4ffb9cbff7433f65238f
#: ../source/includes/fact-mms-summary.rst:2
msgid ""
"|mms-home|, a hosted service, and `Ops Manager "
"<https://www.mongodb.com/products/mongodb-enterprise-"
"advanced?jmp=docs>`_, an on-premise solution, provide monitoring, backup,"
" and automation of MongoDB instances. See the |mms-docs| and `Ops Manager"
" documentation <https://docs.opsmanager.mongodb.com?jmp=docs>`_ for more "
"information."
msgstr ""

# 93e50cb23ce241daa79630b1cd650d71
#: ../source/administration/monitoring.txt:28
msgid "Monitoring Strategies"
msgstr ""

# da3ad1a934d647b68875bf20c0610fb8
#: ../source/administration/monitoring.txt:30
msgid ""
"There are three methods for collecting data about the state of a running "
"MongoDB instance:"
msgstr ""

# ed06ad0704d84f2c9930e7ba3d0b2727
#: ../source/administration/monitoring.txt:33
msgid ""
"First, there is a set of utilities distributed with MongoDB that provides"
" real-time reporting of database activities."
msgstr ""

# 6f13a364d1d4429a8ab2d40529f67000
#: ../source/administration/monitoring.txt:36
>>>>>>> 2478a500
msgid ""
"Starting in version 4.0, MongoDB offers :doc:`free Cloud monitoring "
"</administration/free-monitoring>` for standalones and replica sets."
msgstr ""

<<<<<<< HEAD
#: ../source/administration/monitoring.txt:49
msgid ""
"MongoDB distributes a set of utilities that provides real-time reporting "
"of database activities."
msgstr ""

#: ../source/administration/monitoring.txt:52
msgid ""
"MongoDB provides various :doc:`database commands </reference/command>` "
"that return statistics regarding the current database state with greater "
"fidelity."
msgstr ""

#: ../source/administration/monitoring.txt:56
msgid ""
"`MongoDB Atlas <https://www.mongodb.com/cloud/atlas?jmp=docs>`_ is a "
"cloud-hosted database-as-a-service for running, monitoring, and "
"maintaining MongoDB deployments."
msgstr ""

#: ../source/administration/monitoring.txt:60
msgid ""
"|mms-home| is a hosted service that monitors running MongoDB deployments "
"to collect data and provide visualization and alerts based on that data."
msgstr ""

#: ../source/administration/monitoring.txt:64
msgid ""
"MongoDB Ops Manager is :products:`an on-premise solution available in "
"MongoDB Enterprise Advanced </mongodb-enterprise-advanced?jmp=docs>` that"
" monitors running MongoDB deployments to collect data and provide "
"visualization and alerts based on that data."
msgstr ""

#: ../source/administration/monitoring.txt:69
msgid ""
"Each strategy can help answer different questions and is useful in "
"different contexts. These methods are complementary."
msgstr ""

#: ../source/administration/monitoring.txt:73
msgid "MongoDB Reporting Tools"
msgstr ""

#: ../source/administration/monitoring.txt:75
msgid ""
"This section provides an overview of the reporting methods distributed "
"with MongoDB. It also offers examples of the kinds of questions that each"
" method is best suited to help you address."
msgstr ""

#: ../source/administration/monitoring.txt:80
msgid "Free Monitoring"
msgstr ""

#: ../source/administration/monitoring.txt:84
msgid ""
"MongoDB offers :doc:`free Cloud monitoring </administration/free-"
"monitoring>` for standalones or replica sets."
msgstr ""

#: ../source/administration/monitoring.txt:87
msgid ""
"By default, you can enable/disable free monitoring during runtime using "
":method:`db.enableFreeMonitoring()` and "
":method:`db.disableFreeMonitoring()`."
msgstr ""

#: ../source/administration/monitoring.txt:90
=======
# 86196ac487614db09bb4f26137b1bfe4
#: ../source/administration/monitoring.txt:40
msgid ""
"Third, |mms-home|, a hosted service, and :products:`Ops Manager, an on-"
"premise solution available in MongoDB Enterprise Advanced </mongodb-"
"enterprise-advanced?jmp=docs>`, provide monitoring to collect data from "
"running MongoDB deployments as well as providing visualization and alerts"
" based on that data."
msgstr ""

# cde34e11b21f4ae5b0221de902d5b718
#: ../source/administration/monitoring.txt:47
msgid ""
"Each strategy can help answer different questions and is useful in "
"different contexts. These methods are complementary."
msgstr ""

# 72d2955d8f1d4428b6f1e83ebc76651f
#: ../source/administration/monitoring.txt:51
msgid "MongoDB Reporting Tools"
msgstr ""

# 4437cf3140604df9a5761c4ec4241eb9
#: ../source/administration/monitoring.txt:53
msgid ""
"This section provides an overview of the reporting methods distributed "
"with MongoDB. It also offers examples of the kinds of questions that each"
" method is best suited to help you address."
msgstr ""

# 3d6f06e9e13f4ed8b5fac4bc810db486
#: ../source/administration/monitoring.txt:58
msgid "Utilities"
msgstr ""

# e0f59d49c3ee4389b8b41e3b474726d8
#: ../source/administration/monitoring.txt:60
msgid ""
"The MongoDB distribution includes a number of utilities that quickly "
"return statistics about instances' performance and activity. Typically, "
"these are most useful for diagnosing issues and assessing normal "
"operation."
msgstr ""

# 0da7db241b364fd497154cc1ff480d3a
#: ../source/administration/monitoring.txt:66
msgid "``mongostat``"
msgstr ""

# f8d28540e3464a2fa6362d046ef22784
#: ../source/administration/monitoring.txt:68
msgid ""
":program:`mongostat` captures and returns the counts of database "
"operations by type (e.g. insert, query, update, delete, etc.). These "
"counts report on the load distribution on the server."
msgstr ""

# def8aaaafde64c60b3415cc42934cfe1
#: ../source/administration/monitoring.txt:72
msgid ""
"Use :program:`mongostat` to understand the distribution of operation "
"types and to inform capacity planning. See the :doc:`mongostat manual "
"</reference/program/mongostat>` for details."
msgstr ""

# 28f294bbb4fa4e248a9965e3b1b0d704
#: ../source/administration/monitoring.txt:77
msgid "``mongotop``"
msgstr ""

# a39dc00abad14f1da08fd7b99a3b7fba
#: ../source/administration/monitoring.txt:79
msgid ""
":program:`mongotop` tracks and reports the current read and write "
"activity of a MongoDB instance, and reports these statistics on a per "
"collection basis."
msgstr ""

# 5a401beb810845859d84cf793dae6de5
#: ../source/administration/monitoring.txt:83
>>>>>>> 2478a500
msgid ""
"Free monitoring provides up to 24 hours of data. For more details, see "
":doc:`/administration/free-monitoring`."
msgstr ""

<<<<<<< HEAD
#: ../source/administration/monitoring.txt:94
msgid "Utilities"
msgstr ""

#: ../source/administration/monitoring.txt:96
msgid ""
"The MongoDB distribution includes a number of utilities that quickly "
"return statistics about instances' performance and activity. Typically, "
"these are most useful for diagnosing issues and assessing normal "
"operation."
msgstr ""

#: ../source/administration/monitoring.txt:102
msgid "``mongostat``"
msgstr ""

#: ../source/administration/monitoring.txt:104
msgid ""
":binary:`~bin.mongostat` captures and returns the counts of database "
"operations by type (e.g. insert, query, update, delete, etc.). These "
"counts report on the load distribution on the server."
msgstr ""

#: ../source/administration/monitoring.txt:108
msgid ""
"Use :binary:`~bin.mongostat` to understand the distribution of operation "
"types and to inform capacity planning. See the :doc:`mongostat manual "
"</reference/program/mongostat>` for details."
msgstr ""

#: ../source/administration/monitoring.txt:113
msgid "``mongotop``"
msgstr ""

#: ../source/administration/monitoring.txt:115
msgid ""
":binary:`~bin.mongotop` tracks and reports the current read and write "
"activity of a MongoDB instance, and reports these statistics on a per "
"collection basis."
msgstr ""

#: ../source/administration/monitoring.txt:119
=======
# 94090a307c154f27b5b51d2383bacfd4
#: ../source/administration/monitoring.txt:90
msgid "HTTP Console"
msgstr ""

# 39c665e3334d42898d505b82914a1b29
#: ../source/includes/fact-deprecated-http-interface.rst:3
msgid "HTTP interface for MongoDB"
msgstr ""

# ee2f2db2cac140d28a979f4a071d7666
#: ../source/administration/monitoring.txt:94
msgid ""
"MongoDB provides a web interface that exposes diagnostic and monitoring "
"information in a simple web page. The web interface is accessible at "
"``localhost:<port>``, where the ``<port>`` number is **1000** more than "
"the :program:`mongod` port ."
msgstr ""

# 8d4d53c7b40d4706af22f9535155bb8c
#: ../source/administration/monitoring.txt:99
>>>>>>> 2478a500
msgid ""
"Use :binary:`~bin.mongotop` to check if your database activity and use "
"match your expectations. See the :doc:`mongotop manual "
"</reference/program/mongotop>` for details."
msgstr ""

<<<<<<< HEAD
#: ../source/administration/monitoring.txt:126
msgid "HTTP Console"
msgstr ""

#: ../source/includes/fact-deprecated-http-interface.rst:3
msgid "MongoDB 3.6 removes the deprecated HTTP interface and REST API to MongoDB."
msgstr ""

#: ../source/administration/monitoring.txt:131
msgid "Commands"
msgstr ""

#: ../source/administration/monitoring.txt:133
=======
# 251aafe813be4843983b88d78414ee7d
#: ../source/administration/monitoring.txt:104
msgid "Commands"
msgstr ""

# 1994afdce7f746e3a9c9f1a81dca7bf6
#: ../source/administration/monitoring.txt:106
>>>>>>> 2478a500
msgid ""
"MongoDB includes a number of commands that report on the state of the "
"database."
msgstr ""

<<<<<<< HEAD
#: ../source/administration/monitoring.txt:136
=======
# 4f8b9a3eef244492b8a8170e23d21cec
#: ../source/administration/monitoring.txt:109
>>>>>>> 2478a500
msgid ""
"These data may provide a finer level of granularity than the utilities "
"discussed above. Consider using their output in scripts and programs to "
"develop custom alerts, or to modify the behavior of your application in "
"response to the activity of your instance. The :method:`db.currentOp` "
"method is another useful tool for identifying the database instance's in-"
"progress operations."
msgstr ""

<<<<<<< HEAD
#: ../source/administration/monitoring.txt:144
msgid "``serverStatus``"
msgstr ""

#: ../source/administration/monitoring.txt:146
=======
# caba02f7830d4890b079ec7d5e4b7b57
#: ../source/administration/monitoring.txt:117
msgid "``serverStatus``"
msgstr ""

# 872cb36ce79f4a5f93c4cc313ae4cd84
#: ../source/administration/monitoring.txt:119
>>>>>>> 2478a500
msgid ""
"The :dbcommand:`serverStatus` command, or :method:`db.serverStatus()` "
"from the shell, returns a general overview of the status of the database,"
" detailing disk usage, memory use, connection, journaling, and index "
"access. The command returns quickly and does not impact MongoDB "
"performance."
msgstr ""

<<<<<<< HEAD
#: ../source/administration/monitoring.txt:152
=======
# c84a88787c7b4a93ba756c0026fa6b38
#: ../source/administration/monitoring.txt:125
>>>>>>> 2478a500
msgid ""
":dbcommand:`serverStatus` outputs an account of the state of a MongoDB "
"instance. This command is rarely run directly. In most cases, the data is"
" more meaningful when aggregated, as one would see with monitoring tools "
"including |mms-home| and :products:`Ops Manager </mongodb-enterprise-"
"advanced?jmp=docs>`. Nevertheless, all administrators should be familiar "
"with the data provided by :dbcommand:`serverStatus`."
msgstr ""

<<<<<<< HEAD
#: ../source/administration/monitoring.txt:161
msgid "``dbStats``"
msgstr ""

#: ../source/administration/monitoring.txt:163
=======
# a4261300c9f14e1c99ce4d62d2848194
#: ../source/administration/monitoring.txt:134
msgid "``dbStats``"
msgstr ""

# 57094dd482af4424bd008c7850ccc761
#: ../source/administration/monitoring.txt:136
>>>>>>> 2478a500
msgid ""
"The :dbcommand:`dbStats` command, or :method:`db.stats()` from the shell,"
" returns a document that addresses storage use and data volumes. The "
":dbcommand:`dbStats` reflect the amount of storage used, the quantity of "
"data contained in the database, and object, collection, and index "
"counters."
msgstr ""

<<<<<<< HEAD
#: ../source/administration/monitoring.txt:169
=======
# 01078f007e8a4c4d8ec04804cd0aafd4
#: ../source/administration/monitoring.txt:142
>>>>>>> 2478a500
msgid ""
"Use this data to monitor the state and storage capacity of a specific "
"database. This output also allows you to compare use between databases "
"and to determine the average :term:`document` size in a database."
msgstr ""

<<<<<<< HEAD
#: ../source/administration/monitoring.txt:175
msgid "``collStats``"
msgstr ""

#: ../source/administration/monitoring.txt:177
=======
# 43b4445c79e441a8a5dbc507a0eb0952
#: ../source/administration/monitoring.txt:148
msgid "``collStats``"
msgstr ""

# 4ed1882686394dd18111206f9027cf5a
#: ../source/administration/monitoring.txt:150
>>>>>>> 2478a500
msgid ""
"The :dbcommand:`collStats` or :method:`db.collection.stats()` from the "
"shell that provides statistics that resemble :dbcommand:`dbStats` on the "
"collection level, including a count of the objects in the collection, the"
" size of the collection, the amount of disk space used by the collection,"
" and information about its indexes."
msgstr ""

<<<<<<< HEAD
#: ../source/administration/monitoring.txt:184
msgid "``replSetGetStatus``"
msgstr ""

#: ../source/administration/monitoring.txt:186
=======
# a652c56ff5d3496494b53b15ca1adf27
#: ../source/administration/monitoring.txt:157
msgid "``replSetGetStatus``"
msgstr ""

# 270b1979888c41109768f4fa3c9a9c33
#: ../source/administration/monitoring.txt:159
>>>>>>> 2478a500
msgid ""
"The :dbcommand:`replSetGetStatus` command (:method:`rs.status()` from the"
" shell) returns an overview of your replica set's status. The "
":doc:`replSetGetStatus </reference/command/replSetGetStatus>` document "
"details the state and configuration of the replica set and statistics "
"about its members."
msgstr ""

<<<<<<< HEAD
#: ../source/administration/monitoring.txt:191
=======
# 0d05db6a667a40cbb3ebe00089610082
#: ../source/administration/monitoring.txt:164
>>>>>>> 2478a500
msgid ""
"Use this data to ensure that replication is properly configured, and to "
"check the connections between the current host and the other members of "
"the replica set."
msgstr ""

<<<<<<< HEAD
#: ../source/administration/monitoring.txt:196
msgid "Hosted (SaaS) Monitoring Tools"
msgstr ""

#: ../source/administration/monitoring.txt:198
msgid ""
"These are monitoring tools provided as a hosted service, usually through "
"a paid subscription."
msgstr ""

#: ../source/administration/monitoring.txt:204
msgid "**Name**"
msgstr ""

#: ../source/administration/monitoring.txt:206
msgid "**Notes**"
msgstr ""

#: ../source/administration/monitoring.txt:208
msgid "|mms-home|"
msgstr ""

#: ../source/administration/monitoring.txt:210
msgid ""
"|MMS| is a cloud-based suite of services for managing MongoDB "
"deployments. |MMS| provides monitoring, backup, and automation "
"functionality. For an on-premise solution, see also :products:`Ops "
"Manager, available in MongoDB Enterprise Advanced </mongodb-enterprise-"
"advanced?jmp=docs>`."
msgstr ""

#: ../source/administration/monitoring.txt:216
msgid "`VividCortex <https://www.vividcortex.com/>`_"
msgstr ""

#: ../source/administration/monitoring.txt:218
=======
# 8438a7c21fb4482ca0ba427863daa9d0
#: ../source/administration/monitoring.txt:169
msgid "Third Party Tools"
msgstr ""

# bc26c7e0d248497c82a1292289893406
#: ../source/administration/monitoring.txt:171
msgid ""
"A number of third party monitoring tools have support for MongoDB, either"
" directly, or through their own plugins."
msgstr ""

# 7ec9939772f44f2bb82b032ed4d7d564
#: ../source/administration/monitoring.txt:175
msgid "Self Hosted Monitoring Tools"
msgstr ""

# 41deef9cd5e04da1b8dadd0f6077e38c
#: ../source/administration/monitoring.txt:177
msgid ""
"These are monitoring tools that you must install, configure and maintain "
"on your own servers. Most are open source."
msgstr ""

# 62a458a0b4c74e34a6b6ef0f1d40cfd1
#: ../source/administration/monitoring.txt:183
msgid "**Tool**"
msgstr ""

# 8e14f6eb9ca041538f3c34f7f7627803
#: ../source/administration/monitoring.txt:185
msgid "**Plugin**"
msgstr ""

# 7853cfefe33644ddb182979b163f5dae
#: ../source/administration/monitoring.txt:187
msgid "**Description**"
msgstr ""

# 615af437d35a4b74a0ccf91e6f41dd01
#: ../source/administration/monitoring.txt:189
msgid "`Ganglia <http://sourceforge.net/apps/trac/ganglia/wiki>`_"
msgstr ""

# 92a1e225bdc84c2b9913138c6863baa8
#: ../source/administration/monitoring.txt:191
msgid "`mongodb-ganglia <https://github.com/quiiver/mongodb-ganglia>`_"
msgstr ""

# dfe0887b62bd44fb96ddcb98b118da42
#: ../source/administration/monitoring.txt:193
>>>>>>> 2478a500
msgid ""
"VividCortex provides deep insights into MongoDB `production database "
"workload and query performance <https://www.vividcortex.com/product/how-"
"it-works>`_ -- in one-second resolution. Track latency, throughput, "
"errors, and more to ensure scalability and exceptional performance of "
"your application on MongoDB."
msgstr ""

<<<<<<< HEAD
#: ../source/administration/monitoring.txt:225
msgid "`Scout <http://scoutapp.com>`_"
msgstr ""

#: ../source/administration/monitoring.txt:227
msgid ""
"Several plugins, including `MongoDB Monitoring "
"<https://scoutapp.com/plugin_urls/391-mongodb-monitoring>`_, `MongoDB "
"Slow Queries <http://scoutapp.com/plugin_urls/291-mongodb-slow-"
"queries>`_, and `MongoDB Replica Set Monitoring "
"<http://scoutapp.com/plugin_urls/2251-mongodb-replica-set-monitoring>`_."
msgstr ""

#: ../source/administration/monitoring.txt:234
msgid "`Server Density <http://www.serverdensity.com>`_"
msgstr ""

#: ../source/administration/monitoring.txt:236
msgid ""
"`Dashboard for MongoDB <http://www.serverdensity.com/mongodb-"
"monitoring/>`_, MongoDB specific alerts, replication failover timeline "
"and iPhone, iPad and Android mobile apps."
msgstr ""

#: ../source/administration/monitoring.txt:241
msgid "`Application Performance Management <http://ibmserviceengage.com>`_"
msgstr ""

#: ../source/administration/monitoring.txt:243
=======
# ea6431686dd641079815e2b8518ccb7d
#: ../source/administration/monitoring.txt:196
msgid "Ganglia"
msgstr ""

# c47985a50f6242e380b8bc3d26a4269d
#: ../source/administration/monitoring.txt:198
msgid "`gmond_python_modules <https://github.com/ganglia/gmond_python_modules>`_"
msgstr ""

# eadfb070c8f34d29b3e9693975893f91
#: ../source/administration/monitoring.txt:200
msgid ""
"Parses output from the :dbcommand:`serverStatus` and "
":dbcommand:`replSetGetStatus` commands."
msgstr ""

# f3744fa62b87410baf2258ac67140ae6
#: ../source/administration/monitoring.txt:203
msgid "`Motop <https://github.com/tart/motop>`_"
msgstr ""

# 0f1b986161d24cbcb0b2357503f105d8
# f3a8e36a06504da7ae6032bc384edae4
#: ../source/administration/monitoring.txt:204
#: ../source/administration/monitoring.txt:211
msgid "*None*"
msgstr ""

# 6c27a772cbcd465aadd89d513080895e
#: ../source/administration/monitoring.txt:206
>>>>>>> 2478a500
msgid ""
"IBM has an Application Performance Management SaaS offering that includes"
" monitor for MongoDB and other applications and middleware."
msgstr ""

<<<<<<< HEAD
#: ../source/administration/monitoring.txt:246
msgid "`New Relic <http://newrelic.com/>`_"
msgstr ""

#: ../source/administration/monitoring.txt:248
msgid ""
"New Relic offers full support for application performance management. In "
"addition, New Relic Plugins and Insights enable you to view monitoring "
"metrics from Cloud Manager in New Relic."
msgstr ""

#: ../source/administration/monitoring.txt:252
msgid "`Datadog <https://www.datadoghq.com/>`_"
msgstr ""

#: ../source/administration/monitoring.txt:254
msgid ""
"`Infrastructure monitoring "
"<http://docs.datadoghq.com/integrations/mongodb/>`_ to visualize the "
"performance of your MongoDB deployments."
msgstr ""

#: ../source/administration/monitoring.txt:258
msgid "`SPM Performance Monitoring <https://sematext.com/spm>`__"
msgstr ""

#: ../source/administration/monitoring.txt:260
msgid ""
"`Monitoring, Anomaly Detection and Alerting "
"<https://sematext.com/spm/integrations/mongodb-monitoring/>`_ SPM "
"monitors all key MongoDB metrics together with infrastructure incl. "
"Docker and other application metrics, e.g. Node.js, Java, NGINX, Apache, "
"HAProxy or Elasticsearch. SPM provides correlation of metrics and logs."
msgstr ""

#: ../source/administration/monitoring.txt:268
msgid "Process Logging"
msgstr ""

#: ../source/administration/monitoring.txt:270
msgid ""
"During normal operation, :binary:`~bin.mongod` and :binary:`~bin.mongos` "
"instances report a live account of all server activity and operations to "
"either standard output or a log file. The following runtime settings "
"control these options."
msgstr ""

#: ../source/administration/monitoring.txt:276
msgid ""
":setting:`~systemLog.quiet`. Limits the amount of information written to "
"the log or output."
msgstr ""

#: ../source/administration/monitoring.txt:279
msgid ""
":setting:`~systemLog.verbosity`. Increases the amount of information "
"written to the log or output. You can also modify the logging verbosity "
"during runtime with the :parameter:`logLevel` parameter or the "
":method:`db.setLogLevel()` method in the shell."
msgstr ""

#: ../source/administration/monitoring.txt:284
msgid ""
":setting:`~systemLog.path`. Enables logging to a file, rather than the "
"standard output. You must specify the full path to the log file when "
"adjusting this setting."
msgstr ""

#: ../source/administration/monitoring.txt:288
msgid ""
":setting:`~systemLog.logAppend`. Adds information to a log file instead "
"of overwriting the file."
msgstr ""

#: ../source/administration/monitoring.txt:293
msgid ""
"You can specify these configuration operations as the command line "
"arguments to :doc:`mongod </reference/program/mongod>` or :doc:`mongos "
"</reference/program/mongos>`"
msgstr ""

#: ../source/administration/monitoring.txt:297
msgid "For example:"
msgstr ""

#: ../source/administration/monitoring.txt:303
msgid ""
"Starts a :binary:`~bin.mongod` instance in :setting:`verbose "
"<systemLog.verbosity>` mode, appending data to the log file at "
"``/var/log/mongodb/server1.log/``."
msgstr ""

#: ../source/administration/monitoring.txt:307
msgid ""
"The following :term:`database commands <database command>` also affect "
"logging:"
msgstr ""

#: ../source/administration/monitoring.txt:310
msgid ""
":dbcommand:`getLog`. Displays recent messages from the "
":binary:`~bin.mongod` process log."
msgstr ""

#: ../source/administration/monitoring.txt:313
msgid ""
":dbcommand:`logRotate`. Rotates the log files for :binary:`~bin.mongod` "
"processes only. See :doc:`/tutorial/rotate-log-files`."
msgstr ""

#: ../source/administration/monitoring.txt:319
msgid "Log Redaction"
msgstr ""

#: ../source/administration/monitoring.txt:321
msgid "Available in MongoDB Enterprise only"
msgstr ""

#: ../source/administration/monitoring.txt:323
msgid ""
"A :binary:`~bin.mongod` running with "
":setting:`security.redactClientLogData` redacts :doc:`messages "
"</reference/log-messages>` associated with any given log event before "
"logging, leaving only metadata, source files, or line numbers related to "
"the event. :setting:`security.redactClientLogData` prevents potentially "
"sensitive information from entering the system log at the cost of "
"diagnostic detail."
msgstr ""

#: ../source/administration/monitoring.txt:330
msgid ""
"For example, the following operation inserts a document into a "
":binary:`~bin.mongod` running without log redaction. The "
":binary:`~bin.mongod` has "
":setting:`systemLog.component.command.verbosity` set to ``1``:"
msgstr ""

#: ../source/administration/monitoring.txt:338
msgid "This operation produces the following log event:"
msgstr ""

#: ../source/administration/monitoring.txt:355
msgid ""
"A :binary:`~bin.mongod` running with "
":setting:`security.redactClientLogData` performing the same insert "
"operation produces the following log event:"
msgstr ""

#: ../source/administration/monitoring.txt:369
msgid ""
"Use :setting:`~security.redactClientLogData` in conjunction with "
":doc:`/core/security-encryption-at-rest` and :doc:`/core/security-"
"transport-encryption` to assist compliance with regulatory requirements."
msgstr ""

#: ../source/administration/monitoring.txt:375
msgid "Diagnosing Performance Issues"
msgstr ""

#: ../source/includes/intro-performance.rst:1
msgid ""
"As you develop and operate applications with MongoDB, you may want to "
"analyze the performance of the database as the application. "
":doc:`/administration/analyzing-mongodb-performance` discusses some of "
"the operational factors that can influence performance."
msgstr ""

#: ../source/administration/monitoring.txt:382
msgid "Replication and Monitoring"
msgstr ""

#: ../source/includes/fact-slow-oplog-log-message-footnote.rst:1
msgid ""
"Starting in version 4.0.6, secondary members of a replica set now "
":ref:`log oplog entries <slow-oplog>` that take longer than the slow "
"operation threshold to apply. These slow oplog messages are logged for "
"the secondaries in the :option:`diagnostic log <mongod --logpath>` under "
"the :data:`REPL` component with the text ``applied op: <oplog entry> took"
" <num>ms``. These slow oplog entries depend only on the slow operation "
"threshold. They do not depend on the log levels (either at the system or "
"component level), or the profiling level, or the slow operation sample "
"rate. The profiler does not capture slow oplog entries. For more "
"information, see :ref:`slow-oplog`."
msgstr ""

#: ../source/administration/monitoring.txt:388
msgid ""
"Beyond the basic monitoring requirements for any MongoDB instance, for "
"replica sets, administrators must monitor *replication lag*. "
"\"Replication lag\" refers to the amount of time that it takes to copy "
"(i.e. replicate) a write operation on the :term:`primary` to a "
":term:`secondary`. Some small delay period may be acceptable, but two "
"significant problems emerge as replication lag grows:"
msgstr ""

#: ../source/administration/monitoring.txt:395
msgid ""
"First, operations that occurred during the period of lag are not "
"replicated to one or more secondaries. If you're using replication to "
"ensure data persistence, exceptionally long delays may impact the "
"integrity of your data set."
msgstr ""

#: ../source/administration/monitoring.txt:400
msgid ""
"Second, if the replication lag exceeds the length of the operation log "
"(:term:`oplog`) then MongoDB will have to perform an initial sync on the "
"secondary, copying all data from the :term:`primary` and rebuilding all "
"indexes. [#oplog]_ This is uncommon under normal circumstances, but if "
"you configure the oplog to be smaller than the default, the issue can "
"arise."
msgstr ""

#: ../source/administration/monitoring.txt:409
msgid ""
"The size of the oplog is only configurable during the first run using the"
" :option:`--oplogSize <mongod --oplogSize>` argument to the "
":binary:`~bin.mongod` command, or preferably, the "
":setting:`~replication.oplogSizeMB` setting in the MongoDB configuration "
"file. If you do not specify this on the command line before running with "
"the :option:`--replSet <mongod --replSet>` option, :binary:`~bin.mongod` "
"will create a default sized oplog."
msgstr ""

#: ../source/administration/monitoring.txt:417
msgid ""
"By default, the oplog is 5 percent of total available disk space on "
"64-bit systems. For more information about changing the oplog size, see "
"the :doc:`/tutorial/change-oplog-size`."
msgstr ""

#: ../source/administration/monitoring.txt:421
msgid ""
"For causes of replication lag, see :ref:`Replication Lag <replica-set-"
"replication-lag>`."
msgstr ""

#: ../source/administration/monitoring.txt:424
msgid ""
"Replication issues are most often the result of network connectivity "
"issues between members, or the result of a :term:`primary` that does not "
"have the resources to support application and replication traffic. To "
"check the status of a replica, use the :dbcommand:`replSetGetStatus` or "
"the following helper in the shell:"
msgstr ""

#: ../source/administration/monitoring.txt:434
msgid ""
"The :dbcommand:`replSetGetStatus` reference provides a more in-depth "
"overview view of this output. In general, watch the value of "
":data:`~replSetGetStatus.members.optimeDate`, and pay particular "
"attention to the time difference between the :term:`primary` and the "
":term:`secondary` members."
msgstr ""

#: ../source/includes/fact-oplog-size.rst:1
msgid ""
"Starting in MongoDB 4.0, the oplog can grow past its configured size "
"limit to avoid deleting the :data:`majority commit point "
"<replSetGetStatus.optimes.lastCommittedOpTime>`."
msgstr ""

#: ../source/administration/monitoring.txt:445
msgid "Sharding and Monitoring"
msgstr ""

#: ../source/administration/monitoring.txt:447
msgid ""
"In most cases, the components of :term:`sharded clusters <sharded "
"cluster>` benefit from the same monitoring and analysis as all other "
"MongoDB instances. In addition, clusters require further monitoring to "
"ensure that data is effectively distributed among nodes and that sharding"
" operations are functioning appropriately."
msgstr ""

#: ../source/administration/monitoring.txt:453
msgid "See the :doc:`/sharding` documentation for more information."
msgstr ""

#: ../source/administration/monitoring.txt:457
msgid "Config Servers"
msgstr ""

#: ../source/administration/monitoring.txt:459
msgid ""
"The :term:`config database` maintains a map identifying which documents "
"are on which shards. The cluster updates this map as :term:`chunks "
"<chunk>` move between shards. When a configuration server becomes "
"inaccessible, certain sharding operations become unavailable, such as "
"moving chunks and starting :binary:`~bin.mongos` instances. However, "
"clusters remain accessible from already-running :binary:`~bin.mongos` "
"instances."
msgstr ""

#: ../source/administration/monitoring.txt:467
msgid ""
"Because inaccessible configuration servers can seriously impact the "
"availability of a sharded cluster, you should monitor your configuration "
"servers to ensure that the cluster remains well balanced and that "
":binary:`~bin.mongos` instances can restart."
msgstr ""

#: ../source/administration/monitoring.txt:472
msgid ""
"|mms-home| and :products:`Ops Manager </mongodb-enterprise-"
"advanced?jmp=docs>` monitor config servers and can create notifications "
"if a config server becomes inaccessible. See the |mms-docs| and "
":opsmgr:`Ops Manager documentation </application>` for more information."
msgstr ""

#: ../source/administration/monitoring.txt:479
msgid "Balancing and Chunk Distribution"
msgstr ""

#: ../source/administration/monitoring.txt:481
msgid ""
"The most effective :term:`sharded cluster` deployments evenly balance "
":term:`chunks <chunk>` among the shards. To facilitate this, MongoDB has "
"a background :term:`balancer` process that distributes data to ensure "
"that chunks are always optimally distributed among the :term:`shards "
"<shard>`."
msgstr ""

#: ../source/administration/monitoring.txt:486
msgid ""
"Issue the :method:`db.printShardingStatus()` or :method:`sh.status()` "
"command to the :binary:`~bin.mongos` by way of the :binary:`~bin.mongo` "
"shell. This returns an overview of the entire cluster including the "
"database name, and a list of the chunks."
msgstr ""

#: ../source/administration/monitoring.txt:492
msgid "Stale Locks"
msgstr ""

#: ../source/administration/monitoring.txt:494
msgid ""
"To check the lock status of the database, connect to a "
":binary:`~bin.mongos` instance using the :binary:`~bin.mongo` shell. "
"Issue the following command sequence to switch to the ``config`` database"
" and display all outstanding locks on the shard database:"
msgstr ""

#: ../source/administration/monitoring.txt:504
msgid ""
"The balancing process takes a special \"balancer\" lock that prevents "
"other balancing activity from transpiring. In the ``config`` database, "
"use the following command to view the \"balancer\" lock."
msgstr ""

#: ../source/administration/monitoring.txt:514
msgid ""
"Starting in 3.4, the primary of the CSRS config server holds the "
"\"balancer\" lock, using a process id named \"ConfigServer\". This lock "
"is never released. To determine if the balancer is running, see :ref"
":`sharding-balancing-is-running`."
msgstr ""

#: ../source/administration/monitoring.txt:522
msgid "Storage Node Watchdog"
msgstr ""

#: ../source/administration/monitoring.txt:526
msgid "Available only in MongoDB Enterprise. Not available on macOS."
msgstr ""

#: ../source/administration/monitoring.txt:528
msgid ""
"The Storage Node Watchdog monitors the filesystems used by MongoDB to "
"detect unresponsive conditions."
msgstr ""

#: ../source/administration/monitoring.txt:531
msgid ""
"The Storage Node Watchdog can be enabled with the "
":parameter:`watchdogPeriodSeconds` parameter on a :binary:`~bin.mongod`."
msgstr ""

#: ../source/administration/monitoring.txt:534
msgid ""
"When enabled, the Storage Node Watchdog monitors the following "
"directories:"
msgstr ""

#: ../source/administration/monitoring.txt:537
msgid "The :option:`--dbpath <mongod --dbpath>` directory"
msgstr ""

#: ../source/administration/monitoring.txt:538
msgid ""
"The ``journal`` directory inside the :option:`--dbpath <mongod --dbpath>`"
" directory if :option:`journaling <mongod --journal>` is enabled"
msgstr ""

#: ../source/administration/monitoring.txt:540
msgid "The directory of :option:`--logpath <mongod --logpath>` file"
msgstr ""

#: ../source/administration/monitoring.txt:541
msgid "The directory of :option:`--auditPath <mongod --auditPath>` file"
msgstr ""

#: ../source/administration/monitoring.txt:543
msgid ""
"If any of the filesystems containing these directories become "
"unresponsive, the Storage Node Watchdog terminates the "
":binary:`~bin.mongod` and exits with a status code of 61. If the "
":binary:`~bin.mongod` is serving as the :term:`primary`, terminating "
"initiates :term:`failover` allowing another member to become primary."
msgstr ""

#: ../source/administration/monitoring.txt:549
msgid ""
"Once a :binary:`~bin.mongod` has terminated, it may not be possible to "
"cleanly restart it on the *same* machine."
msgstr ""

#: ../source/administration/monitoring.txt:552
msgid ""
"The maximum time the Storage Node Watchdog can take to detect an "
"unresponsive filesystem and terminate is nearly *twice* the value of "
":parameter:`watchdogPeriodSeconds`."
msgstr ""

#: ../source/includes/extracts/additional-resources-monitoring.rst:4
msgid "Additional Resources"
msgstr ""

#: ../source/includes/extracts/additional-resources-monitoring.rst:6
msgid ""
"`MongoDB Production Readiness Consulting Package "
"<https://www.mongodb.com/products/consulting?jmp=docs#s_product_readiness>`_"
msgstr ""

#: ../source/includes/extracts/additional-resources-monitoring.rst:7
msgid ""
"`MongoDB Atlas: For a simple way to run, monitor, and maintain cloud-"
"hosted MongoDB deployments "
"<https://www.mongodb.com/cloud/atlas?jmp=docs>`_"
msgstr ""

#~ msgid ""
#~ ":setting:`systemLog.path`. Enables logging to "
#~ "a file, rather than the standard "
#~ "output. You must specify the full "
#~ "path to the log file when "
#~ "adjusting this setting."
#~ msgstr ""

#~ msgid ""
#~ ":setting:`logappend`. Adds information to a"
#~ " log file instead of overwriting the"
#~ " file."
#~ msgstr ""

#~ msgid ""
#~ "A page fault occurs when MongoDB "
#~ "requires data not located in physical"
#~ " memory, and must read from virtual"
#~ " memory. To check for page faults,"
#~ " see the :data:`extra_info.page_faults "
#~ "<serverStatus.extra_info.page_faults>` value in the"
#~ " :dbcommand:`serverStatus` output. This data "
#~ "is only available on Linux systems."
#~ msgstr ""

#~ msgid ""
#~ "Increasing the amount of RAM accessible"
#~ " to MongoDB may help reduce the "
#~ "number of page faults. If this is"
#~ " not possible, you may want to "
#~ "consider deploying a :term:`sharded cluster`"
#~ " and/or adding :term:`shards <shard>` to"
#~ " your deployment to distribute load "
#~ "among :program:`mongod` instances."
#~ msgstr ""

#~ msgid ""
#~ "By default, :program:`mongod` records all "
#~ "\"slow\" queries to its :setting:`log "
#~ "<logpath>`, as defined by "
#~ ":setting:`~operationProfiling.slowOpThresholdMs`. Unlike "
#~ "log data, the data in ``system.profile``"
#~ " does not persist between :program:`mongod`"
#~ " restarts."
#~ msgstr ""

# 4770b68598284873afde4eca8a56fb73
#~ msgid ""
#~ "Monitoring is a critical component of"
#~ " all database administration. A firm "
#~ "grasp of MongoDB's reporting will allow"
#~ " you to assess the state of "
#~ "your database and maintain your "
#~ "deployment without crisis. Additionally, a "
#~ "sense of MongoDB's normal operational "
#~ "parameters will allow you to diagnose"
#~ " before they escalate to failures."
#~ msgstr ""

# 770a9dae82784a3880753a318fa51ff3
#~ msgid ""
#~ "`MongoDB Management Service (MMS) "
#~ "<https://mms.mongodb.com/?pk_campaign=mongodb-"
#~ "org&pk_kwd=monitoring>`_ is a hosted "
#~ "monitoring service which collects and "
#~ "aggregates data to provide insight into"
#~ " the performance and operation of "
#~ "MongoDB deployments. See the `MMS "
#~ "documentation <http://mms.mongodb.com/help/>`_ for "
#~ "more information."
#~ msgstr ""

# b4f2a734d1774152a26c291cf635ec61
#~ msgid ""
#~ "There are three methods for collecting"
#~ " data about the state of a "
#~ "running MongoDB instance:"
#~ msgstr ""

# be022c25a2ee4ebabdd0d7fe47fdceb8
#~ msgid ""
#~ "First, there is a set of utilities"
#~ " distributed with MongoDB that provides "
#~ "real-time reporting of database "
#~ "activities."
#~ msgstr ""

# ede669e5f61c474ab59ecded5ac301c6
#~ msgid ""
#~ "Second, :doc:`database commands "
#~ "</reference/command>` return statistics regarding"
#~ " the current database state with "
#~ "greater fidelity."
#~ msgstr ""

# 44828776d1994b3fb58428184c9232ad
#~ msgid ""
#~ "Third, `MMS Monitoring Service "
#~ "<https://mms.mongodb.com/?pk_campaign=mongodb-"
#~ "org&pk_kwd=monitoring>`_ collects data from "
#~ "running MongoDB deployments and provides "
#~ "visualization and alerts based on that"
#~ " data. MMS is a free service "
#~ "provided by MongoDB."
#~ msgstr ""

# 8bcb89d5df2841778a1b5424af00ae2c
#~ msgid ""
#~ ":program:`mongostat` captures and returns the"
#~ " counts of database operations by "
#~ "type (e.g. insert, query, update, "
#~ "delete, etc.). These counts report on"
#~ " the load distribution on the server."
#~ msgstr ""

# 3c3fa71acd784058b34ac0522d80a5eb
#~ msgid ""
#~ "Use :program:`mongostat` to understand the "
#~ "distribution of operation types and to"
#~ " inform capacity planning. See the "
#~ ":doc:`mongostat manual </reference/program/mongostat>` "
#~ "for details."
#~ msgstr ""

# 1dd0c24a0945493f8308c90542aa7fcf
#~ msgid ""
#~ ":program:`mongotop` tracks and reports the "
#~ "current read and write activity of "
#~ "a MongoDB instance, and reports these"
#~ " statistics on a per collection "
#~ "basis."
#~ msgstr ""

# 97888d67559b4784ada2ea581a0ca3a1
#~ msgid ""
#~ "Use :program:`mongotop` to check if your"
#~ " database activity and use match your"
#~ " expectations. See the :doc:`mongotop "
#~ "manual </reference/program/mongotop>` for details."
#~ msgstr ""

# cf60fb9c7ca943e8af52e509c6cd62db
#~ msgid "REST Interface"
#~ msgstr ""

# dbdcaa7b1ebd40ea95762a4ef6a0ff42
#~ msgid ""
#~ "MongoDB provides a simple REST interface"
#~ " that can be useful for configuring"
#~ " monitoring and alert scripts, and "
#~ "for other administrative tasks."
#~ msgstr ""

# b04c67059a5440ff8b32e29652502754
#~ msgid ""
#~ "To enable, configure :program:`mongod` to "
#~ "use :term:`REST`, either by starting "
#~ ":program:`mongod` with the :setting:`--rest "
#~ "<REST>` option, or by setting the "
#~ ":setting:`net.http.RESTInterfaceEnabled` setting to "
#~ "``true`` in a :doc:`configuration file "
#~ "</reference/configuration-options/>`."
#~ msgstr ""

# 86d1c6ad0fdb40e5ade548c0ba7d6055
#~ msgid ""
#~ "For more information on using the "
#~ "REST Interface see, the :ecosystem:`Simple "
#~ "REST Interface </tools/http-interfaces>` "
#~ "documentation."
#~ msgstr ""

# 1eb5d5818d844cfb99063a813515aeb1
#~ msgid ""
#~ "MongoDB provides a web interface that"
#~ " exposes diagnostic and monitoring "
#~ "information in a simple web page. "
#~ "The web interface is accessible at "
#~ "``localhost:<port>``, where the ``<port>`` "
#~ "number is **1000** more than the "
#~ ":program:`mongod` port ."
#~ msgstr ""

# 516dbdc559c743399d069850379b0f92
#~ msgid ""
#~ "For example, if a locally running "
#~ ":program:`mongod` is using the default "
#~ "port ``27017``, access the HTTP console"
#~ " at ``http://localhost:28017``."
#~ msgstr ""

# c8a418816fb14fb9997852ae5d994fc4
#~ msgid ""
#~ ":dbcommand:`serverStatus` outputs an account "
#~ "of the state of a MongoDB "
#~ "instance. This command is rarely run "
#~ "directly. In most cases, the data "
#~ "is more meaningful when aggregated, as"
#~ " one would see with monitoring tools"
#~ " including `MMS <http://mms.mongodb.com>`_ . "
#~ "Nevertheless, all administrators should be "
#~ "familiar with the data provided by "
#~ ":dbcommand:`serverStatus`."
#~ msgstr ""

# e29679c0a7484d968f359bfb10d43f5f
#~ msgid ""
#~ "The :dbcommand:`collStats` provides statistics "
#~ "that resemble :dbcommand:`dbStats` on the "
#~ "collection level, including a count of"
#~ " the objects in the collection, the"
#~ " size of the collection, the amount"
#~ " of disk space used by the "
#~ "collection, and information about its "
#~ "indexes."
#~ msgstr ""

# 67e44a8e5ab548c0b53d503b53dee997
#~ msgid "`Ganglia <http://sourceforge.net/apps/trac/ganglia/wiki>`_"
#~ msgstr ""

# 6e5f9d2e7c9641ceb54ea3cb4e26c698
#~ msgid "`mongodb-ganglia <https://github.com/quiiver/mongodb-ganglia>`_"
#~ msgstr ""

# 3516775e4c6248ec92357895af7d4866
#~ msgid ""
#~ "Python script to report operations per"
#~ " second, memory usage, btree statistics,"
#~ " master/slave status and current "
#~ "connections."
#~ msgstr ""

# 1d8e339f0ca74beea0e4e92df6f0124c
#~ msgid "Ganglia"
#~ msgstr ""

# 328ef1b577404604b447c42dba5dafe4
#~ msgid ""
#~ "`gmond_python_modules "
#~ "<https://github.com/ganglia/gmond_python_modules>`_"
#~ msgstr ""

# fd13151e2d584ec28a3dd3d598cbf732
#~ msgid ""
#~ "Parses output from the "
#~ ":dbcommand:`serverStatus` and "
#~ ":dbcommand:`replSetGetStatus` commands."
#~ msgstr ""

# 43b6ffa6bade4a8c950374dd1fa3d82a
#~ msgid "`Motop <https://github.com/tart/motop>`_"
#~ msgstr ""

# f9c8c8c6f0ae4acca9846f04248385ad
#~ msgid ""
#~ "Realtime monitoring tool for MongoDB "
#~ "servers. Shows current operations ordered "
#~ "by durations every second."
#~ msgstr ""

# 16056522c7e14d3ab6373e9e13df0336
#~ msgid "`Zabbix <http://www.zabbix.com/>`_"
#~ msgstr ""

# 99c5f92ec47f4b93a853c70d3604572f
#~ msgid "`mikoomi-mongodb <https://code.google.com/p/mikoomi/wiki/03>`_"
#~ msgstr ""

# d89eb1233d254f4b91b6e169d39f405e
#~ msgid ""
#~ "Monitors availability, resource utilization, "
#~ "health, performance and other important "
#~ "metrics."
#~ msgstr ""

# cc7890536ada4112a2a5a052b52e62da
#~ msgid ""
#~ "As part of `MongoDB Enterprise "
#~ "<http://www.mongodb.com/products/mongodb-enterprise>`_, "
#~ "you can run `MMS On-Prem "
#~ "<http://mms.mongodb.com>`_, which offers the "
#~ "features of MMS in a package that"
#~ " runs within your infrastructure."
#~ msgstr ""

# f4815db5326745538a51f3b966265782
#~ msgid ""
#~ "`MongoDB Management Service "
#~ "<https://mms.mongodb.com/?pk_campaign=mongodb-"
#~ "org&pk_kwd=monitoring>`_"
#~ msgstr ""

# e3c3efe3bdd94970a09030da53f7ca02
#~ msgid ""
#~ "MMS is a cloud-based suite of "
#~ "services for managing MongoDB deployments. "
#~ "MMS provides monitoring and backup "
#~ "functionality."
#~ msgstr ""

# 3b9c323ca2ed477eace08670c39c334f
#~ msgid ""
#~ "During normal operation, :program:`mongod` and"
#~ " :program:`mongos` instances report a live"
#~ " account of all server activity and"
#~ " operations to either standard output "
#~ "or a log file. The following "
#~ "runtime settings control these options."
#~ msgstr ""

# 600217e585e04e92b01ae18ee0e0efba
#~ msgid ""
#~ ":setting:`~systemLog.verbosity`. Increases the "
#~ "amount of information written to the "
#~ "log or output."
#~ msgstr ""

# b77464b86dd44ce68742f114aa900848
#~ msgid ""
#~ "Starts a :program:`mongod` instance in "
#~ ":setting:`verbose <systemLog.verbosity>` mode, "
#~ "appending data to the log file at"
#~ " ``/var/log/mongodb/server1.log/``."
#~ msgstr ""

# 7667052565974dc6bfa5ce220027fe39
#~ msgid ""
#~ ":dbcommand:`getLog`. Displays recent messages "
#~ "from the :program:`mongod` process log."
#~ msgstr ""

# 4cbbddf2c59246efaca497defae07ad3
#~ msgid ""
#~ ":dbcommand:`logRotate`. Rotates the log files"
#~ " for :program:`mongod` processes only. See"
#~ " :doc:`/tutorial/rotate-log-files`."
#~ msgstr ""

# 04aef0eb131d4b02a27fb0f395c67467
#~ msgid ""
#~ "Degraded performance in MongoDB is "
#~ "typically a function of the relationship"
#~ " between the quantity of data stored"
#~ " in the database, the amount of "
#~ "system RAM, the number of connections"
#~ " to the database, and the amount "
#~ "of time the database spends in a"
#~ " locked state."
#~ msgstr ""

# 721fd854ecfc49988a30008cbd318020
#~ msgid ""
#~ "In some cases performance issues may "
#~ "be transient and related to traffic "
#~ "load, data access patterns, or the "
#~ "availability of hardware on the host "
#~ "system for virtualized environments. Some "
#~ "users also experience performance limitations"
#~ " as a result of inadequate or "
#~ "inappropriate indexing strategies, or as "
#~ "a consequence of poor schema design "
#~ "patterns. In other situations, performance "
#~ "issues may indicate that the database"
#~ " may be operating at capacity and "
#~ "that it is time to add additional"
#~ " capacity to the database."
#~ msgstr ""

# 1cb2ac0471c84d52a67dcbf369ed3c64
#~ msgid "The following are some causes of degraded performance in MongoDB."
#~ msgstr ""

# c08063a10f594431a0a60957151d8b9e
#~ msgid "Locks"
#~ msgstr ""

# 0fc4646e9a424272a0d6ab002b386eac
#~ msgid ""
#~ "MongoDB uses a locking system to "
#~ "ensure data set consistency. However, if"
#~ " certain operations are long-running, "
#~ "or a queue forms, performance will "
#~ "slow as requests and operations wait "
#~ "for the lock. Lock-related slowdowns "
#~ "can be intermittent. To see if the"
#~ " lock has been affecting your "
#~ "performance, look to the data in "
#~ "the :ref:`globalLock` section of the "
#~ ":dbcommand:`serverStatus` output. If "
#~ ":data:`globalLock.currentQueue.total "
#~ "<serverStatus.globalLock.currentQueue.total>` is "
#~ "consistently high, then there is a "
#~ "chance that a large number of "
#~ "requests are waiting for a lock. "
#~ "This indicates a possible concurrency "
#~ "issue that may be affecting performance."
#~ msgstr ""

# 6011b10b2d744306ac1b7742d4752ab8
#~ msgid ""
#~ "If :data:`globalLock.totalTime "
#~ "<serverStatus.globalLock.totalTime>` is high "
#~ "relative to :data:`~serverStatus.uptime`, the "
#~ "database has existed in a lock "
#~ "state for a significant amount of "
#~ "time. If :data:`globalLock.ratio "
#~ "<serverStatus.globalLock.ratio>` is also high, "
#~ "MongoDB has likely been processing a "
#~ "large number of long running queries."
#~ " Long queries are often the result"
#~ " of a number of factors: ineffective"
#~ " use of indexes, non-optimal schema"
#~ " design, poor query structure, system "
#~ "architecture issues, or insufficient RAM "
#~ "resulting in :ref:`page faults "
#~ "<administration-monitoring-page-faults>` and "
#~ "disk reads."
#~ msgstr ""

# 9a14de9ad581467e8cf9e1b6e7fa05ba
#~ msgid "Memory Usage"
#~ msgstr ""

# 194aaf1fb0cc4124947cecbd4bf2344b
#~ msgid ""
#~ "MongoDB uses memory mapped files to "
#~ "store data. Given a data set of"
#~ " sufficient size, the MongoDB process "
#~ "will allocate all available memory on"
#~ " the system for its use. While "
#~ "this is part of the design, and"
#~ " affords MongoDB superior performance, the"
#~ " memory mapped files make it "
#~ "difficult to determine if the amount "
#~ "of RAM is sufficient for the data"
#~ " set."
#~ msgstr ""

# c610b6ed94f84436a9afba30136df36b
#~ msgid ""
#~ "The :ref:`memory usage statuses <memory-"
#~ "status>` metrics of the "
#~ ":dbcommand:`serverStatus` output can provide "
#~ "insight into MongoDB's memory use. Check"
#~ " the resident memory use (i.e. "
#~ ":data:`mem.resident <serverStatus.mem.resident>`): if "
#~ "this exceeds the amount of system "
#~ "memory *and* there is a significant "
#~ "amount of data on disk that isn't"
#~ " in RAM, you may have exceeded "
#~ "the capacity of your system."
#~ msgstr ""

# 49e77d3a2d5544f3b3dd05d97d61748e
#~ msgid ""
#~ "You should also check the amount "
#~ "of mapped memory (i.e. :data:`mem.mapped "
#~ "<serverStatus.mem.mapped>`.) If this value is"
#~ " greater than the amount of system"
#~ " memory, some operations will require "
#~ "disk access :term:`page faults <page "
#~ "fault>` to read data from virtual "
#~ "memory and negatively affect performance."
#~ msgstr ""

# b8419f495a5342628168af919dd15765
#~ msgid "Page Faults"
#~ msgstr ""

# 9e98f72edd714619ad85460fc3517e53
#~ msgid ""
#~ "A single page fault completes quickly"
#~ " and is not problematic. However, in"
#~ " aggregate, large volumes of page "
#~ "faults typically indicate that MongoDB "
#~ "is reading too much data from "
#~ "disk. In many situations, MongoDB's read"
#~ " locks will \"yield\" after a page"
#~ " fault to allow other processes to"
#~ " read and avoid blocking while "
#~ "waiting for the next page to read"
#~ " into memory. This approach improves "
#~ "concurrency, and also improves overall "
#~ "throughput in high volume systems."
#~ msgstr ""

# 2dcac990d63d4f3789789fba5888ded7
#~ msgid "Number of Connections"
#~ msgstr ""

# 33a130ce52174b4888c79ff8a3a13e23
#~ msgid ""
#~ "In some cases, the number of "
#~ "connections between the application layer "
#~ "(i.e. clients) and the database can "
#~ "overwhelm the ability of the server "
#~ "to handle requests. This can produce "
#~ "performance irregularities. The following "
#~ "fields in the :dbcommand:`serverStatus` "
#~ "document can provide insight:"
#~ msgstr ""

# 26a3831aad4c4b6f8a20d1d065006e2a
#~ msgid ""
#~ ":data:`globalLock.activeClients "
#~ "<serverStatus.globalLock.activeClients>` contains a "
#~ "counter of the total number of "
#~ "clients with active operations in "
#~ "progress or queued."
#~ msgstr ""

# c5e1bf63212848dfbda760f6118fd953
#~ msgid ""
#~ ":data:`~serverStatus.connections` is a container "
#~ "for the following two fields:"
#~ msgstr ""

# 64c3700f2e6b4f4e90e385866267459b
#~ msgid ""
#~ ":data:`~serverStatus.connections.current` the total "
#~ "number of current clients that connect"
#~ " to the database instance."
#~ msgstr ""

# de069649cd184c269ee9f6a1f3be3630
#~ msgid ""
#~ ":data:`~serverStatus.connections.available` the total "
#~ "number of unused collections available "
#~ "for new clients."
#~ msgstr ""

# 38325a02138e44a2b3a99347dc277217
#~ msgid ""
#~ "If requests are high because there "
#~ "are numerous concurrent application requests,"
#~ " the database may have trouble "
#~ "keeping up with demand. If this is"
#~ " the case, then you will need "
#~ "to increase the capacity of your "
#~ "deployment. For read-heavy applications "
#~ "increase the size of your :term:`replica"
#~ " set` and distribute read operations "
#~ "to :term:`secondary` members. For write "
#~ "heavy applications, deploy :term:`sharding` "
#~ "and add one or more :term:`shards "
#~ "<shard>` to a :term:`sharded cluster` to"
#~ " distribute load among :program:`mongod` "
#~ "instances."
#~ msgstr ""

# fb9fabc4299542b5961970a81372788f
#~ msgid ""
#~ "Spikes in the number of connections "
#~ "can also be the result of "
#~ "application or driver errors. All of "
#~ "the officially supported MongoDB drivers "
#~ "implement connection pooling, which allows "
#~ "clients to use and reuse connections "
#~ "more efficiently. Extremely high numbers "
#~ "of connections, particularly without "
#~ "corresponding workload is often indicative "
#~ "of a driver or other configuration "
#~ "error."
#~ msgstr ""

# ff415bb940fa470cb0e590df707b4064
#~ msgid ""
#~ "Unless constrained by system-wide limits"
#~ " MongoDB has no limit on incoming "
#~ "connections. You can modify system "
#~ "limits using the ``ulimit`` command, or"
#~ " by editing your system's ``/etc/sysctl``"
#~ " file. See :doc:`/reference/ulimit` for "
#~ "more information."
#~ msgstr ""

# ba52d1237f8a454da7da19e842d96b7b
#~ msgid "Database Profiling"
#~ msgstr ""

# dfbcbe74445c41fab2ba21092311ff67
#~ msgid ""
#~ "MongoDB's \"Profiler\" is a database "
#~ "profiling system that can help identify"
#~ " inefficient queries and operations."
#~ msgstr ""

# c335c44b49a640afae6fc2634849fcc6
#~ msgid "The following profiling levels are available:"
#~ msgstr ""

# 5a7a37edc72642b6b3dd0d81bb45de65
#~ msgid "**Level**"
#~ msgstr ""

# 49dbb18dddc1415fbdeb478b72494a13
#~ msgid "**Setting**"
#~ msgstr ""

# 82cb7f8ca459465d8012237bd004ce13
#~ msgid "0"
#~ msgstr ""

# c9b6814884d5428086ef2e77201de0a9
#~ msgid "Off. No profiling"
#~ msgstr ""

# 78218f94f0224e02866a8be74bc921a9
#~ msgid "1"
#~ msgstr ""

# eefd9a0e695a45c3884923d76acfb582
#~ msgid "On. Only includes *\"slow\"* operations"
#~ msgstr ""

# 1ff7edc824384a279cb93cbabfc3153d
#~ msgid "2"
#~ msgstr ""

# 6aa2a0259c53492db08d5d8966bc45d4
#~ msgid "On. Includes *all* operations"
#~ msgstr ""

# a72e69000cdb42158f2b16fa9ba4df2c
#~ msgid ""
#~ "Enable the profiler by setting the "
#~ ":dbcommand:`profile` value using the following"
#~ " command in the :program:`mongo` shell:"
#~ msgstr ""

# 9f4073df951d4feda7320722259665a6
#~ msgid ""
#~ "The :setting:`~operationProfiling.slowOpThresholdMs` "
#~ "setting defines what constitutes a "
#~ "\"slow\" operation. To set the threshold"
#~ " above which the profiler considers "
#~ "operations \"slow\" (and thus, included "
#~ "in the level ``1`` profiling data), "
#~ "you can configure "
#~ ":setting:`~operationProfiling.slowOpThresholdMs` at "
#~ "runtime as an argument to the "
#~ ":method:`db.setProfilingLevel()` operation."
#~ msgstr ""

# 3fa89efd1b0849a3ad3e873cfc80bccc
#~ msgid "See"
#~ msgstr ""

# c15f706f796f45e599e0d3aec2ca2609
#~ msgid ""
#~ "Because the database profiler can "
#~ "negatively impact performance, only enable "
#~ "profiling for strategic intervals and as"
#~ " minimally as possible on production "
#~ "systems."
#~ msgstr ""

# 16d142bb786c49a4bba13e1e3aa4b49d
#~ msgid ""
#~ "You may enable profiling on a "
#~ "per-:program:`mongod` basis. This setting will"
#~ " not propagate across a :term:`replica "
#~ "set` or :term:`sharded cluster`."
#~ msgstr ""

# 9ff33374c3ba41dfadfc041ace5753eb
#~ msgid ""
#~ "You can view the output of the "
#~ "profiler in the ``system.profile`` collection"
#~ " of your database by issuing the "
#~ "``show profile`` command in the "
#~ ":program:`mongo` shell, or with the "
#~ "following operation:"
#~ msgstr ""

# 9a677158e64549a4861254bfae4f68f2
#~ msgid ""
#~ "This returns all operations that lasted"
#~ " longer than 100 milliseconds. Ensure "
#~ "that the value specified here (``100``,"
#~ " in this example) is above the "
#~ ":setting:`~operationProfiling.slowOpThresholdMs` threshold."
#~ msgstr ""

# 17d4ea43214c4311b231c9dc789443c7
#~ msgid ""
#~ ":doc:`/administration/optimization` addresses strategies"
#~ " that may improve the performance of"
#~ " your database queries and operations."
#~ msgstr ""

# 5b53d72e81704294860e6bfa2dc03f60
#~ msgid ""
#~ "Second, if the replication lag exceeds"
#~ " the length of the operation log "
#~ "(:term:`oplog`) then MongoDB will have "
#~ "to perform an initial sync on the"
#~ " secondary, copying all data from the"
#~ " :term:`primary` and rebuilding all "
#~ "indexes. This is uncommon under normal"
#~ " circumstances, but if you configure "
#~ "the oplog to be smaller than the"
#~ " default, the issue can arise."
#~ msgstr ""

# c5f3f49b1db442dfbd9bb74cee66a4f8
#~ msgid ""
#~ "The size of the oplog is only "
#~ "configurable during the first run using"
#~ " the :option:`--oplogSize <mongod --oplogSize>`"
#~ " argument to the :program:`mongod` command,"
#~ " or preferably, the "
#~ ":setting:`~replication.oplogSizeMB` setting in the"
#~ " MongoDB configuration file. If you "
#~ "do not specify this on the command"
#~ " line before running with the "
#~ ":option:`--replSet <mongod --replSet>` option, "
#~ ":program:`mongod` will create a default "
#~ "sized oplog."
#~ msgstr ""

# 4fbe4f04d0aa41188de58d53cf3073b5
#~ msgid ""
#~ "By default, the oplog is 5 percent"
#~ " of total available disk space on "
#~ "64-bit systems. For more information "
#~ "about changing the oplog size, see "
#~ "the :doc:`/tutorial/change-oplog-size`"
#~ msgstr ""

# 6d3e5f0b7c84458ea411d2a7d0c01495
#~ msgid ""
#~ "The :doc:`/reference/command/replSetGetStatus` document"
#~ " provides a more in-depth overview"
#~ " view of this output. In general, "
#~ "watch the value of "
#~ ":data:`~replSetGetStatus.members.optimeDate`, and pay "
#~ "particular attention to the time "
#~ "difference between the :term:`primary` and "
#~ "the :term:`secondary` members."
#~ msgstr ""

# ffe93ae937594bb58a0bacb2087ea5f6
#~ msgid "See the :doc:`/core/sharding` documentation for more information."
#~ msgstr ""

# 7665fbb20a2c4a6f99a5410498bb93e2
#~ msgid ""
#~ "The :term:`config database` maintains a "
#~ "map identifying which documents are on"
#~ " which shards. The cluster updates "
#~ "this map as :term:`chunks <chunk>` move"
#~ " between shards. When a configuration "
#~ "server becomes inaccessible, certain sharding"
#~ " operations become unavailable, such as "
#~ "moving chunks and starting :program:`mongos`"
#~ " instances. However, clusters remain "
#~ "accessible from already-running "
#~ ":program:`mongos` instances."
#~ msgstr ""

# d7f8c42e48a54acd88a6d272e15bf628
#~ msgid ""
#~ "Because inaccessible configuration servers can"
#~ " seriously impact the availability of "
#~ "a sharded cluster, you should monitor"
#~ " your configuration servers to ensure "
#~ "that the cluster remains well balanced"
#~ " and that :program:`mongos` instances can"
#~ " restart."
#~ msgstr ""

# 3920a12d5bb4499098c04bc1ec1b62f1
#~ msgid ""
#~ "`MMS Monitoring <http://mms.mongodb.com>`_ monitors"
#~ " config servers and can create "
#~ "notifications if a config server becomes"
#~ " inaccessible."
#~ msgstr ""

# 4b9a84b5312647088be9e693fccaf189
#~ msgid ""
#~ "Issue the :method:`db.printShardingStatus()` or "
#~ ":method:`sh.status()` command to the "
#~ ":program:`mongos` by way of the "
#~ ":program:`mongo` shell. This returns an "
#~ "overview of the entire cluster including"
#~ " the database name, and a list "
#~ "of the chunks."
#~ msgstr ""

# df3854911dc24f229e43e3d5aeb1e3df
#~ msgid ""
#~ "In nearly every case, all locks "
#~ "used by the balancer are automatically"
#~ " released when they become stale. "
#~ "However, because any long lasting lock"
#~ " can block future balancing, it's "
#~ "important to ensure that all locks "
#~ "are legitimate. To check the lock "
#~ "status of the database, connect to "
#~ "a :program:`mongos` instance using the "
#~ ":program:`mongo` shell. Issue the following"
#~ " command sequence to switch to the"
#~ " ``config`` database and display all "
#~ "outstanding locks on the shard database:"
#~ msgstr ""

# 355d0276a0774718b6f0e1399836d1f4
#~ msgid ""
#~ "For active deployments, the above query"
#~ " can provide insights. The balancing "
#~ "process, which originates on a randomly"
#~ " selected :program:`mongos`, takes a "
#~ "special \"balancer\" lock that prevents "
#~ "other balancing activity from transpiring. "
#~ "Use the following command, also to "
#~ "the ``config`` database, to check the"
#~ " status of the \"balancer\" lock."
#~ msgstr ""

# ab7ffcc85e014855bfc5c0248435b279
#~ msgid ""
#~ "If this lock exists, make sure "
#~ "that the balancer process is actively"
#~ " using this lock."
#~ msgstr ""

#~ msgid ""
#~ "Page faults can occur as MongoDB "
#~ "reads from or writes data to parts"
#~ " of its data files that are not"
#~ " currently located in physical memory. "
#~ "In contrast, operating system page "
#~ "faults happen when physical memory is"
#~ " exhausted and pages of physical "
#~ "memory are swapped to disk."
#~ msgstr ""

#~ msgid ""
#~ "Page faults triggered by MongoDB are "
#~ "reported as the total number of "
#~ "page faults in one second. To "
#~ "check for page faults, see the "
#~ ":data:`extra_info.page_faults "
#~ "<serverStatus.extra_info.page_faults>` value in the"
#~ " :dbcommand:`serverStatus` output."
#~ msgstr ""

#~ msgid "MongoDB on Windows counts both hard and soft page faults."
#~ msgstr ""

#~ msgid ""
#~ "The MongoDB page fault counter may "
#~ "increase dramatically in moments of poor"
#~ " performance and may correlate with "
#~ "limited physical memory environments. Page "
#~ "faults also can increase while accessing"
#~ " much larger data sets, for example,"
#~ " scanning an entire collection. Limited "
#~ "and sporadic MongoDB page faults do "
#~ "not necessarily indicate a problem or"
#~ " a need to tune the database."
#~ msgstr ""

#~ msgid ""
#~ "Increasing the amount of RAM accessible"
#~ " to MongoDB may help reduce the "
#~ "frequency of page faults. If this "
#~ "is not possible, you may want to"
#~ " consider deploying a :term:`sharded "
#~ "cluster` or adding :term:`shards <shard>` "
#~ "to your deployment to distribute load"
#~ " among :program:`mongod` instances."
#~ msgstr ""

#~ msgid "See :ref:`faq-storage-page-faults` for more information."
=======
# e98a929a964445368e722491a40c50a5
#: ../source/administration/monitoring.txt:209
msgid "`mtop <https://github.com/beaufour/mtop>`_"
msgstr ""

# c410fe4c7bb24d8fa6803796af83a1f0
#: ../source/administration/monitoring.txt:213
msgid "A top like tool."
msgstr ""

# eecc9f6ff6da45e782161bcebfc31189
#: ../source/administration/monitoring.txt:215
msgid "`Munin <http://munin-monitoring.org/>`_"
msgstr ""

# c90d2def5de84aacb9eaa3b09ef20126
#: ../source/administration/monitoring.txt:217
msgid "`mongo-munin <https://github.com/erh/mongo-munin>`_"
msgstr ""

# e787b61523884bd98b8106a77481b330
#: ../source/administration/monitoring.txt:219
msgid "Retrieves server statistics."
msgstr ""

# 6710b2014f6e4af086688b78489535dd
# 5fa02198981d437284d547a06e4c6c6d
#: ../source/administration/monitoring.txt:221
#: ../source/administration/monitoring.txt:228
msgid "Munin"
msgstr ""

# dd9058a23f804d41b0acf500b1b1ea1b
#: ../source/administration/monitoring.txt:223
msgid "`mongomon <https://github.com/pcdummy/mongomon>`_"
msgstr ""

# 09248ea9df7b476d9b63bfa35b3842a2
#: ../source/administration/monitoring.txt:225
msgid ""
"Retrieves collection statistics (sizes, index sizes, and each "
"(configured) collection count for one DB)."
msgstr ""

# 7826ff10169c49ffa68ac5dfeb5b5c9b
#: ../source/administration/monitoring.txt:230
msgid ""
"`munin-plugins Ubuntu PPA <https://launchpad.net/~chris-lea/+archive"
"/munin-plugins>`_"
msgstr ""

# b772e7628ad94ba5941657eb005d4b67
#: ../source/administration/monitoring.txt:233
msgid "Some additional munin plugins not in the main distribution."
msgstr ""

# 79542534bfb9488cbbae0e3f311fb2f1
#: ../source/administration/monitoring.txt:235
msgid "`Nagios <http://www.nagios.org/>`_"
msgstr ""

# 10024bc5e32744188336ceeb796d7410
#: ../source/administration/monitoring.txt:237
msgid "`nagios-plugin-mongodb <https://github.com/mzupan/nagios-plugin-mongodb>`_"
msgstr ""

# b703533da3e8477088368c6c9a320f69
#: ../source/administration/monitoring.txt:240
msgid "A simple Nagios check script, written in Python."
msgstr ""

# a4d9358845d4453baa37b180f835b3bd
#: ../source/administration/monitoring.txt:242
msgid "`SPM Performance Monitoring <https://sematext.com/spm/>`_"
msgstr ""

# 8a01e40cae934ee293892e8eca288e2f
#: ../source/administration/monitoring.txt:244
msgid ""
"`MongoDB Docker Agent <https://hub.docker.com/r/sematext/spm-agent-"
"mongodb/>`_"
msgstr ""

# 7d24bb3d12ed42779db05b1a78e7cf08
#: ../source/administration/monitoring.txt:246
msgid ""
"`Monitoring, Anomaly Detection and Alerting "
"<https://sematext.com/spm/integrations/mongodb-monitoring/>`_ SPM "
"monitors all key MongoDB metrics together with infrastructure incl. "
"Docker and other application metrics e.g. Node.js, Java, NGINX, Apache, "
"HAProxy or Elasticsearch. SPM is available On Premises and in the Cloud "
"(SaaS) and provides correlation of metrics and logs."
msgstr ""

# 1f2e7efc95964dc0b65aa08fad3371c3
#: ../source/administration/monitoring.txt:249
msgid ""
"Also consider `dex <https://github.com/mongolab/dex>`_, an index and "
"query analyzing tool for MongoDB that compares MongoDB log files and "
"indexes to make indexing recommendations."
msgstr ""

# c3fb80a38edd478ca11a9f186ea850df
#: ../source/administration/monitoring.txt:254
msgid ""
":products:`Ops Manager, an on-premise solution available in MongoDB "
"Enterprise Advanced </mongodb-enterprise-advanced?jmp=docs>`."
msgstr ""

# a0d7ad4febf54aaeb58bcbda19e2d645
#: ../source/administration/monitoring.txt:258
msgid "Hosted (SaaS) Monitoring Tools"
msgstr ""

# a38750c261594d4692f2e0c65ccdce5f
#: ../source/administration/monitoring.txt:260
msgid ""
"These are monitoring tools provided as a hosted service, usually through "
"a paid subscription."
msgstr ""

# 01279bc6b6654c1c913bc16e9a9dd639
#: ../source/administration/monitoring.txt:266
msgid "**Name**"
msgstr ""

# 1f7770909acc4082b8dfdb75ec6b0d32
#: ../source/administration/monitoring.txt:268
msgid "**Notes**"
msgstr ""

# bd78642e17304baa99462ac3f531bbb5
#: ../source/administration/monitoring.txt:270
msgid "|mms-home|"
msgstr ""

# 9fa3593aa70346a18328aaa5298b2409
#: ../source/administration/monitoring.txt:272
msgid ""
"|MMS| is a cloud-based suite of services for managing MongoDB "
"deployments. |MMS| provides monitoring, backup, and automation "
"functionality. For an on-premise solution, see also :products:`Ops "
"Manager, available in MongoDB Enterprise Advanced </mongodb-enterprise-"
"advanced?jmp=docs>`."
msgstr ""

# 52760689b8d54e188631166b5a6d81e2
#: ../source/administration/monitoring.txt:278
msgid "`Scout <http://scoutapp.com>`_"
msgstr ""

# b2b3d2e5468440e3a1c08051d56704d4
#: ../source/administration/monitoring.txt:280
msgid ""
"Several plugins, including `MongoDB Monitoring "
"<https://scoutapp.com/plugin_urls/391-mongodb-monitoring>`_, `MongoDB "
"Slow Queries <http://scoutapp.com/plugin_urls/291-mongodb-slow-"
"queries>`_, and `MongoDB Replica Set Monitoring "
"<http://scoutapp.com/plugin_urls/2251-mongodb-replica-set-monitoring>`_."
msgstr ""

# 0ef7f1b11dca494fbd5ebb4ae4cb978d
#: ../source/administration/monitoring.txt:287
msgid "`Server Density <http://www.serverdensity.com>`_"
msgstr ""

# 5572a6ce31cc47659ace9047d95f95bf
#: ../source/administration/monitoring.txt:289
msgid ""
"`Dashboard for MongoDB <http://www.serverdensity.com/mongodb-"
"monitoring/>`_, MongoDB specific alerts, replication failover timeline "
"and iPhone, iPad and Android mobile apps."
msgstr ""

# 8d9a625f07b1402a864120b641d9edf6
#: ../source/administration/monitoring.txt:294
msgid "`Application Performance Management <http://ibmserviceengage.com>`_"
msgstr ""

# 1bd767f02374414f9a99107569f7698e
#: ../source/administration/monitoring.txt:296
msgid ""
"IBM has an Application Performance Management SaaS offering that includes"
" monitor for MongoDB and other applications and middleware."
msgstr ""

# 896427e3d2144d9fb2e07e0c71f1340b
#: ../source/administration/monitoring.txt:299
msgid "`New Relic <http://newrelic.com/>`_"
msgstr ""

# d9c036ef071d40009f5b736219bb8d0d
#: ../source/administration/monitoring.txt:301
msgid ""
"New Relic offers full support for application performance management. In "
"addition, New Relic Plugins and Insights enable you to view monitoring "
"metrics from Cloud Manager in New Relic."
msgstr ""

# 4f3bbd27db55470daca6a110da8d74d5
#: ../source/administration/monitoring.txt:305
msgid "`Datadog <https://www.datadoghq.com/>`_"
msgstr ""

# 64c90faafb304bbaa58d71f308b93753
#: ../source/administration/monitoring.txt:307
msgid ""
"`Infrastructure monitoring "
"<http://docs.datadoghq.com/integrations/mongodb/>`_ to visualize the "
"performance of your MongoDB deployments."
msgstr ""

# ecff1d0ed4cf4f3ba0592ba388fdcf33
#: ../source/administration/monitoring.txt:311
msgid "`SPM Performance Monitoring <https://sematext.com/spm>`_"
msgstr ""

# 11db45f9d02b429f8d42c7cdaf63e5e5
#: ../source/administration/monitoring.txt:313
msgid ""
"`Monitoring, Anomaly Detection and Alerting "
"<https://sematext.com/spm/integrations/mongodb-monitoring/>`_ SPM "
"monitors all key MongoDB metrics together with infrastructure incl. "
"Docker and other application metrics, e.g. Node.js, Java, NGINX, Apache, "
"HAProxy or Elasticsearch. SPM provides correlation of metrics and logs."
msgstr ""

# 3cb6f59068904d2c83f03e96f27a9b3f
#: ../source/administration/monitoring.txt:321
msgid "Process Logging"
msgstr ""

# 35a1c61f8b6b4eb1a66360962b5c789f
#: ../source/administration/monitoring.txt:323
msgid ""
"During normal operation, :program:`mongod` and :program:`mongos` "
"instances report a live account of all server activity and operations to "
"either standard output or a log file. The following runtime settings "
"control these options."
msgstr ""

# 2170089a508e4bc4b00bef50f9b9eabf
#: ../source/administration/monitoring.txt:329
msgid ""
":setting:`~systemLog.quiet`. Limits the amount of information written to "
"the log or output."
msgstr ""

# 15986c422df04e29b9505be69c165116
#: ../source/administration/monitoring.txt:332
msgid ""
":setting:`~systemLog.verbosity`. Increases the amount of information "
"written to the log or output. You can also modify the logging verbosity "
"during runtime with the :parameter:`logLevel` parameter or the "
":method:`db.setLogLevel()` method in the shell."
msgstr ""

# b9b13624ea654e2e8a4e2222fc26deec
#: ../source/administration/monitoring.txt:337
msgid ""
":setting:`~systemLog.path`. Enables logging to a file, rather than the "
"standard output. You must specify the full path to the log file when "
"adjusting this setting."
msgstr ""

# 14e56c1865ce4034b1459235d5c5f75f
#: ../source/administration/monitoring.txt:341
msgid ""
":setting:`~systemLog.logAppend`. Adds information to a log file instead "
"of overwriting the file."
msgstr ""

# 00c52779164b49539cca523874e39ed5
#: ../source/administration/monitoring.txt:346
msgid ""
"You can specify these configuration operations as the command line "
"arguments to :doc:`mongod </reference/program/mongod>` or :doc:`mongos "
"</reference/program/mongos>`"
msgstr ""

# b1665dc9094d4fcb9bbdf29ffba548a3
#: ../source/administration/monitoring.txt:350
msgid "For example:"
msgstr ""

# 9118aa06f1b4474d8674902cb1542323
#: ../source/administration/monitoring.txt:356
msgid ""
"Starts a :program:`mongod` instance in :setting:`verbose "
"<systemLog.verbosity>` mode, appending data to the log file at "
"``/var/log/mongodb/server1.log/``."
msgstr ""

# 177c967e6c31490fbc0438d77017ff60
#: ../source/administration/monitoring.txt:360
msgid ""
"The following :term:`database commands <database command>` also affect "
"logging:"
msgstr ""

# 7946d9541cd04ac58d6e4c46d66d7214
#: ../source/administration/monitoring.txt:363
msgid ""
":dbcommand:`getLog`. Displays recent messages from the :program:`mongod` "
"process log."
msgstr ""

# 16b577f52b6e40a59056b1a7ea24885a
#: ../source/administration/monitoring.txt:366
msgid ""
":dbcommand:`logRotate`. Rotates the log files for :program:`mongod` "
"processes only. See :doc:`/tutorial/rotate-log-files`."
msgstr ""

# d00872604e594386a0e5bf615f409e59
#: ../source/administration/monitoring.txt:372
msgid "Log Redaction"
msgstr ""

# 89a915ac3ea14bd988b69201f317cf57
#: ../source/administration/monitoring.txt:374
msgid "Available in MongoDB Enterprise only"
msgstr ""

# 1d1edb007eae44b38ee9503aeb8f881a
#: ../source/administration/monitoring.txt:376
msgid ""
"A :program:`mongod` running with :setting:`security.redactClientLogData` "
"redacts :doc:`messages </reference/log-messages>` associated with any "
"given log event before logging, leaving only metadata, source files, or "
"line numbers related to the event. "
":setting:`security.redactClientLogData` prevents potentially sensitive "
"information from entering the system log at the cost of diagnostic "
"detail."
msgstr ""

# 0acd9ee0ded943c591f5909a148c0d66
#: ../source/administration/monitoring.txt:383
msgid ""
"For example, the following operation inserts a document into a "
":program:`mongod` running without log redaction. The :program:`mongod` "
"has :setting:`systemLog.component.query.verbosity` set to ``0``:"
msgstr ""

# 7d1390f8c5e64264876653b539e8516d
#: ../source/administration/monitoring.txt:391
msgid "This operation produces the following log event:"
msgstr ""

# 9a0965d2be59409d847ce5a6629d1376
#: ../source/administration/monitoring.txt:408
msgid ""
"A :program:`mongod` running with :setting:`security.redactClientLogData` "
"performing the same insert operation produces the following log event:"
msgstr ""

# ee37adb6750948779778ce102e821c66
#: ../source/administration/monitoring.txt:413
msgid ""
"The exact redacted output may change leading up to the MongoDB 3.4 "
"release. This output is based on the 3.3 development series build."
msgstr ""

# c0935379c9334a1f8abcf10031c17e28
#: ../source/administration/monitoring.txt:420
msgid ""
"Use :setting:`~security.redactClientLogData` in conjunction with "
":doc:`encryption </core/security-encryption>` to assist compliance with "
"regulatory requirements."
msgstr ""

# 16d1d520be8042259b9239fe76226baa
#: ../source/administration/monitoring.txt:425
msgid "Diagnosing Performance Issues"
msgstr ""

# ec7b1dd7ad31408ebf1723b0b1d22143
#: ../source/includes/intro-performance.rst:1
msgid ""
"As you develop and operate applications with MongoDB, you may want to "
"analyze the performance of the database as the application. "
":doc:`/administration/analyzing-mongodb-performance` discusses some of "
"the operational factors that can influence performance."
msgstr ""

# 9cea709d7fa1497cb6373a653e3d717d
#: ../source/administration/monitoring.txt:432
msgid "Replication and Monitoring"
msgstr ""

# 57051c83cb19451da47b7daf82d51397
#: ../source/administration/monitoring.txt:434
msgid ""
"Beyond the basic monitoring requirements for any MongoDB instance, for "
"replica sets, administrators must monitor *replication lag*. "
"\"Replication lag\" refers to the amount of time that it takes to copy "
"(i.e. replicate) a write operation on the :term:`primary` to a "
":term:`secondary`. Some small delay period may be acceptable, but two "
"significant problems emerge as replication lag grows:"
msgstr ""

# eb0428db05f14d349ccb682d08d1bae2
#: ../source/administration/monitoring.txt:441
msgid ""
"First, operations that occurred during the period of lag are not "
"replicated to one or more secondaries. If you're using replication to "
"ensure data persistence, exceptionally long delays may impact the "
"integrity of your data set."
msgstr ""

# 65148099b1b6489382d70990932b2373
#: ../source/administration/monitoring.txt:446
msgid ""
"Second, if the replication lag exceeds the length of the operation log "
"(:term:`oplog`) then MongoDB will have to perform an initial sync on the "
"secondary, copying all data from the :term:`primary` and rebuilding all "
"indexes. This is uncommon under normal circumstances, but if you "
"configure the oplog to be smaller than the default, the issue can arise."
msgstr ""

# 1ed1c20842a847828206bbbb343f7876
#: ../source/administration/monitoring.txt:455
msgid ""
"The size of the oplog is only configurable during the first run using the"
" :option:`--oplogSize <mongod --oplogSize>` argument to the "
":program:`mongod` command, or preferably, the "
":setting:`~replication.oplogSizeMB` setting in the MongoDB configuration "
"file. If you do not specify this on the command line before running with "
"the :option:`--replSet <mongod --replSet>` option, :program:`mongod` will"
" create a default sized oplog."
msgstr ""

# 43aa3f11b96e4886ba9744e3a3f80567
#: ../source/administration/monitoring.txt:463
msgid ""
"By default, the oplog is 5 percent of total available disk space on "
"64-bit systems. For more information about changing the oplog size, see "
"the :doc:`/tutorial/change-oplog-size`"
msgstr ""

# 602971b5ef4d40b89b585ac83a4df43f
#: ../source/administration/monitoring.txt:467
msgid ""
"For causes of replication lag, see :ref:`Replication Lag <replica-set-"
"replication-lag>`."
msgstr ""

# 284217e3c0c947d0930e986c1d3a5126
#: ../source/administration/monitoring.txt:470
msgid ""
"Replication issues are most often the result of network connectivity "
"issues between members, or the result of a :term:`primary` that does not "
"have the resources to support application and replication traffic. To "
"check the status of a replica, use the :dbcommand:`replSetGetStatus` or "
"the following helper in the shell:"
msgstr ""

# 2b2d81287a8a4e819dc39617b596881e
#: ../source/administration/monitoring.txt:480
msgid ""
"The :dbcommand:`replSetGetStatus` reference provides a more in-depth "
"overview view of this output. In general, watch the value of "
":data:`~replSetGetStatus.members.optimeDate`, and pay particular "
"attention to the time difference between the :term:`primary` and the "
":term:`secondary` members."
msgstr ""

# 0ea9ad2afad946a9915b869f11249044
#: ../source/administration/monitoring.txt:487
msgid "Sharding and Monitoring"
msgstr ""

# 67da8b6f8ed5428587bc5b53a532c60e
#: ../source/administration/monitoring.txt:489
msgid ""
"In most cases, the components of :term:`sharded clusters <sharded "
"cluster>` benefit from the same monitoring and analysis as all other "
"MongoDB instances. In addition, clusters require further monitoring to "
"ensure that data is effectively distributed among nodes and that sharding"
" operations are functioning appropriately."
msgstr ""

# 255244c47eb0469aa7c05ee255f49e6d
#: ../source/administration/monitoring.txt:495
msgid "See the :doc:`/sharding` documentation for more information."
msgstr ""

# 3c24fbf51ece4468ae95a23920c73442
#: ../source/administration/monitoring.txt:499
msgid "Config Servers"
msgstr ""

# e66559c6b1c642cfbe6a4f63f259fa21
#: ../source/administration/monitoring.txt:501
msgid ""
"The :term:`config database` maintains a map identifying which documents "
"are on which shards. The cluster updates this map as :term:`chunks "
"<chunk>` move between shards. When a configuration server becomes "
"inaccessible, certain sharding operations become unavailable, such as "
"moving chunks and starting :program:`mongos` instances. However, clusters"
" remain accessible from already-running :program:`mongos` instances."
msgstr ""

# b67b8f188546415fbe577668923f7c2e
#: ../source/administration/monitoring.txt:509
msgid ""
"Because inaccessible configuration servers can seriously impact the "
"availability of a sharded cluster, you should monitor your configuration "
"servers to ensure that the cluster remains well balanced and that "
":program:`mongos` instances can restart."
msgstr ""

# a7651544e99240d2868e300d1516b886
#: ../source/administration/monitoring.txt:514
msgid ""
"|mms-home| and :products:`Ops Manager </mongodb-enterprise-"
"advanced?jmp=docs>` monitor config servers and can create notifications "
"if a config server becomes inaccessible. See the |mms-docs| and "
":opsmgr:`Ops Manager documentation </application>` for more information."
msgstr ""

# 30160dc4baab4c4382b155e913076ee7
#: ../source/administration/monitoring.txt:521
msgid "Balancing and Chunk Distribution"
msgstr ""

# e1a6d59eb5cd4a6d911cb7fbdf097224
#: ../source/administration/monitoring.txt:523
msgid ""
"The most effective :term:`sharded cluster` deployments evenly balance "
":term:`chunks <chunk>` among the shards. To facilitate this, MongoDB has "
"a background :term:`balancer` process that distributes data to ensure "
"that chunks are always optimally distributed among the :term:`shards "
"<shard>`."
msgstr ""

# ec657b0e51c3466dab11aade50691028
#: ../source/administration/monitoring.txt:528
msgid ""
"Issue the :method:`db.printShardingStatus()` or :method:`sh.status()` "
"command to the :program:`mongos` by way of the :program:`mongo` shell. "
"This returns an overview of the entire cluster including the database "
"name, and a list of the chunks."
msgstr ""

# 5e1a38946c9242958224b6b6c72cb6ce
#: ../source/administration/monitoring.txt:534
msgid "Stale Locks"
msgstr ""

# 0ab4676f040f455bba6c2ec7087a3d16
#: ../source/administration/monitoring.txt:536
msgid ""
"To check the lock status of the database, connect to a :program:`mongos` "
"instance using the :program:`mongo` shell. Issue the following command "
"sequence to switch to the ``config`` database and display all outstanding"
" locks on the shard database:"
msgstr ""

# b1b5707c67694077845193abda77c53d
#: ../source/administration/monitoring.txt:546
msgid ""
"The balancing process takes a special \"balancer\" lock that prevents "
"other balancing activity from transpiring. In the ``config`` database, "
"use the following command to view the \"balancer\" lock."
msgstr ""

# 09377693feaf4324a0e9d064cd05af93
#: ../source/administration/monitoring.txt:556
msgid ""
"Starting in 3.4, the primary of the CSRS config server holds the "
"\"balancer\" lock, using a process id named \"ConfigServer\". This lock "
"is never released. To determine if the balancer is running, see :ref"
":`sharding-balancing-is-running`."
msgstr ""

# 0822c6d12c3b4f1d9fe8af42171c6c76
#: ../source/includes/extracts/additional-resources-monitoring.rst:4
msgid "Additional Resources"
msgstr ""

# 397ce86c5d074874b4dfc84eee1e1075
#: ../source/includes/extracts/additional-resources-monitoring.rst:6
msgid ""
"`MongoDB Production Readiness Consulting Package "
"<https://www.mongodb.com/products/consulting?jmp=docs#s_product_readiness>`_"
msgstr ""

#~ msgid ""
#~ ":setting:`systemLog.path`. Enables logging to "
#~ "a file, rather than the standard "
#~ "output. You must specify the full "
#~ "path to the log file when "
#~ "adjusting this setting."
#~ msgstr ""

#~ msgid ""
#~ ":setting:`logappend`. Adds information to a"
#~ " log file instead of overwriting the"
#~ " file."
#~ msgstr ""

#~ msgid ""
#~ "A page fault occurs when MongoDB "
#~ "requires data not located in physical"
#~ " memory, and must read from virtual"
#~ " memory. To check for page faults,"
#~ " see the :data:`extra_info.page_faults "
#~ "<serverStatus.extra_info.page_faults>` value in the"
#~ " :dbcommand:`serverStatus` output. This data "
#~ "is only available on Linux systems."
#~ msgstr ""

#~ msgid ""
#~ "Increasing the amount of RAM accessible"
#~ " to MongoDB may help reduce the "
#~ "number of page faults. If this is"
#~ " not possible, you may want to "
#~ "consider deploying a :term:`sharded cluster`"
#~ " and/or adding :term:`shards <shard>` to"
#~ " your deployment to distribute load "
#~ "among :program:`mongod` instances."
>>>>>>> 2478a500
#~ msgstr ""

#~ msgid ""
#~ "By default, :program:`mongod` records all "
#~ "\"slow\" queries to its :setting:`log "
#~ "<logpath>`, as defined by "
<<<<<<< HEAD
#~ ":setting:`~operationProfiling.slowOpThresholdMs`."
#~ msgstr ""

#~ msgid "Third Party Tools"
#~ msgstr ""

#~ msgid ""
#~ "A number of third party monitoring "
#~ "tools have support for MongoDB, either"
#~ " directly, or through their own "
#~ "plugins."
#~ msgstr ""

#~ msgid "Self Hosted Monitoring Tools"
#~ msgstr ""

#~ msgid ""
#~ "These are monitoring tools that you "
#~ "must install, configure and maintain on"
#~ " your own servers. Most are open "
#~ "source."
#~ msgstr ""

#~ msgid "**Tool**"
#~ msgstr ""

#~ msgid "**Plugin**"
#~ msgstr ""

#~ msgid "**Description**"
#~ msgstr ""

#~ msgid "`mtop <https://github.com/beaufour/mtop>`_"
#~ msgstr ""

#~ msgid "*None*"
#~ msgstr ""

#~ msgid "A top like tool."
#~ msgstr ""

#~ msgid "`Munin <http://munin-monitoring.org/>`_"
#~ msgstr ""

#~ msgid "`mongo-munin <https://github.com/erh/mongo-munin>`_"
#~ msgstr ""

#~ msgid "Retrieves server statistics."
#~ msgstr ""

#~ msgid "Munin"
#~ msgstr ""

#~ msgid "`mongomon <https://github.com/pcdummy/mongomon>`_"
=======
#~ ":setting:`~operationProfiling.slowOpThresholdMs`. Unlike "
#~ "log data, the data in ``system.profile``"
#~ " does not persist between :program:`mongod`"
#~ " restarts."
#~ msgstr ""

# 4770b68598284873afde4eca8a56fb73
#~ msgid ""
#~ "Monitoring is a critical component of"
#~ " all database administration. A firm "
#~ "grasp of MongoDB's reporting will allow"
#~ " you to assess the state of "
#~ "your database and maintain your "
#~ "deployment without crisis. Additionally, a "
#~ "sense of MongoDB's normal operational "
#~ "parameters will allow you to diagnose"
#~ " before they escalate to failures."
#~ msgstr ""

# 770a9dae82784a3880753a318fa51ff3
#~ msgid ""
#~ "`MongoDB Management Service (MMS) "
#~ "<https://mms.mongodb.com/?pk_campaign=mongodb-"
#~ "org&pk_kwd=monitoring>`_ is a hosted "
#~ "monitoring service which collects and "
#~ "aggregates data to provide insight into"
#~ " the performance and operation of "
#~ "MongoDB deployments. See the `MMS "
#~ "documentation <http://mms.mongodb.com/help/>`_ for "
#~ "more information."
#~ msgstr ""

# 44828776d1994b3fb58428184c9232ad
#~ msgid ""
#~ "Third, `MMS Monitoring Service "
#~ "<https://mms.mongodb.com/?pk_campaign=mongodb-"
#~ "org&pk_kwd=monitoring>`_ collects data from "
#~ "running MongoDB deployments and provides "
#~ "visualization and alerts based on that"
#~ " data. MMS is a free service "
#~ "provided by MongoDB."
#~ msgstr ""

# cf60fb9c7ca943e8af52e509c6cd62db
#~ msgid "REST Interface"
>>>>>>> 2478a500
#~ msgstr ""

# dbdcaa7b1ebd40ea95762a4ef6a0ff42
#~ msgid ""
<<<<<<< HEAD
#~ "Retrieves collection statistics (sizes, index"
#~ " sizes, and each (configured) collection"
#~ " count for one DB)."
=======
#~ "MongoDB provides a simple REST interface"
#~ " that can be useful for configuring"
#~ " monitoring and alert scripts, and "
#~ "for other administrative tasks."
#~ msgstr ""

# b04c67059a5440ff8b32e29652502754
#~ msgid ""
#~ "To enable, configure :program:`mongod` to "
#~ "use :term:`REST`, either by starting "
#~ ":program:`mongod` with the :setting:`--rest "
#~ "<REST>` option, or by setting the "
#~ ":setting:`net.http.RESTInterfaceEnabled` setting to "
#~ "``true`` in a :doc:`configuration file "
#~ "</reference/configuration-options/>`."
#~ msgstr ""

# 86d1c6ad0fdb40e5ade548c0ba7d6055
#~ msgid ""
#~ "For more information on using the "
#~ "REST Interface see, the :ecosystem:`Simple "
#~ "REST Interface </tools/http-interfaces>` "
#~ "documentation."
#~ msgstr ""

# c8a418816fb14fb9997852ae5d994fc4
#~ msgid ""
#~ ":dbcommand:`serverStatus` outputs an account "
#~ "of the state of a MongoDB "
#~ "instance. This command is rarely run "
#~ "directly. In most cases, the data "
#~ "is more meaningful when aggregated, as"
#~ " one would see with monitoring tools"
#~ " including `MMS <http://mms.mongodb.com>`_ . "
#~ "Nevertheless, all administrators should be "
#~ "familiar with the data provided by "
#~ ":dbcommand:`serverStatus`."
#~ msgstr ""

# e29679c0a7484d968f359bfb10d43f5f
#~ msgid ""
#~ "The :dbcommand:`collStats` provides statistics "
#~ "that resemble :dbcommand:`dbStats` on the "
#~ "collection level, including a count of"
#~ " the objects in the collection, the"
#~ " size of the collection, the amount"
#~ " of disk space used by the "
#~ "collection, and information about its "
#~ "indexes."
#~ msgstr ""

# 16056522c7e14d3ab6373e9e13df0336
#~ msgid "`Zabbix <http://www.zabbix.com/>`_"
#~ msgstr ""

# 99c5f92ec47f4b93a853c70d3604572f
#~ msgid "`mikoomi-mongodb <https://code.google.com/p/mikoomi/wiki/03>`_"
#~ msgstr ""

# d89eb1233d254f4b91b6e169d39f405e
#~ msgid ""
#~ "Monitors availability, resource utilization, "
#~ "health, performance and other important "
#~ "metrics."
#~ msgstr ""

# cc7890536ada4112a2a5a052b52e62da
#~ msgid ""
#~ "As part of `MongoDB Enterprise "
#~ "<http://www.mongodb.com/products/mongodb-enterprise>`_, "
#~ "you can run `MMS On-Prem "
#~ "<http://mms.mongodb.com>`_, which offers the "
#~ "features of MMS in a package that"
#~ " runs within your infrastructure."
#~ msgstr ""

# f4815db5326745538a51f3b966265782
#~ msgid ""
#~ "`MongoDB Management Service "
#~ "<https://mms.mongodb.com/?pk_campaign=mongodb-"
#~ "org&pk_kwd=monitoring>`_"
#~ msgstr ""

# e3c3efe3bdd94970a09030da53f7ca02
#~ msgid ""
#~ "MMS is a cloud-based suite of "
#~ "services for managing MongoDB deployments. "
#~ "MMS provides monitoring and backup "
#~ "functionality."
#~ msgstr ""

# 600217e585e04e92b01ae18ee0e0efba
#~ msgid ""
#~ ":setting:`~systemLog.verbosity`. Increases the "
#~ "amount of information written to the "
#~ "log or output."
#~ msgstr ""

# 04aef0eb131d4b02a27fb0f395c67467
#~ msgid ""
#~ "Degraded performance in MongoDB is "
#~ "typically a function of the relationship"
#~ " between the quantity of data stored"
#~ " in the database, the amount of "
#~ "system RAM, the number of connections"
#~ " to the database, and the amount "
#~ "of time the database spends in a"
#~ " locked state."
#~ msgstr ""

# 721fd854ecfc49988a30008cbd318020
#~ msgid ""
#~ "In some cases performance issues may "
#~ "be transient and related to traffic "
#~ "load, data access patterns, or the "
#~ "availability of hardware on the host "
#~ "system for virtualized environments. Some "
#~ "users also experience performance limitations"
#~ " as a result of inadequate or "
#~ "inappropriate indexing strategies, or as "
#~ "a consequence of poor schema design "
#~ "patterns. In other situations, performance "
#~ "issues may indicate that the database"
#~ " may be operating at capacity and "
#~ "that it is time to add additional"
#~ " capacity to the database."
#~ msgstr ""

# 1cb2ac0471c84d52a67dcbf369ed3c64
#~ msgid "The following are some causes of degraded performance in MongoDB."
#~ msgstr ""

# c08063a10f594431a0a60957151d8b9e
#~ msgid "Locks"
#~ msgstr ""

# 0fc4646e9a424272a0d6ab002b386eac
#~ msgid ""
#~ "MongoDB uses a locking system to "
#~ "ensure data set consistency. However, if"
#~ " certain operations are long-running, "
#~ "or a queue forms, performance will "
#~ "slow as requests and operations wait "
#~ "for the lock. Lock-related slowdowns "
#~ "can be intermittent. To see if the"
#~ " lock has been affecting your "
#~ "performance, look to the data in "
#~ "the :ref:`globalLock` section of the "
#~ ":dbcommand:`serverStatus` output. If "
#~ ":data:`globalLock.currentQueue.total "
#~ "<serverStatus.globalLock.currentQueue.total>` is "
#~ "consistently high, then there is a "
#~ "chance that a large number of "
#~ "requests are waiting for a lock. "
#~ "This indicates a possible concurrency "
#~ "issue that may be affecting performance."
#~ msgstr ""

# 6011b10b2d744306ac1b7742d4752ab8
#~ msgid ""
#~ "If :data:`globalLock.totalTime "
#~ "<serverStatus.globalLock.totalTime>` is high "
#~ "relative to :data:`~serverStatus.uptime`, the "
#~ "database has existed in a lock "
#~ "state for a significant amount of "
#~ "time. If :data:`globalLock.ratio "
#~ "<serverStatus.globalLock.ratio>` is also high, "
#~ "MongoDB has likely been processing a "
#~ "large number of long running queries."
#~ " Long queries are often the result"
#~ " of a number of factors: ineffective"
#~ " use of indexes, non-optimal schema"
#~ " design, poor query structure, system "
#~ "architecture issues, or insufficient RAM "
#~ "resulting in :ref:`page faults "
#~ "<administration-monitoring-page-faults>` and "
#~ "disk reads."
#~ msgstr ""

# 9a14de9ad581467e8cf9e1b6e7fa05ba
#~ msgid "Memory Usage"
>>>>>>> 2478a500
#~ msgstr ""

# 194aaf1fb0cc4124947cecbd4bf2344b
#~ msgid ""
<<<<<<< HEAD
#~ "`munin-plugins Ubuntu PPA "
#~ "<https://launchpad.net/~chris-lea/+archive/munin-"
#~ "plugins>`_"
#~ msgstr ""

#~ msgid "Some additional munin plugins not in the main distribution."
#~ msgstr ""

#~ msgid "`Nagios <http://www.nagios.org/>`_"
=======
#~ "MongoDB uses memory mapped files to "
#~ "store data. Given a data set of"
#~ " sufficient size, the MongoDB process "
#~ "will allocate all available memory on"
#~ " the system for its use. While "
#~ "this is part of the design, and"
#~ " affords MongoDB superior performance, the"
#~ " memory mapped files make it "
#~ "difficult to determine if the amount "
#~ "of RAM is sufficient for the data"
#~ " set."
>>>>>>> 2478a500
#~ msgstr ""

# c610b6ed94f84436a9afba30136df36b
#~ msgid ""
<<<<<<< HEAD
#~ "`nagios-plugin-mongodb <https://github.com/mzupan"
#~ "/nagios-plugin-mongodb>`_"
#~ msgstr ""

#~ msgid "A simple Nagios check script, written in Python."
=======
#~ "The :ref:`memory usage statuses <memory-"
#~ "status>` metrics of the "
#~ ":dbcommand:`serverStatus` output can provide "
#~ "insight into MongoDB's memory use. Check"
#~ " the resident memory use (i.e. "
#~ ":data:`mem.resident <serverStatus.mem.resident>`): if "
#~ "this exceeds the amount of system "
#~ "memory *and* there is a significant "
#~ "amount of data on disk that isn't"
#~ " in RAM, you may have exceeded "
#~ "the capacity of your system."
>>>>>>> 2478a500
#~ msgstr ""

# 49e77d3a2d5544f3b3dd05d97d61748e
#~ msgid ""
<<<<<<< HEAD
#~ "Also consider `dex "
#~ "<https://github.com/mongolab/dex>`_, an index and"
#~ " query analyzing tool for MongoDB "
#~ "that compares MongoDB log files and "
#~ "indexes to make indexing recommendations."
=======
#~ "You should also check the amount "
#~ "of mapped memory (i.e. :data:`mem.mapped "
#~ "<serverStatus.mem.mapped>`.) If this value is"
#~ " greater than the amount of system"
#~ " memory, some operations will require "
#~ "disk access :term:`page faults <page "
#~ "fault>` to read data from virtual "
#~ "memory and negatively affect performance."
#~ msgstr ""

# b8419f495a5342628168af919dd15765
#~ msgid "Page Faults"
>>>>>>> 2478a500
#~ msgstr ""

# 9e98f72edd714619ad85460fc3517e53
#~ msgid ""
<<<<<<< HEAD
#~ ":products:`Ops Manager, an on-premise "
#~ "solution available in MongoDB Enterprise "
#~ "Advanced </mongodb-enterprise-advanced?jmp=docs>`."
=======
#~ "A single page fault completes quickly"
#~ " and is not problematic. However, in"
#~ " aggregate, large volumes of page "
#~ "faults typically indicate that MongoDB "
#~ "is reading too much data from "
#~ "disk. In many situations, MongoDB's read"
#~ " locks will \"yield\" after a page"
#~ " fault to allow other processes to"
#~ " read and avoid blocking while "
#~ "waiting for the next page to read"
#~ " into memory. This approach improves "
#~ "concurrency, and also improves overall "
#~ "throughput in high volume systems."
#~ msgstr ""

# 2dcac990d63d4f3789789fba5888ded7
#~ msgid "Number of Connections"
#~ msgstr ""

# 33a130ce52174b4888c79ff8a3a13e23
#~ msgid ""
#~ "In some cases, the number of "
#~ "connections between the application layer "
#~ "(i.e. clients) and the database can "
#~ "overwhelm the ability of the server "
#~ "to handle requests. This can produce "
#~ "performance irregularities. The following "
#~ "fields in the :dbcommand:`serverStatus` "
#~ "document can provide insight:"
#~ msgstr ""

# 26a3831aad4c4b6f8a20d1d065006e2a
#~ msgid ""
#~ ":data:`globalLock.activeClients "
#~ "<serverStatus.globalLock.activeClients>` contains a "
#~ "counter of the total number of "
#~ "clients with active operations in "
#~ "progress or queued."
#~ msgstr ""

# c5e1bf63212848dfbda760f6118fd953
#~ msgid ""
#~ ":data:`~serverStatus.connections` is a container "
#~ "for the following two fields:"
#~ msgstr ""

# 64c3700f2e6b4f4e90e385866267459b
#~ msgid ""
#~ ":data:`~serverStatus.connections.current` the total "
#~ "number of current clients that connect"
#~ " to the database instance."
#~ msgstr ""

# de069649cd184c269ee9f6a1f3be3630
#~ msgid ""
#~ ":data:`~serverStatus.connections.available` the total "
#~ "number of unused collections available "
#~ "for new clients."
#~ msgstr ""

# 38325a02138e44a2b3a99347dc277217
#~ msgid ""
#~ "If requests are high because there "
#~ "are numerous concurrent application requests,"
#~ " the database may have trouble "
#~ "keeping up with demand. If this is"
#~ " the case, then you will need "
#~ "to increase the capacity of your "
#~ "deployment. For read-heavy applications "
#~ "increase the size of your :term:`replica"
#~ " set` and distribute read operations "
#~ "to :term:`secondary` members. For write "
#~ "heavy applications, deploy :term:`sharding` "
#~ "and add one or more :term:`shards "
#~ "<shard>` to a :term:`sharded cluster` to"
#~ " distribute load among :program:`mongod` "
#~ "instances."
#~ msgstr ""

# fb9fabc4299542b5961970a81372788f
#~ msgid ""
#~ "Spikes in the number of connections "
#~ "can also be the result of "
#~ "application or driver errors. All of "
#~ "the officially supported MongoDB drivers "
#~ "implement connection pooling, which allows "
#~ "clients to use and reuse connections "
#~ "more efficiently. Extremely high numbers "
#~ "of connections, particularly without "
#~ "corresponding workload is often indicative "
#~ "of a driver or other configuration "
#~ "error."
#~ msgstr ""

# ff415bb940fa470cb0e590df707b4064
#~ msgid ""
#~ "Unless constrained by system-wide limits"
#~ " MongoDB has no limit on incoming "
#~ "connections. You can modify system "
#~ "limits using the ``ulimit`` command, or"
#~ " by editing your system's ``/etc/sysctl``"
#~ " file. See :doc:`/reference/ulimit` for "
#~ "more information."
#~ msgstr ""

# ba52d1237f8a454da7da19e842d96b7b
#~ msgid "Database Profiling"
#~ msgstr ""

# dfbcbe74445c41fab2ba21092311ff67
#~ msgid ""
#~ "MongoDB's \"Profiler\" is a database "
#~ "profiling system that can help identify"
#~ " inefficient queries and operations."
#~ msgstr ""

# c335c44b49a640afae6fc2634849fcc6
#~ msgid "The following profiling levels are available:"
#~ msgstr ""

# 5a7a37edc72642b6b3dd0d81bb45de65
#~ msgid "**Level**"
#~ msgstr ""

# 49dbb18dddc1415fbdeb478b72494a13
#~ msgid "**Setting**"
#~ msgstr ""

# 82cb7f8ca459465d8012237bd004ce13
#~ msgid "0"
#~ msgstr ""

# c9b6814884d5428086ef2e77201de0a9
#~ msgid "Off. No profiling"
#~ msgstr ""

# 78218f94f0224e02866a8be74bc921a9
#~ msgid "1"
#~ msgstr ""

# eefd9a0e695a45c3884923d76acfb582
#~ msgid "On. Only includes *\"slow\"* operations"
#~ msgstr ""

# 1ff7edc824384a279cb93cbabfc3153d
#~ msgid "2"
#~ msgstr ""

# 6aa2a0259c53492db08d5d8966bc45d4
#~ msgid "On. Includes *all* operations"
#~ msgstr ""

# a72e69000cdb42158f2b16fa9ba4df2c
#~ msgid ""
#~ "Enable the profiler by setting the "
#~ ":dbcommand:`profile` value using the following"
#~ " command in the :program:`mongo` shell:"
#~ msgstr ""

# 9f4073df951d4feda7320722259665a6
#~ msgid ""
#~ "The :setting:`~operationProfiling.slowOpThresholdMs` "
#~ "setting defines what constitutes a "
#~ "\"slow\" operation. To set the threshold"
#~ " above which the profiler considers "
#~ "operations \"slow\" (and thus, included "
#~ "in the level ``1`` profiling data), "
#~ "you can configure "
#~ ":setting:`~operationProfiling.slowOpThresholdMs` at "
#~ "runtime as an argument to the "
#~ ":method:`db.setProfilingLevel()` operation."
#~ msgstr ""

# 3fa89efd1b0849a3ad3e873cfc80bccc
#~ msgid "See"
#~ msgstr ""

# c15f706f796f45e599e0d3aec2ca2609
#~ msgid ""
#~ "Because the database profiler can "
#~ "negatively impact performance, only enable "
#~ "profiling for strategic intervals and as"
#~ " minimally as possible on production "
#~ "systems."
#~ msgstr ""

# 16d142bb786c49a4bba13e1e3aa4b49d
#~ msgid ""
#~ "You may enable profiling on a "
#~ "per-:program:`mongod` basis. This setting will"
#~ " not propagate across a :term:`replica "
#~ "set` or :term:`sharded cluster`."
#~ msgstr ""

# 9ff33374c3ba41dfadfc041ace5753eb
#~ msgid ""
#~ "You can view the output of the "
#~ "profiler in the ``system.profile`` collection"
#~ " of your database by issuing the "
#~ "``show profile`` command in the "
#~ ":program:`mongo` shell, or with the "
#~ "following operation:"
#~ msgstr ""

# 9a677158e64549a4861254bfae4f68f2
#~ msgid ""
#~ "This returns all operations that lasted"
#~ " longer than 100 milliseconds. Ensure "
#~ "that the value specified here (``100``,"
#~ " in this example) is above the "
#~ ":setting:`~operationProfiling.slowOpThresholdMs` threshold."
#~ msgstr ""

# 17d4ea43214c4311b231c9dc789443c7
#~ msgid ""
#~ ":doc:`/administration/optimization` addresses strategies"
#~ " that may improve the performance of"
#~ " your database queries and operations."
#~ msgstr ""

# 6d3e5f0b7c84458ea411d2a7d0c01495
#~ msgid ""
#~ "The :doc:`/reference/command/replSetGetStatus` document"
#~ " provides a more in-depth overview"
#~ " view of this output. In general, "
#~ "watch the value of "
#~ ":data:`~replSetGetStatus.members.optimeDate`, and pay "
#~ "particular attention to the time "
#~ "difference between the :term:`primary` and "
#~ "the :term:`secondary` members."
#~ msgstr ""

# ffe93ae937594bb58a0bacb2087ea5f6
#~ msgid "See the :doc:`/core/sharding` documentation for more information."
#~ msgstr ""

# 3920a12d5bb4499098c04bc1ec1b62f1
#~ msgid ""
#~ "`MMS Monitoring <http://mms.mongodb.com>`_ monitors"
#~ " config servers and can create "
#~ "notifications if a config server becomes"
#~ " inaccessible."
#~ msgstr ""

# df3854911dc24f229e43e3d5aeb1e3df
#~ msgid ""
#~ "In nearly every case, all locks "
#~ "used by the balancer are automatically"
#~ " released when they become stale. "
#~ "However, because any long lasting lock"
#~ " can block future balancing, it's "
#~ "important to ensure that all locks "
#~ "are legitimate. To check the lock "
#~ "status of the database, connect to "
#~ "a :program:`mongos` instance using the "
#~ ":program:`mongo` shell. Issue the following"
#~ " command sequence to switch to the"
#~ " ``config`` database and display all "
#~ "outstanding locks on the shard database:"
#~ msgstr ""

# 355d0276a0774718b6f0e1399836d1f4
#~ msgid ""
#~ "For active deployments, the above query"
#~ " can provide insights. The balancing "
#~ "process, which originates on a randomly"
#~ " selected :program:`mongos`, takes a "
#~ "special \"balancer\" lock that prevents "
#~ "other balancing activity from transpiring. "
#~ "Use the following command, also to "
#~ "the ``config`` database, to check the"
#~ " status of the \"balancer\" lock."
#~ msgstr ""

# ab7ffcc85e014855bfc5c0248435b279
#~ msgid ""
#~ "If this lock exists, make sure "
#~ "that the balancer process is actively"
#~ " using this lock."
#~ msgstr ""

#~ msgid ""
#~ "Page faults can occur as MongoDB "
#~ "reads from or writes data to parts"
#~ " of its data files that are not"
#~ " currently located in physical memory. "
#~ "In contrast, operating system page "
#~ "faults happen when physical memory is"
#~ " exhausted and pages of physical "
#~ "memory are swapped to disk."
#~ msgstr ""

#~ msgid ""
#~ "Page faults triggered by MongoDB are "
#~ "reported as the total number of "
#~ "page faults in one second. To "
#~ "check for page faults, see the "
#~ ":data:`extra_info.page_faults "
#~ "<serverStatus.extra_info.page_faults>` value in the"
#~ " :dbcommand:`serverStatus` output."
#~ msgstr ""

#~ msgid "MongoDB on Windows counts both hard and soft page faults."
#~ msgstr ""

#~ msgid ""
#~ "The MongoDB page fault counter may "
#~ "increase dramatically in moments of poor"
#~ " performance and may correlate with "
#~ "limited physical memory environments. Page "
#~ "faults also can increase while accessing"
#~ " much larger data sets, for example,"
#~ " scanning an entire collection. Limited "
#~ "and sporadic MongoDB page faults do "
#~ "not necessarily indicate a problem or"
#~ " a need to tune the database."
#~ msgstr ""

#~ msgid ""
#~ "Increasing the amount of RAM accessible"
#~ " to MongoDB may help reduce the "
#~ "frequency of page faults. If this "
#~ "is not possible, you may want to"
#~ " consider deploying a :term:`sharded "
#~ "cluster` or adding :term:`shards <shard>` "
#~ "to your deployment to distribute load"
#~ " among :program:`mongod` instances."
#~ msgstr ""

#~ msgid "See :ref:`faq-storage-page-faults` for more information."
#~ msgstr ""

#~ msgid ""
#~ "By default, :program:`mongod` records all "
#~ "\"slow\" queries to its :setting:`log "
#~ "<logpath>`, as defined by "
#~ ":setting:`~operationProfiling.slowOpThresholdMs`."
>>>>>>> 2478a500
#~ msgstr ""
<|MERGE_RESOLUTION|>--- conflicted
+++ resolved
@@ -8,11 +8,7 @@
 msgstr ""
 "Project-Id-Version: MongoDB Manual\n"
 "Report-Msgid-Bugs-To: \n"
-<<<<<<< HEAD
-"POT-Creation-Date: 2019-03-19 23:38-0400\n"
-=======
 "POT-Creation-Date: 2016-12-08 12:02-0500\n"
->>>>>>> 2478a500
 "PO-Revision-Date: 2014-04-08 16:28+0000\n"
 "Last-Translator: tychoish <tychoish@gmail.com>\n"
 "Language: es\n"
@@ -24,63 +20,11 @@
 "Content-Transfer-Encoding: 8bit\n"
 "Generated-By: Babel 2.6.0\n"
 
-<<<<<<< HEAD
-=======
 # d522cab2738c46a38ac05ede8af88620
->>>>>>> 2478a500
 #: ../source/administration/monitoring.txt:3
 msgid "Monitoring for MongoDB"
 msgstr ""
 
-<<<<<<< HEAD
-#: ../source/administration/monitoring.txt:15
-msgid ""
-"For MongoDB-specific monitoring, we recommend MongoDB Atlas, our global "
-"cloud database service. It automatically collects and displays metrics on"
-" the state of your cluster's databases and on server usage. `Set up a "
-"free cluster on Atlas "
-"<https://www.mongodb.com/cloud/atlas?utm_source=monitoring&utm_campaign=20"
-"-docs-in-20-days&utm_medium=docs>`_."
-msgstr ""
-
-#: ../source/administration/monitoring.txt:21
-msgid ""
-"If you have an existing MongoDB database, you can learn how to migrate it"
-" into Atlas to get fine-grained monitoring and other Atlas-only "
-"capabilities `here "
-"<https://www.mongodb.com/cloud/atlas/migrate?utm_source=monitoring&utm_campaign=20"
-"-docs-in-20-days-migrations&utm_medium=docs>`_."
-msgstr ""
-
-#: ../source/administration/monitoring.txt:26
-msgid ""
-"Monitoring is a critical component of all database administration. A firm"
-" grasp of MongoDB's reporting will allow you to assess the state of your "
-"database and maintain your deployment without crisis. Additionally, a "
-"sense of MongoDB's normal operational parameters will allow you to "
-"diagnose problems before they escalate to failures."
-msgstr ""
-
-#: ../source/administration/monitoring.txt:32
-msgid ""
-"This document presents an overview of the available monitoring utilities "
-"and the reporting statistics available in MongoDB. It also introduces "
-"diagnostic strategies and suggestions for monitoring replica sets and "
-"sharded clusters."
-msgstr ""
-
-#: ../source/administration/monitoring.txt:41
-msgid "Monitoring Strategies"
-msgstr ""
-
-#: ../source/administration/monitoring.txt:43
-msgid ""
-"MongoDB provides various methods for collecting data about the state of a"
-" running MongoDB instance:"
-msgstr ""
-
-#: ../source/administration/monitoring.txt:46
-=======
 # c74c164e1aad4343bc6ace7cd6b4fb24
 #: ../source/administration/monitoring.txt
 msgid "On this page"
@@ -137,83 +81,11 @@
 
 # 6f13a364d1d4429a8ab2d40529f67000
 #: ../source/administration/monitoring.txt:36
->>>>>>> 2478a500
-msgid ""
-"Starting in version 4.0, MongoDB offers :doc:`free Cloud monitoring "
-"</administration/free-monitoring>` for standalones and replica sets."
-msgstr ""
-
-<<<<<<< HEAD
-#: ../source/administration/monitoring.txt:49
-msgid ""
-"MongoDB distributes a set of utilities that provides real-time reporting "
-"of database activities."
-msgstr ""
-
-#: ../source/administration/monitoring.txt:52
-msgid ""
-"MongoDB provides various :doc:`database commands </reference/command>` "
-"that return statistics regarding the current database state with greater "
-"fidelity."
-msgstr ""
-
-#: ../source/administration/monitoring.txt:56
-msgid ""
-"`MongoDB Atlas <https://www.mongodb.com/cloud/atlas?jmp=docs>`_ is a "
-"cloud-hosted database-as-a-service for running, monitoring, and "
-"maintaining MongoDB deployments."
-msgstr ""
-
-#: ../source/administration/monitoring.txt:60
-msgid ""
-"|mms-home| is a hosted service that monitors running MongoDB deployments "
-"to collect data and provide visualization and alerts based on that data."
-msgstr ""
-
-#: ../source/administration/monitoring.txt:64
-msgid ""
-"MongoDB Ops Manager is :products:`an on-premise solution available in "
-"MongoDB Enterprise Advanced </mongodb-enterprise-advanced?jmp=docs>` that"
-" monitors running MongoDB deployments to collect data and provide "
-"visualization and alerts based on that data."
-msgstr ""
-
-#: ../source/administration/monitoring.txt:69
-msgid ""
-"Each strategy can help answer different questions and is useful in "
-"different contexts. These methods are complementary."
-msgstr ""
-
-#: ../source/administration/monitoring.txt:73
-msgid "MongoDB Reporting Tools"
-msgstr ""
-
-#: ../source/administration/monitoring.txt:75
-msgid ""
-"This section provides an overview of the reporting methods distributed "
-"with MongoDB. It also offers examples of the kinds of questions that each"
-" method is best suited to help you address."
-msgstr ""
-
-#: ../source/administration/monitoring.txt:80
-msgid "Free Monitoring"
-msgstr ""
-
-#: ../source/administration/monitoring.txt:84
-msgid ""
-"MongoDB offers :doc:`free Cloud monitoring </administration/free-"
-"monitoring>` for standalones or replica sets."
-msgstr ""
-
-#: ../source/administration/monitoring.txt:87
-msgid ""
-"By default, you can enable/disable free monitoring during runtime using "
-":method:`db.enableFreeMonitoring()` and "
-":method:`db.disableFreeMonitoring()`."
-msgstr ""
-
-#: ../source/administration/monitoring.txt:90
-=======
+msgid ""
+"Second, :doc:`database commands </reference/command>` return statistics "
+"regarding the current database state with greater fidelity."
+msgstr ""
+
 # 86196ac487614db09bb4f26137b1bfe4
 #: ../source/administration/monitoring.txt:40
 msgid ""
@@ -294,56 +166,12 @@
 
 # 5a401beb810845859d84cf793dae6de5
 #: ../source/administration/monitoring.txt:83
->>>>>>> 2478a500
-msgid ""
-"Free monitoring provides up to 24 hours of data. For more details, see "
-":doc:`/administration/free-monitoring`."
-msgstr ""
-
-<<<<<<< HEAD
-#: ../source/administration/monitoring.txt:94
-msgid "Utilities"
-msgstr ""
-
-#: ../source/administration/monitoring.txt:96
-msgid ""
-"The MongoDB distribution includes a number of utilities that quickly "
-"return statistics about instances' performance and activity. Typically, "
-"these are most useful for diagnosing issues and assessing normal "
-"operation."
-msgstr ""
-
-#: ../source/administration/monitoring.txt:102
-msgid "``mongostat``"
-msgstr ""
-
-#: ../source/administration/monitoring.txt:104
-msgid ""
-":binary:`~bin.mongostat` captures and returns the counts of database "
-"operations by type (e.g. insert, query, update, delete, etc.). These "
-"counts report on the load distribution on the server."
-msgstr ""
-
-#: ../source/administration/monitoring.txt:108
-msgid ""
-"Use :binary:`~bin.mongostat` to understand the distribution of operation "
-"types and to inform capacity planning. See the :doc:`mongostat manual "
-"</reference/program/mongostat>` for details."
-msgstr ""
-
-#: ../source/administration/monitoring.txt:113
-msgid "``mongotop``"
-msgstr ""
-
-#: ../source/administration/monitoring.txt:115
-msgid ""
-":binary:`~bin.mongotop` tracks and reports the current read and write "
-"activity of a MongoDB instance, and reports these statistics on a per "
-"collection basis."
-msgstr ""
-
-#: ../source/administration/monitoring.txt:119
-=======
+msgid ""
+"Use :program:`mongotop` to check if your database activity and use match "
+"your expectations. See the :doc:`mongotop manual "
+"</reference/program/mongotop>` for details."
+msgstr ""
+
 # 94090a307c154f27b5b51d2383bacfd4
 #: ../source/administration/monitoring.txt:90
 msgid "HTTP Console"
@@ -365,28 +193,11 @@
 
 # 8d4d53c7b40d4706af22f9535155bb8c
 #: ../source/administration/monitoring.txt:99
->>>>>>> 2478a500
-msgid ""
-"Use :binary:`~bin.mongotop` to check if your database activity and use "
-"match your expectations. See the :doc:`mongotop manual "
-"</reference/program/mongotop>` for details."
-msgstr ""
-
-<<<<<<< HEAD
-#: ../source/administration/monitoring.txt:126
-msgid "HTTP Console"
-msgstr ""
-
-#: ../source/includes/fact-deprecated-http-interface.rst:3
-msgid "MongoDB 3.6 removes the deprecated HTTP interface and REST API to MongoDB."
-msgstr ""
-
-#: ../source/administration/monitoring.txt:131
-msgid "Commands"
-msgstr ""
-
-#: ../source/administration/monitoring.txt:133
-=======
+msgid ""
+"For example, if a locally running :program:`mongod` is using the default "
+"port ``27017``, access the HTTP console at ``http://localhost:28017``."
+msgstr ""
+
 # 251aafe813be4843983b88d78414ee7d
 #: ../source/administration/monitoring.txt:104
 msgid "Commands"
@@ -394,18 +205,13 @@
 
 # 1994afdce7f746e3a9c9f1a81dca7bf6
 #: ../source/administration/monitoring.txt:106
->>>>>>> 2478a500
 msgid ""
 "MongoDB includes a number of commands that report on the state of the "
 "database."
 msgstr ""
 
-<<<<<<< HEAD
-#: ../source/administration/monitoring.txt:136
-=======
 # 4f8b9a3eef244492b8a8170e23d21cec
 #: ../source/administration/monitoring.txt:109
->>>>>>> 2478a500
 msgid ""
 "These data may provide a finer level of granularity than the utilities "
 "discussed above. Consider using their output in scripts and programs to "
@@ -415,13 +221,6 @@
 "progress operations."
 msgstr ""
 
-<<<<<<< HEAD
-#: ../source/administration/monitoring.txt:144
-msgid "``serverStatus``"
-msgstr ""
-
-#: ../source/administration/monitoring.txt:146
-=======
 # caba02f7830d4890b079ec7d5e4b7b57
 #: ../source/administration/monitoring.txt:117
 msgid "``serverStatus``"
@@ -429,7 +228,6 @@
 
 # 872cb36ce79f4a5f93c4cc313ae4cd84
 #: ../source/administration/monitoring.txt:119
->>>>>>> 2478a500
 msgid ""
 "The :dbcommand:`serverStatus` command, or :method:`db.serverStatus()` "
 "from the shell, returns a general overview of the status of the database,"
@@ -438,12 +236,8 @@
 "performance."
 msgstr ""
 
-<<<<<<< HEAD
-#: ../source/administration/monitoring.txt:152
-=======
 # c84a88787c7b4a93ba756c0026fa6b38
 #: ../source/administration/monitoring.txt:125
->>>>>>> 2478a500
 msgid ""
 ":dbcommand:`serverStatus` outputs an account of the state of a MongoDB "
 "instance. This command is rarely run directly. In most cases, the data is"
@@ -453,13 +247,6 @@
 "with the data provided by :dbcommand:`serverStatus`."
 msgstr ""
 
-<<<<<<< HEAD
-#: ../source/administration/monitoring.txt:161
-msgid "``dbStats``"
-msgstr ""
-
-#: ../source/administration/monitoring.txt:163
-=======
 # a4261300c9f14e1c99ce4d62d2848194
 #: ../source/administration/monitoring.txt:134
 msgid "``dbStats``"
@@ -467,7 +254,6 @@
 
 # 57094dd482af4424bd008c7850ccc761
 #: ../source/administration/monitoring.txt:136
->>>>>>> 2478a500
 msgid ""
 "The :dbcommand:`dbStats` command, or :method:`db.stats()` from the shell,"
 " returns a document that addresses storage use and data volumes. The "
@@ -476,25 +262,14 @@
 "counters."
 msgstr ""
 
-<<<<<<< HEAD
-#: ../source/administration/monitoring.txt:169
-=======
 # 01078f007e8a4c4d8ec04804cd0aafd4
 #: ../source/administration/monitoring.txt:142
->>>>>>> 2478a500
 msgid ""
 "Use this data to monitor the state and storage capacity of a specific "
 "database. This output also allows you to compare use between databases "
 "and to determine the average :term:`document` size in a database."
 msgstr ""
 
-<<<<<<< HEAD
-#: ../source/administration/monitoring.txt:175
-msgid "``collStats``"
-msgstr ""
-
-#: ../source/administration/monitoring.txt:177
-=======
 # 43b4445c79e441a8a5dbc507a0eb0952
 #: ../source/administration/monitoring.txt:148
 msgid "``collStats``"
@@ -502,7 +277,6 @@
 
 # 4ed1882686394dd18111206f9027cf5a
 #: ../source/administration/monitoring.txt:150
->>>>>>> 2478a500
 msgid ""
 "The :dbcommand:`collStats` or :method:`db.collection.stats()` from the "
 "shell that provides statistics that resemble :dbcommand:`dbStats` on the "
@@ -511,13 +285,6 @@
 " and information about its indexes."
 msgstr ""
 
-<<<<<<< HEAD
-#: ../source/administration/monitoring.txt:184
-msgid "``replSetGetStatus``"
-msgstr ""
-
-#: ../source/administration/monitoring.txt:186
-=======
 # a652c56ff5d3496494b53b15ca1adf27
 #: ../source/administration/monitoring.txt:157
 msgid "``replSetGetStatus``"
@@ -525,7 +292,6 @@
 
 # 270b1979888c41109768f4fa3c9a9c33
 #: ../source/administration/monitoring.txt:159
->>>>>>> 2478a500
 msgid ""
 "The :dbcommand:`replSetGetStatus` command (:method:`rs.status()` from the"
 " shell) returns an overview of your replica set's status. The "
@@ -534,42 +300,244 @@
 "about its members."
 msgstr ""
 
-<<<<<<< HEAD
-#: ../source/administration/monitoring.txt:191
-=======
 # 0d05db6a667a40cbb3ebe00089610082
 #: ../source/administration/monitoring.txt:164
->>>>>>> 2478a500
 msgid ""
 "Use this data to ensure that replication is properly configured, and to "
 "check the connections between the current host and the other members of "
 "the replica set."
 msgstr ""
 
-<<<<<<< HEAD
+# 8438a7c21fb4482ca0ba427863daa9d0
+#: ../source/administration/monitoring.txt:169
+msgid "Third Party Tools"
+msgstr ""
+
+# bc26c7e0d248497c82a1292289893406
+#: ../source/administration/monitoring.txt:171
+msgid ""
+"A number of third party monitoring tools have support for MongoDB, either"
+" directly, or through their own plugins."
+msgstr ""
+
+# 7ec9939772f44f2bb82b032ed4d7d564
+#: ../source/administration/monitoring.txt:175
+msgid "Self Hosted Monitoring Tools"
+msgstr ""
+
+# 41deef9cd5e04da1b8dadd0f6077e38c
+#: ../source/administration/monitoring.txt:177
+msgid ""
+"These are monitoring tools that you must install, configure and maintain "
+"on your own servers. Most are open source."
+msgstr ""
+
+# 62a458a0b4c74e34a6b6ef0f1d40cfd1
+#: ../source/administration/monitoring.txt:183
+msgid "**Tool**"
+msgstr ""
+
+# 8e14f6eb9ca041538f3c34f7f7627803
+#: ../source/administration/monitoring.txt:185
+msgid "**Plugin**"
+msgstr ""
+
+# 7853cfefe33644ddb182979b163f5dae
+#: ../source/administration/monitoring.txt:187
+msgid "**Description**"
+msgstr ""
+
+# 615af437d35a4b74a0ccf91e6f41dd01
+#: ../source/administration/monitoring.txt:189
+msgid "`Ganglia <http://sourceforge.net/apps/trac/ganglia/wiki>`_"
+msgstr ""
+
+# 92a1e225bdc84c2b9913138c6863baa8
+#: ../source/administration/monitoring.txt:191
+msgid "`mongodb-ganglia <https://github.com/quiiver/mongodb-ganglia>`_"
+msgstr ""
+
+# dfe0887b62bd44fb96ddcb98b118da42
+#: ../source/administration/monitoring.txt:193
+msgid ""
+"Python script to report operations per second, memory usage, btree "
+"statistics, master/slave status and current connections."
+msgstr ""
+
+# ea6431686dd641079815e2b8518ccb7d
 #: ../source/administration/monitoring.txt:196
+msgid "Ganglia"
+msgstr ""
+
+# c47985a50f6242e380b8bc3d26a4269d
+#: ../source/administration/monitoring.txt:198
+msgid "`gmond_python_modules <https://github.com/ganglia/gmond_python_modules>`_"
+msgstr ""
+
+# eadfb070c8f34d29b3e9693975893f91
+#: ../source/administration/monitoring.txt:200
+msgid ""
+"Parses output from the :dbcommand:`serverStatus` and "
+":dbcommand:`replSetGetStatus` commands."
+msgstr ""
+
+# f3744fa62b87410baf2258ac67140ae6
+#: ../source/administration/monitoring.txt:203
+msgid "`Motop <https://github.com/tart/motop>`_"
+msgstr ""
+
+# 0f1b986161d24cbcb0b2357503f105d8
+# f3a8e36a06504da7ae6032bc384edae4
+#: ../source/administration/monitoring.txt:204
+#: ../source/administration/monitoring.txt:211
+msgid "*None*"
+msgstr ""
+
+# 6c27a772cbcd465aadd89d513080895e
+#: ../source/administration/monitoring.txt:206
+msgid ""
+"Realtime monitoring tool for MongoDB servers. Shows current operations "
+"ordered by durations every second."
+msgstr ""
+
+# e98a929a964445368e722491a40c50a5
+#: ../source/administration/monitoring.txt:209
+msgid "`mtop <https://github.com/beaufour/mtop>`_"
+msgstr ""
+
+# c410fe4c7bb24d8fa6803796af83a1f0
+#: ../source/administration/monitoring.txt:213
+msgid "A top like tool."
+msgstr ""
+
+# eecc9f6ff6da45e782161bcebfc31189
+#: ../source/administration/monitoring.txt:215
+msgid "`Munin <http://munin-monitoring.org/>`_"
+msgstr ""
+
+# c90d2def5de84aacb9eaa3b09ef20126
+#: ../source/administration/monitoring.txt:217
+msgid "`mongo-munin <https://github.com/erh/mongo-munin>`_"
+msgstr ""
+
+# e787b61523884bd98b8106a77481b330
+#: ../source/administration/monitoring.txt:219
+msgid "Retrieves server statistics."
+msgstr ""
+
+# 6710b2014f6e4af086688b78489535dd
+# 5fa02198981d437284d547a06e4c6c6d
+#: ../source/administration/monitoring.txt:221
+#: ../source/administration/monitoring.txt:228
+msgid "Munin"
+msgstr ""
+
+# dd9058a23f804d41b0acf500b1b1ea1b
+#: ../source/administration/monitoring.txt:223
+msgid "`mongomon <https://github.com/pcdummy/mongomon>`_"
+msgstr ""
+
+# 09248ea9df7b476d9b63bfa35b3842a2
+#: ../source/administration/monitoring.txt:225
+msgid ""
+"Retrieves collection statistics (sizes, index sizes, and each "
+"(configured) collection count for one DB)."
+msgstr ""
+
+# 7826ff10169c49ffa68ac5dfeb5b5c9b
+#: ../source/administration/monitoring.txt:230
+msgid ""
+"`munin-plugins Ubuntu PPA <https://launchpad.net/~chris-lea/+archive"
+"/munin-plugins>`_"
+msgstr ""
+
+# b772e7628ad94ba5941657eb005d4b67
+#: ../source/administration/monitoring.txt:233
+msgid "Some additional munin plugins not in the main distribution."
+msgstr ""
+
+# 79542534bfb9488cbbae0e3f311fb2f1
+#: ../source/administration/monitoring.txt:235
+msgid "`Nagios <http://www.nagios.org/>`_"
+msgstr ""
+
+# 10024bc5e32744188336ceeb796d7410
+#: ../source/administration/monitoring.txt:237
+msgid "`nagios-plugin-mongodb <https://github.com/mzupan/nagios-plugin-mongodb>`_"
+msgstr ""
+
+# b703533da3e8477088368c6c9a320f69
+#: ../source/administration/monitoring.txt:240
+msgid "A simple Nagios check script, written in Python."
+msgstr ""
+
+# a4d9358845d4453baa37b180f835b3bd
+#: ../source/administration/monitoring.txt:242
+msgid "`SPM Performance Monitoring <https://sematext.com/spm/>`_"
+msgstr ""
+
+# 8a01e40cae934ee293892e8eca288e2f
+#: ../source/administration/monitoring.txt:244
+msgid ""
+"`MongoDB Docker Agent <https://hub.docker.com/r/sematext/spm-agent-"
+"mongodb/>`_"
+msgstr ""
+
+# 7d24bb3d12ed42779db05b1a78e7cf08
+#: ../source/administration/monitoring.txt:246
+msgid ""
+"`Monitoring, Anomaly Detection and Alerting "
+"<https://sematext.com/spm/integrations/mongodb-monitoring/>`_ SPM "
+"monitors all key MongoDB metrics together with infrastructure incl. "
+"Docker and other application metrics e.g. Node.js, Java, NGINX, Apache, "
+"HAProxy or Elasticsearch. SPM is available On Premises and in the Cloud "
+"(SaaS) and provides correlation of metrics and logs."
+msgstr ""
+
+# 1f2e7efc95964dc0b65aa08fad3371c3
+#: ../source/administration/monitoring.txt:249
+msgid ""
+"Also consider `dex <https://github.com/mongolab/dex>`_, an index and "
+"query analyzing tool for MongoDB that compares MongoDB log files and "
+"indexes to make indexing recommendations."
+msgstr ""
+
+# c3fb80a38edd478ca11a9f186ea850df
+#: ../source/administration/monitoring.txt:254
+msgid ""
+":products:`Ops Manager, an on-premise solution available in MongoDB "
+"Enterprise Advanced </mongodb-enterprise-advanced?jmp=docs>`."
+msgstr ""
+
+# a0d7ad4febf54aaeb58bcbda19e2d645
+#: ../source/administration/monitoring.txt:258
 msgid "Hosted (SaaS) Monitoring Tools"
 msgstr ""
 
-#: ../source/administration/monitoring.txt:198
+# a38750c261594d4692f2e0c65ccdce5f
+#: ../source/administration/monitoring.txt:260
 msgid ""
 "These are monitoring tools provided as a hosted service, usually through "
 "a paid subscription."
 msgstr ""
 
-#: ../source/administration/monitoring.txt:204
+# 01279bc6b6654c1c913bc16e9a9dd639
+#: ../source/administration/monitoring.txt:266
 msgid "**Name**"
 msgstr ""
 
-#: ../source/administration/monitoring.txt:206
+# 1f7770909acc4082b8dfdb75ec6b0d32
+#: ../source/administration/monitoring.txt:268
 msgid "**Notes**"
 msgstr ""
 
-#: ../source/administration/monitoring.txt:208
+# bd78642e17304baa99462ac3f531bbb5
+#: ../source/administration/monitoring.txt:270
 msgid "|mms-home|"
 msgstr ""
 
-#: ../source/administration/monitoring.txt:210
+# 9fa3593aa70346a18328aaa5298b2409
+#: ../source/administration/monitoring.txt:272
 msgid ""
 "|MMS| is a cloud-based suite of services for managing MongoDB "
 "deployments. |MMS| provides monitoring, backup, and automation "
@@ -578,78 +546,13 @@
 "advanced?jmp=docs>`."
 msgstr ""
 
-#: ../source/administration/monitoring.txt:216
-msgid "`VividCortex <https://www.vividcortex.com/>`_"
-msgstr ""
-
-#: ../source/administration/monitoring.txt:218
-=======
-# 8438a7c21fb4482ca0ba427863daa9d0
-#: ../source/administration/monitoring.txt:169
-msgid "Third Party Tools"
-msgstr ""
-
-# bc26c7e0d248497c82a1292289893406
-#: ../source/administration/monitoring.txt:171
-msgid ""
-"A number of third party monitoring tools have support for MongoDB, either"
-" directly, or through their own plugins."
-msgstr ""
-
-# 7ec9939772f44f2bb82b032ed4d7d564
-#: ../source/administration/monitoring.txt:175
-msgid "Self Hosted Monitoring Tools"
-msgstr ""
-
-# 41deef9cd5e04da1b8dadd0f6077e38c
-#: ../source/administration/monitoring.txt:177
-msgid ""
-"These are monitoring tools that you must install, configure and maintain "
-"on your own servers. Most are open source."
-msgstr ""
-
-# 62a458a0b4c74e34a6b6ef0f1d40cfd1
-#: ../source/administration/monitoring.txt:183
-msgid "**Tool**"
-msgstr ""
-
-# 8e14f6eb9ca041538f3c34f7f7627803
-#: ../source/administration/monitoring.txt:185
-msgid "**Plugin**"
-msgstr ""
-
-# 7853cfefe33644ddb182979b163f5dae
-#: ../source/administration/monitoring.txt:187
-msgid "**Description**"
-msgstr ""
-
-# 615af437d35a4b74a0ccf91e6f41dd01
-#: ../source/administration/monitoring.txt:189
-msgid "`Ganglia <http://sourceforge.net/apps/trac/ganglia/wiki>`_"
-msgstr ""
-
-# 92a1e225bdc84c2b9913138c6863baa8
-#: ../source/administration/monitoring.txt:191
-msgid "`mongodb-ganglia <https://github.com/quiiver/mongodb-ganglia>`_"
-msgstr ""
-
-# dfe0887b62bd44fb96ddcb98b118da42
-#: ../source/administration/monitoring.txt:193
->>>>>>> 2478a500
-msgid ""
-"VividCortex provides deep insights into MongoDB `production database "
-"workload and query performance <https://www.vividcortex.com/product/how-"
-"it-works>`_ -- in one-second resolution. Track latency, throughput, "
-"errors, and more to ensure scalability and exceptional performance of "
-"your application on MongoDB."
-msgstr ""
-
-<<<<<<< HEAD
-#: ../source/administration/monitoring.txt:225
+# 52760689b8d54e188631166b5a6d81e2
+#: ../source/administration/monitoring.txt:278
 msgid "`Scout <http://scoutapp.com>`_"
 msgstr ""
 
-#: ../source/administration/monitoring.txt:227
+# b2b3d2e5468440e3a1c08051d56704d4
+#: ../source/administration/monitoring.txt:280
 msgid ""
 "Several plugins, including `MongoDB Monitoring "
 "<https://scoutapp.com/plugin_urls/391-mongodb-monitoring>`_, `MongoDB "
@@ -658,88 +561,64 @@
 "<http://scoutapp.com/plugin_urls/2251-mongodb-replica-set-monitoring>`_."
 msgstr ""
 
-#: ../source/administration/monitoring.txt:234
+# 0ef7f1b11dca494fbd5ebb4ae4cb978d
+#: ../source/administration/monitoring.txt:287
 msgid "`Server Density <http://www.serverdensity.com>`_"
 msgstr ""
 
-#: ../source/administration/monitoring.txt:236
+# 5572a6ce31cc47659ace9047d95f95bf
+#: ../source/administration/monitoring.txt:289
 msgid ""
 "`Dashboard for MongoDB <http://www.serverdensity.com/mongodb-"
 "monitoring/>`_, MongoDB specific alerts, replication failover timeline "
 "and iPhone, iPad and Android mobile apps."
 msgstr ""
 
-#: ../source/administration/monitoring.txt:241
+# 8d9a625f07b1402a864120b641d9edf6
+#: ../source/administration/monitoring.txt:294
 msgid "`Application Performance Management <http://ibmserviceengage.com>`_"
 msgstr ""
 
-#: ../source/administration/monitoring.txt:243
-=======
-# ea6431686dd641079815e2b8518ccb7d
-#: ../source/administration/monitoring.txt:196
-msgid "Ganglia"
-msgstr ""
-
-# c47985a50f6242e380b8bc3d26a4269d
-#: ../source/administration/monitoring.txt:198
-msgid "`gmond_python_modules <https://github.com/ganglia/gmond_python_modules>`_"
-msgstr ""
-
-# eadfb070c8f34d29b3e9693975893f91
-#: ../source/administration/monitoring.txt:200
-msgid ""
-"Parses output from the :dbcommand:`serverStatus` and "
-":dbcommand:`replSetGetStatus` commands."
-msgstr ""
-
-# f3744fa62b87410baf2258ac67140ae6
-#: ../source/administration/monitoring.txt:203
-msgid "`Motop <https://github.com/tart/motop>`_"
-msgstr ""
-
-# 0f1b986161d24cbcb0b2357503f105d8
-# f3a8e36a06504da7ae6032bc384edae4
-#: ../source/administration/monitoring.txt:204
-#: ../source/administration/monitoring.txt:211
-msgid "*None*"
-msgstr ""
-
-# 6c27a772cbcd465aadd89d513080895e
-#: ../source/administration/monitoring.txt:206
->>>>>>> 2478a500
+# 1bd767f02374414f9a99107569f7698e
+#: ../source/administration/monitoring.txt:296
 msgid ""
 "IBM has an Application Performance Management SaaS offering that includes"
 " monitor for MongoDB and other applications and middleware."
 msgstr ""
 
-<<<<<<< HEAD
-#: ../source/administration/monitoring.txt:246
+# 896427e3d2144d9fb2e07e0c71f1340b
+#: ../source/administration/monitoring.txt:299
 msgid "`New Relic <http://newrelic.com/>`_"
 msgstr ""
 
-#: ../source/administration/monitoring.txt:248
+# d9c036ef071d40009f5b736219bb8d0d
+#: ../source/administration/monitoring.txt:301
 msgid ""
 "New Relic offers full support for application performance management. In "
 "addition, New Relic Plugins and Insights enable you to view monitoring "
 "metrics from Cloud Manager in New Relic."
 msgstr ""
 
-#: ../source/administration/monitoring.txt:252
+# 4f3bbd27db55470daca6a110da8d74d5
+#: ../source/administration/monitoring.txt:305
 msgid "`Datadog <https://www.datadoghq.com/>`_"
 msgstr ""
 
-#: ../source/administration/monitoring.txt:254
+# 64c90faafb304bbaa58d71f308b93753
+#: ../source/administration/monitoring.txt:307
 msgid ""
 "`Infrastructure monitoring "
 "<http://docs.datadoghq.com/integrations/mongodb/>`_ to visualize the "
 "performance of your MongoDB deployments."
 msgstr ""
 
-#: ../source/administration/monitoring.txt:258
-msgid "`SPM Performance Monitoring <https://sematext.com/spm>`__"
-msgstr ""
-
-#: ../source/administration/monitoring.txt:260
+# ecff1d0ed4cf4f3ba0592ba388fdcf33
+#: ../source/administration/monitoring.txt:311
+msgid "`SPM Performance Monitoring <https://sematext.com/spm>`_"
+msgstr ""
+
+# 11db45f9d02b429f8d42c7cdaf63e5e5
+#: ../source/administration/monitoring.txt:313
 msgid ""
 "`Monitoring, Anomaly Detection and Alerting "
 "<https://sematext.com/spm/integrations/mongodb-monitoring/>`_ SPM "
@@ -748,25 +627,29 @@
 "HAProxy or Elasticsearch. SPM provides correlation of metrics and logs."
 msgstr ""
 
-#: ../source/administration/monitoring.txt:268
+# 3cb6f59068904d2c83f03e96f27a9b3f
+#: ../source/administration/monitoring.txt:321
 msgid "Process Logging"
 msgstr ""
 
-#: ../source/administration/monitoring.txt:270
-msgid ""
-"During normal operation, :binary:`~bin.mongod` and :binary:`~bin.mongos` "
+# 35a1c61f8b6b4eb1a66360962b5c789f
+#: ../source/administration/monitoring.txt:323
+msgid ""
+"During normal operation, :program:`mongod` and :program:`mongos` "
 "instances report a live account of all server activity and operations to "
 "either standard output or a log file. The following runtime settings "
 "control these options."
 msgstr ""
 
-#: ../source/administration/monitoring.txt:276
+# 2170089a508e4bc4b00bef50f9b9eabf
+#: ../source/administration/monitoring.txt:329
 msgid ""
 ":setting:`~systemLog.quiet`. Limits the amount of information written to "
 "the log or output."
 msgstr ""
 
-#: ../source/administration/monitoring.txt:279
+# 15986c422df04e29b9505be69c165116
+#: ../source/administration/monitoring.txt:332
 msgid ""
 ":setting:`~systemLog.verbosity`. Increases the amount of information "
 "written to the log or output. You can also modify the logging verbosity "
@@ -774,104 +657,126 @@
 ":method:`db.setLogLevel()` method in the shell."
 msgstr ""
 
-#: ../source/administration/monitoring.txt:284
+# b9b13624ea654e2e8a4e2222fc26deec
+#: ../source/administration/monitoring.txt:337
 msgid ""
 ":setting:`~systemLog.path`. Enables logging to a file, rather than the "
 "standard output. You must specify the full path to the log file when "
 "adjusting this setting."
 msgstr ""
 
-#: ../source/administration/monitoring.txt:288
+# 14e56c1865ce4034b1459235d5c5f75f
+#: ../source/administration/monitoring.txt:341
 msgid ""
 ":setting:`~systemLog.logAppend`. Adds information to a log file instead "
 "of overwriting the file."
 msgstr ""
 
-#: ../source/administration/monitoring.txt:293
+# 00c52779164b49539cca523874e39ed5
+#: ../source/administration/monitoring.txt:346
 msgid ""
 "You can specify these configuration operations as the command line "
 "arguments to :doc:`mongod </reference/program/mongod>` or :doc:`mongos "
 "</reference/program/mongos>`"
 msgstr ""
 
-#: ../source/administration/monitoring.txt:297
+# b1665dc9094d4fcb9bbdf29ffba548a3
+#: ../source/administration/monitoring.txt:350
 msgid "For example:"
 msgstr ""
 
-#: ../source/administration/monitoring.txt:303
-msgid ""
-"Starts a :binary:`~bin.mongod` instance in :setting:`verbose "
+# 9118aa06f1b4474d8674902cb1542323
+#: ../source/administration/monitoring.txt:356
+msgid ""
+"Starts a :program:`mongod` instance in :setting:`verbose "
 "<systemLog.verbosity>` mode, appending data to the log file at "
 "``/var/log/mongodb/server1.log/``."
 msgstr ""
 
-#: ../source/administration/monitoring.txt:307
+# 177c967e6c31490fbc0438d77017ff60
+#: ../source/administration/monitoring.txt:360
 msgid ""
 "The following :term:`database commands <database command>` also affect "
 "logging:"
 msgstr ""
 
-#: ../source/administration/monitoring.txt:310
-msgid ""
-":dbcommand:`getLog`. Displays recent messages from the "
-":binary:`~bin.mongod` process log."
-msgstr ""
-
-#: ../source/administration/monitoring.txt:313
-msgid ""
-":dbcommand:`logRotate`. Rotates the log files for :binary:`~bin.mongod` "
+# 7946d9541cd04ac58d6e4c46d66d7214
+#: ../source/administration/monitoring.txt:363
+msgid ""
+":dbcommand:`getLog`. Displays recent messages from the :program:`mongod` "
+"process log."
+msgstr ""
+
+# 16b577f52b6e40a59056b1a7ea24885a
+#: ../source/administration/monitoring.txt:366
+msgid ""
+":dbcommand:`logRotate`. Rotates the log files for :program:`mongod` "
 "processes only. See :doc:`/tutorial/rotate-log-files`."
 msgstr ""
 
-#: ../source/administration/monitoring.txt:319
+# d00872604e594386a0e5bf615f409e59
+#: ../source/administration/monitoring.txt:372
 msgid "Log Redaction"
 msgstr ""
 
-#: ../source/administration/monitoring.txt:321
+# 89a915ac3ea14bd988b69201f317cf57
+#: ../source/administration/monitoring.txt:374
 msgid "Available in MongoDB Enterprise only"
 msgstr ""
 
-#: ../source/administration/monitoring.txt:323
-msgid ""
-"A :binary:`~bin.mongod` running with "
-":setting:`security.redactClientLogData` redacts :doc:`messages "
-"</reference/log-messages>` associated with any given log event before "
-"logging, leaving only metadata, source files, or line numbers related to "
-"the event. :setting:`security.redactClientLogData` prevents potentially "
-"sensitive information from entering the system log at the cost of "
-"diagnostic detail."
-msgstr ""
-
-#: ../source/administration/monitoring.txt:330
+# 1d1edb007eae44b38ee9503aeb8f881a
+#: ../source/administration/monitoring.txt:376
+msgid ""
+"A :program:`mongod` running with :setting:`security.redactClientLogData` "
+"redacts :doc:`messages </reference/log-messages>` associated with any "
+"given log event before logging, leaving only metadata, source files, or "
+"line numbers related to the event. "
+":setting:`security.redactClientLogData` prevents potentially sensitive "
+"information from entering the system log at the cost of diagnostic "
+"detail."
+msgstr ""
+
+# 0acd9ee0ded943c591f5909a148c0d66
+#: ../source/administration/monitoring.txt:383
 msgid ""
 "For example, the following operation inserts a document into a "
-":binary:`~bin.mongod` running without log redaction. The "
-":binary:`~bin.mongod` has "
-":setting:`systemLog.component.command.verbosity` set to ``1``:"
-msgstr ""
-
-#: ../source/administration/monitoring.txt:338
+":program:`mongod` running without log redaction. The :program:`mongod` "
+"has :setting:`systemLog.component.query.verbosity` set to ``0``:"
+msgstr ""
+
+# 7d1390f8c5e64264876653b539e8516d
+#: ../source/administration/monitoring.txt:391
 msgid "This operation produces the following log event:"
 msgstr ""
 
-#: ../source/administration/monitoring.txt:355
-msgid ""
-"A :binary:`~bin.mongod` running with "
-":setting:`security.redactClientLogData` performing the same insert "
-"operation produces the following log event:"
-msgstr ""
-
-#: ../source/administration/monitoring.txt:369
+# 9a0965d2be59409d847ce5a6629d1376
+#: ../source/administration/monitoring.txt:408
+msgid ""
+"A :program:`mongod` running with :setting:`security.redactClientLogData` "
+"performing the same insert operation produces the following log event:"
+msgstr ""
+
+# ee37adb6750948779778ce102e821c66
+#: ../source/administration/monitoring.txt:413
+msgid ""
+"The exact redacted output may change leading up to the MongoDB 3.4 "
+"release. This output is based on the 3.3 development series build."
+msgstr ""
+
+# c0935379c9334a1f8abcf10031c17e28
+#: ../source/administration/monitoring.txt:420
 msgid ""
 "Use :setting:`~security.redactClientLogData` in conjunction with "
-":doc:`/core/security-encryption-at-rest` and :doc:`/core/security-"
-"transport-encryption` to assist compliance with regulatory requirements."
-msgstr ""
-
-#: ../source/administration/monitoring.txt:375
+":doc:`encryption </core/security-encryption>` to assist compliance with "
+"regulatory requirements."
+msgstr ""
+
+# 16d1d520be8042259b9239fe76226baa
+#: ../source/administration/monitoring.txt:425
 msgid "Diagnosing Performance Issues"
 msgstr ""
 
+# ec7b1dd7ad31408ebf1723b0b1d22143
 #: ../source/includes/intro-performance.rst:1
 msgid ""
 "As you develop and operate applications with MongoDB, you may want to "
@@ -880,25 +785,13 @@
 "the operational factors that can influence performance."
 msgstr ""
 
-#: ../source/administration/monitoring.txt:382
+# 9cea709d7fa1497cb6373a653e3d717d
+#: ../source/administration/monitoring.txt:432
 msgid "Replication and Monitoring"
 msgstr ""
 
-#: ../source/includes/fact-slow-oplog-log-message-footnote.rst:1
-msgid ""
-"Starting in version 4.0.6, secondary members of a replica set now "
-":ref:`log oplog entries <slow-oplog>` that take longer than the slow "
-"operation threshold to apply. These slow oplog messages are logged for "
-"the secondaries in the :option:`diagnostic log <mongod --logpath>` under "
-"the :data:`REPL` component with the text ``applied op: <oplog entry> took"
-" <num>ms``. These slow oplog entries depend only on the slow operation "
-"threshold. They do not depend on the log levels (either at the system or "
-"component level), or the profiling level, or the slow operation sample "
-"rate. The profiler does not capture slow oplog entries. For more "
-"information, see :ref:`slow-oplog`."
-msgstr ""
-
-#: ../source/administration/monitoring.txt:388
+# 57051c83cb19451da47b7daf82d51397
+#: ../source/administration/monitoring.txt:434
 msgid ""
 "Beyond the basic monitoring requirements for any MongoDB instance, for "
 "replica sets, administrators must monitor *replication lag*. "
@@ -908,7 +801,8 @@
 "significant problems emerge as replication lag grows:"
 msgstr ""
 
-#: ../source/administration/monitoring.txt:395
+# eb0428db05f14d349ccb682d08d1bae2
+#: ../source/administration/monitoring.txt:441
 msgid ""
 "First, operations that occurred during the period of lag are not "
 "replicated to one or more secondaries. If you're using replication to "
@@ -916,41 +810,45 @@
 "integrity of your data set."
 msgstr ""
 
-#: ../source/administration/monitoring.txt:400
+# 65148099b1b6489382d70990932b2373
+#: ../source/administration/monitoring.txt:446
 msgid ""
 "Second, if the replication lag exceeds the length of the operation log "
 "(:term:`oplog`) then MongoDB will have to perform an initial sync on the "
 "secondary, copying all data from the :term:`primary` and rebuilding all "
-"indexes. [#oplog]_ This is uncommon under normal circumstances, but if "
-"you configure the oplog to be smaller than the default, the issue can "
-"arise."
-msgstr ""
-
-#: ../source/administration/monitoring.txt:409
+"indexes. This is uncommon under normal circumstances, but if you "
+"configure the oplog to be smaller than the default, the issue can arise."
+msgstr ""
+
+# 1ed1c20842a847828206bbbb343f7876
+#: ../source/administration/monitoring.txt:455
 msgid ""
 "The size of the oplog is only configurable during the first run using the"
 " :option:`--oplogSize <mongod --oplogSize>` argument to the "
-":binary:`~bin.mongod` command, or preferably, the "
+":program:`mongod` command, or preferably, the "
 ":setting:`~replication.oplogSizeMB` setting in the MongoDB configuration "
 "file. If you do not specify this on the command line before running with "
-"the :option:`--replSet <mongod --replSet>` option, :binary:`~bin.mongod` "
-"will create a default sized oplog."
-msgstr ""
-
-#: ../source/administration/monitoring.txt:417
+"the :option:`--replSet <mongod --replSet>` option, :program:`mongod` will"
+" create a default sized oplog."
+msgstr ""
+
+# 43aa3f11b96e4886ba9744e3a3f80567
+#: ../source/administration/monitoring.txt:463
 msgid ""
 "By default, the oplog is 5 percent of total available disk space on "
 "64-bit systems. For more information about changing the oplog size, see "
-"the :doc:`/tutorial/change-oplog-size`."
-msgstr ""
-
-#: ../source/administration/monitoring.txt:421
+"the :doc:`/tutorial/change-oplog-size`"
+msgstr ""
+
+# 602971b5ef4d40b89b585ac83a4df43f
+#: ../source/administration/monitoring.txt:467
 msgid ""
 "For causes of replication lag, see :ref:`Replication Lag <replica-set-"
 "replication-lag>`."
 msgstr ""
 
-#: ../source/administration/monitoring.txt:424
+# 284217e3c0c947d0930e986c1d3a5126
+#: ../source/administration/monitoring.txt:470
 msgid ""
 "Replication issues are most often the result of network connectivity "
 "issues between members, or the result of a :term:`primary` that does not "
@@ -959,7 +857,8 @@
 "the following helper in the shell:"
 msgstr ""
 
-#: ../source/administration/monitoring.txt:434
+# 2b2d81287a8a4e819dc39617b596881e
+#: ../source/administration/monitoring.txt:480
 msgid ""
 "The :dbcommand:`replSetGetStatus` reference provides a more in-depth "
 "overview view of this output. In general, watch the value of "
@@ -968,18 +867,13 @@
 ":term:`secondary` members."
 msgstr ""
 
-#: ../source/includes/fact-oplog-size.rst:1
-msgid ""
-"Starting in MongoDB 4.0, the oplog can grow past its configured size "
-"limit to avoid deleting the :data:`majority commit point "
-"<replSetGetStatus.optimes.lastCommittedOpTime>`."
-msgstr ""
-
-#: ../source/administration/monitoring.txt:445
+# 0ea9ad2afad946a9915b869f11249044
+#: ../source/administration/monitoring.txt:487
 msgid "Sharding and Monitoring"
 msgstr ""
 
-#: ../source/administration/monitoring.txt:447
+# 67da8b6f8ed5428587bc5b53a532c60e
+#: ../source/administration/monitoring.txt:489
 msgid ""
 "In most cases, the components of :term:`sharded clusters <sharded "
 "cluster>` benefit from the same monitoring and analysis as all other "
@@ -988,34 +882,38 @@
 " operations are functioning appropriately."
 msgstr ""
 
-#: ../source/administration/monitoring.txt:453
+# 255244c47eb0469aa7c05ee255f49e6d
+#: ../source/administration/monitoring.txt:495
 msgid "See the :doc:`/sharding` documentation for more information."
 msgstr ""
 
-#: ../source/administration/monitoring.txt:457
+# 3c24fbf51ece4468ae95a23920c73442
+#: ../source/administration/monitoring.txt:499
 msgid "Config Servers"
 msgstr ""
 
-#: ../source/administration/monitoring.txt:459
+# e66559c6b1c642cfbe6a4f63f259fa21
+#: ../source/administration/monitoring.txt:501
 msgid ""
 "The :term:`config database` maintains a map identifying which documents "
 "are on which shards. The cluster updates this map as :term:`chunks "
 "<chunk>` move between shards. When a configuration server becomes "
 "inaccessible, certain sharding operations become unavailable, such as "
-"moving chunks and starting :binary:`~bin.mongos` instances. However, "
-"clusters remain accessible from already-running :binary:`~bin.mongos` "
-"instances."
-msgstr ""
-
-#: ../source/administration/monitoring.txt:467
+"moving chunks and starting :program:`mongos` instances. However, clusters"
+" remain accessible from already-running :program:`mongos` instances."
+msgstr ""
+
+# b67b8f188546415fbe577668923f7c2e
+#: ../source/administration/monitoring.txt:509
 msgid ""
 "Because inaccessible configuration servers can seriously impact the "
 "availability of a sharded cluster, you should monitor your configuration "
 "servers to ensure that the cluster remains well balanced and that "
-":binary:`~bin.mongos` instances can restart."
-msgstr ""
-
-#: ../source/administration/monitoring.txt:472
+":program:`mongos` instances can restart."
+msgstr ""
+
+# a7651544e99240d2868e300d1516b886
+#: ../source/administration/monitoring.txt:514
 msgid ""
 "|mms-home| and :products:`Ops Manager </mongodb-enterprise-"
 "advanced?jmp=docs>` monitor config servers and can create notifications "
@@ -1023,11 +921,13 @@
 ":opsmgr:`Ops Manager documentation </application>` for more information."
 msgstr ""
 
-#: ../source/administration/monitoring.txt:479
+# 30160dc4baab4c4382b155e913076ee7
+#: ../source/administration/monitoring.txt:521
 msgid "Balancing and Chunk Distribution"
 msgstr ""
 
-#: ../source/administration/monitoring.txt:481
+# e1a6d59eb5cd4a6d911cb7fbdf097224
+#: ../source/administration/monitoring.txt:523
 msgid ""
 "The most effective :term:`sharded cluster` deployments evenly balance "
 ":term:`chunks <chunk>` among the shards. To facilitate this, MongoDB has "
@@ -1036,34 +936,39 @@
 "<shard>`."
 msgstr ""
 
-#: ../source/administration/monitoring.txt:486
+# ec657b0e51c3466dab11aade50691028
+#: ../source/administration/monitoring.txt:528
 msgid ""
 "Issue the :method:`db.printShardingStatus()` or :method:`sh.status()` "
-"command to the :binary:`~bin.mongos` by way of the :binary:`~bin.mongo` "
-"shell. This returns an overview of the entire cluster including the "
-"database name, and a list of the chunks."
-msgstr ""
-
-#: ../source/administration/monitoring.txt:492
+"command to the :program:`mongos` by way of the :program:`mongo` shell. "
+"This returns an overview of the entire cluster including the database "
+"name, and a list of the chunks."
+msgstr ""
+
+# 5e1a38946c9242958224b6b6c72cb6ce
+#: ../source/administration/monitoring.txt:534
 msgid "Stale Locks"
 msgstr ""
 
-#: ../source/administration/monitoring.txt:494
-msgid ""
-"To check the lock status of the database, connect to a "
-":binary:`~bin.mongos` instance using the :binary:`~bin.mongo` shell. "
-"Issue the following command sequence to switch to the ``config`` database"
-" and display all outstanding locks on the shard database:"
-msgstr ""
-
-#: ../source/administration/monitoring.txt:504
+# 0ab4676f040f455bba6c2ec7087a3d16
+#: ../source/administration/monitoring.txt:536
+msgid ""
+"To check the lock status of the database, connect to a :program:`mongos` "
+"instance using the :program:`mongo` shell. Issue the following command "
+"sequence to switch to the ``config`` database and display all outstanding"
+" locks on the shard database:"
+msgstr ""
+
+# b1b5707c67694077845193abda77c53d
+#: ../source/administration/monitoring.txt:546
 msgid ""
 "The balancing process takes a special \"balancer\" lock that prevents "
 "other balancing activity from transpiring. In the ``config`` database, "
 "use the following command to view the \"balancer\" lock."
 msgstr ""
 
-#: ../source/administration/monitoring.txt:514
+# 09377693feaf4324a0e9d064cd05af93
+#: ../source/administration/monitoring.txt:556
 msgid ""
 "Starting in 3.4, the primary of the CSRS config server holds the "
 "\"balancer\" lock, using a process id named \"ConfigServer\". This lock "
@@ -1071,87 +976,16 @@
 ":`sharding-balancing-is-running`."
 msgstr ""
 
-#: ../source/administration/monitoring.txt:522
-msgid "Storage Node Watchdog"
-msgstr ""
-
-#: ../source/administration/monitoring.txt:526
-msgid "Available only in MongoDB Enterprise. Not available on macOS."
-msgstr ""
-
-#: ../source/administration/monitoring.txt:528
-msgid ""
-"The Storage Node Watchdog monitors the filesystems used by MongoDB to "
-"detect unresponsive conditions."
-msgstr ""
-
-#: ../source/administration/monitoring.txt:531
-msgid ""
-"The Storage Node Watchdog can be enabled with the "
-":parameter:`watchdogPeriodSeconds` parameter on a :binary:`~bin.mongod`."
-msgstr ""
-
-#: ../source/administration/monitoring.txt:534
-msgid ""
-"When enabled, the Storage Node Watchdog monitors the following "
-"directories:"
-msgstr ""
-
-#: ../source/administration/monitoring.txt:537
-msgid "The :option:`--dbpath <mongod --dbpath>` directory"
-msgstr ""
-
-#: ../source/administration/monitoring.txt:538
-msgid ""
-"The ``journal`` directory inside the :option:`--dbpath <mongod --dbpath>`"
-" directory if :option:`journaling <mongod --journal>` is enabled"
-msgstr ""
-
-#: ../source/administration/monitoring.txt:540
-msgid "The directory of :option:`--logpath <mongod --logpath>` file"
-msgstr ""
-
-#: ../source/administration/monitoring.txt:541
-msgid "The directory of :option:`--auditPath <mongod --auditPath>` file"
-msgstr ""
-
-#: ../source/administration/monitoring.txt:543
-msgid ""
-"If any of the filesystems containing these directories become "
-"unresponsive, the Storage Node Watchdog terminates the "
-":binary:`~bin.mongod` and exits with a status code of 61. If the "
-":binary:`~bin.mongod` is serving as the :term:`primary`, terminating "
-"initiates :term:`failover` allowing another member to become primary."
-msgstr ""
-
-#: ../source/administration/monitoring.txt:549
-msgid ""
-"Once a :binary:`~bin.mongod` has terminated, it may not be possible to "
-"cleanly restart it on the *same* machine."
-msgstr ""
-
-#: ../source/administration/monitoring.txt:552
-msgid ""
-"The maximum time the Storage Node Watchdog can take to detect an "
-"unresponsive filesystem and terminate is nearly *twice* the value of "
-":parameter:`watchdogPeriodSeconds`."
-msgstr ""
-
+# 0822c6d12c3b4f1d9fe8af42171c6c76
 #: ../source/includes/extracts/additional-resources-monitoring.rst:4
 msgid "Additional Resources"
 msgstr ""
 
+# 397ce86c5d074874b4dfc84eee1e1075
 #: ../source/includes/extracts/additional-resources-monitoring.rst:6
 msgid ""
 "`MongoDB Production Readiness Consulting Package "
 "<https://www.mongodb.com/products/consulting?jmp=docs#s_product_readiness>`_"
-msgstr ""
-
-#: ../source/includes/extracts/additional-resources-monitoring.rst:7
-msgid ""
-"`MongoDB Atlas: For a simple way to run, monitor, and maintain cloud-"
-"hosted MongoDB deployments "
-"<https://www.mongodb.com/cloud/atlas?jmp=docs>`_"
 msgstr ""
 
 #~ msgid ""
@@ -1226,29 +1060,6 @@
 #~ "more information."
 #~ msgstr ""
 
-# b4f2a734d1774152a26c291cf635ec61
-#~ msgid ""
-#~ "There are three methods for collecting"
-#~ " data about the state of a "
-#~ "running MongoDB instance:"
-#~ msgstr ""
-
-# be022c25a2ee4ebabdd0d7fe47fdceb8
-#~ msgid ""
-#~ "First, there is a set of utilities"
-#~ " distributed with MongoDB that provides "
-#~ "real-time reporting of database "
-#~ "activities."
-#~ msgstr ""
-
-# ede669e5f61c474ab59ecded5ac301c6
-#~ msgid ""
-#~ "Second, :doc:`database commands "
-#~ "</reference/command>` return statistics regarding"
-#~ " the current database state with "
-#~ "greater fidelity."
-#~ msgstr ""
-
 # 44828776d1994b3fb58428184c9232ad
 #~ msgid ""
 #~ "Third, `MMS Monitoring Service "
@@ -1260,41 +1071,6 @@
 #~ "provided by MongoDB."
 #~ msgstr ""
 
-# 8bcb89d5df2841778a1b5424af00ae2c
-#~ msgid ""
-#~ ":program:`mongostat` captures and returns the"
-#~ " counts of database operations by "
-#~ "type (e.g. insert, query, update, "
-#~ "delete, etc.). These counts report on"
-#~ " the load distribution on the server."
-#~ msgstr ""
-
-# 3c3fa71acd784058b34ac0522d80a5eb
-#~ msgid ""
-#~ "Use :program:`mongostat` to understand the "
-#~ "distribution of operation types and to"
-#~ " inform capacity planning. See the "
-#~ ":doc:`mongostat manual </reference/program/mongostat>` "
-#~ "for details."
-#~ msgstr ""
-
-# 1dd0c24a0945493f8308c90542aa7fcf
-#~ msgid ""
-#~ ":program:`mongotop` tracks and reports the "
-#~ "current read and write activity of "
-#~ "a MongoDB instance, and reports these"
-#~ " statistics on a per collection "
-#~ "basis."
-#~ msgstr ""
-
-# 97888d67559b4784ada2ea581a0ca3a1
-#~ msgid ""
-#~ "Use :program:`mongotop` to check if your"
-#~ " database activity and use match your"
-#~ " expectations. See the :doc:`mongotop "
-#~ "manual </reference/program/mongotop>` for details."
-#~ msgstr ""
-
 # cf60fb9c7ca943e8af52e509c6cd62db
 #~ msgid "REST Interface"
 #~ msgstr ""
@@ -1324,25 +1100,6 @@
 #~ "REST Interface see, the :ecosystem:`Simple "
 #~ "REST Interface </tools/http-interfaces>` "
 #~ "documentation."
-#~ msgstr ""
-
-# 1eb5d5818d844cfb99063a813515aeb1
-#~ msgid ""
-#~ "MongoDB provides a web interface that"
-#~ " exposes diagnostic and monitoring "
-#~ "information in a simple web page. "
-#~ "The web interface is accessible at "
-#~ "``localhost:<port>``, where the ``<port>`` "
-#~ "number is **1000** more than the "
-#~ ":program:`mongod` port ."
-#~ msgstr ""
-
-# 516dbdc559c743399d069850379b0f92
-#~ msgid ""
-#~ "For example, if a locally running "
-#~ ":program:`mongod` is using the default "
-#~ "port ``27017``, access the HTTP console"
-#~ " at ``http://localhost:28017``."
 #~ msgstr ""
 
 # c8a418816fb14fb9997852ae5d994fc4
@@ -1371,50 +1128,6 @@
 #~ "indexes."
 #~ msgstr ""
 
-# 67e44a8e5ab548c0b53d503b53dee997
-#~ msgid "`Ganglia <http://sourceforge.net/apps/trac/ganglia/wiki>`_"
-#~ msgstr ""
-
-# 6e5f9d2e7c9641ceb54ea3cb4e26c698
-#~ msgid "`mongodb-ganglia <https://github.com/quiiver/mongodb-ganglia>`_"
-#~ msgstr ""
-
-# 3516775e4c6248ec92357895af7d4866
-#~ msgid ""
-#~ "Python script to report operations per"
-#~ " second, memory usage, btree statistics,"
-#~ " master/slave status and current "
-#~ "connections."
-#~ msgstr ""
-
-# 1d8e339f0ca74beea0e4e92df6f0124c
-#~ msgid "Ganglia"
-#~ msgstr ""
-
-# 328ef1b577404604b447c42dba5dafe4
-#~ msgid ""
-#~ "`gmond_python_modules "
-#~ "<https://github.com/ganglia/gmond_python_modules>`_"
-#~ msgstr ""
-
-# fd13151e2d584ec28a3dd3d598cbf732
-#~ msgid ""
-#~ "Parses output from the "
-#~ ":dbcommand:`serverStatus` and "
-#~ ":dbcommand:`replSetGetStatus` commands."
-#~ msgstr ""
-
-# 43b6ffa6bade4a8c950374dd1fa3d82a
-#~ msgid "`Motop <https://github.com/tart/motop>`_"
-#~ msgstr ""
-
-# f9c8c8c6f0ae4acca9846f04248385ad
-#~ msgid ""
-#~ "Realtime monitoring tool for MongoDB "
-#~ "servers. Shows current operations ordered "
-#~ "by durations every second."
-#~ msgstr ""
-
 # 16056522c7e14d3ab6373e9e13df0336
 #~ msgid "`Zabbix <http://www.zabbix.com/>`_"
 #~ msgstr ""
@@ -1455,42 +1168,11 @@
 #~ "functionality."
 #~ msgstr ""
 
-# 3b9c323ca2ed477eace08670c39c334f
-#~ msgid ""
-#~ "During normal operation, :program:`mongod` and"
-#~ " :program:`mongos` instances report a live"
-#~ " account of all server activity and"
-#~ " operations to either standard output "
-#~ "or a log file. The following "
-#~ "runtime settings control these options."
-#~ msgstr ""
-
 # 600217e585e04e92b01ae18ee0e0efba
 #~ msgid ""
 #~ ":setting:`~systemLog.verbosity`. Increases the "
 #~ "amount of information written to the "
 #~ "log or output."
-#~ msgstr ""
-
-# b77464b86dd44ce68742f114aa900848
-#~ msgid ""
-#~ "Starts a :program:`mongod` instance in "
-#~ ":setting:`verbose <systemLog.verbosity>` mode, "
-#~ "appending data to the log file at"
-#~ " ``/var/log/mongodb/server1.log/``."
-#~ msgstr ""
-
-# 7667052565974dc6bfa5ce220027fe39
-#~ msgid ""
-#~ ":dbcommand:`getLog`. Displays recent messages "
-#~ "from the :program:`mongod` process log."
-#~ msgstr ""
-
-# 4cbbddf2c59246efaca497defae07ad3
-#~ msgid ""
-#~ ":dbcommand:`logRotate`. Rotates the log files"
-#~ " for :program:`mongod` processes only. See"
-#~ " :doc:`/tutorial/rotate-log-files`."
 #~ msgstr ""
 
 # 04aef0eb131d4b02a27fb0f395c67467
@@ -1846,45 +1528,6 @@
 #~ " your database queries and operations."
 #~ msgstr ""
 
-# 5b53d72e81704294860e6bfa2dc03f60
-#~ msgid ""
-#~ "Second, if the replication lag exceeds"
-#~ " the length of the operation log "
-#~ "(:term:`oplog`) then MongoDB will have "
-#~ "to perform an initial sync on the"
-#~ " secondary, copying all data from the"
-#~ " :term:`primary` and rebuilding all "
-#~ "indexes. This is uncommon under normal"
-#~ " circumstances, but if you configure "
-#~ "the oplog to be smaller than the"
-#~ " default, the issue can arise."
-#~ msgstr ""
-
-# c5f3f49b1db442dfbd9bb74cee66a4f8
-#~ msgid ""
-#~ "The size of the oplog is only "
-#~ "configurable during the first run using"
-#~ " the :option:`--oplogSize <mongod --oplogSize>`"
-#~ " argument to the :program:`mongod` command,"
-#~ " or preferably, the "
-#~ ":setting:`~replication.oplogSizeMB` setting in the"
-#~ " MongoDB configuration file. If you "
-#~ "do not specify this on the command"
-#~ " line before running with the "
-#~ ":option:`--replSet <mongod --replSet>` option, "
-#~ ":program:`mongod` will create a default "
-#~ "sized oplog."
-#~ msgstr ""
-
-# 4fbe4f04d0aa41188de58d53cf3073b5
-#~ msgid ""
-#~ "By default, the oplog is 5 percent"
-#~ " of total available disk space on "
-#~ "64-bit systems. For more information "
-#~ "about changing the oplog size, see "
-#~ "the :doc:`/tutorial/change-oplog-size`"
-#~ msgstr ""
-
 # 6d3e5f0b7c84458ea411d2a7d0c01495
 #~ msgid ""
 #~ "The :doc:`/reference/command/replSetGetStatus` document"
@@ -1901,49 +1544,12 @@
 #~ msgid "See the :doc:`/core/sharding` documentation for more information."
 #~ msgstr ""
 
-# 7665fbb20a2c4a6f99a5410498bb93e2
-#~ msgid ""
-#~ "The :term:`config database` maintains a "
-#~ "map identifying which documents are on"
-#~ " which shards. The cluster updates "
-#~ "this map as :term:`chunks <chunk>` move"
-#~ " between shards. When a configuration "
-#~ "server becomes inaccessible, certain sharding"
-#~ " operations become unavailable, such as "
-#~ "moving chunks and starting :program:`mongos`"
-#~ " instances. However, clusters remain "
-#~ "accessible from already-running "
-#~ ":program:`mongos` instances."
-#~ msgstr ""
-
-# d7f8c42e48a54acd88a6d272e15bf628
-#~ msgid ""
-#~ "Because inaccessible configuration servers can"
-#~ " seriously impact the availability of "
-#~ "a sharded cluster, you should monitor"
-#~ " your configuration servers to ensure "
-#~ "that the cluster remains well balanced"
-#~ " and that :program:`mongos` instances can"
-#~ " restart."
-#~ msgstr ""
-
 # 3920a12d5bb4499098c04bc1ec1b62f1
 #~ msgid ""
 #~ "`MMS Monitoring <http://mms.mongodb.com>`_ monitors"
 #~ " config servers and can create "
 #~ "notifications if a config server becomes"
 #~ " inaccessible."
-#~ msgstr ""
-
-# 4b9a84b5312647088be9e693fccaf189
-#~ msgid ""
-#~ "Issue the :method:`db.printShardingStatus()` or "
-#~ ":method:`sh.status()` command to the "
-#~ ":program:`mongos` by way of the "
-#~ ":program:`mongo` shell. This returns an "
-#~ "overview of the entire cluster including"
-#~ " the database name, and a list "
-#~ "of the chunks."
 #~ msgstr ""
 
 # df3854911dc24f229e43e3d5aeb1e3df
@@ -2032,1342 +1638,6 @@
 #~ msgstr ""
 
 #~ msgid "See :ref:`faq-storage-page-faults` for more information."
-=======
-# e98a929a964445368e722491a40c50a5
-#: ../source/administration/monitoring.txt:209
-msgid "`mtop <https://github.com/beaufour/mtop>`_"
-msgstr ""
-
-# c410fe4c7bb24d8fa6803796af83a1f0
-#: ../source/administration/monitoring.txt:213
-msgid "A top like tool."
-msgstr ""
-
-# eecc9f6ff6da45e782161bcebfc31189
-#: ../source/administration/monitoring.txt:215
-msgid "`Munin <http://munin-monitoring.org/>`_"
-msgstr ""
-
-# c90d2def5de84aacb9eaa3b09ef20126
-#: ../source/administration/monitoring.txt:217
-msgid "`mongo-munin <https://github.com/erh/mongo-munin>`_"
-msgstr ""
-
-# e787b61523884bd98b8106a77481b330
-#: ../source/administration/monitoring.txt:219
-msgid "Retrieves server statistics."
-msgstr ""
-
-# 6710b2014f6e4af086688b78489535dd
-# 5fa02198981d437284d547a06e4c6c6d
-#: ../source/administration/monitoring.txt:221
-#: ../source/administration/monitoring.txt:228
-msgid "Munin"
-msgstr ""
-
-# dd9058a23f804d41b0acf500b1b1ea1b
-#: ../source/administration/monitoring.txt:223
-msgid "`mongomon <https://github.com/pcdummy/mongomon>`_"
-msgstr ""
-
-# 09248ea9df7b476d9b63bfa35b3842a2
-#: ../source/administration/monitoring.txt:225
-msgid ""
-"Retrieves collection statistics (sizes, index sizes, and each "
-"(configured) collection count for one DB)."
-msgstr ""
-
-# 7826ff10169c49ffa68ac5dfeb5b5c9b
-#: ../source/administration/monitoring.txt:230
-msgid ""
-"`munin-plugins Ubuntu PPA <https://launchpad.net/~chris-lea/+archive"
-"/munin-plugins>`_"
-msgstr ""
-
-# b772e7628ad94ba5941657eb005d4b67
-#: ../source/administration/monitoring.txt:233
-msgid "Some additional munin plugins not in the main distribution."
-msgstr ""
-
-# 79542534bfb9488cbbae0e3f311fb2f1
-#: ../source/administration/monitoring.txt:235
-msgid "`Nagios <http://www.nagios.org/>`_"
-msgstr ""
-
-# 10024bc5e32744188336ceeb796d7410
-#: ../source/administration/monitoring.txt:237
-msgid "`nagios-plugin-mongodb <https://github.com/mzupan/nagios-plugin-mongodb>`_"
-msgstr ""
-
-# b703533da3e8477088368c6c9a320f69
-#: ../source/administration/monitoring.txt:240
-msgid "A simple Nagios check script, written in Python."
-msgstr ""
-
-# a4d9358845d4453baa37b180f835b3bd
-#: ../source/administration/monitoring.txt:242
-msgid "`SPM Performance Monitoring <https://sematext.com/spm/>`_"
-msgstr ""
-
-# 8a01e40cae934ee293892e8eca288e2f
-#: ../source/administration/monitoring.txt:244
-msgid ""
-"`MongoDB Docker Agent <https://hub.docker.com/r/sematext/spm-agent-"
-"mongodb/>`_"
-msgstr ""
-
-# 7d24bb3d12ed42779db05b1a78e7cf08
-#: ../source/administration/monitoring.txt:246
-msgid ""
-"`Monitoring, Anomaly Detection and Alerting "
-"<https://sematext.com/spm/integrations/mongodb-monitoring/>`_ SPM "
-"monitors all key MongoDB metrics together with infrastructure incl. "
-"Docker and other application metrics e.g. Node.js, Java, NGINX, Apache, "
-"HAProxy or Elasticsearch. SPM is available On Premises and in the Cloud "
-"(SaaS) and provides correlation of metrics and logs."
-msgstr ""
-
-# 1f2e7efc95964dc0b65aa08fad3371c3
-#: ../source/administration/monitoring.txt:249
-msgid ""
-"Also consider `dex <https://github.com/mongolab/dex>`_, an index and "
-"query analyzing tool for MongoDB that compares MongoDB log files and "
-"indexes to make indexing recommendations."
-msgstr ""
-
-# c3fb80a38edd478ca11a9f186ea850df
-#: ../source/administration/monitoring.txt:254
-msgid ""
-":products:`Ops Manager, an on-premise solution available in MongoDB "
-"Enterprise Advanced </mongodb-enterprise-advanced?jmp=docs>`."
-msgstr ""
-
-# a0d7ad4febf54aaeb58bcbda19e2d645
-#: ../source/administration/monitoring.txt:258
-msgid "Hosted (SaaS) Monitoring Tools"
-msgstr ""
-
-# a38750c261594d4692f2e0c65ccdce5f
-#: ../source/administration/monitoring.txt:260
-msgid ""
-"These are monitoring tools provided as a hosted service, usually through "
-"a paid subscription."
-msgstr ""
-
-# 01279bc6b6654c1c913bc16e9a9dd639
-#: ../source/administration/monitoring.txt:266
-msgid "**Name**"
-msgstr ""
-
-# 1f7770909acc4082b8dfdb75ec6b0d32
-#: ../source/administration/monitoring.txt:268
-msgid "**Notes**"
-msgstr ""
-
-# bd78642e17304baa99462ac3f531bbb5
-#: ../source/administration/monitoring.txt:270
-msgid "|mms-home|"
-msgstr ""
-
-# 9fa3593aa70346a18328aaa5298b2409
-#: ../source/administration/monitoring.txt:272
-msgid ""
-"|MMS| is a cloud-based suite of services for managing MongoDB "
-"deployments. |MMS| provides monitoring, backup, and automation "
-"functionality. For an on-premise solution, see also :products:`Ops "
-"Manager, available in MongoDB Enterprise Advanced </mongodb-enterprise-"
-"advanced?jmp=docs>`."
-msgstr ""
-
-# 52760689b8d54e188631166b5a6d81e2
-#: ../source/administration/monitoring.txt:278
-msgid "`Scout <http://scoutapp.com>`_"
-msgstr ""
-
-# b2b3d2e5468440e3a1c08051d56704d4
-#: ../source/administration/monitoring.txt:280
-msgid ""
-"Several plugins, including `MongoDB Monitoring "
-"<https://scoutapp.com/plugin_urls/391-mongodb-monitoring>`_, `MongoDB "
-"Slow Queries <http://scoutapp.com/plugin_urls/291-mongodb-slow-"
-"queries>`_, and `MongoDB Replica Set Monitoring "
-"<http://scoutapp.com/plugin_urls/2251-mongodb-replica-set-monitoring>`_."
-msgstr ""
-
-# 0ef7f1b11dca494fbd5ebb4ae4cb978d
-#: ../source/administration/monitoring.txt:287
-msgid "`Server Density <http://www.serverdensity.com>`_"
-msgstr ""
-
-# 5572a6ce31cc47659ace9047d95f95bf
-#: ../source/administration/monitoring.txt:289
-msgid ""
-"`Dashboard for MongoDB <http://www.serverdensity.com/mongodb-"
-"monitoring/>`_, MongoDB specific alerts, replication failover timeline "
-"and iPhone, iPad and Android mobile apps."
-msgstr ""
-
-# 8d9a625f07b1402a864120b641d9edf6
-#: ../source/administration/monitoring.txt:294
-msgid "`Application Performance Management <http://ibmserviceengage.com>`_"
-msgstr ""
-
-# 1bd767f02374414f9a99107569f7698e
-#: ../source/administration/monitoring.txt:296
-msgid ""
-"IBM has an Application Performance Management SaaS offering that includes"
-" monitor for MongoDB and other applications and middleware."
-msgstr ""
-
-# 896427e3d2144d9fb2e07e0c71f1340b
-#: ../source/administration/monitoring.txt:299
-msgid "`New Relic <http://newrelic.com/>`_"
-msgstr ""
-
-# d9c036ef071d40009f5b736219bb8d0d
-#: ../source/administration/monitoring.txt:301
-msgid ""
-"New Relic offers full support for application performance management. In "
-"addition, New Relic Plugins and Insights enable you to view monitoring "
-"metrics from Cloud Manager in New Relic."
-msgstr ""
-
-# 4f3bbd27db55470daca6a110da8d74d5
-#: ../source/administration/monitoring.txt:305
-msgid "`Datadog <https://www.datadoghq.com/>`_"
-msgstr ""
-
-# 64c90faafb304bbaa58d71f308b93753
-#: ../source/administration/monitoring.txt:307
-msgid ""
-"`Infrastructure monitoring "
-"<http://docs.datadoghq.com/integrations/mongodb/>`_ to visualize the "
-"performance of your MongoDB deployments."
-msgstr ""
-
-# ecff1d0ed4cf4f3ba0592ba388fdcf33
-#: ../source/administration/monitoring.txt:311
-msgid "`SPM Performance Monitoring <https://sematext.com/spm>`_"
-msgstr ""
-
-# 11db45f9d02b429f8d42c7cdaf63e5e5
-#: ../source/administration/monitoring.txt:313
-msgid ""
-"`Monitoring, Anomaly Detection and Alerting "
-"<https://sematext.com/spm/integrations/mongodb-monitoring/>`_ SPM "
-"monitors all key MongoDB metrics together with infrastructure incl. "
-"Docker and other application metrics, e.g. Node.js, Java, NGINX, Apache, "
-"HAProxy or Elasticsearch. SPM provides correlation of metrics and logs."
-msgstr ""
-
-# 3cb6f59068904d2c83f03e96f27a9b3f
-#: ../source/administration/monitoring.txt:321
-msgid "Process Logging"
-msgstr ""
-
-# 35a1c61f8b6b4eb1a66360962b5c789f
-#: ../source/administration/monitoring.txt:323
-msgid ""
-"During normal operation, :program:`mongod` and :program:`mongos` "
-"instances report a live account of all server activity and operations to "
-"either standard output or a log file. The following runtime settings "
-"control these options."
-msgstr ""
-
-# 2170089a508e4bc4b00bef50f9b9eabf
-#: ../source/administration/monitoring.txt:329
-msgid ""
-":setting:`~systemLog.quiet`. Limits the amount of information written to "
-"the log or output."
-msgstr ""
-
-# 15986c422df04e29b9505be69c165116
-#: ../source/administration/monitoring.txt:332
-msgid ""
-":setting:`~systemLog.verbosity`. Increases the amount of information "
-"written to the log or output. You can also modify the logging verbosity "
-"during runtime with the :parameter:`logLevel` parameter or the "
-":method:`db.setLogLevel()` method in the shell."
-msgstr ""
-
-# b9b13624ea654e2e8a4e2222fc26deec
-#: ../source/administration/monitoring.txt:337
-msgid ""
-":setting:`~systemLog.path`. Enables logging to a file, rather than the "
-"standard output. You must specify the full path to the log file when "
-"adjusting this setting."
-msgstr ""
-
-# 14e56c1865ce4034b1459235d5c5f75f
-#: ../source/administration/monitoring.txt:341
-msgid ""
-":setting:`~systemLog.logAppend`. Adds information to a log file instead "
-"of overwriting the file."
-msgstr ""
-
-# 00c52779164b49539cca523874e39ed5
-#: ../source/administration/monitoring.txt:346
-msgid ""
-"You can specify these configuration operations as the command line "
-"arguments to :doc:`mongod </reference/program/mongod>` or :doc:`mongos "
-"</reference/program/mongos>`"
-msgstr ""
-
-# b1665dc9094d4fcb9bbdf29ffba548a3
-#: ../source/administration/monitoring.txt:350
-msgid "For example:"
-msgstr ""
-
-# 9118aa06f1b4474d8674902cb1542323
-#: ../source/administration/monitoring.txt:356
-msgid ""
-"Starts a :program:`mongod` instance in :setting:`verbose "
-"<systemLog.verbosity>` mode, appending data to the log file at "
-"``/var/log/mongodb/server1.log/``."
-msgstr ""
-
-# 177c967e6c31490fbc0438d77017ff60
-#: ../source/administration/monitoring.txt:360
-msgid ""
-"The following :term:`database commands <database command>` also affect "
-"logging:"
-msgstr ""
-
-# 7946d9541cd04ac58d6e4c46d66d7214
-#: ../source/administration/monitoring.txt:363
-msgid ""
-":dbcommand:`getLog`. Displays recent messages from the :program:`mongod` "
-"process log."
-msgstr ""
-
-# 16b577f52b6e40a59056b1a7ea24885a
-#: ../source/administration/monitoring.txt:366
-msgid ""
-":dbcommand:`logRotate`. Rotates the log files for :program:`mongod` "
-"processes only. See :doc:`/tutorial/rotate-log-files`."
-msgstr ""
-
-# d00872604e594386a0e5bf615f409e59
-#: ../source/administration/monitoring.txt:372
-msgid "Log Redaction"
-msgstr ""
-
-# 89a915ac3ea14bd988b69201f317cf57
-#: ../source/administration/monitoring.txt:374
-msgid "Available in MongoDB Enterprise only"
-msgstr ""
-
-# 1d1edb007eae44b38ee9503aeb8f881a
-#: ../source/administration/monitoring.txt:376
-msgid ""
-"A :program:`mongod` running with :setting:`security.redactClientLogData` "
-"redacts :doc:`messages </reference/log-messages>` associated with any "
-"given log event before logging, leaving only metadata, source files, or "
-"line numbers related to the event. "
-":setting:`security.redactClientLogData` prevents potentially sensitive "
-"information from entering the system log at the cost of diagnostic "
-"detail."
-msgstr ""
-
-# 0acd9ee0ded943c591f5909a148c0d66
-#: ../source/administration/monitoring.txt:383
-msgid ""
-"For example, the following operation inserts a document into a "
-":program:`mongod` running without log redaction. The :program:`mongod` "
-"has :setting:`systemLog.component.query.verbosity` set to ``0``:"
-msgstr ""
-
-# 7d1390f8c5e64264876653b539e8516d
-#: ../source/administration/monitoring.txt:391
-msgid "This operation produces the following log event:"
-msgstr ""
-
-# 9a0965d2be59409d847ce5a6629d1376
-#: ../source/administration/monitoring.txt:408
-msgid ""
-"A :program:`mongod` running with :setting:`security.redactClientLogData` "
-"performing the same insert operation produces the following log event:"
-msgstr ""
-
-# ee37adb6750948779778ce102e821c66
-#: ../source/administration/monitoring.txt:413
-msgid ""
-"The exact redacted output may change leading up to the MongoDB 3.4 "
-"release. This output is based on the 3.3 development series build."
-msgstr ""
-
-# c0935379c9334a1f8abcf10031c17e28
-#: ../source/administration/monitoring.txt:420
-msgid ""
-"Use :setting:`~security.redactClientLogData` in conjunction with "
-":doc:`encryption </core/security-encryption>` to assist compliance with "
-"regulatory requirements."
-msgstr ""
-
-# 16d1d520be8042259b9239fe76226baa
-#: ../source/administration/monitoring.txt:425
-msgid "Diagnosing Performance Issues"
-msgstr ""
-
-# ec7b1dd7ad31408ebf1723b0b1d22143
-#: ../source/includes/intro-performance.rst:1
-msgid ""
-"As you develop and operate applications with MongoDB, you may want to "
-"analyze the performance of the database as the application. "
-":doc:`/administration/analyzing-mongodb-performance` discusses some of "
-"the operational factors that can influence performance."
-msgstr ""
-
-# 9cea709d7fa1497cb6373a653e3d717d
-#: ../source/administration/monitoring.txt:432
-msgid "Replication and Monitoring"
-msgstr ""
-
-# 57051c83cb19451da47b7daf82d51397
-#: ../source/administration/monitoring.txt:434
-msgid ""
-"Beyond the basic monitoring requirements for any MongoDB instance, for "
-"replica sets, administrators must monitor *replication lag*. "
-"\"Replication lag\" refers to the amount of time that it takes to copy "
-"(i.e. replicate) a write operation on the :term:`primary` to a "
-":term:`secondary`. Some small delay period may be acceptable, but two "
-"significant problems emerge as replication lag grows:"
-msgstr ""
-
-# eb0428db05f14d349ccb682d08d1bae2
-#: ../source/administration/monitoring.txt:441
-msgid ""
-"First, operations that occurred during the period of lag are not "
-"replicated to one or more secondaries. If you're using replication to "
-"ensure data persistence, exceptionally long delays may impact the "
-"integrity of your data set."
-msgstr ""
-
-# 65148099b1b6489382d70990932b2373
-#: ../source/administration/monitoring.txt:446
-msgid ""
-"Second, if the replication lag exceeds the length of the operation log "
-"(:term:`oplog`) then MongoDB will have to perform an initial sync on the "
-"secondary, copying all data from the :term:`primary` and rebuilding all "
-"indexes. This is uncommon under normal circumstances, but if you "
-"configure the oplog to be smaller than the default, the issue can arise."
-msgstr ""
-
-# 1ed1c20842a847828206bbbb343f7876
-#: ../source/administration/monitoring.txt:455
-msgid ""
-"The size of the oplog is only configurable during the first run using the"
-" :option:`--oplogSize <mongod --oplogSize>` argument to the "
-":program:`mongod` command, or preferably, the "
-":setting:`~replication.oplogSizeMB` setting in the MongoDB configuration "
-"file. If you do not specify this on the command line before running with "
-"the :option:`--replSet <mongod --replSet>` option, :program:`mongod` will"
-" create a default sized oplog."
-msgstr ""
-
-# 43aa3f11b96e4886ba9744e3a3f80567
-#: ../source/administration/monitoring.txt:463
-msgid ""
-"By default, the oplog is 5 percent of total available disk space on "
-"64-bit systems. For more information about changing the oplog size, see "
-"the :doc:`/tutorial/change-oplog-size`"
-msgstr ""
-
-# 602971b5ef4d40b89b585ac83a4df43f
-#: ../source/administration/monitoring.txt:467
-msgid ""
-"For causes of replication lag, see :ref:`Replication Lag <replica-set-"
-"replication-lag>`."
-msgstr ""
-
-# 284217e3c0c947d0930e986c1d3a5126
-#: ../source/administration/monitoring.txt:470
-msgid ""
-"Replication issues are most often the result of network connectivity "
-"issues between members, or the result of a :term:`primary` that does not "
-"have the resources to support application and replication traffic. To "
-"check the status of a replica, use the :dbcommand:`replSetGetStatus` or "
-"the following helper in the shell:"
-msgstr ""
-
-# 2b2d81287a8a4e819dc39617b596881e
-#: ../source/administration/monitoring.txt:480
-msgid ""
-"The :dbcommand:`replSetGetStatus` reference provides a more in-depth "
-"overview view of this output. In general, watch the value of "
-":data:`~replSetGetStatus.members.optimeDate`, and pay particular "
-"attention to the time difference between the :term:`primary` and the "
-":term:`secondary` members."
-msgstr ""
-
-# 0ea9ad2afad946a9915b869f11249044
-#: ../source/administration/monitoring.txt:487
-msgid "Sharding and Monitoring"
-msgstr ""
-
-# 67da8b6f8ed5428587bc5b53a532c60e
-#: ../source/administration/monitoring.txt:489
-msgid ""
-"In most cases, the components of :term:`sharded clusters <sharded "
-"cluster>` benefit from the same monitoring and analysis as all other "
-"MongoDB instances. In addition, clusters require further monitoring to "
-"ensure that data is effectively distributed among nodes and that sharding"
-" operations are functioning appropriately."
-msgstr ""
-
-# 255244c47eb0469aa7c05ee255f49e6d
-#: ../source/administration/monitoring.txt:495
-msgid "See the :doc:`/sharding` documentation for more information."
-msgstr ""
-
-# 3c24fbf51ece4468ae95a23920c73442
-#: ../source/administration/monitoring.txt:499
-msgid "Config Servers"
-msgstr ""
-
-# e66559c6b1c642cfbe6a4f63f259fa21
-#: ../source/administration/monitoring.txt:501
-msgid ""
-"The :term:`config database` maintains a map identifying which documents "
-"are on which shards. The cluster updates this map as :term:`chunks "
-"<chunk>` move between shards. When a configuration server becomes "
-"inaccessible, certain sharding operations become unavailable, such as "
-"moving chunks and starting :program:`mongos` instances. However, clusters"
-" remain accessible from already-running :program:`mongos` instances."
-msgstr ""
-
-# b67b8f188546415fbe577668923f7c2e
-#: ../source/administration/monitoring.txt:509
-msgid ""
-"Because inaccessible configuration servers can seriously impact the "
-"availability of a sharded cluster, you should monitor your configuration "
-"servers to ensure that the cluster remains well balanced and that "
-":program:`mongos` instances can restart."
-msgstr ""
-
-# a7651544e99240d2868e300d1516b886
-#: ../source/administration/monitoring.txt:514
-msgid ""
-"|mms-home| and :products:`Ops Manager </mongodb-enterprise-"
-"advanced?jmp=docs>` monitor config servers and can create notifications "
-"if a config server becomes inaccessible. See the |mms-docs| and "
-":opsmgr:`Ops Manager documentation </application>` for more information."
-msgstr ""
-
-# 30160dc4baab4c4382b155e913076ee7
-#: ../source/administration/monitoring.txt:521
-msgid "Balancing and Chunk Distribution"
-msgstr ""
-
-# e1a6d59eb5cd4a6d911cb7fbdf097224
-#: ../source/administration/monitoring.txt:523
-msgid ""
-"The most effective :term:`sharded cluster` deployments evenly balance "
-":term:`chunks <chunk>` among the shards. To facilitate this, MongoDB has "
-"a background :term:`balancer` process that distributes data to ensure "
-"that chunks are always optimally distributed among the :term:`shards "
-"<shard>`."
-msgstr ""
-
-# ec657b0e51c3466dab11aade50691028
-#: ../source/administration/monitoring.txt:528
-msgid ""
-"Issue the :method:`db.printShardingStatus()` or :method:`sh.status()` "
-"command to the :program:`mongos` by way of the :program:`mongo` shell. "
-"This returns an overview of the entire cluster including the database "
-"name, and a list of the chunks."
-msgstr ""
-
-# 5e1a38946c9242958224b6b6c72cb6ce
-#: ../source/administration/monitoring.txt:534
-msgid "Stale Locks"
-msgstr ""
-
-# 0ab4676f040f455bba6c2ec7087a3d16
-#: ../source/administration/monitoring.txt:536
-msgid ""
-"To check the lock status of the database, connect to a :program:`mongos` "
-"instance using the :program:`mongo` shell. Issue the following command "
-"sequence to switch to the ``config`` database and display all outstanding"
-" locks on the shard database:"
-msgstr ""
-
-# b1b5707c67694077845193abda77c53d
-#: ../source/administration/monitoring.txt:546
-msgid ""
-"The balancing process takes a special \"balancer\" lock that prevents "
-"other balancing activity from transpiring. In the ``config`` database, "
-"use the following command to view the \"balancer\" lock."
-msgstr ""
-
-# 09377693feaf4324a0e9d064cd05af93
-#: ../source/administration/monitoring.txt:556
-msgid ""
-"Starting in 3.4, the primary of the CSRS config server holds the "
-"\"balancer\" lock, using a process id named \"ConfigServer\". This lock "
-"is never released. To determine if the balancer is running, see :ref"
-":`sharding-balancing-is-running`."
-msgstr ""
-
-# 0822c6d12c3b4f1d9fe8af42171c6c76
-#: ../source/includes/extracts/additional-resources-monitoring.rst:4
-msgid "Additional Resources"
-msgstr ""
-
-# 397ce86c5d074874b4dfc84eee1e1075
-#: ../source/includes/extracts/additional-resources-monitoring.rst:6
-msgid ""
-"`MongoDB Production Readiness Consulting Package "
-"<https://www.mongodb.com/products/consulting?jmp=docs#s_product_readiness>`_"
-msgstr ""
-
-#~ msgid ""
-#~ ":setting:`systemLog.path`. Enables logging to "
-#~ "a file, rather than the standard "
-#~ "output. You must specify the full "
-#~ "path to the log file when "
-#~ "adjusting this setting."
-#~ msgstr ""
-
-#~ msgid ""
-#~ ":setting:`logappend`. Adds information to a"
-#~ " log file instead of overwriting the"
-#~ " file."
-#~ msgstr ""
-
-#~ msgid ""
-#~ "A page fault occurs when MongoDB "
-#~ "requires data not located in physical"
-#~ " memory, and must read from virtual"
-#~ " memory. To check for page faults,"
-#~ " see the :data:`extra_info.page_faults "
-#~ "<serverStatus.extra_info.page_faults>` value in the"
-#~ " :dbcommand:`serverStatus` output. This data "
-#~ "is only available on Linux systems."
-#~ msgstr ""
-
-#~ msgid ""
-#~ "Increasing the amount of RAM accessible"
-#~ " to MongoDB may help reduce the "
-#~ "number of page faults. If this is"
-#~ " not possible, you may want to "
-#~ "consider deploying a :term:`sharded cluster`"
-#~ " and/or adding :term:`shards <shard>` to"
-#~ " your deployment to distribute load "
-#~ "among :program:`mongod` instances."
->>>>>>> 2478a500
-#~ msgstr ""
-
-#~ msgid ""
-#~ "By default, :program:`mongod` records all "
-#~ "\"slow\" queries to its :setting:`log "
-#~ "<logpath>`, as defined by "
-<<<<<<< HEAD
-#~ ":setting:`~operationProfiling.slowOpThresholdMs`."
-#~ msgstr ""
-
-#~ msgid "Third Party Tools"
-#~ msgstr ""
-
-#~ msgid ""
-#~ "A number of third party monitoring "
-#~ "tools have support for MongoDB, either"
-#~ " directly, or through their own "
-#~ "plugins."
-#~ msgstr ""
-
-#~ msgid "Self Hosted Monitoring Tools"
-#~ msgstr ""
-
-#~ msgid ""
-#~ "These are monitoring tools that you "
-#~ "must install, configure and maintain on"
-#~ " your own servers. Most are open "
-#~ "source."
-#~ msgstr ""
-
-#~ msgid "**Tool**"
-#~ msgstr ""
-
-#~ msgid "**Plugin**"
-#~ msgstr ""
-
-#~ msgid "**Description**"
-#~ msgstr ""
-
-#~ msgid "`mtop <https://github.com/beaufour/mtop>`_"
-#~ msgstr ""
-
-#~ msgid "*None*"
-#~ msgstr ""
-
-#~ msgid "A top like tool."
-#~ msgstr ""
-
-#~ msgid "`Munin <http://munin-monitoring.org/>`_"
-#~ msgstr ""
-
-#~ msgid "`mongo-munin <https://github.com/erh/mongo-munin>`_"
-#~ msgstr ""
-
-#~ msgid "Retrieves server statistics."
-#~ msgstr ""
-
-#~ msgid "Munin"
-#~ msgstr ""
-
-#~ msgid "`mongomon <https://github.com/pcdummy/mongomon>`_"
-=======
-#~ ":setting:`~operationProfiling.slowOpThresholdMs`. Unlike "
-#~ "log data, the data in ``system.profile``"
-#~ " does not persist between :program:`mongod`"
-#~ " restarts."
-#~ msgstr ""
-
-# 4770b68598284873afde4eca8a56fb73
-#~ msgid ""
-#~ "Monitoring is a critical component of"
-#~ " all database administration. A firm "
-#~ "grasp of MongoDB's reporting will allow"
-#~ " you to assess the state of "
-#~ "your database and maintain your "
-#~ "deployment without crisis. Additionally, a "
-#~ "sense of MongoDB's normal operational "
-#~ "parameters will allow you to diagnose"
-#~ " before they escalate to failures."
-#~ msgstr ""
-
-# 770a9dae82784a3880753a318fa51ff3
-#~ msgid ""
-#~ "`MongoDB Management Service (MMS) "
-#~ "<https://mms.mongodb.com/?pk_campaign=mongodb-"
-#~ "org&pk_kwd=monitoring>`_ is a hosted "
-#~ "monitoring service which collects and "
-#~ "aggregates data to provide insight into"
-#~ " the performance and operation of "
-#~ "MongoDB deployments. See the `MMS "
-#~ "documentation <http://mms.mongodb.com/help/>`_ for "
-#~ "more information."
-#~ msgstr ""
-
-# 44828776d1994b3fb58428184c9232ad
-#~ msgid ""
-#~ "Third, `MMS Monitoring Service "
-#~ "<https://mms.mongodb.com/?pk_campaign=mongodb-"
-#~ "org&pk_kwd=monitoring>`_ collects data from "
-#~ "running MongoDB deployments and provides "
-#~ "visualization and alerts based on that"
-#~ " data. MMS is a free service "
-#~ "provided by MongoDB."
-#~ msgstr ""
-
-# cf60fb9c7ca943e8af52e509c6cd62db
-#~ msgid "REST Interface"
->>>>>>> 2478a500
-#~ msgstr ""
-
-# dbdcaa7b1ebd40ea95762a4ef6a0ff42
-#~ msgid ""
-<<<<<<< HEAD
-#~ "Retrieves collection statistics (sizes, index"
-#~ " sizes, and each (configured) collection"
-#~ " count for one DB)."
-=======
-#~ "MongoDB provides a simple REST interface"
-#~ " that can be useful for configuring"
-#~ " monitoring and alert scripts, and "
-#~ "for other administrative tasks."
-#~ msgstr ""
-
-# b04c67059a5440ff8b32e29652502754
-#~ msgid ""
-#~ "To enable, configure :program:`mongod` to "
-#~ "use :term:`REST`, either by starting "
-#~ ":program:`mongod` with the :setting:`--rest "
-#~ "<REST>` option, or by setting the "
-#~ ":setting:`net.http.RESTInterfaceEnabled` setting to "
-#~ "``true`` in a :doc:`configuration file "
-#~ "</reference/configuration-options/>`."
-#~ msgstr ""
-
-# 86d1c6ad0fdb40e5ade548c0ba7d6055
-#~ msgid ""
-#~ "For more information on using the "
-#~ "REST Interface see, the :ecosystem:`Simple "
-#~ "REST Interface </tools/http-interfaces>` "
-#~ "documentation."
-#~ msgstr ""
-
-# c8a418816fb14fb9997852ae5d994fc4
-#~ msgid ""
-#~ ":dbcommand:`serverStatus` outputs an account "
-#~ "of the state of a MongoDB "
-#~ "instance. This command is rarely run "
-#~ "directly. In most cases, the data "
-#~ "is more meaningful when aggregated, as"
-#~ " one would see with monitoring tools"
-#~ " including `MMS <http://mms.mongodb.com>`_ . "
-#~ "Nevertheless, all administrators should be "
-#~ "familiar with the data provided by "
-#~ ":dbcommand:`serverStatus`."
-#~ msgstr ""
-
-# e29679c0a7484d968f359bfb10d43f5f
-#~ msgid ""
-#~ "The :dbcommand:`collStats` provides statistics "
-#~ "that resemble :dbcommand:`dbStats` on the "
-#~ "collection level, including a count of"
-#~ " the objects in the collection, the"
-#~ " size of the collection, the amount"
-#~ " of disk space used by the "
-#~ "collection, and information about its "
-#~ "indexes."
-#~ msgstr ""
-
-# 16056522c7e14d3ab6373e9e13df0336
-#~ msgid "`Zabbix <http://www.zabbix.com/>`_"
-#~ msgstr ""
-
-# 99c5f92ec47f4b93a853c70d3604572f
-#~ msgid "`mikoomi-mongodb <https://code.google.com/p/mikoomi/wiki/03>`_"
-#~ msgstr ""
-
-# d89eb1233d254f4b91b6e169d39f405e
-#~ msgid ""
-#~ "Monitors availability, resource utilization, "
-#~ "health, performance and other important "
-#~ "metrics."
-#~ msgstr ""
-
-# cc7890536ada4112a2a5a052b52e62da
-#~ msgid ""
-#~ "As part of `MongoDB Enterprise "
-#~ "<http://www.mongodb.com/products/mongodb-enterprise>`_, "
-#~ "you can run `MMS On-Prem "
-#~ "<http://mms.mongodb.com>`_, which offers the "
-#~ "features of MMS in a package that"
-#~ " runs within your infrastructure."
-#~ msgstr ""
-
-# f4815db5326745538a51f3b966265782
-#~ msgid ""
-#~ "`MongoDB Management Service "
-#~ "<https://mms.mongodb.com/?pk_campaign=mongodb-"
-#~ "org&pk_kwd=monitoring>`_"
-#~ msgstr ""
-
-# e3c3efe3bdd94970a09030da53f7ca02
-#~ msgid ""
-#~ "MMS is a cloud-based suite of "
-#~ "services for managing MongoDB deployments. "
-#~ "MMS provides monitoring and backup "
-#~ "functionality."
-#~ msgstr ""
-
-# 600217e585e04e92b01ae18ee0e0efba
-#~ msgid ""
-#~ ":setting:`~systemLog.verbosity`. Increases the "
-#~ "amount of information written to the "
-#~ "log or output."
-#~ msgstr ""
-
-# 04aef0eb131d4b02a27fb0f395c67467
-#~ msgid ""
-#~ "Degraded performance in MongoDB is "
-#~ "typically a function of the relationship"
-#~ " between the quantity of data stored"
-#~ " in the database, the amount of "
-#~ "system RAM, the number of connections"
-#~ " to the database, and the amount "
-#~ "of time the database spends in a"
-#~ " locked state."
-#~ msgstr ""
-
-# 721fd854ecfc49988a30008cbd318020
-#~ msgid ""
-#~ "In some cases performance issues may "
-#~ "be transient and related to traffic "
-#~ "load, data access patterns, or the "
-#~ "availability of hardware on the host "
-#~ "system for virtualized environments. Some "
-#~ "users also experience performance limitations"
-#~ " as a result of inadequate or "
-#~ "inappropriate indexing strategies, or as "
-#~ "a consequence of poor schema design "
-#~ "patterns. In other situations, performance "
-#~ "issues may indicate that the database"
-#~ " may be operating at capacity and "
-#~ "that it is time to add additional"
-#~ " capacity to the database."
-#~ msgstr ""
-
-# 1cb2ac0471c84d52a67dcbf369ed3c64
-#~ msgid "The following are some causes of degraded performance in MongoDB."
-#~ msgstr ""
-
-# c08063a10f594431a0a60957151d8b9e
-#~ msgid "Locks"
-#~ msgstr ""
-
-# 0fc4646e9a424272a0d6ab002b386eac
-#~ msgid ""
-#~ "MongoDB uses a locking system to "
-#~ "ensure data set consistency. However, if"
-#~ " certain operations are long-running, "
-#~ "or a queue forms, performance will "
-#~ "slow as requests and operations wait "
-#~ "for the lock. Lock-related slowdowns "
-#~ "can be intermittent. To see if the"
-#~ " lock has been affecting your "
-#~ "performance, look to the data in "
-#~ "the :ref:`globalLock` section of the "
-#~ ":dbcommand:`serverStatus` output. If "
-#~ ":data:`globalLock.currentQueue.total "
-#~ "<serverStatus.globalLock.currentQueue.total>` is "
-#~ "consistently high, then there is a "
-#~ "chance that a large number of "
-#~ "requests are waiting for a lock. "
-#~ "This indicates a possible concurrency "
-#~ "issue that may be affecting performance."
-#~ msgstr ""
-
-# 6011b10b2d744306ac1b7742d4752ab8
-#~ msgid ""
-#~ "If :data:`globalLock.totalTime "
-#~ "<serverStatus.globalLock.totalTime>` is high "
-#~ "relative to :data:`~serverStatus.uptime`, the "
-#~ "database has existed in a lock "
-#~ "state for a significant amount of "
-#~ "time. If :data:`globalLock.ratio "
-#~ "<serverStatus.globalLock.ratio>` is also high, "
-#~ "MongoDB has likely been processing a "
-#~ "large number of long running queries."
-#~ " Long queries are often the result"
-#~ " of a number of factors: ineffective"
-#~ " use of indexes, non-optimal schema"
-#~ " design, poor query structure, system "
-#~ "architecture issues, or insufficient RAM "
-#~ "resulting in :ref:`page faults "
-#~ "<administration-monitoring-page-faults>` and "
-#~ "disk reads."
-#~ msgstr ""
-
-# 9a14de9ad581467e8cf9e1b6e7fa05ba
-#~ msgid "Memory Usage"
->>>>>>> 2478a500
-#~ msgstr ""
-
-# 194aaf1fb0cc4124947cecbd4bf2344b
-#~ msgid ""
-<<<<<<< HEAD
-#~ "`munin-plugins Ubuntu PPA "
-#~ "<https://launchpad.net/~chris-lea/+archive/munin-"
-#~ "plugins>`_"
-#~ msgstr ""
-
-#~ msgid "Some additional munin plugins not in the main distribution."
-#~ msgstr ""
-
-#~ msgid "`Nagios <http://www.nagios.org/>`_"
-=======
-#~ "MongoDB uses memory mapped files to "
-#~ "store data. Given a data set of"
-#~ " sufficient size, the MongoDB process "
-#~ "will allocate all available memory on"
-#~ " the system for its use. While "
-#~ "this is part of the design, and"
-#~ " affords MongoDB superior performance, the"
-#~ " memory mapped files make it "
-#~ "difficult to determine if the amount "
-#~ "of RAM is sufficient for the data"
-#~ " set."
->>>>>>> 2478a500
-#~ msgstr ""
-
-# c610b6ed94f84436a9afba30136df36b
-#~ msgid ""
-<<<<<<< HEAD
-#~ "`nagios-plugin-mongodb <https://github.com/mzupan"
-#~ "/nagios-plugin-mongodb>`_"
-#~ msgstr ""
-
-#~ msgid "A simple Nagios check script, written in Python."
-=======
-#~ "The :ref:`memory usage statuses <memory-"
-#~ "status>` metrics of the "
-#~ ":dbcommand:`serverStatus` output can provide "
-#~ "insight into MongoDB's memory use. Check"
-#~ " the resident memory use (i.e. "
-#~ ":data:`mem.resident <serverStatus.mem.resident>`): if "
-#~ "this exceeds the amount of system "
-#~ "memory *and* there is a significant "
-#~ "amount of data on disk that isn't"
-#~ " in RAM, you may have exceeded "
-#~ "the capacity of your system."
->>>>>>> 2478a500
-#~ msgstr ""
-
-# 49e77d3a2d5544f3b3dd05d97d61748e
-#~ msgid ""
-<<<<<<< HEAD
-#~ "Also consider `dex "
-#~ "<https://github.com/mongolab/dex>`_, an index and"
-#~ " query analyzing tool for MongoDB "
-#~ "that compares MongoDB log files and "
-#~ "indexes to make indexing recommendations."
-=======
-#~ "You should also check the amount "
-#~ "of mapped memory (i.e. :data:`mem.mapped "
-#~ "<serverStatus.mem.mapped>`.) If this value is"
-#~ " greater than the amount of system"
-#~ " memory, some operations will require "
-#~ "disk access :term:`page faults <page "
-#~ "fault>` to read data from virtual "
-#~ "memory and negatively affect performance."
-#~ msgstr ""
-
-# b8419f495a5342628168af919dd15765
-#~ msgid "Page Faults"
->>>>>>> 2478a500
-#~ msgstr ""
-
-# 9e98f72edd714619ad85460fc3517e53
-#~ msgid ""
-<<<<<<< HEAD
-#~ ":products:`Ops Manager, an on-premise "
-#~ "solution available in MongoDB Enterprise "
-#~ "Advanced </mongodb-enterprise-advanced?jmp=docs>`."
-=======
-#~ "A single page fault completes quickly"
-#~ " and is not problematic. However, in"
-#~ " aggregate, large volumes of page "
-#~ "faults typically indicate that MongoDB "
-#~ "is reading too much data from "
-#~ "disk. In many situations, MongoDB's read"
-#~ " locks will \"yield\" after a page"
-#~ " fault to allow other processes to"
-#~ " read and avoid blocking while "
-#~ "waiting for the next page to read"
-#~ " into memory. This approach improves "
-#~ "concurrency, and also improves overall "
-#~ "throughput in high volume systems."
-#~ msgstr ""
-
-# 2dcac990d63d4f3789789fba5888ded7
-#~ msgid "Number of Connections"
-#~ msgstr ""
-
-# 33a130ce52174b4888c79ff8a3a13e23
-#~ msgid ""
-#~ "In some cases, the number of "
-#~ "connections between the application layer "
-#~ "(i.e. clients) and the database can "
-#~ "overwhelm the ability of the server "
-#~ "to handle requests. This can produce "
-#~ "performance irregularities. The following "
-#~ "fields in the :dbcommand:`serverStatus` "
-#~ "document can provide insight:"
-#~ msgstr ""
-
-# 26a3831aad4c4b6f8a20d1d065006e2a
-#~ msgid ""
-#~ ":data:`globalLock.activeClients "
-#~ "<serverStatus.globalLock.activeClients>` contains a "
-#~ "counter of the total number of "
-#~ "clients with active operations in "
-#~ "progress or queued."
-#~ msgstr ""
-
-# c5e1bf63212848dfbda760f6118fd953
-#~ msgid ""
-#~ ":data:`~serverStatus.connections` is a container "
-#~ "for the following two fields:"
-#~ msgstr ""
-
-# 64c3700f2e6b4f4e90e385866267459b
-#~ msgid ""
-#~ ":data:`~serverStatus.connections.current` the total "
-#~ "number of current clients that connect"
-#~ " to the database instance."
-#~ msgstr ""
-
-# de069649cd184c269ee9f6a1f3be3630
-#~ msgid ""
-#~ ":data:`~serverStatus.connections.available` the total "
-#~ "number of unused collections available "
-#~ "for new clients."
-#~ msgstr ""
-
-# 38325a02138e44a2b3a99347dc277217
-#~ msgid ""
-#~ "If requests are high because there "
-#~ "are numerous concurrent application requests,"
-#~ " the database may have trouble "
-#~ "keeping up with demand. If this is"
-#~ " the case, then you will need "
-#~ "to increase the capacity of your "
-#~ "deployment. For read-heavy applications "
-#~ "increase the size of your :term:`replica"
-#~ " set` and distribute read operations "
-#~ "to :term:`secondary` members. For write "
-#~ "heavy applications, deploy :term:`sharding` "
-#~ "and add one or more :term:`shards "
-#~ "<shard>` to a :term:`sharded cluster` to"
-#~ " distribute load among :program:`mongod` "
-#~ "instances."
-#~ msgstr ""
-
-# fb9fabc4299542b5961970a81372788f
-#~ msgid ""
-#~ "Spikes in the number of connections "
-#~ "can also be the result of "
-#~ "application or driver errors. All of "
-#~ "the officially supported MongoDB drivers "
-#~ "implement connection pooling, which allows "
-#~ "clients to use and reuse connections "
-#~ "more efficiently. Extremely high numbers "
-#~ "of connections, particularly without "
-#~ "corresponding workload is often indicative "
-#~ "of a driver or other configuration "
-#~ "error."
-#~ msgstr ""
-
-# ff415bb940fa470cb0e590df707b4064
-#~ msgid ""
-#~ "Unless constrained by system-wide limits"
-#~ " MongoDB has no limit on incoming "
-#~ "connections. You can modify system "
-#~ "limits using the ``ulimit`` command, or"
-#~ " by editing your system's ``/etc/sysctl``"
-#~ " file. See :doc:`/reference/ulimit` for "
-#~ "more information."
-#~ msgstr ""
-
-# ba52d1237f8a454da7da19e842d96b7b
-#~ msgid "Database Profiling"
-#~ msgstr ""
-
-# dfbcbe74445c41fab2ba21092311ff67
-#~ msgid ""
-#~ "MongoDB's \"Profiler\" is a database "
-#~ "profiling system that can help identify"
-#~ " inefficient queries and operations."
-#~ msgstr ""
-
-# c335c44b49a640afae6fc2634849fcc6
-#~ msgid "The following profiling levels are available:"
-#~ msgstr ""
-
-# 5a7a37edc72642b6b3dd0d81bb45de65
-#~ msgid "**Level**"
-#~ msgstr ""
-
-# 49dbb18dddc1415fbdeb478b72494a13
-#~ msgid "**Setting**"
-#~ msgstr ""
-
-# 82cb7f8ca459465d8012237bd004ce13
-#~ msgid "0"
-#~ msgstr ""
-
-# c9b6814884d5428086ef2e77201de0a9
-#~ msgid "Off. No profiling"
-#~ msgstr ""
-
-# 78218f94f0224e02866a8be74bc921a9
-#~ msgid "1"
-#~ msgstr ""
-
-# eefd9a0e695a45c3884923d76acfb582
-#~ msgid "On. Only includes *\"slow\"* operations"
-#~ msgstr ""
-
-# 1ff7edc824384a279cb93cbabfc3153d
-#~ msgid "2"
-#~ msgstr ""
-
-# 6aa2a0259c53492db08d5d8966bc45d4
-#~ msgid "On. Includes *all* operations"
-#~ msgstr ""
-
-# a72e69000cdb42158f2b16fa9ba4df2c
-#~ msgid ""
-#~ "Enable the profiler by setting the "
-#~ ":dbcommand:`profile` value using the following"
-#~ " command in the :program:`mongo` shell:"
-#~ msgstr ""
-
-# 9f4073df951d4feda7320722259665a6
-#~ msgid ""
-#~ "The :setting:`~operationProfiling.slowOpThresholdMs` "
-#~ "setting defines what constitutes a "
-#~ "\"slow\" operation. To set the threshold"
-#~ " above which the profiler considers "
-#~ "operations \"slow\" (and thus, included "
-#~ "in the level ``1`` profiling data), "
-#~ "you can configure "
-#~ ":setting:`~operationProfiling.slowOpThresholdMs` at "
-#~ "runtime as an argument to the "
-#~ ":method:`db.setProfilingLevel()` operation."
-#~ msgstr ""
-
-# 3fa89efd1b0849a3ad3e873cfc80bccc
-#~ msgid "See"
-#~ msgstr ""
-
-# c15f706f796f45e599e0d3aec2ca2609
-#~ msgid ""
-#~ "Because the database profiler can "
-#~ "negatively impact performance, only enable "
-#~ "profiling for strategic intervals and as"
-#~ " minimally as possible on production "
-#~ "systems."
-#~ msgstr ""
-
-# 16d142bb786c49a4bba13e1e3aa4b49d
-#~ msgid ""
-#~ "You may enable profiling on a "
-#~ "per-:program:`mongod` basis. This setting will"
-#~ " not propagate across a :term:`replica "
-#~ "set` or :term:`sharded cluster`."
-#~ msgstr ""
-
-# 9ff33374c3ba41dfadfc041ace5753eb
-#~ msgid ""
-#~ "You can view the output of the "
-#~ "profiler in the ``system.profile`` collection"
-#~ " of your database by issuing the "
-#~ "``show profile`` command in the "
-#~ ":program:`mongo` shell, or with the "
-#~ "following operation:"
-#~ msgstr ""
-
-# 9a677158e64549a4861254bfae4f68f2
-#~ msgid ""
-#~ "This returns all operations that lasted"
-#~ " longer than 100 milliseconds. Ensure "
-#~ "that the value specified here (``100``,"
-#~ " in this example) is above the "
-#~ ":setting:`~operationProfiling.slowOpThresholdMs` threshold."
-#~ msgstr ""
-
-# 17d4ea43214c4311b231c9dc789443c7
-#~ msgid ""
-#~ ":doc:`/administration/optimization` addresses strategies"
-#~ " that may improve the performance of"
-#~ " your database queries and operations."
-#~ msgstr ""
-
-# 6d3e5f0b7c84458ea411d2a7d0c01495
-#~ msgid ""
-#~ "The :doc:`/reference/command/replSetGetStatus` document"
-#~ " provides a more in-depth overview"
-#~ " view of this output. In general, "
-#~ "watch the value of "
-#~ ":data:`~replSetGetStatus.members.optimeDate`, and pay "
-#~ "particular attention to the time "
-#~ "difference between the :term:`primary` and "
-#~ "the :term:`secondary` members."
-#~ msgstr ""
-
-# ffe93ae937594bb58a0bacb2087ea5f6
-#~ msgid "See the :doc:`/core/sharding` documentation for more information."
-#~ msgstr ""
-
-# 3920a12d5bb4499098c04bc1ec1b62f1
-#~ msgid ""
-#~ "`MMS Monitoring <http://mms.mongodb.com>`_ monitors"
-#~ " config servers and can create "
-#~ "notifications if a config server becomes"
-#~ " inaccessible."
-#~ msgstr ""
-
-# df3854911dc24f229e43e3d5aeb1e3df
-#~ msgid ""
-#~ "In nearly every case, all locks "
-#~ "used by the balancer are automatically"
-#~ " released when they become stale. "
-#~ "However, because any long lasting lock"
-#~ " can block future balancing, it's "
-#~ "important to ensure that all locks "
-#~ "are legitimate. To check the lock "
-#~ "status of the database, connect to "
-#~ "a :program:`mongos` instance using the "
-#~ ":program:`mongo` shell. Issue the following"
-#~ " command sequence to switch to the"
-#~ " ``config`` database and display all "
-#~ "outstanding locks on the shard database:"
-#~ msgstr ""
-
-# 355d0276a0774718b6f0e1399836d1f4
-#~ msgid ""
-#~ "For active deployments, the above query"
-#~ " can provide insights. The balancing "
-#~ "process, which originates on a randomly"
-#~ " selected :program:`mongos`, takes a "
-#~ "special \"balancer\" lock that prevents "
-#~ "other balancing activity from transpiring. "
-#~ "Use the following command, also to "
-#~ "the ``config`` database, to check the"
-#~ " status of the \"balancer\" lock."
-#~ msgstr ""
-
-# ab7ffcc85e014855bfc5c0248435b279
-#~ msgid ""
-#~ "If this lock exists, make sure "
-#~ "that the balancer process is actively"
-#~ " using this lock."
-#~ msgstr ""
-
-#~ msgid ""
-#~ "Page faults can occur as MongoDB "
-#~ "reads from or writes data to parts"
-#~ " of its data files that are not"
-#~ " currently located in physical memory. "
-#~ "In contrast, operating system page "
-#~ "faults happen when physical memory is"
-#~ " exhausted and pages of physical "
-#~ "memory are swapped to disk."
-#~ msgstr ""
-
-#~ msgid ""
-#~ "Page faults triggered by MongoDB are "
-#~ "reported as the total number of "
-#~ "page faults in one second. To "
-#~ "check for page faults, see the "
-#~ ":data:`extra_info.page_faults "
-#~ "<serverStatus.extra_info.page_faults>` value in the"
-#~ " :dbcommand:`serverStatus` output."
-#~ msgstr ""
-
-#~ msgid "MongoDB on Windows counts both hard and soft page faults."
-#~ msgstr ""
-
-#~ msgid ""
-#~ "The MongoDB page fault counter may "
-#~ "increase dramatically in moments of poor"
-#~ " performance and may correlate with "
-#~ "limited physical memory environments. Page "
-#~ "faults also can increase while accessing"
-#~ " much larger data sets, for example,"
-#~ " scanning an entire collection. Limited "
-#~ "and sporadic MongoDB page faults do "
-#~ "not necessarily indicate a problem or"
-#~ " a need to tune the database."
-#~ msgstr ""
-
-#~ msgid ""
-#~ "Increasing the amount of RAM accessible"
-#~ " to MongoDB may help reduce the "
-#~ "frequency of page faults. If this "
-#~ "is not possible, you may want to"
-#~ " consider deploying a :term:`sharded "
-#~ "cluster` or adding :term:`shards <shard>` "
-#~ "to your deployment to distribute load"
-#~ " among :program:`mongod` instances."
-#~ msgstr ""
-
-#~ msgid "See :ref:`faq-storage-page-faults` for more information."
 #~ msgstr ""
 
 #~ msgid ""
@@ -3375,5 +1645,4 @@
 #~ "\"slow\" queries to its :setting:`log "
 #~ "<logpath>`, as defined by "
 #~ ":setting:`~operationProfiling.slowOpThresholdMs`."
->>>>>>> 2478a500
-#~ msgstr ""
+#~ msgstr ""
