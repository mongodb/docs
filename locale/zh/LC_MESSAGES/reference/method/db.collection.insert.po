--- conflicted
+++ resolved
@@ -54,24 +54,9 @@
 msgid "Behaviors"
 msgstr "行为"
 
-<<<<<<< HEAD
-#: ../source/reference/method/db.collection.insert.txt:46
-msgid "Safe Writes"
-msgstr "安全写入"
-
-#: ../source/reference/method/db.collection.insert.txt:50
-msgid ""
-"The :method:`~db.collection.insert()` method uses the :dbcommand:`insert` "
-"command, which uses the default write concern. To specify a different write "
-"concern, include the write concern in the options parameter."
-msgstr ""
-" :method:`~db.collection.insert()` 方法调用 :dbcommand:`insert` 命令，使用默"
-"认的写确认级别。如果想要指定写确认级别，可以在配置参数中指定写确认级别。"
-
-#: ../source/reference/method/db.collection.insert.txt:56
-=======
+
 #: ../source/reference/method/db.collection.insert.txt:62
->>>>>>> 7b6fda55
+
 msgid "Create Collection"
 msgstr "创建集合"
 
@@ -85,24 +70,9 @@
 msgid "``_id`` Field"
 msgstr "``_id`` 字段"
 
-<<<<<<< HEAD
-#: ../source/reference/method/db.collection.insert.txt:64
-msgid ""
-"If the document does not specify an :term:`_id` field, then MongoDB will add "
-"the ``_id`` field and assign a unique :doc:`/reference/object-id` for the "
-"document before inserting. Most drivers create an ObjectId and insert the "
-"``_id`` field, but the :program:`mongod` will create and populate the "
-"``_id`` if the driver or application does not."
-msgstr ""
-"如果要插入的文档记录中没有 :term:`_id` 字段，MongoDB 会在插入前添加 ``_id`` "
-"字段并给它一个唯一的 :doc:`/reference/object-id` 类型的值。大多数驱动层会自动"
-"创建 ``_id`` 字段并给它一个 ObjectId 类型的值，如果驱动层和应用程序没有创建"
-"它， :program:`mongod` 会创建 ``_id`` 字段。"
-
-#: ../source/reference/method/db.collection.insert.txt:71
-=======
+
 #: ../source/reference/method/db.collection.insert.txt:77
->>>>>>> 7b6fda55
+
 msgid ""
 "If the document contains an ``_id`` field, the ``_id`` value must be unique "
 "within the collection to avoid duplicate key error."
@@ -135,18 +105,8 @@
 "在下面这个例子中，传给 :method:`~db.collection.insert()` 方法的文档记录中，不"
 "包含 ``_id`` 字段："
 
-<<<<<<< HEAD
-#: ../source/reference/method/db.collection.insert.txt:92
-msgid ""
-"During the insert, :program:`mongod` will create the ``_id`` field and "
-"assign it a unique :doc:`/reference/object-id` value, as verified by the "
-"inserted document:"
-msgstr ""
-"插入时， :program:`mongod` 会创建 ``_id`` 字段并给它一个唯一的 :doc:`/"
-"reference/object-id` 类型的值，插入后的文档记录如下："
-
-=======
->>>>>>> 7b6fda55
+
+
 #: ../source/includes/fact-object-id-may-differ.rst:1
 msgid ""
 "The ``ObjectId`` values are specific to the machine and time when the "
@@ -231,21 +191,9 @@
 "5 seconds."
 msgstr ""
 
-<<<<<<< HEAD
-#: ../source/includes/fact-majority-write-concern-change.rst:1
-msgid ""
-"In previous versions, ``majority`` referred to the majority of all members "
-"of the replica set."
-msgstr ""
-"在一个副本集中执行操作时，把 :doc:`write concern </reference/write-concern>` "
-"设置成 ``\"w: majority\"`` ， ``wtimeout`` 设置成 5000 毫秒，这样 :method:"
-"`~db.collection.insert()` 方法会在写操作传入副本集的大多数成员或时间超过5秒后"
-"返回。"
-
-#: ../source/reference/method/db.collection.insert.txt:195
-=======
+
 #: ../source/reference/method/db.collection.insert.txt:201
->>>>>>> 7b6fda55
+
 msgid "WriteResult"
 msgstr "写入结果"
 
