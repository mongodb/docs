--- conflicted
+++ resolved
@@ -15,22 +15,7 @@
 msgid "Insert Documents"
 msgstr "插入文档"
 
-<<<<<<< HEAD
-#: ../source/tutorial/insert-documents.txt:7
-msgid ""
-"In MongoDB, the :method:`db.collection.insert()` method adds new documents "
-"into a collection."
-msgstr ""
-"在MongoDB中，我们使用 :method:`db.collection.insert()` 方法向集合里面添加新文档。"
-
-#: ../source/tutorial/insert-documents.txt:11
-msgid "Insert a Document"
-msgstr "插入一个文档"
-
-#: ../source/tutorial/insert-documents.txt:16
-msgid "Insert an Array of Documents"
-msgstr "插入文档数组"
-=======
+
 #: ../source/tutorial/insert-documents.txt:0
 msgid "On this page"
 msgstr ""
@@ -38,7 +23,7 @@
 #: ../source/tutorial/insert-documents.txt:16
 msgid "Insert Methods"
 msgstr ""
->>>>>>> 7b6fda55
+
 
 #: ../source/tutorial/insert-documents.txt:18
 msgid ""
@@ -55,15 +40,11 @@
 msgstr ""
 "你可以通过传递文档数组到方法 :method:`db.collection.insert()` 的方式插入多个文档。"
 
-<<<<<<< HEAD
-#: ../source/tutorial/insert-documents.txt:24
-msgid "Insert Multiple Documents with ``Bulk``"
-msgstr "用 ``Bulk`` 插入多个文档"
-=======
+
 #: ../source/tutorial/insert-documents.txt:25
 msgid ":ref:`write-op-insert-method`"
 msgstr ""
->>>>>>> 7b6fda55
+
 
 #: ../source/tutorial/insert-documents.txt:27
 msgid ""
@@ -78,14 +59,7 @@
 "以下操作步骤描述了如何使用 :method:`Bulk()` API向MongoDB集合中插入一组文档。"
 
 #: ../source/tutorial/insert-documents.txt:36
-<<<<<<< HEAD
-msgid "Additional Examples and Methods"
-msgstr "更多的示例和方法"
-
-#: ../source/tutorial/insert-documents.txt:38
-msgid "For more examples, see :method:`db.collection.insert()`."
-msgstr "更多的示例请见 :method:`db.collection.insert()`。"
-=======
+
 msgid "Collection Creation"
 msgstr ""
 
@@ -108,7 +82,6 @@
 " a top-level ``_id`` field during an insert, the MongoDB driver adds the "
 "``_id`` field that holds an :ref:`objectid`."
 msgstr ""
->>>>>>> 7b6fda55
 
 #: ../source/includes/fact-id-field.rst:8
 msgid ""
@@ -207,6 +180,7 @@
 " method."
 msgstr ""
 
+
 #: ../source/tutorial/insert-documents.txt:169
 msgid ""
 "The following example inserts a new document into the ``users`` collection. "
@@ -306,11 +280,7 @@
 "See the individual reference pages for the methods for more information and "
 "examples."
 msgstr ""
-<<<<<<< HEAD
-"使用 :method:`db.collection.update()` 方法、 :method:`db.collection.findAndModify()`，以及 "
-":method:`db.collection.save()` 方法也能新增文档。"
-"可分别查看他们的页面获取更多的信息和示例。"
-=======
+
 
 #: ../source/tutorial/insert-documents.txt:262
 msgid "Write Acknowledgement"
@@ -362,4 +332,3 @@
 #~ "individual reference pages for the methods for more information and "
 #~ "examples."
 #~ msgstr ""
->>>>>>> 7b6fda55
