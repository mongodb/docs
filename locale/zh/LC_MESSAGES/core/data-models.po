--- conflicted
+++ resolved
@@ -16,28 +16,7 @@
 msgstr "数据建模理论"
 
 #: ../source/core/data-models.txt:7
-<<<<<<< HEAD
-msgid ""
-"When constructing a data model for your MongoDB collection, there are "
-"various options you can choose from, each of which has its strengths and "
-"weaknesses. The following sections guide you through key design decisions "
-"and detail various considerations for choosing the best data model for your "
-"application needs."
-msgstr ""
-"在建立MongoDB集合数据模型的时候，你会面临几个不同的选项，每个选项都有其优劣性。"
-"以下几个章节会列举一些关键的设计原则，并详细描述一些你在选择最适用于你应用需求的数据模式"
-"过程中需要考虑的事项。"
-
-# 7f872fea39f94633ae8dd2b2ff9c58a4
-#: ../source/core/data-models.txt:13
-msgid ""
-"For a general introduction to data modeling in MongoDB, see the :doc:`Data "
-"Modeling Introduction </core/data-modeling-introduction>`. For example data "
-"models, see :doc:`Data Modeling Examples and Patterns </applications/data-"
-"models>`."
-=======
 msgid "Consider the following aspects of data modeling in MongoDB:"
->>>>>>> 2ec0463a
 msgstr ""
 "如果你只想获得对MongoDB数据建模的初步了解，请参见 :doc:`数据模型设计介绍 "
 "</core/data-modeling-introduction>`。 如果你想了解一些数据模型例子，请参见"
@@ -73,13 +52,7 @@
 #: ../source/includes/toc/dfn-list-data-modeling-concepts.rst:13
 msgid ""
 "GridFS is a specification for storing documents that exceeds the "
-<<<<<<< HEAD
 ":term:`BSON`\\-document size limit of 16MB。"
-msgstr ""
-"GridFS是一个关于在MongoDB里面存储任意大小文档（超出 :term:`BSON`\\-document 最大值16M) "
-"的规范说明。"
-=======
-":term:`BSON`\\-document size limit of 16MB."
 msgstr ""
 
 #: ../source/core/data-models.txt:11
@@ -88,5 +61,4 @@
 "Modeling Introduction </core/data-modeling-introduction>`. For example data "
 "models, see :doc:`Data Modeling Examples and Patterns </applications/data-"
 "models>`."
-msgstr ""
->>>>>>> 2ec0463a
+msgstr ""