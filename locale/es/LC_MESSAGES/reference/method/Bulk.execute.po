--- conflicted
+++ resolved
@@ -8,11 +8,7 @@
 msgstr ""
 "Project-Id-Version: MongoDB Manual\n"
 "Report-Msgid-Bugs-To: \n"
-<<<<<<< HEAD
-"POT-Creation-Date: 2019-03-19 11:02-0400\n"
-=======
 "POT-Creation-Date: 2016-12-08 12:02-0500\n"
->>>>>>> 2478a500
 "PO-Revision-Date: 2014-04-08 19:39+0000\n"
 "Last-Translator: tychoish <tychoish@gmail.com>\n"
 "Language: es\n"
@@ -24,15 +20,22 @@
 "Content-Transfer-Encoding: 8bit\n"
 "Generated-By: Babel 2.6.0\n"
 
-<<<<<<< HEAD
-=======
 # 30ba8a8468324f47a0330344daba8e49
->>>>>>> 2478a500
 #: ../source/reference/method/Bulk.execute.txt:3
 msgid "Bulk.execute()"
 msgstr ""
 
-<<<<<<< HEAD
+# da10109cf2c548728a87f1d8abefa29d
+#: ../source/reference/method/Bulk.execute.txt
+msgid "On this page"
+msgstr ""
+
+# 8c5798bd675d4137bc02d072ef88bd4b
+#: ../source/includes/fact-bulkwrite.rst
+msgid "Tip"
+msgstr ""
+
+# 80b5c5ca07d74f7383103a5b41836ff7
 #: ../source/includes/fact-bulkwrite.rst:3
 msgid ""
 "Starting in version 3.2, MongoDB also provides the "
@@ -40,85 +43,6 @@
 "operations."
 msgstr ""
 
-#: ../source/includes/apiargs/method-Bulk.execute-param.rst:11
-#: ../source/reference/method/Bulk.execute.txt:16
-msgid "Description"
-msgstr ""
-
-#: ../source/reference/method/Bulk.execute.txt:22
-=======
-# da10109cf2c548728a87f1d8abefa29d
-#: ../source/reference/method/Bulk.execute.txt
-msgid "On this page"
-msgstr ""
-
-# 8c5798bd675d4137bc02d072ef88bd4b
-#: ../source/includes/fact-bulkwrite.rst
-msgid "Tip"
-msgstr ""
-
-# 80b5c5ca07d74f7383103a5b41836ff7
-#: ../source/includes/fact-bulkwrite.rst:3
->>>>>>> 2478a500
-msgid ""
-"Starting in version 3.2, MongoDB also provides the "
-":method:`db.collection.bulkWrite()` method for performing bulk write "
-"operations."
-msgstr ""
-
-<<<<<<< HEAD
-#: ../source/reference/method/Bulk.execute.txt:25
-msgid ":method:`Bulk.execute()` accepts the following parameter:"
-msgstr ""
-
-#: ../source/includes/apiargs/method-Bulk.execute-param.rst:7
-msgid "Parameter"
-msgstr ""
-
-#: ../source/includes/apiargs/method-Bulk.execute-param.rst:9
-msgid "Type"
-msgstr ""
-
-#: ../source/includes/apiargs/method-Bulk.execute-param.rst:13
-msgid "``writeConcern``"
-msgstr ""
-
-#: ../source/includes/apiargs/method-Bulk.execute-param.rst:15
-msgid "document"
-msgstr ""
-
-#: ../source/includes/apiargs/method-Bulk.execute-param.rst:17
-#: ../source/includes/apiargs/method-Bulk.execute-param.rst:35
-msgid ""
-"Optional. :doc:`Write concern </reference/write-concern>` document for "
-"the bulk operation as a whole. Omit to use default. For a standalone "
-":binary:`~bin.mongod` server, the write concern defaults to ``{ w: 1 }``."
-" With a replica set, the default write concern is ``{ w: 1 }`` unless "
-"modified as part of the :ref:`replica set configuration <repl-set-modify-"
-"default-write-concern>`."
-msgstr ""
-
-#: ../source/includes/apiargs/method-Bulk.execute-param.rst:24
-#: ../source/includes/apiargs/method-Bulk.execute-param.rst:42
-msgid "See :ref:`bulk-execute-ex-write-concern` for an example."
-msgstr ""
-
-#: ../source/includes/extracts/transactions-operations-write-concern.rst:2
-msgid ""
-"Do not explicitly set the write concern for the operation if run in a "
-"transaction. To use write concern with transactions, see :ref"
-":`transaction-options`."
-msgstr ""
-
-#: ../source/includes/apiargs/method-Bulk.execute-param.rst
-msgid "param document writeConcern"
-msgstr ""
-
-#: ../source/reference/method/Bulk.execute.txt
-msgid "Returns"
-msgstr ""
-
-=======
 # 155e3cf2002f439f99a430ab0d1014cb
 #: ../source/reference/method/Bulk.execute.txt:16
 msgid "Description"
@@ -137,17 +61,13 @@
 msgstr ""
 
 # 9074253142c6490f9b9b357fd632679b
->>>>>>> 2478a500
 #: ../source/reference/method/Bulk.execute.txt:29
 msgid ""
 "A :method:`BulkWriteResult` object that contains the status of the "
 "operation."
 msgstr ""
 
-<<<<<<< HEAD
-=======
 # 3b3a3c3bba9247fa9832cd46e9b39ee4
->>>>>>> 2478a500
 #: ../source/reference/method/Bulk.execute.txt:32
 msgid ""
 "After execution, you cannot re-execute the :method:`Bulk()` object "
@@ -156,18 +76,12 @@
 ":method:`db.collection.initializeOrderedBulkOp()`."
 msgstr ""
 
-<<<<<<< HEAD
-=======
 # 02319abfde194cbba62ff708140e678f
->>>>>>> 2478a500
 #: ../source/reference/method/Bulk.execute.txt:40
 msgid "Behavior"
 msgstr ""
 
-<<<<<<< HEAD
-=======
 # 9981e812068146f8aa54b15b2adf156d
->>>>>>> 2478a500
 #: ../source/reference/method/Bulk.execute.txt:43
 msgid "Ordered Operations"
 msgstr ""
@@ -187,11 +101,8 @@
 "behavior is subject to change in future versions."
 msgstr ""
 
-<<<<<<< HEAD
-=======
 # 8507da4436514dd781db6ad8a7775860
 # 6f7550ccb65a40a6a9d9e330d3ec548e
->>>>>>> 2478a500
 #: ../source/includes/fact-bulk-operation-batches.rst:1
 msgid ""
 "Each group of operations can have at most :limit:`1000 operations <Write "
@@ -202,22 +113,16 @@
 "1000 operations."
 msgstr ""
 
-<<<<<<< HEAD
-=======
 # d99ffe32d9e54d46b1e9ce76de220b45
 # 40fae569e3994bb49053aef1e17f096d
->>>>>>> 2478a500
 #: ../source/includes/fact-bulk-operation-batches.rst:7
 msgid ""
 "The sizes and grouping mechanics are internal performance details and are"
 " subject to change in future versions."
 msgstr ""
 
-<<<<<<< HEAD
-=======
 # 43e2eef0fb86480cbd56234c0c75946f
 # b41ebb3940c447e39621d9d183ec85c1
->>>>>>> 2478a500
 #: ../source/includes/fact-bulk-operation-batches.rst:10
 msgid ""
 "To see how the operations are grouped for a bulk operation execution, "
@@ -234,10 +139,7 @@
 "list, each operation must wait for the previous operation to finish."
 msgstr ""
 
-<<<<<<< HEAD
-=======
 # 29f5cd36ffbc44fd85286d38358933fd
->>>>>>> 2478a500
 #: ../source/reference/method/Bulk.execute.txt:52
 msgid "Unordered Operations"
 msgstr ""
@@ -254,62 +156,6 @@
 "operations."
 msgstr ""
 
-<<<<<<< HEAD
-#: ../source/reference/method/Bulk.execute.txt:59
-msgid "Transactions"
-msgstr ""
-
-#: ../source/includes/extracts/transactions-supported-operation.rst:2
-msgid ""
-"|operation| supports :doc:`multi-document transactions "
-"</core/transactions>`."
-msgstr ""
-
-#: ../source/reference/method/Bulk.execute.txt:63
-msgid ""
-"For :method:`Bulk.find.insert()` operations, the collection must already "
-"exist."
-msgstr ""
-
-#: ../source/reference/method/Bulk.execute.txt:65
-msgid ""
-"For :method:`Bulk.find.upsert()`, if the operation results in an upsert, "
-"the collection must already exist."
-msgstr ""
-
-#: ../source/includes/extracts/transactions-usage.rst:3
-msgid ""
-"In most cases, multi-document transaction incurs a greater performance "
-"cost over single document writes, and the availability of multi-document "
-"transaction should not be a replacement for effective schema design. For "
-"many scenarios, the :ref:`denormalized data model (embedded documents and"
-" arrays) <data-modeling-embedding>` will continue to be optimal for your "
-"data and use cases. That is, for many scenarios, modeling your data "
-"appropriately will minimize the need for multi-document transactions."
-msgstr ""
-
-#: ../source/reference/method/Bulk.execute.txt:75
-msgid "Examples"
-msgstr ""
-
-#: ../source/reference/method/Bulk.execute.txt:78
-msgid "Execute Bulk Operations"
-msgstr ""
-
-#: ../source/reference/method/Bulk.execute.txt:80
-msgid ""
-"The following initializes a :method:`Bulk()` operations builder on the "
-"``items`` collection, adds a series of insert operations, and executes "
-"the operations:"
-msgstr ""
-
-#: ../source/reference/method/Bulk.execute.txt:91
-#: ../source/reference/method/Bulk.execute.txt:129
-msgid "The operation returns the following :method:`BulkWriteResult()` object:"
-msgstr ""
-
-#: ../source/reference/method/Bulk.execute.txt:106
-=======
 # 9de8f05f95144abb9f663629698bd467
 #: ../source/reference/method/Bulk.execute.txt:59
 msgid "Examples"
@@ -337,19 +183,11 @@
 
 # d4253255bb234a838e552ba8fc1e4160
 #: ../source/reference/method/Bulk.execute.txt:90
->>>>>>> 2478a500
 msgid ""
 "For details on the return object, see :method:`BulkWriteResult()`. For "
 "details on the batches executed, see :method:`Bulk.getOperations()`."
 msgstr ""
 
-<<<<<<< HEAD
-#: ../source/reference/method/Bulk.execute.txt:112
-msgid "Override Default Write Concern"
-msgstr ""
-
-#: ../source/reference/method/Bulk.execute.txt:114
-=======
 # 45149f2780af469fae3e4d52b53be5e3
 #: ../source/reference/method/Bulk.execute.txt:96
 msgid "Override Default Write Concern"
@@ -357,7 +195,6 @@
 
 # 4e64444415034ad3a06eb594bc21a6d7
 #: ../source/reference/method/Bulk.execute.txt:98
->>>>>>> 2478a500
 msgid ""
 "The following operation to a replica set specifies a :doc:`write concern "
 "</reference/write-concern>` of ``\"w: majority\"`` with a ``wtimeout`` of"
@@ -366,24 +203,18 @@
 "times out after 5 seconds."
 msgstr ""
 
-<<<<<<< HEAD
-=======
 # bbfdd9a4fa924fa9be524fb8732cb368
->>>>>>> 2478a500
 #: ../source/includes/fact-majority-write-concern-change.rst:1
 msgid ""
 "In previous versions, ``majority`` referred to the majority of all "
 "members of the replica set instead of the majority of the voting members."
 msgstr ""
 
-<<<<<<< HEAD
-=======
 # b9feeef9c962419e936071d628f036b3
 #: ../source/reference/method/Bulk.execute.txt
 msgid "See"
 msgstr ""
 
->>>>>>> 2478a500
 #~ msgid ":ref:`bulk-write-result`"
 #~ msgstr ""
 
@@ -513,10 +344,3 @@
 # b30adf776b784c8c891ea3ea109fb7fd
 #~ msgid "Example"
 #~ msgstr ""
-<<<<<<< HEAD
-
-# 49286e639bbd438d88c5693a0d29a603
-#~ msgid "See"
-#~ msgstr ""
-=======
->>>>>>> 2478a500
