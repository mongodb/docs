# SOME DESCRIPTIVE TITLE.
# Copyright (C) 2011-2014, MongoDB, Inc.
# This file is distributed under the same license as the mongodb-manual
# package.
#
# Translators:
msgid ""
msgstr ""
"Project-Id-Version: MongoDB Manual\n"
"Report-Msgid-Bugs-To: \n"
<<<<<<< HEAD
"POT-Creation-Date: 2019-03-19 11:02-0400\n"
=======
"POT-Creation-Date: 2016-12-08 12:02-0500\n"
>>>>>>> 2478a500
"PO-Revision-Date: 2014-04-08 16:33+0000\n"
"Last-Translator: tychoish <tychoish@gmail.com>\n"
"Language: es\n"
"Language-Team: Spanish (http://www.transifex.com/projects/p/mongodb-"
"manual/language/es/)\n"
"Plural-Forms: nplurals=2; plural=(n != 1)\n"
"MIME-Version: 1.0\n"
"Content-Type: text/plain; charset=utf-8\n"
"Content-Transfer-Encoding: 8bit\n"
"Generated-By: Babel 2.6.0\n"

<<<<<<< HEAD
=======
# 21159d4430a749d59860cfec83b9ca30
>>>>>>> 2478a500
#: ../source/tutorial/configure-windows-netsh-firewall.txt:3
msgid "Configure Windows ``netsh`` Firewall for MongoDB"
msgstr ""

<<<<<<< HEAD
=======
# 647db25223464bb69cf5f94e34d5d6c9
#: ../source/tutorial/configure-windows-netsh-firewall.txt
msgid "On this page"
msgstr ""

# 66fced11130e4827a5e224fbf3386238
>>>>>>> 2478a500
#: ../source/tutorial/configure-windows-netsh-firewall.txt:13
msgid ""
"On Windows Server systems, the ``netsh`` program provides methods for "
"managing the :guilabel:`Windows Firewall`. These firewall rules make it "
"possible for administrators to control what hosts can connect to the "
"system, and limit risk exposure by limiting the hosts that can connect to"
" a system."
msgstr ""

<<<<<<< HEAD
=======
# 1e4b77c47c054635a47acfa860a341c1
>>>>>>> 2478a500
#: ../source/tutorial/configure-windows-netsh-firewall.txt:19
msgid ""
"This document outlines basic :guilabel:`Windows Firewall` configurations."
" Use these approaches as a starting point for your larger networking "
"organization. For a detailed over view of security practices and risk "
"management for MongoDB, see :doc:`/security`."
msgstr ""

<<<<<<< HEAD
=======
# 689b8264ecf2415594ea0a4e9540b0c4
>>>>>>> 2478a500
#: ../source/tutorial/configure-windows-netsh-firewall.txt:26
msgid ""
"`Windows Firewall <http://technet.microsoft.com/en-"
"us/network/bb545423.aspx>`_ documentation from Microsoft."
msgstr ""

<<<<<<< HEAD
=======
# b1fbd671db99487aaa4f520d425b369a
>>>>>>> 2478a500
#: ../source/tutorial/configure-windows-netsh-firewall.txt:30
msgid "Overview"
msgstr ""

<<<<<<< HEAD
=======
# 2e907c4b740f42e3bf8df1387eef8f89
>>>>>>> 2478a500
#: ../source/tutorial/configure-windows-netsh-firewall.txt:32
msgid ""
":guilabel:`Windows Firewall` processes rules in an ordered determined by "
"rule type, and parsed in the following order:"
msgstr ""

<<<<<<< HEAD
=======
# 436a7833f2344ff2b78a65585f3023e1
>>>>>>> 2478a500
#: ../source/tutorial/configure-windows-netsh-firewall.txt:35
msgid "``Windows Service Hardening``"
msgstr ""

<<<<<<< HEAD
=======
# eed0cddb2b6e4fefa40c3281f08fb17f
>>>>>>> 2478a500
#: ../source/tutorial/configure-windows-netsh-firewall.txt:36
msgid "``Connection security rules``"
msgstr ""

<<<<<<< HEAD
=======
# f7baded80f404211bdce5109561b8f1c
>>>>>>> 2478a500
#: ../source/tutorial/configure-windows-netsh-firewall.txt:37
msgid "``Authenticated Bypass Rules``"
msgstr ""

<<<<<<< HEAD
=======
# 0540530977c3456f85e5397058174931
>>>>>>> 2478a500
#: ../source/tutorial/configure-windows-netsh-firewall.txt:38
msgid "``Block Rules``"
msgstr ""

<<<<<<< HEAD
=======
# 89ec3bb2de4a42dfabd1bdcbacc95ba7
>>>>>>> 2478a500
#: ../source/tutorial/configure-windows-netsh-firewall.txt:39
msgid "``Allow Rules``"
msgstr ""

<<<<<<< HEAD
=======
# dcbdf95051f7431bb0affda2eb652937
>>>>>>> 2478a500
#: ../source/tutorial/configure-windows-netsh-firewall.txt:40
msgid "``Default Rules``"
msgstr ""

<<<<<<< HEAD
=======
# 95f5d0edd3ea4ccaac5234a2911fba07
>>>>>>> 2478a500
#: ../source/tutorial/configure-windows-netsh-firewall.txt:42
msgid ""
"By default, the policy in :guilabel:`Windows Firewall` allows all "
"outbound connections and blocks all incoming connections."
msgstr ""

<<<<<<< HEAD
=======
# 4240287134df4942b819ca0e272fbf5c
>>>>>>> 2478a500
#: ../source/tutorial/configure-windows-netsh-firewall.txt:45
msgid ""
"Given the :doc:`default ports </reference/default-mongodb-port>` of all "
"MongoDB processes, you must configure networking rules that permit *only*"
" required communication between your application and the appropriate "
<<<<<<< HEAD
":binary:`~bin.mongod.exe` and :binary:`~bin.mongos.exe` instances."
msgstr ""

=======
":program:`mongod.exe` and :program:`mongos.exe` instances."
msgstr ""

# 7cfd97d15b44417eb7d6ae8ad08d261d
>>>>>>> 2478a500
#: ../source/tutorial/configure-windows-netsh-firewall.txt:50
msgid ""
"The configuration changes outlined in this document will create rules "
"which explicitly allow traffic from specific addresses and on specific "
"ports, using a default policy that drops all traffic that is not "
"explicitly allowed."
msgstr ""

<<<<<<< HEAD
=======
# a06edef9e7d8449d8c507e940a50014c
>>>>>>> 2478a500
#: ../source/tutorial/configure-windows-netsh-firewall.txt:55
msgid ""
"You can configure the :guilabel:`Windows Firewall` with using the "
"``netsh`` command line tool or through a windows application.  On Windows"
" Server 2008 this application is :guilabel:`Windows Firewall With "
"Advanced Security` in :guilabel:`Administrative Tools`. On previous "
"versions of Windows Server, access the :guilabel:`Windows Firewall` "
"application in the :guilabel:`System and Security` control panel."
msgstr ""

<<<<<<< HEAD
=======
# a1cbafbf3b6849fc8b900c9124e3137e
>>>>>>> 2478a500
#: ../source/tutorial/configure-windows-netsh-firewall.txt:61
msgid "The procedures in this document use the ``netsh`` command line tool."
msgstr ""

<<<<<<< HEAD
=======
# 2be66a49d6e44675ba8454de47a740be
>>>>>>> 2478a500
#: ../source/tutorial/configure-windows-netsh-firewall.txt:64
msgid "Patterns"
msgstr ""

<<<<<<< HEAD
=======
# 7c62542bc9294afb9dc866345623987e
>>>>>>> 2478a500
#: ../source/tutorial/configure-windows-netsh-firewall.txt:66
msgid ""
"This section contains a number of patterns and examples for configuring "
":guilabel:`Windows Firewall` for use with MongoDB deployments. If you "
"have configured different ports using the :setting:`~net.port` "
"configuration setting, you will need to modify the rules accordingly."
msgstr ""

<<<<<<< HEAD
=======
# 09e54a2614e34cfba0b54e8ffe868364
>>>>>>> 2478a500
#: ../source/tutorial/configure-windows-netsh-firewall.txt:74
msgid "Traffic to and from ``mongod.exe`` Instances"
msgstr ""

<<<<<<< HEAD
#: ../source/tutorial/configure-windows-netsh-firewall.txt:76
msgid ""
"This pattern is applicable to all :binary:`~bin.mongod.exe` instances "
"running as standalone instances or as part of a :term:`replica set`. The "
"goal of this pattern is to explicitly allow traffic to the "
":binary:`~bin.mongod.exe` instance from the application server."
msgstr ""

#: ../source/tutorial/configure-windows-netsh-firewall.txt:85
msgid ""
"This rule allows all incoming traffic to port ``27017``, which allows the"
" application server to connect to the :binary:`~bin.mongod.exe` instance."
msgstr ""

=======
# 68515d7247a24212934efa66c4d16fc8
#: ../source/tutorial/configure-windows-netsh-firewall.txt:76
msgid ""
"This pattern is applicable to all :program:`mongod.exe` instances running"
" as standalone instances or as part of a :term:`replica set`. The goal of"
" this pattern is to explicitly allow traffic to the :program:`mongod.exe`"
" instance from the application server."
msgstr ""

# 77aecd59c01348b5ac7e4ec2d70fdefa
#: ../source/tutorial/configure-windows-netsh-firewall.txt:85
msgid ""
"This rule allows all incoming traffic to port ``27017``, which allows the"
" application server to connect to the :program:`mongod.exe` instance."
msgstr ""

# 6fd76a42797e47f682add4c2c4fc169d
>>>>>>> 2478a500
#: ../source/tutorial/configure-windows-netsh-firewall.txt:89
msgid ""
":guilabel:`Windows Firewall` also allows enabling network access for an "
"entire application rather than to a specific port, as in the following "
"example:"
msgstr ""

<<<<<<< HEAD
=======
# 841c9acd9425468a955e7acc83dcb6b3
>>>>>>> 2478a500
#: ../source/tutorial/configure-windows-netsh-firewall.txt:97
msgid ""
"You can allow all access for a :binary:`~bin.mongos.exe` server, with the"
" following invocation:"
msgstr ""

<<<<<<< HEAD
=======
# 4d7314f880b94ca8a32fc81c0a0147de
>>>>>>> 2478a500
#: ../source/tutorial/configure-windows-netsh-firewall.txt:105
msgid "Traffic to and from ``mongos.exe`` Instances"
msgstr ""

<<<<<<< HEAD
#: ../source/tutorial/configure-windows-netsh-firewall.txt:107
msgid ""
":binary:`~bin.mongos.exe` instances provide query routing for "
":term:`sharded clusters <sharded cluster>`. Clients connect to "
":binary:`~bin.mongos.exe` instances, which behave from the client's "
"perspective as :binary:`~bin.mongod.exe` instances. In turn, the "
":binary:`~bin.mongos.exe` connects to all :binary:`~bin.mongod.exe` "
"instances that are components of the sharded cluster."
msgstr ""

#: ../source/tutorial/configure-windows-netsh-firewall.txt:114
msgid ""
"Use the same :guilabel:`Windows Firewall` command to allow traffic to and"
" from these instances as you would from the :binary:`~bin.mongod.exe` "
"instances that are members of the replica set."
msgstr ""

=======
# 48be3048bd8c42f8a5aba5d936a5294c
#: ../source/tutorial/configure-windows-netsh-firewall.txt:107
msgid ""
":program:`mongos.exe` instances provide query routing for :term:`sharded "
"clusters <sharded cluster>`. Clients connect to :program:`mongos.exe` "
"instances, which behave from the client's perspective as "
":program:`mongod.exe` instances. In turn, the :program:`mongos.exe` "
"connects to all :program:`mongod.exe` instances that are components of "
"the sharded cluster."
msgstr ""

# 868d34b29bc84406aba333771267b030
#: ../source/tutorial/configure-windows-netsh-firewall.txt:114
msgid ""
"Use the same :guilabel:`Windows Firewall` command to allow traffic to and"
" from these instances as you would from the :program:`mongod.exe` "
"instances that are members of the replica set."
msgstr ""

# 087a300dda2d40adbdddf4c8b9d33f98
>>>>>>> 2478a500
#: ../source/tutorial/configure-windows-netsh-firewall.txt:123
msgid "Traffic to and from a MongoDB Config Server"
msgstr ""

<<<<<<< HEAD
=======
# d0ab5edd94304a5dbb58d1f9592d94b5
>>>>>>> 2478a500
#: ../source/tutorial/configure-windows-netsh-firewall.txt:125
msgid ""
"Configuration servers, host the :term:`config database` that stores "
"metadata for sharded clusters. Each production cluster has three "
"configuration servers, initiated using the :option:`mongod --configsvr` "
"option. [#config-option]_ Configuration servers listen for connections on"
" port ``27019``. As a result, add the following :guilabel:`Windows "
"Firewall` rules to the config server to allow incoming and outgoing "
"connection on port ``27019``, for connection to the other config servers."
msgstr ""

<<<<<<< HEAD
#: ../source/tutorial/configure-windows-netsh-firewall.txt:137
msgid ""
"Additionally, config servers need to allow incoming connections from all "
"of the :binary:`~bin.mongos.exe` instances in the cluster *and* all "
":binary:`~bin.mongod.exe` instances in the cluster. Add rules that "
"resemble the following:"
msgstr ""

#: ../source/tutorial/configure-windows-netsh-firewall.txt:146
msgid ""
"Replace ``<ip-address>`` with the addresses of the "
":binary:`~bin.mongos.exe` instances and the shard "
":binary:`~bin.mongod.exe` instances."
msgstr ""

#: ../source/tutorial/configure-windows-netsh-firewall.txt:150
=======
# 50e6e7ad1b0744fba378a9b9d44cd0a8
#: ../source/tutorial/configure-windows-netsh-firewall.txt:137
msgid ""
"Additionally, config servers need to allow incoming connections from all "
"of the :program:`mongos.exe` instances in the cluster *and* all "
":program:`mongod.exe` instances in the cluster. Add rules that resemble "
"the following:"
msgstr ""

# b0bfe15014454515987dbc0e84fc045c
#: ../source/tutorial/configure-windows-netsh-firewall.txt:146
>>>>>>> 2478a500
msgid ""
"You also can run a config server by using the ``configsvr`` value for the"
" :setting:`~sharding.clusterRole` setting in a configuration file."
msgstr ""

<<<<<<< HEAD
=======
# 39a1e7bdb87d45c2b4f59038940029a0
#: ../source/tutorial/configure-windows-netsh-firewall.txt:150
msgid ""
"You also can run a config server by using the ``configsrv`` value for the"
" :setting:`~sharding.clusterRole` setting in a configuration file."
msgstr ""

# 0b42477f5b1846808b4695a9d5dcbd72
>>>>>>> 2478a500
#: ../source/tutorial/configure-windows-netsh-firewall.txt:155
msgid "Traffic to and from a MongoDB Shard Server"
msgstr ""

<<<<<<< HEAD
=======
# 9e72e39c60ad423aaf554d88230d22d3
>>>>>>> 2478a500
#: ../source/tutorial/configure-windows-netsh-firewall.txt:157
msgid ""
"For shard servers, running as :option:`mongod --shardsvr` [#shard-"
"option]_ Because the default port number is ``27018`` when running with "
"the ``shardsvr`` value for the :setting:`~sharding.clusterRole` setting, "
"you must configure the following :guilabel:`Windows Firewall` rules to "
"allow traffic to and from each shard:"
msgstr ""

<<<<<<< HEAD
=======
# 786634f423be4c9b90d55249c51ecf0d
>>>>>>> 2478a500
#: ../source/tutorial/configure-windows-netsh-firewall.txt:168
msgid ""
"Replace the ``<ip-address>`` specification with the IP address of all "
":binary:`~bin.mongod.exe` instances. This allows you to permit incoming "
"and outgoing traffic between all shards including constituent replica set"
" members to:"
msgstr ""

<<<<<<< HEAD
#: ../source/tutorial/configure-windows-netsh-firewall.txt:173
msgid "all :binary:`~bin.mongod.exe` instances in the shard's replica sets."
msgstr ""

#: ../source/tutorial/configure-windows-netsh-firewall.txt:175
msgid "all :binary:`~bin.mongod.exe` instances in other shards. [#migrations]_"
msgstr ""

=======
# 525cad7242e34243aa1244418647f1e2
#: ../source/tutorial/configure-windows-netsh-firewall.txt:173
msgid "all :program:`mongod.exe` instances in the shard's replica sets."
msgstr ""

# 49a290a2e47b421cb7c5adf19f0406c7
#: ../source/tutorial/configure-windows-netsh-firewall.txt:175
msgid "all :program:`mongod.exe` instances in other shards. [#migrations]_"
msgstr ""

# 13f33b19e91c4ff28756d134ff1fcc6e
>>>>>>> 2478a500
#: ../source/tutorial/configure-windows-netsh-firewall.txt:177
msgid "Furthermore, shards need to be able make outgoing connections to:"
msgstr ""

<<<<<<< HEAD
#: ../source/tutorial/configure-windows-netsh-firewall.txt:179
msgid "all :binary:`~bin.mongos.exe` instances."
msgstr ""

#: ../source/tutorial/configure-windows-netsh-firewall.txt:181
msgid "all :binary:`~bin.mongod.exe` instances in the config servers."
msgstr ""

=======
# eaa4870c5ea44399b3f7f69ad00aea6e
#: ../source/tutorial/configure-windows-netsh-firewall.txt:179
msgid "all :program:`mongos.exe` instances."
msgstr ""

# 8eac0354b3d34fd19677426f13da8b32
#: ../source/tutorial/configure-windows-netsh-firewall.txt:181
msgid "all :program:`mongod.exe` instances in the config servers."
msgstr ""

# 51bfee26dba74324ab7887e6110e54e5
>>>>>>> 2478a500
#: ../source/tutorial/configure-windows-netsh-firewall.txt:183
msgid ""
"Create a rule that resembles the following, and replace the ``<ip-"
"address>`` with the address of the config servers and the "
<<<<<<< HEAD
":binary:`~bin.mongos.exe` instances:"
msgstr ""

=======
":program:`mongos.exe` instances:"
msgstr ""

# b83083bb3af5440597a152ae16bf6ecc
>>>>>>> 2478a500
#: ../source/tutorial/configure-windows-netsh-firewall.txt:191
msgid ""
"You can also specify the shard server option with the ``shardsvr`` value "
"for the :setting:`~sharding.clusterRole` setting in the configuration "
"file. Shard members are also often conventional replica sets using the "
"default port."
<<<<<<< HEAD
msgstr ""

#: ../source/tutorial/configure-windows-netsh-firewall.txt:196
msgid ""
"All shards in a cluster need to be able to communicate with all other "
"shards to facilitate :term:`chunk` and balancing operations."
msgstr ""

#: ../source/tutorial/configure-windows-netsh-firewall.txt:201
msgid "Provide Access For Monitoring Systems"
msgstr ""

#: ../source/tutorial/configure-windows-netsh-firewall.txt:203
msgid ""
"The :binary:`~bin.mongostat` diagnostic tool, when running with the "
":option:`--discover <mongostat --discover>` needs to be able to reach all"
" components of a cluster, including the config servers, the shard "
"servers, and the :binary:`~bin.mongos.exe` instances."
msgstr ""

#: ../source/includes/fact-deprecated-http-interface.rst:3
msgid "MongoDB 3.6 removes the deprecated HTTP interface and REST API to MongoDB."
msgstr ""

#: ../source/tutorial/configure-windows-netsh-firewall.txt:211
msgid "Manage and Maintain *Windows Firewall* Configurations"
msgstr ""

#: ../source/tutorial/configure-windows-netsh-firewall.txt:213
=======
msgstr ""

# 65407587246b42d4900aff57ad04321b
#: ../source/tutorial/configure-windows-netsh-firewall.txt:196
msgid ""
"All shards in a cluster need to be able to communicate with all other "
"shards to facilitate :term:`chunk` and balancing operations."
msgstr ""

# b8b93cb8d92c4b809a93637afbd8cdce
#: ../source/tutorial/configure-windows-netsh-firewall.txt:201
msgid "Provide Access For Monitoring Systems"
msgstr ""

# 2672647a143f4ea28f10df37ce9ed880
#: ../source/tutorial/configure-windows-netsh-firewall.txt:203
msgid ""
"The :program:`mongostat` diagnostic tool, when running with the "
":option:`--discover <mongostat --discover>` needs to be able to reach all"
" components of a cluster, including the config servers, the shard "
"servers, and the :program:`mongos.exe` instances."
msgstr ""

# 34dfd9268f4f4181adc68e1292377f6d
#: ../source/tutorial/configure-windows-netsh-firewall.txt:208
msgid ""
"If your monitoring system needs access the HTTP interface, insert the "
"following rule to the chain:"
msgstr ""

# 32ad68422b7d49928925950255a12321
#: ../source/tutorial/configure-windows-netsh-firewall.txt:215
msgid ""
"Replace ``<ip-address>`` with the address of the instance that needs "
"access to the HTTP or REST interface. For *all* deployments, you should "
"restrict access to this port to *only* the monitoring instance."
msgstr ""

# ddeecd24efc244c8927ed932cac1d31d
#: ../source/tutorial/configure-windows-netsh-firewall.txt
msgid "Optional"
msgstr ""

# 0686a82528ec4b32baab4d80a4ef7348
#: ../source/tutorial/configure-windows-netsh-firewall.txt:222
msgid ""
"For config server :program:`mongod` instances running with the "
"``shardsvr`` value for the :setting:`~sharding.clusterRole` setting, the "
"rule would resemble the following:"
msgstr ""

# f9979805bdfc4e859f5e6d0a1266c6f6
#: ../source/tutorial/configure-windows-netsh-firewall.txt:230
msgid ""
"For config server :program:`mongod` instances running with the "
"``configsvr`` value for the :setting:`~sharding.clusterRole` setting, the"
" rule would resemble the following:"
msgstr ""

# e3ced00393594341b093a992333892bd
#: ../source/tutorial/configure-windows-netsh-firewall.txt:239
msgid "Manage and Maintain *Windows Firewall* Configurations"
msgstr ""

# 57291d79e7b745399ef9827fc61c4552
#: ../source/tutorial/configure-windows-netsh-firewall.txt:241
>>>>>>> 2478a500
msgid ""
"This section contains a number of basic operations for managing and using"
" ``netsh``. While you can use the GUI front ends to manage the "
":guilabel:`Windows Firewall`, all core functionality is accessible is "
"accessible from ``netsh``."
msgstr ""

<<<<<<< HEAD
#: ../source/tutorial/configure-windows-netsh-firewall.txt:219
msgid "Delete all *Windows Firewall* Rules"
msgstr ""

#: ../source/tutorial/configure-windows-netsh-firewall.txt:221
msgid "To delete the firewall rule allowing :binary:`~bin.mongod.exe` traffic:"
msgstr ""

#: ../source/tutorial/configure-windows-netsh-firewall.txt:230
msgid "List All *Windows Firewall* Rules"
msgstr ""

#: ../source/tutorial/configure-windows-netsh-firewall.txt:232
msgid "To return a list of all :guilabel:`Windows Firewall` rules:"
msgstr ""

#: ../source/tutorial/configure-windows-netsh-firewall.txt:239
msgid "Reset *Windows Firewall*"
msgstr ""

#: ../source/tutorial/configure-windows-netsh-firewall.txt:241
msgid "To reset the :guilabel:`Windows Firewall` rules:"
msgstr ""

#: ../source/tutorial/configure-windows-netsh-firewall.txt:248
msgid "Backup and Restore *Windows Firewall* Rules"
msgstr ""

#: ../source/tutorial/configure-windows-netsh-firewall.txt:250
=======
# fa54ae049cad4229b6a4c87d35fde605
#: ../source/tutorial/configure-windows-netsh-firewall.txt:247
msgid "Delete all *Windows Firewall* Rules"
msgstr ""

# 3fde17fa5cfa4040b3c5e372b414587d
#: ../source/tutorial/configure-windows-netsh-firewall.txt:249
msgid "To delete the firewall rule allowing :program:`mongod.exe` traffic:"
msgstr ""

# 195deb02eacd481f9dd9d23dd8324a2f
#: ../source/tutorial/configure-windows-netsh-firewall.txt:258
msgid "List All *Windows Firewall* Rules"
msgstr ""

# 8a0e917e48f743a7802b0341d37e60f1
#: ../source/tutorial/configure-windows-netsh-firewall.txt:260
msgid "To return a list of all :guilabel:`Windows Firewall` rules:"
msgstr ""

# 3ac43f0a53474bf997613c4a3f430ef5
#: ../source/tutorial/configure-windows-netsh-firewall.txt:267
msgid "Reset *Windows Firewall*"
msgstr ""

# 1eda260c07e64cc2b6d48f157f6b75fe
#: ../source/tutorial/configure-windows-netsh-firewall.txt:269
msgid "To reset the :guilabel:`Windows Firewall` rules:"
msgstr ""

# 6829ce03c7f54ef98321bd062c960bff
#: ../source/tutorial/configure-windows-netsh-firewall.txt:276
msgid "Backup and Restore *Windows Firewall* Rules"
msgstr ""

# 1ee93107c5b245e0a4ef646d20e57c6c
#: ../source/tutorial/configure-windows-netsh-firewall.txt:278
>>>>>>> 2478a500
msgid ""
"To simplify administration of larger collection of systems, you can "
"export or import firewall systems from different servers) rules very "
"easily on Windows:"
<<<<<<< HEAD
msgstr ""

#: ../source/tutorial/configure-windows-netsh-firewall.txt:253
msgid "Export all firewall rules with the following command:"
msgstr ""

#: ../source/tutorial/configure-windows-netsh-firewall.txt:259
msgid ""
"Replace ``\"C:\\temp\\MongoDBfw.wfw\"`` with a path of your choosing. You"
" can use a command in the following form to import a file created using "
"this operation:"
msgstr ""

#~ msgid ""
#~ "You can also run a config server"
#~ " by setting the :setting:`configsvr` option"
#~ " in a configuration file."
#~ msgstr ""

#~ msgid ""
#~ "For shard servers, running as "
#~ ":option:`mongod --shardsvr` [#shard-option]_ "
#~ "Because the default port number when "
#~ "running with :setting:`shardsvr` is ``27018``,"
#~ "  you must configure the following "
#~ ":guilabel:`Windows Firewall` rules to allow"
#~ " traffic to and from each shard:"
#~ msgstr ""

#~ msgid ""
#~ "You can also specify the shard "
#~ "server option using the :setting:`shardsvr`"
#~ " setting in the configuration file. "
#~ "Shard members are also often "
#~ "conventional replica sets using the "
#~ "default port."
#~ msgstr ""

#~ msgid ""
#~ "For shard server :program:`mongod.exe` "
#~ "instances running with :setting:`shardsvr`, "
#~ "the rule would resemble the following:"
#~ msgstr ""

#~ msgid ""
#~ "For config server :program:`mongod.exe` "
#~ "instances running with :setting:`configsvr`, "
#~ "the rule would resemble the following:"
=======
msgstr ""

# fcbfb67322ba4c91aa1d856cebd654d3
#: ../source/tutorial/configure-windows-netsh-firewall.txt:281
msgid "Export all firewall rules with the following command:"
msgstr ""

# 0caf008de1b24864baa7e31429d72173
#: ../source/tutorial/configure-windows-netsh-firewall.txt:287
msgid ""
"Replace ``\"C:\\temp\\MongoDBfw.wfw\"`` with a path of your choosing. You"
" can use a command in the following form to import a file created using "
"this operation:"
msgstr ""

#~ msgid ""
#~ "You can also run a config server"
#~ " by setting the :setting:`configsvr` option"
#~ " in a configuration file."
#~ msgstr ""

#~ msgid ""
#~ "For shard servers, running as "
#~ ":option:`mongod --shardsvr` [#shard-option]_ "
#~ "Because the default port number when "
#~ "running with :setting:`shardsvr` is ``27018``,"
#~ "  you must configure the following "
#~ ":guilabel:`Windows Firewall` rules to allow"
#~ " traffic to and from each shard:"
>>>>>>> 2478a500
#~ msgstr ""

# 272e8e41329a437dbfd0dd5872605f91
#~ msgid ""
<<<<<<< HEAD
#~ "This document outlines basic "
#~ ":guilabel:`Windows Firewall` configurations. Use "
#~ "these approaches as a starting point "
#~ "for your larger networking organization. "
#~ "For a detailed over view of "
#~ "security practices and risk management "
#~ "for MongoDB, see :doc:`/core/security`."
=======
#~ "You can also specify the shard "
#~ "server option using the :setting:`shardsvr`"
#~ " setting in the configuration file. "
#~ "Shard members are also often "
#~ "conventional replica sets using the "
#~ "default port."
>>>>>>> 2478a500
#~ msgstr ""

# 9c93121968324f5e91ec86b0e6ad36f6
#~ msgid ""
<<<<<<< HEAD
#~ "Given the :ref:`default ports <security-"
#~ "port-numbers>` of all MongoDB processes,"
#~ " you must configure networking rules "
#~ "that permit *only* required communication "
#~ "between your application and the "
#~ "appropriate :program:`mongod.exe` and "
#~ ":program:`mongos.exe` instances."
=======
#~ "For shard server :program:`mongod.exe` "
#~ "instances running with :setting:`shardsvr`, "
#~ "the rule would resemble the following:"
>>>>>>> 2478a500
#~ msgstr ""

# d8e682be0398413698b45a91fa431712
#~ msgid ""
<<<<<<< HEAD
#~ "This pattern is applicable to all "
#~ ":program:`mongod.exe` instances running as "
#~ "standalone instances or as part of "
#~ "a :term:`replica set`. The goal of "
#~ "this pattern is to explicitly allow "
#~ "traffic to the :program:`mongod.exe` instance"
#~ " from the application server."
#~ msgstr ""

# 81b9c822a5c2479fad7fd62b82306d2e
#~ msgid ""
#~ "This rule allows all incoming traffic"
#~ " to port ``27017``, which allows the"
#~ " application server to connect to the"
#~ " :program:`mongod.exe` instance."
#~ msgstr ""

# 2035104f5b0446c481d23bab1f4a91e1
#~ msgid ""
#~ "You can allow all access for a "
#~ ":program:`mongos.exe` server, with the "
#~ "following invocation:"
#~ msgstr ""

# 1031b5e0e44749bd89ee960611810d6c
#~ msgid ""
#~ ":program:`mongos.exe` instances provide query "
#~ "routing for :term:`sharded clusters <sharded"
#~ " cluster>`. Clients connect to "
#~ ":program:`mongos.exe` instances, which behave "
#~ "from the client's perspective as "
#~ ":program:`mongod.exe` instances. In turn, the"
#~ " :program:`mongos.exe` connects to all "
#~ ":program:`mongod.exe` instances that are "
#~ "components of the sharded cluster."
#~ msgstr ""

# 7837630a652b4f94ae2b7b3713e6142c
#~ msgid ""
#~ "Use the same :guilabel:`Windows Firewall` "
#~ "command to allow traffic to and "
#~ "from these instances as you would "
#~ "from the :program:`mongod.exe` instances that"
#~ " are members of the replica set."
#~ msgstr ""

# 5338c144018d404f85a151deeab4bac7
#~ msgid ""
#~ "Additionally, config servers need to "
#~ "allow incoming connections from all of"
#~ " the :program:`mongos.exe` instances in the"
#~ " cluster *and* all :program:`mongod.exe` "
#~ "instances in the cluster. Add rules "
#~ "that resemble the following:"
#~ msgstr ""

# 8de6b0be49b94886a2a70d2ae589f203
#~ msgid ""
#~ "Replace ``<ip-address>`` with the "
#~ "addresses of the :program:`mongos.exe` "
#~ "instances and the shard :program:`mongod.exe`"
#~ " instances."
#~ msgstr ""

# b145d42674e14c94bcef7dbbe57f9231
#~ msgid ""
#~ "Replace the ``<ip-address>`` specification "
#~ "with the IP address of all "
#~ ":program:`mongod.exe` instances. This allows "
#~ "you to permit incoming and outgoing "
#~ "traffic between all shards including "
#~ "constituent replica set members to:"
#~ msgstr ""

# 58e7f0db698c4af3bf7fadd39ec9c2d2
#~ msgid "all :program:`mongod.exe` instances in the shard's replica sets."
#~ msgstr ""

# 363e7f3ff0bb4e99be87d4a731af8ce6
#~ msgid "all :program:`mongod.exe` instances in other shards. [#migrations]_"
#~ msgstr ""

# 9180f8f447e3403fa8c8255da8a1449c
#~ msgid "all :program:`mongos.exe` instances."
#~ msgstr ""

# d0d6acc2c9cd40dd893a8b31d3e6ccef
#~ msgid "all :program:`mongod.exe` instances in the config servers."
#~ msgstr ""

# c4dde12e1e1c412f92de31c628db06b7
#~ msgid ""
#~ "Create a rule that resembles the "
#~ "following, and replace the ``<ip-"
#~ "address>`` with the address of the "
#~ "config servers and the :program:`mongos.exe`"
#~ " instances:"
#~ msgstr ""

# 668ccc1b794c4d8cae659f28dde10ab1
#~ msgid ""
#~ "The :program:`mongostat` diagnostic tool, when"
#~ " running with the :option:`--discover "
#~ "<mongostat --discover>` needs to be able"
#~ " to reach all components of a "
#~ "cluster, including the config servers, "
#~ "the shard servers, and the "
#~ ":program:`mongos.exe` instances."
#~ msgstr ""

# 169f0bd182b24fb68b39f7157b38389f
#~ msgid ""
#~ "If your monitoring system needs access"
#~ " the HTTP interface, insert the "
#~ "following rule to the chain:"
#~ msgstr ""

# 0f03ff6782be41f6adab4cd157e1adf0
#~ msgid ""
#~ "Replace ``<ip-address>`` with the "
#~ "address of the instance that needs "
#~ "access to the HTTP or REST "
#~ "interface. For *all* deployments, you "
#~ "should restrict access to this port "
#~ "to *only* the monitoring instance."
#~ msgstr ""

# 56c900c61afd4259a3ad2610506ab169
#~ msgid "Optional"
#~ msgstr ""

# a07cb0f59c3a4213abf850987af8631c
#~ msgid "To delete the firewall rule allowing :program:`mongod.exe` traffic:"
#~ msgstr ""

#~ msgid ""
#~ "You also can run a config server"
#~ " by using the ``configsrv`` value for"
#~ " the :setting:`~sharding.clusterRole` setting in"
#~ " a configuration file."
#~ msgstr ""

#~ msgid ""
#~ "For config server :program:`mongod` instances"
#~ " running with the ``shardsvr`` value "
#~ "for the :setting:`~sharding.clusterRole` setting,"
#~ " the rule would resemble the "
#~ "following:"
#~ msgstr ""

#~ msgid ""
#~ "For config server :program:`mongod` instances"
#~ " running with the ``configsvr`` value "
#~ "for the :setting:`~sharding.clusterRole` setting,"
#~ " the rule would resemble the "
#~ "following:"
#~ msgstr ""
=======
#~ "For config server :program:`mongod.exe` "
#~ "instances running with :setting:`configsvr`, "
#~ "the rule would resemble the following:"
#~ msgstr ""

# 272e8e41329a437dbfd0dd5872605f91
#~ msgid ""
#~ "This document outlines basic "
#~ ":guilabel:`Windows Firewall` configurations. Use "
#~ "these approaches as a starting point "
#~ "for your larger networking organization. "
#~ "For a detailed over view of "
#~ "security practices and risk management "
#~ "for MongoDB, see :doc:`/core/security`."
#~ msgstr ""

# 9c93121968324f5e91ec86b0e6ad36f6
#~ msgid ""
#~ "Given the :ref:`default ports <security-"
#~ "port-numbers>` of all MongoDB processes,"
#~ " you must configure networking rules "
#~ "that permit *only* required communication "
#~ "between your application and the "
#~ "appropriate :program:`mongod.exe` and "
#~ ":program:`mongos.exe` instances."
#~ msgstr ""
>>>>>>> 2478a500
<|MERGE_RESOLUTION|>--- conflicted
+++ resolved
@@ -8,11 +8,7 @@
 msgstr ""
 "Project-Id-Version: MongoDB Manual\n"
 "Report-Msgid-Bugs-To: \n"
-<<<<<<< HEAD
-"POT-Creation-Date: 2019-03-19 11:02-0400\n"
-=======
 "POT-Creation-Date: 2016-12-08 12:02-0500\n"
->>>>>>> 2478a500
 "PO-Revision-Date: 2014-04-08 16:33+0000\n"
 "Last-Translator: tychoish <tychoish@gmail.com>\n"
 "Language: es\n"
@@ -24,23 +20,17 @@
 "Content-Transfer-Encoding: 8bit\n"
 "Generated-By: Babel 2.6.0\n"
 
-<<<<<<< HEAD
-=======
 # 21159d4430a749d59860cfec83b9ca30
->>>>>>> 2478a500
 #: ../source/tutorial/configure-windows-netsh-firewall.txt:3
 msgid "Configure Windows ``netsh`` Firewall for MongoDB"
 msgstr ""
 
-<<<<<<< HEAD
-=======
 # 647db25223464bb69cf5f94e34d5d6c9
 #: ../source/tutorial/configure-windows-netsh-firewall.txt
 msgid "On this page"
 msgstr ""
 
 # 66fced11130e4827a5e224fbf3386238
->>>>>>> 2478a500
 #: ../source/tutorial/configure-windows-netsh-firewall.txt:13
 msgid ""
 "On Windows Server systems, the ``netsh`` program provides methods for "
@@ -50,10 +40,7 @@
 " a system."
 msgstr ""
 
-<<<<<<< HEAD
-=======
 # 1e4b77c47c054635a47acfa860a341c1
->>>>>>> 2478a500
 #: ../source/tutorial/configure-windows-netsh-firewall.txt:19
 msgid ""
 "This document outlines basic :guilabel:`Windows Firewall` configurations."
@@ -62,111 +49,72 @@
 "management for MongoDB, see :doc:`/security`."
 msgstr ""
 
-<<<<<<< HEAD
-=======
 # 689b8264ecf2415594ea0a4e9540b0c4
->>>>>>> 2478a500
 #: ../source/tutorial/configure-windows-netsh-firewall.txt:26
 msgid ""
 "`Windows Firewall <http://technet.microsoft.com/en-"
 "us/network/bb545423.aspx>`_ documentation from Microsoft."
 msgstr ""
 
-<<<<<<< HEAD
-=======
 # b1fbd671db99487aaa4f520d425b369a
->>>>>>> 2478a500
 #: ../source/tutorial/configure-windows-netsh-firewall.txt:30
 msgid "Overview"
 msgstr ""
 
-<<<<<<< HEAD
-=======
 # 2e907c4b740f42e3bf8df1387eef8f89
->>>>>>> 2478a500
 #: ../source/tutorial/configure-windows-netsh-firewall.txt:32
 msgid ""
 ":guilabel:`Windows Firewall` processes rules in an ordered determined by "
 "rule type, and parsed in the following order:"
 msgstr ""
 
-<<<<<<< HEAD
-=======
 # 436a7833f2344ff2b78a65585f3023e1
->>>>>>> 2478a500
 #: ../source/tutorial/configure-windows-netsh-firewall.txt:35
 msgid "``Windows Service Hardening``"
 msgstr ""
 
-<<<<<<< HEAD
-=======
 # eed0cddb2b6e4fefa40c3281f08fb17f
->>>>>>> 2478a500
 #: ../source/tutorial/configure-windows-netsh-firewall.txt:36
 msgid "``Connection security rules``"
 msgstr ""
 
-<<<<<<< HEAD
-=======
 # f7baded80f404211bdce5109561b8f1c
->>>>>>> 2478a500
 #: ../source/tutorial/configure-windows-netsh-firewall.txt:37
 msgid "``Authenticated Bypass Rules``"
 msgstr ""
 
-<<<<<<< HEAD
-=======
 # 0540530977c3456f85e5397058174931
->>>>>>> 2478a500
 #: ../source/tutorial/configure-windows-netsh-firewall.txt:38
 msgid "``Block Rules``"
 msgstr ""
 
-<<<<<<< HEAD
-=======
 # 89ec3bb2de4a42dfabd1bdcbacc95ba7
->>>>>>> 2478a500
 #: ../source/tutorial/configure-windows-netsh-firewall.txt:39
 msgid "``Allow Rules``"
 msgstr ""
 
-<<<<<<< HEAD
-=======
 # dcbdf95051f7431bb0affda2eb652937
->>>>>>> 2478a500
 #: ../source/tutorial/configure-windows-netsh-firewall.txt:40
 msgid "``Default Rules``"
 msgstr ""
 
-<<<<<<< HEAD
-=======
 # 95f5d0edd3ea4ccaac5234a2911fba07
->>>>>>> 2478a500
 #: ../source/tutorial/configure-windows-netsh-firewall.txt:42
 msgid ""
 "By default, the policy in :guilabel:`Windows Firewall` allows all "
 "outbound connections and blocks all incoming connections."
 msgstr ""
 
-<<<<<<< HEAD
-=======
 # 4240287134df4942b819ca0e272fbf5c
->>>>>>> 2478a500
 #: ../source/tutorial/configure-windows-netsh-firewall.txt:45
 msgid ""
 "Given the :doc:`default ports </reference/default-mongodb-port>` of all "
 "MongoDB processes, you must configure networking rules that permit *only*"
 " required communication between your application and the appropriate "
-<<<<<<< HEAD
-":binary:`~bin.mongod.exe` and :binary:`~bin.mongos.exe` instances."
-msgstr ""
-
-=======
 ":program:`mongod.exe` and :program:`mongos.exe` instances."
 msgstr ""
 
 # 7cfd97d15b44417eb7d6ae8ad08d261d
->>>>>>> 2478a500
 #: ../source/tutorial/configure-windows-netsh-firewall.txt:50
 msgid ""
 "The configuration changes outlined in this document will create rules "
@@ -175,10 +123,7 @@
 "explicitly allowed."
 msgstr ""
 
-<<<<<<< HEAD
-=======
 # a06edef9e7d8449d8c507e940a50014c
->>>>>>> 2478a500
 #: ../source/tutorial/configure-windows-netsh-firewall.txt:55
 msgid ""
 "You can configure the :guilabel:`Windows Firewall` with using the "
@@ -189,26 +134,17 @@
 "application in the :guilabel:`System and Security` control panel."
 msgstr ""
 
-<<<<<<< HEAD
-=======
 # a1cbafbf3b6849fc8b900c9124e3137e
->>>>>>> 2478a500
 #: ../source/tutorial/configure-windows-netsh-firewall.txt:61
 msgid "The procedures in this document use the ``netsh`` command line tool."
 msgstr ""
 
-<<<<<<< HEAD
-=======
 # 2be66a49d6e44675ba8454de47a740be
->>>>>>> 2478a500
 #: ../source/tutorial/configure-windows-netsh-firewall.txt:64
 msgid "Patterns"
 msgstr ""
 
-<<<<<<< HEAD
-=======
 # 7c62542bc9294afb9dc866345623987e
->>>>>>> 2478a500
 #: ../source/tutorial/configure-windows-netsh-firewall.txt:66
 msgid ""
 "This section contains a number of patterns and examples for configuring "
@@ -217,30 +153,11 @@
 "configuration setting, you will need to modify the rules accordingly."
 msgstr ""
 
-<<<<<<< HEAD
-=======
 # 09e54a2614e34cfba0b54e8ffe868364
->>>>>>> 2478a500
 #: ../source/tutorial/configure-windows-netsh-firewall.txt:74
 msgid "Traffic to and from ``mongod.exe`` Instances"
 msgstr ""
 
-<<<<<<< HEAD
-#: ../source/tutorial/configure-windows-netsh-firewall.txt:76
-msgid ""
-"This pattern is applicable to all :binary:`~bin.mongod.exe` instances "
-"running as standalone instances or as part of a :term:`replica set`. The "
-"goal of this pattern is to explicitly allow traffic to the "
-":binary:`~bin.mongod.exe` instance from the application server."
-msgstr ""
-
-#: ../source/tutorial/configure-windows-netsh-firewall.txt:85
-msgid ""
-"This rule allows all incoming traffic to port ``27017``, which allows the"
-" application server to connect to the :binary:`~bin.mongod.exe` instance."
-msgstr ""
-
-=======
 # 68515d7247a24212934efa66c4d16fc8
 #: ../source/tutorial/configure-windows-netsh-firewall.txt:76
 msgid ""
@@ -258,7 +175,6 @@
 msgstr ""
 
 # 6fd76a42797e47f682add4c2c4fc169d
->>>>>>> 2478a500
 #: ../source/tutorial/configure-windows-netsh-firewall.txt:89
 msgid ""
 ":guilabel:`Windows Firewall` also allows enabling network access for an "
@@ -266,43 +182,18 @@
 "example:"
 msgstr ""
 
-<<<<<<< HEAD
-=======
 # 841c9acd9425468a955e7acc83dcb6b3
->>>>>>> 2478a500
 #: ../source/tutorial/configure-windows-netsh-firewall.txt:97
 msgid ""
-"You can allow all access for a :binary:`~bin.mongos.exe` server, with the"
-" following invocation:"
-msgstr ""
-
-<<<<<<< HEAD
-=======
+"You can allow all access for a :program:`mongos.exe` server, with the "
+"following invocation:"
+msgstr ""
+
 # 4d7314f880b94ca8a32fc81c0a0147de
->>>>>>> 2478a500
 #: ../source/tutorial/configure-windows-netsh-firewall.txt:105
 msgid "Traffic to and from ``mongos.exe`` Instances"
 msgstr ""
 
-<<<<<<< HEAD
-#: ../source/tutorial/configure-windows-netsh-firewall.txt:107
-msgid ""
-":binary:`~bin.mongos.exe` instances provide query routing for "
-":term:`sharded clusters <sharded cluster>`. Clients connect to "
-":binary:`~bin.mongos.exe` instances, which behave from the client's "
-"perspective as :binary:`~bin.mongod.exe` instances. In turn, the "
-":binary:`~bin.mongos.exe` connects to all :binary:`~bin.mongod.exe` "
-"instances that are components of the sharded cluster."
-msgstr ""
-
-#: ../source/tutorial/configure-windows-netsh-firewall.txt:114
-msgid ""
-"Use the same :guilabel:`Windows Firewall` command to allow traffic to and"
-" from these instances as you would from the :binary:`~bin.mongod.exe` "
-"instances that are members of the replica set."
-msgstr ""
-
-=======
 # 48be3048bd8c42f8a5aba5d936a5294c
 #: ../source/tutorial/configure-windows-netsh-firewall.txt:107
 msgid ""
@@ -323,15 +214,11 @@
 msgstr ""
 
 # 087a300dda2d40adbdddf4c8b9d33f98
->>>>>>> 2478a500
 #: ../source/tutorial/configure-windows-netsh-firewall.txt:123
 msgid "Traffic to and from a MongoDB Config Server"
 msgstr ""
 
-<<<<<<< HEAD
-=======
 # d0ab5edd94304a5dbb58d1f9592d94b5
->>>>>>> 2478a500
 #: ../source/tutorial/configure-windows-netsh-firewall.txt:125
 msgid ""
 "Configuration servers, host the :term:`config database` that stores "
@@ -343,24 +230,6 @@
 "connection on port ``27019``, for connection to the other config servers."
 msgstr ""
 
-<<<<<<< HEAD
-#: ../source/tutorial/configure-windows-netsh-firewall.txt:137
-msgid ""
-"Additionally, config servers need to allow incoming connections from all "
-"of the :binary:`~bin.mongos.exe` instances in the cluster *and* all "
-":binary:`~bin.mongod.exe` instances in the cluster. Add rules that "
-"resemble the following:"
-msgstr ""
-
-#: ../source/tutorial/configure-windows-netsh-firewall.txt:146
-msgid ""
-"Replace ``<ip-address>`` with the addresses of the "
-":binary:`~bin.mongos.exe` instances and the shard "
-":binary:`~bin.mongod.exe` instances."
-msgstr ""
-
-#: ../source/tutorial/configure-windows-netsh-firewall.txt:150
-=======
 # 50e6e7ad1b0744fba378a9b9d44cd0a8
 #: ../source/tutorial/configure-windows-netsh-firewall.txt:137
 msgid ""
@@ -372,14 +241,11 @@
 
 # b0bfe15014454515987dbc0e84fc045c
 #: ../source/tutorial/configure-windows-netsh-firewall.txt:146
->>>>>>> 2478a500
-msgid ""
-"You also can run a config server by using the ``configsvr`` value for the"
-" :setting:`~sharding.clusterRole` setting in a configuration file."
-msgstr ""
-
-<<<<<<< HEAD
-=======
+msgid ""
+"Replace ``<ip-address>`` with the addresses of the :program:`mongos.exe` "
+"instances and the shard :program:`mongod.exe` instances."
+msgstr ""
+
 # 39a1e7bdb87d45c2b4f59038940029a0
 #: ../source/tutorial/configure-windows-netsh-firewall.txt:150
 msgid ""
@@ -388,15 +254,11 @@
 msgstr ""
 
 # 0b42477f5b1846808b4695a9d5dcbd72
->>>>>>> 2478a500
 #: ../source/tutorial/configure-windows-netsh-firewall.txt:155
 msgid "Traffic to and from a MongoDB Shard Server"
 msgstr ""
 
-<<<<<<< HEAD
-=======
 # 9e72e39c60ad423aaf554d88230d22d3
->>>>>>> 2478a500
 #: ../source/tutorial/configure-windows-netsh-firewall.txt:157
 msgid ""
 "For shard servers, running as :option:`mongod --shardsvr` [#shard-"
@@ -406,28 +268,15 @@
 "allow traffic to and from each shard:"
 msgstr ""
 
-<<<<<<< HEAD
-=======
 # 786634f423be4c9b90d55249c51ecf0d
->>>>>>> 2478a500
 #: ../source/tutorial/configure-windows-netsh-firewall.txt:168
 msgid ""
 "Replace the ``<ip-address>`` specification with the IP address of all "
-":binary:`~bin.mongod.exe` instances. This allows you to permit incoming "
-"and outgoing traffic between all shards including constituent replica set"
-" members to:"
-msgstr ""
-
-<<<<<<< HEAD
-#: ../source/tutorial/configure-windows-netsh-firewall.txt:173
-msgid "all :binary:`~bin.mongod.exe` instances in the shard's replica sets."
-msgstr ""
-
-#: ../source/tutorial/configure-windows-netsh-firewall.txt:175
-msgid "all :binary:`~bin.mongod.exe` instances in other shards. [#migrations]_"
-msgstr ""
-
-=======
+":program:`mongod.exe` instances. This allows you to permit incoming and "
+"outgoing traffic between all shards including constituent replica set "
+"members to:"
+msgstr ""
+
 # 525cad7242e34243aa1244418647f1e2
 #: ../source/tutorial/configure-windows-netsh-firewall.txt:173
 msgid "all :program:`mongod.exe` instances in the shard's replica sets."
@@ -439,21 +288,10 @@
 msgstr ""
 
 # 13f33b19e91c4ff28756d134ff1fcc6e
->>>>>>> 2478a500
 #: ../source/tutorial/configure-windows-netsh-firewall.txt:177
 msgid "Furthermore, shards need to be able make outgoing connections to:"
 msgstr ""
 
-<<<<<<< HEAD
-#: ../source/tutorial/configure-windows-netsh-firewall.txt:179
-msgid "all :binary:`~bin.mongos.exe` instances."
-msgstr ""
-
-#: ../source/tutorial/configure-windows-netsh-firewall.txt:181
-msgid "all :binary:`~bin.mongod.exe` instances in the config servers."
-msgstr ""
-
-=======
 # eaa4870c5ea44399b3f7f69ad00aea6e
 #: ../source/tutorial/configure-windows-netsh-firewall.txt:179
 msgid "all :program:`mongos.exe` instances."
@@ -465,58 +303,20 @@
 msgstr ""
 
 # 51bfee26dba74324ab7887e6110e54e5
->>>>>>> 2478a500
 #: ../source/tutorial/configure-windows-netsh-firewall.txt:183
 msgid ""
 "Create a rule that resembles the following, and replace the ``<ip-"
 "address>`` with the address of the config servers and the "
-<<<<<<< HEAD
-":binary:`~bin.mongos.exe` instances:"
-msgstr ""
-
-=======
 ":program:`mongos.exe` instances:"
 msgstr ""
 
 # b83083bb3af5440597a152ae16bf6ecc
->>>>>>> 2478a500
 #: ../source/tutorial/configure-windows-netsh-firewall.txt:191
 msgid ""
 "You can also specify the shard server option with the ``shardsvr`` value "
 "for the :setting:`~sharding.clusterRole` setting in the configuration "
 "file. Shard members are also often conventional replica sets using the "
 "default port."
-<<<<<<< HEAD
-msgstr ""
-
-#: ../source/tutorial/configure-windows-netsh-firewall.txt:196
-msgid ""
-"All shards in a cluster need to be able to communicate with all other "
-"shards to facilitate :term:`chunk` and balancing operations."
-msgstr ""
-
-#: ../source/tutorial/configure-windows-netsh-firewall.txt:201
-msgid "Provide Access For Monitoring Systems"
-msgstr ""
-
-#: ../source/tutorial/configure-windows-netsh-firewall.txt:203
-msgid ""
-"The :binary:`~bin.mongostat` diagnostic tool, when running with the "
-":option:`--discover <mongostat --discover>` needs to be able to reach all"
-" components of a cluster, including the config servers, the shard "
-"servers, and the :binary:`~bin.mongos.exe` instances."
-msgstr ""
-
-#: ../source/includes/fact-deprecated-http-interface.rst:3
-msgid "MongoDB 3.6 removes the deprecated HTTP interface and REST API to MongoDB."
-msgstr ""
-
-#: ../source/tutorial/configure-windows-netsh-firewall.txt:211
-msgid "Manage and Maintain *Windows Firewall* Configurations"
-msgstr ""
-
-#: ../source/tutorial/configure-windows-netsh-firewall.txt:213
-=======
 msgstr ""
 
 # 65407587246b42d4900aff57ad04321b
@@ -583,7 +383,6 @@
 
 # 57291d79e7b745399ef9827fc61c4552
 #: ../source/tutorial/configure-windows-netsh-firewall.txt:241
->>>>>>> 2478a500
 msgid ""
 "This section contains a number of basic operations for managing and using"
 " ``netsh``. While you can use the GUI front ends to manage the "
@@ -591,37 +390,6 @@
 "accessible from ``netsh``."
 msgstr ""
 
-<<<<<<< HEAD
-#: ../source/tutorial/configure-windows-netsh-firewall.txt:219
-msgid "Delete all *Windows Firewall* Rules"
-msgstr ""
-
-#: ../source/tutorial/configure-windows-netsh-firewall.txt:221
-msgid "To delete the firewall rule allowing :binary:`~bin.mongod.exe` traffic:"
-msgstr ""
-
-#: ../source/tutorial/configure-windows-netsh-firewall.txt:230
-msgid "List All *Windows Firewall* Rules"
-msgstr ""
-
-#: ../source/tutorial/configure-windows-netsh-firewall.txt:232
-msgid "To return a list of all :guilabel:`Windows Firewall` rules:"
-msgstr ""
-
-#: ../source/tutorial/configure-windows-netsh-firewall.txt:239
-msgid "Reset *Windows Firewall*"
-msgstr ""
-
-#: ../source/tutorial/configure-windows-netsh-firewall.txt:241
-msgid "To reset the :guilabel:`Windows Firewall` rules:"
-msgstr ""
-
-#: ../source/tutorial/configure-windows-netsh-firewall.txt:248
-msgid "Backup and Restore *Windows Firewall* Rules"
-msgstr ""
-
-#: ../source/tutorial/configure-windows-netsh-firewall.txt:250
-=======
 # fa54ae049cad4229b6a4c87d35fde605
 #: ../source/tutorial/configure-windows-netsh-firewall.txt:247
 msgid "Delete all *Windows Firewall* Rules"
@@ -659,19 +427,19 @@
 
 # 1ee93107c5b245e0a4ef646d20e57c6c
 #: ../source/tutorial/configure-windows-netsh-firewall.txt:278
->>>>>>> 2478a500
 msgid ""
 "To simplify administration of larger collection of systems, you can "
 "export or import firewall systems from different servers) rules very "
 "easily on Windows:"
-<<<<<<< HEAD
-msgstr ""
-
-#: ../source/tutorial/configure-windows-netsh-firewall.txt:253
+msgstr ""
+
+# fcbfb67322ba4c91aa1d856cebd654d3
+#: ../source/tutorial/configure-windows-netsh-firewall.txt:281
 msgid "Export all firewall rules with the following command:"
 msgstr ""
 
-#: ../source/tutorial/configure-windows-netsh-firewall.txt:259
+# 0caf008de1b24864baa7e31429d72173
+#: ../source/tutorial/configure-windows-netsh-firewall.txt:287
 msgid ""
 "Replace ``\"C:\\temp\\MongoDBfw.wfw\"`` with a path of your choosing. You"
 " can use a command in the following form to import a file created using "
@@ -713,42 +481,10 @@
 #~ "For config server :program:`mongod.exe` "
 #~ "instances running with :setting:`configsvr`, "
 #~ "the rule would resemble the following:"
-=======
-msgstr ""
-
-# fcbfb67322ba4c91aa1d856cebd654d3
-#: ../source/tutorial/configure-windows-netsh-firewall.txt:281
-msgid "Export all firewall rules with the following command:"
-msgstr ""
-
-# 0caf008de1b24864baa7e31429d72173
-#: ../source/tutorial/configure-windows-netsh-firewall.txt:287
-msgid ""
-"Replace ``\"C:\\temp\\MongoDBfw.wfw\"`` with a path of your choosing. You"
-" can use a command in the following form to import a file created using "
-"this operation:"
-msgstr ""
-
-#~ msgid ""
-#~ "You can also run a config server"
-#~ " by setting the :setting:`configsvr` option"
-#~ " in a configuration file."
-#~ msgstr ""
-
-#~ msgid ""
-#~ "For shard servers, running as "
-#~ ":option:`mongod --shardsvr` [#shard-option]_ "
-#~ "Because the default port number when "
-#~ "running with :setting:`shardsvr` is ``27018``,"
-#~ "  you must configure the following "
-#~ ":guilabel:`Windows Firewall` rules to allow"
-#~ " traffic to and from each shard:"
->>>>>>> 2478a500
 #~ msgstr ""
 
 # 272e8e41329a437dbfd0dd5872605f91
 #~ msgid ""
-<<<<<<< HEAD
 #~ "This document outlines basic "
 #~ ":guilabel:`Windows Firewall` configurations. Use "
 #~ "these approaches as a starting point "
@@ -756,19 +492,10 @@
 #~ "For a detailed over view of "
 #~ "security practices and risk management "
 #~ "for MongoDB, see :doc:`/core/security`."
-=======
-#~ "You can also specify the shard "
-#~ "server option using the :setting:`shardsvr`"
-#~ " setting in the configuration file. "
-#~ "Shard members are also often "
-#~ "conventional replica sets using the "
-#~ "default port."
->>>>>>> 2478a500
 #~ msgstr ""
 
 # 9c93121968324f5e91ec86b0e6ad36f6
 #~ msgid ""
-<<<<<<< HEAD
 #~ "Given the :ref:`default ports <security-"
 #~ "port-numbers>` of all MongoDB processes,"
 #~ " you must configure networking rules "
@@ -776,198 +503,4 @@
 #~ "between your application and the "
 #~ "appropriate :program:`mongod.exe` and "
 #~ ":program:`mongos.exe` instances."
-=======
-#~ "For shard server :program:`mongod.exe` "
-#~ "instances running with :setting:`shardsvr`, "
-#~ "the rule would resemble the following:"
->>>>>>> 2478a500
-#~ msgstr ""
-
-# d8e682be0398413698b45a91fa431712
-#~ msgid ""
-<<<<<<< HEAD
-#~ "This pattern is applicable to all "
-#~ ":program:`mongod.exe` instances running as "
-#~ "standalone instances or as part of "
-#~ "a :term:`replica set`. The goal of "
-#~ "this pattern is to explicitly allow "
-#~ "traffic to the :program:`mongod.exe` instance"
-#~ " from the application server."
-#~ msgstr ""
-
-# 81b9c822a5c2479fad7fd62b82306d2e
-#~ msgid ""
-#~ "This rule allows all incoming traffic"
-#~ " to port ``27017``, which allows the"
-#~ " application server to connect to the"
-#~ " :program:`mongod.exe` instance."
-#~ msgstr ""
-
-# 2035104f5b0446c481d23bab1f4a91e1
-#~ msgid ""
-#~ "You can allow all access for a "
-#~ ":program:`mongos.exe` server, with the "
-#~ "following invocation:"
-#~ msgstr ""
-
-# 1031b5e0e44749bd89ee960611810d6c
-#~ msgid ""
-#~ ":program:`mongos.exe` instances provide query "
-#~ "routing for :term:`sharded clusters <sharded"
-#~ " cluster>`. Clients connect to "
-#~ ":program:`mongos.exe` instances, which behave "
-#~ "from the client's perspective as "
-#~ ":program:`mongod.exe` instances. In turn, the"
-#~ " :program:`mongos.exe` connects to all "
-#~ ":program:`mongod.exe` instances that are "
-#~ "components of the sharded cluster."
-#~ msgstr ""
-
-# 7837630a652b4f94ae2b7b3713e6142c
-#~ msgid ""
-#~ "Use the same :guilabel:`Windows Firewall` "
-#~ "command to allow traffic to and "
-#~ "from these instances as you would "
-#~ "from the :program:`mongod.exe` instances that"
-#~ " are members of the replica set."
-#~ msgstr ""
-
-# 5338c144018d404f85a151deeab4bac7
-#~ msgid ""
-#~ "Additionally, config servers need to "
-#~ "allow incoming connections from all of"
-#~ " the :program:`mongos.exe` instances in the"
-#~ " cluster *and* all :program:`mongod.exe` "
-#~ "instances in the cluster. Add rules "
-#~ "that resemble the following:"
-#~ msgstr ""
-
-# 8de6b0be49b94886a2a70d2ae589f203
-#~ msgid ""
-#~ "Replace ``<ip-address>`` with the "
-#~ "addresses of the :program:`mongos.exe` "
-#~ "instances and the shard :program:`mongod.exe`"
-#~ " instances."
-#~ msgstr ""
-
-# b145d42674e14c94bcef7dbbe57f9231
-#~ msgid ""
-#~ "Replace the ``<ip-address>`` specification "
-#~ "with the IP address of all "
-#~ ":program:`mongod.exe` instances. This allows "
-#~ "you to permit incoming and outgoing "
-#~ "traffic between all shards including "
-#~ "constituent replica set members to:"
-#~ msgstr ""
-
-# 58e7f0db698c4af3bf7fadd39ec9c2d2
-#~ msgid "all :program:`mongod.exe` instances in the shard's replica sets."
-#~ msgstr ""
-
-# 363e7f3ff0bb4e99be87d4a731af8ce6
-#~ msgid "all :program:`mongod.exe` instances in other shards. [#migrations]_"
-#~ msgstr ""
-
-# 9180f8f447e3403fa8c8255da8a1449c
-#~ msgid "all :program:`mongos.exe` instances."
-#~ msgstr ""
-
-# d0d6acc2c9cd40dd893a8b31d3e6ccef
-#~ msgid "all :program:`mongod.exe` instances in the config servers."
-#~ msgstr ""
-
-# c4dde12e1e1c412f92de31c628db06b7
-#~ msgid ""
-#~ "Create a rule that resembles the "
-#~ "following, and replace the ``<ip-"
-#~ "address>`` with the address of the "
-#~ "config servers and the :program:`mongos.exe`"
-#~ " instances:"
-#~ msgstr ""
-
-# 668ccc1b794c4d8cae659f28dde10ab1
-#~ msgid ""
-#~ "The :program:`mongostat` diagnostic tool, when"
-#~ " running with the :option:`--discover "
-#~ "<mongostat --discover>` needs to be able"
-#~ " to reach all components of a "
-#~ "cluster, including the config servers, "
-#~ "the shard servers, and the "
-#~ ":program:`mongos.exe` instances."
-#~ msgstr ""
-
-# 169f0bd182b24fb68b39f7157b38389f
-#~ msgid ""
-#~ "If your monitoring system needs access"
-#~ " the HTTP interface, insert the "
-#~ "following rule to the chain:"
-#~ msgstr ""
-
-# 0f03ff6782be41f6adab4cd157e1adf0
-#~ msgid ""
-#~ "Replace ``<ip-address>`` with the "
-#~ "address of the instance that needs "
-#~ "access to the HTTP or REST "
-#~ "interface. For *all* deployments, you "
-#~ "should restrict access to this port "
-#~ "to *only* the monitoring instance."
-#~ msgstr ""
-
-# 56c900c61afd4259a3ad2610506ab169
-#~ msgid "Optional"
-#~ msgstr ""
-
-# a07cb0f59c3a4213abf850987af8631c
-#~ msgid "To delete the firewall rule allowing :program:`mongod.exe` traffic:"
-#~ msgstr ""
-
-#~ msgid ""
-#~ "You also can run a config server"
-#~ " by using the ``configsrv`` value for"
-#~ " the :setting:`~sharding.clusterRole` setting in"
-#~ " a configuration file."
-#~ msgstr ""
-
-#~ msgid ""
-#~ "For config server :program:`mongod` instances"
-#~ " running with the ``shardsvr`` value "
-#~ "for the :setting:`~sharding.clusterRole` setting,"
-#~ " the rule would resemble the "
-#~ "following:"
-#~ msgstr ""
-
-#~ msgid ""
-#~ "For config server :program:`mongod` instances"
-#~ " running with the ``configsvr`` value "
-#~ "for the :setting:`~sharding.clusterRole` setting,"
-#~ " the rule would resemble the "
-#~ "following:"
-#~ msgstr ""
-=======
-#~ "For config server :program:`mongod.exe` "
-#~ "instances running with :setting:`configsvr`, "
-#~ "the rule would resemble the following:"
-#~ msgstr ""
-
-# 272e8e41329a437dbfd0dd5872605f91
-#~ msgid ""
-#~ "This document outlines basic "
-#~ ":guilabel:`Windows Firewall` configurations. Use "
-#~ "these approaches as a starting point "
-#~ "for your larger networking organization. "
-#~ "For a detailed over view of "
-#~ "security practices and risk management "
-#~ "for MongoDB, see :doc:`/core/security`."
-#~ msgstr ""
-
-# 9c93121968324f5e91ec86b0e6ad36f6
-#~ msgid ""
-#~ "Given the :ref:`default ports <security-"
-#~ "port-numbers>` of all MongoDB processes,"
-#~ " you must configure networking rules "
-#~ "that permit *only* required communication "
-#~ "between your application and the "
-#~ "appropriate :program:`mongod.exe` and "
-#~ ":program:`mongos.exe` instances."
-#~ msgstr ""
->>>>>>> 2478a500
+#~ msgstr ""
