# SOME DESCRIPTIVE TITLE.
# Copyright (C) 2011-2014, MongoDB, Inc.
# This file is distributed under the same license as the mongodb-manual
# package.
#
# Translators:
msgid ""
msgstr ""
"Project-Id-Version: MongoDB Manual\n"
"Report-Msgid-Bugs-To: \n"
<<<<<<< HEAD
"POT-Creation-Date: 2019-03-19 11:02-0400\n"
=======
"POT-Creation-Date: 2016-12-08 12:02-0500\n"
>>>>>>> 2478a500
"PO-Revision-Date: 2013-12-16 23:47+0000\n"
"Last-Translator: tychoish <tychoish@gmail.com>\n"
"Language: es\n"
"Language-Team: Spanish (http://www.transifex.com/projects/p/mongodb-"
"manual/language/es/)\n"
"Plural-Forms: nplurals=2; plural=(n != 1)\n"
"MIME-Version: 1.0\n"
"Content-Type: text/plain; charset=utf-8\n"
"Content-Transfer-Encoding: 8bit\n"
"Generated-By: Babel 2.6.0\n"

<<<<<<< HEAD
=======
# 8dff3ad32d354110ba9fc8fbe5aeab74
>>>>>>> 2478a500
#: ../source/core/map-reduce-concurrency.txt:3
msgid "Map-Reduce Concurrency"
msgstr ""

<<<<<<< HEAD
=======
# a6e378034c2e40d19f253373daa2b38d
>>>>>>> 2478a500
#: ../source/core/map-reduce-concurrency.txt:13
msgid ""
"The map-reduce operation is composed of many tasks, including reads from "
"the input collection, executions of the ``map`` function, executions of "
"the ``reduce`` function, writes to a temporary collection during "
"processing, and writes to the output collection."
msgstr ""

<<<<<<< HEAD
=======
# 447ff9d329404a8d87ae5faaef0548c2
>>>>>>> 2478a500
#: ../source/core/map-reduce-concurrency.txt:18
msgid "During the operation, map-reduce takes the following locks:"
msgstr ""

<<<<<<< HEAD
=======
# b8859056704a48b9b009a17f8497dab4
>>>>>>> 2478a500
#: ../source/core/map-reduce-concurrency.txt:20
msgid "The read phase takes a read lock.  It yields every 100 documents."
msgstr ""

<<<<<<< HEAD
=======
# 18ab9b42de654a48809211a5d1eb9a79
>>>>>>> 2478a500
#: ../source/core/map-reduce-concurrency.txt:22
msgid ""
"The insert into the temporary collection takes a write lock for a single "
"write."
msgstr ""

<<<<<<< HEAD
=======
# 843c93543e1142aabd9d2e7832424841
>>>>>>> 2478a500
#: ../source/core/map-reduce-concurrency.txt:25
msgid ""
"If the output collection does not exist, the creation of the output "
"collection takes a write lock."
msgstr ""

<<<<<<< HEAD
=======
# edd4a089860340bbb0b87358193f7ef6
>>>>>>> 2478a500
#: ../source/core/map-reduce-concurrency.txt:28
msgid ""
"If the output collection exists, then the output actions (i.e. ``merge``,"
" ``replace``, ``reduce``) take a write lock. This write lock is *global*,"
<<<<<<< HEAD
" and blocks all operations on the :binary:`~bin.mongod` instance."
=======
" and blocks all operations on the :program:`mongod` instance."
>>>>>>> 2478a500
msgstr ""

# 617a889cb84e48dca4ef1220921fa3a6
#: ../source/core/map-reduce-concurrency.txt:34
msgid ""
"The final write lock during post-processing makes the results appear "
"atomically. However, output actions ``merge`` and ``reduce`` may take "
"minutes to process. For the ``merge`` and ``reduce``, the ``nonAtomic`` "
"flag is available, which releases the lock between writing each output "
"document. See the :method:`db.collection.mapReduce()` reference for more "
"information."
msgstr ""

#~ msgid ""
#~ "If the output collection exists, then"
#~ " the output actions (i.e. ``merge``, "
#~ "``replace``, ``reduce``) take a write "
#~ "lock."
#~ msgstr ""

#~ msgid ""
#~ "The final write lock during post-"
#~ "processing makes the results appear "
#~ "atomically. However, output actions ``merge``"
#~ " and ``reduce`` may take minutes to"
#~ " process. For the ``merge`` and "
#~ "``reduce``, the ``nonAtomic`` flag is "
#~ "available. See the "
#~ ":method:`db.collection.mapReduce()` reference for "
#~ "more information."
#~ msgstr ""

<<<<<<< HEAD
# d4c8b2530e9e4cb9983b52b9a0f35f4f
#~ msgid "Map Reduce Concurrency"
#~ msgstr ""

=======
>>>>>>> 2478a500
# 3dc6488ce9684cb789b0838dc50f5c5f
#~ msgid ""
#~ "The V8 JavaScript engine, which became"
#~ " the default in 2.4, allows multiple"
#~ " JavaScript operations to execute at "
#~ "the same time. Prior to 2.4, "
#~ "JavaScript code (i.e. ``map``, ``reduce``, "
#~ "``finalize`` functions) executed in a "
#~ "single thread."
#~ msgstr ""

#~ msgid ""
<<<<<<< HEAD
#~ "If the output collection exists, then"
#~ " the output actions (i.e. ``merge``, "
#~ "``replace``, ``reduce``) take a write "
#~ "lock. This write lock is *global*, "
#~ "and blocks all operations on the "
#~ ":program:`mongod` instance."
#~ msgstr ""

#~ msgid ""
=======
>>>>>>> 2478a500
#~ "The final write lock during post-"
#~ "processing makes the results appear "
#~ "atomically. However, output actions ``merge``"
#~ " and ``reduce`` may take minutes to"
#~ " process. For the ``merge`` and "
#~ "``reduce``, the ``nonAtomic`` flag is "
#~ "available, which releases the lock "
#~ "between writing each output document. "
#~ "the :method:`db.collection.mapReduce()` reference "
#~ "for more information."
#~ msgstr ""
<|MERGE_RESOLUTION|>--- conflicted
+++ resolved
@@ -8,11 +8,7 @@
 msgstr ""
 "Project-Id-Version: MongoDB Manual\n"
 "Report-Msgid-Bugs-To: \n"
-<<<<<<< HEAD
-"POT-Creation-Date: 2019-03-19 11:02-0400\n"
-=======
 "POT-Creation-Date: 2016-12-08 12:02-0500\n"
->>>>>>> 2478a500
 "PO-Revision-Date: 2013-12-16 23:47+0000\n"
 "Last-Translator: tychoish <tychoish@gmail.com>\n"
 "Language: es\n"
@@ -24,18 +20,12 @@
 "Content-Transfer-Encoding: 8bit\n"
 "Generated-By: Babel 2.6.0\n"
 
-<<<<<<< HEAD
-=======
 # 8dff3ad32d354110ba9fc8fbe5aeab74
->>>>>>> 2478a500
 #: ../source/core/map-reduce-concurrency.txt:3
-msgid "Map-Reduce Concurrency"
+msgid "Map Reduce Concurrency"
 msgstr ""
 
-<<<<<<< HEAD
-=======
 # a6e378034c2e40d19f253373daa2b38d
->>>>>>> 2478a500
 #: ../source/core/map-reduce-concurrency.txt:13
 msgid ""
 "The map-reduce operation is composed of many tasks, including reads from "
@@ -44,55 +34,36 @@
 "processing, and writes to the output collection."
 msgstr ""
 
-<<<<<<< HEAD
-=======
 # 447ff9d329404a8d87ae5faaef0548c2
->>>>>>> 2478a500
 #: ../source/core/map-reduce-concurrency.txt:18
 msgid "During the operation, map-reduce takes the following locks:"
 msgstr ""
 
-<<<<<<< HEAD
-=======
 # b8859056704a48b9b009a17f8497dab4
->>>>>>> 2478a500
 #: ../source/core/map-reduce-concurrency.txt:20
 msgid "The read phase takes a read lock.  It yields every 100 documents."
 msgstr ""
 
-<<<<<<< HEAD
-=======
 # 18ab9b42de654a48809211a5d1eb9a79
->>>>>>> 2478a500
 #: ../source/core/map-reduce-concurrency.txt:22
 msgid ""
 "The insert into the temporary collection takes a write lock for a single "
 "write."
 msgstr ""
 
-<<<<<<< HEAD
-=======
 # 843c93543e1142aabd9d2e7832424841
->>>>>>> 2478a500
 #: ../source/core/map-reduce-concurrency.txt:25
 msgid ""
 "If the output collection does not exist, the creation of the output "
 "collection takes a write lock."
 msgstr ""
 
-<<<<<<< HEAD
-=======
 # edd4a089860340bbb0b87358193f7ef6
->>>>>>> 2478a500
 #: ../source/core/map-reduce-concurrency.txt:28
 msgid ""
 "If the output collection exists, then the output actions (i.e. ``merge``,"
 " ``replace``, ``reduce``) take a write lock. This write lock is *global*,"
-<<<<<<< HEAD
-" and blocks all operations on the :binary:`~bin.mongod` instance."
-=======
 " and blocks all operations on the :program:`mongod` instance."
->>>>>>> 2478a500
 msgstr ""
 
 # 617a889cb84e48dca4ef1220921fa3a6
@@ -125,13 +96,6 @@
 #~ "more information."
 #~ msgstr ""
 
-<<<<<<< HEAD
-# d4c8b2530e9e4cb9983b52b9a0f35f4f
-#~ msgid "Map Reduce Concurrency"
-#~ msgstr ""
-
-=======
->>>>>>> 2478a500
 # 3dc6488ce9684cb789b0838dc50f5c5f
 #~ msgid ""
 #~ "The V8 JavaScript engine, which became"
@@ -144,18 +108,6 @@
 #~ msgstr ""
 
 #~ msgid ""
-<<<<<<< HEAD
-#~ "If the output collection exists, then"
-#~ " the output actions (i.e. ``merge``, "
-#~ "``replace``, ``reduce``) take a write "
-#~ "lock. This write lock is *global*, "
-#~ "and blocks all operations on the "
-#~ ":program:`mongod` instance."
-#~ msgstr ""
-
-#~ msgid ""
-=======
->>>>>>> 2478a500
 #~ "The final write lock during post-"
 #~ "processing makes the results appear "
 #~ "atomically. However, output actions ``merge``"
