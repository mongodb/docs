#
msgid ""
msgstr ""
"Project-Id-Version: mongodb-manual 3.0\n"
"Report-Msgid-Bugs-To: \n"
"POT-Creation-Date: 2015-08-20 19:13-0400\n"
"PO-Revision-Date: YEAR-MO-DA HO:MI+ZONE\n"
"Last-Translator: FULL NAME <EMAIL@ADDRESS>\n"
"Language-Team: LANGUAGE <LL@li.org>\n"
"MIME-Version: 1.0\n"
"Content-Type: text/plain; charset=UTF-8\n"
"Content-Transfer-Encoding: 8bit\n"
"Plural-Forms: nplurals=1; plural=0;\n"
"X-Generator: Weblate 2.5-dev\n"

#: ../source/tutorial/backup-sharded-cluster-with-database-dumps.txt:3
msgid "Backup a Sharded Cluster with Database Dumps"
msgstr "使用数据库导出备份集群"

#: ../source/tutorial/backup-sharded-cluster-with-database-dumps.txt:21
msgid "Overview"
msgstr "概述"

<<<<<<< HEAD
#: ../source/tutorial/backup-sharded-cluster-with-database-dumps.txt:10
msgid ""
"This document describes a procedure for taking a backup of all components of "
"a sharded cluster. This procedure uses :program:`mongodump` to create dumps "
"of the :program:`mongod` instance. An alternate procedure uses file system "
"snapshots to capture the backup data, and may be more efficient in some "
"situations if your system configuration allows file system backups. See :doc:"
"`/administration/backup-sharded-clusters` for more information."
msgstr ""
"这篇文档描述了备份集群中所有组件的一个方法.这种方法使用 :program:`mongodump` "
"创建 :program:`mongod` 数据的导出记录.在系统的文件系统支持快照的情况下,另一种"
"更为有效的方法是使用文件系统快照进行备份,参见 :doc:`/administration/backup-"
"sharded-clusters` 获得更多信息."

#: ../source/tutorial/backup-sharded-cluster-with-database-dumps.txt:19
msgid ""
"See :doc:`/core/backups` and :doc:`/administration/backup-sharded-clusters` "
"for complete information on backups in MongoDB and backups of sharded "
"clusters in particular."
msgstr ""
"参见 :doc:`/core/backups` 与 :doc:`/administration/backup-sharded-clusters` "
"获得MonoDB备份与集群备份的完整信息."

#: ../source/tutorial/backup-sharded-cluster-with-database-dumps.txt:25
=======
#: ../source/tutorial/backup-sharded-cluster-with-database-dumps.txt:35
>>>>>>> 7b6fda55
msgid "Prerequisites"
msgstr "预先准备"

#: ../source/includes/note-shard-cluster-backup.rst:1
msgid ""
"To capture a point-in-time backup from a sharded cluster you **must** stop "
"*all* writes to the cluster. On a running production system, you can only "
"capture an *approximation* of point-in-time snapshot."
msgstr ""
"如果需要精确的时间点的备份,需要在备份过程中停止集群的写入.否则,只能备份大致在"
"时间点附近的数据."

#: ../source/tutorial/backup-sharded-cluster-with-database-dumps.txt:48
msgid "Consideration"
msgstr ""
"要通过 :program:`mongodump` 备份集群中所有的数据库,需要使用 :authrole:"
"`backup` 角色.:authrole:`backup` 拥有备份所有数据库的权限,同时没有任何其他权"
"限,以符合 :term:`least privilege` 的原则."

#: ../source/tutorial/backup-sharded-cluster-with-database-dumps.txt:50
msgid ""
"To create these backups of a sharded cluster, you will stop the cluster "
"balancer and take a backup of the :term:`config database`, and then take "
"backups of each shard in the cluster using :program:`mongodump` to capture "
"the backup data. To capture a more exact moment-in-time snapshot of the "
"system, you will need to stop all application writes before taking the "
"filesystem snapshots; otherwise the snapshot will only approximate a moment "
"in time."
msgstr ""
"要备份一个数据库,需要在指定的数据库上有 ``read`` 权限.有一些角色提供了这个权"
"限,比如 :authrole:`backup` 角色."

#: ../source/tutorial/backup-sharded-cluster-with-database-dumps.txt:63
msgid "Procedure"
msgstr ""
"要备份 ``system.profile`` 集合,需要在这个数据库的这个集合上有 ``read`` 权限."
"有一些角色提供了这个权限,比如 :authrole:`clusterAdmin` 和 :authrole:"
"`dbAdmin` ."

#: ../source/tutorial/backup-sharded-cluster-with-database-dumps.txt:0
msgid "On this page"
msgstr ""

#: ../source/tutorial/backup-sharded-cluster-with-database-dumps.txt:15
msgid ""
<<<<<<< HEAD
"To back up users and :ref:`user-defined roles <user-defined-roles>` for a "
"given database, you must have access to the ``admin`` database. MongoDB "
"stores the user data and role definitions for all databases in the ``admin`` "
"database."
=======
"Starting in MongoDB 3.2, the following procedure can be used with the "
":doc:`MMAPv1 </core/mmapv1>` and the :doc:`WiredTiger </core/wiredtiger>` "
"storage engines. With previous versions of MongoDB, the procedure applied to"
" :doc:`MMAPv1 </core/mmapv1>` only."
>>>>>>> 7b6fda55
msgstr ""
"要备份数据库的用户以及 ref:`user-defined roles <user-defined-roles>` ,需要对 "
"``admin`` 数据库有权限,MongoDB在 ``admin`` 数据库中存储了这些信息."

#: ../source/tutorial/backup-sharded-cluster-with-database-dumps.txt:23
msgid ""
"This document describes a procedure for taking a backup of all components of"
" a sharded cluster. This procedure uses :program:`mongodump` to create dumps"
" of the :program:`mongod` instance. An alternate procedure uses file system "
"snapshots to capture the backup data, and may be more efficient in some "
"situations if your system configuration allows file system backups."
msgstr ""
"更确切地说,要想备份一个数据库的用户,必须在 ``admin`` 数据库的 :data:`admin."
"system.users` 集合拥有 :authaction:`find` :ref:`action <security-user-"
"actions>`.:authrole:`backup` 与 :authrole:`userAdminAnyDatabase` 角色都有这种"
"权限."

#: ../source/tutorial/backup-sharded-cluster-with-database-dumps.txt:30
msgid ""
"For more information on backups in MongoDB and backups of sharded clusters "
"in particular, see :doc:`/core/backups` and :doc:`/administration/backup-"
"sharded-clusters`."
msgstr ""
"要备份数据库上用户定义的角色,需要有 ``admin`` 数据库上 :data:`admin.system."
"roles` 集合的 :authaction:`find` 权限.:authrole:`backup` 与 :authrole:"
"`userAdminAnyDatabase` 角色都有这种权限."

<<<<<<< HEAD
#: ../source/tutorial/backup-sharded-cluster-with-database-dumps.txt:34
msgid "Consideration"
msgstr "注意事项"
=======
#: ../source/tutorial/backup-sharded-cluster-with-database-dumps.txt:40
msgid "Access Control"
msgstr ""
>>>>>>> 7b6fda55

#: ../source/tutorial/backup-sharded-cluster-with-database-dumps.txt:42
msgid ""
"The :authrole:`backup` role provides the required privileges to perform "
"backup on a sharded cluster that has access control enabled."
msgstr ""
"在这个过程中,你需要停止集群的均衡过程,并备份 :term:`config database`, 之后使"
"用文件系统快照工具备份每个分片的数据.如果需要精确的时间点的备份,需要在备份过"
"程中停止集群的写入.否则,只能备份大致在时间点附近的数据."

#: ../source/includes/fact-required-access-for-backup-profiling.rst:3
msgid ""
"The :authrole:`backup` role provides additional privileges to back up the "
":data:`system.profile <<database>.system.profile>` collections that exist "
"when running with :ref:`database profiling <database-profiling>`. "
"Previously, users required an additional ``read`` access on this collection."
msgstr ""
"使用每个分片的复制集中一个从节点进行近似在某个时间点附近的备份,可以在备份时对"
"集群的性能影响最小."

#: ../source/tutorial/backup-sharded-cluster-with-database-dumps.txt:58
msgid ""
"For approximate point-in-time snapshots, you can minimize the impact on the "
"cluster by taking the backup from a secondary member of each replica set "
"shard."
msgstr ""

#: ../source/includes/extracts/additional-resources-backup-tutorials.rst:4
msgid "Additional Resources"
msgstr ""

#: ../source/includes/extracts/additional-resources-backup-tutorials.rst:6
msgid "See also |mms-home| for seamless automation, backup, and monitoring."
msgstr ""

#~ msgid ""
#~ "This document describes a procedure for taking a backup of all components of"
#~ " a sharded cluster. This procedure uses :program:`mongodump` to create dumps"
#~ " of the :program:`mongod` instance. An alternate procedure uses file system "
#~ "snapshots to capture the backup data, and may be more efficient in some "
#~ "situations if your system configuration allows file system backups. See "
#~ ":doc:`/administration/backup-sharded-clusters` for more information."
#~ msgstr ""

#~ msgid ""
#~ "See :doc:`/core/backups` and :doc:`/administration/backup-sharded-clusters` "
#~ "for complete information on backups in MongoDB and backups of sharded "
#~ "clusters in particular."
#~ msgstr ""

#~ msgid ""
#~ "To back up all the databases in a cluster via :program:`mongodump`, you "
#~ "should have the :authrole:`backup` role. The :authrole:`backup` role "
#~ "provides the required privileges for backing up all databases. The role "
#~ "confers no additional access, in keeping with the policy of :term:`least "
#~ "privilege`."
#~ msgstr ""

#~ msgid ""
#~ "To back up a given database, you must have ``read`` access on the database. "
#~ "Several roles provide this access, including the :authrole:`backup` role."
#~ msgstr ""

#~ msgid ""
#~ "To back up the :data:`system.profile <<database>.system.profile>` "
#~ "collection, which is created when you activate :ref:`database profiling "
#~ "<database-profiling>`, you must have **additional** ``read`` access on this "
#~ "collection. Several roles provide this access, including the "
#~ ":authrole:`clusterAdmin` and :authrole:`dbAdmin` roles."
#~ msgstr ""

#~ msgid ""
#~ "To back up users and :ref:`user-defined roles <user-defined-roles>` for a "
#~ "given database, you must have access to the ``admin`` database. MongoDB "
#~ "stores the user data and role definitions for all databases in the ``admin``"
#~ " database."
#~ msgstr ""

#~ msgid ""
#~ "Specifically, to back up a given database's users, you must have the "
#~ ":authaction:`find` :ref:`action <security-user-actions>` on the ``admin`` "
#~ "database's :data:`admin.system.users` collection. The :authrole:`backup` and"
#~ " :authrole:`userAdminAnyDatabase` roles both provide this privilege."
#~ msgstr ""

#~ msgid ""
#~ "To back up the user-defined roles on a database, you must have the "
#~ ":authaction:`find` action on the ``admin`` database's "
#~ ":data:`admin.system.roles` collection. Both the :authrole:`backup` and "
#~ ":authrole:`userAdminAnyDatabase` roles provide this privilege."
#~ msgstr ""

#~ msgid ""
#~ "For approximate point-in-time snapshots, taking the backup from a single "
#~ "offline secondary member of the replica set that provides each shard can "
#~ "improve the quality of the backup while minimizing impact on the cluster."
#~ msgstr ""<|MERGE_RESOLUTION|>--- conflicted
+++ resolved
@@ -21,34 +21,9 @@
 msgid "Overview"
 msgstr "概述"
 
-<<<<<<< HEAD
-#: ../source/tutorial/backup-sharded-cluster-with-database-dumps.txt:10
-msgid ""
-"This document describes a procedure for taking a backup of all components of "
-"a sharded cluster. This procedure uses :program:`mongodump` to create dumps "
-"of the :program:`mongod` instance. An alternate procedure uses file system "
-"snapshots to capture the backup data, and may be more efficient in some "
-"situations if your system configuration allows file system backups. See :doc:"
-"`/administration/backup-sharded-clusters` for more information."
-msgstr ""
-"这篇文档描述了备份集群中所有组件的一个方法.这种方法使用 :program:`mongodump` "
-"创建 :program:`mongod` 数据的导出记录.在系统的文件系统支持快照的情况下,另一种"
-"更为有效的方法是使用文件系统快照进行备份,参见 :doc:`/administration/backup-"
-"sharded-clusters` 获得更多信息."
-
-#: ../source/tutorial/backup-sharded-cluster-with-database-dumps.txt:19
-msgid ""
-"See :doc:`/core/backups` and :doc:`/administration/backup-sharded-clusters` "
-"for complete information on backups in MongoDB and backups of sharded "
-"clusters in particular."
-msgstr ""
-"参见 :doc:`/core/backups` 与 :doc:`/administration/backup-sharded-clusters` "
-"获得MonoDB备份与集群备份的完整信息."
-
-#: ../source/tutorial/backup-sharded-cluster-with-database-dumps.txt:25
-=======
+
 #: ../source/tutorial/backup-sharded-cluster-with-database-dumps.txt:35
->>>>>>> 7b6fda55
+
 msgid "Prerequisites"
 msgstr "预先准备"
 
@@ -94,17 +69,12 @@
 
 #: ../source/tutorial/backup-sharded-cluster-with-database-dumps.txt:15
 msgid ""
-<<<<<<< HEAD
-"To back up users and :ref:`user-defined roles <user-defined-roles>` for a "
-"given database, you must have access to the ``admin`` database. MongoDB "
-"stores the user data and role definitions for all databases in the ``admin`` "
-"database."
-=======
+
 "Starting in MongoDB 3.2, the following procedure can be used with the "
 ":doc:`MMAPv1 </core/mmapv1>` and the :doc:`WiredTiger </core/wiredtiger>` "
 "storage engines. With previous versions of MongoDB, the procedure applied to"
 " :doc:`MMAPv1 </core/mmapv1>` only."
->>>>>>> 7b6fda55
+
 msgstr ""
 "要备份数据库的用户以及 ref:`user-defined roles <user-defined-roles>` ,需要对 "
 "``admin`` 数据库有权限,MongoDB在 ``admin`` 数据库中存储了这些信息."
@@ -132,15 +102,11 @@
 "roles` 集合的 :authaction:`find` 权限.:authrole:`backup` 与 :authrole:"
 "`userAdminAnyDatabase` 角色都有这种权限."
 
-<<<<<<< HEAD
-#: ../source/tutorial/backup-sharded-cluster-with-database-dumps.txt:34
-msgid "Consideration"
-msgstr "注意事项"
-=======
+
 #: ../source/tutorial/backup-sharded-cluster-with-database-dumps.txt:40
 msgid "Access Control"
 msgstr ""
->>>>>>> 7b6fda55
+
 
 #: ../source/tutorial/backup-sharded-cluster-with-database-dumps.txt:42
 msgid ""
