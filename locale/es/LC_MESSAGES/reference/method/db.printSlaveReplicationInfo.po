# SOME DESCRIPTIVE TITLE.
# Copyright (C) 2011-2014, MongoDB, Inc.
# This file is distributed under the same license as the mongodb-manual
# package.
#
# Translators:
msgid ""
msgstr ""
"Project-Id-Version: MongoDB Manual\n"
"Report-Msgid-Bugs-To: \n"
<<<<<<< HEAD
"POT-Creation-Date: 2019-03-19 11:02-0400\n"
=======
"POT-Creation-Date: 2016-12-08 12:02-0500\n"
>>>>>>> 2478a500
"PO-Revision-Date: 2013-12-16 23:28+0000\n"
"Last-Translator: tychoish <tychoish@gmail.com>\n"
"Language: es\n"
"Language-Team: Spanish (http://www.transifex.com/projects/p/mongodb-"
"manual/language/es/)\n"
"Plural-Forms: nplurals=2; plural=(n != 1)\n"
"MIME-Version: 1.0\n"
"Content-Type: text/plain; charset=utf-8\n"
"Content-Transfer-Encoding: 8bit\n"
"Generated-By: Babel 2.6.0\n"

<<<<<<< HEAD
=======
# b952898c39a6450caeb339a919773f34
>>>>>>> 2478a500
#: ../source/reference/method/db.printSlaveReplicationInfo.txt:3
msgid "db.printSlaveReplicationInfo()"
msgstr ""

<<<<<<< HEAD
=======
# 0f926fb95be148519a333a4aea41976f
#: ../source/reference/method/db.printSlaveReplicationInfo.txt
msgid "On this page"
msgstr ""

# 225b695aba8e457bb874e7736992e14f
>>>>>>> 2478a500
#: ../source/reference/method/db.printSlaveReplicationInfo.txt:14
msgid "Definition"
msgstr ""

<<<<<<< HEAD
=======
# 505235e9179a4e3b9318a203ef5ba17d
>>>>>>> 2478a500
#: ../source/reference/method/db.printSlaveReplicationInfo.txt:18
msgid ""
"Returns a formatted report of the status of a :term:`replica set` from "
"the perspective of the :term:`secondary` member of the set. The output is"
" identical to that of :method:`rs.printSlaveReplicationInfo()`."
msgstr ""

<<<<<<< HEAD
=======
# b5eaf07ad21042fe9f3c4176564bb956
>>>>>>> 2478a500
#: ../source/reference/method/db.printSlaveReplicationInfo.txt:24
msgid "Output"
msgstr ""

<<<<<<< HEAD
=======
# 3013533a4fd743219939478509f81b4f
>>>>>>> 2478a500
#: ../source/reference/method/db.printSlaveReplicationInfo.txt:26
msgid ""
"The following is example output from the "
":method:`db.printSlaveReplicationInfo()` method issued on a replica set "
"with two secondary members:"
msgstr ""

<<<<<<< HEAD
#: ../source/includes/note-method-does-not-return-json.rst:3
msgid ""
"The |method| in the :binary:`~bin.mongo` shell does **not** return "
=======
# 30f4558c1a8e4e0ab980fc42266623b2
#: ../source/includes/note-method-does-not-return-json.rst:3
msgid ""
"The |method| in the :program:`mongo` shell does **not** return "
>>>>>>> 2478a500
":term:`JSON`. Use |method| for manual inspection, and |method-"
"alternative| in scripts."
msgstr ""

<<<<<<< HEAD
=======
# d950a462e7db486d8625716b37cab164
>>>>>>> 2478a500
#: ../source/reference/method/db.printSlaveReplicationInfo.txt:44
msgid ""
"A :ref:`delayed member <replica-set-delayed-members>` may show as ``0`` "
"seconds behind the primary when the inactivity period on the primary is "
"greater than the :rsconf:`members[n].slaveDelay` value."
msgstr ""

#~ msgid ""
#~ "Provides a formatted report of the "
#~ "status of a :term:`replica set` from "
#~ "the perspective of the :term:`secondary` "
#~ "set member. See the "
#~ ":doc:`/reference/command/replSetGetStatus` for more "
#~ "information regarding the contents of "
#~ "this output."
#~ msgstr ""

<<<<<<< HEAD
# 69c13e044a0e4e0a9ed0ed30516127b0
#~ msgid ""
#~ "The |method| in the :program:`mongo` "
#~ "shell does **not** return :term:`JSON`. "
#~ "Use |method| for manual inspection, and"
#~ " |method-alternative| in scripts."
#~ msgstr ""

=======
>>>>>>> 2478a500
#~ msgid ""
#~ "The following is example output from "
#~ "the :method:`rs.printSlaveReplicationInfo()` method "
#~ "issued on a replica set with two"
#~ " secondary members:"
#~ msgstr ""

#~ msgid ""
#~ "A :ref:`delayed member <replica-set-"
#~ "delayed-members>` may show as ``0`` "
#~ "seconds behind the primary when the "
#~ "inactivity period on the primary is "
#~ "greater than the "
#~ ":data:`~local.system.replset.members[n].slaveDelay` value."
#~ msgstr ""
<|MERGE_RESOLUTION|>--- conflicted
+++ resolved
@@ -8,11 +8,7 @@
 msgstr ""
 "Project-Id-Version: MongoDB Manual\n"
 "Report-Msgid-Bugs-To: \n"
-<<<<<<< HEAD
-"POT-Creation-Date: 2019-03-19 11:02-0400\n"
-=======
 "POT-Creation-Date: 2016-12-08 12:02-0500\n"
->>>>>>> 2478a500
 "PO-Revision-Date: 2013-12-16 23:28+0000\n"
 "Last-Translator: tychoish <tychoish@gmail.com>\n"
 "Language: es\n"
@@ -24,31 +20,22 @@
 "Content-Transfer-Encoding: 8bit\n"
 "Generated-By: Babel 2.6.0\n"
 
-<<<<<<< HEAD
-=======
 # b952898c39a6450caeb339a919773f34
->>>>>>> 2478a500
 #: ../source/reference/method/db.printSlaveReplicationInfo.txt:3
 msgid "db.printSlaveReplicationInfo()"
 msgstr ""
 
-<<<<<<< HEAD
-=======
 # 0f926fb95be148519a333a4aea41976f
 #: ../source/reference/method/db.printSlaveReplicationInfo.txt
 msgid "On this page"
 msgstr ""
 
 # 225b695aba8e457bb874e7736992e14f
->>>>>>> 2478a500
 #: ../source/reference/method/db.printSlaveReplicationInfo.txt:14
 msgid "Definition"
 msgstr ""
 
-<<<<<<< HEAD
-=======
 # 505235e9179a4e3b9318a203ef5ba17d
->>>>>>> 2478a500
 #: ../source/reference/method/db.printSlaveReplicationInfo.txt:18
 msgid ""
 "Returns a formatted report of the status of a :term:`replica set` from "
@@ -56,18 +43,12 @@
 " identical to that of :method:`rs.printSlaveReplicationInfo()`."
 msgstr ""
 
-<<<<<<< HEAD
-=======
 # b5eaf07ad21042fe9f3c4176564bb956
->>>>>>> 2478a500
 #: ../source/reference/method/db.printSlaveReplicationInfo.txt:24
 msgid "Output"
 msgstr ""
 
-<<<<<<< HEAD
-=======
 # 3013533a4fd743219939478509f81b4f
->>>>>>> 2478a500
 #: ../source/reference/method/db.printSlaveReplicationInfo.txt:26
 msgid ""
 "The following is example output from the "
@@ -75,24 +56,15 @@
 "with two secondary members:"
 msgstr ""
 
-<<<<<<< HEAD
-#: ../source/includes/note-method-does-not-return-json.rst:3
-msgid ""
-"The |method| in the :binary:`~bin.mongo` shell does **not** return "
-=======
 # 30f4558c1a8e4e0ab980fc42266623b2
 #: ../source/includes/note-method-does-not-return-json.rst:3
 msgid ""
 "The |method| in the :program:`mongo` shell does **not** return "
->>>>>>> 2478a500
 ":term:`JSON`. Use |method| for manual inspection, and |method-"
 "alternative| in scripts."
 msgstr ""
 
-<<<<<<< HEAD
-=======
 # d950a462e7db486d8625716b37cab164
->>>>>>> 2478a500
 #: ../source/reference/method/db.printSlaveReplicationInfo.txt:44
 msgid ""
 "A :ref:`delayed member <replica-set-delayed-members>` may show as ``0`` "
@@ -110,17 +82,6 @@
 #~ "this output."
 #~ msgstr ""
 
-<<<<<<< HEAD
-# 69c13e044a0e4e0a9ed0ed30516127b0
-#~ msgid ""
-#~ "The |method| in the :program:`mongo` "
-#~ "shell does **not** return :term:`JSON`. "
-#~ "Use |method| for manual inspection, and"
-#~ " |method-alternative| in scripts."
-#~ msgstr ""
-
-=======
->>>>>>> 2478a500
 #~ msgid ""
 #~ "The following is example output from "
 #~ "the :method:`rs.printSlaveReplicationInfo()` method "
