# SOME DESCRIPTIVE TITLE.
# Copyright (C) 2011-2014, MongoDB, Inc.
# This file is distributed under the same license as the mongodb-manual
# package.
#
# Translators:
msgid ""
msgstr ""
"Project-Id-Version: MongoDB Manual\n"
"Report-Msgid-Bugs-To: \n"
<<<<<<< HEAD
"POT-Creation-Date: 2019-03-19 11:02-0400\n"
=======
"POT-Creation-Date: 2016-12-08 12:02-0500\n"
>>>>>>> 2478a500
"PO-Revision-Date: 2013-12-16 23:40+0000\n"
"Last-Translator: tychoish <tychoish@gmail.com>\n"
"Language: es\n"
"Language-Team: Spanish (http://www.transifex.com/projects/p/mongodb-"
"manual/language/es/)\n"
"Plural-Forms: nplurals=2; plural=(n != 1)\n"
"MIME-Version: 1.0\n"
"Content-Type: text/plain; charset=utf-8\n"
"Content-Transfer-Encoding: 8bit\n"
"Generated-By: Babel 2.6.0\n"

<<<<<<< HEAD
=======
# 302feb5ec8594c139a7d5239e457a3cc
>>>>>>> 2478a500
#: ../source/reference/method/UUID.txt:3
msgid "UUID()"
msgstr ""

<<<<<<< HEAD
=======
# bc0a95bc40cf4303a0c43ffda069a408
#: ../source/reference/method/UUID.txt
msgid "On this page"
msgstr ""

# 4b605e2d80b444ce922db08981865d26
>>>>>>> 2478a500
#: ../source/reference/method/UUID.txt:14
msgid "Definition"
msgstr ""

<<<<<<< HEAD
#: ../source/reference/method/UUID.txt:16
msgid "Generates a BSON :abbr:`UUID (Universally unique identifier)` object."
msgstr ""

#: ../source/reference/method/UUID.txt:18
msgid ":method:`~UUID()` has the following syntax:"
msgstr ""

#: ../source/includes/apiargs/method-UUID-param.rst:7
msgid "Parameter"
msgstr ""

#: ../source/includes/apiargs/method-UUID-param.rst:9
msgid "Type"
msgstr ""

#: ../source/includes/apiargs/method-UUID-param.rst:11
msgid "Description"
msgstr ""

#: ../source/includes/apiargs/method-UUID-param.rst:13
msgid "``hex``"
msgstr ""

#: ../source/includes/apiargs/method-UUID-param.rst:15
msgid "string"
msgstr ""

#: ../source/includes/apiargs/method-UUID-param.rst:17
#: ../source/includes/apiargs/method-UUID-param.rst:34
msgid ""
"Optional. Specify a 36 character string to convert to a UUID BSON object."
" If not provided, MongoDB generates a random UUID in `RFC 4122 v4 "
"<https://tools.ietf.org/html/rfc4122>`_ format."
msgstr ""

#: ../source/includes/apiargs/method-UUID-param.rst:23
#: ../source/includes/apiargs/method-UUID-param.rst:40
msgid ""
"In earlier versions of the :binary:`~bin.mongo` shell, :method:`UUID` "
"required a hexadecimal string argument. See the :v3.4:`3.4 manual "
"</reference/method/UUID>`."
msgstr ""

#: ../source/includes/apiargs/method-UUID-param.rst
msgid "param string hex"
msgstr ""

#: ../source/reference/method/UUID.txt
msgid "returns"
msgstr ""

#: ../source/reference/method/UUID.txt:26
msgid "A BSON UUID object."
msgstr ""

#: ../source/reference/method/UUID.txt:29
msgid "Example"
msgstr ""

#: ../source/reference/method/UUID.txt:32
msgid "Convert Character String to UUID"
msgstr ""

#: ../source/reference/method/UUID.txt:34
msgid "Create a 36 character string you wish to convert to a UUID:"
msgstr ""

#: ../source/reference/method/UUID.txt:41
msgid ""
"The following command outputs the ``myuuid`` variable as a BSON UUID "
"object:"
msgstr ""

#: ../source/reference/method/UUID.txt:48
msgid "This command generates the following output:"
msgstr ""

#: ../source/reference/method/UUID.txt:55
msgid "Generate Random UUID"
msgstr ""

#: ../source/reference/method/UUID.txt:57
msgid ""
"You can run the :method:`~UUID()` method without specifying an argument "
"to generate a random UUID:"
msgstr ""

#: ../source/reference/method/UUID.txt:65
msgid "This command outputs a random UUID in the following form:"
msgstr ""

#: ../source/reference/method/UUID.txt:73
msgid ""
"In earlier versions of the :binary:`~bin.mongo` shell, :method:`UUID` "
"required a hexadecimal string argument."
msgstr ""

# 90f1efbaa298416e9476432c80e24bf4
#~ msgid "Generates a BSON UUID object."
#~ msgstr ""

# cc7ea85953694b2b8660d747981f8666
#~ msgid "Create a 32 byte hexadecimal string:"
#~ msgstr ""

# c4f78e668da34d7fb39d15d40d607f8c
#~ msgid "Convert it to the BSON UUID subtype:"
#~ msgstr ""
=======
# 36ecf3b4e51548758e68a9293285208b
#: ../source/reference/method/UUID.txt:18
msgid "Generates a BSON UUID object."
msgstr ""

# 61211c30bae647ccb99d8091990219ef
#: ../source/reference/method/UUID.txt:22
msgid "A BSON UUID object."
msgstr ""

# 584fa186d2624742b34d33ced4b2cb3e
#: ../source/reference/method/UUID.txt:25
msgid "Example"
msgstr ""

# 19ba796fc73d4776a929d87316e8ee94
#: ../source/reference/method/UUID.txt:27
msgid "Create a 32 byte hexadecimal string:"
msgstr ""

# 3c72c75871ac464c9c08732615d3ad26
#: ../source/reference/method/UUID.txt:33
msgid "Convert it to the BSON UUID subtype:"
msgstr ""
>>>>>>> 2478a500
<|MERGE_RESOLUTION|>--- conflicted
+++ resolved
@@ -8,11 +8,7 @@
 msgstr ""
 "Project-Id-Version: MongoDB Manual\n"
 "Report-Msgid-Bugs-To: \n"
-<<<<<<< HEAD
-"POT-Creation-Date: 2019-03-19 11:02-0400\n"
-=======
 "POT-Creation-Date: 2016-12-08 12:02-0500\n"
->>>>>>> 2478a500
 "PO-Revision-Date: 2013-12-16 23:40+0000\n"
 "Last-Translator: tychoish <tychoish@gmail.com>\n"
 "Language: es\n"
@@ -24,138 +20,21 @@
 "Content-Transfer-Encoding: 8bit\n"
 "Generated-By: Babel 2.6.0\n"
 
-<<<<<<< HEAD
-=======
 # 302feb5ec8594c139a7d5239e457a3cc
->>>>>>> 2478a500
 #: ../source/reference/method/UUID.txt:3
 msgid "UUID()"
 msgstr ""
 
-<<<<<<< HEAD
-=======
 # bc0a95bc40cf4303a0c43ffda069a408
 #: ../source/reference/method/UUID.txt
 msgid "On this page"
 msgstr ""
 
 # 4b605e2d80b444ce922db08981865d26
->>>>>>> 2478a500
 #: ../source/reference/method/UUID.txt:14
 msgid "Definition"
 msgstr ""
 
-<<<<<<< HEAD
-#: ../source/reference/method/UUID.txt:16
-msgid "Generates a BSON :abbr:`UUID (Universally unique identifier)` object."
-msgstr ""
-
-#: ../source/reference/method/UUID.txt:18
-msgid ":method:`~UUID()` has the following syntax:"
-msgstr ""
-
-#: ../source/includes/apiargs/method-UUID-param.rst:7
-msgid "Parameter"
-msgstr ""
-
-#: ../source/includes/apiargs/method-UUID-param.rst:9
-msgid "Type"
-msgstr ""
-
-#: ../source/includes/apiargs/method-UUID-param.rst:11
-msgid "Description"
-msgstr ""
-
-#: ../source/includes/apiargs/method-UUID-param.rst:13
-msgid "``hex``"
-msgstr ""
-
-#: ../source/includes/apiargs/method-UUID-param.rst:15
-msgid "string"
-msgstr ""
-
-#: ../source/includes/apiargs/method-UUID-param.rst:17
-#: ../source/includes/apiargs/method-UUID-param.rst:34
-msgid ""
-"Optional. Specify a 36 character string to convert to a UUID BSON object."
-" If not provided, MongoDB generates a random UUID in `RFC 4122 v4 "
-"<https://tools.ietf.org/html/rfc4122>`_ format."
-msgstr ""
-
-#: ../source/includes/apiargs/method-UUID-param.rst:23
-#: ../source/includes/apiargs/method-UUID-param.rst:40
-msgid ""
-"In earlier versions of the :binary:`~bin.mongo` shell, :method:`UUID` "
-"required a hexadecimal string argument. See the :v3.4:`3.4 manual "
-"</reference/method/UUID>`."
-msgstr ""
-
-#: ../source/includes/apiargs/method-UUID-param.rst
-msgid "param string hex"
-msgstr ""
-
-#: ../source/reference/method/UUID.txt
-msgid "returns"
-msgstr ""
-
-#: ../source/reference/method/UUID.txt:26
-msgid "A BSON UUID object."
-msgstr ""
-
-#: ../source/reference/method/UUID.txt:29
-msgid "Example"
-msgstr ""
-
-#: ../source/reference/method/UUID.txt:32
-msgid "Convert Character String to UUID"
-msgstr ""
-
-#: ../source/reference/method/UUID.txt:34
-msgid "Create a 36 character string you wish to convert to a UUID:"
-msgstr ""
-
-#: ../source/reference/method/UUID.txt:41
-msgid ""
-"The following command outputs the ``myuuid`` variable as a BSON UUID "
-"object:"
-msgstr ""
-
-#: ../source/reference/method/UUID.txt:48
-msgid "This command generates the following output:"
-msgstr ""
-
-#: ../source/reference/method/UUID.txt:55
-msgid "Generate Random UUID"
-msgstr ""
-
-#: ../source/reference/method/UUID.txt:57
-msgid ""
-"You can run the :method:`~UUID()` method without specifying an argument "
-"to generate a random UUID:"
-msgstr ""
-
-#: ../source/reference/method/UUID.txt:65
-msgid "This command outputs a random UUID in the following form:"
-msgstr ""
-
-#: ../source/reference/method/UUID.txt:73
-msgid ""
-"In earlier versions of the :binary:`~bin.mongo` shell, :method:`UUID` "
-"required a hexadecimal string argument."
-msgstr ""
-
-# 90f1efbaa298416e9476432c80e24bf4
-#~ msgid "Generates a BSON UUID object."
-#~ msgstr ""
-
-# cc7ea85953694b2b8660d747981f8666
-#~ msgid "Create a 32 byte hexadecimal string:"
-#~ msgstr ""
-
-# c4f78e668da34d7fb39d15d40d607f8c
-#~ msgid "Convert it to the BSON UUID subtype:"
-#~ msgstr ""
-=======
 # 36ecf3b4e51548758e68a9293285208b
 #: ../source/reference/method/UUID.txt:18
 msgid "Generates a BSON UUID object."
@@ -180,4 +59,3 @@
 #: ../source/reference/method/UUID.txt:33
 msgid "Convert it to the BSON UUID subtype:"
 msgstr ""
->>>>>>> 2478a500
