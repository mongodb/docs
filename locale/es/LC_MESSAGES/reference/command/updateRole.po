--- conflicted
+++ resolved
@@ -8,11 +8,7 @@
 msgstr ""
 "Project-Id-Version: MongoDB Manual\n"
 "Report-Msgid-Bugs-To: \n"
-<<<<<<< HEAD
-"POT-Creation-Date: 2019-03-19 11:02-0400\n"
-=======
 "POT-Creation-Date: 2016-12-08 12:02-0500\n"
->>>>>>> 2478a500
 "PO-Revision-Date: 2014-04-08 18:58+0000\n"
 "Last-Translator: tychoish <tychoish@gmail.com>\n"
 "Language: es\n"
@@ -24,41 +20,29 @@
 "Content-Transfer-Encoding: 8bit\n"
 "Generated-By: Babel 2.6.0\n"
 
-<<<<<<< HEAD
-=======
 # 2d516559ff2a4ce0b185b5c874b97fd5
->>>>>>> 2478a500
 #: ../source/reference/command/updateRole.txt:3
 msgid "updateRole"
 msgstr ""
 
-<<<<<<< HEAD
-=======
 # 2f0a82b91d104abbab882c9caa59200d
 #: ../source/reference/command/updateRole.txt
 msgid "On this page"
 msgstr ""
 
 # 35f737892929419a91f9fd8a8857605b
->>>>>>> 2478a500
 #: ../source/reference/command/updateRole.txt:14
 msgid "Definition"
 msgstr ""
 
-<<<<<<< HEAD
-=======
 # e1d2d41a03134b7bb563298cc7e0c6e0
->>>>>>> 2478a500
 #: ../source/reference/command/updateRole.txt:18
 msgid ""
 "Updates a :ref:`user-defined role <user-defined-roles>`. The "
 ":dbcommand:`updateRole` command must run on the role's database."
 msgstr ""
 
-<<<<<<< HEAD
-=======
 # 42482d93914d440b9306a56ffa895fa0
->>>>>>> 2478a500
 #: ../source/reference/command/updateRole.txt:21
 msgid ""
 "An update to a field **completely replaces** the previous field's values."
@@ -66,52 +50,34 @@
 "replacing all values, use one or more of the following commands:"
 msgstr ""
 
-<<<<<<< HEAD
-=======
 # a5f155b8e4cd4acea35eff303f7044f6
->>>>>>> 2478a500
 #: ../source/reference/command/updateRole.txt:25
 msgid ":dbcommand:`grantRolesToRole`"
 msgstr ""
 
-<<<<<<< HEAD
-=======
 # 8c03397e4bc144c88437834c3085ab00
->>>>>>> 2478a500
 #: ../source/reference/command/updateRole.txt:26
 msgid ":dbcommand:`grantPrivilegesToRole`"
 msgstr ""
 
-<<<<<<< HEAD
-=======
 # c854683ae9bb43d0a3cbfd95fe22a8f5
->>>>>>> 2478a500
 #: ../source/reference/command/updateRole.txt:27
 msgid ":dbcommand:`revokeRolesFromRole`"
 msgstr ""
 
-<<<<<<< HEAD
-=======
 # cd28ce104bd94b5aa7a4f094b834647e
->>>>>>> 2478a500
 #: ../source/reference/command/updateRole.txt:28
 msgid ":dbcommand:`revokePrivilegesFromRole`"
 msgstr ""
 
-<<<<<<< HEAD
-=======
 # 8a6413a7150542f9a00a01bdaaa43c8e
->>>>>>> 2478a500
 #: ../source/reference/command/updateRole.txt:32
 msgid ""
 "An update to the ``privileges`` or ``roles`` array completely replaces "
 "the previous array's values."
 msgstr ""
 
-<<<<<<< HEAD
-=======
 # 84804dd449d34d62876e50ca27a41e67
->>>>>>> 2478a500
 #: ../source/reference/command/updateRole.txt:35
 msgid ""
 "The :dbcommand:`updateRole` command uses the following syntax. To update "
@@ -119,136 +85,6 @@
 "both:"
 msgstr ""
 
-<<<<<<< HEAD
-#: ../source/reference/command/updateRole.txt:64
-msgid "The :dbcommand:`updateRole` command has the following fields:"
-msgstr ""
-
-#: ../source/includes/apiargs/dbcommand-updateRole-field.rst:7
-msgid "Field"
-msgstr ""
-
-#: ../source/includes/apiargs/dbcommand-updateRole-field.rst:9
-msgid "Type"
-msgstr ""
-
-#: ../source/includes/apiargs/dbcommand-updateRole-field.rst:11
-#: ../source/includes/fact-auth-restrictions-array-contents.rst:13
-msgid "Description"
-msgstr ""
-
-#: ../source/includes/apiargs/dbcommand-updateRole-field.rst:13
-msgid "``updateRole``"
-msgstr ""
-
-#: ../source/includes/apiargs/dbcommand-updateRole-field.rst:15
-msgid "string"
-msgstr ""
-
-#: ../source/includes/apiargs/dbcommand-updateRole-field.rst:17
-#: ../source/includes/apiargs/dbcommand-updateRole-field.rst:68
-msgid ""
-"The name of the :ref:`user-defined role <user-defined-roles>` role to "
-"update."
-msgstr ""
-
-#: ../source/includes/apiargs/dbcommand-updateRole-field.rst:21
-msgid "``privileges``"
-msgstr ""
-
-#: ../source/includes/apiargs/dbcommand-updateRole-field.rst:23
-#: ../source/includes/apiargs/dbcommand-updateRole-field.rst:35
-#: ../source/includes/apiargs/dbcommand-updateRole-field.rst:45
-msgid "array"
-msgstr ""
-
-#: ../source/includes/apiargs/dbcommand-updateRole-field.rst:25
-#: ../source/includes/apiargs/dbcommand-updateRole-field.rst:74
-msgid ""
-"Optional. Required if you do not specify "
-":data:`~admin.system.roles.roles` array. The privileges to grant the "
-"role. An update to the ``privileges`` array overrides the previous "
-"array's values. For the syntax for specifying a privilege, see the "
-":data:`~admin.system.roles.privileges` array."
-msgstr ""
-
-#: ../source/includes/apiargs/dbcommand-updateRole-field.rst:33
-msgid "``roles``"
-msgstr ""
-
-#: ../source/includes/apiargs/dbcommand-updateRole-field.rst:37
-#: ../source/includes/apiargs/dbcommand-updateRole-field.rst:84
-msgid ""
-"Optional. Required if you do not specify "
-":data:`~admin.system.roles.privileges` array. The roles from which this "
-"role inherits privileges. An update to the ``roles`` array overrides the "
-"previous array's values."
-msgstr ""
-
-#: ../source/includes/apiargs/dbcommand-updateRole-field.rst:43
-msgid "``authenticationRestrictions``"
-msgstr ""
-
-#: ../source/includes/apiargs/dbcommand-updateRole-field.rst:47
-#: ../source/includes/apiargs/dbcommand-updateRole-field.rst:92
-msgid "Optional."
-msgstr ""
-
-#: ../source/includes/fact-auth-restrictions-role-desc.rst:1
-msgid ""
-"The authentication restrictions the server enforces on the role. "
-"Specifies a list of IP addresses and :abbr:`CIDR (Classless Inter-Domain "
-"Routing)` ranges users granted this role are allowed to connect to and/or"
-" which they can connect from."
-msgstr ""
-
-#: ../source/includes/apiargs/dbcommand-updateRole-field.rst:53
-msgid "``writeConcern``"
-msgstr ""
-
-#: ../source/includes/apiargs/dbcommand-updateRole-field.rst:55
-msgid "document"
-msgstr ""
-
-#: ../source/includes/apiargs/dbcommand-updateRole-field.rst:57
-#: ../source/includes/apiargs/dbcommand-updateRole-field.rst:100
-msgid ""
-"Optional. The level of :doc:`write concern </reference/write-concern>` "
-"for the update operation. The ``writeConcern`` document takes the same "
-"fields as the :dbcommand:`getLastError` command."
-msgstr ""
-
-#: ../source/includes/apiargs/dbcommand-updateRole-field.rst
-msgid "field string updateRole"
-msgstr ""
-
-#: ../source/includes/apiargs/dbcommand-updateRole-field.rst
-msgid "field array privileges"
-msgstr ""
-
-#: ../source/includes/apiargs/dbcommand-updateRole-field.rst
-msgid "field array roles"
-msgstr ""
-
-#: ../source/includes/apiargs/dbcommand-updateRole-field.rst
-msgid "field array authenticationRestrictions"
-msgstr ""
-
-#: ../source/includes/apiargs/dbcommand-updateRole-field.rst
-msgid "field document writeConcern"
-msgstr ""
-
-#: ../source/reference/command/updateRole.txt:71
-msgid "Roles"
-msgstr ""
-
-#: ../source/includes/fact-roles-array-contents.rst:3
-msgid ""
-"In the ``roles`` field, you can specify both :ref:`built-in roles <built-"
-"in-roles>` and :ref:`user-defined roles <user-defined-roles>`."
-msgstr ""
-
-=======
 # 00181a0488ac4179922fb3d700c63984
 #: ../source/reference/command/updateRole.txt:56
 msgid "The :dbcommand:`updateRole` command has the following fields:"
@@ -262,109 +98,22 @@
 msgstr ""
 
 # 105ffca502a74cc09a46401dbb5e0f61
->>>>>>> 2478a500
 #: ../source/includes/fact-roles-array-contents.rst:7
 msgid ""
 "To specify a role that exists in the same database where |local-cmd-name|"
 " runs, you can either specify the role with the name of the role:"
 msgstr ""
 
-<<<<<<< HEAD
-=======
 # fa5dd6d9adf84e58be1b2d680dfb5752
->>>>>>> 2478a500
 #: ../source/includes/fact-roles-array-contents.rst:15
 msgid "Or you can specify the role with a document, as in:"
 msgstr ""
 
-<<<<<<< HEAD
-=======
 # b9fb70be95994c9c8f0c8bb4bf9d5e00
->>>>>>> 2478a500
 #: ../source/includes/fact-roles-array-contents.rst:21
 msgid ""
 "To specify a role that exists in a different database, specify the role "
 "with a document."
-<<<<<<< HEAD
-msgstr ""
-
-#: ../source/reference/command/updateRole.txt:76
-msgid "Authentication Restrictions"
-msgstr ""
-
-#: ../source/includes/fact-auth-restrictions-array-contents.rst:3
-msgid ""
-"The ``authenticationRestrictions`` document can contain *only* the "
-"following fields. The server throws an error if the "
-"``authenticationRestrictions`` document contains an unrecognized field:"
-msgstr ""
-
-#: ../source/includes/fact-auth-restrictions-array-contents.rst:11
-msgid "Field Name"
-msgstr ""
-
-#: ../source/includes/fact-auth-restrictions-array-contents.rst:12
-msgid "Value"
-msgstr ""
-
-#: ../source/includes/fact-auth-restrictions-array-contents.rst:15
-msgid "``clientSource``"
-msgstr ""
-
-#: ../source/includes/fact-auth-restrictions-array-contents.rst:16
-#: ../source/includes/fact-auth-restrictions-array-contents.rst:24
-msgid ""
-"Array of IP addresses and/or :abbr:`CIDR (Classless Inter-Domain "
-"Routing)` ranges"
-msgstr ""
-
-#: ../source/includes/fact-auth-restrictions-array-contents.rst:18
-msgid ""
-"If present, when authenticating a user, the server verifies that the "
-"client's IP address is either in the given list or belongs to a CIDR "
-"range in the list. If the client's IP address is not present, the server "
-"does not authenticate the user."
-msgstr ""
-
-#: ../source/includes/fact-auth-restrictions-array-contents.rst:23
-msgid "``serverAddress``"
-msgstr ""
-
-#: ../source/includes/fact-auth-restrictions-array-contents.rst:26
-msgid ""
-"A list of IP addresses or CIDR ranges to which the client can connect. If"
-" present, the server will verify that the client's connection was "
-"accepted via an IP address in the given list. If the connection was "
-"accepted via an unrecognized IP address, the server does not authenticate"
-" the user."
-msgstr ""
-
-#: ../source/includes/fact-auth-restrictions-array-contents.rst:34
-msgid ""
-"If a user inherits multiple roles with incompatible authentication "
-"restrictions, that user becomes unusable."
-msgstr ""
-
-#: ../source/includes/fact-auth-restrictions-array-contents.rst:37
-msgid ""
-"For example, if a user inherits one role in which the ``clientSource`` "
-"field is ``[\"198.51.100.0\"]`` and another role in which the "
-"``clientSource`` field is ``[\"203.0.113.0\"]`` the server is unable to "
-"authenticate the user."
-msgstr ""
-
-#: ../source/includes/fact-auth-restrictions-array-contents.rst:42
-msgid ""
-"For more information on authentication in MongoDB, see "
-":doc:`Authentication </core/authentication/>`."
-msgstr ""
-
-#: ../source/reference/command/updateRole.txt:81
-msgid "Behavior"
-msgstr ""
-
-#: ../source/reference/command/updateRole.txt:83
-=======
 msgstr ""
 
 # c81814ed6c48438b84d6f56daddd1b36
@@ -374,7 +123,6 @@
 
 # 487489f318f646df9028aae3e15213df
 #: ../source/reference/command/updateRole.txt:66
->>>>>>> 2478a500
 msgid ""
 "A role's privileges apply to the database where the role is created. The "
 "role can inherit privileges from other roles in its database. A role "
@@ -383,29 +131,19 @@
 " privileges from roles in other databases."
 msgstr ""
 
-<<<<<<< HEAD
-#: ../source/reference/command/updateRole.txt:90
-msgid "Required Access"
-msgstr ""
-
-=======
 # 87fb5415b5eb4bd39320aa948231ee5a
 #: ../source/reference/command/updateRole.txt:73
 msgid "Required Access"
 msgstr ""
 
 # 321b7d27a98b4d55bdbed72b95c5a219
->>>>>>> 2478a500
 #: ../source/includes/access-update-role.rst:1
 msgid ""
 "You must have the :authaction:`revokeRole` :ref:`action <security-user-"
 "actions>` on all databases in order to update a role."
 msgstr ""
 
-<<<<<<< HEAD
-=======
 # 0c19c5a7954e4a579dccf7e143c988be
->>>>>>> 2478a500
 #: ../source/includes/access-update-role.rst:4
 msgid ""
 "You must have the :authaction:`grantRole` :ref:`action <security-user-"
@@ -413,41 +151,6 @@
 "the array."
 msgstr ""
 
-<<<<<<< HEAD
-#: ../source/includes/access-update-role.rst:8
-msgid ""
-"You must have the :authaction:`grantRole` :ref:`action <security-user-"
-"actions>` on the database of each privilege in the ``privileges`` array "
-"to update the array. If a privilege's resource spans databases, you must "
-"have :authaction:`grantRole` on the ``admin`` database. A privilege spans"
-" databases if the privilege is any of the following:"
-msgstr ""
-
-#: ../source/includes/access-update-role.rst:15
-msgid "a collection in all databases"
-msgstr ""
-
-#: ../source/includes/access-update-role.rst:17
-msgid "all collections and all database"
-msgstr ""
-
-#: ../source/includes/access-update-role.rst:19
-msgid "the ``cluster`` resource"
-msgstr ""
-
-#: ../source/includes/access-update-role.rst:21
-msgid ""
-"You must have the :authaction:`setAuthenticationRestriction` :ref:`action"
-" <security-user-actions>` on the database of the target role to update a "
-"role's ``authenticationRestrictions`` document."
-msgstr ""
-
-#: ../source/reference/command/updateRole.txt:95
-msgid "Example"
-msgstr ""
-
-#: ../source/reference/command/updateRole.txt:97
-=======
 # 27fd9cbdd47b46bda5d932bd35ba7d6c
 #: ../source/includes/access-update-role.rst:8
 msgid ""
@@ -480,7 +183,6 @@
 
 # 3c09359a95eb4d9db05ccf8de40553e7
 #: ../source/reference/command/updateRole.txt:80
->>>>>>> 2478a500
 msgid ""
 "The following is an example of the :dbcommand:`updateRole` command that "
 "updates the ``myClusterwideAdmin`` role on the ``admin`` database. While "
@@ -489,34 +191,7 @@
 "of the two is required:"
 msgstr ""
 
-<<<<<<< HEAD
-#: ../source/reference/command/updateRole.txt:123
-msgid "To view a role's privileges, use the :dbcommand:`rolesInfo` command."
-msgstr ""
-
-# 9f01033afbbe40228449c12221ec5d7e
-#~ msgid ""
-#~ "In the ``roles`` field, you can "
-#~ "specify both :ref:`built-in roles "
-#~ "<built-in-roles>` and :ref:`user-defined"
-#~ " role <user-defined-roles>`."
-#~ msgstr ""
-
-# a02fff4a56c843ed87b34d29b78f1c79
-#~ msgid ""
-#~ "You must have the :authaction:`grantRole` "
-#~ "action on the database of each "
-#~ "privilege in the ``privileges`` array to"
-#~ " update the array. If a privilege's"
-#~ " resource spans databases, you must "
-#~ "have :authaction:`grantRole` on the ``admin``"
-#~ " database. A privilege spans databases "
-#~ "if the privilege is any of the "
-#~ "following:"
-#~ msgstr ""
-=======
 # 35330a0af06245f3af8474aa59f0f357
 #: ../source/reference/command/updateRole.txt:107
 msgid "To view a role's privileges, use the :dbcommand:`rolesInfo` command."
 msgstr ""
->>>>>>> 2478a500
