--- conflicted
+++ resolved
@@ -3,18 +3,10 @@
 msgstr ""
 "Project-Id-Version: mongodb-manual 3.0\n"
 "Report-Msgid-Bugs-To: \n"
-<<<<<<< HEAD
-"POT-Creation-Date: 2014-09-03 15:39-0400\n"
-"PO-Revision-Date: 2015-12-30 09:54+0000\n"
-"Last-Translator: Weblate Admin <admin@example.com>\n"
-"Language-Team: Chinese <http://example.com/projects/mongodb/index/zh/>\n"
-"Language: zh\n"
-=======
 "POT-Creation-Date: 2015-08-20 19:13-0400\n"
 "PO-Revision-Date: YEAR-MO-DA HO:MI+ZONE\n"
 "Last-Translator: FULL NAME <EMAIL@ADDRESS>\n"
 "Language-Team: LANGUAGE <LL@li.org>\n"
->>>>>>> 2ec0463a
 "MIME-Version: 1.0\n"
 "Content-Type: text/plain; charset=UTF-8\n"
 "Content-Transfer-Encoding: 8bit\n"
@@ -39,20 +31,11 @@
 
 #: ../source/index.txt:13
 msgid ""
-<<<<<<< HEAD
-"The Manual introduces MongoDB and continues to describe the query language, "
-"operational considerations and procedures, administration, and application "
-"development patterns, and other aspects of MongoDB use and administration. "
-"See the :doc:`/core/introduction` for an overview of MongoDB's key features. "
-"The Manual also has a thorough reference section of the MongoDB interface "
-"and tools."
-=======
 "Welcome to the MongoDB |version| Manual! MongoDB is an open-source, document"
 " database designed for ease of development and scaling. The Manual "
 "introduces key concepts in MongoDB, presents the query language, and "
 "provides operational and administrative considerations and procedures as "
 "well as a comprehensive reference section."
->>>>>>> 2ec0463a
 msgstr ""
 " MongoDB是一个易于开发及扩展的开源文档型数据库。这个文档涵盖了MongoDB的查询语"
 "言，运行MongoDB须知的事项及过程，系统运维，应用开发范例等有关MongoDB的使用管"
@@ -79,32 +62,21 @@
 "This manual is under constant development. See the :doc:`/about` for more "
 "information on the MongoDB Documentation project."
 
-<<<<<<< HEAD
-#: ../source/index.txt:23
-msgid "MongoDB 2.6 Released"
-msgstr "MongoDB 2.6 发布"
-=======
 #: ../source/index.txt:34
 msgid ":gettingstarted:`Python Edition </python>`"
 msgstr ""
->>>>>>> 2ec0463a
 
 #: ../source/index.txt:36
 msgid ":gettingstarted:`C++ Edition </cpp>`"
 msgstr ""
 
 #: ../source/index.txt:38
-<<<<<<< HEAD
-msgid "Getting Started"
-msgstr "开始"
-=======
 msgid ":gettingstarted:`Java Edition </java>`"
 msgstr ""
 
 #: ../source/index.txt:40
 msgid ":gettingstarted:`C# Edition </csharp>`"
 msgstr ""
->>>>>>> 2ec0463a
 
 #: ../source/index.txt:44
 msgid ""
