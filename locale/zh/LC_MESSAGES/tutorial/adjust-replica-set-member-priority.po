--- conflicted
+++ resolved
@@ -3,19 +3,10 @@
 msgstr ""
 "Project-Id-Version: mongodb-manual 3.0\n"
 "Report-Msgid-Bugs-To: \n"
-<<<<<<< HEAD
-"POT-Creation-Date: 2014-09-03 15:39-0400\n"
-"PO-Revision-Date: 2015-12-30 10:17+0000\n"
-"Last-Translator: Weblate Admin <admin@example.com>\n"
-"Language-Team: Chinese <http://example.com/projects/mongodb/adjust-replica-"
-"set-member-priority/zh/>\n"
-"Language: zh\n"
-=======
 "POT-Creation-Date: 2015-08-20 19:13-0400\n"
 "PO-Revision-Date: YEAR-MO-DA HO:MI+ZONE\n"
 "Last-Translator: FULL NAME <EMAIL@ADDRESS>\n"
 "Language-Team: LANGUAGE <LL@li.org>\n"
->>>>>>> 2ec0463a
 "MIME-Version: 1.0\n"
 "Content-Type: text/plain; charset=UTF-8\n"
 "Content-Transfer-Encoding: 8bit\n"
@@ -56,17 +47,10 @@
 
 #: ../source/tutorial/adjust-replica-set-member-priority.txt:23
 msgid ""
-<<<<<<< HEAD
-"To modify priorities, you update the :data:`~local.system.replset.members` "
-"array in the replica configuration object. The array index begins with "
-"``0``. Do **not** confuse this index value with the value of the replica set "
-"member's :data:`~local.system.replset.members[n]._id` field in the array."
-=======
 "To modify priorities, you update the :data:`~replSetGetConfig.members` array"
 " in the replica configuration object. The array index begins with ``0``. Do "
 "**not** confuse this index value with the value of the replica set member's "
 ":data:`~replSetGetConfig.members[n]._id` field in the array."
->>>>>>> 2ec0463a
 msgstr ""
 "我们可以通过修改复制集配置参数中 :data:`~local.system.replset.members` 数组位"
 "置的优先级来修改对应机器的优先级。数组索引从 ``0`` 开始。不要将数组下标与数"
@@ -74,16 +58,9 @@
 
 #: ../source/tutorial/adjust-replica-set-member-priority.txt:29
 msgid ""
-<<<<<<< HEAD
-"The value of :data:`~local.system.replset.members[n].priority` can be any "
-"floating point (i.e. decimal) number between ``0`` and ``1000``. The default "
-"value for the :data:`~local.system.replset.members[n].priority` field is "
-"``1``."
-=======
 "The value of :data:`~replSetGetConfig.members[n].priority` can be any "
 "floating point (i.e. decimal) number between ``0`` and ``1000``. The default"
 " value for the :data:`~replSetGetConfig.members[n].priority` field is ``1``."
->>>>>>> 2ec0463a
 msgstr ""
 
 #: ../source/tutorial/adjust-replica-set-member-priority.txt:34
@@ -91,11 +68,7 @@
 "To block a member from seeking election as primary, assign it a priority of "
 "``0``. :ref:`Hidden members <replica-set-hidden-members>`, :ref:`delayed "
 "members <replica-set-delayed-members>`, and :ref:`arbiters <replica-set-"
-<<<<<<< HEAD
-"arbiters>` all have :data:`~local.system.replset.members[n].priority` set to "
-=======
 "arbiters>` all have :data:`~replSetGetConfig.members[n].priority` set to "
->>>>>>> 2ec0463a
 "``0``."
 msgstr ""
 
@@ -110,55 +83,4 @@
 
 #: ../source/tutorial/adjust-replica-set-member-priority.txt:46
 msgid "Procedure"
-<<<<<<< HEAD
-msgstr "步骤"
-
-#: ../source/includes/steps/adjust-replica-set-member-priority.rst:8
-msgid "Copy the replica set configuration to a variable."
-msgstr "将复制集配置赋值给一个参数。"
-
-#: ../source/includes/steps/adjust-replica-set-member-priority.rst:11
-msgid ""
-"In the :program:`mongo` shell, use :method:`rs.conf()` to retrieve the "
-"replica set configuration and assign it to a variable. For example:"
-msgstr ""
-"在 :program:`mongo` 中执行 :method:`rs.conf()` 来将复制集配置赋值给一个参数，"
-"例如："
-
-#: ../source/includes/steps/adjust-replica-set-member-priority.rst:32
-msgid "Change each member's priority value."
-msgstr "修改每个节点的优先级。"
-
-#: ../source/includes/steps/adjust-replica-set-member-priority.rst:35
-msgid ""
-"Change each member's :data:`~local.system.replset.members[n].priority` "
-"value, as configured in the :data:`~local.system.replset.members` array."
-msgstr ""
-"通过 :data:`~local.system.replset.members`  来修改每个节点的 :data:`~local."
-"system.replset.members[n].priority` "
-
-#: ../source/includes/steps/adjust-replica-set-member-priority.rst:47
-msgid ""
-"This sequence of operations modifies the value of ``cfg`` to set the "
-"priority for the first three members defined in the :data:`~local.system."
-"replset.members` array."
-msgstr ""
-"这些操作修改了参数 ``cfg`` 中 :data:`~local.system.replset.members` 前三个节"
-"点的优先级。"
-
-#: ../source/includes/steps/adjust-replica-set-member-priority.rst:63
-msgid "Assign the replica set the new configuration."
-msgstr "更新复制集配置。"
-
-#: ../source/includes/steps/adjust-replica-set-member-priority.rst:66
-msgid "Use :method:`rs.reconfig()` to apply the new configuration."
-msgstr "通过 :method:`rs.reconfig()` 来应用新的配置"
-
-#: ../source/includes/steps/adjust-replica-set-member-priority.rst:74
-msgid ""
-"This operation updates the configuration of the replica set using the "
-"configuration defined by the value of ``cfg``."
-msgstr "该操作通过应用参数 ``cfg`` 中的配置来更新复制集配置。"
-=======
-msgstr ""
->>>>>>> 2ec0463a
+msgstr ""