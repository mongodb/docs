#
msgid ""
msgstr ""
"Project-Id-Version: mongodb-manual 3.0\n"
"Report-Msgid-Bugs-To: \n"
"POT-Creation-Date: 2015-08-20 19:13-0400\n"
"PO-Revision-Date: YEAR-MO-DA HO:MI+ZONE\n"
"Last-Translator: FULL NAME <EMAIL@ADDRESS>\n"
"Language-Team: LANGUAGE <LL@li.org>\n"
"MIME-Version: 1.0\n"
"Content-Type: text/plain; charset=UTF-8\n"
"Content-Transfer-Encoding: 8bit\n"
"Plural-Forms: nplurals=1; plural=0;\n"
"Language: zh\n"
"X-Generator: Poedit 1.6.9\n"

#: ../source/tutorial/avoid-text-index-name-limit.txt:3
msgid "Specify Name for ``text`` Index"
msgstr "为 ``文本`` 索引指定名称"

<<<<<<< HEAD
#: ../source/tutorial/avoid-text-index-name-limit.txt:7
msgid "The default name for the index consists of each indexed field name concatenated with ``_text``. For example, the following command creates a ``text`` index on the fields ``content``, ``users.comments``, and ``users.profiles``:"
msgstr "索引的默认名称由每个键名和 ``_text`` 拼接而成。例如，以下命令会在 ``content``, ``users.comments`` 和 ``users.profiles`` 键上创建一个 ``文本`` 索引："
=======
#: ../source/tutorial/avoid-text-index-name-limit.txt:13
msgid ""
"The default name for the index consists of each indexed field name "
"concatenated with ``_text``. For example, the following command creates a "
"``text`` index on the fields ``content``, ``users.comments``, and "
"``users.profiles``:"
msgstr ""
>>>>>>> 7b6fda55

#: ../source/tutorial/avoid-text-index-name-limit.txt:28
msgid "The default name for the index is:"
msgstr "索引的默认名称为："

<<<<<<< HEAD
#: ../source/tutorial/avoid-text-index-name-limit.txt:28
msgid "The ``text`` index, like other indexes, must fall within the :limit:`index name length limit <Index Name Length>`."
msgstr "就像其他索引一样， ``文本`` 索引夜必须遵守 :limit:`index name length limit <Index Name Length>` 。"
=======
#: ../source/tutorial/avoid-text-index-name-limit.txt:34
msgid ""
"The ``text`` index, like other indexes, must fall within the :limit:`index "
"name length limit <Index Name Length>`."
msgstr ""
>>>>>>> 7b6fda55

#: ../source/tutorial/avoid-text-index-name-limit.txt:38
msgid "Specify a Name for ``text`` Index"
msgstr "为 ``文本`` 索引指定名称"

#: ../source/tutorial/avoid-text-index-name-limit.txt:40
msgid ""
"To avoid creating an index with a name that exceeds the :limit:`index name "
"length limit <Index Name Length>`, you can pass the ``name`` option to the "
":method:`db.collection.createIndex()` method:"
msgstr ""

#: ../source/tutorial/avoid-text-index-name-limit.txt:62
msgid "Use the Index Name to Drop a ``text`` Index"
msgstr "使用索引名称来删除 ``文本`` 索引"

<<<<<<< HEAD
#: ../source/tutorial/avoid-text-index-name-limit.txt:58
msgid "Whether the :doc:`text </core/index-text>` index has the default name or you specified a name for the :doc:`text </core/index-text>` index, to drop the :doc:`text </core/index-text>` index, pass the index name to the :method:`db.collection.dropIndex()` method."
msgstr "无论 :doc:`文本 </core/index-text>` 索引名称是默认的还是您重新指定的，如果希望删除 :doc:`文本 </core/index-text>` 索引，请在 :method:`db.collection.dropIndex()` 方法中传递索引名称作为参数。"
=======
#: ../source/tutorial/avoid-text-index-name-limit.txt:64
msgid ""
"Whether the :doc:`text </core/index-text>` index has the default name or you"
" specified a name for the :doc:`text </core/index-text>` index, to drop the "
":doc:`text </core/index-text>` index, pass the index name to the "
":method:`db.collection.dropIndex()` method."
msgstr ""
>>>>>>> 7b6fda55

#: ../source/tutorial/avoid-text-index-name-limit.txt:69
msgid "For example, consider the index created by the following operation:"
msgstr "例如，假设由如下操作创建了一个索引："

<<<<<<< HEAD
#: ../source/tutorial/avoid-text-index-name-limit.txt:78
msgid "Then, to remove this text index, pass the name ``\"MyTextIndex\"`` to the :method:`db.collection.dropIndex()` method, as in the following:"
msgstr "那么，为了删除这条索引，可以将名称 ``\"MyTextIndex\"`` 作为参数传递给 :method:`db.collection.dropIndex()` 方法，如下："

#: ../source/tutorial/avoid-text-index-name-limit.txt:85
msgid "To get the names of the indexes, use the :method:`db.collection.getIndexes()` method."
msgstr "如果需要获得索引的名称，使用 :method:`db.collection.getIndexes()` 命令。"
=======
#: ../source/tutorial/avoid-text-index-name-limit.txt:84
msgid ""
"Then, to remove this text index, pass the name ``\"MyTextIndex\"`` to the "
":method:`db.collection.dropIndex()` method, as in the following:"
msgstr ""

#: ../source/tutorial/avoid-text-index-name-limit.txt:91
msgid ""
"To get the names of the indexes, use the "
":method:`db.collection.getIndexes()` method."
msgstr ""

#: ../source/tutorial/avoid-text-index-name-limit.txt:0
msgid "On this page"
msgstr ""
>>>>>>> 7b6fda55
<|MERGE_RESOLUTION|>--- conflicted
+++ resolved
@@ -18,11 +18,7 @@
 msgid "Specify Name for ``text`` Index"
 msgstr "为 ``文本`` 索引指定名称"
 
-<<<<<<< HEAD
-#: ../source/tutorial/avoid-text-index-name-limit.txt:7
-msgid "The default name for the index consists of each indexed field name concatenated with ``_text``. For example, the following command creates a ``text`` index on the fields ``content``, ``users.comments``, and ``users.profiles``:"
-msgstr "索引的默认名称由每个键名和 ``_text`` 拼接而成。例如，以下命令会在 ``content``, ``users.comments`` 和 ``users.profiles`` 键上创建一个 ``文本`` 索引："
-=======
+
 #: ../source/tutorial/avoid-text-index-name-limit.txt:13
 msgid ""
 "The default name for the index consists of each indexed field name "
@@ -30,23 +26,19 @@
 "``text`` index on the fields ``content``, ``users.comments``, and "
 "``users.profiles``:"
 msgstr ""
->>>>>>> 7b6fda55
+
 
 #: ../source/tutorial/avoid-text-index-name-limit.txt:28
 msgid "The default name for the index is:"
 msgstr "索引的默认名称为："
 
-<<<<<<< HEAD
-#: ../source/tutorial/avoid-text-index-name-limit.txt:28
-msgid "The ``text`` index, like other indexes, must fall within the :limit:`index name length limit <Index Name Length>`."
-msgstr "就像其他索引一样， ``文本`` 索引夜必须遵守 :limit:`index name length limit <Index Name Length>` 。"
-=======
+
 #: ../source/tutorial/avoid-text-index-name-limit.txt:34
 msgid ""
 "The ``text`` index, like other indexes, must fall within the :limit:`index "
 "name length limit <Index Name Length>`."
 msgstr ""
->>>>>>> 7b6fda55
+
 
 #: ../source/tutorial/avoid-text-index-name-limit.txt:38
 msgid "Specify a Name for ``text`` Index"
@@ -63,11 +55,7 @@
 msgid "Use the Index Name to Drop a ``text`` Index"
 msgstr "使用索引名称来删除 ``文本`` 索引"
 
-<<<<<<< HEAD
-#: ../source/tutorial/avoid-text-index-name-limit.txt:58
-msgid "Whether the :doc:`text </core/index-text>` index has the default name or you specified a name for the :doc:`text </core/index-text>` index, to drop the :doc:`text </core/index-text>` index, pass the index name to the :method:`db.collection.dropIndex()` method."
-msgstr "无论 :doc:`文本 </core/index-text>` 索引名称是默认的还是您重新指定的，如果希望删除 :doc:`文本 </core/index-text>` 索引，请在 :method:`db.collection.dropIndex()` 方法中传递索引名称作为参数。"
-=======
+
 #: ../source/tutorial/avoid-text-index-name-limit.txt:64
 msgid ""
 "Whether the :doc:`text </core/index-text>` index has the default name or you"
@@ -75,21 +63,13 @@
 ":doc:`text </core/index-text>` index, pass the index name to the "
 ":method:`db.collection.dropIndex()` method."
 msgstr ""
->>>>>>> 7b6fda55
+
 
 #: ../source/tutorial/avoid-text-index-name-limit.txt:69
 msgid "For example, consider the index created by the following operation:"
 msgstr "例如，假设由如下操作创建了一个索引："
 
-<<<<<<< HEAD
-#: ../source/tutorial/avoid-text-index-name-limit.txt:78
-msgid "Then, to remove this text index, pass the name ``\"MyTextIndex\"`` to the :method:`db.collection.dropIndex()` method, as in the following:"
-msgstr "那么，为了删除这条索引，可以将名称 ``\"MyTextIndex\"`` 作为参数传递给 :method:`db.collection.dropIndex()` 方法，如下："
 
-#: ../source/tutorial/avoid-text-index-name-limit.txt:85
-msgid "To get the names of the indexes, use the :method:`db.collection.getIndexes()` method."
-msgstr "如果需要获得索引的名称，使用 :method:`db.collection.getIndexes()` 命令。"
-=======
 #: ../source/tutorial/avoid-text-index-name-limit.txt:84
 msgid ""
 "Then, to remove this text index, pass the name ``\"MyTextIndex\"`` to the "
@@ -105,4 +85,3 @@
 #: ../source/tutorial/avoid-text-index-name-limit.txt:0
 msgid "On this page"
 msgstr ""
->>>>>>> 7b6fda55
