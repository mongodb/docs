--- conflicted
+++ resolved
@@ -8,11 +8,7 @@
 msgstr ""
 "Project-Id-Version: MongoDB Manual\n"
 "Report-Msgid-Bugs-To: \n"
-<<<<<<< HEAD
-"POT-Creation-Date: 2019-03-19 11:02-0400\n"
-=======
 "POT-Creation-Date: 2016-12-08 12:02-0500\n"
->>>>>>> 2478a500
 "PO-Revision-Date: 2014-04-08 19:02+0000\n"
 "Last-Translator: tychoish <tychoish@gmail.com>\n"
 "Language: es\n"
@@ -24,31 +20,22 @@
 "Content-Transfer-Encoding: 8bit\n"
 "Generated-By: Babel 2.6.0\n"
 
-<<<<<<< HEAD
-=======
 # 86630b4734e74182a776a5334cb817f3
->>>>>>> 2478a500
 #: ../source/reference/command/rolesInfo.txt:3
 msgid "rolesInfo"
 msgstr ""
 
-<<<<<<< HEAD
-=======
 # b5975980d7224e8d8af8f1cc8d24a3a1
 #: ../source/reference/command/rolesInfo.txt
 msgid "On this page"
 msgstr ""
 
 # cc45287b04bc4cd8a58c98a34af72b5a
->>>>>>> 2478a500
 #: ../source/reference/command/rolesInfo.txt:14
 msgid "Definition"
 msgstr ""
 
-<<<<<<< HEAD
-=======
 # 4ae7c5ee475f4250b88746c404215a6e
->>>>>>> 2478a500
 #: ../source/reference/command/rolesInfo.txt:18
 msgid ""
 "Returns inheritance and privilege information for specified roles, "
@@ -56,122 +43,51 @@
 ":`built-in roles <built-in-roles>`."
 msgstr ""
 
-<<<<<<< HEAD
-=======
 # c4cfd0b65b9341afb8401e4d52ca0280
->>>>>>> 2478a500
 #: ../source/reference/command/rolesInfo.txt:22
 msgid ""
 "The :dbcommand:`rolesInfo` command can also retrieve all roles scoped to "
 "a database."
 msgstr ""
 
-<<<<<<< HEAD
-=======
 # 0214a6021ac147e78430fc653f240f62
->>>>>>> 2478a500
 #: ../source/reference/command/rolesInfo.txt:25
 msgid "To match a single role on the database, use the following form:"
 msgstr ""
 
-<<<<<<< HEAD
+# 02ca773fc5fb40c8af936ea2ddb08e4e
 #: ../source/reference/command/rolesInfo.txt:35
 msgid ":dbcommand:`rolesInfo` has the following fields:"
 msgstr ""
 
-#: ../source/includes/apiargs/dbcommand-rolesInfo-field.rst:7
-msgid "Field"
-msgstr ""
-
-#: ../source/includes/apiargs/dbcommand-rolesInfo-field.rst:9
-msgid "Type"
-msgstr ""
-
-#: ../source/includes/apiargs/dbcommand-rolesInfo-field.rst:11
-msgid "Description"
-msgstr ""
-
-#: ../source/includes/apiargs/dbcommand-rolesInfo-field.rst:13
-msgid "``rolesInfo``"
-msgstr ""
-
-#: ../source/includes/apiargs/dbcommand-rolesInfo-field.rst:15
-msgid "string, document, array,  or integer"
-msgstr ""
-
-#: ../source/includes/apiargs/dbcommand-rolesInfo-field.rst:17
-#: ../source/includes/apiargs/dbcommand-rolesInfo-field.rst:49
-msgid ""
-"The role(s) to return information about. For the syntax for specifying "
-"roles, see :ref:`rolesinfo-behavior`."
-msgstr ""
-
-#: ../source/includes/apiargs/dbcommand-rolesInfo-field.rst:22
-msgid "``showPrivileges``"
-msgstr ""
-
-#: ../source/includes/apiargs/dbcommand-rolesInfo-field.rst:24
-#: ../source/includes/apiargs/dbcommand-rolesInfo-field.rst:35
-msgid "boolean"
-msgstr ""
-
-#: ../source/includes/apiargs/dbcommand-rolesInfo-field.rst:26
-#: ../source/includes/apiargs/dbcommand-rolesInfo-field.rst:56
-msgid ""
-"Optional. Set the field to ``true`` to show role privileges, including "
-"both privileges inherited from other roles and privileges defined "
-"directly. By default, the command returns only the roles from which this "
-"role inherits privileges and does not return specific privileges."
-msgstr ""
-
-#: ../source/includes/apiargs/dbcommand-rolesInfo-field.rst:33
-msgid "``showBuiltinRoles``"
-msgstr ""
-
-#: ../source/includes/apiargs/dbcommand-rolesInfo-field.rst:37
-#: ../source/includes/apiargs/dbcommand-rolesInfo-field.rst:65
-msgid ""
-"Optional. When the ``rolesInfo`` field is set to ``1``, set "
-"``showBuiltinRoles`` to ``true`` to include :ref:`built-in roles <built-"
-"in-roles>` in the output. By default this field is set to ``false``, and "
-"the output for ``rolesInfo: 1`` displays only :ref:`user-defined roles "
-"<user-defined-roles>`."
-msgstr ""
-
-#: ../source/includes/apiargs/dbcommand-rolesInfo-field.rst
-msgid "field string, document, array, integer rolesInfo"
-msgstr ""
-
-#: ../source/includes/apiargs/dbcommand-rolesInfo-field.rst
-msgid "field boolean showPrivileges"
-msgstr ""
-
-#: ../source/includes/apiargs/dbcommand-rolesInfo-field.rst
-msgid "field boolean showBuiltinRoles"
-msgstr ""
-
+# 9949d54ce48c4f5f90ec96e7c43f974f
 #: ../source/reference/command/rolesInfo.txt:42
 msgid "Behavior"
 msgstr ""
 
+# 3d35a518ba824dc39f0c35e66285070b
 #: ../source/reference/command/rolesInfo.txt:45
 msgid "Return Information for a Single Role"
 msgstr ""
 
+# 6c62c94a3672432a93ca5e27c6bfc458
 #: ../source/reference/command/rolesInfo.txt:47
 msgid "To specify a role from the current database, specify the role by its name:"
 msgstr ""
 
+# d6cf483bc7ca4d19a1b23adc3b399ebc
 #: ../source/reference/command/rolesInfo.txt:53
 msgid ""
 "To specify a role from another database, specify the role by a document "
 "that specifies the role and database:"
 msgstr ""
 
+# 58f80923fea14b0696f4a39f66b9e186
 #: ../source/reference/command/rolesInfo.txt:61
 msgid "Return Information for Multiple Roles"
 msgstr ""
 
+# 716847d135444763a1f1e3e6398d2d58
 #: ../source/reference/command/rolesInfo.txt:63
 msgid ""
 "To specify multiple roles, use an array. Specify each role in the array "
@@ -179,58 +95,12 @@
 "database on which the command runs:"
 msgstr ""
 
-#: ../source/reference/command/rolesInfo.txt:78
-msgid "Return Information for All Roles in the Database"
-msgstr ""
-
-=======
-# 02ca773fc5fb40c8af936ea2ddb08e4e
-#: ../source/reference/command/rolesInfo.txt:35
-msgid ":dbcommand:`rolesInfo` has the following fields:"
-msgstr ""
-
-# 9949d54ce48c4f5f90ec96e7c43f974f
-#: ../source/reference/command/rolesInfo.txt:42
-msgid "Behavior"
-msgstr ""
-
-# 3d35a518ba824dc39f0c35e66285070b
-#: ../source/reference/command/rolesInfo.txt:45
-msgid "Return Information for a Single Role"
-msgstr ""
-
-# 6c62c94a3672432a93ca5e27c6bfc458
-#: ../source/reference/command/rolesInfo.txt:47
-msgid "To specify a role from the current database, specify the role by its name:"
-msgstr ""
-
-# d6cf483bc7ca4d19a1b23adc3b399ebc
-#: ../source/reference/command/rolesInfo.txt:53
-msgid ""
-"To specify a role from another database, specify the role by a document "
-"that specifies the role and database:"
-msgstr ""
-
-# 58f80923fea14b0696f4a39f66b9e186
-#: ../source/reference/command/rolesInfo.txt:61
-msgid "Return Information for Multiple Roles"
-msgstr ""
-
-# 716847d135444763a1f1e3e6398d2d58
-#: ../source/reference/command/rolesInfo.txt:63
-msgid ""
-"To specify multiple roles, use an array. Specify each role in the array "
-"as a document or string. Use a string only if the role exists on the "
-"database on which the command runs:"
-msgstr ""
-
 # d296199b0a374d06a1e862128b20648d
 #: ../source/reference/command/rolesInfo.txt:78
 msgid "Return Information for All Roles in the Database"
 msgstr ""
 
 # 41205b800e6b46edba30fd90c759b1b3
->>>>>>> 2478a500
 #: ../source/reference/command/rolesInfo.txt:80
 msgid ""
 "To specify all roles in the database on which the command runs, specify "
@@ -240,18 +110,12 @@
 "``showBuiltinRoles: true``:"
 msgstr ""
 
-<<<<<<< HEAD
-=======
 # ab94070e0d134e95bc177ffcc3b381a1
->>>>>>> 2478a500
 #: ../source/reference/command/rolesInfo.txt:91
 msgid "Required Access"
 msgstr ""
 
-<<<<<<< HEAD
-=======
 # 2444e7897bff4481a12b5f167d040a8f
->>>>>>> 2478a500
 #: ../source/includes/access-roles-info.rst:1
 msgid ""
 "To view a role's information, you must be either explicitly granted the "
@@ -259,26 +123,17 @@
 "actions>` on the role's database."
 msgstr ""
 
-<<<<<<< HEAD
-=======
 # f2e5d987014440d485e031427a85d863
->>>>>>> 2478a500
 #: ../source/reference/command/rolesInfo.txt:98
 msgid "Output"
 msgstr ""
 
-<<<<<<< HEAD
-=======
 # 9c9fcd10c307485a92c137bd49ce8b39
->>>>>>> 2478a500
 #: ../source/reference/command/rolesInfo.txt:102
 msgid "The name of the role."
 msgstr ""
 
-<<<<<<< HEAD
-=======
 # 7a729293190948f8a2f7da6aa0ac49d3
->>>>>>> 2478a500
 #: ../source/reference/command/rolesInfo.txt:106
 msgid ""
 "The database on which the role is defined. Every database has :ref"
@@ -286,10 +141,7 @@
 ":`user-defined roles <user-defined-roles>`."
 msgstr ""
 
-<<<<<<< HEAD
-=======
 # 643af4d96fee44eab175c7a385f9ba60
->>>>>>> 2478a500
 #: ../source/reference/command/rolesInfo.txt:112
 msgid ""
 "A value of ``true`` indicates the role is a :ref:`built-in role <built-"
@@ -297,20 +149,14 @@
 "defined role <user-defined-roles>`."
 msgstr ""
 
-<<<<<<< HEAD
-=======
 # 4ea03133d2444ddc8c9f81f24f77c1bc
->>>>>>> 2478a500
 #: ../source/reference/command/rolesInfo.txt:118
 msgid ""
 "The roles that directly provide privileges to this role and the databases"
 " on which the roles are defined."
 msgstr ""
 
-<<<<<<< HEAD
-=======
 # f14af0f7ab5f4aa79cd16f981c3d583d
->>>>>>> 2478a500
 #: ../source/reference/command/rolesInfo.txt:123
 msgid ""
 "All roles from which this role inherits privileges. This includes the "
@@ -320,10 +166,7 @@
 "list the roles and the databases on which they are defined."
 msgstr ""
 
-<<<<<<< HEAD
-=======
 # 1c9f452acf2c49c1b1d3846122aca5e2
->>>>>>> 2478a500
 #: ../source/reference/command/rolesInfo.txt:131
 msgid ""
 "The privileges directly specified by this role; i.e. the array excludes "
@@ -333,11 +176,8 @@
 "command."
 msgstr ""
 
-<<<<<<< HEAD
-=======
 # 1e9e7dba5c1b47fd94c933827e132c90
 # 7fcdd30a8c0642f7850ef5b98e3002d7
->>>>>>> 2478a500
 #: ../source/reference/command/rolesInfo.txt:137
 #: ../source/reference/command/rolesInfo.txt:149
 msgid ""
@@ -346,10 +186,7 @@
 "on the resources."
 msgstr ""
 
-<<<<<<< HEAD
-=======
 # 6d2f4a3243a74a4e84f0f69091a9cc83
->>>>>>> 2478a500
 #: ../source/reference/command/rolesInfo.txt:143
 msgid ""
 "All privileges granted by this role, including those inherited from other"
@@ -359,46 +196,31 @@
 "command."
 msgstr ""
 
-<<<<<<< HEAD
-=======
 # 33ab8efd715e4ddeb9cc87af09c6ab63
->>>>>>> 2478a500
 #: ../source/reference/command/rolesInfo.txt:154
 msgid "Examples"
 msgstr ""
 
-<<<<<<< HEAD
-=======
 # 93a263b634b142fe8a8d4c7ee7f5194a
->>>>>>> 2478a500
 #: ../source/reference/command/rolesInfo.txt:157
 msgid "View Information for a Single Role"
 msgstr ""
 
-<<<<<<< HEAD
-=======
 # e44224c150f547c382ce6be79fe699b3
->>>>>>> 2478a500
 #: ../source/reference/command/rolesInfo.txt:159
 msgid ""
 "The following command returns the role inheritance information for the "
 "role ``associate`` defined in the ``products`` database:"
 msgstr ""
 
-<<<<<<< HEAD
-=======
 # e6128c9423324b119ff60150687424c7
->>>>>>> 2478a500
 #: ../source/reference/command/rolesInfo.txt:170
 msgid ""
 "The following command returns the role inheritance information for the "
 "role ``siteManager`` on the database on which the command runs:"
 msgstr ""
 
-<<<<<<< HEAD
-=======
 # e246795d8382446dad5bcc15cb489c2f
->>>>>>> 2478a500
 #: ../source/reference/command/rolesInfo.txt:181
 msgid ""
 "The following command returns *both* the role inheritance and the "
@@ -406,44 +228,29 @@
 "database:"
 msgstr ""
 
-<<<<<<< HEAD
-=======
 # 03d6574c4b0044698c5b894d4247d5c7
->>>>>>> 2478a500
 #: ../source/reference/command/rolesInfo.txt:194
 msgid "View Information for Several Roles"
 msgstr ""
 
-<<<<<<< HEAD
-=======
 # 1484266f69e54104a812c202e8c6f99e
->>>>>>> 2478a500
 #: ../source/reference/command/rolesInfo.txt:196
 msgid ""
 "The following command returns information for two roles on two different "
 "databases:"
 msgstr ""
 
-<<<<<<< HEAD
-=======
 # 65211ae56b26491fb1a0571818f195bd
->>>>>>> 2478a500
 #: ../source/reference/command/rolesInfo.txt:210
 msgid "The following returns *both* the role inheritance and the privileges:"
 msgstr ""
 
-<<<<<<< HEAD
-=======
 # 08faac2ce75e4469b9b8b9a61d53d53a
->>>>>>> 2478a500
 #: ../source/reference/command/rolesInfo.txt:225
 msgid "View All User-Defined Roles for a Database"
 msgstr ""
 
-<<<<<<< HEAD
-=======
 # e994f1a571a544e180095bc8c3b6bc58
->>>>>>> 2478a500
 #: ../source/reference/command/rolesInfo.txt:227
 msgid ""
 "The following operation returns all :ref:`user-defined roles <user-"
@@ -451,18 +258,12 @@
 "privileges:"
 msgstr ""
 
-<<<<<<< HEAD
-=======
 # 04f4d2477c954e0fa9e30584f602ade9
->>>>>>> 2478a500
 #: ../source/reference/command/rolesInfo.txt:241
 msgid "View All User-Defined and Built-In Roles for a Database"
 msgstr ""
 
-<<<<<<< HEAD
-=======
 # 152578768af44f7e80192c02ce40f1b2
->>>>>>> 2478a500
 #: ../source/reference/command/rolesInfo.txt:243
 msgid ""
 "The following operation returns all roles on the database on which the "
