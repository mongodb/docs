#
msgid ""
msgstr ""
"Project-Id-Version: mongodb-manual 3.0\n"
"Report-Msgid-Bugs-To: \n"
"POT-Creation-Date: 2015-08-20 19:13-0400\n"
"PO-Revision-Date: YEAR-MO-DA HO:MI+ZONE\n"
"Last-Translator: FULL NAME <EMAIL@ADDRESS>\n"
"Language-Team: LANGUAGE <LL@li.org>\n"
"MIME-Version: 1.0\n"
"Content-Type: text/plain; charset=UTF-8\n"
"Content-Transfer-Encoding: 8bit\n"
"Plural-Forms: nplurals=1; plural=0;\n"
"Language: zh\n"
"X-Generator: Poedit 1.6.9\n"

#: ../source/reference/method/js-database.txt:3
msgid "Database Methods"
msgstr "数据库相关方法"

#: ../source/includes/toc/table-method-database.rst:2
msgid "Name"
msgstr "名称"

#: ../source/includes/toc/table-method-database.rst:2
msgid "Description"
msgstr "介绍"

#: ../source/includes/toc/table-method-database.rst:4
msgid ":method:`db.cloneCollection()`"
msgstr ""

#: ../source/includes/toc/table-method-database.rst:4
msgid ""
"Copies data directly between MongoDB instances. Wraps "
":dbcommand:`cloneCollection`."
msgstr ""

#: ../source/includes/toc/table-method-database.rst:6
msgid ":method:`db.cloneDatabase()`"
msgstr ""

#: ../source/includes/toc/table-method-database.rst:6
msgid ""
"Copies a database from a remote host to the current host. Wraps "
":dbcommand:`clone`."
msgstr ""

#: ../source/includes/toc/table-method-database.rst:8
msgid ":method:`db.commandHelp()`"
msgstr ""

#: ../source/includes/toc/table-method-database.rst:8
msgid "Returns help information for a :term:`database command`."
msgstr ""

#: ../source/includes/toc/table-method-database.rst:10
msgid ":method:`db.copyDatabase()`"
msgstr ""

#: ../source/includes/toc/table-method-database.rst:10
msgid ""
"Copies a database to another database on the current host. Wraps "
":dbcommand:`copydb`."
msgstr ""
"直接在MongoDB实例间复制数据。封装了 :dbcommand:`cloneCollection` 命令。"

#: ../source/includes/toc/table-method-database.rst:12
msgid ":method:`db.createCollection()`"
msgstr ""

#: ../source/includes/toc/table-method-database.rst:12
msgid "Creates a new collection. Commonly used to create a capped collection."
msgstr ""

#: ../source/includes/toc/table-method-database.rst:14
msgid ":method:`db.currentOp()`"
msgstr ""

#: ../source/includes/toc/table-method-database.rst:14
msgid "Reports the current in-progress operations."
msgstr ""

#: ../source/includes/toc/table-method-database.rst:16
msgid ":method:`db.dropDatabase()`"
msgstr ""

#: ../source/includes/toc/table-method-database.rst:16
msgid "Removes the current database."
msgstr ""

#: ../source/includes/toc/table-method-database.rst:18
msgid ":method:`db.eval()`"
msgstr ""

#: ../source/includes/toc/table-method-database.rst:18
msgid ""
"Deprecated. Passes a JavaScript function to the :program:`mongod` instance "
"for server-side JavaScript evaluation."
msgstr ""

#: ../source/includes/toc/table-method-database.rst:20
msgid ":method:`db.fsyncLock()`"
msgstr ""

#: ../source/includes/toc/table-method-database.rst:20
msgid ""
"Flushes writes to disk and locks the database to prevent write operations "
"and assist backup operations. Wraps :dbcommand:`fsync`."
msgstr ""

#: ../source/includes/toc/table-method-database.rst:22
msgid ":method:`db.fsyncUnlock()`"
msgstr ""

#: ../source/includes/toc/table-method-database.rst:22
msgid ""
"Allows writes to continue on a database locked with "
":method:`db.fsyncLock()`."
msgstr ""

#: ../source/includes/toc/table-method-database.rst:24
msgid ":method:`db.getCollection()`"
msgstr ""

#: ../source/includes/toc/table-method-database.rst:24
msgid ""
"Returns a collection object. Used to access collections with names that are "
"not valid in the :program:`mongo` shell."
msgstr ""
"给 :program:`mongod` 实例发送一个 JavaScript 函数，用来在服务端运行 "
"JavaScript 运算。"

#: ../source/includes/toc/table-method-database.rst:26
msgid ":method:`db.getCollectionInfos()`"
msgstr ""

#: ../source/includes/toc/table-method-database.rst:26
msgid ""
"Returns collection information for all collections in the current database."
msgstr ""
"把数据写到磁盘上，并锁定数据库防止其他写操作执行，帮助备份操作执行。封装了 :"
"dbcommand:`fsync` 命令。"

#: ../source/includes/toc/table-method-database.rst:28
msgid ":method:`db.getCollectionNames()`"
msgstr ""

#: ../source/includes/toc/table-method-database.rst:28
msgid "Lists all collections in the current database."
msgstr ""

#: ../source/includes/toc/table-method-database.rst:30
msgid ":method:`db.getLastError()`"
msgstr ""

#: ../source/includes/toc/table-method-database.rst:30
msgid ""
"Checks and returns the status of the last operation. Wraps "
":dbcommand:`getLastError`."
msgstr ""

#: ../source/includes/toc/table-method-database.rst:32
msgid ":method:`db.getLastErrorObj()`"
msgstr ""

#: ../source/includes/toc/table-method-database.rst:32
msgid ""
"Returns the status document for the last operation.  Wraps "
":dbcommand:`getLastError`."
msgstr ""

#: ../source/includes/toc/table-method-database.rst:34
msgid ":method:`db.getLogComponents()`"
msgstr ""

#: ../source/includes/toc/table-method-database.rst:34
msgid "Returns the log message verbosity levels."
msgstr ""

#: ../source/includes/toc/table-method-database.rst:36
msgid ":method:`db.getMongo()`"
msgstr ":method:`db.getMongo()`"

#: ../source/includes/toc/table-method-database.rst:36
msgid ""
"Returns the :method:`Mongo()` connection object for the current connection."
msgstr "返回当前连接对象，通过 :method:`Mongo()` 方法连接的连接对象。"

#: ../source/includes/toc/table-method-database.rst:38
msgid ":method:`db.getName()`"
msgstr ":method:`db.getName()`"

#: ../source/includes/toc/table-method-database.rst:38
msgid "Returns the name of the current database."
msgstr "返回当前数据库的名称。"

#: ../source/includes/toc/table-method-database.rst:40
msgid ":method:`db.getPrevError()`"
msgstr ":method:`db.getPrevError()`"

#: ../source/includes/toc/table-method-database.rst:40
msgid ""
"Returns a status document containing all errors since the last error reset. "
"Wraps :dbcommand:`getPrevError`."
msgstr ""
"返回一个包含最后一次异常重置之后的所有异常状态的文档记录。封装了 :dbcommand:"
"`getPrevError` 命令。"

#: ../source/includes/toc/table-method-database.rst:42
msgid ":method:`db.getProfilingLevel()`"
msgstr ":method:`db.getProfilingLevel()`"

#: ../source/includes/toc/table-method-database.rst:42
msgid "Returns the current profiling level for database operations."
msgstr "返回当前数据库操作日志的级别。"

#: ../source/includes/toc/table-method-database.rst:44
msgid ":method:`db.getProfilingStatus()`"
msgstr ":method:`db.getProfilingStatus()`"

#: ../source/includes/toc/table-method-database.rst:44
msgid ""
"Returns a document that reflects the current profiling level and the "
"profiling threshold."
msgstr "返回一个文档对象，包含当前日志级别和日志状态。"

#: ../source/includes/toc/table-method-database.rst:46
msgid ":method:`db.getReplicationInfo()`"
msgstr ":method:`db.getReplicationInfo()`"

#: ../source/includes/toc/table-method-database.rst:46
msgid "Returns a document with replication statistics."
msgstr "返回副本集的统计信息。"

#: ../source/includes/toc/table-method-database.rst:48
msgid ":method:`db.getSiblingDB()`"
msgstr ":method:`db.getSiblingDB()`"

#: ../source/includes/toc/table-method-database.rst:48
msgid "Provides access to the specified database."
msgstr "访问指定的数据库。"

#: ../source/includes/toc/table-method-database.rst:50
msgid ":method:`db.help()`"
msgstr ":method:`db.help()`"

#: ../source/includes/toc/table-method-database.rst:50
msgid "Displays descriptions of common ``db`` object methods."
msgstr "显示普通的 ``db`` 对象的方法说明。"

#: ../source/includes/toc/table-method-database.rst:52
msgid ":method:`db.hostInfo()`"
msgstr ":method:`db.hostInfo()`"

#: ../source/includes/toc/table-method-database.rst:52
msgid ""
"Returns a document with information about the system MongoDB runs on. Wraps :"
"dbcommand:`hostInfo`"
msgstr ""
"返回一个文档记录，包含运行 MongoDB 的操作系统的信息。封装了 :dbcommand:"
"`hostInfo` 命令。"

#: ../source/includes/toc/table-method-database.rst:54
msgid ":method:`db.isMaster()`"
msgstr ":method:`db.isMaster()`"

#: ../source/includes/toc/table-method-database.rst:54
msgid "Returns a document that reports the state of the replica set."
msgstr "返回一个文档对象，包含副本集的状态报告。"

#: ../source/includes/toc/table-method-database.rst:56
msgid ":method:`db.killOp()`"
msgstr ":method:`db.killOp()`"

#: ../source/includes/toc/table-method-database.rst:56
msgid "Terminates a specified operation."
msgstr "终止指定的操作。"

#: ../source/includes/toc/table-method-database.rst:58
msgid ":method:`db.listCommands()`"
msgstr ":method:`db.listCommands()`"

#: ../source/includes/toc/table-method-database.rst:58
msgid "Displays a list of common database commands."
msgstr "显示通用的数据库命令列表。"

#: ../source/includes/toc/table-method-database.rst:60
msgid ":method:`db.loadServerScripts()`"
msgstr ":method:`db.loadServerScripts()`"

#: ../source/includes/toc/table-method-database.rst:60
msgid ""
"Loads all scripts in the ``system.js`` collection for the current database "
"into the shell session."
msgstr "在命令行会话中载入当前数据库中的 ``system.js`` 集合里的所有脚本。"

#: ../source/includes/toc/table-method-database.rst:62
msgid ":method:`db.logout()`"
msgstr ":method:`db.logout()`"

#: ../source/includes/toc/table-method-database.rst:62
msgid "Ends an authenticated session."
msgstr "终止一个已验证的会话。"

#: ../source/includes/toc/table-method-database.rst:64
msgid ":method:`db.printCollectionStats()`"
msgstr ":method:`db.printCollectionStats()`"

#: ../source/includes/toc/table-method-database.rst:64
msgid ""
"Prints statistics from every collection. Wraps :method:`db.collection."
"stats()`."
msgstr ""
"显示每一个集合的统计信息。封装了 :method:`db.collection.stats()` 方法。"

#: ../source/includes/toc/table-method-database.rst:66
msgid ":method:`db.printReplicationInfo()`"
msgstr ":method:`db.printReplicationInfo()`"

#: ../source/includes/toc/table-method-database.rst:66
msgid ""
"Prints a report of the status of the replica set from the perspective of the "
"primary."
msgstr "打印一个主节点收集到的副本集的状态报告。"

#: ../source/includes/toc/table-method-database.rst:68
msgid ":method:`db.printShardingStatus()`"
msgstr ":method:`db.printShardingStatus()`"

#: ../source/includes/toc/table-method-database.rst:68
msgid "Prints a report of the sharding configuration and the chunk ranges."
msgstr "打印一个分片配置和数据块信息报告。"

#: ../source/includes/toc/table-method-database.rst:70
msgid ":method:`db.printSlaveReplicationInfo()`"
msgstr ":method:`db.printSlaveReplicationInfo()`"

#: ../source/includes/toc/table-method-database.rst:70
msgid ""
"Prints a report of the status of the replica set from the perspective of the "
"secondaries."
msgstr "打印一个备份节点收集到的副本集的状态报告。"

#: ../source/includes/toc/table-method-database.rst:72
msgid ":method:`db.repairDatabase()`"
msgstr ":method:`db.repairDatabase()`"

#: ../source/includes/toc/table-method-database.rst:72
msgid "Runs a repair routine on the current database."
msgstr "在当前数据库上运行修复程序。"

#: ../source/includes/toc/table-method-database.rst:74
msgid ":method:`db.resetError()`"
msgstr ":method:`db.resetError()`"

#: ../source/includes/toc/table-method-database.rst:74
msgid ""
"Resets the error message returned by :method:`db.getPrevError()` and :"
"dbcommand:`getPrevError`."
msgstr ""
"重置通过 :method:`db.getPrevError()` 方法和 :dbcommand:`getPrevError` 命令返"
"回的错误信息。"

#: ../source/includes/toc/table-method-database.rst:76
msgid ":method:`db.runCommand()`"
msgstr ":method:`db.runCommand()`"

#: ../source/includes/toc/table-method-database.rst:76
msgid "Runs a :doc:`database command </reference/command>`."
msgstr ""
"运行一介数据库命令（ a :doc:`database command </reference/command>` ）。"

#: ../source/includes/toc/table-method-database.rst:78
msgid ":method:`db.serverBuildInfo()`"
msgstr ":method:`db.serverBuildInfo()`"

#: ../source/includes/toc/table-method-database.rst:78
msgid ""
"Returns a document that displays the compilation parameters for the :program:"
"`mongod` instance. Wraps :dbcommand:`buildinfo`."
msgstr ""
"返回一个包含 :program:`mongod` 实例的编译参数的文档记录。封装了 :dbcommand:"
"`buildinfo` 命令。"

#: ../source/includes/toc/table-method-database.rst:80
msgid ":method:`db.serverCmdLineOpts()`"
msgstr ":method:`db.serverCmdLineOpts()`"

#: ../source/includes/toc/table-method-database.rst:80
msgid ""
"Returns a document with information about the runtime used to start the "
"MongoDB instance. Wraps :dbcommand:`getCmdLineOpts`."
msgstr ""
"返回一个包含运行时信息的文档记录，用来启动MongoDB 实例。封装了 :dbcommand:"
"`getCmdLineOpts` 命令。"

#: ../source/includes/toc/table-method-database.rst:82
msgid ":method:`db.serverStatus()`"
msgstr ":method:`db.serverStatus()`"

#: ../source/includes/toc/table-method-database.rst:82
msgid ""
"Returns a document that provides an overview of the state of the database "
"process."
msgstr "返回一个包含当前数据库进程状态概览的文档记录。"

#: ../source/includes/toc/table-method-database.rst:84
msgid ":method:`db.setLogLevel()`"
msgstr ""

#: ../source/includes/toc/table-method-database.rst:84
msgid "Sets a single log message verbosity level."
msgstr ""

#: ../source/includes/toc/table-method-database.rst:86
msgid ":method:`db.setProfilingLevel()`"
msgstr ":method:`db.setProfilingLevel()`"

#: ../source/includes/toc/table-method-database.rst:86
msgid "Modifies the current level of database profiling."
msgstr "修改当前的数据库日志级别。"

#: ../source/includes/toc/table-method-database.rst:88
msgid ":method:`db.shutdownServer()`"
msgstr ":method:`db.shutdownServer()`"

#: ../source/includes/toc/table-method-database.rst:88
msgid ""
"Shuts down the current :program:`mongod` or :program:`mongos` process "
"cleanly and safely."
msgstr "干净并安全地停当前的 :program:`mongod` 或 :program:`mongos` 进程。"

#: ../source/includes/toc/table-method-database.rst:90
msgid ":method:`db.stats()`"
msgstr ":method:`db.stats()`"

#: ../source/includes/toc/table-method-database.rst:90
msgid "Returns a document that reports on the state of the current database."
msgstr "返回一个包含当前数据库状态报告的文档记录。"

#: ../source/includes/toc/table-method-database.rst:92
msgid ":method:`db.version()`"
msgstr ":method:`db.version()`"

#: ../source/includes/toc/table-method-database.rst:92
msgid "Returns the version of the :program:`mongod` instance."
msgstr "返回 :program:`mongod` 实例的版本号："

#: ../source/includes/toc/table-method-database.rst:94
msgid ":method:`db.upgradeCheck()`"
msgstr ":method:`db.upgradeCheck()`"

#: ../source/includes/toc/table-method-database.rst:94
msgid ""
"Performs a preliminary check for upgrade preparedness for a specific "
"database or collection."
msgstr "在指定的数据库和集合上执行一个预备检查，准备进行升级。"

#: ../source/includes/toc/table-method-database.rst:96
msgid ":method:`db.upgradeCheckAllDBs()`"
msgstr ":method:`db.upgradeCheckAllDBs()`"

#: ../source/includes/toc/table-method-database.rst:96
msgid ""
"Performs a preliminary check for upgrade preparedness for all databases and "
"collections."
<<<<<<< HEAD
msgstr "在所有数据库和集合上执行一个预备检查，准备进行升级。"
=======
msgstr ""

#: ../source/includes/extracts/methods-toc-explanation.rst:3
msgid ""
"For details on specific methods, including syntax and examples, click on the"
" specific method to go to its reference page."
msgstr ""
>>>>>>> 7b6fda55
<|MERGE_RESOLUTION|>--- conflicted
+++ resolved
@@ -465,9 +465,7 @@
 msgid ""
 "Performs a preliminary check for upgrade preparedness for all databases and "
 "collections."
-<<<<<<< HEAD
-msgstr "在所有数据库和集合上执行一个预备检查，准备进行升级。"
-=======
+
 msgstr ""
 
 #: ../source/includes/extracts/methods-toc-explanation.rst:3
@@ -475,4 +473,3 @@
 "For details on specific methods, including syntax and examples, click on the"
 " specific method to go to its reference page."
 msgstr ""
->>>>>>> 7b6fda55
