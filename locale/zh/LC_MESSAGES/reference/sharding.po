--- conflicted
+++ resolved
@@ -513,17 +513,11 @@
 
 #: ../source/includes/toc/dfn-list-sharding-reference.rst:4
 msgid ""
-<<<<<<< HEAD
 "Complete documentation of the content of the ``local`` database that MongoDB "
 "uses to store sharded cluster metadata."
 msgstr ""
-"关于存储集群元信息的 ``local`` 数据库的完整的文档."
-=======
-"Complete documentation of the content of the ``local`` database that MongoDB"
-" uses to store sharded cluster metadata."
-msgstr ""
+
 
 #: ../source/reference/sharding.txt:0
 msgid "On this page"
 msgstr ""
->>>>>>> 7b6fda55
