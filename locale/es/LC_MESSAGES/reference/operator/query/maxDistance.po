--- conflicted
+++ resolved
@@ -8,11 +8,7 @@
 msgstr ""
 "Project-Id-Version: MongoDB Manual\n"
 "Report-Msgid-Bugs-To: \n"
-<<<<<<< HEAD
-"POT-Creation-Date: 2019-03-19 11:02-0400\n"
-=======
 "POT-Creation-Date: 2016-12-08 12:02-0500\n"
->>>>>>> 2478a500
 "PO-Revision-Date: 2014-04-08 18:54+0000\n"
 "Last-Translator: tychoish <tychoish@gmail.com>\n"
 "Language: es\n"
@@ -24,31 +20,22 @@
 "Content-Transfer-Encoding: 8bit\n"
 "Generated-By: Babel 2.6.0\n"
 
-<<<<<<< HEAD
-=======
 # 74c95fa59d254811bafb936f14675709
->>>>>>> 2478a500
 #: ../source/reference/operator/query/maxDistance.txt:3
 msgid "$maxDistance"
 msgstr ""
 
-<<<<<<< HEAD
-=======
 # c80c4b43b02b4376b7fd0eec3f24e73a
 #: ../source/reference/operator/query/maxDistance.txt
 msgid "On this page"
 msgstr ""
 
 # 8f00eb395bf14033b1a5641e088e1487
->>>>>>> 2478a500
 #: ../source/reference/operator/query/maxDistance.txt:14
 msgid "Definition"
 msgstr ""
 
-<<<<<<< HEAD
-=======
 # bf5a295f86a34b1992a3447a58ccf653
->>>>>>> 2478a500
 #: ../source/reference/operator/query/maxDistance.txt:18
 msgid ""
 "The :query:`$maxDistance` operator constrains the results of a geospatial"
@@ -58,39 +45,16 @@
 "distance in meters, not radians."
 msgstr ""
 
-<<<<<<< HEAD
-=======
 # 76dd7604f6994e758302b9bef7032334
->>>>>>> 2478a500
 #: ../source/reference/operator/query/maxDistance.txt:26
 msgid "Specify a non-negative number for :query:`$maxDistance`."
 msgstr ""
 
-<<<<<<< HEAD
-=======
 # 2a064ab763fe44b2b9bcbcfb95aed1f5
->>>>>>> 2478a500
 #: ../source/reference/operator/query/maxDistance.txt:28
 msgid ""
 "The :doc:`2dsphere </core/2dsphere>` and :doc:`2d </core/2d>` geospatial "
 "indexes both support :query:`$maxDistance`: ."
-<<<<<<< HEAD
-msgstr ""
-
-#: ../source/reference/operator/query/maxDistance.txt:32
-msgid "Example"
-msgstr ""
-
-#: ../source/reference/operator/query/maxDistance.txt:34
-msgid ""
-"The following example query returns documents with location values that "
-"are ``10`` or fewer units from the point ``[ -74 , 40 ]``."
-msgstr ""
-
-#: ../source/reference/operator/query/maxDistance.txt:43
-msgid ""
-"MongoDB orders the results by their distance from ``[ -74 , 40 ]``. The "
-=======
 msgstr ""
 
 # f7d7e244e9f24185889696be409ee701
@@ -109,7 +73,6 @@
 #: ../source/reference/operator/query/maxDistance.txt:43
 msgid ""
 "MongoDB orders the results by their distance from ``[ 100 , 100 ]``. The "
->>>>>>> 2478a500
 "operation returns the first 100 results, unless you modify the query with"
 " the :method:`cursor.limit()` method."
 msgstr ""
@@ -119,23 +82,3 @@
 #~ "The ``2d`` and ``2dsphere`` geospatial "
 #~ "indexes both support :query:`$maxDistance`."
 #~ msgstr ""
-<<<<<<< HEAD
-
-# 002d84896f264440a347aa6d9fbefa33
-#~ msgid ""
-#~ "The following example query returns "
-#~ "documents with location values that are"
-#~ " ``10`` or fewer units from the "
-#~ "point ``[ 100 , 100 ]``."
-#~ msgstr ""
-
-# 7e1489b2c50c4210af21cc79fa4ac900
-#~ msgid ""
-#~ "MongoDB orders the results by their "
-#~ "distance from ``[ 100 , 100 ]``."
-#~ " The operation returns the first 100"
-#~ " results, unless you modify the query"
-#~ " with the :method:`cursor.limit()` method."
-#~ msgstr ""
-=======
->>>>>>> 2478a500
