--- conflicted
+++ resolved
@@ -8,11 +8,7 @@
 msgstr ""
 "Project-Id-Version: MongoDB Manual\n"
 "Report-Msgid-Bugs-To: \n"
-<<<<<<< HEAD
-"POT-Creation-Date: 2019-03-19 11:02-0400\n"
-=======
 "POT-Creation-Date: 2016-12-08 12:02-0500\n"
->>>>>>> 2478a500
 "PO-Revision-Date: 2014-04-08 18:43+0000\n"
 "Last-Translator: tychoish <tychoish@gmail.com>\n"
 "Language: es\n"
@@ -24,33 +20,24 @@
 "Content-Transfer-Encoding: 8bit\n"
 "Generated-By: Babel 2.6.0\n"
 
-<<<<<<< HEAD
-=======
 # 53bcb7e62f754eee98d8623e445359ec
->>>>>>> 2478a500
 #: ../source/reference/replica-configuration.txt:3
 msgid "Replica Set Configuration"
 msgstr ""
 
-<<<<<<< HEAD
-=======
 # ced098825b814558bd1727812739bf92
 #: ../source/reference/replica-configuration.txt
 msgid "On this page"
 msgstr ""
 
 # d4a6eec312c64d77a771b267de1168f4
->>>>>>> 2478a500
 #: ../source/reference/replica-configuration.txt:13
 msgid ""
 "You can access the configuration of a :term:`replica set` using the "
 ":method:`rs.conf()` method or the :dbcommand:`replSetGetConfig` command."
 msgstr ""
 
-<<<<<<< HEAD
-=======
 # 17aa802610ff476d81f442df41046e21
->>>>>>> 2478a500
 #: ../source/reference/replica-configuration.txt:16
 msgid ""
 "To modify the configuration for a replica set, use the "
@@ -58,194 +45,6 @@
 "method. See :method:`rs.reconfig()` for more information."
 msgstr ""
 
-<<<<<<< HEAD
-#: ../source/includes/warning-mixed-version-rs-config.rst:1
-msgid ""
-"Avoid reconfiguring replica sets that contain members of different "
-"MongoDB versions as validation rules may differ across MongoDB versions."
-msgstr ""
-
-#: ../source/reference/replica-configuration.txt:28
-msgid "Replica Set Configuration Document Example"
-msgstr ""
-
-#: ../source/includes/replica-set-conf-document-output.rst:1
-msgid ""
-"The following document provides a representation of a replica set "
-"configuration document. The configuration of your replica set may include"
-" only a subset of these settings:"
-msgstr ""
-
-#: ../source/reference/replica-configuration.txt:35
-msgid "Replica Set Configuration Fields"
-msgstr ""
-
-#: ../source/reference/replica-configuration.txt:39
-#: ../source/reference/replica-configuration.txt:165
-msgid "*Type*: string"
-msgstr ""
-
-#: ../source/reference/replica-configuration.txt:41
-msgid ""
-"The name of the replica set. Once set, you cannot change the name of a "
-"replica set."
-msgstr ""
-
-#: ../source/reference/replica-configuration.txt:44
-msgid ""
-":rsconf:`_id` *must* be identical to the "
-":setting:`replication.replSetName` or the value of `--replSet` specified "
-"to :binary:`~bin.mongod` on the command line."
-msgstr ""
-
-#: ../source/reference/replica-configuration.txt:54
-#: ../source/reference/replica-configuration.txt:466
-#: ../source/reference/replica-configuration.txt:488
-#: ../source/reference/replica-configuration.txt:513
-#: ../source/reference/replica-configuration.txt:550
-msgid "*Type*: int"
-msgstr ""
-
-#: ../source/reference/replica-configuration.txt:56
-msgid ""
-"An incrementing number used to distinguish revisions of the replica set "
-"configuration object from previous iterations of the configuration."
-msgstr ""
-
-#: ../source/reference/replica-configuration.txt:64
-#: ../source/reference/replica-configuration.txt:92
-#: ../source/reference/replica-configuration.txt:184
-#: ../source/reference/replica-configuration.txt:202
-#: ../source/reference/replica-configuration.txt:254
-#: ../source/reference/replica-configuration.txt:409
-msgid "*Type*: boolean"
-msgstr ""
-
-#: ../source/reference/replica-configuration.txt:66
-#: ../source/reference/replica-configuration.txt:186
-#: ../source/reference/replica-configuration.txt:256
-msgid "*Default*: false"
-msgstr ""
-
-#: ../source/reference/replica-configuration.txt:68
-msgid ""
-"Indicates whether the replica set is used for a sharded cluster's config "
-"servers. Set to ``true`` if the replica set is for a sharded cluster's "
-"config servers."
-msgstr ""
-
-#: ../source/reference/replica-configuration.txt:72
-msgid ":ref:`3.2-rel-notes-sharded-cluster`"
-msgstr ""
-
-#: ../source/reference/replica-configuration.txt:78
-msgid "*Type*: number"
-msgstr ""
-
-#: ../source/reference/replica-configuration.txt:80
-#: ../source/reference/replica-configuration.txt:366
-msgid "*Default*: 1"
-msgstr ""
-
-#: ../source/reference/replica-configuration.txt:82
-msgid ""
-"Starting in 4.0, MongoDB only supports ``protocolVersion: 1`` and no "
-"longer supports ``protocolVersion: 0``."
-msgstr ""
-
-#: ../source/reference/replica-configuration.txt:86
-msgid ":doc:`/reference/replica-set-protocol-versions`"
-msgstr ""
-
-#: ../source/reference/replica-configuration.txt:94
-#: ../source/reference/replica-configuration.txt:204
-#: ../source/reference/replica-configuration.txt:411
-msgid "*Default*: true"
-msgstr ""
-
-#: ../source/reference/replica-configuration.txt:96
-msgid ""
-"Determines the behavior of :writeconcern:`{ w: \"majority\" } "
-"<\"majority\">` write concern if the write concern does not explicitly "
-"specify the journal option :ref:`j <wc-j>`."
-msgstr ""
-
-#: ../source/reference/replica-configuration.txt:100
-msgid ""
-"The following table lists the ``writeConcernMajorityJournalDefault`` "
-"values and the associated :writeconcern:`{ w: \"majority\" } "
-"<\"majority\">` behavior:"
-msgstr ""
-
-#: ../source/reference/replica-configuration.txt:108
-msgid "Value"
-msgstr ""
-
-#: ../source/reference/replica-configuration.txt:109
-msgid "``{ w: \"majority\" }`` Behavior"
-msgstr ""
-
-#: ../source/reference/replica-configuration.txt:111
-msgid "true"
-msgstr ""
-
-#: ../source/reference/replica-configuration.txt:113
-msgid ""
-"MongoDB acknowledges the write operation after a majority of the voting "
-"members have written to the on-disk journal."
-msgstr ""
-
-#: ../source/reference/replica-configuration.txt:118
-msgid ""
-"All voting members of the replica set must run with journaling when "
-"``writeConcernMajorityJournalDefault`` is ``true``."
-msgstr ""
-
-#: ../source/includes/extracts/no-journaling-writeConcernMajorityJournalDefault-true.rst:2
-msgid ""
-"If any voting member of a replica set uses the :ref:`in-memory storage "
-"engine <storage-inmemory>` and "
-":rsconf:`writeConcernMajorityJournalDefault` is ``true``, "
-":writeconcern:`\"majority\"` write operations may fail. These include "
-"operations that inherently use :writeconcern:`\"majority\"` write "
-"concern, such as the :dbcommand:`replSetStepDown` command, or various "
-":binary:`~bin.mongo` shell methods that by default use "
-":writeconcern:`\"majority\"` write concern, such as :doc:`user management"
-" methods </reference/method/js-user-management/>` and :doc:`role "
-"management methods </reference/method/js-role-management>`."
-msgstr ""
-
-#: ../source/reference/replica-configuration.txt:124
-msgid "false"
-msgstr ""
-
-#: ../source/reference/replica-configuration.txt:126
-msgid ""
-"MongoDB acknowledges the write operation after a majority of the voting "
-"members have applied the operation in memory."
-msgstr ""
-
-#: ../source/includes/extracts/no-journaling-writeConcernMajorityJournalDefault-false.rst:2
-msgid ""
-"If any voting member of a replica set uses the :ref:`in-memory storage "
-"engine <storage-inmemory>`, you must set "
-":rsconf:`writeConcernMajorityJournalDefault` to ``false``."
-msgstr ""
-
-#: ../source/reference/replica-configuration.txt:134
-msgid ":ref:`wc-ack-behavior`, :doc:`/reference/replica-set-protocol-versions`"
-msgstr ""
-
-#: ../source/reference/replica-configuration.txt:137
-msgid "``members``"
-msgstr ""
-
-#: ../source/reference/replica-configuration.txt:141
-msgid "*Type*: array"
-msgstr ""
-
-#: ../source/reference/replica-configuration.txt:143
-=======
 # bd758399e7374a87b60615129dd0cc18
 #: ../source/reference/replica-configuration.txt:24
 msgid "Replica Set Configuration Document Example"
@@ -476,120 +275,18 @@
 
 # 1a98f4b9e3e149e58262b312d071713d
 #: ../source/reference/replica-configuration.txt:141
->>>>>>> 2478a500
 msgid ""
 "An array of member configuration documents, one for each member of the "
 "replica set. The :rsconf:`members` array is a zero-indexed array."
 msgstr ""
 
-<<<<<<< HEAD
-#: ../source/reference/replica-configuration.txt:147
-=======
 # 4cb0844be1684d19bbd7520ce630deaf
 #: ../source/reference/replica-configuration.txt:145
->>>>>>> 2478a500
 msgid ""
 "Each member-specific configuration document can contain the following "
 "fields:"
 msgstr ""
 
-<<<<<<< HEAD
-#: ../source/reference/replica-configuration.txt:152
-#: ../source/reference/replica-configuration.txt:337
-#: ../source/reference/replica-configuration.txt:364
-msgid "*Type*: integer"
-msgstr ""
-
-#: ../source/reference/replica-configuration.txt:154
-msgid ""
-"An integer identifier of every member in the replica set. Values must be "
-"between 0 and 255 inclusive. Each replica set member must have a unique "
-":rsconf:`_id<members[n]._id>`. Once set, you cannot change the "
-":rsconf:`_id<members[n]._id>` of a member."
-msgstr ""
-
-#: ../source/includes/fact-rs-conf-array-index.rst:1
-msgid ""
-"When updating the replica configuration object, access the replica set "
-"members in the :rsconf:`members` array with the **array index**. The "
-"array index begins with ``0``. Do **not** confuse this index value with "
-"the value of the :rsconf:`members[n]._id` field in each document in the "
-":rsconf:`members` array."
-msgstr ""
-
-#: ../source/reference/replica-configuration.txt:167
-msgid "The hostname and, if specified, the port number, of the set member."
-msgstr ""
-
-#: ../source/reference/replica-configuration.txt:170
-msgid "The hostname name must be resolvable for every host in the replica set."
-msgstr ""
-
-#: ../source/reference/replica-configuration.txt:175
-msgid ""
-":rsconf:`members[n].host` cannot hold a value that resolves to "
-"``localhost`` or the local interface unless *all* members of the set are "
-"on hosts that resolve to ``localhost``."
-msgstr ""
-
-#: ../source/reference/replica-configuration.txt:182
-#: ../source/reference/replica-configuration.txt:200
-#: ../source/reference/replica-configuration.txt:252
-#: ../source/reference/replica-configuration.txt:281
-#: ../source/reference/replica-configuration.txt:314
-#: ../source/reference/replica-configuration.txt:335
-#: ../source/reference/replica-configuration.txt:362
-#: ../source/reference/replica-configuration.txt:395
-#: ../source/reference/replica-configuration.txt:407
-#: ../source/reference/replica-configuration.txt:423
-#: ../source/reference/replica-configuration.txt:439
-#: ../source/reference/replica-configuration.txt:464
-#: ../source/reference/replica-configuration.txt:486
-#: ../source/reference/replica-configuration.txt:511
-#: ../source/reference/replica-configuration.txt:548
-msgid "*Optional*."
-msgstr ""
-
-#: ../source/reference/replica-configuration.txt:188
-msgid ""
-"A boolean that identifies an arbiter. A value of ``true`` indicates that "
-"the member is an arbiter."
-msgstr ""
-
-#: ../source/reference/replica-configuration.txt:191
-msgid ""
-"When using the :method:`rs.addArb()` method to add an arbiter, the method"
-" automatically sets :rsconf:`members[n].arbiterOnly` to ``true`` for the "
-"added member."
-msgstr ""
-
-#: ../source/includes/extracts/arbiters-and-pvs-with-reference.rst:2
-msgid ""
-"For the following MongoDB versions, ``pv1`` increases the likelihood of "
-":writeconcern:`w:1 <\\<number\\>>` rollbacks compared to ``pv0`` (no "
-"longer supported in MongoDB 4.0+) for replica sets with arbiters:"
-msgstr ""
-
-#: ../source/includes/extracts/arbiters-and-pvs-with-reference.rst:6
-msgid "MongoDB 3.4.1"
-msgstr ""
-
-#: ../source/includes/extracts/arbiters-and-pvs-with-reference.rst:8
-msgid "MongoDB 3.4.0"
-msgstr ""
-
-#: ../source/includes/extracts/arbiters-and-pvs-with-reference.rst:10
-msgid "MongoDB 3.2.11 or earlier"
-msgstr ""
-
-#: ../source/includes/extracts/arbiters-and-pvs-with-reference.rst:12
-msgid "See :doc:`/reference/replica-set-protocol-versions`."
-msgstr ""
-
-#: ../source/reference/replica-configuration.txt:206
-msgid ""
-"A boolean that indicates whether the :binary:`~bin.mongod` builds "
-=======
 # 4c597f7b987648a5aa263b08ca2a2859
 # 81f56d0916c94b2cae0418e795e2a9a7
 # d9c95fc069f94dc0967cb7bc429bfb01
@@ -693,7 +390,6 @@
 #: ../source/reference/replica-configuration.txt:202
 msgid ""
 "A boolean that indicates whether the :program:`mongod` builds "
->>>>>>> 2478a500
 ":term:`indexes <index>` on this member. You can only set this value when "
 "adding a member to a replica set. You cannot change "
 ":rsconf:`members[n].buildIndexes` field after the member has been added "
@@ -701,15 +397,6 @@
 ":method:`rs.reconfig()`."
 msgstr ""
 
-<<<<<<< HEAD
-#: ../source/reference/replica-configuration.txt:213
-msgid ""
-"Do not set to ``false`` for :binary:`~bin.mongod` instances that receive "
-"queries from clients."
-msgstr ""
-
-#: ../source/reference/replica-configuration.txt:216
-=======
 # a14314fcfafc41fa92f278ce24fe572a
 #: ../source/reference/replica-configuration.txt:209
 msgid ""
@@ -719,34 +406,18 @@
 
 # 7df5205f02534e9dba0a87cd85f8bc73
 #: ../source/reference/replica-configuration.txt:212
->>>>>>> 2478a500
 msgid ""
 "Setting ``buildIndexes`` to ``false`` may be useful if **all** the "
 "following conditions are true:"
 msgstr ""
 
-<<<<<<< HEAD
-#: ../source/reference/replica-configuration.txt:219
-=======
 # 2f14f74c05274761b8270f7130576272
 #: ../source/reference/replica-configuration.txt:215
->>>>>>> 2478a500
 msgid ""
 "you are only using this instance to perform backups using "
-":binary:`~bin.mongodump`, *and*"
-msgstr ""
-
-<<<<<<< HEAD
-#: ../source/reference/replica-configuration.txt:222
-msgid "this member will receive no queries, *and*"
-msgstr ""
-
-#: ../source/reference/replica-configuration.txt:224
-msgid "index creation and maintenance overburdens the host system."
-msgstr ""
-
-#: ../source/reference/replica-configuration.txt:227
-=======
+":program:`mongodump`, *and*"
+msgstr ""
+
 # b29b95e99ca94c0e91de29c2c44a6af1
 #: ../source/reference/replica-configuration.txt:218
 msgid "this member will receive no queries, *and*"
@@ -759,18 +430,13 @@
 
 # 6ab1e7c0d1104908ac9a5c0b63c1c0d4
 #: ../source/reference/replica-configuration.txt:223
->>>>>>> 2478a500
 msgid ""
 "Even if set to ``false``, secondaries *will* build indexes on the ``_id``"
 " field in order to facilitate operations required for replication."
 msgstr ""
 
-<<<<<<< HEAD
-#: ../source/reference/replica-configuration.txt:233
-=======
 # 37f4190874e6490f83a257989004d30c
 #: ../source/reference/replica-configuration.txt:229
->>>>>>> 2478a500
 msgid ""
 "If you set :rsconf:`members[n].buildIndexes` to ``false``, you must also "
 "set :rsconf:`members[n].priority` to ``0``. If "
@@ -779,34 +445,22 @@
 "equal to ``false``."
 msgstr ""
 
-<<<<<<< HEAD
-#: ../source/reference/replica-configuration.txt:243
-=======
 # 011531ceb058460cae8921ac35a94a37
 #: ../source/reference/replica-configuration.txt:239
->>>>>>> 2478a500
 msgid ""
 "To ensure the member receives no queries, you should make all instances "
 "that do not build indexes hidden."
 msgstr ""
 
-<<<<<<< HEAD
-#: ../source/reference/replica-configuration.txt:246
-=======
 # 9f5d395424874c6580bf384c3783e9bb
 #: ../source/reference/replica-configuration.txt:242
->>>>>>> 2478a500
 msgid ""
 "Other secondaries cannot replicate from a member where "
 ":rsconf:`members[n].buildIndexes` is false."
 msgstr ""
 
-<<<<<<< HEAD
-#: ../source/reference/replica-configuration.txt:258
-=======
 # f927d1963b23436683f4b431192bcada
 #: ../source/reference/replica-configuration.txt:254
->>>>>>> 2478a500
 msgid ""
 "When this value is ``true``, the replica set hides this instance and does"
 " not include the member in the output of :method:`db.isMaster()` or "
@@ -814,38 +468,6 @@
 "ever reaching this host by way of secondary :term:`read preference`."
 msgstr ""
 
-<<<<<<< HEAD
-#: ../source/reference/replica-configuration.txt:264
-msgid ""
-"Hidden members can acknowledge write operations issued with :ref:`write-"
-"concern`. For write operations issued with :writeconcern:`\"majority\"` "
-"write concern, the member must also be a voting member (i.e. "
-":rsconf:`~members[n].votes` is greater than ``0``)."
-msgstr ""
-
-#: ../source/reference/replica-configuration.txt:271
-msgid ":ref:`Hidden Replica Set Members <replica-set-hidden-members>`"
-msgstr ""
-
-#: ../source/reference/replica-configuration.txt:277
-msgid ""
-"Starting in MongoDB 3.6, arbiters have the priority ``0``. If an arbiter "
-"has a priority of ``1``, MongoDB 3.6 reconfigures the arbiter to have a "
-"priority of ``0``."
-msgstr ""
-
-#: ../source/reference/replica-configuration.txt:283
-msgid ""
-"*Type*: Number between 0 and 1000 for primary/secondary; 0 or 1 for "
-"arbiters."
-msgstr ""
-
-#: ../source/reference/replica-configuration.txt:285
-msgid "*Default*: 1.0 for primary/secondary; 0 for arbiters."
-msgstr ""
-
-#: ../source/reference/replica-configuration.txt:287
-=======
 # ab2fa227679842b682622cd8980d51eb
 #: ../source/reference/replica-configuration.txt:261
 msgid ":ref:`Hidden Replica Set Members <replica-set-hidden-members>`"
@@ -863,18 +485,13 @@
 
 # 8559a217c4044737946da1a5db5cbdff
 #: ../source/reference/replica-configuration.txt:271
->>>>>>> 2478a500
 msgid ""
 "A number that indicates the relative eligibility of a member to become a "
 ":term:`primary`."
 msgstr ""
 
-<<<<<<< HEAD
-#: ../source/reference/replica-configuration.txt:290
-=======
 # 305210e6ef9840a391936ab24fb01b47
 #: ../source/reference/replica-configuration.txt:274
->>>>>>> 2478a500
 msgid ""
 "Specify higher values to make a member *more* eligible to become "
 ":term:`primary`, and lower values to make the member *less* eligible. A "
@@ -882,18 +499,8 @@
 "become primary."
 msgstr ""
 
-<<<<<<< HEAD
-#: ../source/includes/fact-rs-nonzero-priority-vote-restriction.rst:1
-msgid ""
-"Members with :rsconf:`~members[n].priority` greater than 0 cannot have 0 "
-":rsconf:`~members[n].votes`."
-msgstr ""
-
-#: ../source/reference/replica-configuration.txt:297
-=======
 # 7c9f701f550446009aa48b8d1e3d7172
 #: ../source/reference/replica-configuration.txt:279
->>>>>>> 2478a500
 msgid ""
 "Changing the balance of priority in a replica set will trigger one or "
 "more elections. If a lower priority secondary is elected over a higher "
@@ -901,32 +508,6 @@
 "until the highest priority available member becomes primary."
 msgstr ""
 
-<<<<<<< HEAD
-#: ../source/reference/replica-configuration.txt:303
-msgid ""
-"Members with :rsconf:`~members[n].priority` of ``0`` can acknowledge "
-"write operations issued with :ref:`write-concern`. For write operations "
-"issued with :writeconcern:`\"majority\"` write concern, the member must "
-"also be a voting member (i.e. :rsconf:`~members[n].votes` is greater than"
-" ``0``)."
-msgstr ""
-
-#: ../source/reference/replica-configuration.txt:310
-msgid ":ref:`Replica Set Elections <replica-set-elections>`."
-msgstr ""
-
-#: ../source/reference/replica-configuration.txt:316
-#: ../source/reference/replica-configuration.txt:397
-#: ../source/reference/replica-configuration.txt:425
-#: ../source/reference/replica-configuration.txt:441
-msgid "*Type*: document"
-msgstr ""
-
-#: ../source/reference/replica-configuration.txt:318
-msgid "*Default*: none"
-msgstr ""
-
-=======
 # 68415d5d7ee04645bc878fb71c349a73
 #: ../source/reference/replica-configuration.txt:286
 msgid ":ref:`Replica Set Elections <replica-set-elections>`."
@@ -949,7 +530,6 @@
 msgstr ""
 
 # 048c5becd0f54dcea63dff6c63d7962f
->>>>>>> 2478a500
 #: ../source/includes/fact-tag-set-field.rst:1
 msgid ""
 "A :term:`tag set` document containing mappings of arbitrary keys and "
@@ -959,54 +539,33 @@
 "data center awareness."
 msgstr ""
 
-<<<<<<< HEAD
-=======
 # 3e1f3a6b1a1f410087c81cc56664af0e
->>>>>>> 2478a500
 #: ../source/includes/fact-tag-set-field.rst:7
 msgid ""
 "This field is only present if there are tags assigned to the member. See "
 ":doc:`/tutorial/configure-replica-set-tag-sets` for more information."
 msgstr ""
 
-<<<<<<< HEAD
-#: ../source/reference/replica-configuration.txt:322
-=======
 # 5a3f0964d383487198fadaa3ae73a9f1
 #: ../source/reference/replica-configuration.txt:298
->>>>>>> 2478a500
 msgid ""
 "Use :rsconf:`replicaset.members[n].tags` to configure write concerns in "
 "conjunction with :rsconf:`settings.getLastErrorModes` and "
 ":rsconf:`settings.getLastErrorDefaults`."
 msgstr ""
 
-<<<<<<< HEAD
-=======
 # 1b298fd2b3f64d77a2568ca8f6e78665
->>>>>>> 2478a500
 #: ../source/includes/fact-tag-sets-must-be-strings.rst:1
 msgid "In tag sets, all tag values must be strings."
 msgstr ""
 
-<<<<<<< HEAD
-#: ../source/reference/replica-configuration.txt:329
-=======
 # 403befcb990045b88bd45a5c52dfe1aa
 #: ../source/reference/replica-configuration.txt:305
->>>>>>> 2478a500
 msgid ""
 "For more information on configuring tag sets for read preference and "
 "write concern, see :doc:`/tutorial/configure-replica-set-tag-sets`."
 msgstr ""
 
-<<<<<<< HEAD
-#: ../source/reference/replica-configuration.txt:339
-msgid "*Default*: 0"
-msgstr ""
-
-#: ../source/reference/replica-configuration.txt:341
-=======
 # 8bf3ac8892394031bae2f15305293b06
 #: ../source/reference/replica-configuration.txt:315
 msgid "*Default*: 0"
@@ -1014,40 +573,19 @@
 
 # b20df40f34e442f599e9f08a92dff336
 #: ../source/reference/replica-configuration.txt:317
->>>>>>> 2478a500
 msgid ""
 "The number of seconds \"behind\" the primary that this replica set member"
 " should \"lag\"."
 msgstr ""
 
-<<<<<<< HEAD
-#: ../source/reference/replica-configuration.txt:344
-=======
 # 0d0ca995a5d84ebda1b701bc4a9257a2
 #: ../source/reference/replica-configuration.txt:320
->>>>>>> 2478a500
 msgid ""
 "Use this option to create :ref:`delayed members <replica-set-delayed-"
 "members>`. Delayed members maintain a copy of the data that reflects the "
 "state of the data at some time in the past."
 msgstr ""
 
-<<<<<<< HEAD
-#: ../source/reference/replica-configuration.txt:349
-msgid ""
-"Delayed members can contribute to acknowledging write operations issued "
-"with :ref:`write-concern`. However, they return write acknowledgment no "
-"earlier than the configured delay value. For write operations issued with"
-" :writeconcern:`\"majority\"` write concern, the member must also be a "
-"voting member (i.e. :rsconf:`~members[n].votes` is greater than ``0``)."
-msgstr ""
-
-#: ../source/reference/replica-configuration.txt:358
-msgid ":doc:`/core/replica-set-delayed-member`"
-msgstr ""
-
-#: ../source/reference/replica-configuration.txt:368
-=======
 # 36269cb2f3074a259aac2ad27ca6abac
 #: ../source/reference/replica-configuration.txt:326
 msgid ":doc:`/core/replica-set-delayed-member`"
@@ -1060,7 +598,6 @@
 
 # dc7bba913af6476b8a9f04b534592e84
 #: ../source/reference/replica-configuration.txt:336
->>>>>>> 2478a500
 msgid ""
 "The number of votes a server will cast in a :ref:`replica set election "
 "<replica-set-elections>`. The number of votes each member has is either "
@@ -1068,12 +605,8 @@
 "exactly ``1`` vote."
 msgstr ""
 
-<<<<<<< HEAD
-#: ../source/reference/replica-configuration.txt:375
-=======
 # 1168750101dd4d41a071615294ddaeee
 #: ../source/reference/replica-configuration.txt:341
->>>>>>> 2478a500
 msgid ""
 "A replica set can have up to :limit:`50 members <Number of Members of a "
 "Replica Set>` but only 7 voting members. If you need more than 7 members "
@@ -1081,13 +614,6 @@
 "additional non-voting members."
 msgstr ""
 
-<<<<<<< HEAD
-#: ../source/includes/fact-rs-non-voting-priority-restriction.rst:1
-msgid "Non-voting members must have :rsconf:`~members[n].priority` of 0."
-msgstr ""
-
-#: ../source/includes/members-used-to-allow-multiple-votes.rst:3
-=======
 # 641e19185dc1456e8a1f0cbb8dc223e1
 #: ../source/includes/members-used-to-allow-multiple-votes.rst:3
 msgid ""
@@ -1102,34 +628,18 @@
 
 # d63cc3f75c6b4684be33d0d71bb1c54b
 #: ../source/reference/replica-configuration.txt:358
->>>>>>> 2478a500
-msgid ""
-"Members cannot have :rsconf:`members[n].votes` greater than ``1``. For "
-"details, see :ref:`3.0-compatibility-repl-set-config`."
-msgstr ""
-
-<<<<<<< HEAD
-#: ../source/reference/replica-configuration.txt:387
-msgid ""
-"Members with ``0`` votes cannot acknowledge write operations issued with "
-"a :ref:`write-concern` of :writeconcern:`majority`."
-msgstr ""
-
-#: ../source/reference/replica-configuration.txt:391
-msgid "``settings``"
-msgstr ""
-
-#: ../source/reference/replica-configuration.txt:399
 msgid ""
 "A document that contains configuration options that apply to the whole "
 "replica set."
 msgstr ""
 
-#: ../source/reference/replica-configuration.txt:402
+# 4be0797bcad1414b9154e88d96712758
+#: ../source/reference/replica-configuration.txt:361
 msgid "The :rsconf:`settings` document contain the following fields:"
 msgstr ""
 
-#: ../source/reference/replica-configuration.txt:413
+# b809322eb9bd4ed9a6a433bd97bfeaf7
+#: ../source/reference/replica-configuration.txt:372
 msgid ""
 "When :rsconf:`settings.chainingAllowed` is ``true``, the replica set "
 "allows :term:`secondary` members to replicate from other secondary "
@@ -1137,26 +647,6 @@
 "secondaries can replicate only from the :term:`primary`."
 msgstr ""
 
-#: ../source/reference/replica-configuration.txt:419
-msgid ":doc:`/tutorial/manage-chained-replication`"
-msgstr ""
-
-#: ../source/reference/replica-configuration.txt:427
-=======
-# 4be0797bcad1414b9154e88d96712758
-#: ../source/reference/replica-configuration.txt:361
-msgid "The :rsconf:`settings` document contain the following fields:"
-msgstr ""
-
-# b809322eb9bd4ed9a6a433bd97bfeaf7
-#: ../source/reference/replica-configuration.txt:372
-msgid ""
-"When :rsconf:`settings.chainingAllowed` is ``true``, the replica set "
-"allows :term:`secondary` members to replicate from other secondary "
-"members. When :rsconf:`settings.chainingAllowed` is ``false``, "
-"secondaries can replicate only from the :term:`primary`."
-msgstr ""
-
 # 3e2aec85504a44a3b3ddc6f20e801856
 #: ../source/reference/replica-configuration.txt:378
 msgid ":doc:`/tutorial/manage-chained-replication`"
@@ -1164,7 +654,6 @@
 
 # eb6c65c60c454f8dbff914c812b03cba
 #: ../source/reference/replica-configuration.txt:386
->>>>>>> 2478a500
 msgid ""
 "A document that specifies the :doc:`write concern </core/replica-set-"
 "write-concern>` for the replica set. The replica set will use this write "
@@ -1172,70 +661,43 @@
 " or :dbcommand:`getLastError` specify no other write concern."
 msgstr ""
 
-<<<<<<< HEAD
-#: ../source/reference/replica-configuration.txt:433
-=======
 # 926491be10844bbea0530f20600a5b97
 #: ../source/reference/replica-configuration.txt:392
->>>>>>> 2478a500
 msgid ""
 "If :rsconf:`settings.getLastErrorDefaults` is not set, the default write "
 "concern for the replica set only requires confirmation from the primary."
 msgstr ""
 
-<<<<<<< HEAD
-#: ../source/reference/replica-configuration.txt:443
-=======
 # f18ed8c2913e47368e2db5c94f62c7e2
 #: ../source/reference/replica-configuration.txt:402
->>>>>>> 2478a500
 msgid ""
 "A document used to define an extended :term:`write concern` through the "
 "use of :rsconf:`members[n].tags`. The extended :term:`write concern` can "
 "provide :term:`data-center awareness`."
 msgstr ""
 
-<<<<<<< HEAD
-#: ../source/reference/replica-configuration.txt:448
-=======
 # c8bfcc4eff2b4ea98546693fe2137ad9
 #: ../source/reference/replica-configuration.txt:407
->>>>>>> 2478a500
 msgid ""
 "For example, the following document defines an extended write concern "
 "named ``eastCoast`` and associates with a write to a member that has the "
 "``east`` tag."
 msgstr ""
 
-<<<<<<< HEAD
-#: ../source/reference/replica-configuration.txt:456
-=======
 # d230551fcad846059a7bfdc08629f708
 #: ../source/reference/replica-configuration.txt:415
->>>>>>> 2478a500
 msgid ""
 "Write operations to the replica set can use the extended write concern, "
 "e.g. ``{ w: \"eastCoast\" }``."
 msgstr ""
 
-<<<<<<< HEAD
-#: ../source/reference/replica-configuration.txt:459
-=======
 # b2f36bf6a79c4851a64312d2389b5d79
 #: ../source/reference/replica-configuration.txt:418
->>>>>>> 2478a500
 msgid ""
 "See :doc:`/tutorial/configure-replica-set-tag-sets` for more information "
 "and example."
 msgstr ""
 
-<<<<<<< HEAD
-#: ../source/reference/replica-configuration.txt:468
-msgid "*Default*: 10"
-msgstr ""
-
-#: ../source/reference/replica-configuration.txt:470
-=======
 # d9e1f642692946479beb1dafec6ec62c
 #: ../source/reference/replica-configuration.txt:427
 msgid "*Default*: 10"
@@ -1243,159 +705,12 @@
 
 # 8db07c6b052f404a98c87033d12a0cb4
 #: ../source/reference/replica-configuration.txt:429
->>>>>>> 2478a500
 msgid ""
 "Number of seconds that the replica set members wait for a successful "
 "heartbeat from each other. If a member does not respond in time, other "
 "members mark the delinquent member as inaccessible."
 msgstr ""
 
-<<<<<<< HEAD
-#: ../source/reference/replica-configuration.txt:477
-msgid ""
-"For :rsconf:`pv1 <protocolVersion>`, "
-":rsconf:`settings.electionTimeoutMillis` has a greater influence on "
-"whether the secondary members call for an election than the "
-":rsconf:`settings.heartbeatTimeoutSecs`."
-msgstr ""
-
-#: ../source/reference/replica-configuration.txt:490
-msgid "*Default*: 10000 (10 seconds)"
-msgstr ""
-
-#: ../source/reference/replica-configuration.txt:492
-msgid ""
-"The time limit in milliseconds for detecting when a replica set's primary"
-" is unreachable:"
-msgstr ""
-
-#: ../source/reference/replica-configuration.txt:495
-msgid ""
-"Higher values result in slower failovers but decreased sensitivity to "
-"primary node or network slowness or spottiness."
-msgstr ""
-
-#: ../source/reference/replica-configuration.txt:498
-msgid ""
-"Lower values result in faster failover, but increased sensitivity to "
-"primary node or network slowness or spottiness."
-msgstr ""
-
-#: ../source/reference/replica-configuration.txt:501
-#: ../source/reference/replica-configuration.txt:532
-msgid "The setting only applies when using :rsconf:`protocolVersion: 1`."
-msgstr ""
-
-#: ../source/includes/extracts/rs-stepdown-election-handoff.rst:4
-msgid ""
-"If the parameter :parameter:`enableElectionHandoff` is true (default), "
-"when a primary steps down from :method:`rs.stepDown()` (or the "
-":dbcommand:`replSetStepDown` command without the ``force: true``), the "
-"stepped-down primary nominates an eligible secondary to call an election "
-"immediately. Otherwise, secondaries can wait up to "
-":rsconf:`settings.electionTimeoutMillis` before calling an election. The "
-"stepped down primary does not wait for the effects of the handoff. For "
-"more information, see :parameter:`enableElectionHandoff`."
-msgstr ""
-
-#: ../source/reference/replica-configuration.txt:515
-msgid "\\"
-msgstr ""
-
-#: ../source/reference/replica-configuration.txt:518
-msgid "*Default*: -1, infinite catchup time."
-msgstr ""
-
-#: ../source/reference/replica-configuration.txt:520
-msgid ""
-"Time limit in milliseconds for a newly elected primary to sync (catch up)"
-" with the other replica set members that may have more recent writes. "
-"Infinite or high time limits may reduce the amount of data that the other"
-" members would need to roll back after an election but may increase the "
-"failover time."
-msgstr ""
-
-#: ../source/reference/replica-configuration.txt:526
-msgid ""
-"The newly elected primary ends the catchup period early once it is fully "
-"caught up with other members of the set. During the catchup period, the "
-"newly elected primary is unavailable for writes from clients. Use "
-":dbcommand:`replSetAbortPrimaryCatchUp` to abort the catchup then "
-"complete the transition to primary."
-msgstr ""
-
-#: ../source/reference/replica-configuration.txt:536
-msgid ""
-"To downgrade a replica set initiated in version 3.6 to 3.4, change "
-"``catchUpTimeoutMillis`` from ``-1`` to a positive number. Failure to "
-"change this value to a positive number causes nodes running version 3.4 "
-"to neither restart nor join the replica set."
-msgstr ""
-
-#: ../source/reference/replica-configuration.txt:552
-msgid "*Default*: 30000 (30 seconds)"
-msgstr ""
-
-#: ../source/reference/replica-configuration.txt:554
-msgid ""
-"Time in milliseconds a node waits to initiate a *catchup takeover* after "
-"determining it is ahead of the current :term:`primary`. During a catchup "
-"takeover, the node ahead of the current primary initiates an "
-":term:`election` to become the new primary of the :term:`replica set`."
-msgstr ""
-
-#: ../source/reference/replica-configuration.txt:560
-msgid ""
-"After the node initiating the takeover determines that it is ahead of the"
-" current :term:`primary`, it waits the specified number of milliseconds "
-"and then verifies the following:"
-msgstr ""
-
-#: ../source/reference/replica-configuration.txt:564
-msgid "It is still ahead of the current primary,"
-msgstr ""
-
-#: ../source/reference/replica-configuration.txt:566
-msgid "It is the most up-to-date node among all available nodes,"
-msgstr ""
-
-#: ../source/reference/replica-configuration.txt:568
-msgid "The current primary is currently catching up to it."
-msgstr ""
-
-#: ../source/reference/replica-configuration.txt:570
-msgid ""
-"Once determining that all of these conditions are met, the node "
-"initiating the takeover immediately runs for election."
-msgstr ""
-
-#: ../source/reference/replica-configuration.txt:573
-msgid ""
-"For more information on Replica Set Elections, see :doc:`/core/replica-"
-"set-elections/`."
-msgstr ""
-
-#: ../source/reference/replica-configuration.txt:578
-msgid ""
-"Setting ``catchUpTakeoverDelayMillis`` to ``-1`` disables catchup "
-"takeover. Setting :rsconf:`catchUpTimeoutMillis` to ``0`` disables "
-"*primary catchup* and consequently also catchup takeover."
-msgstr ""
-
-#: ../source/reference/replica-configuration.txt:587
-msgid "*Internal use only*."
-msgstr ""
-
-#: ../source/reference/replica-configuration.txt:589
-msgid "The frequency in milliseconds of the heartbeats."
-msgstr ""
-
-#: ../source/reference/replica-configuration.txt:595
-msgid "*Type*: ObjectId"
-msgstr ""
-
-#: ../source/reference/replica-configuration.txt:597
-=======
 # 84136501a37c4b34969f0c083d26fb38
 #: ../source/reference/replica-configuration.txt:434
 msgid ""
@@ -1477,7 +792,6 @@
 
 # 2ea12c4e04a347a2bf3dffad3c4c74a2
 #: ../source/reference/replica-configuration.txt:496
->>>>>>> 2478a500
 msgid ""
 "The ObjectId associated with the replica set and automatically created "
 "during :method:`rs.initiate()` or :dbcommand:`replSetInitate`. You cannot"
@@ -1950,12 +1264,6 @@
 #~ msgid "Configuration Settings"
 #~ msgstr ""
 
-<<<<<<< HEAD
-#~ msgid "See"
-#~ msgstr ""
-
-=======
->>>>>>> 2478a500
 #~ msgid "``replset.members``"
 #~ msgstr ""
 
@@ -1997,21 +1305,6 @@
 #~ msgstr ""
 
 #~ msgid ""
-<<<<<<< HEAD
-#~ "Do not set to ``false`` for "
-#~ ":program:`mongod` instances that receive "
-#~ "queries from clients."
-#~ msgstr ""
-
-#~ msgid ""
-#~ "you are only using this instance "
-#~ "to perform backups using :program:`mongodump`,"
-#~ " *and*"
-#~ msgstr ""
-
-#~ msgid ""
-=======
->>>>>>> 2478a500
 #~ "If you set "
 #~ ":data:`~local.system.replset.members[n].buildIndexes` to "
 #~ "``false``, you must also set "
@@ -2031,15 +1324,6 @@
 #~ "false."
 #~ msgstr ""
 
-<<<<<<< HEAD
-#~ msgid "*Type*: Number, between 0 and 1000."
-#~ msgstr ""
-
-#~ msgid "*Default*: 1.0"
-#~ msgstr ""
-
-=======
->>>>>>> 2478a500
 #~ msgid ""
 #~ "Specify higher values to make a "
 #~ "member *more* eligible to become "
