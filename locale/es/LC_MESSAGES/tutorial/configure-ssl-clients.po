--- conflicted
+++ resolved
@@ -3,11 +3,7 @@
 msgstr ""
 "Project-Id-Version: mongodb-manual 2.6\n"
 "Report-Msgid-Bugs-To: \n"
-<<<<<<< HEAD
-"POT-Creation-Date: 2019-03-19 11:02-0400\n"
-=======
 "POT-Creation-Date: 2016-12-08 12:02-0500\n"
->>>>>>> 2478a500
 "PO-Revision-Date: YEAR-MO-DA HO:MI+ZONE\n"
 "Last-Translator: FULL NAME <EMAIL@ADDRESS>\n"
 "Language-Team: LANGUAGE <LL@li.org>\n"
@@ -21,27 +17,19 @@
 msgid "TLS/SSL Configuration for Clients"
 msgstr ""
 
-<<<<<<< HEAD
+# ed0273f221e848dbac105651de334f14
+#: ../source/tutorial/configure-ssl-clients.txt
+msgid "On this page"
+msgstr ""
+
+# 8b3c9cebb5124add85949aeb529a0965
 #: ../source/tutorial/configure-ssl-clients.txt:15
 msgid ""
-"Clients must have support for TLS/SSL to connect to a "
-":binary:`~bin.mongod` or a :binary:`~bin.mongos` instance that require "
-":doc:`TLS/SSL connections</tutorial/configure-ssl>`."
-msgstr ""
-
-#: ../source/tutorial/configure-ssl-clients.txt:21
-msgid ""
-"The *Linux 64-bit legacy x64* binaries of MongoDB do **not** include "
-"support for TLS/SSL."
-msgstr ""
-
-#: ../source/includes/fact-tls-1.0.rst:1
-msgid ""
-"Starting in version 4.0, |binary| disables support for TLS 1.0 encryption"
-" on systems where TLS 1.1+ is available. For more details, see :ref:`4.0"
-"-disable-tls`."
-msgstr ""
-
+"Clients must have support for TLS/SSL to work with a :program:`mongod` or"
+" a :program:`mongos` instance that has TLS/SSL support enabled."
+msgstr ""
+
+# 1bf02e6077fa47e29b52cc2adf2ce5e1
 #: ../source/includes/extracts/security-prereq-configure-ssl-clients.rst:1
 msgid ""
 "A full description of TLS/SSL, PKI (Public Key Infrastructure) "
@@ -50,88 +38,6 @@
 "to valid certificates."
 msgstr ""
 
-#: ../source/tutorial/configure-ssl-clients.txt:35
-msgid "``mongo`` Shell Configuration"
-msgstr ""
-
-#: ../source/tutorial/configure-ssl-clients.txt:37
-msgid ""
-"The :binary:`~bin.mongo` shell provides various :ref:`mongo-shell-ssl` "
-"settings, including:"
-msgstr ""
-
-#: ../source/tutorial/configure-ssl-clients.txt:44
-msgid "Option"
-msgstr ""
-
-#: ../source/tutorial/configure-ssl-clients.txt:45
-msgid "Notes"
-msgstr ""
-
-#: ../source/tutorial/configure-ssl-clients.txt:47
-#: ../source/tutorial/configure-ssl-clients.txt:101
-#: ../source/tutorial/configure-ssl-clients.txt:134
-msgid ":option:`--ssl <mongo --ssl>`"
-msgstr ""
-
-#: ../source/tutorial/configure-ssl-clients.txt:48
-msgid "Enables TLS/SSL connection."
-msgstr ""
-
-#: ../source/tutorial/configure-ssl-clients.txt:50
-msgid ":option:`--sslPEMKeyFile <mongo --sslPEMKeyFile>`"
-msgstr ""
-
-#: ../source/tutorial/configure-ssl-clients.txt:52
-msgid ""
-"Specifies the :file:`.pem` file that contains the :binary:`~bin.mongo` "
-"shell's certificate and key to present to the :binary:`~bin.mongod` or "
-":binary:`~bin.mongos` instance."
-msgstr ""
-
-#: ../source/tutorial/configure-ssl-clients.txt:56
-msgid ":option:`--sslPEMKeyPassword <mongo --sslPEMKeyPassword>`"
-msgstr ""
-
-#: ../source/tutorial/configure-ssl-clients.txt:58
-msgid "If the :binary:`~bin.mongo` shell's :file:`.pem` file is encrypted."
-msgstr ""
-
-#: ../source/tutorial/configure-ssl-clients.txt:60
-msgid ":option:`--sslCAFile <mongo --sslCAFile>`"
-msgstr ""
-
-#: ../source/tutorial/configure-ssl-clients.txt:62
-msgid ""
-"Specifies the Certificate Authority (CA) :file:`.pem` file for "
-"verification of the certificate presented by the :binary:`~bin.mongod` or"
-" the :binary:`~bin.mongos` instance."
-msgstr ""
-
-#: ../source/tutorial/configure-ssl-clients.txt:66
-msgid ":option:`--sslCertificateSelector <mongo --sslCertificateSelector>`"
-=======
-# ed0273f221e848dbac105651de334f14
-#: ../source/tutorial/configure-ssl-clients.txt
-msgid "On this page"
-msgstr ""
-
-# 8b3c9cebb5124add85949aeb529a0965
-#: ../source/tutorial/configure-ssl-clients.txt:15
-msgid ""
-"Clients must have support for TLS/SSL to work with a :program:`mongod` or"
-" a :program:`mongos` instance that has TLS/SSL support enabled."
-msgstr ""
-
-# 1bf02e6077fa47e29b52cc2adf2ce5e1
-#: ../source/includes/extracts/security-prereq-configure-ssl-clients.rst:1
-msgid ""
-"A full description of TLS/SSL, PKI (Public Key Infrastructure) "
-"certificates, and Certificate Authority is beyond the scope of this "
-"document. This page assumes prior knowledge of TLS/SSL as well as access "
-"to valid certificates."
-msgstr ""
-
 # bee074015cc54dcbaab8abfec928f0cc
 #: ../source/includes/note-tls-ssl-terminology.rst:3
 msgid ""
@@ -192,7 +98,6 @@
 msgid ""
 ":option:`--sslCAFile` with the name of the :file:`.pem` file that "
 "contains the certificate from the Certificate Authority (CA)."
->>>>>>> 2478a500
 msgstr ""
 
 # fef6c6a25ac245b194bb76bce6a65013
@@ -201,297 +106,6 @@
 # 1277b666244445ba8d9a722465c62045
 #: ../source/includes/extracts/mongo-ssl-options-configure.rst:4
 msgid ""
-<<<<<<< HEAD
-"If running on Windows or macOS, instead of specifying a certificate with "
-":option:`--sslPEMKeyFile <mongo --sslPEMKeyFile>`, use a certificate from"
-" the system certificate store. (*New in version 4.0*)"
-msgstr ""
-
-#: ../source/tutorial/configure-ssl-clients.txt:73
-msgid ""
-"For a complete list of the :binary:`~bin.mongo` shell's TLS/SSL settings,"
-" see :ref:`mongo-shell-ssl`."
-msgstr ""
-
-#: ../source/tutorial/configure-ssl-clients.txt:76
-msgid ""
-"For TLS/SSL connections, the :binary:`~bin.mongo` shell validates the "
-"certificate presented by the :binary:`~bin.mongod` or "
-":binary:`~bin.mongos` instance:"
-msgstr ""
-
-#: ../source/tutorial/configure-ssl-clients.txt:80
-msgid ""
-"The :binary:`~bin.mongo` shell verifies that the certificate is from the "
-"specified Certificate Authority (:option:`--sslCAFile <mongo "
-"--sslCAFile>`). If the certificate is not from the specified CA, the "
-":binary:`~bin.mongo` shell will fail to connect."
-msgstr ""
-
-#: ../source/includes/extracts/ssl-facts-mongo-ssl-hostname-verification.rst:2
-msgid ""
-"The :binary:`~bin.mongo` shell verifies that the hostname (specified in "
-":option:`--host <mongo --host>` option or the connection string) matches "
-"the ``SAN`` (or, if ``SAN`` is not present, the ``CN``) in the "
-"certificate presented by the :binary:`~bin.mongod` or "
-":binary:`~bin.mongos`. If ``SAN`` is present, :binary:`~bin.mongo` does "
-"not match against the ``CN``. If the hostname does not match the ``SAN`` "
-"(or ``CN``), the :binary:`~bin.mongo` shell will fail to connect."
-msgstr ""
-
-#: ../source/tutorial/configure-ssl-clients.txt:87
-msgid ""
-"To connect a :binary:`~bin.mongo` shell to a :binary:`~bin.mongod` or "
-":binary:`~bin.mongos` that requires TLS/SSL, specify the :option:`--host "
-"<mongo --host>` option or use a :doc:`connection string </reference"
-"/connection-string>`."
-msgstr ""
-
-#: ../source/tutorial/configure-ssl-clients.txt:95
-msgid "Connect to MongoDB Instance Using Encryption"
-msgstr ""
-
-#: ../source/tutorial/configure-ssl-clients.txt:97
-msgid ""
-"To connect to a :binary:`~bin.mongod` or :binary:`~bin.mongos` instance "
-"that requires :ref:`encrypted communication <ssl-mongod-ssl-cert-key>`, "
-"start :binary:`~bin.mongo` shell with:"
-msgstr ""
-
-#: ../source/tutorial/configure-ssl-clients.txt:103
-msgid ""
-":option:`--host <mongo --host>` and :option:`--sslCAFile <mongo "
-"--sslCAFile>` to validate the server certificate."
-msgstr ""
-
-#: ../source/tutorial/configure-ssl-clients.txt:106
-#: ../source/tutorial/configure-ssl-clients.txt:142
-msgid ""
-"For example, consider a :binary:`~bin.mongod` instance running on "
-"``hostname.example.com`` with the following options:"
-msgstr ""
-
-#: ../source/tutorial/configure-ssl-clients.txt:113
-#: ../source/tutorial/configure-ssl-clients.txt:149
-msgid ""
-"To connect to the instance, start a :binary:`~bin.mongo` shell with the "
-"following options:"
-msgstr ""
-
-#: ../source/tutorial/configure-ssl-clients.txt:120
-msgid ""
-"The :binary:`~bin.mongo` shell verifies the certificate presented by the "
-":binary:`~bin.mongod` instance against the specified hostname and the CA "
-"file."
-msgstr ""
-
-#: ../source/tutorial/configure-ssl-clients.txt:127
-msgid "Connect to MongoDB Instance that Requires Client Certificates"
-msgstr ""
-
-#: ../source/tutorial/configure-ssl-clients.txt:129
-msgid ""
-"To connect to a :binary:`~bin.mongod` or :binary:`~bin.mongos` that "
-"requires :ref:`CA-signed client certificates <ssl-mongod-ca-signed-ssl-"
-"cert-key>`, start the :binary:`~bin.mongo` shell with:"
-msgstr ""
-
-#: ../source/tutorial/configure-ssl-clients.txt:136
-msgid ""
-":option:`--host <mongo --host>` and the :option:`--sslCAFile <mongo "
-"--sslCAFile>` to validate the server certificate,"
-msgstr ""
-
-#: ../source/tutorial/configure-ssl-clients.txt:139
-msgid ""
-":option:`--sslPEMKeyFile <mongo --sslPEMKeyFile>` option to specify the "
-"client certificate to present to the server."
-msgstr ""
-
-#: ../source/tutorial/configure-ssl-clients.txt:170
-msgid "On Windows and macOS,"
-msgstr ""
-
-#: ../source/tutorial/configure-ssl-clients.txt:157
-msgid ""
-"You can also use the :option:`--sslCertificateSelector <mongo "
-"--sslCertificateSelector>` option to specify the client certificate from "
-"the system certificate store instead of using :option:`--sslPEMKeyFile "
-"<mongo --sslPEMKeyFile>`. If the CA file is also in the system "
-"certificate store, you can omit the :option:`--sslCAFile <mongo "
-"--sslCAFile>` option as well. For example, to use a certificate with the "
-"``CN`` (Common Name) of ``my.client.server`` and the CA file from the "
-"system certificate store on macOS, start a :binary:`~bin.mongo` shell "
-"with the following options:"
-msgstr ""
-
-#: ../source/tutorial/configure-ssl-clients.txt:173
-msgid "Avoid Use of ``--sslAllowInvalidCertificates`` Option"
-msgstr ""
-
-#: ../source/includes/extracts/ssl-facts-invalid-cert-warning-clients.rst:4
-msgid ""
-"Although available, avoid using the ``--sslAllowInvalidCertificates`` "
-"option if possible. If the use of ``--sslAllowInvalidCertificates`` is "
-"necessary, only use the option on systems where intrusion is not "
-"possible."
-msgstr ""
-
-#: ../source/includes/extracts/ssl-facts-invalid-cert-warning-clients.rst:9
-msgid ""
-"If the :binary:`~bin.mongo` shell (and other :ref:`mongodb-tools-support-"
-"ssl`) runs with the ``--sslAllowInvalidCertificates`` option, the "
-":binary:`~bin.mongo` shell (and other :ref:`mongodb-tools-support-ssl`) "
-"will not attempt to validate the server certificates. This creates a "
-"vulnerability to expired :binary:`~bin.mongod` and :binary:`~bin.mongos` "
-"certificates as well as to foreign processes posing as valid "
-":binary:`~bin.mongod` or :binary:`~bin.mongos` instances. If you only "
-"need to disable the validation of the hostname in the TLS/SSL "
-"certificates, see ``--sslAllowInvalidHostnames``."
-msgstr ""
-
-#: ../source/tutorial/configure-ssl-clients.txt:178
-msgid "|atlas|, |MMS| and Ops Manager Monitoring Agent"
-msgstr ""
-
-#: ../source/tutorial/configure-ssl-clients.txt:180
-msgid "|atlas| uses TLS/SSL to encrypt the connections to your databases."
-msgstr ""
-
-#: ../source/tutorial/configure-ssl-clients.txt:182
-msgid ""
-"The |MMS| and Ops Manager Monitoring agents use encrypted communication "
-"to gather its statistics. Because the agents already encrypt "
-"communications to the |MMS|/Ops Manager servers, this is just a matter of"
-" enabling TLS/SSL support in |MMS|/Ops Manager on a per host basis."
-msgstr ""
-
-#: ../source/tutorial/configure-ssl-clients.txt:187
-msgid "For more information, see:"
-msgstr ""
-
-#: ../source/tutorial/configure-ssl-clients.txt:189
-msgid ""
-"`MongoDB Atlas documentation <https://docs.atlas.mongodb.com/setup-"
-"cluster-security/>`_"
-msgstr ""
-
-#: ../source/tutorial/configure-ssl-clients.txt:191
-msgid "|mms-docs|"
-msgstr ""
-
-#: ../source/tutorial/configure-ssl-clients.txt:193
-msgid ":opsmgr:`MongoDB Ops Manager documentation </>`."
-msgstr ""
-
-#: ../source/tutorial/configure-ssl-clients.txt:198
-msgid "MongoDB Drivers"
-msgstr ""
-
-#: ../source/tutorial/configure-ssl-clients.txt:200
-msgid "The MongoDB Drivers support encrypted communication. See:"
-msgstr ""
-
-#: ../source/tutorial/configure-ssl-clients.txt:202
-msgid "`C Driver <http://api.mongodb.org/c/current/advanced-connections.html>`_"
-msgstr ""
-
-#: ../source/tutorial/configure-ssl-clients.txt:203
-msgid "`C++ Driver <https://mongodb.github.io/mongo-cxx-driver/>`_"
-msgstr ""
-
-#: ../source/tutorial/configure-ssl-clients.txt:204
-msgid ""
-"`C# Driver <http://mongodb.github.io/mongo-csharp-"
-"driver/2.0/reference/driver/ssl/>`_"
-msgstr ""
-
-#: ../source/tutorial/configure-ssl-clients.txt:205
-msgid ""
-"`Java Driver <http://mongodb.github.io/mongo-java-"
-"driver/3.0/driver/reference/connecting/ssl/>`_"
-msgstr ""
-
-#: ../source/tutorial/configure-ssl-clients.txt:206
-msgid ""
-"`Node.js Driver <http://mongodb.github.io/node-mongodb-"
-"native/2.0/tutorials/enterprise_features/>`_"
-msgstr ""
-
-#: ../source/tutorial/configure-ssl-clients.txt:207
-msgid "`Perl Driver <https://metacpan.org/pod/MongoDB::MongoClient#ssl>`_"
-msgstr ""
-
-#: ../source/tutorial/configure-ssl-clients.txt:208
-msgid ""
-"`PHP Driver <https://php.net/manual/en/mongodb-driver-"
-"manager.construct.php>`_"
-msgstr ""
-
-#: ../source/tutorial/configure-ssl-clients.txt:209
-msgid "`Python Driver <http://api.mongodb.org/python/current/examples/tls.html>`_"
-msgstr ""
-
-#: ../source/tutorial/configure-ssl-clients.txt:210
-msgid ""
-"`Ruby Driver <https://docs.mongodb.com/ecosystem/tutorial/ruby-driver-"
-"tutorial/#mongodb-x509-mechanism>`_"
-msgstr ""
-
-#: ../source/tutorial/configure-ssl-clients.txt:211
-msgid ""
-"`Scala Driver <http://mongodb.github.io/mongo-scala-"
-"driver/1.1/reference/connecting/ssl/>`_"
-msgstr ""
-
-#: ../source/tutorial/configure-ssl-clients.txt:216
-msgid "MongoDB Tools"
-msgstr ""
-
-#: ../source/tutorial/configure-ssl-clients.txt:218
-msgid ""
-"Various MongoDB utility programs support encrypted communication. These "
-"tools include:"
-msgstr ""
-
-#: ../source/tutorial/configure-ssl-clients.txt:220
-msgid ":binary:`~bin.mongodump`"
-msgstr ""
-
-#: ../source/tutorial/configure-ssl-clients.txt:221
-msgid ":binary:`~bin.mongoexport`"
-msgstr ""
-
-#: ../source/tutorial/configure-ssl-clients.txt:222
-msgid ":binary:`~bin.mongofiles`"
-msgstr ""
-
-#: ../source/tutorial/configure-ssl-clients.txt:223
-msgid ":binary:`~bin.mongoimport`"
-msgstr ""
-
-#: ../source/tutorial/configure-ssl-clients.txt:224
-msgid ":binary:`~bin.mongorestore`"
-msgstr ""
-
-#: ../source/tutorial/configure-ssl-clients.txt:225
-msgid ":binary:`~bin.mongostat`"
-msgstr ""
-
-#: ../source/tutorial/configure-ssl-clients.txt:226
-msgid ":binary:`~bin.mongotop`"
-msgstr ""
-
-#: ../source/tutorial/configure-ssl-clients.txt:228
-msgid ""
-"To use encrypted communication with these tools, use the same TLS/SSL "
-"options as the :binary:`~bin.mongo` shell. See :ref:`mongo-shell-ssl-"
-"connect`."
-msgstr ""
-
-#: ../source/tutorial/configure-ssl-clients.txt:231
-msgid ":doc:`/tutorial/configure-ssl`"
-=======
 "When running :program:`mongo` with the ``--ssl`` option, you must include"
 " either ``--sslCAFile`` or ``--sslAllowInvalidCertificates``."
 msgstr ""
@@ -759,7 +373,6 @@
 msgid ""
 "To use SSL connections with these tools, use the same SSL options as the "
 ":program:`mongo` shell. See :ref:`mongo-shell-ssl-connect`."
->>>>>>> 2478a500
 msgstr ""
 
 #~ msgid "SSL Configuration for Clients"
@@ -777,15 +390,6 @@
 #~ "drivers."
 #~ msgstr ""
 
-<<<<<<< HEAD
-#~ msgid ":doc:`/tutorial/configure-ssl`."
-#~ msgstr ""
-
-#~ msgid "``mongo`` Shell SSL Configuration"
-#~ msgstr ""
-
-=======
->>>>>>> 2478a500
 #~ msgid ""
 #~ "For SSL connections, you must use "
 #~ "the :program:`mongo` shell built with "
@@ -794,25 +398,6 @@
 #~ ":program:`mongo` has the following settings:"
 #~ msgstr ""
 
-<<<<<<< HEAD
-#~ msgid ":option:`--ssl`"
-#~ msgstr ""
-
-#~ msgid ""
-#~ ":option:`--sslPEMKeyFile` with the name of "
-#~ "the :file:`.pem` file that contains the"
-#~ " SSL certificate and key."
-#~ msgstr ""
-
-#~ msgid ""
-#~ ":option:`--sslCAFile` with the name of "
-#~ "the :file:`.pem` file that contains the"
-#~ " certificate from the Certificate Authority"
-#~ " (CA)."
-#~ msgstr ""
-
-=======
->>>>>>> 2478a500
 #~ msgid ""
 #~ "If the :program:`mongo` shell or any "
 #~ "other tool that connects to "
@@ -832,18 +417,6 @@
 #~ msgstr ""
 
 #~ msgid ""
-<<<<<<< HEAD
-#~ ":option:`--sslPEMKeyPassword` option if the "
-#~ "client certificate-key file is "
-#~ "encrypted."
-#~ msgstr ""
-
-#~ msgid "Connect to MongoDB Instance with SSL Encryption"
-#~ msgstr ""
-
-#~ msgid ""
-=======
->>>>>>> 2478a500
 #~ "To connect to a :program:`mongod` or "
 #~ ":program:`mongos` instance that requires "
 #~ ":ref:`only a SSL encryption mode "
@@ -866,15 +439,6 @@
 #~ msgstr ""
 
 #~ msgid ""
-<<<<<<< HEAD
-#~ "Connect to MongoDB Instance that "
-#~ "Validates when Presented with a "
-#~ "Certificate"
-#~ msgstr ""
-
-#~ msgid ""
-=======
->>>>>>> 2478a500
 #~ "To connect to a :program:`mongod` or "
 #~ ":program:`mongos` instance that :ref:`only "
 #~ "requires valid certificates when the "
@@ -887,20 +451,6 @@
 #~ " **valid** signed certificate."
 #~ msgstr ""
 
-<<<<<<< HEAD
-#~ msgid ""
-#~ "For example, if :program:`mongod` is "
-#~ "running with weak certificate validation, "
-#~ "both of the following :program:`mongo` "
-#~ "shell clients can connect to that "
-#~ ":program:`mongod`:"
-#~ msgstr ""
-
-#~ msgid "If the client presents a certificate, the certificate must be valid."
-#~ msgstr ""
-
-=======
->>>>>>> 2478a500
 #~ msgid "MMS Monitoring Agent"
 #~ msgstr ""
 
@@ -1048,41 +598,5 @@
 #~ "</drivers/csharp>`."
 #~ msgstr ""
 
-<<<<<<< HEAD
-#~ msgid "Various MongoDB utility programs supports SSL. These tools include:"
-#~ msgstr ""
-
-#~ msgid ":program:`mongodump`"
-#~ msgstr ""
-
-#~ msgid ":program:`mongoexport`"
-#~ msgstr ""
-
-#~ msgid ":program:`mongofiles`"
-#~ msgstr ""
-
-#~ msgid ":program:`mongoimport`"
-#~ msgstr ""
-
 #~ msgid ":program:`mongooplog`"
 #~ msgstr ""
-
-#~ msgid ":program:`mongorestore`"
-#~ msgstr ""
-
-#~ msgid ":program:`mongostat`"
-#~ msgstr ""
-
-#~ msgid ":program:`mongotop`"
-#~ msgstr ""
-
-#~ msgid ""
-#~ "To use SSL connections with these "
-#~ "tools, use the same SSL options as"
-#~ " the :program:`mongo` shell. See :ref"
-#~ ":`mongo-shell-ssl-connect`."
-#~ msgstr ""
-=======
-#~ msgid ":program:`mongooplog`"
-#~ msgstr ""
->>>>>>> 2478a500
