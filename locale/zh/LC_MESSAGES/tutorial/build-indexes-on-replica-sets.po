--- conflicted
+++ resolved
@@ -3,18 +3,10 @@
 msgstr ""
 "Project-Id-Version: mongodb-manual 3.0\n"
 "Report-Msgid-Bugs-To: \n"
-<<<<<<< HEAD
-"POT-Creation-Date: 2014-09-03 15:39-0400\n"
-"PO-Revision-Date: 2014-10-25 17:12+0800\n"
-"Last-Translator: YEXINGZHE54 <ispe54@gmail.com>\n"
-"Language-Team: Chinese (http://www.transifex.com/projects/p/mongodb-manual/"
-"language/zh/)\n"
-=======
 "POT-Creation-Date: 2015-08-20 19:13-0400\n"
 "PO-Revision-Date: YEAR-MO-DA HO:MI+ZONE\n"
 "Last-Translator: FULL NAME <EMAIL@ADDRESS>\n"
 "Language-Team: LANGUAGE <LL@li.org>\n"
->>>>>>> 2ec0463a
 "MIME-Version: 1.0\n"
 "Content-Type: text/plain; charset=UTF-8\n"
 "Content-Transfer-Encoding: 8bit\n"
@@ -28,19 +20,11 @@
 
 #: ../source/tutorial/build-indexes-on-replica-sets.txt:12
 msgid ""
-<<<<<<< HEAD
-"For replica sets, secondaries will begin building indexes *after* the :term:"
-"`primary` finishes building the index. In :term:`sharded clusters <sharded "
-"cluster>`, the :program:`mongos` will send :method:`ensureIndex() <db."
-"collection.ensureIndex()>` to the primary members of the replica set for "
-"each shard, which then replicate to the secondaries after the primary "
-=======
 "For replica sets, secondaries will begin building indexes *after* the "
 ":term:`primary` finishes building the index. In :term:`sharded clusters "
 "<sharded cluster>`, the :program:`mongos` will send :method:`createIndex() "
 "<db.collection.createIndex()>` to the primary members of the replica set for"
 " each shard, which then replicate to the secondaries after the primary "
->>>>>>> 2ec0463a
 "finishes building the index."
 msgstr ""
 "对于复制集而言，从节点会在 :term:`primary` 结束创建索引后开始创建索引。在 :"
@@ -84,17 +68,6 @@
 
 #: ../source/tutorial/build-indexes-on-replica-sets.txt:38
 msgid ""
-<<<<<<< HEAD
-"Do **not** use this procedure when building a :ref:`unique index <index-type-"
-"unique>` with the ``dropDups`` option."
-msgstr ""
-"当创建 ``dropDups`` 带有选项的 :ref:`唯一索引 <index-type-unique>` 时请 **不"
-"要** 使用这个步骤。"
-
-#: ../source/tutorial/build-indexes-on-replica-sets.txt:41
-msgid ""
-=======
->>>>>>> 2ec0463a
 "Before version 2.6 :ref:`Background index creation operations <index-"
 "creation-background>` become *foreground* indexing operations on :term:"
 "`secondary` members of replica sets. After 2.6, background index builds "
@@ -155,15 +128,9 @@
 
 #: ../source/tutorial/build-indexes-on-replica-sets.txt:82
 msgid ""
-<<<<<<< HEAD
-"Create the new index using the :method:`~db.collection.ensureIndex()` in "
-"the :program:`mongo` shell, or comparable method in your driver. This "
-"operation will create or rebuild the index on this :program:`mongod` instance"
-=======
 "Create the new index using the :method:`~db.collection.createIndex()` in the"
 " :program:`mongo` shell, or comparable method in your driver. This operation"
 " will create or rebuild the index on this :program:`mongod` instance"
->>>>>>> 2ec0463a
 msgstr ""
 "在 :program:`mongo` shell 里通过 :method:`~db.collection.ensureIndex()` 方法"
 "创建新索引，或者其他您的驱动里的等效方法。这个操作将会在 :program:`mongod` 实"
@@ -274,19 +241,11 @@
 
 #: ../source/tutorial/build-indexes-on-replica-sets.txt:152
 msgid ""
-<<<<<<< HEAD
-"Building the index on the background, takes longer than the foreground index "
-"build and results in a less compact index structure. Additionally, the "
-"background index build may impact write performance on the primary. However, "
-"building the index in the background allows the set to be continuously up "
-"for write operations during while MongoDB builds the index."
-=======
 "Building the index on the background, takes longer than the foreground index"
 " build and results in a less compact index structure. Additionally, the "
 "background index build may impact write performance on the primary. However,"
 " building the index in the background allows the set to be continuously up "
 "for write operations while MongoDB builds the index."
->>>>>>> 2ec0463a
 msgstr ""
 "在后台创建索引会比前台方式耗时更久，且会生成不够紧凑的索引 结构。此外，后台创"
 "建索引可能会影响主节点的写性能。但是，在后台建立索引允许复制集在MongoDB建立索"
