<<<<<<< HEAD
# SOME DESCRIPTIVE TITLE.
# Copyright (C) 2011-2014, MongoDB, Inc.
# This file is distributed under the same license as the mongodb-manual package.
#
# Translators:Yingminzhou
=======
# 
>>>>>>> 2ec0463a
msgid ""
msgstr ""
"Project-Id-Version: mongodb-manual 3.0\n"
"Report-Msgid-Bugs-To: \n"
<<<<<<< HEAD
"POT-Creation-Date: 2014-04-08 13:03-0400\n"
"PO-Revision-Date: 2014-12-19 17:15+0800\n"
"Last-Translator: Yingminzhou <csuyingminzhou@gmail.com>\n"
"Language-Team: Chinese (http://www.transifex.com/projects/p/mongodb-manual/"
"language/zh/)\n"
"MIME-Version: 1.0\n"
"Content-Type: text/plain; charset=UTF-8\n"
"Content-Transfer-Encoding: 8bit\n"
"Language: zh\n"
"Plural-Forms: nplurals=1; plural=0;\n"
"X-Generator: Poedit 1.7.1\n"
=======
"POT-Creation-Date: 2015-08-20 19:13-0400\n"
"PO-Revision-Date: YEAR-MO-DA HO:MI+ZONE\n"
"Last-Translator: FULL NAME <EMAIL@ADDRESS>\n"
"Language-Team: LANGUAGE <LL@li.org>\n"
"MIME-Version: 1.0\n"
"Content-Type: text/plain; charset=UTF-8\n"
"Content-Transfer-Encoding: 8bit\n"
>>>>>>> 2ec0463a

#: ../source/core/distributed-write-operations.txt:3
msgid "Distributed Write Operations"
msgstr "分布式写操作"

#: ../source/core/distributed-write-operations.txt:10
msgid "Write Operations on Sharded Clusters"
msgstr "分片集群上的写操作"

#: ../source/core/distributed-write-operations.txt:12
msgid ""
"For sharded collections in a :term:`sharded cluster`, the :program:`mongos` "
"directs write operations from applications to the shards that are responsible "
"for the specific *portion* of the data set. The :program:`mongos` uses the "
"cluster metadata from the :ref:`config database <sharding-config-server>` to "
"route the write operation to the appropriate shards."
msgstr ""
"对于 :term:`分片集群` 上的分片集合而言， :program:`mongos` 程序将写操作从应用导"
"入 负责该数据集的特定  * 部分 * 的分片。 :program:`mongos`  使用来自于  :ref:"
"`config database <sharding-config-server>` 的集群元数据将写操作路由到合适的分"
"片。"

#: ../source/core/distributed-write-operations.txt:21
msgid ""
"MongoDB partitions data in a sharded collection into *ranges* based on the "
"values of the :term:`shard key`. Then, MongoDB distributes these chunks to "
"shards. The shard key determines the distribution of chunks to shards. This "
"can affect the performance of write operations in the cluster."
msgstr ""
"MongoDB将分片集合中的数据基于  :term:`片键` 的值合并到 *ranges* 中。然后，"
"MongoDB将这些数据段分发到分片中。 片键决定了从数据段到分片的分布，这将影响到集"
"群中写操作的性能。"

#: ../source/core/distributed-write-operations.txt:29
msgid ""
"Update operations that affect a *single* document **must** include the :term:"
"`shard key` or the ``_id`` field. Updates that affect multiple documents are "
"more efficient in some situations if they have the :term:`shard key`, but can "
"be broadcast to all shards."
msgstr ""
"影响一个  *单一* 文档的更新操作  **必须**  包含  :term:`片键`  或者 ``_id``  字"
"段。在一些情况下，有 :term:`片键` 、影响多个文档的更新操作将会更高效，但是相关"
"的更新操作会广播到所有的分片。"

#: ../source/core/distributed-write-operations.txt:35
msgid ""
"If the value of the shard key increases or decreases with every insert, all "
"insert operations target a single shard. As a result, the capacity of a single "
"shard becomes the limit for the insert capacity of the sharded cluster."
msgstr ""
"如果片键的值随着每个插入操作增加或者减少，这就说明所有的插入操作都是针对于一个"
"单一的分片。因此，单一分片的容量将会成为该分片集群插入容量的极限。"

#: ../source/core/distributed-write-operations.txt:40
msgid ""
"For more information, see :doc:`/administration/sharded-clusters` and :ref:"
"`write-operations-bulk-insert`."
msgstr ""
"请查阅  :doc:`/administration/sharded-clusters`  以及  :ref:`write-operations-"
"bulk-insert` 了解更多详细信息。"

#: ../source/core/distributed-write-operations.txt:46
msgid "Write Operations on Replica Sets"
msgstr "复制集上的写操作"

#: ../source/core/distributed-write-operations.txt:48
msgid ""
"In :term:`replica sets <replica set>`, all write operations go to the set's :"
"term:`primary`, which applies the write operation then records the operations "
"on the primary's operation log or :term:`oplog`. The oplog is a reproducible "
"sequence of operations to the data set. :term:`Secondary` members of the set "
"are continuously replicating the oplog and applying the operations to "
"themselves in an asynchronous process."
msgstr ""
"在  :term:`复制集 <replica set>`中，所有的写操作都会到达该集合的 :term:`主节点"
"` ：首先执行该写操作然后将该操作记录到主节点的操作日志或者  :term:`oplog` 中。 "
"这个 oplog 是一个可复写的、对于数据集的操作序列。该集合的 :term:`从节点` 成员需"
"要持续复制该optlog，并且使用一个异步的进程将这些操作应用与本身。"

#: ../source/core/distributed-write-operations.txt:58
msgid ""
"Large volumes of write operations, particularly bulk operations, may create "
"situations where the secondary members have difficulty applying the "
"replicating operations from the primary at a sufficient rate: this can cause "
"the secondary's state to fall behind that of the primary. Secondaries that are "
"significantly behind the primary present problems for normal operation of the "
"replica set, particularly :ref:`failover <replica-set-failover-"
"administration>` in the form of :ref:`rollbacks <replica-set-rollback>` as "
"well as general :doc:`read consistency </applications/replication>`."
msgstr ""
"写操作（特别是批量操作）的大容量很有可能会造成以下情形：从节点成员很难以一个高"
"效的速率将操作从主节点中复制过来，这将导致从节点的状态滞后于主节点。从节点远远"
"滞后于主节点将意味着：该复制集的正常操作存在问题，特别是 :ref:`rollbacks "
"<replica-set-rollback>` 形式带来的  :ref:`failover <replica-set-failover-"
"administration>` ，以及比较常见的  :doc:`read consistency </applications/"
"replication>` 。"

#: ../source/core/distributed-write-operations.txt:68
msgid ""
"To help avoid this issue, you can customize the :ref:`write concern <write-"
"operations-write-concern>` to return confirmation of the write operation to "
"another member [#write-concern-throttling]_ of the replica set every 100 or "
"1,000 operations. This provides an opportunity for secondaries to catch up "
"with the primary. Write concern can slow the overall progress of write "
"operations but ensure that the secondaries can maintain a largely current "
"state with respect to the primary."
msgstr ""
"为了避免上述问题，您可以定制 :ref:`write concern <write-operations-write-"
"concern>` ，每100或1,000个操作之后将写操作的确认信息返回复制集的另一个成员  "
"[#write-concern-throttling]_  。这就为从节点与主节点保持一致提供了机会。 写关注"
"可以减缓写操作的总体进度，同时办证从节点能够与主节点保持大量的并行状态。"

#: ../source/core/distributed-write-operations.txt:78
msgid ""
"For more information on replica sets and write operations, see :ref:`replica-"
"set-write-concern`, :ref:`replica-set-oplog-sizing`, and :doc:`/tutorial/"
"change-oplog-size`."
msgstr ""
"请查阅 :ref:`replica-set-write-concern` 、  :ref:`replica-set-oplog-sizing`  以"
"及  :doc:`/tutorial/change-oplog-size`  了解更多关于复制集和写操作的信息。"

#: ../source/core/distributed-write-operations.txt:82
msgid ""
"Intermittently issuing a write concern with a ``w`` value of ``2`` or "
"``majority`` will slow the throughput of write traffic; however, this practice "
"will allow the secondaries to remain current with the state of the primary."
msgstr ""
"间断性地将一个写关注分配给一个值为  ``2`` 或者  ``majority``  的  ``w`` 将会减"
"缓写请求的吞吐量，然而，这种做法将会允许从节点与主节点的状态保持一致。"

#: ../source/includes/fact-master-slave-majority.rst:1
msgid ""
<<<<<<< HEAD
"In :doc:`Master/Slave </core/master-slave>` deployments, MongoDB treats ``w: "
"\"majority\"`` as equivalent to ``w: 1``. In earlier versions of MongoDB, ``w: "
"\"majority\"`` produces an error in :doc:`master/slave </core/master-slave>` "
"deployments."
msgstr ""
"在  :doc:`Master/Slave </core/master-slave>` 的部署中， MongoDB将  ``w: "
"\"majority\"``  视为与 ``w: 1`` 等价。在MongoDB之前的版本中，  ``w: \"majority"
"\"``  将会在  :doc:`master/slave </core/master-slave>`  的部署中产生一个错误。"
=======
"In :doc:`Master/Slave </core/master-slave>` deployments, MongoDB treats ``w:"
" \"majority\"`` as equivalent to ``w: 1``. In earlier versions of MongoDB, "
"``w: \"majority\"`` produces an error in :doc:`master/slave </core/master-"
"slave>` deployments."
msgstr ""
>>>>>>> 2ec0463a
<|MERGE_RESOLUTION|>--- conflicted
+++ resolved
@@ -1,29 +1,8 @@
-<<<<<<< HEAD
-# SOME DESCRIPTIVE TITLE.
-# Copyright (C) 2011-2014, MongoDB, Inc.
-# This file is distributed under the same license as the mongodb-manual package.
-#
-# Translators:Yingminzhou
-=======
 # 
->>>>>>> 2ec0463a
 msgid ""
 msgstr ""
 "Project-Id-Version: mongodb-manual 3.0\n"
 "Report-Msgid-Bugs-To: \n"
-<<<<<<< HEAD
-"POT-Creation-Date: 2014-04-08 13:03-0400\n"
-"PO-Revision-Date: 2014-12-19 17:15+0800\n"
-"Last-Translator: Yingminzhou <csuyingminzhou@gmail.com>\n"
-"Language-Team: Chinese (http://www.transifex.com/projects/p/mongodb-manual/"
-"language/zh/)\n"
-"MIME-Version: 1.0\n"
-"Content-Type: text/plain; charset=UTF-8\n"
-"Content-Transfer-Encoding: 8bit\n"
-"Language: zh\n"
-"Plural-Forms: nplurals=1; plural=0;\n"
-"X-Generator: Poedit 1.7.1\n"
-=======
 "POT-Creation-Date: 2015-08-20 19:13-0400\n"
 "PO-Revision-Date: YEAR-MO-DA HO:MI+ZONE\n"
 "Last-Translator: FULL NAME <EMAIL@ADDRESS>\n"
@@ -31,7 +10,6 @@
 "MIME-Version: 1.0\n"
 "Content-Type: text/plain; charset=UTF-8\n"
 "Content-Transfer-Encoding: 8bit\n"
->>>>>>> 2ec0463a
 
 #: ../source/core/distributed-write-operations.txt:3
 msgid "Distributed Write Operations"
@@ -164,19 +142,8 @@
 
 #: ../source/includes/fact-master-slave-majority.rst:1
 msgid ""
-<<<<<<< HEAD
 "In :doc:`Master/Slave </core/master-slave>` deployments, MongoDB treats ``w: "
 "\"majority\"`` as equivalent to ``w: 1``. In earlier versions of MongoDB, ``w: "
 "\"majority\"`` produces an error in :doc:`master/slave </core/master-slave>` "
 "deployments."
-msgstr ""
-"在  :doc:`Master/Slave </core/master-slave>` 的部署中， MongoDB将  ``w: "
-"\"majority\"``  视为与 ``w: 1`` 等价。在MongoDB之前的版本中，  ``w: \"majority"
-"\"``  将会在  :doc:`master/slave </core/master-slave>`  的部署中产生一个错误。"
-=======
-"In :doc:`Master/Slave </core/master-slave>` deployments, MongoDB treats ``w:"
-" \"majority\"`` as equivalent to ``w: 1``. In earlier versions of MongoDB, "
-"``w: \"majority\"`` produces an error in :doc:`master/slave </core/master-"
-"slave>` deployments."
-msgstr ""
->>>>>>> 2ec0463a
+msgstr ""