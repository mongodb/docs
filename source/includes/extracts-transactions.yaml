ref: transactions-read-pref
content: |

   :doc:`Multi-document transactions </core/transactions>` that contain
   read operations must use read preference :readmode:`primary`. All
   operations in a given transaction must route to the same member.

---
ref: transactions-usage
content: |
   .. important::

      In most cases, multi-document transaction incurs a greater
      performance cost over single document writes, and the
      availability of multi-document transaction should not be a
      replacement for effective schema design. For many scenarios, the
      :ref:`denormalized data model (embedded documents and arrays)
      <data-modeling-embedding>` will continue to be optimal for your
      data and use cases. That is, for many scenarios, modeling your data
      appropriately will minimize the need for multi-document
      transactions.

---
ref: transactions-intro
content: |
   .. include:: /includes/extracts/transactions-intro-blurb.rst

   .. include:: /includes/extracts/transactions-usage.rst
---
ref: transactions-intro-blurb
content: |
   For situations that require atomicity for
   writes to multiple documents or consistency between reads to multiple
   documents:
      
   - **Starting in 4.0**, MongoDB provides multi-document transactions
     for replica sets.
   
   - **Starting in 4.2**, MongoDB provides multi-document transactions
     for sharded clusters.

   For details regarding transactions in MongoDB, see the
   :doc:`/core/transactions` page.

---
ref: transactions-faq
content: |
   Because a single document can contain related data that would otherwise
   be modeled across separate parent-child tables in a relational schema,
   MongoDB's atomic single-document operations already provide transaction
   semantics that meet the data integrity needs of the majority of
   applications. One or more fields may be written in a single operation,
   including updates to multiple sub-documents and elements of an array.
   The guarantees provided by MongoDB ensure complete isolation as a
   document is updated; any errors cause the operation to roll back so
   that clients receive a consistent view of the document.

   However, for situations that require atomicity for writes to
   multiple documents or consistency between reads to multiple
   documents:

   - **Starting in MongoDB 4.0**, MongoDB provides :doc:`multi-document
     transactions </core/transactions>` for replica sets.

   - **Starting in MongoDB 4.2**, MongoDB provides :doc:`multi-document
     transactions </core/transactions>` for sharded clusters.

---
ref: transactions-operations-restrictions
content: |
 
   The following operations are not allowed in multi-document
   transactions:

   - Operations that affect the database catalog, such as creating or
     dropping a collection or an index. For example, a multi-document
     transaction cannot include an insert operation that would result
     in the creation of a new collection.

     The :dbcommand:`listCollections` and :dbcommand:`listIndexes`
     commands and their helper methods are also excluded.
 
   - Non-CRUD and non-informational operations, such as
     :dbcommand:`createUser`, :dbcommand:`getParameter`,
     :dbcommand:`count`, etc. and their helpers.

---
ref: transactions-operations-restrictions-info
content: |

   Informational commands, such as :dbcommand:`isMaster`,
   :dbcommand:`buildInfo`, :dbcommand:`connectionStatus` (and their
   helper methods) are allowed in transactions; however, they cannot be
   the first operation in the transaction.

---
ref: transactions-operations-retry
content: |
   The commit and abort transaction operations are :doc:`retryable write
   operations </core/retryable-writes>`. If the commit operation or the
   abort operation encounters an error, MongoDB drivers retry the
   operation a single time regardless of whether :urioption:`retryWrites` is
   set to ``true``.
---
ref: transactions-operations-crud
content: |

   - You can specify read/write (CRUD) operations on **existing**
     collections. The collections can be in different databases. For a
     list of CRUD operations, see :ref:`transactions-operations-crud`.

   - You cannot read/write to collections in the ``config``, ``admin``,
     or ``local`` databases.

   - You cannot write to ``system.*`` collections.

   - You cannot return the supported operation's query plan (i.e. ``explain``).

   .. include:: /includes/extracts/transactions-operations-getMore.rst
---
ref: transactions-operations-catalog-tip
content: |

   .. tip:: 

      When creating or dropping a collection immediately before
      starting a transaction, if the collection is accessed within the
      transaction, issue the create or drop operation with write
      concern :writeconcern:`"majority"` to ensure that the transaction
      can acquire the required locks.

---
ref: transactions-operations-getMore
content: |

   - For cursors created outside of transactions, you cannot call
     :dbcommand:`getMore` inside a transaction.

   - For cursors created in a transaction, you cannot call
     :dbcommand:`getMore` outside the transaction.

---
ref: transactions-supported-operation
content: |

   |operation| supports :doc:`multi-document transactions
   </core/transactions>`.

---
ref: transactions-operations-write-concern
content: |

   Do not explicitly set the write concern for the operation if run in
   a transaction. To use write concern with transactions, see
   :ref:`transactions-write-concern`.

---
ref: transactions-write-conflict
content: |

   If a multi-document transaction is in progress and a write
   outside the transaction modifies a document that an operation in the
   transaction later tries to modify, the transaction aborts because of
   a write conflict.
   
   If a multi-document transaction is in progress and has taken a lock
   to modify a document, when a write outside the transaction tries to
   modify the same document, the write waits until the transaction ends.

---
ref: transactions-stale-reads
content: |

   Read operations inside a transaction can return stale data. That is,
   read operations inside a transaction are not guaranteed to see
   writes performed by other committed transactions or
   non-transactional writes. For
   example, consider the following sequence: 1) a transaction is
   in-progress 2) a write outside the transaction deletes a document 3)
   a read operation inside the transaction is able to read the
   now-deleted document since the operation is using a snapshot from
   before the write.

   To avoid stale reads inside transactions for a single document, you
   can use the :method:`db.collection.findOneAndUpdate()` method. For
   example:

   .. code-block:: javascript

      session.startTransaction( { readConcern: { level: "snapshot" }, writeConcern: { w: "majority" } } );

      employeesCollection = session.getDatabase("hr").employees;

      employeeDoc = employeesCollection.findOneAndUpdate( 
         { _id: 1, employee: 1, status: "Active" },
         { $set: { employee: 1 } },
         { returnNewDocument: true }
      );

   - If the employee document has changed outside the transaction, then
     the transaction aborts.

   - If the employee document has not changed, the transaction returns
     the document and locks the document.
---
ref: transactions-beta
content: |
   .. admonition:: Sharded Clusters Transactions (Beta)
      :class: note

      To join the beta program for sharded clusters transactions, sign
      up at `Global Transactions Beta Sign-Up <https://www.mongodb.com/transactions/globalbeta?jmp=docs>`_.

---
<<<<<<< HEAD
ref: transactions-write-conflict
=======
ref: transactions-read-concern-majority
>>>>>>> 2478a500
content: |
   Disabling :readconcern:`"majority"` read concern affects support for
   :doc:`transactions </core/transactions>` on sharded clusters.

<<<<<<< HEAD
   If a multi-document transaction is in progress and a write
   outside the transaction modifies a document that an operation in the
   transaction later tries to modify, the transaction aborts because of
   a write conflict.
   
   If a multi-document transaction is in progress and has taken a lock
   to modify a document, when a write outside the transaction tries to
   modify the same document, the write waits until the transaction ends.

---
ref: transactions-stale-reads
content: |

   Read operations inside a transaction can return stale data. That is,
   read operations inside a transaction are not guaranteed to see
   writes performed by other committed transactions or
   non-transactional writes. For example, consider the following
   sequence: 1) a transaction is in-progress 2) a write outside the
   transaction deletes a document 3) a read operation inside the
   transaction is able to read the now-deleted document since the
   operation is using a snapshot from before the write.

   To avoid stale reads inside transactions for a single document, you
   can use the :method:`db.collection.findOneAndUpdate()` method. For
   example:

   .. code-block:: javascript

      session.startTransaction( { readConcern: { level: "snapshot" }, writeConcern: { w: "majority" } } );

      employeesCollection = session.getDatabase("hr").employees;

      employeeDoc = employeesCollection.findOneAndUpdate( 
         { _id: 1, employee: 1, status: "Active" },
         { $set: { employee: 1 } },
         { returnNewDocument: true }
      );

   - If the employee document has changed outside the transaction, then
     the transaction aborts.

   - If the employee document has not changed, the transaction returns
     the document and locks the document.
=======
   - Specifically, a transaction with read concern ``snapshot`` errors
     if the transaction involves a shard with read concern
     ``"majority"`` disabled.

   - Specifically, a transaction that spans multiple shards errors if
     the transaction involves a shard with read concern ``"majority"``
     disabled.
   
   However, it does not affect :doc:`transactions </core/transactions>`
   on replica sets. For transactions on replica sets, you can specify
   read concern :readconcern:`"majority"` for multi-document
   transactions even if read concern :readconcern:`"majority"` is
   disabled.
---
ref: transactions-chunk-migration
content: |
   :ref:`Chunk migration <chunk-migration-procedure>` acquires
   exclusive collection locks during certain stages.

   If an ongoing transaction has a lock on a collection and a chunk
   migration that involves that collection starts, these migration stages
   must wait for the transaction to release the locks on the collection,
   thereby impacting the performance of chunk migrations.

   If a chunk migration interleaves with a transaction (for instance, if a
   transaction starts while a chunk migration is already in progress and
   the migration completes before the transaction takes a lock on the
   collection), the transaction errors during the commit and aborts.

   Depending on how the two operations interleave, some sample errors
   include (the error messages have been abbreviated):

   - ``an error from cluster data placement change ... migration commit in progress for <namespace>``
>>>>>>> 2478a500

   - ``Cannot find shardId the chunk belonged to at cluster time ...``
...<|MERGE_RESOLUTION|>--- conflicted
+++ resolved
@@ -212,60 +212,11 @@
       up at `Global Transactions Beta Sign-Up <https://www.mongodb.com/transactions/globalbeta?jmp=docs>`_.
 
 ---
-<<<<<<< HEAD
-ref: transactions-write-conflict
-=======
 ref: transactions-read-concern-majority
->>>>>>> 2478a500
 content: |
    Disabling :readconcern:`"majority"` read concern affects support for
    :doc:`transactions </core/transactions>` on sharded clusters.
 
-<<<<<<< HEAD
-   If a multi-document transaction is in progress and a write
-   outside the transaction modifies a document that an operation in the
-   transaction later tries to modify, the transaction aborts because of
-   a write conflict.
-   
-   If a multi-document transaction is in progress and has taken a lock
-   to modify a document, when a write outside the transaction tries to
-   modify the same document, the write waits until the transaction ends.
-
----
-ref: transactions-stale-reads
-content: |
-
-   Read operations inside a transaction can return stale data. That is,
-   read operations inside a transaction are not guaranteed to see
-   writes performed by other committed transactions or
-   non-transactional writes. For example, consider the following
-   sequence: 1) a transaction is in-progress 2) a write outside the
-   transaction deletes a document 3) a read operation inside the
-   transaction is able to read the now-deleted document since the
-   operation is using a snapshot from before the write.
-
-   To avoid stale reads inside transactions for a single document, you
-   can use the :method:`db.collection.findOneAndUpdate()` method. For
-   example:
-
-   .. code-block:: javascript
-
-      session.startTransaction( { readConcern: { level: "snapshot" }, writeConcern: { w: "majority" } } );
-
-      employeesCollection = session.getDatabase("hr").employees;
-
-      employeeDoc = employeesCollection.findOneAndUpdate( 
-         { _id: 1, employee: 1, status: "Active" },
-         { $set: { employee: 1 } },
-         { returnNewDocument: true }
-      );
-
-   - If the employee document has changed outside the transaction, then
-     the transaction aborts.
-
-   - If the employee document has not changed, the transaction returns
-     the document and locks the document.
-=======
    - Specifically, a transaction with read concern ``snapshot`` errors
      if the transaction involves a shard with read concern
      ``"majority"`` disabled.
@@ -299,7 +250,6 @@
    include (the error messages have been abbreviated):
 
    - ``an error from cluster data placement change ... migration commit in progress for <namespace>``
->>>>>>> 2478a500
 
    - ``Cannot find shardId the chunk belonged to at cluster time ...``
 ...