--- conflicted
+++ resolved
@@ -8,11 +8,7 @@
 msgstr ""
 "Project-Id-Version: MongoDB Manual\n"
 "Report-Msgid-Bugs-To: \n"
-<<<<<<< HEAD
-"POT-Creation-Date: 2019-03-19 11:02-0400\n"
-=======
 "POT-Creation-Date: 2016-12-08 12:02-0500\n"
->>>>>>> 2478a500
 "PO-Revision-Date: 2014-04-08 18:39+0000\n"
 "Last-Translator: tychoish <tychoish@gmail.com>\n"
 "Language: es\n"
@@ -24,47 +20,28 @@
 "Content-Transfer-Encoding: 8bit\n"
 "Generated-By: Babel 2.6.0\n"
 
-<<<<<<< HEAD
-=======
 # 371f2bfba7694e549c7c5c2deb32beca
->>>>>>> 2478a500
 #: ../source/tutorial/remove-replica-set-member.txt:3
 msgid "Remove Members from Replica Set"
 msgstr ""
 
-<<<<<<< HEAD
-=======
 # b7eedadc3a894ad291ef05202937a0e2
 #: ../source/tutorial/remove-replica-set-member.txt
 msgid "On this page"
 msgstr ""
 
 # 5f40a396eddf49d78e243e2275886028
->>>>>>> 2478a500
 #: ../source/tutorial/remove-replica-set-member.txt:13
 msgid ""
 "To remove a member of a :term:`replica set` use either of the following "
 "procedures."
 msgstr ""
 
-<<<<<<< HEAD
-=======
 # e84e9735a70046f582a32bd7aacdc3d2
->>>>>>> 2478a500
 #: ../source/tutorial/remove-replica-set-member.txt:17
 msgid "Remove a Member Using ``rs.remove()``"
 msgstr ""
 
-<<<<<<< HEAD
-#: ../source/tutorial/remove-replica-set-member.txt:19
-#: ../source/tutorial/remove-replica-set-member.txt:50
-msgid ""
-"Shut down the :binary:`~bin.mongod` instance for the member you wish to "
-"remove. To shut down the instance, connect using the :binary:`~bin.mongo`"
-" shell and the :method:`db.shutdownServer()` method."
-msgstr ""
-
-=======
 # ef59059140ca46c4a69aea76877c49a6
 # 2ffbd3cd12b449c5a3dc5f96cb45b764
 #: ../source/tutorial/remove-replica-set-member.txt:19
@@ -77,7 +54,6 @@
 
 # ac107ede99054a07bd8b6b76a471b6c3
 # bbf8b65aee2f468bad9e6474c6e44f25
->>>>>>> 2478a500
 #: ../source/tutorial/remove-replica-set-member.txt:24
 #: ../source/tutorial/remove-replica-set-member.txt:55
 msgid ""
@@ -86,40 +62,28 @@
 "member of the replica set."
 msgstr ""
 
-<<<<<<< HEAD
-=======
 # d59f3e873f954f1fb2494cf03a2a04ea
->>>>>>> 2478a500
 #: ../source/tutorial/remove-replica-set-member.txt:28
 msgid ""
 "Use :method:`rs.remove()` in either of the following forms to remove the "
 "member:"
 msgstr ""
 
-<<<<<<< HEAD
-=======
 # 56b5ab4ecc284ae484f9c4a4365eb4cc
->>>>>>> 2478a500
 #: ../source/tutorial/remove-replica-set-member.txt:36
 msgid ""
-"MongoDB may disconnect the shell briefly if the replica set needs to "
-"elect a new primary. The shell then automatically reconnects in such "
-"cases. The shell may display a ``DBClientCursor::init call() failed`` "
-"error even though the command succeeds."
+"MongoDB disconnects the shell briefly as the replica set elects a new "
+"primary. The shell then automatically reconnects. The shell displays a "
+"``DBClientCursor::init call() failed`` error even though the command "
+"succeeds."
 msgstr ""
 
-<<<<<<< HEAD
-=======
 # f9edf6e390df4c73b8c764c1c1afb79c
->>>>>>> 2478a500
 #: ../source/tutorial/remove-replica-set-member.txt:44
 msgid "Remove a Member Using ``rs.reconfig()``"
 msgstr ""
 
-<<<<<<< HEAD
-=======
 # 4b24252f3e594d928db2cd871eb7866a
->>>>>>> 2478a500
 #: ../source/tutorial/remove-replica-set-member.txt:46
 msgid ""
 "To remove a member you can manually edit the :doc:`replica set "
@@ -127,10 +91,7 @@
 "here."
 msgstr ""
 
-<<<<<<< HEAD
-=======
 # b29b1a3d08904b69b7ab128a0d6adbd6
->>>>>>> 2478a500
 #: ../source/tutorial/remove-replica-set-member.txt:59
 msgid ""
 "Issue the :method:`rs.conf()` method to view the current configuration "
@@ -138,8 +99,6 @@
 "member to remove:"
 msgstr ""
 
-<<<<<<< HEAD
-=======
 # 9249ff3610504348905557cce68a7536
 # 8c46351f1ecb49bbac02a7b245503519
 #: ../source/tutorial/remove-replica-set-member.txt
@@ -147,90 +106,29 @@
 msgstr ""
 
 # b19d22750a664598993c5b0e7651fce5
->>>>>>> 2478a500
 #: ../source/tutorial/remove-replica-set-member.txt:65
 msgid ""
 "``mongod_C.example.net`` is in position ``2`` of the following "
 "configuration file:"
 msgstr ""
 
-<<<<<<< HEAD
-=======
 # 68c533643f2145a58a9365cbf8a58dcc
->>>>>>> 2478a500
 #: ../source/tutorial/remove-replica-set-member.txt:89
 msgid "Assign the current configuration document to the variable ``cfg``:"
 msgstr ""
 
-<<<<<<< HEAD
-=======
 # 6618e1c6d4f24d4f8c2fc894b9ec8518
->>>>>>> 2478a500
 #: ../source/tutorial/remove-replica-set-member.txt:95
 msgid "Modify the ``cfg`` object to remove the member."
 msgstr ""
 
-<<<<<<< HEAD
-=======
 # 542c280fe8db477a85a1eca7983eafe8
->>>>>>> 2478a500
 #: ../source/tutorial/remove-replica-set-member.txt:99
 msgid ""
 "To remove ``mongod_C.example.net:27017`` use the following JavaScript "
 "operation:"
 msgstr ""
 
-<<<<<<< HEAD
-#: ../source/tutorial/remove-replica-set-member.txt:106
-msgid ""
-"Overwrite the replica set configuration document with the new "
-"configuration by issuing the following:"
-msgstr ""
-
-#: ../source/tutorial/remove-replica-set-member.txt:113
-msgid "To confirm the new configuration, issue :method:`rs.conf()`."
-msgstr ""
-
-#: ../source/tutorial/remove-replica-set-member.txt:115
-msgid "For the example above the output would be:"
-msgstr ""
-
-# 5c747d5c6e2245679bd162c3c32c9475
-# 0795a969d83e48538c5ec83e4c0eb2f9
-#~ msgid ""
-#~ "Shut down the :program:`mongod` instance "
-#~ "for the member you wish to remove."
-#~ " To shut down the instance, connect"
-#~ " using the :program:`mongo` shell and "
-#~ "the :method:`db.shutdownServer()` method."
-#~ msgstr ""
-
-# ec256036e2024180acb8bdd275df593b
-#~ msgid ""
-#~ "MongoDB disconnects the shell briefly as"
-#~ " the replica set elects a new "
-#~ "primary. The shell then automatically "
-#~ "reconnects. The shell displays a "
-#~ "``DBClientCursor::init call() failed`` error "
-#~ "even though the command succeeds."
-#~ msgstr ""
-
-# ff16446cecae458d901ae3c48449634e
-# 07bd1e8f5adb46f0aeaa60e764c5d3d2
-#~ msgid "Example"
-#~ msgstr ""
-
-# b6960700b9d147469a0b3de7d7dfd371
-#~ msgid ""
-#~ "As a result of :method:`rs.reconfig()` "
-#~ "the shell will disconnect while the "
-#~ "replica set renegotiates which member is"
-#~ " primary. The shell displays a "
-#~ "``DBClientCursor::init call() failed`` error "
-#~ "even though the command succeeds, and"
-#~ " will automatically reconnected."
-#~ msgstr ""
-=======
 # 2d9d3ea47f1f472d8d011ecee3c2832d
 #: ../source/tutorial/remove-replica-set-member.txt:106
 msgid ""
@@ -256,4 +154,3 @@
 #: ../source/tutorial/remove-replica-set-member.txt:120
 msgid "For the example above the output would be:"
 msgstr ""
->>>>>>> 2478a500
