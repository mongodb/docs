--- conflicted
+++ resolved
@@ -1,27 +1,12 @@
-<<<<<<< HEAD
-# SOME DESCRIPTIVE TITLE.
-# Copyright (C) 2011-2014, MongoDB, Inc.
-# This file is distributed under the same license as the mongodb-manual package.
-#
-# Translators:
-=======
 # 
->>>>>>> 2ec0463a
 msgid ""
 msgstr ""
 "Project-Id-Version: mongodb-manual 3.0\n"
 "Report-Msgid-Bugs-To: \n"
-<<<<<<< HEAD
-"POT-Creation-Date: 2014-04-08 13:03-0400\n"
-"PO-Revision-Date: 2014-09-26 20:54+0800\n"
-"Last-Translator: yexingzhe <ispe54@gmail.com>\n"
-"Language-Team: Chinese (http://www.transifex.com/projects/p/mongodb-manual/language/zh/)\n"
-=======
 "POT-Creation-Date: 2015-08-20 19:13-0400\n"
 "PO-Revision-Date: YEAR-MO-DA HO:MI+ZONE\n"
 "Last-Translator: FULL NAME <EMAIL@ADDRESS>\n"
 "Language-Team: LANGUAGE <LL@li.org>\n"
->>>>>>> 2ec0463a
 "MIME-Version: 1.0\n"
 "Content-Type: text/plain; charset=UTF-8\n"
 "Content-Transfer-Encoding: 8bit\n"
@@ -30,69 +15,6 @@
 msgid "Index Types"
 msgstr "索引类型"
 
-<<<<<<< HEAD
-# c444b8151f9c42d8abf3fcee1820dd3a
-#: ../source/core/index-types.txt:19
-msgid "In general, you should create indexes that support your common and user-facing queries. Having these indexes will ensure that MongoDB scans the smallest possible number of documents."
-msgstr "通常，用户可以创建索引来支持自己的常用且用户友好的查询。这些索引将会确保MongoDB尽可能扫描最少量的文档。"
-
-# f398ee538e0646b0b1b7e01a839f3807
-#: ../source/core/index-types.txt:23
-msgid "In the :program:`mongo` shell, you can create an index by calling the :method:`ensureIndex() <db.collection.ensureIndex()>` method. For more detailed instructions about building indexes, see the :doc:`Indexing Tutorials </administration/indexes>` page."
-msgstr "在 :program:`mongo` 命令行里，你可以通过命令 :method:`ensureIndex() <db.collection.ensureIndex()>` 创建索引。更多关于建立索引的细节，参见 :doc:`索引教程 </administration/indexes>` 。"
-
-# 6a03a04efaf64c5fae7e56873224cf24
-#: ../source/core/index-types.txt:29
-msgid "Behavior of Indexes"
-msgstr "索引特性"
-
-# 76b144fe95184768904976dc0f15b3cd
-#: ../source/core/index-types.txt:31
-msgid "All indexes in MongoDB are :term:`B-tree` indexes, which can efficiently support equality matches and range queries. The index stores items internally in order sorted by the value of the index field. The ordering of index entries supports efficient range-based operations and allows MongoDB to return sorted results using the order of documents in the index."
-msgstr "MongoDB中的索引都是 :term:`B-tree` 索引，支持高效的相等匹配和范围查询。索引在内部根据被索引键的值按序存储索引项。 索引的这种有序性提供了基于范围进行高效查询的能力，还可以让MongoDB根据索引中文档的顺序返回排序结果。"
-
-# b2977703e17a47838732740677858bd7
-#: ../source/core/index-types.txt:39
-msgid "Ordering of Indexes"
-msgstr "索引的顺序"
-
-# d8641ec2ebc349dd95a533979b3c45e6
-#: ../source/core/index-types.txt:41
-msgid "MongoDB indexes may be ascending, (i.e. ``1``) or descending (i.e. ``-1``) in their ordering. Nevertheless, MongoDB may also traverse the index in either directions. As a result, for single-field indexes, ascending and descending indexes are interchangeable. This is not the case for compound indexes: in compound indexes, the direction of the sort order can have a greater impact on the results."
-msgstr "MongoDB中的索引可能是升序 (比如 ``1``) 或者降序 (比如 ``-1``)。此外，MongoDB可以以任一顺序遍历索引。因此，对于单键索引而言，升序和降序是一致的。但对于复合索引并非如此：在复合索引中，排序的方向对结果有很大影响。"
-
-# fb4cb90e6b7940c5a9735a4d12942e72
-#: ../source/core/index-types.txt:49
-msgid "See :ref:`index-ascending-and-descending` for more information on the impact of index order on results in compound indexes."
-msgstr "点击 :ref:`index-ascending-and-descending` 了解更多关于复合索引的顺序对结果的影响。"
-
-# b1b7f1ec02834c75949cdda14096458f
-#: ../source/core/index-types.txt:53
-msgid "Index Intersection"
-msgstr "索引交集"
-
-# f558bd308a6a440995647e13677304e7
-#: ../source/core/index-types.txt:55
-msgid "MongoDB can use the intersection of indexes to fulfill queries with compound conditions. See :doc:`/core/index-intersection` for details."
-msgstr "MongoDB可以使用索引交集来匹配含有复合条件的查询。阅读 :doc:`/core/index-intersection` 了解详情。"
-
-# 191c91e3df30428eb5312aa17c3e7ac4
-#: ../source/core/index-types.txt:59
-msgid "Limits"
-msgstr "限制"
-
-# 31bd927294674d98a0c63080f11970f8
-#: ../source/core/index-types.txt:61
-msgid "Certain restrictions apply to indexes, such as the length of the index keys or the number of indexes per collection. See :ref:`Index Limitations <index-limitations>` for details."
-msgstr "索引的某些限制，比如索引键的长度，集合中索引的数量等。详见 :ref:`索引限制 <index-limitations>` 。"
-
-# 9f28e8af9cf94d2093deeaf053fff06d
-#: ../source/core/index-types.txt:68
-msgid "Index Type Documentation"
-msgstr "索引类型"
-
-# cdb79a60d472446c8a6d1c489052759a
-=======
 #: ../source/core/index-types.txt:10
 msgid ""
 "MongoDB provides a number of different index types. You can create indexes "
@@ -114,7 +36,6 @@
 "</administration/indexes>` page."
 msgstr ""
 
->>>>>>> 2ec0463a
 #: ../source/includes/toc/dfn-list-indexes-concepts-types.rst:7
 msgid ":doc:`/core/index-single`"
 msgstr ""
@@ -135,87 +56,41 @@
 msgid ":doc:`/core/index-multikey`"
 msgstr ""
 
-<<<<<<< HEAD
-# a05d22377fd34b8ba11aa9d596b3ac68
-#: ../source/includes/toc/dfn-list-indexes-concepts-types.rst:15
-msgid "A multikey index references an array and records a match if a query includes any value in the array."
-msgstr "多键索引包含的是一个数组，当查询中的值和该数组中的任一值相匹配时，索引匹配成功。"
-=======
 #: ../source/includes/toc/dfn-list-indexes-concepts-types.rst:14
 msgid ""
 "A multikey index is an index on an array field, adding an index key for each"
 " value in the array."
 msgstr ""
->>>>>>> 2ec0463a
 
 #: ../source/includes/toc/dfn-list-indexes-concepts-types.rst:19
 msgid ":doc:`/applications/geospatial-indexes`"
 msgstr ""
 
-<<<<<<< HEAD
-# 1a77c9968fa24605bdac381694c011b2
-#: ../source/includes/toc/dfn-list-indexes-concepts-types.rst:20
-msgid "Geospatial indexes support location-based searches on data that is stored as either GeoJSON objects or legacy coordinate pairs."
-msgstr "地理空间索引支持对以GeoJSON格式或者合法的坐标对形式存储的数据进行基于位置的搜索。"
-=======
 #: ../source/includes/toc/dfn-list-indexes-concepts-types.rst:18
 msgid ""
 "Geospatial indexes support location-based searches on data that is stored as"
 " either GeoJSON objects or legacy coordinate pairs."
 msgstr ""
->>>>>>> 2ec0463a
 
 #: ../source/includes/toc/dfn-list-indexes-concepts-types.rst:22
 msgid ":doc:`/core/index-text`"
 msgstr ""
 
-<<<<<<< HEAD
-# f33c7b7dad37405191f535167d968c89
-#: ../source/includes/toc/dfn-list-indexes-concepts-types.rst:25
-msgid "Text indexes supports search of string content in documents."
-msgstr "文本索引支持对文档的内容进行全文搜索。"
-=======
 #: ../source/includes/toc/dfn-list-indexes-concepts-types.rst:22
 msgid "Text indexes support search of string content in documents."
 msgstr ""
->>>>>>> 2ec0463a
 
 #: ../source/includes/toc/dfn-list-indexes-concepts-types.rst:26
 msgid ":doc:`/core/index-hashed`"
 msgstr ""
 
-<<<<<<< HEAD
-# 8e84a40b3ee44b0fa1c8a9039895c41d
-#: ../source/includes/toc/dfn-list-indexes-concepts-types.rst:29
-msgid "Hashed indexes maintain entries with hashes of the values of the indexed field."
-msgstr "哈希索引使用被索引键的值的哈希值来维护索引。"
-=======
 #: ../source/includes/toc/dfn-list-indexes-concepts-types.rst:25
 msgid ""
 "Hashed indexes maintain entries with hashes of the values of the indexed "
 "field and are primarily used with sharded clusters to support hashed shard "
 "keys."
 msgstr ""
->>>>>>> 2ec0463a
 
 #: ../source/core/index-types.txt:1
 msgid "index types"
-<<<<<<< HEAD
-msgstr "索引类型"
-
-#: ../source/core/index-types.txt:10
-msgid "MongoDB provides a number of different index types. You can create indexes on any field or embedded field within a document or sub-document. You can create :doc:`single field indexes </core/index-single>` or :doc:`compound indexes </core/index-compound>`. MongoDB also supports indexes of arrays, called :ref:`multi-key indexes <index-type-multi-key>`, as well as :doc:`indexes on geospatial data </applications/geospatial-indexes>`. For a list of the supported index types, see :ref:`index-type-list`."
-msgstr "MongoDB提供了不同类型的索引。您可以对文档中任一键或内嵌文档中的键甚至是整个内嵌文档建立索引。您可以创建 :doc:`单键索引 </core/index-single>` 或者 :doc:`复合索引 </core/index-compound>`。 MongoDB还支持对数组索引，即所谓 :ref:`多键索引 <index-type-multi-key>`，还有 :doc:`地理空间索引 </applications/geospatial-indexes>`。点击 :ref:`index-type-list` 来了解全部类型。"
-
-#~ msgid ""
-#~ "MongoDB provides a number of different index types. You can create indexes "
-#~ "on any field or embedded field within a document or sub-document. You can "
-#~ "create :doc:`single field indexes </core/index-single>` or :doc:`compound "
-#~ "indexes </core/index-compound>`. MongoDB also supports indexes of arrays, "
-#~ "called :ref:`multi-key indexes <index-type-multi-key>`, as well as supports "
-#~ ":doc:`indexes on geospatial data </applications/geospatial-indexes>`. For a "
-#~ "list of the supported index types, see :ref:`index-type-list`."
-#~ msgstr ""
-=======
-msgstr ""
->>>>>>> 2ec0463a
+msgstr ""