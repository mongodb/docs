--- conflicted
+++ resolved
@@ -8,11 +8,7 @@
 msgstr ""
 "Project-Id-Version: MongoDB Manual\n"
 "Report-Msgid-Bugs-To: \n"
-<<<<<<< HEAD
-"POT-Creation-Date: 2019-03-19 11:02-0400\n"
-=======
 "POT-Creation-Date: 2016-12-08 12:02-0500\n"
->>>>>>> 2478a500
 "PO-Revision-Date: 2014-04-08 19:06+0000\n"
 "Last-Translator: tychoish <tychoish@gmail.com>\n"
 "Language: es\n"
@@ -24,53 +20,21 @@
 "Content-Transfer-Encoding: 8bit\n"
 "Generated-By: Babel 2.6.0\n"
 
-<<<<<<< HEAD
-=======
 # 36a8078e961c4ad38be1d15f184b5579
->>>>>>> 2478a500
 #: ../source/reference/command/replSetGetStatus.txt:3
 msgid "replSetGetStatus"
 msgstr ""
 
-<<<<<<< HEAD
-=======
 # 84d3e6dd070944368f4db58f9388efdd
 #: ../source/reference/command/replSetGetStatus.txt
 msgid "On this page"
 msgstr ""
 
 # bbfc2a6ac23943dcae8f88bb4f0dd56c
->>>>>>> 2478a500
 #: ../source/reference/command/replSetGetStatus.txt:14
 msgid "Definition"
 msgstr ""
 
-<<<<<<< HEAD
-#: ../source/reference/command/replSetGetStatus.txt:18
-msgid ""
-"The ``replSetGetStatus`` command returns the status of the replica set "
-"from the point of view of the server that processed the command. "
-"``replSetGetStatus`` must be run against the :term:`admin database`. The "
-"command has the following prototype form:"
-msgstr ""
-
-#: ../source/reference/command/replSetGetStatus.txt:27
-msgid ""
-"Starting in MongoDB 3.4, when running on a :doc:`secondary </core"
-"/replica-set-secondary>` member, you can optionally include "
-"``initialSync: 1`` to return :ref:`initial sync <replica-set-initial-"
-"sync>` status information:"
-msgstr ""
-
-#: ../source/reference/command/replSetGetStatus.txt:36
-msgid ""
-"Data provided by this command derives from data included in heartbeats "
-"sent to the server by other members of the replica set. Because of the "
-"frequency of heartbeats, these data can be several seconds out of date."
-msgstr ""
-
-#: ../source/reference/command/replSetGetStatus.txt:41
-=======
 # 217c2febdff544a08fb2f9eb55b4aa65
 #: ../source/reference/command/replSetGetStatus.txt:18
 msgid ""
@@ -91,36 +55,19 @@
 
 # 4aae6b81caf6489e8b7985de7fc4ce2a
 #: ../source/reference/command/replSetGetStatus.txt:33
->>>>>>> 2478a500
-msgid ""
-"The :binary:`~bin.mongo` shell provides the :method:`rs.status()` helper;"
-" however, you cannot specify the ``initialSync: 1`` option using the "
-"helper."
-msgstr ""
-
-<<<<<<< HEAD
-#: ../source/reference/command/replSetGetStatus.txt:45
-=======
+msgid ""
+"You can also access this functionality through the :method:`rs.status()` "
+"helper in the :program:`mongo` shell."
+msgstr ""
+
 # 517e63c2fba34738872acf8c2c1faffe
 #: ../source/reference/command/replSetGetStatus.txt:36
->>>>>>> 2478a500
-msgid ""
-"The :binary:`~bin.mongod` instance must have replication enabled and be a"
-" member of a replica set for :dbcommand:`replSetGetStatus` to return "
+msgid ""
+"The :program:`mongod` must have replication enabled and be a member of a "
+"replica set for the for :dbcommand:`replSetGetStatus` to return "
 "successfully."
 msgstr ""
 
-<<<<<<< HEAD
-#: ../source/reference/command/replSetGetStatus.txt:52
-msgid "Example"
-msgstr ""
-
-#: ../source/reference/command/replSetGetStatus.txt:384
-msgid "Output"
-msgstr ""
-
-#: ../source/reference/command/replSetGetStatus.txt:386
-=======
 # a6b9cb7b0b7747e7b7d962967ddc002b
 #: ../source/reference/command/replSetGetStatus.txt:43
 msgid "Example"
@@ -145,124 +92,104 @@
 
 # df0a4b43c5444532bdf94f327e77730f
 #: ../source/reference/command/replSetGetStatus.txt:154
->>>>>>> 2478a500
 msgid ""
 "The :command:`replSetGetStatus` command returns a document with the "
 "following fields:"
 msgstr ""
 
-<<<<<<< HEAD
-#: ../source/reference/command/replSetGetStatus.txt:391
-=======
 # c981a5af03124e1784b452a363f8478b
 #: ../source/reference/command/replSetGetStatus.txt:159
->>>>>>> 2478a500
 msgid ""
 "The ``set`` value is the name of the replica set, configured in the "
 ":setting:`~replication.replSetName` setting. This is the same value as "
 ":rsconf:`_id` in :method:`rs.conf()`."
-<<<<<<< HEAD
-msgstr ""
-
-#: ../source/reference/command/replSetGetStatus.txt:397
-msgid ""
-"An :term:`ISODate` formatted date and time that reflects the current time"
-" according to the server that processed the :command:`replSetGetStatus` "
-"command. Compare this to the values of "
-":data:`replSetGetStatus.members[n].lastHeartbeat` to find the operational"
-" latency between this server and the other members of the replica set."
-msgstr ""
-
-#: ../source/reference/command/replSetGetStatus.txt:406
-msgid ""
-"An integer between ``0`` and ``10`` that represents the :doc:`replica "
-"state </reference/replica-states>` of the current member."
-msgstr ""
-
-#: ../source/reference/command/replSetGetStatus.txt:413
+msgstr ""
+
+# 5db93a0d2049442384be30a227a43c3f
+#: ../source/reference/command/replSetGetStatus.txt:165
+msgid ""
+"The value of the ``date`` field is an :term:`ISODate` of the current "
+"time, according to the current server. Compare this to the value of the "
+":data:`~replSetGetStatus.members.lastHeartbeat` to find the operational "
+"lag between the current host and the other hosts in the set."
+msgstr ""
+
+# 264aa608f797407eb6d2d74711c9324a
+#: ../source/reference/command/replSetGetStatus.txt:173
+msgid ""
+"The value of :data:`~replSetGetStatus.myState` is an integer between "
+"``0`` and ``10`` that represents the :doc:`replica state </reference"
+"/replica-states>` of the current member."
+msgstr ""
+
+# dc45f50b0408420abc9ac07861e3265b
+#: ../source/reference/command/replSetGetStatus.txt:181
 msgid ""
 "The election count for the replica set, as known to this replica set "
 "member. The :data:`~replSetGetStatus.term` is used by the distributed "
 "consensus algorithm to ensure correctness."
 msgstr ""
 
-#: ../source/reference/command/replSetGetStatus.txt:419
-#: ../source/reference/command/replSetGetStatus.txt:431
-#: ../source/reference/command/replSetGetStatus.txt:442
-#: ../source/reference/command/replSetGetStatus.txt:870
-#: ../source/reference/command/replSetGetStatus.txt:882
-#: ../source/reference/command/replSetGetStatus.txt:894
-msgid "3.6.6, 3.4.16"
-msgstr ""
-
-#: ../source/reference/command/replSetGetStatus.txt:421
-msgid ""
-"Starting in MongoDB 4.0 (and 3.6.6, 3.4.16), MongoDB deprecates "
-":data:`~replSetGetStatus.syncingTo`. See "
-":data:`replSetGetStatus.syncSourceHost` instead."
-msgstr ""
-
-#: ../source/reference/command/replSetGetStatus.txt:425
-msgid ""
-"The ``syncingTo`` field holds the hostname of the member from which this "
-"instance syncs. If this instance is a primary, returns an empty string "
-"``\"\"``."
-msgstr ""
-
-#: ../source/reference/command/replSetGetStatus.txt:433
-msgid ""
-"The :data:`~replSetGetStatus.syncSourceHost` field holds the hostname of "
-"the member from which this instance syncs."
-msgstr ""
-
-#: ../source/reference/command/replSetGetStatus.txt:436
-#: ../source/reference/command/replSetGetStatus.txt:448
-msgid ""
-"If this instance is a primary, :data:`~replSetGetStatus.syncSourceHost` "
-"is an empty string and the :data:`~replSetGetStatus.syncSourceId` ``-1``."
-msgstr ""
-
-#: ../source/reference/command/replSetGetStatus.txt:444
-msgid ""
-"The :data:`~replSetGetStatus.syncSourceId` field holds the "
-":data:`replSetGetStatus.members[n]._id` of the member from which this "
-"instance syncs."
-msgstr ""
-
-#: ../source/reference/command/replSetGetStatus.txt:456
+# 3ee996ca6e764fa59635f0e298b9b90c
+#: ../source/reference/command/replSetGetStatus.txt:185
+msgid ""
+"If using :rsconf:`protocolVersion: 0 <protocolVersion>`, instead of "
+":rsconf:`protocolVersion: 1 <protocolVersion>`, returns ``-1``."
+msgstr ""
+
+# 4bf5edfa8417426c8fb410967bdca682
+#: ../source/reference/command/replSetGetStatus.txt:192
 msgid "The frequency in milliseconds of the heartbeats."
 msgstr ""
 
-#: ../source/reference/command/replSetGetStatus.txt:462
-msgid ""
-"The ``optimes`` field holds a document that contains :term:`optimes "
-"<optime>` used to inspect replication progress."
-msgstr ""
-
-#: ../source/reference/command/replSetGetStatus.txt:465
-msgid "Each optime value is a document that contains:"
-msgstr ""
-
-#: ../source/includes/fact-optime.rst:1
-#: ../source/reference/command/replSetGetStatus.txt:784
+# 1747e0d496e841189aea1486bd9e8fe2
+#: ../source/reference/command/replSetGetStatus.txt:198
+msgid ""
+"The ``optimes`` field holds a document that contains information on "
+"various optimes. Optimes are a reference to a position in the replication"
+" \"oplog\", and are reported here to show replication progress for "
+"various operations."
+msgstr ""
+
+# 7461ea10727240ff8eb76c854ee89e90
+#: ../source/reference/command/replSetGetStatus.txt:203
+msgid ""
+"If using :rsconf:`protocolVersion: 1 <protocolVersion>`, the optime value"
+" is a document that contains:"
+msgstr ""
+
+# eb528bb0c8d84f86b5be64a39627602e
+# 629da44534154c1da99eaed0b2b33b25
+#: ../source/reference/command/replSetGetStatus.txt:206
+#: ../source/reference/command/replSetGetStatus.txt:318
 msgid ""
 "``ts``, the :ref:`Timestamp <document-bson-type-timestamp>` of the "
 "operation."
 msgstr ""
 
-#: ../source/includes/fact-optime.rst:4
+# fbf39701fd3a4ee7a66f75dbb2c256bf
+#: ../source/reference/command/replSetGetStatus.txt:209
 msgid ""
 "``t``, the :data:`~replSetGetStatus.term` in which the operation was "
 "originally generated on the primary."
 msgstr ""
 
-#: ../source/reference/command/replSetGetStatus.txt:471
+# 2e76d9fde9ae48e6827a7d6a60b53c55
+#: ../source/reference/command/replSetGetStatus.txt:212
+msgid ""
+"If using :rsconf:`protocolVersion: 0 <protocolVersion>`, the optime value"
+" is a :ref:`Timestamp <document-bson-type-timestamp>` of the operation."
+msgstr ""
+
+# 8bf330958d884243a6e4a0c8da014adc
+#: ../source/reference/command/replSetGetStatus.txt:218
 msgid ""
 "Information, from the viewpoint of this member, regarding the most recent"
 " operation that has been written to a majority of replica set members."
 msgstr ""
 
-#: ../source/reference/command/replSetGetStatus.txt:477
+# 2530dce3f78144eb8e52be104ff3dcab
+#: ../source/reference/command/replSetGetStatus.txt:224
 msgid ""
 "Information, from the viewpoint of this member, regarding the most recent"
 " operation that can fulfill read concern :readconcern:`\"majority\"` "
@@ -274,300 +201,28 @@
 ":data:`~replSetGetStatus.optimes.lastCommittedOpTime`."
 msgstr ""
 
-#: ../source/reference/command/replSetGetStatus.txt:488
+# 20147726c5bb404e8db663bcc7087213
+#: ../source/reference/command/replSetGetStatus.txt:235
 msgid ""
 "Information, from the viewpoint of this member, regarding the most recent"
 " operation that has been applied to this member of the replica set."
 msgstr ""
 
-#: ../source/reference/command/replSetGetStatus.txt:494
+# 07d0164909a34dc5aa41eb9fe2c17e6e
+#: ../source/reference/command/replSetGetStatus.txt:241
 msgid ""
 "Information,, from the viewpoint of this member, regarding the most "
 "recent operation that has been written to the journal of this member of "
 "the replica set."
 msgstr ""
 
-#: ../source/reference/command/replSetGetStatus.txt:502
-msgid "Available for the :ref:`storage-wiredtiger`."
-msgstr ""
-
-#: ../source/reference/command/replSetGetStatus.txt:504
-msgid ""
-"Timestamp at which the current, or a previous, persisted checkpoint was "
-"taken. Although :data:`~replSetGetStatus.lastStableCheckpointTimestamp` "
-"may lag the most recent persisted checkpoint, the returned timestamp is "
-"guaranteed to be persisted in a stable checkpoint to disk."
-msgstr ""
-
-#: ../source/reference/command/replSetGetStatus.txt:510
-msgid "A ``null`` value indicates that no stable checkpoint exists."
-msgstr ""
-
-#: ../source/reference/command/replSetGetStatus.txt:516
-#: ../source/reference/command/replSetGetStatus.txt:532
-#: ../source/reference/command/replSetGetStatus.txt:543
-#: ../source/reference/command/replSetGetStatus.txt:554
-#: ../source/reference/command/replSetGetStatus.txt:564
-#: ../source/reference/command/replSetGetStatus.txt:574
-#: ../source/reference/command/replSetGetStatus.txt:585
-#: ../source/reference/command/replSetGetStatus.txt:606
-#: ../source/reference/command/replSetGetStatus.txt:622
-#: ../source/reference/command/replSetGetStatus.txt:637
-#: ../source/reference/command/replSetGetStatus.txt:653
-#: ../source/reference/command/replSetGetStatus.txt:669
-#: ../source/reference/command/replSetGetStatus.txt:679
-#: ../source/reference/command/replSetGetStatus.txt:689
-msgid ""
-"*Available only if the command is run with the initialSync: 1 option on a"
-" secondary*"
-msgstr ""
-
-#: ../source/reference/command/replSetGetStatus.txt:519
-msgid ""
-"A document provides information on the progress and status of "
-":ref:`initial sync <replica-set-initial-sync>` on this secondary."
-msgstr ""
-
-#: ../source/reference/command/replSetGetStatus.txt:524
-msgid ""
-"Some fields that relate to the progress of an on-going initial sync only "
-"appear while the initial sync is in progress and do not appear once the "
-"initial sync completes."
-msgstr ""
-
-#: ../source/reference/command/replSetGetStatus.txt:535
-msgid ""
-"The number of times the :ref:`initial sync <replica-set-initial-sync>` "
-"failed and had to restart on this secondary."
-msgstr ""
-
-#: ../source/reference/command/replSetGetStatus.txt:546
-msgid ""
-"The maximum number of times the :ref:`initial sync <replica-set-initial-"
-"sync>` can restart on this secondary before the member shuts down."
-msgstr ""
-
-#: ../source/reference/command/replSetGetStatus.txt:557
-msgid ""
-"The start timestamp of the :ref:`initial sync <replica-set-initial-sync>`"
-" for this secondary."
-msgstr ""
-
-#: ../source/reference/command/replSetGetStatus.txt:567
-msgid ""
-"The end timestamp of the :ref:`initial sync <replica-set-initial-sync>` "
-"for this secondary."
-msgstr ""
-
-#: ../source/reference/command/replSetGetStatus.txt:577
-msgid ""
-"The number of milliseconds between "
-":data:`~replSetGetStatus.initialSyncStatus.initialSyncStart` and "
-":data:`~replSetGetStatus.initialSyncStatus.initialSyncEnd`."
-msgstr ""
-
-#: ../source/reference/command/replSetGetStatus.txt:588
-msgid ""
-"Array of documents where each document corresponds to a single "
-":ref:`initial sync <replica-set-initial-sync>` attempt. See also "
-":data:`~replSetGetStatus.initialSyncStatus.failedInitialSyncAttempts`."
-msgstr ""
-
-#: ../source/reference/command/replSetGetStatus.txt:592
-msgid ""
-"Each document contains the following information for the initial sync "
-"attempt:"
-msgstr ""
-
-#: ../source/reference/command/replSetGetStatus.txt:609
-msgid ""
-"The number of missing (i.e. uncloned) documents that were fetched from "
-"the sync source in order to apply to those documents the updates that "
-"occurred after the :ref:`initial sync <replica-set-initial-sync>` "
-"started."
-msgstr ""
-
-#: ../source/reference/command/replSetGetStatus.txt:614
-#: ../source/reference/command/replSetGetStatus.txt:629
-#: ../source/reference/command/replSetGetStatus.txt:645
-#: ../source/reference/command/replSetGetStatus.txt:661
-msgid ""
-"As part of the initial sync process, the secondary uses the oplog to "
-"update its data set to reflect the current state of the replica set."
-msgstr ""
-
-#: ../source/reference/command/replSetGetStatus.txt:625
-msgid ""
-"The number of ops that occurred after the :ref:`initial sync <replica-"
-"set-initial-sync>` started and were applied after cloning the databases."
-msgstr ""
-
-#: ../source/reference/command/replSetGetStatus.txt:640
-msgid ""
-"The start timestamp of the oplog application stage of the :ref:`initial "
-"sync <replica-set-initial-sync>` where the secondary applies changes that"
-" occurred after the initial sync start."
-msgstr ""
-
-#: ../source/reference/command/replSetGetStatus.txt:656
-msgid ""
-"The end timestamp of the oplog application stage of the :ref:`initial "
-"sync <replica-set-initial-sync>` where the secondary applies changes that"
-" occurred after the initial sync start."
-msgstr ""
-
-#: ../source/reference/command/replSetGetStatus.txt:672
-msgid ""
-"Detail on the databases cloned during :ref:`initial sync <replica-set-"
-"initial-sync>`."
-msgstr ""
-
-#: ../source/reference/command/replSetGetStatus.txt:682
-msgid ""
-"Number of databases cloned during :ref:`initial sync <replica-set-"
-"initial-sync>`."
-msgstr ""
-
-#: ../source/reference/command/replSetGetStatus.txt:692
-msgid ""
-"For each database, a document that returns information regarding the "
-"progress of the cloning of that database."
-msgstr ""
-
-#: ../source/reference/command/replSetGetStatus.txt:716
-=======
-msgstr ""
-
-# 5db93a0d2049442384be30a227a43c3f
-#: ../source/reference/command/replSetGetStatus.txt:165
-msgid ""
-"The value of the ``date`` field is an :term:`ISODate` of the current "
-"time, according to the current server. Compare this to the value of the "
-":data:`~replSetGetStatus.members.lastHeartbeat` to find the operational "
-"lag between the current host and the other hosts in the set."
-msgstr ""
-
-# 264aa608f797407eb6d2d74711c9324a
-#: ../source/reference/command/replSetGetStatus.txt:173
-msgid ""
-"The value of :data:`~replSetGetStatus.myState` is an integer between "
-"``0`` and ``10`` that represents the :doc:`replica state </reference"
-"/replica-states>` of the current member."
-msgstr ""
-
-# dc45f50b0408420abc9ac07861e3265b
-#: ../source/reference/command/replSetGetStatus.txt:181
-msgid ""
-"The election count for the replica set, as known to this replica set "
-"member. The :data:`~replSetGetStatus.term` is used by the distributed "
-"consensus algorithm to ensure correctness."
-msgstr ""
-
-# 3ee996ca6e764fa59635f0e298b9b90c
-#: ../source/reference/command/replSetGetStatus.txt:185
-msgid ""
-"If using :rsconf:`protocolVersion: 0 <protocolVersion>`, instead of "
-":rsconf:`protocolVersion: 1 <protocolVersion>`, returns ``-1``."
-msgstr ""
-
-# 4bf5edfa8417426c8fb410967bdca682
-#: ../source/reference/command/replSetGetStatus.txt:192
-msgid "The frequency in milliseconds of the heartbeats."
-msgstr ""
-
-# 1747e0d496e841189aea1486bd9e8fe2
-#: ../source/reference/command/replSetGetStatus.txt:198
-msgid ""
-"The ``optimes`` field holds a document that contains information on "
-"various optimes. Optimes are a reference to a position in the replication"
-" \"oplog\", and are reported here to show replication progress for "
-"various operations."
-msgstr ""
-
-# 7461ea10727240ff8eb76c854ee89e90
-#: ../source/reference/command/replSetGetStatus.txt:203
-msgid ""
-"If using :rsconf:`protocolVersion: 1 <protocolVersion>`, the optime value"
-" is a document that contains:"
-msgstr ""
-
-# eb528bb0c8d84f86b5be64a39627602e
-# 629da44534154c1da99eaed0b2b33b25
-#: ../source/reference/command/replSetGetStatus.txt:206
-#: ../source/reference/command/replSetGetStatus.txt:318
-msgid ""
-"``ts``, the :ref:`Timestamp <document-bson-type-timestamp>` of the "
-"operation."
-msgstr ""
-
-# fbf39701fd3a4ee7a66f75dbb2c256bf
-#: ../source/reference/command/replSetGetStatus.txt:209
-msgid ""
-"``t``, the :data:`~replSetGetStatus.term` in which the operation was "
-"originally generated on the primary."
-msgstr ""
-
-# 2e76d9fde9ae48e6827a7d6a60b53c55
-#: ../source/reference/command/replSetGetStatus.txt:212
-msgid ""
-"If using :rsconf:`protocolVersion: 0 <protocolVersion>`, the optime value"
-" is a :ref:`Timestamp <document-bson-type-timestamp>` of the operation."
-msgstr ""
-
-# 8bf330958d884243a6e4a0c8da014adc
-#: ../source/reference/command/replSetGetStatus.txt:218
-msgid ""
-"Information, from the viewpoint of this member, regarding the most recent"
-" operation that has been written to a majority of replica set members."
-msgstr ""
-
-# 2530dce3f78144eb8e52be104ff3dcab
-#: ../source/reference/command/replSetGetStatus.txt:224
-msgid ""
-"Information, from the viewpoint of this member, regarding the most recent"
-" operation that can fulfill read concern :readconcern:`\"majority\"` "
-"queries; i.e. the most recent "
-":data:`~replSetGetStatus.optimes.lastCommittedOpTime` that can fulfill "
-":readconcern:`\"majority\"` queries. "
-":data:`~replSetGetStatus.optimes.readConcernMajorityOpTime` is either "
-"less than or equal to "
-":data:`~replSetGetStatus.optimes.lastCommittedOpTime`."
-msgstr ""
-
-# 20147726c5bb404e8db663bcc7087213
-#: ../source/reference/command/replSetGetStatus.txt:235
-msgid ""
-"Information, from the viewpoint of this member, regarding the most recent"
-" operation that has been applied to this member of the replica set."
-msgstr ""
-
-# 07d0164909a34dc5aa41eb9fe2c17e6e
-#: ../source/reference/command/replSetGetStatus.txt:241
-msgid ""
-"Information,, from the viewpoint of this member, regarding the most "
-"recent operation that has been written to the journal of this member of "
-"the replica set."
-msgstr ""
-
 # 3b74766900c34dfab08a982b131a3c82
 #: ../source/reference/command/replSetGetStatus.txt:247
->>>>>>> 2478a500
 msgid ""
 "The ``members`` field holds an array that contains a document for every "
 "member in the replica set."
 msgstr ""
 
-<<<<<<< HEAD
-#: ../source/reference/command/replSetGetStatus.txt:721
-msgid "The ``_id`` field holds the identifier for the member."
-msgstr ""
-
-#: ../source/reference/command/replSetGetStatus.txt:725
-msgid "The ``name`` field holds the name of the server."
-msgstr ""
-
-#: ../source/reference/command/replSetGetStatus.txt:729
-=======
 # e18e7935c067451aa1ebe8056883ce18
 #: ../source/reference/command/replSetGetStatus.txt:252
 msgid "The ``name`` field holds the name of the server."
@@ -575,43 +230,27 @@
 
 # a5d58e6b463745e3992d46bd84aeef1d
 #: ../source/reference/command/replSetGetStatus.txt:256
->>>>>>> 2478a500
 msgid ""
 "The ``self`` field is only included in the document for the current "
 "``mongod`` instance in the members array. Its value is ``true``."
 msgstr ""
 
-<<<<<<< HEAD
-#: ../source/reference/command/replSetGetStatus.txt:735
-=======
 # ac975649b1924ed4b34ad71afee0aab7
 #: ../source/reference/command/replSetGetStatus.txt:262
->>>>>>> 2478a500
 msgid ""
 "The ``health`` value is only present for the other members of the replica"
 " set (i.e. not the member that returns :method:`rs.status`). This field "
 "conveys if the member is up (i.e. ``1``) or down (i.e. ``0``)."
 msgstr ""
 
-<<<<<<< HEAD
-#: ../source/reference/command/replSetGetStatus.txt:742
-=======
 # 0e4652a840e5471cae08988d16461644
 #: ../source/reference/command/replSetGetStatus.txt:269
->>>>>>> 2478a500
 msgid ""
 "The value of :data:`~replSetGetStatus.members[n].state` is an integer "
 "between ``0`` and ``10`` that represents the :doc:`replica state "
 "</reference/replica-states>` of the member."
 msgstr ""
 
-<<<<<<< HEAD
-#: ../source/reference/command/replSetGetStatus.txt:748
-msgid "A string that describes :data:`~replSetGetStatus.members[n].state`."
-msgstr ""
-
-#: ../source/reference/command/replSetGetStatus.txt:752
-=======
 # 5292c0eaf7444f72a9ad3021cf0fb3a0
 #: ../source/reference/command/replSetGetStatus.txt:275
 msgid "A string that describes :data:`~replSetGetStatus.members[n].state`."
@@ -619,74 +258,86 @@
 
 # af9e11ea612e4bb99b6095f064db2d62
 #: ../source/reference/command/replSetGetStatus.txt:279
->>>>>>> 2478a500
 msgid ""
 "The :data:`~replSetGetStatus.members[n].uptime` field holds a value that "
 "reflects the number of seconds that this member has been online."
 msgstr ""
 
-<<<<<<< HEAD
-#: ../source/reference/command/replSetGetStatus.txt:756
-#: ../source/reference/command/replSetGetStatus.txt:864
-=======
 # f6cd5f074f38416087bd9c9e4b54f671
 # 184b8893662e4104b9b04657d5182bde
 # d0b1c3552f9147fa926b58b8156898cc
 #: ../source/reference/command/replSetGetStatus.txt:283
 #: ../source/reference/command/replSetGetStatus.txt:374
 #: ../source/reference/command/replSetGetStatus.txt:398
->>>>>>> 2478a500
 msgid ""
 "This value does not appear for the member that returns the "
 ":method:`rs.status()` data."
 msgstr ""
 
-<<<<<<< HEAD
-#: ../source/reference/command/replSetGetStatus.txt:761
-=======
 # 890f1748b5a74b2990ab04cf56fde852
 #: ../source/reference/command/replSetGetStatus.txt:288
->>>>>>> 2478a500
 msgid ""
 "Information regarding the last operation from the operation log that this"
 " member has applied."
 msgstr ""
 
-<<<<<<< HEAD
-#: ../source/reference/command/replSetGetStatus.txt:766
-msgid "``optime`` returns a document that contains:"
-msgstr ""
-
-#: ../source/reference/command/replSetGetStatus.txt:768
+# 483c371091254e52b60b6a71d96bce52
+# a08f362932f1426f8c021e63e36c6821
+#: ../source/reference/command/replSetGetStatus.txt:293
+#: ../source/reference/command/replSetGetStatus.txt:315
+msgid ""
+"If using :rsconf:`protocolVersion: 1 <protocolVersion>`, ``optime`` "
+"returns a document that contains:"
+msgstr ""
+
+# cff11f160d7a4ae282c30fd2fd17cfc9
+#: ../source/reference/command/replSetGetStatus.txt:296
 msgid ""
 "``ts``, the :ref:`Timestamp <document-bson-type-timestamp>` of the last "
 "operation applied to this member of the replica set from the "
 ":term:`oplog`."
 msgstr ""
 
-#: ../source/reference/command/replSetGetStatus.txt:772
+# 409bf3028cc5470cb4e0cda44f1d0229
+#: ../source/reference/command/replSetGetStatus.txt:300
 msgid ""
 "``t``, the :data:`~replSetGetStatus.term` in which the last applied "
 "operation was originally generated on the primary."
 msgstr ""
 
-#: ../source/reference/command/replSetGetStatus.txt:779
+# 470f8191b11d43d59c77ddf890e6111e
+#: ../source/reference/command/replSetGetStatus.txt:303
+msgid ""
+"If using :rsconf:`protocolVersion: 0 <protocolVersion>`, ``optime`` "
+"returns the :ref:`Timestamp <document-bson-type-timestamp>` of the last "
+"operation applied to this member of the replica set from the "
+":term:`oplog`."
+msgstr ""
+
+# 1551c977be4d409b844df9e41b6aa163
+#: ../source/reference/command/replSetGetStatus.txt:312
 msgid ""
 "Information regarding the last operation from the operation log that this"
 " member has applied to its journal."
 msgstr ""
 
-#: ../source/reference/command/replSetGetStatus.txt:782
-msgid "``optimeDurable`` returns a document that contains:"
-msgstr ""
-
-#: ../source/reference/command/replSetGetStatus.txt:787
+# acdc92cccc264e1bb19800053f965a35
+#: ../source/reference/command/replSetGetStatus.txt:321
 msgid ""
 "``t``, the :data:`~replSetGetStatus.term` in which this operation was "
 "originally generated on the primary."
 msgstr ""
 
-#: ../source/reference/command/replSetGetStatus.txt:792
+# 7fac502f155544608bfb1b937c6cd767
+#: ../source/reference/command/replSetGetStatus.txt:324
+msgid ""
+"If using :rsconf:`protocolVersion: 0 <protocolVersion>`, ``optime`` "
+"returns the :ref:`Timestamp <document-bson-type-timestamp>` of the "
+"operation."
+msgstr ""
+
+# c8e2131375984bef8e3ab01991ae8a65
+#: ../source/reference/command/replSetGetStatus.txt:330
 msgid ""
 "An :term:`ISODate` formatted date string that reflects the last entry "
 "from the :term:`oplog` that this member applied. If this differs "
@@ -696,178 +347,6 @@
 "``members.optimeDate`` between all of the members of the set."
 msgstr ""
 
-#: ../source/reference/command/replSetGetStatus.txt:804
-msgid ""
-"An :term:`ISODate` formatted date string that reflects the last entry "
-"from the :term:`oplog` that this member applied to its journal."
-msgstr ""
-
-#: ../source/reference/command/replSetGetStatus.txt:810
-msgid ""
-"For the current primary, information regarding the election "
-":ref:`Timestamp <document-bson-type-timestamp>` from the operation log. "
-"See :doc:`/core/replica-set-high-availability` for more information about"
-" elections."
-msgstr ""
-
-#: ../source/reference/command/replSetGetStatus.txt:817
-msgid ""
-"For the current primary, an :term:`ISODate` formatted date string that "
-"reflects the election date. See :doc:`/core/replica-set-high-"
-"availability` for more information about elections."
-msgstr ""
-
-#: ../source/reference/command/replSetGetStatus.txt:824
-msgid ""
-"Indicates which replica set member processed the "
-":command:`replSetGetStatus` command."
-msgstr ""
-
-#: ../source/reference/command/replSetGetStatus.txt:829
-msgid ""
-"An :term:`ISODate` formatted date and time that reflects the last time "
-"the server that processed the :command:`replSetGetStatus` command "
-"received a response from a heartbeat that it sent to this member "
-"(``members[n]``). Compare this value to the values of the "
-":data:`~replSetGetStatus.date` and "
-":data:`~replSetGetStatus.members[n].lastHeartBeatRecv` fields to track "
-"latency between these replica set members."
-msgstr ""
-
-#: ../source/reference/command/replSetGetStatus.txt:837
-#: ../source/reference/command/replSetGetStatus.txt:850
-msgid ""
-"This value is only available for replica set members other than the "
-"server specified by :data:`replSetGetStatus.members[n].self`."
-msgstr ""
-
-#: ../source/reference/command/replSetGetStatus.txt:841
-msgid ""
-"An :term:`ISODate` formatted date and time that reflects the last time "
-"the server that processed the :command:`replSetGetStatus` command "
-"received a heartbeat request from this member (``members[n]``). Compare "
-"this value to the values of the :data:`~replSetGetStatus.date` and "
-":data:`~replSetGetStatus.members[n].lastHeartBeat` fields to track "
-"latency between these replica set members."
-msgstr ""
-
-#: ../source/reference/command/replSetGetStatus.txt:854
-msgid ""
-"When the last heartbeat included an extra message, the "
-":data:`~replSetGetStatus.members[n].lastHeartbeatMessage` contains a "
-"string representation of that message."
-msgstr ""
-
-#: ../source/reference/command/replSetGetStatus.txt:860
-msgid ""
-"The ``pingMs`` represents the number of milliseconds (ms) that a round-"
-"trip packet takes to travel between the remote member and the local "
-"instance."
-msgstr ""
-
-#: ../source/reference/command/replSetGetStatus.txt:872
-msgid ""
-"Starting in MongoDB 4.0 (and 3.6.6, 3.4.16), MongoDB deprecates "
-":data:`~replSetGetStatus.members[n].syncingTo`. See "
-":data:`replSetGetStatus.members[n].syncSourceHost` instead."
-msgstr ""
-
-#: ../source/reference/command/replSetGetStatus.txt:876
-msgid ""
-"The ``syncingTo`` field holds the hostname of the member from which this "
-"instance is syncing. If the member is a primary, returns an empty string "
-"``\"\"``."
-msgstr ""
-
-#: ../source/reference/command/replSetGetStatus.txt:884
-msgid ""
-"The :data:`~replSetGetStatus.members[n].syncSourceHost` field holds the "
-"hostname of the member from which this instance syncs."
-msgstr ""
-
-#: ../source/reference/command/replSetGetStatus.txt:887
-#: ../source/reference/command/replSetGetStatus.txt:900
-msgid ""
-"If the ``replSetGetStatus.members[n]`` is a primary, "
-":data:`~replSetGetStatus.members[n].syncSourceHost` is an empty string "
-"and the :data:`~replSetGetStatus.members[n].syncSourceId` ``-1``."
-msgstr ""
-
-#: ../source/reference/command/replSetGetStatus.txt:896
-msgid ""
-"The :data:`~replSetGetStatus.members[n].syncSourceId` field holds the "
-":data:`replSetGetStatus.members[n]._id` value of the "
-":data:`~replSetGetStatus.members[n].syncSourceHost`."
-msgstr ""
-
-#: ../source/reference/command/replSetGetStatus.txt:909
-=======
-# 483c371091254e52b60b6a71d96bce52
-# a08f362932f1426f8c021e63e36c6821
-#: ../source/reference/command/replSetGetStatus.txt:293
-#: ../source/reference/command/replSetGetStatus.txt:315
-msgid ""
-"If using :rsconf:`protocolVersion: 1 <protocolVersion>`, ``optime`` "
-"returns a document that contains:"
-msgstr ""
-
-# cff11f160d7a4ae282c30fd2fd17cfc9
-#: ../source/reference/command/replSetGetStatus.txt:296
-msgid ""
-"``ts``, the :ref:`Timestamp <document-bson-type-timestamp>` of the last "
-"operation applied to this member of the replica set from the "
-":term:`oplog`."
-msgstr ""
-
-# 409bf3028cc5470cb4e0cda44f1d0229
-#: ../source/reference/command/replSetGetStatus.txt:300
-msgid ""
-"``t``, the :data:`~replSetGetStatus.term` in which the last applied "
-"operation was originally generated on the primary."
-msgstr ""
-
-# 470f8191b11d43d59c77ddf890e6111e
-#: ../source/reference/command/replSetGetStatus.txt:303
-msgid ""
-"If using :rsconf:`protocolVersion: 0 <protocolVersion>`, ``optime`` "
-"returns the :ref:`Timestamp <document-bson-type-timestamp>` of the last "
-"operation applied to this member of the replica set from the "
-":term:`oplog`."
-msgstr ""
-
-# 1551c977be4d409b844df9e41b6aa163
-#: ../source/reference/command/replSetGetStatus.txt:312
-msgid ""
-"Information regarding the last operation from the operation log that this"
-" member has applied to its journal."
-msgstr ""
-
-# acdc92cccc264e1bb19800053f965a35
-#: ../source/reference/command/replSetGetStatus.txt:321
-msgid ""
-"``t``, the :data:`~replSetGetStatus.term` in which this operation was "
-"originally generated on the primary."
-msgstr ""
-
-# 7fac502f155544608bfb1b937c6cd767
-#: ../source/reference/command/replSetGetStatus.txt:324
-msgid ""
-"If using :rsconf:`protocolVersion: 0 <protocolVersion>`, ``optime`` "
-"returns the :ref:`Timestamp <document-bson-type-timestamp>` of the "
-"operation."
-msgstr ""
-
-# c8e2131375984bef8e3ab01991ae8a65
-#: ../source/reference/command/replSetGetStatus.txt:330
-msgid ""
-"An :term:`ISODate` formatted date string that reflects the last entry "
-"from the :term:`oplog` that this member applied. If this differs "
-"significantly from :data:`~replSetGetStatus.members[n].lastHeartbeat` "
-"this member is either experiencing \"replication lag\" *or* there have "
-"not been any new operations since the last update. Compare "
-"``members.optimeDate`` between all of the members of the set."
-msgstr ""
-
 # d310fd718496445c8ee14fc4c8e7f7f2
 #: ../source/reference/command/replSetGetStatus.txt:342
 msgid ""
@@ -946,21 +425,11 @@
 
 # b85293fee5bc4b1b9e5398657cc8f738
 #: ../source/reference/command/replSetGetStatus.txt:412
->>>>>>> 2478a500
 msgid ""
 "The ``configVersion`` value is the :rsconf:`replica set configuration "
 "version <version>`."
 msgstr ""
 
-<<<<<<< HEAD
-#: ../source/reference/command/replSetGetStatus.txt:912
-msgid ""
-"See also :ref:`command-response` for details on the ``ok`` status field, "
-"the ``operationTime`` field and the ``$clusterTime`` field."
-msgstr ""
-
-=======
->>>>>>> 2478a500
 #~ msgid ""
 #~ "A document that contains information "
 #~ "regarding the last operation from the"
@@ -968,49 +437,6 @@
 #~ " applied."
 #~ msgstr ""
 
-<<<<<<< HEAD
-# b827359e03c145e59b9c5ad8db9f27fc
-#~ msgid ""
-#~ "The ``replSetGetStatus`` command returns the"
-#~ " status of the replica set from "
-#~ "the point of view of the current"
-#~ " server. You must run the command "
-#~ "against the :term:`admin database`. The "
-#~ "command has the following prototype "
-#~ "format:"
-#~ msgstr ""
-
-# f2a2f2957fcb4cbea829f704cf353862
-#~ msgid ""
-#~ "The value specified does not affect "
-#~ "the output of the command. Data "
-#~ "provided by this command derives from"
-#~ " data included in heartbeats sent to"
-#~ " the current instance by other "
-#~ "members of the replica set. Because "
-#~ "of the frequency of heartbeats, these"
-#~ " data can be several seconds out "
-#~ "of date."
-#~ msgstr ""
-
-# c48dc420491140a7a50ec073a8ed9587
-#~ msgid ""
-#~ "You can also access this functionality"
-#~ " through the :method:`rs.status()` helper "
-#~ "in the :program:`mongo` shell."
-#~ msgstr ""
-
-# 648b3c5b3752432aa3e2f3e06033fa4f
-#~ msgid ""
-#~ "The :program:`mongod` must have replication"
-#~ " enabled and be a member of a"
-#~ " replica set for the for "
-#~ ":dbcommand:`replSetGetStatus` to return "
-#~ "successfully."
-#~ msgstr ""
-
-=======
->>>>>>> 2478a500
 # 11c7b9036f6443b39d42c3ef42d3f08d
 #~ msgid ""
 #~ "The ``set`` value is the name of"
@@ -1020,30 +446,6 @@
 #~ ":data:`~local.system.replset._id` in :method:`rs.conf()`."
 #~ msgstr ""
 
-<<<<<<< HEAD
-# a9088b58dac54f4d9f3a78b801c004b1
-#~ msgid ""
-#~ "The value of the ``date`` field is"
-#~ " an :term:`ISODate` of the current "
-#~ "time, according to the current server."
-#~ " Compare this to the value of "
-#~ "the :data:`~replSetGetStatus.members.lastHeartbeat` to "
-#~ "find the operational lag between the "
-#~ "current host and the other hosts "
-#~ "in the set."
-#~ msgstr ""
-
-# 740f78d0eb644718af464b53ffa67cb5
-#~ msgid ""
-#~ "The value of :data:`~replSetGetStatus.myState` "
-#~ "is an integer between ``0`` and "
-#~ "``10`` that represents the :doc:`replica "
-#~ "state </reference/replica-states>` of the "
-#~ "current member."
-#~ msgstr ""
-
-=======
->>>>>>> 2478a500
 # 9e043393614b4222b7fb55fcffd7e128
 #~ msgid ""
 #~ "The ``self`` field is only included "
@@ -1114,33 +516,6 @@
 #~ " set."
 #~ msgstr ""
 
-<<<<<<< HEAD
-# be1692ffd62e4396a96436972749e175
-#~ msgid ""
-#~ "The ``lastHeartbeat`` value provides an "
-#~ ":term:`ISODate` formatted date and time "
-#~ "of the transmission time of last "
-#~ "heartbeat received from this member. "
-#~ "Compare this value to the value of"
-#~ " the :data:`~replSetGetStatus.date` and "
-#~ ":data:`~replSetGetStatus.lastHeartBeatRecv` field to "
-#~ "track latency between these members."
-#~ msgstr ""
-
-# 6bf9cfc7a69046b7afe2d1a4e1590d0d
-#~ msgid ""
-#~ "The ``lastHeartbeatRecv`` value provides an"
-#~ " :term:`ISODate` formatted date and time"
-#~ " that the last heartbeat was received"
-#~ " from this member. Compare this value"
-#~ " to the value of the "
-#~ ":data:`~replSetGetStatus.date` and "
-#~ ":data:`~replSetGetStatus.lastHeartBeat` field to "
-#~ "track latency between these members."
-#~ msgstr ""
-
-=======
->>>>>>> 2478a500
 # 47570b00497b4f6784e6ba2797316292
 #~ msgid ""
 #~ "When the last heartbeat included an "
@@ -1150,29 +525,6 @@
 #~ "message."
 #~ msgstr ""
 
-<<<<<<< HEAD
-# adb3bfcb844e401186e620ff1d38bd2c
-#~ msgid ""
-#~ "The ``syncingTo`` field is only present"
-#~ " on the output of :method:`rs.status()` "
-#~ "on :term:`secondary` and recovering members,"
-#~ " and holds the hostname of the "
-#~ "member from which this instance is "
-#~ "syncing."
-#~ msgstr ""
-
-#~ msgid ""
-#~ "The following example runs the "
-#~ ":command:`replSetGetStatus` command on the "
-#~ ":term:`admin database` of the replica "
-#~ "set primary:"
-#~ msgstr ""
-
-#~ msgid "Consider the following example output:"
-#~ msgstr ""
-
-=======
->>>>>>> 2478a500
 #~ msgid ""
 #~ "For the current primary, information "
 #~ "regarding the election time from the "
@@ -1188,7 +540,6 @@
 #~ "set from the :term:`oplog`."
 #~ msgstr ""
 
-<<<<<<< HEAD
 #~ msgid ""
 #~ "For the current primary, an incremented"
 #~ " field which reflects the number of"
@@ -1197,20 +548,3 @@
 #~ " there is more than one operation "
 #~ "per second."
 #~ msgstr ""
-
-#~ msgid ""
-#~ "For the current primary, an "
-#~ ":term:`ISODate` formatted date string that "
-#~ "reflects the election date. See "
-#~ ":doc:`/core/replica-set-elections` for more"
-#~ " information about elections."
-=======
-#~ msgid ""
-#~ "For the current primary, an incremented"
-#~ " field which reflects the number of"
-#~ " operations in since the last time"
-#~ " stamp. This value only increases if"
-#~ " there is more than one operation "
-#~ "per second."
->>>>>>> 2478a500
-#~ msgstr ""
