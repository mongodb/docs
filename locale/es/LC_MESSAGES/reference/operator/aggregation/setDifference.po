--- conflicted
+++ resolved
@@ -8,11 +8,7 @@
 msgstr ""
 "Project-Id-Version: MongoDB Manual\n"
 "Report-Msgid-Bugs-To: \n"
-<<<<<<< HEAD
-"POT-Creation-Date: 2019-03-19 11:02-0400\n"
-=======
 "POT-Creation-Date: 2016-12-08 12:02-0500\n"
->>>>>>> 2478a500
 "PO-Revision-Date: 2013-12-16 22:59+0000\n"
 "Last-Translator: tychoish <tychoish@gmail.com>\n"
 "Language: es\n"
@@ -24,31 +20,22 @@
 "Content-Transfer-Encoding: 8bit\n"
 "Generated-By: Babel 2.6.0\n"
 
-<<<<<<< HEAD
-=======
 # eac66306709a44bf93175d1dc07895a9
->>>>>>> 2478a500
 #: ../source/reference/operator/aggregation/setDifference.txt:3
 msgid "$setDifference (aggregation)"
 msgstr ""
 
-<<<<<<< HEAD
-=======
 # 2f4a059b296747a385ecb95a1884292a
 #: ../source/reference/operator/aggregation/setDifference.txt
 msgid "On this page"
 msgstr ""
 
 # 04e19f9155bf4ceba9fb80daf3d7ed83
->>>>>>> 2478a500
 #: ../source/reference/operator/aggregation/setDifference.txt:14
 msgid "Definition"
 msgstr ""
 
-<<<<<<< HEAD
-=======
 # ab4f54c7e6df48c99ccdd001b5ad86dc
->>>>>>> 2478a500
 #: ../source/reference/operator/aggregation/setDifference.txt:20
 msgid ""
 "Takes two sets and returns an array containing the elements that only "
@@ -57,18 +44,12 @@
 "set relative to the first."
 msgstr ""
 
-<<<<<<< HEAD
-=======
 # bfc76660b59c460092468e87d9545818
->>>>>>> 2478a500
 #: ../source/reference/operator/aggregation/setDifference.txt:25
 msgid ":expression:`$setDifference` has the following syntax:"
 msgstr ""
 
-<<<<<<< HEAD
-=======
 # 49621b44dab74ef698f9f210ae24e563
->>>>>>> 2478a500
 #: ../source/reference/operator/aggregation/setDifference.txt:31
 msgid ""
 "The arguments can be any valid :ref:`expression <aggregation-"
@@ -76,10 +57,7 @@
 "information on expressions, see :ref:`aggregation-expressions`."
 msgstr ""
 
-<<<<<<< HEAD
-=======
 # ff82a5c4330d49ce88af5750b15b8627
->>>>>>> 2478a500
 #: ../source/reference/operator/aggregation/setDifference.txt:37
 msgid "Behavior"
 msgstr ""
@@ -101,10 +79,7 @@
 "output array is unspecified."
 msgstr ""
 
-<<<<<<< HEAD
-=======
 # 0b6ae867f8ea430f88eaa73f9db475d1
->>>>>>> 2478a500
 #: ../source/includes/extracts/fact-agg-top-level-expressions-setDifference.rst:1
 msgid ""
 "If a set contains a nested array element, :expression:`$setDifference` "
@@ -112,22 +87,6 @@
 "level."
 msgstr ""
 
-<<<<<<< HEAD
-#: ../source/reference/operator/aggregation/setDifference.txt:50
-#: ../source/reference/operator/aggregation/setDifference.txt:75
-msgid "Example"
-msgstr ""
-
-#: ../source/reference/operator/aggregation/setDifference.txt:52
-msgid "Result"
-msgstr ""
-
-#: ../source/reference/operator/aggregation/setDifference.txt:77
-msgid "Consider an ``experiments`` collection with the following documents:"
-msgstr ""
-
-#: ../source/reference/operator/aggregation/setDifference.txt:91
-=======
 # 8905520feebd44d4b0c20dde3bdd258f
 # b927a8951ca546a98dc0704c1f8e4fb7
 #: ../source/reference/operator/aggregation/setDifference.txt:49
@@ -167,19 +126,14 @@
 
 # 09e5f5469cfd4e85a109154d8f237e6f
 #: ../source/reference/operator/aggregation/setDifference.txt:84
->>>>>>> 2478a500
 msgid ""
 "The following operation uses the :expression:`$setDifference` operator to"
 " return an array of elements found in the ``B`` array but *not* in the "
 "``A`` array:"
 msgstr ""
 
-<<<<<<< HEAD
-#: ../source/reference/operator/aggregation/setDifference.txt:103
-=======
 # a7961ddf0e0242d2ba892400f1112a14
 #: ../source/reference/operator/aggregation/setDifference.txt:96
->>>>>>> 2478a500
 msgid "The operation returns the following results:"
 msgstr ""
 
@@ -187,7 +141,6 @@
 #~ "Takes two arrays and returns an "
 #~ "array containing the elements that only"
 #~ " exist in the first array."
-<<<<<<< HEAD
 #~ msgstr ""
 
 #~ msgid ""
@@ -200,37 +153,8 @@
 #~ msgstr ""
 
 #~ msgid ""
-=======
-#~ msgstr ""
-
-#~ msgid ""
-#~ "|set-operator-name| takes arrays as "
-#~ "arguments and treats these arrays as "
-#~ "sets. |set-operator-name| ignores "
-#~ "duplicate entries in input arrays and"
-#~ " produce arrays that contain unique "
-#~ "entries."
-#~ msgstr ""
-
-#~ msgid ""
->>>>>>> 2478a500
 #~ "If a set contains a nested array"
 #~ " element, |exp| does *not* descend "
 #~ "into the nested array but evaluates "
 #~ "the array at top-level."
 #~ msgstr ""
-<<<<<<< HEAD
-
-#~ msgid "``{ $setDifference: [ [ \"a\", \"b\", \"a\" ], [ \"b\", \"a\" ] ] }``"
-#~ msgstr ""
-
-#~ msgid "``[ ]``"
-#~ msgstr ""
-
-#~ msgid "``{ $setDifference: [ [ \"a\", \"b\" ], [ [ \"a\", \"b\" ] ] ] }``"
-#~ msgstr ""
-
-#~ msgid "``[ \"a\", \"b\" ]``"
-#~ msgstr ""
-=======
->>>>>>> 2478a500
