--- conflicted
+++ resolved
@@ -119,18 +119,11 @@
 
 #: ../source/core/map-reduce-sharded-collections.txt:71
 msgid ""
-<<<<<<< HEAD
 "For best results, only use the sharded output options for :dbcommand:"
 "`mapReduce` in version 2.2 or later."
 msgstr ""
-"为了取得更好的结果,只有在版本大于等于2.2时才在 :dbcommand:`mapReduce` 命令中"
-"使用分片集合作为输出."
-=======
-"For best results, only use the sharded output options for "
-":dbcommand:`mapReduce` in version 2.2 or later."
-msgstr ""
+
 
 #: ../source/core/map-reduce-sharded-collections.txt:0
 msgid "On this page"
 msgstr ""
->>>>>>> 7b6fda55
