--- conflicted
+++ resolved
@@ -56,20 +56,9 @@
 msgid "Example ``system.profile`` Document"
 msgstr " ``system.profile`` 文档例子"
 
-<<<<<<< HEAD
-#: ../source/reference/database-profiler.txt:30
-msgid ""
-"The documents in the :data:`system.profile <<database>.system.profile>` "
-"collection have the following form. This example document reflects an insert"
-" operation:"
-msgstr ""
-" :data:`system.profile <<database>.system.profile>` 集合中的文档有如下格式。"
-"该文档例子反应了一个更新操作："
-
-#: ../source/reference/database-profiler.txt:82
-=======
+
 #: ../source/reference/database-profiler.txt:131
->>>>>>> 7b6fda55
+
 msgid "Output Reference"
 msgstr "输出参考"
 
@@ -162,66 +151,10 @@
 "在2.0版本中，MongoDB的 ``query`` 和 ``command`` 操作中包含这个字段。在2.2"
 "中，这些信息仍然存在，并在 ``getmore`` 操作中包含这个字段。"
 
-<<<<<<< HEAD
-#: ../source/reference/database-profiler.txt:146
-msgid ""
-"The number of documents the operation specified to return. For example, "
-"the :dbcommand:`profile` command would return one document (a results "
-"document) so the :data:`~system.profile.ntoreturn` value would be ``1``. "
-"The :method:`limit(5) <cursor.limit()>` command would return five documents "
-"so the :data:`~system.profile.ntoreturn` value would be ``5``."
-msgstr ""
-"指定操作返回的文档数量。比如， :dbcommand:`profile` 命令返回一个文档（一个结"
-"果文档），所以 :data:`~system.profile.ntoreturn` 的值为1. :method:`limit(5) "
-"<cursor.limit()>` 命令会返回五个文档，所以 :data:`~system.profile."
-"ntoreturn` 的值为5."
-
-#: ../source/reference/database-profiler.txt:152
-msgid ""
-"If the :data:`~system.profile.ntoreturn` value is ``0``, the command did "
-"not specify a number of documents to return, as would be the case with a "
-"simple :method:`~db.collection.find()` command with no limit specified."
-msgstr ""
-"如果 :data:`~system.profile.ntoreturn` 的值为0，表示命令没有指定返回文档数，"
-"比如一个简单的 :method:`~db.collection.find()` 命令就没有指定限制值。"
-
-#: ../source/reference/database-profiler.txt:159
-msgid ""
-"The number of documents the :method:`~cursor.skip()` method specified to "
-"skip."
-msgstr " :method:`~cursor.skip()` 方法指定需要跳过的文档数。"
-
-#: ../source/reference/database-profiler.txt:164
-msgid ""
-"The number of documents that MongoDB scans in the :doc:`index </indexes>` "
-"in order to carry out the operation."
-msgstr "为了执行该操作，MongoDB在 :doc:`index </indexes>` 中浏览的文档数。"
-
-#: ../source/reference/database-profiler.txt:167
-msgid ""
-"In general, if :data:`~system.profile.nscanned` is much higher than :data:"
-"`~system.profile.nreturned`, the database is scanning many objects to find "
-"the target objects. Consider creating an index to improve this."
-msgstr ""
-"一般来说，如果 :data:`~system.profile.nscanned` 值高于 :data:`~system."
-"profile.nreturned` 的值，说明数据库为了找到目标文档扫描了很多文档。这时可以"
-"考虑创建索引来提高效率。"
-
-#: ../source/reference/database-profiler.txt:173
-msgid ""
-"The number of documents that MongoDB scans from the collection in order to "
-"carry out the operation."
-msgstr ""
-" :data:`~system.profile.scanAndOrder` 是一个boolean型参数，当一个查询 **不能"
-"** 用索引上的文档顺序来返回一个排序结果时，该值为 ``真`` 。MongoDB接收到来自"
-"游标的文档后必须对文档进行排序。"
-
-#: ../source/reference/database-profiler.txt:180
-#: ../source/reference/database-profiler.txt:192
-=======
+
 #: ../source/reference/database-profiler.txt:233
 #: ../source/reference/database-profiler.txt:245
->>>>>>> 7b6fda55
+
 msgid "Only appears when using the MMAPv1 storage engine."
 msgstr ""
 "如果 :data:`~system.profile.scanAndOrder` 为 ``假`` ，MongoDB可以利用建有索"
