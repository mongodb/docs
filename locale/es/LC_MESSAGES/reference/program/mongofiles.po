# SOME DESCRIPTIVE TITLE.
# Copyright (C) 2011-2014, MongoDB, Inc.
# This file is distributed under the same license as the mongodb-manual
# package.
#
# Translators:
msgid ""
msgstr ""
"Project-Id-Version: MongoDB Manual\n"
"Report-Msgid-Bugs-To: \n"
<<<<<<< HEAD
"POT-Creation-Date: 2019-03-19 11:02-0400\n"
=======
"POT-Creation-Date: 2016-12-08 12:02-0500\n"
>>>>>>> 2478a500
"PO-Revision-Date: 2014-04-08 19:09+0000\n"
"Last-Translator: tychoish <tychoish@gmail.com>\n"
"Language: es\n"
"Language-Team: Spanish (http://www.transifex.com/projects/p/mongodb-"
"manual/language/es/)\n"
"Plural-Forms: nplurals=2; plural=(n != 1)\n"
"MIME-Version: 1.0\n"
"Content-Type: text/plain; charset=utf-8\n"
"Content-Transfer-Encoding: 8bit\n"
"Generated-By: Babel 2.6.0\n"

<<<<<<< HEAD
=======
# 2023087f6685457d91a7839349e00ae2
>>>>>>> 2478a500
#: ../source/reference/program/mongofiles.txt:3
msgid "``mongofiles``"
msgstr ""

<<<<<<< HEAD
#: ../source/includes/admonition-mac-osx-sierra-restriction.rst:1
msgid "Mac OSX Sierra and Go 1.6 Incompatibility"
msgstr ""

#: ../source/includes/admonition-mac-osx-sierra-restriction.rst:3
msgid ""
"Users running on Mac OSX Sierra require the 3.2.10 or newer version of  "
"|tool-binary|."
msgstr ""

#: ../source/reference/program/mongofiles.txt:22
msgid "Synopsis"
msgstr ""

#: ../source/reference/program/mongofiles.txt:24
msgid ""
"The :binary:`~bin.mongofiles` utility makes it possible to manipulate "
"files stored in your MongoDB instance in :term:`GridFS` objects from the "
"command line. It is particularly useful as it provides an interface "
"between objects stored in your file system and GridFS."
msgstr ""

#: ../source/reference/program/mongofiles.txt:29
msgid "All :binary:`~bin.mongofiles` commands have the following form:"
msgstr ""

#: ../source/reference/program/mongofiles.txt:35
msgid "The components of the :binary:`~bin.mongofiles` command are:"
msgstr ""

=======
# 801ec3be69974e51a978c235f0154703
#: ../source/reference/program/mongofiles.txt
msgid "On this page"
msgstr ""

# 3615b43d6aae444ab099eef2d1f79aa6
#: ../source/includes/admonition-mac-osx-sierra-restriction.rst:1
msgid "Mac OSX Sierra and Go 1.6 Incompatibility"
msgstr ""

# 2a371d48929c41d3bc3eca551a3836b3
#: ../source/includes/admonition-mac-osx-sierra-restriction.rst:3
msgid ""
"Users running on Mac OSX Sierra require the 3.2.10 or newer version of  "
"|tool-binary|."
msgstr ""

# 3a35e3c9dc844cccaf1e1c3b693892ca
#: ../source/reference/program/mongofiles.txt:22
msgid "Synopsis"
msgstr ""

# 6ca96d5cc4234d1d83c9c95ff61f4c3b
#: ../source/reference/program/mongofiles.txt:24
msgid ""
"The :program:`mongofiles` utility makes it possible to manipulate files "
"stored in your MongoDB instance in :term:`GridFS` objects from the "
"command line. It is particularly useful as it provides an interface "
"between objects stored in your file system and GridFS."
msgstr ""

# 143bc7df0ceb43fa81eb798b64c0d7b1
#: ../source/reference/program/mongofiles.txt:29
msgid "All :program:`mongofiles` commands have the following form:"
msgstr ""

# 0b2f7e0b7a5a4347bec76c5642a2f9a8
#: ../source/reference/program/mongofiles.txt:35
msgid "The components of the :program:`mongofiles` command are:"
msgstr ""

# 473c8fd9aa4f4534a6c84253ed376f43
>>>>>>> 2478a500
#: ../source/reference/program/mongofiles.txt:37
msgid ""
":ref:`Options <mongofiles-options>`. You may use one or more of these "
"options to control the behavior of :binary:`~bin.mongofiles`."
msgstr ""

<<<<<<< HEAD
=======
# 509feb89c8ff4319a527a28b67603063
>>>>>>> 2478a500
#: ../source/reference/program/mongofiles.txt:40
msgid ""
":ref:`Commands <mongofiles-commands>`. Use one of these commands to "
"determine the action of :binary:`~bin.mongofiles`."
msgstr ""

<<<<<<< HEAD
=======
# 22bee9eceaf045afa6dd60a8da6eb6b7
>>>>>>> 2478a500
#: ../source/reference/program/mongofiles.txt:43
msgid ""
"A filename which is either: the name of a file on your local's file "
"system, or a GridFS object."
msgstr ""

<<<<<<< HEAD
#: ../source/includes/extracts/require-cmd-line-mongofiles.rst:1
msgid ""
"Run :binary:`~bin.mongofiles` from the system command line, not the "
":binary:`~bin.mongo` shell."
msgstr ""

#: ../source/reference/program/mongofiles.txt:48
msgid ""
"For :term:`replica sets <replica set>`, :binary:`~bin.mongofiles` can "
"only read from the set's :term:`primary`."
msgstr ""

#: ../source/reference/program/mongofiles.txt:53
msgid "Required Access"
msgstr ""

#: ../source/reference/program/mongofiles.txt:55
msgid ""
"In order to connect to a :binary:`~bin.mongod` that enforces "
"authorization with the :option:`--auth <mongod --auth>` option, you must "
"use the :option:`--username <mongofiles --username>` and "
":option:`--password <mongofiles --password>` options. The connecting user"
" must possess, at a minimum:"
msgstr ""

#: ../source/reference/program/mongofiles.txt:61
msgid ""
"the :authrole:`read` role for the accessed database when using the "
"``list``, ``search`` or ``get`` commands,"
msgstr ""

#: ../source/reference/program/mongofiles.txt:64
msgid ""
"the :authrole:`readWrite` role for the accessed database when using the "
"``put`` or ``delete`` commands."
msgstr ""

#: ../source/reference/program/mongofiles.txt:70
msgid "Options"
msgstr ""

#: ../source/includes/extracts/fact-3.0-tools-drop-dbpath-support-mongofiles.rst:5
msgid ""
":binary:`~bin.mongofiles` removed the ``--dbpath`` as well as related "
"``--directoryperdb`` and ``--journal`` options. To use "
":binary:`~bin.mongofiles`, you must run :binary:`~bin.mongofiles` against"
" a running :binary:`~bin.mongod` or :binary:`~bin.mongos` instance as "
"appropriate."
msgstr ""

=======
# faa1540d4cb84258947488d7c20dbf9e
#: ../source/reference/program/mongofiles.txt:46
msgid ""
"For :term:`replica sets <replica set>`, :program:`mongofiles` can only "
"read from the set's :term:`primary`."
msgstr ""

# 320437c45ad84bb3bcec6b3f88007528
#: ../source/reference/program/mongofiles.txt:51
msgid "Required Access"
msgstr ""

# a6de3af0403943818a4c27fda26ebe6a
#: ../source/reference/program/mongofiles.txt:53
msgid ""
"In order to connect to a :program:`mongod` that enforces authorization "
"with the :option:`--auth <mongod --auth>` option, you must use the "
":option:`--username <mongofiles --username>` and :option:`--password "
"<mongofiles --password>` options. The connecting user must possess, at a "
"minimum:"
msgstr ""

# f5dc444e80a44e468eb0bfa7569c3287
#: ../source/reference/program/mongofiles.txt:59
msgid ""
"the :authrole:`read` role for the accessed database when using the "
"``list``, ``search`` or ``get`` commands,"
msgstr ""

# ff8d76d13349467c869ce5b9d2790850
#: ../source/reference/program/mongofiles.txt:62
msgid ""
"the :authrole:`readWrite` role for the accessed database when using the "
"``put`` or ``delete`` commands."
msgstr ""

# 54e1b6625d28424cae9791d5536f0977
#: ../source/reference/program/mongofiles.txt:68
msgid "Options"
msgstr ""

# a4e931dc608c4377b63ec06504327867
#: ../source/includes/extracts/fact-3.0-tools-drop-dbpath-support-mongofiles.rst:5
msgid ""
":program:`mongofiles` removed the ``--dbpath`` as well as related "
"``--directoryperdb`` and ``--journal`` options. You must use "
":program:`mongofiles` while connected to a :program:`mongod` instance."
msgstr ""

# e88d0f15f884421f897ef483a33bbea2
>>>>>>> 2478a500
#: ../source/includes/option/option-mongofiles-help.rst:3
msgid "Returns information on the options and use of :program:`mongofiles`."
msgstr ""

<<<<<<< HEAD
=======
# 2916059b8eb648038363ffe6f4afccfd
>>>>>>> 2478a500
#: ../source/includes/option/option-mongofiles-verbose.rst:3
msgid ""
"Increases the amount of internal reporting returned on standard output or"
" in log files. Increase the verbosity with the ``-v`` form by including "
"the option multiple times, (e.g. ``-vvvvv``.)"
msgstr ""

<<<<<<< HEAD
=======
# 581bb941a86b47008e3758edbfa2ba7f
>>>>>>> 2478a500
#: ../source/includes/option/option-mongofiles-quiet.rst:3
msgid ""
"Runs :program:`mongofiles` in a quiet mode that attempts to limit the "
"amount of output."
<<<<<<< HEAD
msgstr ""

#: ../source/includes/option/option-mongofiles-quiet.rst:6
msgid "This option suppresses:"
msgstr ""

=======
msgstr ""

# bb9c9d18731943c498724e2ae2d89f17
#: ../source/includes/option/option-mongofiles-quiet.rst:6
msgid "This option suppresses:"
msgstr ""

# 42824478db134d4bb2db6e3ae382a77b
>>>>>>> 2478a500
#: ../source/includes/option/option-mongofiles-quiet.rst:8
msgid "output from :term:`database commands <database command>`"
msgstr ""

<<<<<<< HEAD
=======
# ebd20f01d3ca4be2af1eccce225b4934
>>>>>>> 2478a500
#: ../source/includes/option/option-mongofiles-quiet.rst:10
msgid "replication activity"
msgstr ""

<<<<<<< HEAD
=======
# f841b8c801174191bcc7cd4fa4b38266
>>>>>>> 2478a500
#: ../source/includes/option/option-mongofiles-quiet.rst:12
msgid "connection accepted events"
msgstr ""

<<<<<<< HEAD
=======
# 802ce35b9e7246598870b408ee3410f2
>>>>>>> 2478a500
#: ../source/includes/option/option-mongofiles-quiet.rst:14
msgid "connection closed events"
msgstr ""

<<<<<<< HEAD
=======
# fdb13f3073df4e8f8bdb458bda138b3c
>>>>>>> 2478a500
#: ../source/includes/option/option-mongofiles-version.rst:3
msgid "Returns the :program:`mongofiles` release number."
msgstr ""

<<<<<<< HEAD
#: ../source/includes/option/option-mongofiles-uri.rst:5
msgid ""
"Specify a resolvable :doc:`URI </reference/connection-string/>` "
"connection string for the :binary:`~bin.mongod` to which to connect."
msgstr ""

#: ../source/includes/option/option-mongofiles-uri.rst:9
msgid ""
"The following is the standard :doc:`URI </reference/connection-string/>` "
"connection scheme:"
msgstr ""

#: ../source/includes/option/option-mongofiles-uri.rst:16
msgid ""
"For detailed explanations of the components of this string, refer to the "
":doc:`Connection String URI Format </reference/connection-string/>` "
"documentation."
msgstr ""

#: ../source/includes/option/option-mongofiles-uri.rst:23
msgid ""
"The following :binary:`~bin.mongofiles` options are incompatible with the"
" ``--uri`` option. Instead, specify these options as part of your "
"``--uri`` connection string when applicable:"
msgstr ""

#: ../source/includes/option/option-mongofiles-uri.rst:27
msgid "``--host``"
msgstr ""

#: ../source/includes/option/option-mongofiles-uri.rst:28
msgid "``--port``"
msgstr ""

#: ../source/includes/option/option-mongofiles-uri.rst:29
msgid "``--db``"
msgstr ""

#: ../source/includes/option/option-mongofiles-uri.rst:30
msgid "``--username``"
msgstr ""

#: ../source/includes/option/option-mongofiles-uri.rst:31
msgid ""
"``--password`` (when specifying the password as part of the :doc:`URI "
"</reference/connection-string/>` connection string)"
msgstr ""

#: ../source/includes/option/option-mongofiles-uri.rst:33
msgid "``--authenticationDatabase``"
msgstr ""

#: ../source/includes/option/option-mongofiles-uri.rst:34
msgid "``--authenticationMechanism``"
msgstr ""

#: ../source/includes/option/option-mongofiles-host.rst:3
msgid ""
"Specifies a resolvable hostname for the :binary:`~bin.mongod` that holds "
"your GridFS system. By default :binary:`~bin.mongofiles` attempts to "
"connect to a MongoDB process running on the localhost port number "
"``27017``."
msgstr ""

=======
# 8888c9b0eb1649d78f42ada76c8553e1
#: ../source/includes/option/option-mongofiles-host.rst:3
msgid ""
"Specifies a resolvable hostname for the :program:`mongod` that holds your"
" GridFS system. By default :program:`mongofiles` attempts to connect to a"
" MongoDB process running on the localhost port number ``27017``."
msgstr ""

# f37d0d4581ae400ba7dfd073360f8a34
>>>>>>> 2478a500
#: ../source/includes/option/option-mongofiles-host.rst:7
msgid ""
"Optionally, specify a port number to connect a MongoDB instance running "
"on a port other than 27017."
msgstr ""

<<<<<<< HEAD
=======
# b5522e62715d43b9b10a29035e6df68c
>>>>>>> 2478a500
#: ../source/includes/option/option-mongofiles-port.rst:3
msgid "*Default*: 27017"
msgstr ""

<<<<<<< HEAD
=======
# b6467c83f46544b3890910eaae321336
>>>>>>> 2478a500
#: ../source/includes/option/option-mongofiles-port.rst:5
msgid ""
"Specifies the TCP port on which the MongoDB instance listens for client "
"connections."
msgstr ""

<<<<<<< HEAD
=======
# 745bfff2015f42b49f93371972d66570
>>>>>>> 2478a500
#: ../source/includes/option/option-mongofiles-ipv6.rst:3
msgid "*Removed in version 3.0.*"
msgstr ""

<<<<<<< HEAD
=======
# d5d4c35b84504a27bfdf053f7e7ba159
>>>>>>> 2478a500
#: ../source/includes/option/option-mongofiles-ipv6.rst:5
msgid ""
"Enables IPv6 support and allows :program:`mongofiles` to connect to the "
"MongoDB instance using an IPv6 network. Prior to MongoDB 3.0, you had to "
"specify :option:`--ipv6` to use IPv6. In MongoDB 3.0 and later, IPv6 is "
"always enabled."
msgstr ""

<<<<<<< HEAD
#: ../source/includes/option/option-mongofiles-ssl.rst:5
msgid ""
"Enables connection to a :binary:`~bin.mongod` or :binary:`~bin.mongos` "
"that has TLS/SSL support enabled."
msgstr ""

#: ../source/includes/extracts/ssl-facts-see-more.rst:1
msgid ""
"For more information about TLS/SSL and MongoDB, see :doc:`/tutorial"
"/configure-ssl` and :doc:`/tutorial/configure-ssl-clients` ."
msgstr ""

=======
# debd1aaeecd84f5b94cc0725b930f9d6
#: ../source/includes/option/option-mongofiles-ssl.rst:5
msgid ""
"Enables connection to a :program:`mongod` or :program:`mongos` that has "
"TLS/SSL support enabled."
msgstr ""

# c28486000bec4645a7489f171c2c682f
# 4442fd34853748cb831af783e247e1b7
# 63dee9cd017144129ffc053e6b1436b3
# 4978b68b89754ff380d565c5adcd1441
# 130e542e15154b859776304bab0de787
# dc3968e81d124121b736352d70ecf970
# 542e580abea94914abbae36ec9166a10
#: ../source/includes/fact-ssl-supported.rst:3
msgid ""
"Most MongoDB distributions now include support for TLS/SSL. See "
":doc:`/tutorial/configure-ssl` and :doc:`/tutorial/configure-ssl-clients`"
" for more information about TLS/SSL and MongoDB."
msgstr ""

# 506a3afd1e46409b8663ac9f40b400f7
>>>>>>> 2478a500
#: ../source/includes/option/option-mongofiles-sslCAFile.rst:5
msgid ""
"Specifies the :file:`.pem` file that contains the root certificate chain "
"from the Certificate Authority. Specify the file name of the :file:`.pem`"
" file using relative or absolute paths."
<<<<<<< HEAD
msgstr ""

#: ../source/includes/extracts/ssl-facts-ca-file.rst:2
msgid ""
"Starting in version 3.4, if ``--sslCAFile`` or ``ssl.CAFile`` is not "
"specified and you are not using x.509 authentication, the system-wide CA "
"certificate store will be used when connecting to an TLS/SSL-enabled "
"server."
msgstr ""

#: ../source/includes/extracts/ssl-facts-x509-ca-file.rst:2
msgid ""
"If using x.509 authentication, ``--sslCAFile`` or ``ssl.CAFile`` must be "
"specified unless using :option:`--sslCertificateSelector <mongod "
"--sslCertificateSelector>`."
msgstr ""

#: ../source/includes/option/option-mongofiles-sslCAFile.rst:13
msgid ""
"**Version 3.2 and earlier:** For TLS/SSL connections (``--ssl``) to "
":binary:`~bin.mongod` and :binary:`~bin.mongos`, if the "
":program:`mongofiles` runs without the :option:`--sslCAFile`, "
":program:`mongofiles` will not attempt to validate the server "
"certificates. This creates a vulnerability to expired "
":binary:`~bin.mongod` and :binary:`~bin.mongos` certificates as well as "
"to foreign processes posing as valid :binary:`~bin.mongod` or "
":binary:`~bin.mongos` instances. Ensure that you *always* specify the CA "
"file to validate the server certificates in cases where intrusion is a "
"possibility."
msgstr ""

=======
msgstr ""

# 84cd74bb0411474fa6f267d500dc1493
#: ../source/includes/option/option-mongofiles-sslCAFile.rst:13
msgid ""
"For SSL connections (``--ssl``) to :program:`mongod` and "
":program:`mongos`, if the :program:`mongofiles` runs without the "
":option:`--sslCAFile`, :program:`mongofiles` will not attempt to validate"
" the server certificates. This creates a vulnerability to expired "
":program:`mongod` and :program:`mongos` certificates as well as to "
"foreign processes posing as valid :program:`mongod` or :program:`mongos` "
"instances. Ensure that you *always* specify the CA file to validate the "
"server certificates in cases where intrusion is a possibility."
msgstr ""

# af1d164ba95a4a44b9335c5dd33b0c08
>>>>>>> 2478a500
#: ../source/includes/option/option-mongofiles-sslPEMKeyFile.rst:5
msgid ""
"Specifies the :file:`.pem` file that contains both the TLS/SSL "
"certificate and key. Specify the file name of the :file:`.pem` file using"
" relative or absolute paths."
msgstr ""

<<<<<<< HEAD
#: ../source/includes/option/option-mongofiles-sslPEMKeyFile.rst:9
msgid ""
"This option is required when using the :option:`--ssl` option to connect "
"to a :binary:`~bin.mongod` or :binary:`~bin.mongos` that has "
=======
# 3a71f55a15124d8987f7244ba316ea2e
#: ../source/includes/option/option-mongofiles-sslPEMKeyFile.rst:9
msgid ""
"This option is required when using the :option:`--ssl` option to connect "
"to a :program:`mongod` or :program:`mongos` that has "
>>>>>>> 2478a500
":setting:`~net.ssl.CAFile` enabled *without* "
":setting:`~net.ssl.allowConnectionsWithoutCertificates`."
msgstr ""

<<<<<<< HEAD
=======
# 9a3f5f5e91fe4948bb66db8a559e6c57
>>>>>>> 2478a500
#: ../source/includes/option/option-mongofiles-sslPEMKeyPassword.rst:5
msgid ""
"Specifies the password to de-crypt the certificate-key file (i.e. "
":option:`--sslPEMKeyFile`). Use the :option:`--sslPEMKeyPassword` option "
"only if the certificate-key file is encrypted. In all cases, the "
":program:`mongofiles` will redact the password from all logging and "
"reporting output."
msgstr ""

<<<<<<< HEAD
=======
# 50f5fbace36d485c92f030ee85c1ef0e
>>>>>>> 2478a500
#: ../source/includes/option/option-mongofiles-sslPEMKeyPassword.rst:10
msgid ""
"If the private key in the PEM file is encrypted and you do not specify "
"the :option:`--sslPEMKeyPassword` option, the :program:`mongofiles` will "
"prompt for a passphrase. See :ref:`ssl-certificate-password`."
msgstr ""

<<<<<<< HEAD
=======
# c7a88764e9bd4a52a52fc845e4c809a5
>>>>>>> 2478a500
#: ../source/includes/option/option-mongofiles-sslCRLFile.rst:5
msgid ""
"Specifies the :file:`.pem` file that contains the Certificate Revocation "
"List. Specify the file name of the :file:`.pem` file using relative or "
"absolute paths."
msgstr ""

<<<<<<< HEAD
=======
# 84b81b1be4504723a19fb4f0acf1ae8a
>>>>>>> 2478a500
#: ../source/includes/option/option-mongofiles-sslAllowInvalidCertificates.rst:5
msgid ""
"Bypasses the validation checks for server certificates and allows the use"
" of invalid certificates. When using the "
":setting:`~net.ssl.allowInvalidCertificates` setting, MongoDB logs as a "
"warning the use of the invalid certificate."
msgstr ""

<<<<<<< HEAD
#: ../source/includes/extracts/ssl-facts-x509-invalid-certificate.rst:2
msgid ""
"Starting in MongoDB 4.0, if you specify ``--sslAllowInvalidCertificates``"
" or ``ssl.allowInvalidCertificates: true`` when using x.509 "
"authentication, an invalid certificate is only sufficient to establish a "
"TLS/SSL connection but is *insufficient* for authentication."
msgstr ""

#: ../source/includes/extracts/ssl-facts-invalid-cert-warning-clients.rst:4
msgid ""
"Although available, avoid using the ``--sslAllowInvalidCertificates`` "
"option if possible. If the use of ``--sslAllowInvalidCertificates`` is "
"necessary, only use the option on systems where intrusion is not "
"possible."
msgstr ""

#: ../source/includes/extracts/ssl-facts-invalid-cert-warning-clients.rst:9
msgid ""
"If the :binary:`~bin.mongo` shell (and other :ref:`mongodb-tools-support-"
"ssl`) runs with the ``--sslAllowInvalidCertificates`` option, the "
":binary:`~bin.mongo` shell (and other :ref:`mongodb-tools-support-ssl`) "
"will not attempt to validate the server certificates. This creates a "
"vulnerability to expired :binary:`~bin.mongod` and :binary:`~bin.mongos` "
"certificates as well as to foreign processes posing as valid "
":binary:`~bin.mongod` or :binary:`~bin.mongos` instances. If you only "
"need to disable the validation of the hostname in the TLS/SSL "
"certificates, see ``--sslAllowInvalidHostnames``."
msgstr ""

#: ../source/includes/option/option-mongofiles-sslAllowInvalidHostnames.rst:5
msgid ""
"Disables the validation of the hostnames in TLS/SSL certificates. Allows "
":program:`mongofiles` to connect to MongoDB instances even if the "
"hostname in their certificates do not match the specified hostname."
msgstr ""

#: ../source/includes/option/option-mongofiles-sslFIPSMode.rst:5
msgid ""
"Directs the :program:`mongofiles` to use the FIPS mode of the TLS/SSL "
"library. Your system must have a FIPS compliant library to use the "
":option:`--sslFIPSMode` option."
msgstr ""

#: ../source/includes/note-fips-is-enterprise-only.rst:1
msgid ""
"FIPS-compatible TLS/SSL is available only in `MongoDB Enterprise "
"<http://www.mongodb.com/products/mongodb-enterprise?jmp=docs>`_. See "
":doc:`/tutorial/configure-fips` for more information."
msgstr ""

=======
# 9f369ba58d0c458fb8c37217e79fe62b
#: ../source/includes/option/option-mongofiles-sslAllowInvalidHostnames.rst:5
msgid ""
"Disables the validation of the hostnames in TLS/SSL certificates. Allows "
":program:`mongofiles` to connect to MongoDB instances if the hostname "
"their certificates do not match the specified hostname."
msgstr ""

# 50cd990e17ed464b98daa425927eef33
#: ../source/includes/option/option-mongofiles-sslFIPSMode.rst:5
msgid ""
"Directs the :program:`mongofiles` to use the FIPS mode of the installed "
"OpenSSL library. Your system must have a FIPS compliant OpenSSL library "
"to use the :option:`--sslFIPSMode` option."
msgstr ""

# c3077438101e474c9c1f2f27f1cd94ed
#: ../source/includes/note-fips-is-enterprise-only.rst:1
msgid ""
"FIPS-compatible SSL is available only in `MongoDB Enterprise "
"<http://www.mongodb.com/products/mongodb-enterprise?jmp=docs>`_. See "
":doc:`/tutorial/configure-fips` for more information."
msgstr ""

# f946d5c69c6840d6a5d4ed580fdb5bcb
>>>>>>> 2478a500
#: ../source/includes/option/option-mongofiles-username.rst:3
msgid ""
"Specifies a username with which to authenticate to a MongoDB database "
"that uses authentication. Use in conjunction with the ``--password`` and "
"``--authenticationDatabase`` options."
msgstr ""

<<<<<<< HEAD
=======
# 89fda76b885c4c2db824d44e94f66f44
>>>>>>> 2478a500
#: ../source/includes/option/option-mongofiles-password.rst:3
msgid ""
"Specifies a password with which to authenticate to a MongoDB database "
"that uses authentication. Use in conjunction with the ``--username`` and "
"``--authenticationDatabase`` options."
msgstr ""

<<<<<<< HEAD
=======
# 7a3a067909de4e4ea90a623be571565b
>>>>>>> 2478a500
#: ../source/includes/option/option-mongofiles-password.rst:9
msgid ""
"If you do not specify an argument for :option:`--password`, "
":program:`mongofiles` returns an error."
<<<<<<< HEAD
msgstr ""

#: ../source/includes/option/option-mongofiles-password.rst:14
msgid ""
"If you wish :program:`mongofiles` to prompt the user for the password, "
"pass the :option:`--username` option without :option:`--password` or "
"specify an empty string as the :option:`--password` value, as in "
"``--password \"\"`` ."
msgstr ""

#: ../source/includes/option/option-mongofiles-authenticationDatabase.rst:3
msgid ""
"Specifies the database in which the user is created. See :ref:`user-"
"authentication-database`."
msgstr ""

=======
msgstr ""

# 2df863dd5a9b4bb283a220c993e437e7
#: ../source/includes/option/option-mongofiles-password.rst:14
msgid ""
"If you wish :program:`mongofiles` to prompt the user for the password, "
"pass the :option:`--username` option without :option:`--password` or "
"specify an empty string as the :option:`--password` value, as in "
"``--password \"\"`` ."
msgstr ""

# 6d52d2c57e064d0d925ad2ef3ad45e2b
#: ../source/includes/option/option-mongofiles-authenticationDatabase.rst:3
msgid ""
"Specifies the database in which the user is created. See :ref:`user-"
"authentication-database`."
msgstr ""

# d3cec3227e9448d39199f63d6ac639e3
>>>>>>> 2478a500
#: ../source/includes/option/option-mongofiles-authenticationMechanism.rst:3
msgid "*Default*: SCRAM-SHA-1"
msgstr ""

<<<<<<< HEAD
=======
# 5fa6945c0ab64db9965e7d78c5c6813b
>>>>>>> 2478a500
#: ../source/includes/option/option-mongofiles-authenticationMechanism.rst:5
msgid ""
"Specifies the authentication mechanism the :program:`mongofiles` instance"
" uses to authenticate to the :binary:`~bin.mongod` or "
":binary:`~bin.mongos`."
msgstr ""

<<<<<<< HEAD
#: ../source/includes/option/option-mongofiles-authenticationMechanism.rst:10
msgid ""
"MongoDB removes support for the deprecated MongoDB Challenge-Response "
"(``MONGODB-CR``) authentication mechanism."
msgstr ""

#: ../source/includes/option/option-mongofiles-authenticationMechanism.rst:13
msgid ""
"MongoDB adds support for SCRAM mechanism using the SHA-256 hash function "
"(``SCRAM-SHA-256``)."
msgstr ""

#: ../source/includes/list-table-auth-mechanisms.rst:5
msgid "Value"
msgstr ""

#: ../source/includes/list-table-auth-mechanisms.rst:7
msgid "Description"
msgstr ""

#: ../source/includes/list-table-auth-mechanisms.rst:9
msgid ":ref:`SCRAM-SHA-1 <authentication-scram-sha-1>`"
msgstr ""

#: ../source/includes/list-table-auth-mechanisms.rst:11
msgid ""
"`RFC 5802 <https://tools.ietf.org/html/rfc5802>`_ standard Salted "
"Challenge Response Authentication Mechanism using the SHA-1 hash "
"function."
msgstr ""

#: ../source/includes/list-table-auth-mechanisms.rst:15
msgid ":ref:`SCRAM-SHA-256 <authentication-scram-sha-256>`"
msgstr ""

#: ../source/includes/list-table-auth-mechanisms.rst:17
msgid ""
"`RFC 7677 <https://tools.ietf.org/html/rfc7677>`_ standard Salted "
"Challenge Response Authentication Mechanism using the SHA-256 hash "
"function."
msgstr ""

#: ../source/includes/list-table-auth-mechanisms.rst:21
msgid "Requires featureCompatibilityVersion set to ``4.0``."
msgstr ""

#: ../source/includes/list-table-auth-mechanisms.rst:25
msgid ":ref:`MONGODB-X509 <security-auth-x509>`"
msgstr ""

#: ../source/includes/list-table-auth-mechanisms.rst:27
msgid "MongoDB TLS/SSL certificate authentication."
msgstr ""

#: ../source/includes/list-table-auth-mechanisms.rst:29
msgid ":ref:`GSSAPI <security-auth-kerberos>` (Kerberos)"
msgstr ""

#: ../source/includes/list-table-auth-mechanisms.rst:31
msgid ""
"External authentication using Kerberos. This mechanism is available only "
"in `MongoDB Enterprise <http://www.mongodb.com/products/mongodb-"
"enterprise?jmp=docs>`_."
msgstr ""

#: ../source/includes/list-table-auth-mechanisms.rst:35
msgid ":ref:`PLAIN <security-auth-ldap>` (LDAP SASL)"
msgstr ""

#: ../source/includes/list-table-auth-mechanisms.rst:37
msgid ""
"External authentication using LDAP. You can also use ``PLAIN`` for "
"authenticating in-database users. ``PLAIN`` transmits passwords in plain "
"text. This mechanism is available only in `MongoDB Enterprise "
"<http://www.mongodb.com/products/mongodb-enterprise?jmp=docs>`_."
msgstr ""

#: ../source/includes/option/option-mongofiles-gssapiServiceName.rst:5
msgid ""
"Specify the name of the service using :doc:`GSSAPI/Kerberos "
"</core/kerberos>`. Only required if the service does not use the default "
"name of ``mongodb``."
msgstr ""

#: ../source/includes/option/option-mongofiles-gssapiHostName.rst:9
#: ../source/includes/option/option-mongofiles-gssapiServiceName.rst:9
msgid "This option is available only in MongoDB Enterprise."
msgstr ""

=======
# 55dad872c30940ccbb5e9791583e20b1
#: ../source/includes/option/option-mongofiles-authenticationMechanism.rst:9
msgid ""
"Added support for the ``SCRAM-SHA-1`` authentication mechanism. Changed "
"default mechanism to ``SCRAM-SHA-1``."
msgstr ""

# 1a193a983f8b465e86035ce168ae7eea
#: ../source/includes/option/option-mongofiles-authenticationMechanism.rst:14
msgid ""
"Specifies the authentication mechanism the :program:`mongofiles` instance"
" uses to authenticate to the :program:`mongod` or :program:`mongos`."
msgstr ""

# 8baa862372f24214b050e2b72d954370
#: ../source/includes/option/option-mongofiles-authenticationMechanism.rst:21
msgid "Value"
msgstr ""

# aa1e314023494daeb2d58bef6d25437b
#: ../source/includes/option/option-mongofiles-authenticationMechanism.rst:23
msgid "Description"
msgstr ""

# baafd32be8444bb8b6d864d3743309e1
#: ../source/includes/option/option-mongofiles-authenticationMechanism.rst:25
msgid ":ref:`SCRAM-SHA-1 <authentication-scram-sha-1>`"
msgstr ""

# 3d6fa55f3ba14372b905deeb9fb94b23
#: ../source/includes/option/option-mongofiles-authenticationMechanism.rst:27
msgid ""
"`RFC 5802 <https://tools.ietf.org/html/rfc5802>`_ standard Salted "
"Challenge Response Authentication Mechanism using the SHA1 hash function."
msgstr ""

# 5e32afd416e64e78a2100b13fd86f808
#: ../source/includes/option/option-mongofiles-authenticationMechanism.rst:31
msgid ":ref:`MONGODB-CR <authentication-mongodb-cr>`"
msgstr ""

# f1a8d996d6c84efca9c17d8fe0dbdfce
#: ../source/includes/option/option-mongofiles-authenticationMechanism.rst:33
msgid "MongoDB challenge/response authentication."
msgstr ""

# 0fcd5a95563a43989c5697608f4b2435
#: ../source/includes/option/option-mongofiles-authenticationMechanism.rst:35
msgid ":ref:`MONGODB-X509 <security-auth-x509>`"
msgstr ""

# 0e6f4137f3da449796cf3613da4d59d6
#: ../source/includes/option/option-mongofiles-authenticationMechanism.rst:37
msgid "MongoDB TLS/SSL certificate authentication."
msgstr ""

# 6ded32cbe63441de87f5bb781aa8f7ed
#: ../source/includes/option/option-mongofiles-authenticationMechanism.rst:39
msgid ":ref:`GSSAPI <security-auth-kerberos>` (Kerberos)"
msgstr ""

# 154a98de323349de9d7705d10e607ad0
#: ../source/includes/option/option-mongofiles-authenticationMechanism.rst:41
msgid ""
"External authentication using Kerberos. This mechanism is available only "
"in `MongoDB Enterprise <http://www.mongodb.com/products/mongodb-"
"enterprise?jmp=docs>`_."
msgstr ""

# 0102d41541d249b98617a7d250ec7792
#: ../source/includes/option/option-mongofiles-authenticationMechanism.rst:45
msgid ":ref:`PLAIN <security-auth-ldap>` (LDAP SASL)"
msgstr ""

# ba234be374204aecb7950e1363f421e8
#: ../source/includes/option/option-mongofiles-authenticationMechanism.rst:47
msgid ""
"External authentication using LDAP. You can also use ``PLAIN`` for "
"authenticating in-database users. ``PLAIN`` transmits passwords in plain "
"text. This mechanism is available only in `MongoDB Enterprise "
"<http://www.mongodb.com/products/mongodb-enterprise?jmp=docs>`_."
msgstr ""

# 05b4d70dad05409094b3bb37a7f33156
#: ../source/includes/option/option-mongofiles-gssapiServiceName.rst:5
msgid ""
"Specify the name of the service using :doc:`GSSAPI/Kerberos "
"</core/kerberos>`. Only required if the service does not use the default "
"name of ``mongodb``."
msgstr ""

# 8ffa958204db4da79bcbc0cd7e37775f
# 56945057ceed4e5b9675cc75b5bfc8af
#: ../source/includes/option/option-mongofiles-gssapiHostName.rst:9
#: ../source/includes/option/option-mongofiles-gssapiServiceName.rst:9
msgid "This option is available only in MongoDB Enterprise."
msgstr ""

# 0cc11822e6774265bdfb48ef16e1287b
>>>>>>> 2478a500
#: ../source/includes/option/option-mongofiles-gssapiHostName.rst:5
msgid ""
"Specify the hostname of a service using :doc:`GSSAPI/Kerberos "
"</core/kerberos>`. *Only* required if the hostname of a machine does not "
"match the hostname resolved by DNS."
msgstr ""

<<<<<<< HEAD
=======
# b397b981432e45aaa3d8c4833bd06f15
>>>>>>> 2478a500
#: ../source/includes/option/option-mongofiles-db.rst:3
msgid ""
"Specifies the name of the database on which to run the "
":program:`mongofiles`."
msgstr ""

<<<<<<< HEAD
=======
# d1d6103628784079b05189d3b7b72146
>>>>>>> 2478a500
#: ../source/includes/option/option-mongofiles-collection.rst:3
msgid ""
"This option has no use in this context and a future release may remove "
"it. See :issue:`SERVER-4931` for more information."
msgstr ""

<<<<<<< HEAD
=======
# 014414ee610e48c1a3c3bcc4e1637d32
>>>>>>> 2478a500
#: ../source/includes/option/option-mongofiles-local.rst:3
msgid "Specifies the local filesystem name of a file for get and put operations."
msgstr ""

<<<<<<< HEAD
=======
# 06e905e06d7947c6ac107897969666a1
>>>>>>> 2478a500
#: ../source/includes/option/option-mongofiles-local.rst:6
msgid ""
"In the :command:`mongofiles put` and :command:`mongofiles get` commands, "
"the required ``<filename>`` modifier refers to the name the object will "
<<<<<<< HEAD
"have in GridFS. :binary:`~bin.mongofiles` assumes that this reflects the "
=======
"have in GridFS. :program:`mongofiles` assumes that this reflects the "
>>>>>>> 2478a500
"file's name on the local file system. This setting overrides this "
"default."
msgstr ""

<<<<<<< HEAD
#: ../source/includes/option/option-mongofiles-type.rst:3
msgid ""
"Provides the ability to specify a :term:`MIME` type to describe the file "
"inserted into GridFS storage. :binary:`~bin.mongofiles` omits this option"
" in the default operation."
msgstr ""

=======
# c206c3bffa6643169411f7967768d923
#: ../source/includes/option/option-mongofiles-type.rst:3
msgid ""
"Provides the ability to specify a :term:`MIME` type to describe the file "
"inserted into GridFS storage. :program:`mongofiles` omits this option in "
"the default operation."
msgstr ""

# 32c8aa857e4e450cb3036d326777374d
>>>>>>> 2478a500
#: ../source/includes/option/option-mongofiles-type.rst:7
msgid "Use only with :command:`mongofiles put` operations."
msgstr ""

<<<<<<< HEAD
=======
# f9f680d501e74f66b7c7b62433535b0d
>>>>>>> 2478a500
#: ../source/includes/option/option-mongofiles-replace.rst:3
msgid ""
"Alters the behavior of :command:`mongofiles put` to replace existing "
"GridFS objects with the specified local file, rather than adding an "
"additional object with the same name."
msgstr ""

<<<<<<< HEAD
=======
# 766ceb19cc6f462b9fcf39ec2eae990d
>>>>>>> 2478a500
#: ../source/includes/option/option-mongofiles-replace.rst:7
msgid ""
"In the default operation, files will not be overwritten by a "
":command:`mongofiles put` option."
msgstr ""

<<<<<<< HEAD
=======
# 2b061a4efd544d638230affa9e014833
>>>>>>> 2478a500
#: ../source/includes/option/option-mongofiles-prefix.rst:3
msgid "*Default*: fs"
msgstr ""

<<<<<<< HEAD
=======
# 95a8a959c5894e1d848e5fe73f4a0a0e
>>>>>>> 2478a500
#: ../source/includes/option/option-mongofiles-prefix.rst:5
msgid "GridFS prefix to use."
msgstr ""

<<<<<<< HEAD
=======
# 8248676f36954c4bb451542dbf1d5f1d
>>>>>>> 2478a500
#: ../source/includes/option/option-mongofiles-writeConcern.rst:3
msgid "*Default*: majority"
msgstr ""

<<<<<<< HEAD
=======
# 38e98c9d13e64c779c8f9140446b9af8
>>>>>>> 2478a500
#: ../source/includes/option/option-mongofiles-writeConcern.rst:5
msgid ""
"Specifies the :term:`write concern` for each write operation that "
":program:`mongofiles` writes to the target database."
msgstr ""

<<<<<<< HEAD
=======
# 80d3ef02897840ebbb90a4ee6f634c08
>>>>>>> 2478a500
#: ../source/includes/option/option-mongofiles-writeConcern.rst:8
msgid "Specify the write concern as a document with :ref:`w options <wc-w>`."
msgstr ""

<<<<<<< HEAD
#: ../source/reference/program/mongofiles.txt:137
msgid "Commands"
msgstr ""

#: ../source/reference/program/mongofiles.txt:141
=======
# fb3c835ab66d4692ae75a2f514358ed2
#: ../source/reference/program/mongofiles.txt:133
msgid "Commands"
msgstr ""

# 46f6473034784afc809202093a95ee76
#: ../source/reference/program/mongofiles.txt:137
>>>>>>> 2478a500
msgid ""
"Lists the files in the GridFS store. The characters specified after "
"``list`` (e.g. ``<prefix>``) optionally limit the list of returned items "
"to files that begin with that string of characters."
msgstr ""

<<<<<<< HEAD
#: ../source/reference/program/mongofiles.txt:147
=======
# ff3eb29a83934b74a22277bbb83f562c
#: ../source/reference/program/mongofiles.txt:143
>>>>>>> 2478a500
msgid ""
"Lists the files in the GridFS store with names that match any portion of "
"``<string>``."
msgstr ""

<<<<<<< HEAD
#: ../source/reference/program/mongofiles.txt:152
msgid "Copy the specified file from the local file system into GridFS storage."
msgstr ""

#: ../source/reference/program/mongofiles.txt:155
msgid ""
"Here, ``<filename>`` refers to the name the object will have in GridFS, "
"and :binary:`~bin.mongofiles` assumes that this reflects the name the "
"file has on the local file system. If the local filename is different use"
" the :option:`mongofiles --local` option."
msgstr ""

#: ../source/reference/program/mongofiles.txt:162
#: ../source/reference/program/mongofiles.txt:175
msgid "Copy the specified file from GridFS storage to the local file system."
msgstr ""

#: ../source/reference/program/mongofiles.txt:165
msgid ""
"Here, ``<filename>`` refers to the name the object will have in GridFS. "
":binary:`~bin.mongofiles` writes the file to the local file system using "
"the file's ``filename`` in GridFS. To choose a different location for the"
" file on the local file system, use the :option:`--local <mongofiles "
"--local>` option."
msgstr ""

#: ../source/reference/program/mongofiles.txt:177
msgid ""
"Here ``<ObjectId>`` refers to the extended JSON ``_id`` of the object in "
"GridFS. :binary:`~bin.mongofiles` writes the file to the local file "
"system using the file's ``filename`` in GridFS. To choose a different "
"location for the file on the local file system, use the :option:`--local "
"<mongofiles --local>` option."
msgstr ""

#: ../source/reference/program/mongofiles.txt:185
msgid "Delete the specified file from GridFS storage."
msgstr ""

#: ../source/reference/program/mongofiles.txt:191
=======
# a4f10bd91dd64551bd59a169debe6d65
#: ../source/reference/program/mongofiles.txt:148
msgid "Copy the specified file from the local file system into GridFS storage."
msgstr ""

# d8502e37014e4fe980da4f605d617ac3
#: ../source/reference/program/mongofiles.txt:151
msgid ""
"Here, ``<filename>`` refers to the name the object will have in GridFS, "
"and :program:`mongofiles` assumes that this reflects the name the file "
"has on the local file system. If the local filename is different use the "
":option:`mongofiles --local` option."
msgstr ""

# c3901022de804c50a23041d9bc516d3b
# ee89aa095fb34842a2f4043cbb003682
#: ../source/reference/program/mongofiles.txt:158
#: ../source/reference/program/mongofiles.txt:171
msgid "Copy the specified file from GridFS storage to the local file system."
msgstr ""

# 428b12237e3c4bad9334430afc46505b
#: ../source/reference/program/mongofiles.txt:161
msgid ""
"Here, ``<filename>`` refers to the name the object will have in GridFS. "
":program:`mongofiles` writes the file to the local file system using the "
"file's ``filename`` in GridFS. To choose a different location for the "
"file on the local file system, use the :option:`--local` option."
msgstr ""

# e6c0e7fc503c4407963dfcd9daf05ba0
#: ../source/reference/program/mongofiles.txt:173
msgid ""
"Here ``<ObjectId>`` refers to the extended JSON ``_id`` of the object in "
"GridFS. :program:`mongofiles` writes the file to the local file system "
"using the file's ``filename`` in GridFS. To choose a different location "
"for the file on the local file system, use the :option:`--local` option."
msgstr ""

# 05f37f358506465fa6abc6c1f868e8cd
#: ../source/reference/program/mongofiles.txt:181
msgid "Delete the specified file from GridFS storage."
msgstr ""

# 014bfa02944842ff9c6748a9fcd8bad6
#: ../source/reference/program/mongofiles.txt:187
>>>>>>> 2478a500
msgid ""
"Delete the specified file from GridFS storage. Specify the file using its"
" ``_id``."
msgstr ""

<<<<<<< HEAD
#: ../source/reference/program/mongofiles.txt:195
msgid "Examples"
msgstr ""

#: ../source/reference/program/mongofiles.txt:197
=======
# 04b33e57e0b74771b8bfbd97f5d7acbc
#: ../source/reference/program/mongofiles.txt:191
msgid "Examples"
msgstr ""

# 79d32a2631564074b3b3a23b32dd74e2
#: ../source/reference/program/mongofiles.txt:193
>>>>>>> 2478a500
msgid ""
"To return a list of all files in a :term:`GridFS` collection in the "
"``records`` database, use the following invocation at the system shell:"
msgstr ""

<<<<<<< HEAD
#: ../source/reference/program/mongofiles.txt:204
msgid ""
"This :binary:`~bin.mongofiles` instance will connect to the "
":binary:`~bin.mongod` instance running on the ``27017`` localhost "
"interface to specify the same operation on a different port or hostname, "
"and issue a command that resembles one of the following:"
msgstr ""

#: ../source/reference/program/mongofiles.txt:215
=======
# f3683974d7a848e697453461fb300a74
#: ../source/reference/program/mongofiles.txt:200
msgid ""
"This :program:`mongofiles` instance will connect to the :program:`mongod`"
" instance running on the ``27017`` localhost interface to specify the "
"same operation on a different port or hostname, and issue a command that "
"resembles one of the following:"
msgstr ""

# 8d8676a4955f4b69a305a69eef771dc7
#: ../source/reference/program/mongofiles.txt:211
>>>>>>> 2478a500
msgid ""
"Modify any of the following commands as needed if you're connecting the "
":binary:`~bin.mongod` instances on different ports or hosts."
msgstr ""

<<<<<<< HEAD
#: ../source/reference/program/mongofiles.txt:218
=======
# c2b3a8b673884534bd71b2644e64cef9
#: ../source/reference/program/mongofiles.txt:214
>>>>>>> 2478a500
msgid ""
"To upload a file named ``32-corinth.lp`` to the GridFS collection in the "
"``records`` database, you can use the following command:"
msgstr ""

<<<<<<< HEAD
#: ../source/reference/program/mongofiles.txt:225
=======
# ac1a2d40ad0b4d289874669bf6f2c9f3
#: ../source/reference/program/mongofiles.txt:221
>>>>>>> 2478a500
msgid ""
"To delete the ``32-corinth.lp`` file from this GridFS collection in the "
"``records`` database, you can use the following command:"
msgstr ""

<<<<<<< HEAD
#: ../source/reference/program/mongofiles.txt:232
=======
# 3b15498c3bd644988c1daeb5425f0e16
#: ../source/reference/program/mongofiles.txt:228
>>>>>>> 2478a500
msgid ""
"To search for files in the GridFS collection in the ``records`` database "
"that have the string ``corinth`` in their names, you can use following "
"command:"
msgstr ""

<<<<<<< HEAD
#: ../source/reference/program/mongofiles.txt:240
=======
# 521927ed6c574b94b8c4ae410f3bfc8c
#: ../source/reference/program/mongofiles.txt:236
>>>>>>> 2478a500
msgid ""
"To list all files in the GridFS collection in the ``records`` database "
"that begin with the string ``32``, you can use the following command:"
msgstr ""

<<<<<<< HEAD
#: ../source/reference/program/mongofiles.txt:247
=======
# 0ed3a1f8feaf4b15a9fc845622b7666a
#: ../source/reference/program/mongofiles.txt:243
>>>>>>> 2478a500
msgid ""
"To fetch the file from the GridFS collection in the ``records`` database "
"named ``32-corinth.lp``, you can use the following command:"
msgstr ""

<<<<<<< HEAD
#: ../source/reference/program/mongofiles.txt:254
=======
# a92be75d1ecc4f839d5aef6a2dbe0f97
#: ../source/reference/program/mongofiles.txt:250
>>>>>>> 2478a500
msgid ""
"To fetch the file from the GridFS collection in the ``records`` database "
"with ``_id: ObjectId(\"56feac751f417d0357e7140f\")``, you can use the "
"following command:"
msgstr ""

<<<<<<< HEAD
#: ../source/reference/program/mongofiles.txt:262
=======
# 6deb50f45e324c4aa6f6ceae993b098e
#: ../source/reference/program/mongofiles.txt:258
>>>>>>> 2478a500
msgid "You must include quotation marks around the ``_id``."
msgstr ""

#~ msgid ""
#~ "Runs the :program:`mongofiles` in a "
#~ "quiet mode that attempts to limit "
#~ "the amount of output. This option "
#~ "suppresses:"
#~ msgstr ""

<<<<<<< HEAD
# b12ab530f6ab4fd8942678b272fb7389
#~ msgid ""
#~ "The :program:`mongofiles` utility makes it "
#~ "possible to manipulate files stored in"
#~ " your MongoDB instance in :term:`GridFS`"
#~ " objects from the command line. It"
#~ " is particularly useful as it "
#~ "provides an interface between objects "
#~ "stored in your file system and "
#~ "GridFS."
#~ msgstr ""

# a65dbe7cb37f488ba6e4af12bfc9cc73
#~ msgid "All :program:`mongofiles` commands have the following form:"
#~ msgstr ""

# fafbe7f4e10246fe87d2000c335b465a
#~ msgid "The components of the :program:`mongofiles` command are:"
#~ msgstr ""

# e771d49241df4ba4a7074fd8e7d756b8
#~ msgid ""
#~ ":ref:`Options <mongofiles-options>`. You may"
#~ " use one or more of these "
#~ "options to control the behavior of "
#~ ":program:`mongofiles`."
#~ msgstr ""

# dbdb30b2bade450b8e8d6b81a400816a
#~ msgid ""
#~ ":ref:`Commands <mongofiles-commands>`. Use one"
#~ " of these commands to determine the"
#~ " action of :program:`mongofiles`."
#~ msgstr ""

=======
>>>>>>> 2478a500
# 97b87cfd3c054a85aaf948640ccb0ee4
#~ msgid ""
#~ ":program:`mongofiles`, like :program:`mongodump`, "
#~ ":program:`mongoexport`, :program:`mongoimport`, and "
#~ ":program:`mongorestore`, can access data "
#~ "stored in a MongoDB data directory "
#~ "without requiring a running :program:`mongod`"
#~ " instance, if no other :program:`mongod`"
#~ " is running."
#~ msgstr ""

# 6f348520b75440b6a592d6cac458ebf8
#~ msgid ""
#~ "For :term:`replica sets <replica set>`, "
#~ ":program:`mongofiles` can only read from "
#~ "the set's ':term:`primary`."
#~ msgstr ""

<<<<<<< HEAD
# 75436ba4604845db9a8e7862509c6a7c
#~ msgid ""
#~ "Specifies a resolvable hostname for the"
#~ " :program:`mongod` that holds your GridFS"
#~ " system. By default :program:`mongofiles` "
#~ "attempts to connect to a MongoDB "
#~ "process running on the localhost port"
#~ " number ``27017``."
#~ msgstr ""

=======
>>>>>>> 2478a500
# 61e25a031e3442aca3972c8d2cf0cef3
#~ msgid ""
#~ "Enables IPv6 support and allows the "
#~ ":program:`mongofiles` to connect to the "
#~ "MongoDB instance using an IPv6 network."
#~ " All MongoDB programs and processes "
#~ "disable IPv6 support by default."
#~ msgstr ""

# ed626e27cd624d859a2ac1d0bc3d23ac
#~ msgid ""
#~ "Enables connection to a :program:`mongod` "
#~ "or :program:`mongos` that has SSL "
#~ "support enabled."
#~ msgstr ""

# e68db2d2314345c7b4177427e771101a
# f928b0234ef04f348daf782327a3808b
# f6cf9fbffa58493b91edf7a9725f4db9
# 0c5ff84c42e34416b442d86e94b34b7e
# 4a33e622a52949b7bc9933dbe2de4f47
# 43f4599222d44bd4abeb2118940dd673
# 9f2ee40816f14fe6bfa180ef311c7c0a
#~ msgid ""
#~ "The default distribution of MongoDB does"
#~ " not contain support for SSL. For "
#~ "more information on MongoDB and SSL, "
#~ "see :doc:`/tutorial/configure-ssl`."
#~ msgstr ""

# 0d8d316374b243ea9ccc90c8fe8cb91c
#~ msgid ""
#~ "Specifies the :file:`.pem` file that "
#~ "contains both the SSL certificate and"
#~ " key. Specify the file name of "
#~ "the :file:`.pem` file using relative or"
#~ " absolute paths."
#~ msgstr ""

# eb2acf32af1e40548eeee45dbdf09472
#~ msgid ""
#~ "This option is required when using "
#~ "the :option:`--ssl` option to connect to"
#~ " a :program:`mongod` or :program:`mongos` "
#~ "that has :setting:`~net.ssl.CAFile` enabled "
#~ "*without* :setting:`~net.ssl.weakCertificateValidation`."
#~ msgstr ""

<<<<<<< HEAD
# cc467e0c496a4f6a98a1d6c0a3fa1372
#~ msgid ""
#~ "Directs the :program:`mongofiles` to use "
#~ "the FIPS mode of the installed "
#~ "OpenSSL library. Your system must have"
#~ " a FIPS compliant OpenSSL library to"
#~ " use the :option:`--sslFIPSMode` option."
#~ msgstr ""

=======
>>>>>>> 2478a500
# 77921975e76842b78e96593f7eb76511
#~ msgid ""
#~ "Specifies the database that holds the"
#~ " user's credentials. If you do not"
#~ " specify an authentication database, the"
#~ " :program:`mongofiles` assumes that the "
#~ "database specified as the argument to"
#~ " the :option:`--db` option holds the "
#~ "user's credentials."
#~ msgstr ""

# 7f0afd87a559496eaa7950ad89bebf96
#~ msgid "*Default*: MONGODB-CR"
#~ msgstr ""

<<<<<<< HEAD
# e0dff7391b2b469bbb349880fd50d1da
#~ msgid ""
#~ "Added support for the ``PLAIN`` and "
#~ "``MONGODB-X509`` authentication mechanisms."
#~ msgstr ""

# 5573b08cd1084a70bd8d7a6c549cf7c3
#~ msgid ""
#~ "Specifies the authentication mechanism the "
#~ ":program:`mongofiles` instance uses to "
#~ "authenticate to the :program:`mongod` or "
#~ ":program:`mongos`."
#~ msgstr ""

=======
>>>>>>> 2478a500
# 96fef28313c6432399b3e97de7feb358
#~ msgid "MONGODB-CR"
#~ msgstr ""

<<<<<<< HEAD
# bd0e0b16d23d4613943005a66c576e5b
#~ msgid "MongoDB challenge/response authentication."
#~ msgstr ""

=======
>>>>>>> 2478a500
# a42c44cb4cf641b9847b98440eef26be
#~ msgid "MONGODB-X509"
#~ msgstr ""

# 37db1ad9f1984b8eaccdeb1b0f67c855
#~ msgid "MongoDB SSL certificate authentication."
#~ msgstr ""

# b74a10e2c517495fb59e5a5dfa63fcd0
#~ msgid "PLAIN"
#~ msgstr ""

# 30420ac1f72f47b4941aa9543f057e10
#~ msgid ""
#~ "External authentication using LDAP. You "
#~ "can also use ``PLAIN`` for "
#~ "authenticating in-database users. ``PLAIN``"
#~ " transmits passwords in plain text. "
#~ "This mechanism is available only in "
#~ "`MongoDB Enterprise <http://www.mongodb.com/products"
#~ "/mongodb-enterprise>`_."
#~ msgstr ""

# 769cfe951856482ea6172488fd67a3f1
#~ msgid "GSSAPI"
#~ msgstr ""

# 513a8aeb0f95419da0dcc6b5f39a559a
#~ msgid ""
#~ "External authentication using Kerberos. This"
#~ " mechanism is available only in "
#~ "`MongoDB Enterprise <http://www.mongodb.com/products"
#~ "/mongodb-enterprise>`_."
#~ msgstr ""

# a6ba2ae6539a4b76af9e67c71c8e1eda
#~ msgid ""
#~ "Specifies the directory of the MongoDB"
#~ " data files. The :option:`--dbpath` option"
#~ " lets the :program:`mongofiles` attach "
#~ "directly to the local data files "
#~ "without going through a running "
#~ ":program:`mongod`. When run with "
#~ ":option:`--dbpath`, the :program:`mongofiles` locks"
#~ " access to the data files. No "
#~ ":program:`mongod` can access the files "
#~ "while the :program:`mongofiles` process runs."
#~ msgstr ""

# 7221b0dd9a624b2a85101d91881ec5e0
#~ msgid ""
#~ "When used in conjunction with the "
#~ "corresponding option in :program:`mongod`, "
#~ "allows the :program:`mongofiles` to access "
#~ "data from MongoDB instances that use "
#~ "an on-disk format where every "
#~ "database has a distinct directory. This"
#~ " option is only relevant when "
#~ "specifying the :option:`--dbpath` option."
#~ msgstr ""

# 9581426dcc174a6c9d9b3672f0e002bb
#~ msgid ""
#~ "Enables the durability :term:`journal` to "
#~ "ensure data files remain valid and "
#~ "recoverable. This option applies only "
#~ "when you specify the :option:`--dbpath` "
#~ "option. The :program:`mongofiles` enables "
#~ "journaling by default on 64-bit builds"
#~ " of versions after 2.0."
#~ msgstr ""

<<<<<<< HEAD
# 2d784c509e31483c9e1d3dab296f3277
#~ msgid ""
#~ "In the :command:`mongofiles put` and "
#~ ":command:`mongofiles get` commands, the "
#~ "required ``<filename>`` modifier refers to "
#~ "the name the object will have in"
#~ " GridFS. :program:`mongofiles` assumes that "
#~ "this reflects the file's name on "
#~ "the local file system. This setting "
#~ "overrides this default."
#~ msgstr ""

# 5a6914d08a714183b1f844654f4d6bac
#~ msgid ""
#~ "Provides the ability to specify a "
#~ ":term:`MIME` type to describe the file"
#~ " inserted into GridFS storage. "
#~ ":program:`mongofiles` omits this option in "
#~ "the default operation."
#~ msgstr ""

# 07dfe30a86304d00ad24b65d3847b8fc
# 608cfb2161cb411bb355f079c6f28cb7
#~ msgid ""
#~ "Here, ``<filename>`` refers to the name"
#~ " the object will have in GridFS, "
#~ "and :program:`mongofiles` assumes that this"
#~ " reflects the name the file has "
#~ "on the local file system. If the"
#~ " local filename is different use the"
#~ " :option:`mongofiles --local` option."
#~ msgstr ""

# df3ab58ccda14a448da3fb7e9de9cdcb
#~ msgid ""
#~ "This :program:`mongofiles` instance will "
#~ "connect to the :program:`mongod` instance "
#~ "running on the ``27017`` localhost "
#~ "interface to specify the same operation"
#~ " on a different port or hostname, "
#~ "and issue a command that resembles "
#~ "one of the following:"
#~ msgstr ""

# 189bff9e629d4943a8dac2df965277fc
#~ msgid ""
#~ "Modify any of the following commands "
#~ "as needed if you're connecting the "
#~ ":program:`mongod` instances on different ports"
#~ " or hosts."
#~ msgstr ""

=======
>>>>>>> 2478a500
#~ msgid ""
#~ "Runs the :program:`mongofiles` in a "
#~ "quiet mode that attempts to limit "
#~ "the amount of output."
#~ msgstr ""

#~ msgid ""
#~ "If the :program:`mongo` shell or any "
#~ "other tool that connects to "
#~ ":program:`mongos` or :program:`mongod` is run"
#~ " without :option:`--sslCAFile <mongod "
#~ "--sslCAFile>`, it will not attempt to"
#~ " validate server certificates. This results"
#~ " in vulnerability to expired "
#~ ":program:`mongod` and :program:`mongos` certificates"
#~ " as well as to foreign processes "
#~ "posing as valid :program:`mongod` or "
#~ ":program:`mongos` instances. Ensure that you"
#~ " *always* specify the CA file against"
#~ " which server certificates should be "
#~ "validated in cases where intrusion is"
#~ " a possibility."
#~ msgstr ""
<|MERGE_RESOLUTION|>--- conflicted
+++ resolved
@@ -8,11 +8,7 @@
 msgstr ""
 "Project-Id-Version: MongoDB Manual\n"
 "Report-Msgid-Bugs-To: \n"
-<<<<<<< HEAD
-"POT-Creation-Date: 2019-03-19 11:02-0400\n"
-=======
 "POT-Creation-Date: 2016-12-08 12:02-0500\n"
->>>>>>> 2478a500
 "PO-Revision-Date: 2014-04-08 19:09+0000\n"
 "Last-Translator: tychoish <tychoish@gmail.com>\n"
 "Language: es\n"
@@ -24,46 +20,11 @@
 "Content-Transfer-Encoding: 8bit\n"
 "Generated-By: Babel 2.6.0\n"
 
-<<<<<<< HEAD
-=======
 # 2023087f6685457d91a7839349e00ae2
->>>>>>> 2478a500
 #: ../source/reference/program/mongofiles.txt:3
 msgid "``mongofiles``"
 msgstr ""
 
-<<<<<<< HEAD
-#: ../source/includes/admonition-mac-osx-sierra-restriction.rst:1
-msgid "Mac OSX Sierra and Go 1.6 Incompatibility"
-msgstr ""
-
-#: ../source/includes/admonition-mac-osx-sierra-restriction.rst:3
-msgid ""
-"Users running on Mac OSX Sierra require the 3.2.10 or newer version of  "
-"|tool-binary|."
-msgstr ""
-
-#: ../source/reference/program/mongofiles.txt:22
-msgid "Synopsis"
-msgstr ""
-
-#: ../source/reference/program/mongofiles.txt:24
-msgid ""
-"The :binary:`~bin.mongofiles` utility makes it possible to manipulate "
-"files stored in your MongoDB instance in :term:`GridFS` objects from the "
-"command line. It is particularly useful as it provides an interface "
-"between objects stored in your file system and GridFS."
-msgstr ""
-
-#: ../source/reference/program/mongofiles.txt:29
-msgid "All :binary:`~bin.mongofiles` commands have the following form:"
-msgstr ""
-
-#: ../source/reference/program/mongofiles.txt:35
-msgid "The components of the :binary:`~bin.mongofiles` command are:"
-msgstr ""
-
-=======
 # 801ec3be69974e51a978c235f0154703
 #: ../source/reference/program/mongofiles.txt
 msgid "On this page"
@@ -106,85 +67,26 @@
 msgstr ""
 
 # 473c8fd9aa4f4534a6c84253ed376f43
->>>>>>> 2478a500
 #: ../source/reference/program/mongofiles.txt:37
 msgid ""
 ":ref:`Options <mongofiles-options>`. You may use one or more of these "
-"options to control the behavior of :binary:`~bin.mongofiles`."
-msgstr ""
-
-<<<<<<< HEAD
-=======
+"options to control the behavior of :program:`mongofiles`."
+msgstr ""
+
 # 509feb89c8ff4319a527a28b67603063
->>>>>>> 2478a500
 #: ../source/reference/program/mongofiles.txt:40
 msgid ""
 ":ref:`Commands <mongofiles-commands>`. Use one of these commands to "
-"determine the action of :binary:`~bin.mongofiles`."
-msgstr ""
-
-<<<<<<< HEAD
-=======
+"determine the action of :program:`mongofiles`."
+msgstr ""
+
 # 22bee9eceaf045afa6dd60a8da6eb6b7
->>>>>>> 2478a500
 #: ../source/reference/program/mongofiles.txt:43
 msgid ""
 "A filename which is either: the name of a file on your local's file "
 "system, or a GridFS object."
 msgstr ""
 
-<<<<<<< HEAD
-#: ../source/includes/extracts/require-cmd-line-mongofiles.rst:1
-msgid ""
-"Run :binary:`~bin.mongofiles` from the system command line, not the "
-":binary:`~bin.mongo` shell."
-msgstr ""
-
-#: ../source/reference/program/mongofiles.txt:48
-msgid ""
-"For :term:`replica sets <replica set>`, :binary:`~bin.mongofiles` can "
-"only read from the set's :term:`primary`."
-msgstr ""
-
-#: ../source/reference/program/mongofiles.txt:53
-msgid "Required Access"
-msgstr ""
-
-#: ../source/reference/program/mongofiles.txt:55
-msgid ""
-"In order to connect to a :binary:`~bin.mongod` that enforces "
-"authorization with the :option:`--auth <mongod --auth>` option, you must "
-"use the :option:`--username <mongofiles --username>` and "
-":option:`--password <mongofiles --password>` options. The connecting user"
-" must possess, at a minimum:"
-msgstr ""
-
-#: ../source/reference/program/mongofiles.txt:61
-msgid ""
-"the :authrole:`read` role for the accessed database when using the "
-"``list``, ``search`` or ``get`` commands,"
-msgstr ""
-
-#: ../source/reference/program/mongofiles.txt:64
-msgid ""
-"the :authrole:`readWrite` role for the accessed database when using the "
-"``put`` or ``delete`` commands."
-msgstr ""
-
-#: ../source/reference/program/mongofiles.txt:70
-msgid "Options"
-msgstr ""
-
-#: ../source/includes/extracts/fact-3.0-tools-drop-dbpath-support-mongofiles.rst:5
-msgid ""
-":binary:`~bin.mongofiles` removed the ``--dbpath`` as well as related "
-"``--directoryperdb`` and ``--journal`` options. To use "
-":binary:`~bin.mongofiles`, you must run :binary:`~bin.mongofiles` against"
-" a running :binary:`~bin.mongod` or :binary:`~bin.mongos` instance as "
-"appropriate."
-msgstr ""
-
-=======
 # faa1540d4cb84258947488d7c20dbf9e
 #: ../source/reference/program/mongofiles.txt:46
 msgid ""
@@ -235,15 +137,11 @@
 msgstr ""
 
 # e88d0f15f884421f897ef483a33bbea2
->>>>>>> 2478a500
 #: ../source/includes/option/option-mongofiles-help.rst:3
 msgid "Returns information on the options and use of :program:`mongofiles`."
 msgstr ""
 
-<<<<<<< HEAD
-=======
 # 2916059b8eb648038363ffe6f4afccfd
->>>>>>> 2478a500
 #: ../source/includes/option/option-mongofiles-verbose.rst:3
 msgid ""
 "Increases the amount of internal reporting returned on standard output or"
@@ -251,22 +149,11 @@
 "the option multiple times, (e.g. ``-vvvvv``.)"
 msgstr ""
 
-<<<<<<< HEAD
-=======
 # 581bb941a86b47008e3758edbfa2ba7f
->>>>>>> 2478a500
 #: ../source/includes/option/option-mongofiles-quiet.rst:3
 msgid ""
 "Runs :program:`mongofiles` in a quiet mode that attempts to limit the "
 "amount of output."
-<<<<<<< HEAD
-msgstr ""
-
-#: ../source/includes/option/option-mongofiles-quiet.rst:6
-msgid "This option suppresses:"
-msgstr ""
-
-=======
 msgstr ""
 
 # bb9c9d18731943c498724e2ae2d89f17
@@ -275,109 +162,30 @@
 msgstr ""
 
 # 42824478db134d4bb2db6e3ae382a77b
->>>>>>> 2478a500
 #: ../source/includes/option/option-mongofiles-quiet.rst:8
 msgid "output from :term:`database commands <database command>`"
 msgstr ""
 
-<<<<<<< HEAD
-=======
 # ebd20f01d3ca4be2af1eccce225b4934
->>>>>>> 2478a500
 #: ../source/includes/option/option-mongofiles-quiet.rst:10
 msgid "replication activity"
 msgstr ""
 
-<<<<<<< HEAD
-=======
 # f841b8c801174191bcc7cd4fa4b38266
->>>>>>> 2478a500
 #: ../source/includes/option/option-mongofiles-quiet.rst:12
 msgid "connection accepted events"
 msgstr ""
 
-<<<<<<< HEAD
-=======
 # 802ce35b9e7246598870b408ee3410f2
->>>>>>> 2478a500
 #: ../source/includes/option/option-mongofiles-quiet.rst:14
 msgid "connection closed events"
 msgstr ""
 
-<<<<<<< HEAD
-=======
 # fdb13f3073df4e8f8bdb458bda138b3c
->>>>>>> 2478a500
 #: ../source/includes/option/option-mongofiles-version.rst:3
 msgid "Returns the :program:`mongofiles` release number."
 msgstr ""
 
-<<<<<<< HEAD
-#: ../source/includes/option/option-mongofiles-uri.rst:5
-msgid ""
-"Specify a resolvable :doc:`URI </reference/connection-string/>` "
-"connection string for the :binary:`~bin.mongod` to which to connect."
-msgstr ""
-
-#: ../source/includes/option/option-mongofiles-uri.rst:9
-msgid ""
-"The following is the standard :doc:`URI </reference/connection-string/>` "
-"connection scheme:"
-msgstr ""
-
-#: ../source/includes/option/option-mongofiles-uri.rst:16
-msgid ""
-"For detailed explanations of the components of this string, refer to the "
-":doc:`Connection String URI Format </reference/connection-string/>` "
-"documentation."
-msgstr ""
-
-#: ../source/includes/option/option-mongofiles-uri.rst:23
-msgid ""
-"The following :binary:`~bin.mongofiles` options are incompatible with the"
-" ``--uri`` option. Instead, specify these options as part of your "
-"``--uri`` connection string when applicable:"
-msgstr ""
-
-#: ../source/includes/option/option-mongofiles-uri.rst:27
-msgid "``--host``"
-msgstr ""
-
-#: ../source/includes/option/option-mongofiles-uri.rst:28
-msgid "``--port``"
-msgstr ""
-
-#: ../source/includes/option/option-mongofiles-uri.rst:29
-msgid "``--db``"
-msgstr ""
-
-#: ../source/includes/option/option-mongofiles-uri.rst:30
-msgid "``--username``"
-msgstr ""
-
-#: ../source/includes/option/option-mongofiles-uri.rst:31
-msgid ""
-"``--password`` (when specifying the password as part of the :doc:`URI "
-"</reference/connection-string/>` connection string)"
-msgstr ""
-
-#: ../source/includes/option/option-mongofiles-uri.rst:33
-msgid "``--authenticationDatabase``"
-msgstr ""
-
-#: ../source/includes/option/option-mongofiles-uri.rst:34
-msgid "``--authenticationMechanism``"
-msgstr ""
-
-#: ../source/includes/option/option-mongofiles-host.rst:3
-msgid ""
-"Specifies a resolvable hostname for the :binary:`~bin.mongod` that holds "
-"your GridFS system. By default :binary:`~bin.mongofiles` attempts to "
-"connect to a MongoDB process running on the localhost port number "
-"``27017``."
-msgstr ""
-
-=======
 # 8888c9b0eb1649d78f42ada76c8553e1
 #: ../source/includes/option/option-mongofiles-host.rst:3
 msgid ""
@@ -387,43 +195,30 @@
 msgstr ""
 
 # f37d0d4581ae400ba7dfd073360f8a34
->>>>>>> 2478a500
 #: ../source/includes/option/option-mongofiles-host.rst:7
 msgid ""
 "Optionally, specify a port number to connect a MongoDB instance running "
 "on a port other than 27017."
 msgstr ""
 
-<<<<<<< HEAD
-=======
 # b5522e62715d43b9b10a29035e6df68c
->>>>>>> 2478a500
 #: ../source/includes/option/option-mongofiles-port.rst:3
 msgid "*Default*: 27017"
 msgstr ""
 
-<<<<<<< HEAD
-=======
 # b6467c83f46544b3890910eaae321336
->>>>>>> 2478a500
 #: ../source/includes/option/option-mongofiles-port.rst:5
 msgid ""
 "Specifies the TCP port on which the MongoDB instance listens for client "
 "connections."
 msgstr ""
 
-<<<<<<< HEAD
-=======
 # 745bfff2015f42b49f93371972d66570
->>>>>>> 2478a500
 #: ../source/includes/option/option-mongofiles-ipv6.rst:3
 msgid "*Removed in version 3.0.*"
 msgstr ""
 
-<<<<<<< HEAD
-=======
 # d5d4c35b84504a27bfdf053f7e7ba159
->>>>>>> 2478a500
 #: ../source/includes/option/option-mongofiles-ipv6.rst:5
 msgid ""
 "Enables IPv6 support and allows :program:`mongofiles` to connect to the "
@@ -432,20 +227,6 @@
 "always enabled."
 msgstr ""
 
-<<<<<<< HEAD
-#: ../source/includes/option/option-mongofiles-ssl.rst:5
-msgid ""
-"Enables connection to a :binary:`~bin.mongod` or :binary:`~bin.mongos` "
-"that has TLS/SSL support enabled."
-msgstr ""
-
-#: ../source/includes/extracts/ssl-facts-see-more.rst:1
-msgid ""
-"For more information about TLS/SSL and MongoDB, see :doc:`/tutorial"
-"/configure-ssl` and :doc:`/tutorial/configure-ssl-clients` ."
-msgstr ""
-
-=======
 # debd1aaeecd84f5b94cc0725b930f9d6
 #: ../source/includes/option/option-mongofiles-ssl.rst:5
 msgid ""
@@ -468,45 +249,11 @@
 msgstr ""
 
 # 506a3afd1e46409b8663ac9f40b400f7
->>>>>>> 2478a500
 #: ../source/includes/option/option-mongofiles-sslCAFile.rst:5
 msgid ""
 "Specifies the :file:`.pem` file that contains the root certificate chain "
 "from the Certificate Authority. Specify the file name of the :file:`.pem`"
 " file using relative or absolute paths."
-<<<<<<< HEAD
-msgstr ""
-
-#: ../source/includes/extracts/ssl-facts-ca-file.rst:2
-msgid ""
-"Starting in version 3.4, if ``--sslCAFile`` or ``ssl.CAFile`` is not "
-"specified and you are not using x.509 authentication, the system-wide CA "
-"certificate store will be used when connecting to an TLS/SSL-enabled "
-"server."
-msgstr ""
-
-#: ../source/includes/extracts/ssl-facts-x509-ca-file.rst:2
-msgid ""
-"If using x.509 authentication, ``--sslCAFile`` or ``ssl.CAFile`` must be "
-"specified unless using :option:`--sslCertificateSelector <mongod "
-"--sslCertificateSelector>`."
-msgstr ""
-
-#: ../source/includes/option/option-mongofiles-sslCAFile.rst:13
-msgid ""
-"**Version 3.2 and earlier:** For TLS/SSL connections (``--ssl``) to "
-":binary:`~bin.mongod` and :binary:`~bin.mongos`, if the "
-":program:`mongofiles` runs without the :option:`--sslCAFile`, "
-":program:`mongofiles` will not attempt to validate the server "
-"certificates. This creates a vulnerability to expired "
-":binary:`~bin.mongod` and :binary:`~bin.mongos` certificates as well as "
-"to foreign processes posing as valid :binary:`~bin.mongod` or "
-":binary:`~bin.mongos` instances. Ensure that you *always* specify the CA "
-"file to validate the server certificates in cases where intrusion is a "
-"possibility."
-msgstr ""
-
-=======
 msgstr ""
 
 # 84cd74bb0411474fa6f267d500dc1493
@@ -523,7 +270,6 @@
 msgstr ""
 
 # af1d164ba95a4a44b9335c5dd33b0c08
->>>>>>> 2478a500
 #: ../source/includes/option/option-mongofiles-sslPEMKeyFile.rst:5
 msgid ""
 "Specifies the :file:`.pem` file that contains both the TLS/SSL "
@@ -531,26 +277,16 @@
 " relative or absolute paths."
 msgstr ""
 
-<<<<<<< HEAD
-#: ../source/includes/option/option-mongofiles-sslPEMKeyFile.rst:9
-msgid ""
-"This option is required when using the :option:`--ssl` option to connect "
-"to a :binary:`~bin.mongod` or :binary:`~bin.mongos` that has "
-=======
 # 3a71f55a15124d8987f7244ba316ea2e
 #: ../source/includes/option/option-mongofiles-sslPEMKeyFile.rst:9
 msgid ""
 "This option is required when using the :option:`--ssl` option to connect "
 "to a :program:`mongod` or :program:`mongos` that has "
->>>>>>> 2478a500
 ":setting:`~net.ssl.CAFile` enabled *without* "
 ":setting:`~net.ssl.allowConnectionsWithoutCertificates`."
 msgstr ""
 
-<<<<<<< HEAD
-=======
 # 9a3f5f5e91fe4948bb66db8a559e6c57
->>>>>>> 2478a500
 #: ../source/includes/option/option-mongofiles-sslPEMKeyPassword.rst:5
 msgid ""
 "Specifies the password to de-crypt the certificate-key file (i.e. "
@@ -560,10 +296,7 @@
 "reporting output."
 msgstr ""
 
-<<<<<<< HEAD
-=======
 # 50f5fbace36d485c92f030ee85c1ef0e
->>>>>>> 2478a500
 #: ../source/includes/option/option-mongofiles-sslPEMKeyPassword.rst:10
 msgid ""
 "If the private key in the PEM file is encrypted and you do not specify "
@@ -571,10 +304,7 @@
 "prompt for a passphrase. See :ref:`ssl-certificate-password`."
 msgstr ""
 
-<<<<<<< HEAD
-=======
 # c7a88764e9bd4a52a52fc845e4c809a5
->>>>>>> 2478a500
 #: ../source/includes/option/option-mongofiles-sslCRLFile.rst:5
 msgid ""
 "Specifies the :file:`.pem` file that contains the Certificate Revocation "
@@ -582,10 +312,7 @@
 "absolute paths."
 msgstr ""
 
-<<<<<<< HEAD
-=======
 # 84b81b1be4504723a19fb4f0acf1ae8a
->>>>>>> 2478a500
 #: ../source/includes/option/option-mongofiles-sslAllowInvalidCertificates.rst:5
 msgid ""
 "Bypasses the validation checks for server certificates and allows the use"
@@ -594,58 +321,6 @@
 "warning the use of the invalid certificate."
 msgstr ""
 
-<<<<<<< HEAD
-#: ../source/includes/extracts/ssl-facts-x509-invalid-certificate.rst:2
-msgid ""
-"Starting in MongoDB 4.0, if you specify ``--sslAllowInvalidCertificates``"
-" or ``ssl.allowInvalidCertificates: true`` when using x.509 "
-"authentication, an invalid certificate is only sufficient to establish a "
-"TLS/SSL connection but is *insufficient* for authentication."
-msgstr ""
-
-#: ../source/includes/extracts/ssl-facts-invalid-cert-warning-clients.rst:4
-msgid ""
-"Although available, avoid using the ``--sslAllowInvalidCertificates`` "
-"option if possible. If the use of ``--sslAllowInvalidCertificates`` is "
-"necessary, only use the option on systems where intrusion is not "
-"possible."
-msgstr ""
-
-#: ../source/includes/extracts/ssl-facts-invalid-cert-warning-clients.rst:9
-msgid ""
-"If the :binary:`~bin.mongo` shell (and other :ref:`mongodb-tools-support-"
-"ssl`) runs with the ``--sslAllowInvalidCertificates`` option, the "
-":binary:`~bin.mongo` shell (and other :ref:`mongodb-tools-support-ssl`) "
-"will not attempt to validate the server certificates. This creates a "
-"vulnerability to expired :binary:`~bin.mongod` and :binary:`~bin.mongos` "
-"certificates as well as to foreign processes posing as valid "
-":binary:`~bin.mongod` or :binary:`~bin.mongos` instances. If you only "
-"need to disable the validation of the hostname in the TLS/SSL "
-"certificates, see ``--sslAllowInvalidHostnames``."
-msgstr ""
-
-#: ../source/includes/option/option-mongofiles-sslAllowInvalidHostnames.rst:5
-msgid ""
-"Disables the validation of the hostnames in TLS/SSL certificates. Allows "
-":program:`mongofiles` to connect to MongoDB instances even if the "
-"hostname in their certificates do not match the specified hostname."
-msgstr ""
-
-#: ../source/includes/option/option-mongofiles-sslFIPSMode.rst:5
-msgid ""
-"Directs the :program:`mongofiles` to use the FIPS mode of the TLS/SSL "
-"library. Your system must have a FIPS compliant library to use the "
-":option:`--sslFIPSMode` option."
-msgstr ""
-
-#: ../source/includes/note-fips-is-enterprise-only.rst:1
-msgid ""
-"FIPS-compatible TLS/SSL is available only in `MongoDB Enterprise "
-"<http://www.mongodb.com/products/mongodb-enterprise?jmp=docs>`_. See "
-":doc:`/tutorial/configure-fips` for more information."
-msgstr ""
-
-=======
 # 9f369ba58d0c458fb8c37217e79fe62b
 #: ../source/includes/option/option-mongofiles-sslAllowInvalidHostnames.rst:5
 msgid ""
@@ -671,7 +346,6 @@
 msgstr ""
 
 # f946d5c69c6840d6a5d4ed580fdb5bcb
->>>>>>> 2478a500
 #: ../source/includes/option/option-mongofiles-username.rst:3
 msgid ""
 "Specifies a username with which to authenticate to a MongoDB database "
@@ -679,10 +353,7 @@
 "``--authenticationDatabase`` options."
 msgstr ""
 
-<<<<<<< HEAD
-=======
 # 89fda76b885c4c2db824d44e94f66f44
->>>>>>> 2478a500
 #: ../source/includes/option/option-mongofiles-password.rst:3
 msgid ""
 "Specifies a password with which to authenticate to a MongoDB database "
@@ -690,17 +361,14 @@
 "``--authenticationDatabase`` options."
 msgstr ""
 
-<<<<<<< HEAD
-=======
 # 7a3a067909de4e4ea90a623be571565b
->>>>>>> 2478a500
 #: ../source/includes/option/option-mongofiles-password.rst:9
 msgid ""
 "If you do not specify an argument for :option:`--password`, "
 ":program:`mongofiles` returns an error."
-<<<<<<< HEAD
-msgstr ""
-
+msgstr ""
+
+# 2df863dd5a9b4bb283a220c993e437e7
 #: ../source/includes/option/option-mongofiles-password.rst:14
 msgid ""
 "If you wish :program:`mongofiles` to prompt the user for the password, "
@@ -709,139 +377,25 @@
 "``--password \"\"`` ."
 msgstr ""
 
+# 6d52d2c57e064d0d925ad2ef3ad45e2b
 #: ../source/includes/option/option-mongofiles-authenticationDatabase.rst:3
 msgid ""
 "Specifies the database in which the user is created. See :ref:`user-"
 "authentication-database`."
 msgstr ""
 
-=======
-msgstr ""
-
-# 2df863dd5a9b4bb283a220c993e437e7
-#: ../source/includes/option/option-mongofiles-password.rst:14
-msgid ""
-"If you wish :program:`mongofiles` to prompt the user for the password, "
-"pass the :option:`--username` option without :option:`--password` or "
-"specify an empty string as the :option:`--password` value, as in "
-"``--password \"\"`` ."
-msgstr ""
-
-# 6d52d2c57e064d0d925ad2ef3ad45e2b
-#: ../source/includes/option/option-mongofiles-authenticationDatabase.rst:3
-msgid ""
-"Specifies the database in which the user is created. See :ref:`user-"
-"authentication-database`."
-msgstr ""
-
 # d3cec3227e9448d39199f63d6ac639e3
->>>>>>> 2478a500
 #: ../source/includes/option/option-mongofiles-authenticationMechanism.rst:3
 msgid "*Default*: SCRAM-SHA-1"
 msgstr ""
 
-<<<<<<< HEAD
-=======
 # 5fa6945c0ab64db9965e7d78c5c6813b
->>>>>>> 2478a500
 #: ../source/includes/option/option-mongofiles-authenticationMechanism.rst:5
 msgid ""
-"Specifies the authentication mechanism the :program:`mongofiles` instance"
-" uses to authenticate to the :binary:`~bin.mongod` or "
-":binary:`~bin.mongos`."
-msgstr ""
-
-<<<<<<< HEAD
-#: ../source/includes/option/option-mongofiles-authenticationMechanism.rst:10
-msgid ""
-"MongoDB removes support for the deprecated MongoDB Challenge-Response "
-"(``MONGODB-CR``) authentication mechanism."
-msgstr ""
-
-#: ../source/includes/option/option-mongofiles-authenticationMechanism.rst:13
-msgid ""
-"MongoDB adds support for SCRAM mechanism using the SHA-256 hash function "
-"(``SCRAM-SHA-256``)."
-msgstr ""
-
-#: ../source/includes/list-table-auth-mechanisms.rst:5
-msgid "Value"
-msgstr ""
-
-#: ../source/includes/list-table-auth-mechanisms.rst:7
-msgid "Description"
-msgstr ""
-
-#: ../source/includes/list-table-auth-mechanisms.rst:9
-msgid ":ref:`SCRAM-SHA-1 <authentication-scram-sha-1>`"
-msgstr ""
-
-#: ../source/includes/list-table-auth-mechanisms.rst:11
-msgid ""
-"`RFC 5802 <https://tools.ietf.org/html/rfc5802>`_ standard Salted "
-"Challenge Response Authentication Mechanism using the SHA-1 hash "
-"function."
-msgstr ""
-
-#: ../source/includes/list-table-auth-mechanisms.rst:15
-msgid ":ref:`SCRAM-SHA-256 <authentication-scram-sha-256>`"
-msgstr ""
-
-#: ../source/includes/list-table-auth-mechanisms.rst:17
-msgid ""
-"`RFC 7677 <https://tools.ietf.org/html/rfc7677>`_ standard Salted "
-"Challenge Response Authentication Mechanism using the SHA-256 hash "
-"function."
-msgstr ""
-
-#: ../source/includes/list-table-auth-mechanisms.rst:21
-msgid "Requires featureCompatibilityVersion set to ``4.0``."
-msgstr ""
-
-#: ../source/includes/list-table-auth-mechanisms.rst:25
-msgid ":ref:`MONGODB-X509 <security-auth-x509>`"
-msgstr ""
-
-#: ../source/includes/list-table-auth-mechanisms.rst:27
-msgid "MongoDB TLS/SSL certificate authentication."
-msgstr ""
-
-#: ../source/includes/list-table-auth-mechanisms.rst:29
-msgid ":ref:`GSSAPI <security-auth-kerberos>` (Kerberos)"
-msgstr ""
-
-#: ../source/includes/list-table-auth-mechanisms.rst:31
-msgid ""
-"External authentication using Kerberos. This mechanism is available only "
-"in `MongoDB Enterprise <http://www.mongodb.com/products/mongodb-"
-"enterprise?jmp=docs>`_."
-msgstr ""
-
-#: ../source/includes/list-table-auth-mechanisms.rst:35
-msgid ":ref:`PLAIN <security-auth-ldap>` (LDAP SASL)"
-msgstr ""
-
-#: ../source/includes/list-table-auth-mechanisms.rst:37
-msgid ""
-"External authentication using LDAP. You can also use ``PLAIN`` for "
-"authenticating in-database users. ``PLAIN`` transmits passwords in plain "
-"text. This mechanism is available only in `MongoDB Enterprise "
-"<http://www.mongodb.com/products/mongodb-enterprise?jmp=docs>`_."
-msgstr ""
-
-#: ../source/includes/option/option-mongofiles-gssapiServiceName.rst:5
-msgid ""
-"Specify the name of the service using :doc:`GSSAPI/Kerberos "
-"</core/kerberos>`. Only required if the service does not use the default "
-"name of ``mongodb``."
-msgstr ""
-
-#: ../source/includes/option/option-mongofiles-gssapiHostName.rst:9
-#: ../source/includes/option/option-mongofiles-gssapiServiceName.rst:9
-msgid "This option is available only in MongoDB Enterprise."
-msgstr ""
-
-=======
+"Added support for the ``PLAIN`` and ``MONGODB-X509`` authentication "
+"mechanisms."
+msgstr ""
+
 # 55dad872c30940ccbb5e9791583e20b1
 #: ../source/includes/option/option-mongofiles-authenticationMechanism.rst:9
 msgid ""
@@ -941,7 +495,6 @@
 msgstr ""
 
 # 0cc11822e6774265bdfb48ef16e1287b
->>>>>>> 2478a500
 #: ../source/includes/option/option-mongofiles-gssapiHostName.rst:5
 msgid ""
 "Specify the hostname of a service using :doc:`GSSAPI/Kerberos "
@@ -949,60 +502,35 @@
 "match the hostname resolved by DNS."
 msgstr ""
 
-<<<<<<< HEAD
-=======
 # b397b981432e45aaa3d8c4833bd06f15
->>>>>>> 2478a500
 #: ../source/includes/option/option-mongofiles-db.rst:3
 msgid ""
 "Specifies the name of the database on which to run the "
 ":program:`mongofiles`."
 msgstr ""
 
-<<<<<<< HEAD
-=======
 # d1d6103628784079b05189d3b7b72146
->>>>>>> 2478a500
 #: ../source/includes/option/option-mongofiles-collection.rst:3
 msgid ""
 "This option has no use in this context and a future release may remove "
 "it. See :issue:`SERVER-4931` for more information."
 msgstr ""
 
-<<<<<<< HEAD
-=======
 # 014414ee610e48c1a3c3bcc4e1637d32
->>>>>>> 2478a500
 #: ../source/includes/option/option-mongofiles-local.rst:3
 msgid "Specifies the local filesystem name of a file for get and put operations."
 msgstr ""
 
-<<<<<<< HEAD
-=======
 # 06e905e06d7947c6ac107897969666a1
->>>>>>> 2478a500
 #: ../source/includes/option/option-mongofiles-local.rst:6
 msgid ""
 "In the :command:`mongofiles put` and :command:`mongofiles get` commands, "
 "the required ``<filename>`` modifier refers to the name the object will "
-<<<<<<< HEAD
-"have in GridFS. :binary:`~bin.mongofiles` assumes that this reflects the "
-=======
 "have in GridFS. :program:`mongofiles` assumes that this reflects the "
->>>>>>> 2478a500
 "file's name on the local file system. This setting overrides this "
 "default."
 msgstr ""
 
-<<<<<<< HEAD
-#: ../source/includes/option/option-mongofiles-type.rst:3
-msgid ""
-"Provides the ability to specify a :term:`MIME` type to describe the file "
-"inserted into GridFS storage. :binary:`~bin.mongofiles` omits this option"
-" in the default operation."
-msgstr ""
-
-=======
 # c206c3bffa6643169411f7967768d923
 #: ../source/includes/option/option-mongofiles-type.rst:3
 msgid ""
@@ -1012,15 +540,11 @@
 msgstr ""
 
 # 32c8aa857e4e450cb3036d326777374d
->>>>>>> 2478a500
 #: ../source/includes/option/option-mongofiles-type.rst:7
 msgid "Use only with :command:`mongofiles put` operations."
 msgstr ""
 
-<<<<<<< HEAD
-=======
 # f9f680d501e74f66b7c7b62433535b0d
->>>>>>> 2478a500
 #: ../source/includes/option/option-mongofiles-replace.rst:3
 msgid ""
 "Alters the behavior of :command:`mongofiles put` to replace existing "
@@ -1028,65 +552,40 @@
 "additional object with the same name."
 msgstr ""
 
-<<<<<<< HEAD
-=======
 # 766ceb19cc6f462b9fcf39ec2eae990d
->>>>>>> 2478a500
 #: ../source/includes/option/option-mongofiles-replace.rst:7
 msgid ""
 "In the default operation, files will not be overwritten by a "
 ":command:`mongofiles put` option."
 msgstr ""
 
-<<<<<<< HEAD
-=======
 # 2b061a4efd544d638230affa9e014833
->>>>>>> 2478a500
 #: ../source/includes/option/option-mongofiles-prefix.rst:3
 msgid "*Default*: fs"
 msgstr ""
 
-<<<<<<< HEAD
-=======
 # 95a8a959c5894e1d848e5fe73f4a0a0e
->>>>>>> 2478a500
 #: ../source/includes/option/option-mongofiles-prefix.rst:5
 msgid "GridFS prefix to use."
 msgstr ""
 
-<<<<<<< HEAD
-=======
 # 8248676f36954c4bb451542dbf1d5f1d
->>>>>>> 2478a500
 #: ../source/includes/option/option-mongofiles-writeConcern.rst:3
 msgid "*Default*: majority"
 msgstr ""
 
-<<<<<<< HEAD
-=======
 # 38e98c9d13e64c779c8f9140446b9af8
->>>>>>> 2478a500
 #: ../source/includes/option/option-mongofiles-writeConcern.rst:5
 msgid ""
 "Specifies the :term:`write concern` for each write operation that "
 ":program:`mongofiles` writes to the target database."
 msgstr ""
 
-<<<<<<< HEAD
-=======
 # 80d3ef02897840ebbb90a4ee6f634c08
->>>>>>> 2478a500
 #: ../source/includes/option/option-mongofiles-writeConcern.rst:8
 msgid "Specify the write concern as a document with :ref:`w options <wc-w>`."
 msgstr ""
 
-<<<<<<< HEAD
-#: ../source/reference/program/mongofiles.txt:137
-msgid "Commands"
-msgstr ""
-
-#: ../source/reference/program/mongofiles.txt:141
-=======
 # fb3c835ab66d4692ae75a2f514358ed2
 #: ../source/reference/program/mongofiles.txt:133
 msgid "Commands"
@@ -1094,66 +593,19 @@
 
 # 46f6473034784afc809202093a95ee76
 #: ../source/reference/program/mongofiles.txt:137
->>>>>>> 2478a500
 msgid ""
 "Lists the files in the GridFS store. The characters specified after "
 "``list`` (e.g. ``<prefix>``) optionally limit the list of returned items "
 "to files that begin with that string of characters."
 msgstr ""
 
-<<<<<<< HEAD
-#: ../source/reference/program/mongofiles.txt:147
-=======
 # ff3eb29a83934b74a22277bbb83f562c
 #: ../source/reference/program/mongofiles.txt:143
->>>>>>> 2478a500
 msgid ""
 "Lists the files in the GridFS store with names that match any portion of "
 "``<string>``."
 msgstr ""
 
-<<<<<<< HEAD
-#: ../source/reference/program/mongofiles.txt:152
-msgid "Copy the specified file from the local file system into GridFS storage."
-msgstr ""
-
-#: ../source/reference/program/mongofiles.txt:155
-msgid ""
-"Here, ``<filename>`` refers to the name the object will have in GridFS, "
-"and :binary:`~bin.mongofiles` assumes that this reflects the name the "
-"file has on the local file system. If the local filename is different use"
-" the :option:`mongofiles --local` option."
-msgstr ""
-
-#: ../source/reference/program/mongofiles.txt:162
-#: ../source/reference/program/mongofiles.txt:175
-msgid "Copy the specified file from GridFS storage to the local file system."
-msgstr ""
-
-#: ../source/reference/program/mongofiles.txt:165
-msgid ""
-"Here, ``<filename>`` refers to the name the object will have in GridFS. "
-":binary:`~bin.mongofiles` writes the file to the local file system using "
-"the file's ``filename`` in GridFS. To choose a different location for the"
-" file on the local file system, use the :option:`--local <mongofiles "
-"--local>` option."
-msgstr ""
-
-#: ../source/reference/program/mongofiles.txt:177
-msgid ""
-"Here ``<ObjectId>`` refers to the extended JSON ``_id`` of the object in "
-"GridFS. :binary:`~bin.mongofiles` writes the file to the local file "
-"system using the file's ``filename`` in GridFS. To choose a different "
-"location for the file on the local file system, use the :option:`--local "
-"<mongofiles --local>` option."
-msgstr ""
-
-#: ../source/reference/program/mongofiles.txt:185
-msgid "Delete the specified file from GridFS storage."
-msgstr ""
-
-#: ../source/reference/program/mongofiles.txt:191
-=======
 # a4f10bd91dd64551bd59a169debe6d65
 #: ../source/reference/program/mongofiles.txt:148
 msgid "Copy the specified file from the local file system into GridFS storage."
@@ -1200,19 +652,11 @@
 
 # 014bfa02944842ff9c6748a9fcd8bad6
 #: ../source/reference/program/mongofiles.txt:187
->>>>>>> 2478a500
 msgid ""
 "Delete the specified file from GridFS storage. Specify the file using its"
 " ``_id``."
 msgstr ""
 
-<<<<<<< HEAD
-#: ../source/reference/program/mongofiles.txt:195
-msgid "Examples"
-msgstr ""
-
-#: ../source/reference/program/mongofiles.txt:197
-=======
 # 04b33e57e0b74771b8bfbd97f5d7acbc
 #: ../source/reference/program/mongofiles.txt:191
 msgid "Examples"
@@ -1220,23 +664,11 @@
 
 # 79d32a2631564074b3b3a23b32dd74e2
 #: ../source/reference/program/mongofiles.txt:193
->>>>>>> 2478a500
 msgid ""
 "To return a list of all files in a :term:`GridFS` collection in the "
 "``records`` database, use the following invocation at the system shell:"
 msgstr ""
 
-<<<<<<< HEAD
-#: ../source/reference/program/mongofiles.txt:204
-msgid ""
-"This :binary:`~bin.mongofiles` instance will connect to the "
-":binary:`~bin.mongod` instance running on the ``27017`` localhost "
-"interface to specify the same operation on a different port or hostname, "
-"and issue a command that resembles one of the following:"
-msgstr ""
-
-#: ../source/reference/program/mongofiles.txt:215
-=======
 # f3683974d7a848e697453461fb300a74
 #: ../source/reference/program/mongofiles.txt:200
 msgid ""
@@ -1248,86 +680,57 @@
 
 # 8d8676a4955f4b69a305a69eef771dc7
 #: ../source/reference/program/mongofiles.txt:211
->>>>>>> 2478a500
 msgid ""
 "Modify any of the following commands as needed if you're connecting the "
-":binary:`~bin.mongod` instances on different ports or hosts."
-msgstr ""
-
-<<<<<<< HEAD
-#: ../source/reference/program/mongofiles.txt:218
-=======
+":program:`mongod` instances on different ports or hosts."
+msgstr ""
+
 # c2b3a8b673884534bd71b2644e64cef9
 #: ../source/reference/program/mongofiles.txt:214
->>>>>>> 2478a500
 msgid ""
 "To upload a file named ``32-corinth.lp`` to the GridFS collection in the "
 "``records`` database, you can use the following command:"
 msgstr ""
 
-<<<<<<< HEAD
-#: ../source/reference/program/mongofiles.txt:225
-=======
 # ac1a2d40ad0b4d289874669bf6f2c9f3
 #: ../source/reference/program/mongofiles.txt:221
->>>>>>> 2478a500
 msgid ""
 "To delete the ``32-corinth.lp`` file from this GridFS collection in the "
 "``records`` database, you can use the following command:"
 msgstr ""
 
-<<<<<<< HEAD
-#: ../source/reference/program/mongofiles.txt:232
-=======
 # 3b15498c3bd644988c1daeb5425f0e16
 #: ../source/reference/program/mongofiles.txt:228
->>>>>>> 2478a500
 msgid ""
 "To search for files in the GridFS collection in the ``records`` database "
 "that have the string ``corinth`` in their names, you can use following "
 "command:"
 msgstr ""
 
-<<<<<<< HEAD
-#: ../source/reference/program/mongofiles.txt:240
-=======
 # 521927ed6c574b94b8c4ae410f3bfc8c
 #: ../source/reference/program/mongofiles.txt:236
->>>>>>> 2478a500
 msgid ""
 "To list all files in the GridFS collection in the ``records`` database "
 "that begin with the string ``32``, you can use the following command:"
 msgstr ""
 
-<<<<<<< HEAD
-#: ../source/reference/program/mongofiles.txt:247
-=======
 # 0ed3a1f8feaf4b15a9fc845622b7666a
 #: ../source/reference/program/mongofiles.txt:243
->>>>>>> 2478a500
 msgid ""
 "To fetch the file from the GridFS collection in the ``records`` database "
 "named ``32-corinth.lp``, you can use the following command:"
 msgstr ""
 
-<<<<<<< HEAD
-#: ../source/reference/program/mongofiles.txt:254
-=======
 # a92be75d1ecc4f839d5aef6a2dbe0f97
 #: ../source/reference/program/mongofiles.txt:250
->>>>>>> 2478a500
 msgid ""
 "To fetch the file from the GridFS collection in the ``records`` database "
 "with ``_id: ObjectId(\"56feac751f417d0357e7140f\")``, you can use the "
 "following command:"
 msgstr ""
 
-<<<<<<< HEAD
-#: ../source/reference/program/mongofiles.txt:262
-=======
 # 6deb50f45e324c4aa6f6ceae993b098e
 #: ../source/reference/program/mongofiles.txt:258
->>>>>>> 2478a500
 msgid "You must include quotation marks around the ``_id``."
 msgstr ""
 
@@ -1338,44 +741,6 @@
 #~ "suppresses:"
 #~ msgstr ""
 
-<<<<<<< HEAD
-# b12ab530f6ab4fd8942678b272fb7389
-#~ msgid ""
-#~ "The :program:`mongofiles` utility makes it "
-#~ "possible to manipulate files stored in"
-#~ " your MongoDB instance in :term:`GridFS`"
-#~ " objects from the command line. It"
-#~ " is particularly useful as it "
-#~ "provides an interface between objects "
-#~ "stored in your file system and "
-#~ "GridFS."
-#~ msgstr ""
-
-# a65dbe7cb37f488ba6e4af12bfc9cc73
-#~ msgid "All :program:`mongofiles` commands have the following form:"
-#~ msgstr ""
-
-# fafbe7f4e10246fe87d2000c335b465a
-#~ msgid "The components of the :program:`mongofiles` command are:"
-#~ msgstr ""
-
-# e771d49241df4ba4a7074fd8e7d756b8
-#~ msgid ""
-#~ ":ref:`Options <mongofiles-options>`. You may"
-#~ " use one or more of these "
-#~ "options to control the behavior of "
-#~ ":program:`mongofiles`."
-#~ msgstr ""
-
-# dbdb30b2bade450b8e8d6b81a400816a
-#~ msgid ""
-#~ ":ref:`Commands <mongofiles-commands>`. Use one"
-#~ " of these commands to determine the"
-#~ " action of :program:`mongofiles`."
-#~ msgstr ""
-
-=======
->>>>>>> 2478a500
 # 97b87cfd3c054a85aaf948640ccb0ee4
 #~ msgid ""
 #~ ":program:`mongofiles`, like :program:`mongodump`, "
@@ -1394,19 +759,6 @@
 #~ "the set's ':term:`primary`."
 #~ msgstr ""
 
-<<<<<<< HEAD
-# 75436ba4604845db9a8e7862509c6a7c
-#~ msgid ""
-#~ "Specifies a resolvable hostname for the"
-#~ " :program:`mongod` that holds your GridFS"
-#~ " system. By default :program:`mongofiles` "
-#~ "attempts to connect to a MongoDB "
-#~ "process running on the localhost port"
-#~ " number ``27017``."
-#~ msgstr ""
-
-=======
->>>>>>> 2478a500
 # 61e25a031e3442aca3972c8d2cf0cef3
 #~ msgid ""
 #~ "Enables IPv6 support and allows the "
@@ -1455,18 +807,6 @@
 #~ "*without* :setting:`~net.ssl.weakCertificateValidation`."
 #~ msgstr ""
 
-<<<<<<< HEAD
-# cc467e0c496a4f6a98a1d6c0a3fa1372
-#~ msgid ""
-#~ "Directs the :program:`mongofiles` to use "
-#~ "the FIPS mode of the installed "
-#~ "OpenSSL library. Your system must have"
-#~ " a FIPS compliant OpenSSL library to"
-#~ " use the :option:`--sslFIPSMode` option."
-#~ msgstr ""
-
-=======
->>>>>>> 2478a500
 # 77921975e76842b78e96593f7eb76511
 #~ msgid ""
 #~ "Specifies the database that holds the"
@@ -1482,34 +822,10 @@
 #~ msgid "*Default*: MONGODB-CR"
 #~ msgstr ""
 
-<<<<<<< HEAD
-# e0dff7391b2b469bbb349880fd50d1da
-#~ msgid ""
-#~ "Added support for the ``PLAIN`` and "
-#~ "``MONGODB-X509`` authentication mechanisms."
-#~ msgstr ""
-
-# 5573b08cd1084a70bd8d7a6c549cf7c3
-#~ msgid ""
-#~ "Specifies the authentication mechanism the "
-#~ ":program:`mongofiles` instance uses to "
-#~ "authenticate to the :program:`mongod` or "
-#~ ":program:`mongos`."
-#~ msgstr ""
-
-=======
->>>>>>> 2478a500
 # 96fef28313c6432399b3e97de7feb358
 #~ msgid "MONGODB-CR"
 #~ msgstr ""
 
-<<<<<<< HEAD
-# bd0e0b16d23d4613943005a66c576e5b
-#~ msgid "MongoDB challenge/response authentication."
-#~ msgstr ""
-
-=======
->>>>>>> 2478a500
 # a42c44cb4cf641b9847b98440eef26be
 #~ msgid "MONGODB-X509"
 #~ msgstr ""
@@ -1582,61 +898,6 @@
 #~ " of versions after 2.0."
 #~ msgstr ""
 
-<<<<<<< HEAD
-# 2d784c509e31483c9e1d3dab296f3277
-#~ msgid ""
-#~ "In the :command:`mongofiles put` and "
-#~ ":command:`mongofiles get` commands, the "
-#~ "required ``<filename>`` modifier refers to "
-#~ "the name the object will have in"
-#~ " GridFS. :program:`mongofiles` assumes that "
-#~ "this reflects the file's name on "
-#~ "the local file system. This setting "
-#~ "overrides this default."
-#~ msgstr ""
-
-# 5a6914d08a714183b1f844654f4d6bac
-#~ msgid ""
-#~ "Provides the ability to specify a "
-#~ ":term:`MIME` type to describe the file"
-#~ " inserted into GridFS storage. "
-#~ ":program:`mongofiles` omits this option in "
-#~ "the default operation."
-#~ msgstr ""
-
-# 07dfe30a86304d00ad24b65d3847b8fc
-# 608cfb2161cb411bb355f079c6f28cb7
-#~ msgid ""
-#~ "Here, ``<filename>`` refers to the name"
-#~ " the object will have in GridFS, "
-#~ "and :program:`mongofiles` assumes that this"
-#~ " reflects the name the file has "
-#~ "on the local file system. If the"
-#~ " local filename is different use the"
-#~ " :option:`mongofiles --local` option."
-#~ msgstr ""
-
-# df3ab58ccda14a448da3fb7e9de9cdcb
-#~ msgid ""
-#~ "This :program:`mongofiles` instance will "
-#~ "connect to the :program:`mongod` instance "
-#~ "running on the ``27017`` localhost "
-#~ "interface to specify the same operation"
-#~ " on a different port or hostname, "
-#~ "and issue a command that resembles "
-#~ "one of the following:"
-#~ msgstr ""
-
-# 189bff9e629d4943a8dac2df965277fc
-#~ msgid ""
-#~ "Modify any of the following commands "
-#~ "as needed if you're connecting the "
-#~ ":program:`mongod` instances on different ports"
-#~ " or hosts."
-#~ msgstr ""
-
-=======
->>>>>>> 2478a500
 #~ msgid ""
 #~ "Runs the :program:`mongofiles` in a "
 #~ "quiet mode that attempts to limit "
