--- conflicted
+++ resolved
@@ -8,11 +8,7 @@
 msgstr ""
 "Project-Id-Version: MongoDB Manual\n"
 "Report-Msgid-Bugs-To: \n"
-<<<<<<< HEAD
-"POT-Creation-Date: 2019-03-19 11:02-0400\n"
-=======
 "POT-Creation-Date: 2016-12-08 12:02-0500\n"
->>>>>>> 2478a500
 "PO-Revision-Date: 2014-04-08 19:15+0000\n"
 "Last-Translator: tychoish <tychoish@gmail.com>\n"
 "Language: es\n"
@@ -24,31 +20,22 @@
 "Content-Transfer-Encoding: 8bit\n"
 "Generated-By: Babel 2.6.0\n"
 
-<<<<<<< HEAD
-=======
 # 1091b46fa48749ac976ff025140252ec
->>>>>>> 2478a500
 #: ../source/reference/method/db.createRole.txt:3
 msgid "db.createRole()"
 msgstr ""
 
-<<<<<<< HEAD
-=======
 # c25618b37b684e55b7800a3fbbb5b744
 #: ../source/reference/method/db.createRole.txt
 msgid "On this page"
 msgstr ""
 
 # 25256aab392a41c7980f70bd17228053
->>>>>>> 2478a500
 #: ../source/reference/method/db.createRole.txt:14
 msgid "Definition"
 msgstr ""
 
-<<<<<<< HEAD
-=======
 # 5ae7159e3a584beebff9467902d2471c
->>>>>>> 2478a500
 #: ../source/reference/method/db.createRole.txt:18
 msgid ""
 "Creates a role in a database. You can specify privileges for the role by "
@@ -57,182 +44,16 @@
 "which you run the method."
 msgstr ""
 
-<<<<<<< HEAD
-#: ../source/reference/method/db.createRole.txt:23
-msgid "The :method:`db.createRole()` method accepts the following arguments:"
-msgstr ""
-
-#: ../source/includes/apiargs/method-db.createRole-param.rst:7
-msgid "Parameter"
-msgstr ""
-
-#: ../source/includes/apiargs/method-db.createRole-param.rst:9
-#: ../source/includes/apiargs/method-db.createRole-role-field.rst:9
-msgid "Type"
-msgstr ""
-
-#: ../source/includes/apiargs/method-db.createRole-param.rst:11
-#: ../source/includes/apiargs/method-db.createRole-role-field.rst:11
-#: ../source/includes/fact-auth-restrictions-array-contents.rst:13
-msgid "Description"
-msgstr ""
-
-#: ../source/includes/apiargs/method-db.createRole-param.rst:13
-#: ../source/includes/apiargs/method-db.createRole-role-field.rst:13
-msgid "``role``"
-msgstr ""
-
-#: ../source/includes/apiargs/method-db.createRole-param.rst:15
-#: ../source/includes/apiargs/method-db.createRole-param.rst:23
-msgid "document"
-msgstr ""
-
-#: ../source/includes/apiargs/method-db.createRole-param.rst:17
-#: ../source/includes/apiargs/method-db.createRole-param.rst:36
-msgid "A document containing the name of the role and the role definition."
-msgstr ""
-
-#: ../source/includes/apiargs/method-db.createRole-param.rst:21
-msgid "``writeConcern``"
-msgstr ""
-
-#: ../source/includes/apiargs/method-db.createRole-param.rst:25
-#: ../source/includes/apiargs/method-db.createRole-param.rst:42
-msgid ""
-"Optional. The level of :doc:`write concern </reference/write-concern>` to"
-" apply to this operation. The ``writeConcern`` document uses the same "
-"fields as the :dbcommand:`getLastError` command."
-msgstr ""
-
-#: ../source/includes/apiargs/method-db.createRole-param.rst
-msgid "param document role"
-msgstr ""
-
-#: ../source/includes/apiargs/method-db.createRole-param.rst
-msgid "param document writeConcern"
-msgstr ""
-
-=======
 # 07ebcf32120e4a52a0002a98d25952b0
 #: ../source/reference/method/db.createRole.txt:23
 msgid "The :method:`db.createRole()` method takes the following arguments:"
 msgstr ""
 
 # d3bf8bbcf397416595c73f91035628db
->>>>>>> 2478a500
 #: ../source/reference/method/db.createRole.txt:27
 msgid "The ``role`` document has the following form:"
 msgstr ""
 
-<<<<<<< HEAD
-#: ../source/reference/method/db.createRole.txt:50
-msgid "The ``role`` document has the following fields:"
-msgstr ""
-
-#: ../source/includes/apiargs/method-db.createRole-role-field.rst:7
-msgid "Field"
-msgstr ""
-
-#: ../source/includes/apiargs/method-db.createRole-role-field.rst:15
-msgid "string"
-msgstr ""
-
-#: ../source/includes/apiargs/method-db.createRole-role-field.rst:17
-#: ../source/includes/apiargs/method-db.createRole-role-field.rst:58
-msgid "The name of the new role."
-msgstr ""
-
-#: ../source/includes/apiargs/method-db.createRole-role-field.rst:21
-msgid "``privileges``"
-msgstr ""
-
-#: ../source/includes/apiargs/method-db.createRole-role-field.rst:23
-#: ../source/includes/apiargs/method-db.createRole-role-field.rst:36
-#: ../source/includes/apiargs/method-db.createRole-role-field.rst:47
-msgid "array"
-msgstr ""
-
-#: ../source/includes/apiargs/method-db.createRole-role-field.rst:25
-#: ../source/includes/apiargs/method-db.createRole-role-field.rst:64
-msgid ""
-"The privileges to grant the role. A privilege consists of a resource and "
-"permitted actions. For the syntax of a privilege, see the "
-":data:`~admin.system.roles.privileges` array."
-msgstr ""
-
-#: ../source/includes/apiargs/method-db.createRole-role-field.rst:29
-#: ../source/includes/apiargs/method-db.createRole-role-field.rst:68
-msgid ""
-"You must include the ``privileges`` field. Use an empty array to specify "
-"*no* privileges."
-msgstr ""
-
-#: ../source/includes/apiargs/method-db.createRole-role-field.rst:34
-msgid "``roles``"
-msgstr ""
-
-#: ../source/includes/apiargs/method-db.createRole-role-field.rst:38
-#: ../source/includes/apiargs/method-db.createRole-role-field.rst:75
-msgid "An array of roles from which this role inherits privileges."
-msgstr ""
-
-#: ../source/includes/apiargs/method-db.createRole-role-field.rst:40
-#: ../source/includes/apiargs/method-db.createRole-role-field.rst:77
-msgid ""
-"You must include the ``roles`` field. Use an empty array to specify *no* "
-"roles to inherit from."
-msgstr ""
-
-#: ../source/includes/apiargs/method-db.createRole-role-field.rst:45
-msgid "``authenticationRestrictions``"
-msgstr ""
-
-#: ../source/includes/apiargs/method-db.createRole-role-field.rst:49
-#: ../source/includes/apiargs/method-db.createRole-role-field.rst:84
-msgid "Optional."
-msgstr ""
-
-#: ../source/includes/fact-auth-restrictions-role-desc.rst:1
-msgid ""
-"The authentication restrictions the server enforces on the role. "
-"Specifies a list of IP addresses and :abbr:`CIDR (Classless Inter-Domain "
-"Routing)` ranges users granted this role are allowed to connect to and/or"
-" which they can connect from."
-msgstr ""
-
-#: ../source/includes/apiargs/method-db.createRole-role-field.rst
-msgid "field string role"
-msgstr ""
-
-#: ../source/includes/apiargs/method-db.createRole-role-field.rst
-msgid "field array privileges"
-msgstr ""
-
-#: ../source/includes/apiargs/method-db.createRole-role-field.rst
-msgid "field array roles"
-msgstr ""
-
-#: ../source/includes/apiargs/method-db.createRole-role-field.rst
-msgid "field array authenticationRestrictions"
-msgstr ""
-
-#: ../source/reference/method/db.createRole.txt:54
-msgid ""
-"The :method:`db.createRole()` method wraps the :dbcommand:`createRole` "
-"command."
-msgstr ""
-
-#: ../source/reference/method/db.createRole.txt:58
-msgid "Roles"
-msgstr ""
-
-#: ../source/includes/fact-roles-array-contents.rst:3
-msgid ""
-"In the ``roles`` field, you can specify both :ref:`built-in roles <built-"
-"in-roles>` and :ref:`user-defined roles <user-defined-roles>`."
-msgstr ""
-
-=======
 # 9bd3f9e772cf4e61aa7f31474c59c9e1
 #: ../source/reference/method/db.createRole.txt:43
 msgid "The ``role`` document has the following fields:"
@@ -246,136 +67,37 @@
 msgstr ""
 
 # d1b733da5fd6460f98944a1ec3cfd669
->>>>>>> 2478a500
 #: ../source/includes/fact-roles-array-contents.rst:7
 msgid ""
 "To specify a role that exists in the same database where |local-cmd-name|"
 " runs, you can either specify the role with the name of the role:"
 msgstr ""
 
-<<<<<<< HEAD
-=======
 # 8b482906066a49da8fc7a7b088902f03
->>>>>>> 2478a500
 #: ../source/includes/fact-roles-array-contents.rst:15
 msgid "Or you can specify the role with a document, as in:"
 msgstr ""
 
-<<<<<<< HEAD
-=======
 # 52d545c42e6c46039fb418fa2fd20303
->>>>>>> 2478a500
 #: ../source/includes/fact-roles-array-contents.rst:21
 msgid ""
 "To specify a role that exists in a different database, specify the role "
 "with a document."
-<<<<<<< HEAD
-msgstr ""
-
-#: ../source/reference/method/db.createRole.txt:64
-msgid "Authentication Restrictions"
-msgstr ""
-
-#: ../source/includes/fact-auth-restrictions-array-contents.rst:3
-=======
 msgstr ""
 
 # 1711c4da41774d77b87d4a6e6ff2f558
 #: ../source/reference/method/db.createRole.txt:50
->>>>>>> 2478a500
-msgid ""
-"The ``authenticationRestrictions`` document can contain *only* the "
-"following fields. The server throws an error if the "
-"``authenticationRestrictions`` document contains an unrecognized field:"
-msgstr ""
-
-#: ../source/includes/fact-auth-restrictions-array-contents.rst:11
-msgid "Field Name"
-msgstr ""
-
-#: ../source/includes/fact-auth-restrictions-array-contents.rst:12
-msgid "Value"
-msgstr ""
-
-#: ../source/includes/fact-auth-restrictions-array-contents.rst:15
-msgid "``clientSource``"
-msgstr ""
-
-#: ../source/includes/fact-auth-restrictions-array-contents.rst:16
-#: ../source/includes/fact-auth-restrictions-array-contents.rst:24
-msgid ""
-"Array of IP addresses and/or :abbr:`CIDR (Classless Inter-Domain "
-"Routing)` ranges"
-msgstr ""
-
-#: ../source/includes/fact-auth-restrictions-array-contents.rst:18
-msgid ""
-"If present, when authenticating a user, the server verifies that the "
-"client's IP address is either in the given list or belongs to a CIDR "
-"range in the list. If the client's IP address is not present, the server "
-"does not authenticate the user."
-msgstr ""
-
-#: ../source/includes/fact-auth-restrictions-array-contents.rst:23
-msgid "``serverAddress``"
-msgstr ""
-
-#: ../source/includes/fact-auth-restrictions-array-contents.rst:26
-msgid ""
-"A list of IP addresses or CIDR ranges to which the client can connect. If"
-" present, the server will verify that the client's connection was "
-"accepted via an IP address in the given list. If the connection was "
-"accepted via an unrecognized IP address, the server does not authenticate"
-" the user."
-msgstr ""
-
-#: ../source/includes/fact-auth-restrictions-array-contents.rst:34
-msgid ""
-"If a user inherits multiple roles with incompatible authentication "
-"restrictions, that user becomes unusable."
-msgstr ""
-
-<<<<<<< HEAD
-#: ../source/includes/fact-auth-restrictions-array-contents.rst:37
-msgid ""
-"For example, if a user inherits one role in which the ``clientSource`` "
-"field is ``[\"198.51.100.0\"]`` and another role in which the "
-"``clientSource`` field is ``[\"203.0.113.0\"]`` the server is unable to "
-"authenticate the user."
-msgstr ""
-
-#: ../source/includes/fact-auth-restrictions-array-contents.rst:42
-msgid ""
-"For more information on authentication in MongoDB, see "
-":doc:`Authentication </core/authentication/>`."
-msgstr ""
-
-#: ../source/reference/method/db.createRole.txt:69
-msgid "Behavior"
-msgstr ""
-
-#: ../source/reference/method/db.createRole.txt:72
-msgid "Replica set"
-msgstr ""
-
-#: ../source/includes/fact-management-methods-write-concern.rst:1
-msgid ""
-"If run on a replica set, |command| is executed using "
-":writeconcern:`majority <\\\"majority\\\">` write concern by default."
-msgstr ""
-
-#: ../source/reference/method/db.createRole.txt:79
-msgid "Scope"
-msgstr ""
-
-=======
+msgid ""
+"The :method:`db.createRole()` method wraps the :dbcommand:`createRole` "
+"command."
+msgstr ""
+
 # 252365746db34ea68a5fc9dbc5e254ac
 #: ../source/reference/method/db.createRole.txt:54
 msgid "Behavior"
 msgstr ""
 
 # 6ab954b7efc447139167f29ac3b96f72
->>>>>>> 2478a500
 #: ../source/includes/fact-roles-privileges-scope.rst:1
 msgid ""
 "Except for roles created in the ``admin`` database, a role can only "
@@ -383,10 +105,7 @@
 "other roles in its database."
 msgstr ""
 
-<<<<<<< HEAD
-=======
 # 13d9649a43774456ba178e82f683a32e
->>>>>>> 2478a500
 #: ../source/includes/fact-roles-privileges-scope.rst:5
 msgid ""
 "A role created in the ``admin`` database can include privileges that "
@@ -395,48 +114,31 @@
 "databases as well as the ``admin`` database."
 msgstr ""
 
-<<<<<<< HEAD
-#: ../source/reference/method/db.createRole.txt:84
-=======
 # 84ff02f11794416288c4ccbc63b4159a
 #: ../source/reference/method/db.createRole.txt:60
->>>>>>> 2478a500
 msgid ""
 "The :method:`db.createRole()` method returns a *duplicate role* error if "
 "the role already exists in the database."
 msgstr ""
 
-<<<<<<< HEAD
-#: ../source/reference/method/db.createRole.txt:88
-msgid "Required Access"
-msgstr ""
-
-=======
 # f1458f46a1ee499d9ae1da6cf69b00b3
 #: ../source/reference/method/db.createRole.txt:64
 msgid "Required Access"
 msgstr ""
 
 # dc1325585c0641f9ab8e895c1d11b412
->>>>>>> 2478a500
 #: ../source/includes/access-create-role.rst:1
 msgid "To create a role in a database, you must have:"
 msgstr ""
 
-<<<<<<< HEAD
-=======
 # a210d36b098543dc996b8cddca7a1550
->>>>>>> 2478a500
 #: ../source/includes/access-create-role.rst:3
 msgid ""
 "the :authaction:`createRole` :ref:`action <security-user-actions>` on "
 "that :ref:`database resource <resource-specific-db>`."
 msgstr ""
 
-<<<<<<< HEAD
-=======
 # 042fa3647be7482a80247431483f64c3
->>>>>>> 2478a500
 #: ../source/includes/access-create-role.rst:6
 msgid ""
 "the :authaction:`grantRole` :ref:`action <security-user-actions>` on that"
@@ -444,32 +146,12 @@
 "roles to inherit from."
 msgstr ""
 
-<<<<<<< HEAD
-=======
 # d53cd931030142248c9426e680215077
->>>>>>> 2478a500
 #: ../source/includes/access-create-role.rst:10
 msgid ""
 "Built-in roles :authrole:`userAdmin` and :authrole:`userAdminAnyDatabase`"
 " provide :authaction:`createRole` and :authaction:`grantRole` actions on "
 "their respective :doc:`resources </reference/resource-document>`."
-<<<<<<< HEAD
-msgstr ""
-
-#: ../source/includes/access-create-role.rst:15
-msgid ""
-"To create a role with ``authenticationRestrictions`` specified, you must "
-"have the :authaction:`setAuthenticationRestriction` :ref:`action "
-"<security-user-actions>` on the :ref:`database resource <resource-"
-"specific-db>` which the role is created."
-msgstr ""
-
-#: ../source/reference/method/db.createRole.txt:93
-msgid "Example"
-msgstr ""
-
-#: ../source/reference/method/db.createRole.txt:95
-=======
 msgstr ""
 
 # b3516dc65bee4ceb8d53e31d1c1fef95
@@ -479,7 +161,6 @@
 
 # b5b0c11e6e7c4478a678b65cb852404f
 #: ../source/reference/method/db.createRole.txt:71
->>>>>>> 2478a500
 msgid ""
 "The following :method:`db.createRole()` method creates the "
 "``myClusterwideAdmin`` role on the ``admin`` database:"
@@ -496,21 +177,6 @@
 #~ "already exists in the database."
 #~ msgstr ""
 
-<<<<<<< HEAD
-# ad2dcdb5003e4404872a557e9780f807
-#~ msgid "The :method:`db.createRole()` method takes the following arguments:"
-#~ msgstr ""
-
-# 5584611bebd44d799c6838b22c6b012f
-#~ msgid ""
-#~ "In the ``roles`` field, you can "
-#~ "specify both :ref:`built-in roles "
-#~ "<built-in-roles>` and :ref:`user-defined"
-#~ " role <user-defined-roles>`."
-#~ msgstr ""
-
-=======
->>>>>>> 2478a500
 # 78e17915fb8f47509bb28e45c4729887
 #~ msgid ""
 #~ "A role's privileges apply to the "
