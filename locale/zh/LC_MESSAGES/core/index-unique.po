--- conflicted
+++ resolved
@@ -15,39 +15,9 @@
 msgid "Unique Indexes"
 msgstr "唯一索引"
 
-<<<<<<< HEAD
-#: ../source/core/index-unique.txt:10
-msgid ""
-"A unique index causes MongoDB to reject all documents that contain a "
-"duplicate value for the indexed field."
-msgstr "唯一索引可以让MongoDB拒绝保存那些被索引键的值已经重复的文档。"
-
-#: ../source/core/index-unique.txt:13
-msgid ""
-"To create a unique index, use the :method:`db.collection.createIndex()` "
-"method with the ``unique`` option set to ``true``. For example, to create a "
-"unique index on the ``user_id`` field of the ``members`` collection, use the "
-"following operation in the :program:`mongo` shell:"
-msgstr ""
-"如果希望创建一个唯一索引，请使用 :method:`db.collection.ensureIndex()` 方法并"
-"将 ``unique`` 选项设置为 ``true`` 。例如，在 ``members`` 集合的 ``user_id`` "
-"键上建立一个唯一索引，可以在 :program:`mongo` shell中执行如下操作："
-
-#: ../source/core/index-unique.txt:22
-msgid "By default, ``unique`` is ``false`` on MongoDB indexes."
-msgstr ""
-
-#: ../source/core/index-unique.txt:24
-msgid ""
-"If you use the unique constraint on a :ref:`compound index <index-type-"
-"compound>`, then MongoDB will enforce uniqueness on the *combination* of "
-"values rather than the individual value for any or all values of the key."
-msgstr ""
-
-#: ../source/core/index-unique.txt:30
-=======
+
 #: ../source/core/index-unique.txt:65
->>>>>>> 7b6fda55
+
 msgid "Behavior"
 msgstr "特性"
 
