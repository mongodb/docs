--- conflicted
+++ resolved
@@ -98,20 +98,9 @@
 "shard stores less data as the cluster grows."
 msgstr "使用分片减少了每个分片存储的数据."
 
-<<<<<<< HEAD
-#: ../source/core/sharding-introduction.txt:55
-msgid ""
-"For example, if a database has a 1 terabyte data set, and there are 4 "
-"shards, then each shard might hold only 256GB of data. If there are 40 "
-"shards, then each shard might hold only 25GB of data."
-msgstr ""
-"举例来说,如果一个数据库有1TB数据,并有4个分片,则每个分片只需要存储256GB数据,如"
-"果数据库有40个分片,则每个分片只需要存储25GB数据."
-
-#: ../source/core/sharding-introduction.txt:60
-=======
+
 #: ../source/core/sharding-introduction.txt:66
->>>>>>> 7b6fda55
+
 msgid "Sharding in MongoDB"
 msgstr "MongoDB的分片"
 
@@ -140,45 +129,9 @@
 "term:`replica set` [#dev-only-shard-deployment]_.参见 :doc:`复制集 </core/"
 "replication>` 获得关于复制集的更多信息."
 
-<<<<<<< HEAD
-#: ../source/core/sharding-introduction.txt:76
-msgid ""
-"**Query Routers**, or :program:`mongos` instances, interface with client "
-"applications and direct operations to the appropriate shard or shards. The "
-"query router processes and targets operations to shards and then returns "
-"results to the clients. A sharded cluster can contain more than one query "
-"router to divide the client request load. A client sends requests to one "
-"query router. Most sharded clusters have many query routers."
-msgstr ""
-" **分发路由** ,也被称作 :program:`mongos` ,将应用对集群的访问映射到具体的一个"
-"或多个分片上,并接收分片的返回数据再返回给应用.根据应用请求的压力不同,一个集群"
-"可以部署多个分发路由,要注意的是同一个应用应该连接同一个分发路由,大多数集群都"
-"有许多分发路由."
-
-#: ../source/core/sharding-introduction.txt:83
-msgid ""
-"**Config servers** store the cluster's metadata. This data contains a "
-"mapping of the cluster's data set to the shards. The query router uses this "
-"metadata to target operations to specific shards. Production sharded "
-"clusters have *exactly* 3 config servers."
-msgstr ""
-" **配置服务器** 存储了集群的元信息,这些数据包含了集群的数据存储在哪个分片的映"
-"射信息.分发路由使用这些元信息将请求分发到不同的分片中,生产环境下,集群应配置 "
-"*3* 台配置服务器(不多不少)."
-
-#: ../source/core/sharding-introduction.txt:88
-msgid ""
-"For development and testing purposes only, each **shard** can be a single :"
-"program:`mongod` instead of a replica set. Do **not** deploy production "
-"clusters without 3 config servers."
-msgstr ""
-"在测试与开发环境下,每个 **分片** 可以是单独的 :program:`mongod` 而不用必须是"
-"复制集.在生产环境中 **必须** 部署3台配置服务器."
-
-#: ../source/core/sharding-introduction.txt:96
-=======
+
 #: ../source/core/sharding-introduction.txt:105
->>>>>>> 7b6fda55
+
 msgid "Data Partitioning"
 msgstr "数据分区"
 
@@ -362,20 +315,9 @@
 msgid "Balancing"
 msgstr "均衡"
 
-<<<<<<< HEAD
-#: ../source/core/sharding-introduction.txt:209
-msgid ""
-"The :ref:`balancer <sharding-balancing-internals>` is a background process "
-"that manages chunk migrations. The balancer can run from any of the query "
-"routers in a cluster."
-msgstr ""
-" :ref:`均衡器 <sharding-balancing-internals>` 是管理数据块迁移的后台进程,在集"
-"群中,均衡器运行在每个分发路由上."
-
-#: ../source/core/sharding-introduction.txt:213
-=======
+
 #: ../source/core/sharding-introduction.txt:222
->>>>>>> 7b6fda55
+
 msgid ""
 "When the distribution of a sharded collection in a cluster is uneven, the "
 "balancer process migrates chunks from the shard that has the largest number "
