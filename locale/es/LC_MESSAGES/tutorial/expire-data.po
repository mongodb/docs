--- conflicted
+++ resolved
@@ -8,11 +8,7 @@
 msgstr ""
 "Project-Id-Version: MongoDB Manual\n"
 "Report-Msgid-Bugs-To: \n"
-<<<<<<< HEAD
-"POT-Creation-Date: 2019-03-19 11:02-0400\n"
-=======
 "POT-Creation-Date: 2016-12-08 12:02-0500\n"
->>>>>>> 2478a500
 "PO-Revision-Date: 2014-04-08 18:36+0000\n"
 "Last-Translator: tychoish <tychoish@gmail.com>\n"
 "Language: es\n"
@@ -24,40 +20,26 @@
 "Content-Transfer-Encoding: 8bit\n"
 "Generated-By: Babel 2.6.0\n"
 
-<<<<<<< HEAD
-=======
 # bfef0c46e74e4c7aaaf317c2c77a5e8a
->>>>>>> 2478a500
 #: ../source/tutorial/expire-data.txt:5
 msgid "Expire Data from Collections by Setting TTL"
 msgstr ""
 
-<<<<<<< HEAD
-=======
 # c665dd74d1554f2ca0e0a721135c4f46
 #: ../source/tutorial/expire-data.txt
 msgid "On this page"
 msgstr ""
 
 # a60d9ef695e441db83f3d43e921650be
->>>>>>> 2478a500
 #: ../source/tutorial/expire-data.txt:15
 msgid ""
 "This document provides an introduction to MongoDB's \"*time to live*\" or"
 " :term:`TTL` collection feature. TTL collections make it possible to "
-<<<<<<< HEAD
-"store data in MongoDB and have the :binary:`~bin.mongod` automatically "
-"remove data after a specified number of seconds or at a specific clock "
-"time."
-msgstr ""
-
-=======
 "store data in MongoDB and have the :program:`mongod` automatically remove"
 " data after a specified number of seconds or at a specific clock time."
 msgstr ""
 
 # 819fb25aebed41d0a9898fba51cf8432
->>>>>>> 2478a500
 #: ../source/tutorial/expire-data.txt:21
 msgid ""
 "Data expiration is useful for some classes of information, including "
@@ -65,35 +47,22 @@
 "need to persist for a limited period of time."
 msgstr ""
 
-<<<<<<< HEAD
-=======
 # f1e4ef8803e844cd828803c8e58d2d7a
->>>>>>> 2478a500
 #: ../source/tutorial/expire-data.txt:25
 msgid ""
 "A special :doc:`TTL index property </core/index-ttl>` supports the "
 "implementation of TTL collections. The TTL feature relies on a background"
-<<<<<<< HEAD
-" thread in :binary:`~bin.mongod` that reads the date-typed values in the "
-=======
 " thread in :program:`mongod` that reads the date-typed values in the "
->>>>>>> 2478a500
 "index and removes expired :term:`documents <document>` from the "
 "collection."
 msgstr ""
 
-<<<<<<< HEAD
-=======
 # 4e781429139c40ab80604b3b497c14e2
->>>>>>> 2478a500
 #: ../source/tutorial/expire-data.txt:32
 msgid "Procedures"
 msgstr ""
 
-<<<<<<< HEAD
-=======
 # 4ddb9087742e454ea5cf9d7e876acbb7
->>>>>>> 2478a500
 #: ../source/tutorial/expire-data.txt:34
 msgid ""
 "To create a :doc:`TTL index </core/index-ttl>`, use the "
@@ -103,10 +72,7 @@
 ":ref:`date values <document-bson-type-date>`."
 msgstr ""
 
-<<<<<<< HEAD
-=======
 # 8efbd3b188c0465c8a455689f83d52e7
->>>>>>> 2478a500
 #: ../source/tutorial/expire-data.txt:42
 msgid ""
 "The TTL index is a single field index. Compound indexes do not support "
@@ -114,28 +80,19 @@
 "/index-ttl`."
 msgstr ""
 
-<<<<<<< HEAD
-=======
 # e02daa85d80b48a791540ec708727e65
->>>>>>> 2478a500
 #: ../source/tutorial/expire-data.txt:46
 msgid ""
 "You can modify the ``expireAfterSeconds`` of an existing TTL index using "
 "the :dbcommand:`collMod` command."
 msgstr ""
 
-<<<<<<< HEAD
-=======
 # 07cdea2339eb404f84e7422af77d96e2
->>>>>>> 2478a500
 #: ../source/tutorial/expire-data.txt:50
 msgid "Expire Documents after a Specified Number of Seconds"
 msgstr ""
 
-<<<<<<< HEAD
-=======
 # 268412df70d346ada044a8754343c050
->>>>>>> 2478a500
 #: ../source/tutorial/expire-data.txt:52
 msgid ""
 "To expire data after a specified number of seconds has passed since the "
@@ -147,10 +104,7 @@
 "of-dates]_"
 msgstr ""
 
-<<<<<<< HEAD
-=======
 # 2be7962a06ad48c0b9666d443ae2cf1b
->>>>>>> 2478a500
 #: ../source/tutorial/expire-data.txt:60
 msgid ""
 "For example, the following operation creates an index on the "
@@ -159,20 +113,14 @@
 " one hour after the time specified by ``createdAt``."
 msgstr ""
 
-<<<<<<< HEAD
-=======
 # 9909ec796ebf461f9125576e43610882
->>>>>>> 2478a500
 #: ../source/tutorial/expire-data.txt:69
 msgid ""
 "When adding documents to the ``log_events`` collection, set the "
 "``createdAt`` field to the current time:"
 msgstr ""
 
-<<<<<<< HEAD
-=======
 # e01309a498be46998023732d9b96c052
->>>>>>> 2478a500
 #: ../source/tutorial/expire-data.txt:80
 msgid ""
 "MongoDB will automatically delete documents from the ``log_events`` "
@@ -181,10 +129,7 @@
 "``expireAfterSeconds``."
 msgstr ""
 
-<<<<<<< HEAD
-=======
 # b135bc9257f346bab2b89ed95d75db34
->>>>>>> 2478a500
 #: ../source/tutorial/expire-data.txt:85
 msgid ""
 "If the field contains an array of BSON date-typed objects, data expires "
@@ -192,26 +137,17 @@
 "seconds specified in ``expireAfterSeconds``."
 msgstr ""
 
-<<<<<<< HEAD
-=======
 # a78823b33ded47938bfef1c73679793d
->>>>>>> 2478a500
 #: ../source/tutorial/expire-data.txt:90
 msgid ":update:`$currentDate` operator"
 msgstr ""
 
-<<<<<<< HEAD
-=======
 # 3270d41ad2124e00bf2105a225df2a22
->>>>>>> 2478a500
 #: ../source/tutorial/expire-data.txt:93
 msgid "Expire Documents at a Specific Clock Time"
 msgstr ""
 
-<<<<<<< HEAD
-=======
 # 329711899b5844a9be2db339f04d9916
->>>>>>> 2478a500
 #: ../source/tutorial/expire-data.txt:95
 msgid ""
 "To expire documents at a specific clock time, begin by creating a TTL "
@@ -223,10 +159,7 @@
 "document expired."
 msgstr ""
 
-<<<<<<< HEAD
-=======
 # dd9a789ff06b43dbab63e1725f8efe64
->>>>>>> 2478a500
 #: ../source/tutorial/expire-data.txt:103
 msgid ""
 "For example, the following operation creates an index on the "
@@ -234,10 +167,7 @@
 "``expireAfterSeconds`` value of ``0``:"
 msgstr ""
 
-<<<<<<< HEAD
-=======
 # 38d90195327e432d9dc82e73abc47e45
->>>>>>> 2478a500
 #: ../source/tutorial/expire-data.txt:111
 msgid ""
 "For each document, set the value of ``expireAt`` to correspond to the "
@@ -246,10 +176,7 @@
 "expire at ``July 22, 2013 14:00:00``."
 msgstr ""
 
-<<<<<<< HEAD
-=======
 # 1b630e88443b4f1198c69b8ab13088cc
->>>>>>> 2478a500
 #: ../source/tutorial/expire-data.txt:124
 msgid ""
 "MongoDB will automatically delete documents from the ``log_events`` "
@@ -347,7 +274,6 @@
 #~ "cannot remove documents from a capped"
 #~ " collection."
 #~ msgstr ""
-<<<<<<< HEAD
 
 # 1fd316e8eb644ebdbbf0a23e4daf1b51
 #~ msgid ""
@@ -439,99 +365,6 @@
 
 # 840998d78038412cabdf3be5fdfce8bb
 #~ msgid ""
-=======
-
-# 1fd316e8eb644ebdbbf0a23e4daf1b51
-#~ msgid ""
-#~ "You cannot use "
-#~ ":method:`~db.collection.ensureIndex()` to change the"
-#~ " value of ``expireAfterSeconds``. Instead "
-#~ "use the :dbcommand:`collMod` database command"
-#~ " in conjunction with the :collflag:`index`"
-#~ " collection flag."
-#~ msgstr ""
-
-# ef49f6ae1c6244f7b98a1d0244063dbd
-#~ msgid ""
-#~ "When you build a TTL index in "
-#~ "the :ref:`background <index-creation-"
-#~ "background>`, the TTL thread can begin"
-#~ " deleting documents while the index "
-#~ "is building. If you build a TTL"
-#~ " index in the foreground, MongoDB "
-#~ "begins removing expired documents as "
-#~ "soon as the index finishes building."
-#~ msgstr ""
-
-# 9d1d4519cbb9426498370b856b67e51e
-#~ msgid ""
-#~ "When the TTL thread is active, you"
-#~ " will see :doc:`delete </core/write-"
-#~ "operations>` operations in the output of"
-#~ " :method:`db.currentOp()` or in the data"
-#~ " collected by the :ref:`database profiler"
-#~ " <database-profiler>`."
-#~ msgstr ""
-
-# 21f38059969846d6bcc1f3e681fe2aef
-#~ msgid ""
-#~ "When using TTL indexes on :term:`replica"
-#~ " sets <replica set>`, the TTL "
-#~ "background thread *only* deletes documents "
-#~ "on :term:`primary` members. However, the "
-#~ "TTL background thread *does* run on "
-#~ "secondaries. :term:`Secondary` members replicate "
-#~ "deletion operations from the primary."
-#~ msgstr ""
-
-# b79f904360674ad4835e62c63fa3ffc1
-#~ msgid ""
-#~ "The TTL index does not guarantee "
-#~ "that expired data will be deleted "
-#~ "immediately. There may be a delay "
-#~ "between the time a document expires "
-#~ "and the time that MongoDB removes "
-#~ "the document from the database."
-#~ msgstr ""
-
-# ed95b001a1b44bd483aed413bfdc0a77
-#~ msgid ""
-#~ "The background task that removes expired"
-#~ " documents runs *every 60 seconds*. "
-#~ "As a result, documents may remain "
-#~ "in a collection *after* they expire "
-#~ "but *before* the background task runs"
-#~ " or completes."
-#~ msgstr ""
-
-# 284d8513c40546f79b0ce3ce4801e82d
-#~ msgid ""
-#~ "The duration of the removal operation"
-#~ " depends on the workload of your "
-#~ ":program:`mongod` instance. Therefore, expired "
-#~ "data may exist for some time "
-#~ "*beyond* the 60 second period between"
-#~ " runs of the background task."
-#~ msgstr ""
-
-# 3bc49982f04d4e2199c1b9a75e81c58f
-#~ msgid ""
-#~ "All collections with an index using "
-#~ "the ``expireAfterSeconds`` option have "
-#~ ":collflag:`usePowerOf2Sizes` enabled. Users cannot"
-#~ " modify this setting. As a result "
-#~ "of enabling :collflag:`usePowerOf2Sizes`, MongoDB"
-#~ " must allocate more disk space "
-#~ "relative to data size. This approach "
-#~ "helps mitigate the possibility of "
-#~ "storage fragmentation caused by frequent "
-#~ "delete operations and leads to more "
-#~ "predictable storage use patterns."
-#~ msgstr ""
-
-# 840998d78038412cabdf3be5fdfce8bb
-#~ msgid ""
->>>>>>> 2478a500
 #~ "To enable TTL for a collection, "
 #~ "use the :method:`~db.collection.ensureIndex()` "
 #~ "method to create a TTL index, as"
