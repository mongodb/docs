--- conflicted
+++ resolved
@@ -8,11 +8,7 @@
 msgstr ""
 "Project-Id-Version: MongoDB Manual\n"
 "Report-Msgid-Bugs-To: \n"
-<<<<<<< HEAD
-"POT-Creation-Date: 2019-03-19 11:02-0400\n"
-=======
 "POT-Creation-Date: 2016-12-08 12:02-0500\n"
->>>>>>> 2478a500
 "PO-Revision-Date: 2014-04-08 18:42+0000\n"
 "Last-Translator: tychoish <tychoish@gmail.com>\n"
 "Language: es\n"
@@ -24,18 +20,12 @@
 "Content-Transfer-Encoding: 8bit\n"
 "Generated-By: Babel 2.6.0\n"
 
-<<<<<<< HEAD
-=======
 # 235054b433a34a92809df06fedb18711
->>>>>>> 2478a500
 #: ../source/meta/reference.txt:5
 msgid "MongoDB Reference Manual"
 msgstr ""
 
-<<<<<<< HEAD
-=======
 # 35522c3ddee84260bd852412543414f0
->>>>>>> 2478a500
 #: ../source/meta/reference.txt:7
 msgid ""
 "This document contains all of the reference material from the "
@@ -44,85 +34,50 @@
 "and use."
 msgstr ""
 
-<<<<<<< HEAD
-=======
 # 35b81e27966042e3ada27c16d85d3e47
->>>>>>> 2478a500
 #: ../source/meta/reference.txt:18
 msgid "Interfaces Reference"
 msgstr ""
 
-<<<<<<< HEAD
-=======
 # bd2971deaecb44c587e1a9648b1676b6
->>>>>>> 2478a500
 #: ../source/meta/reference.txt:30
 msgid "MongoDB and SQL Interface Comparisons"
 msgstr ""
 
-<<<<<<< HEAD
-=======
 # b86dc7e8c78a466397552df66823979d
->>>>>>> 2478a500
 #: ../source/meta/reference.txt:39
 msgid "Program and Tool Reference Pages"
 msgstr ""
 
-<<<<<<< HEAD
-=======
 # 2bc9971af5ff47c1ae6e6c6d5f3b6230
->>>>>>> 2478a500
 #: ../source/meta/reference.txt:47
 msgid "Internal Metadata"
 msgstr ""
 
-<<<<<<< HEAD
-=======
 # 492432a3c19c4c83b22c493d29e58019
->>>>>>> 2478a500
 #: ../source/meta/reference.txt:57
 msgid "General System Reference"
 msgstr ""
 
-<<<<<<< HEAD
-=======
 # f68d1f658ea5469cbc278011776c7949
->>>>>>> 2478a500
 #: ../source/release-notes.txt:4
 msgid "Release Notes"
 msgstr ""
 
-<<<<<<< HEAD
-=======
 # bde7b0405f3d45ce8f0f133ad11e97ad
->>>>>>> 2478a500
 #: ../source/release-notes.txt:6
 msgid ""
 "Always install the latest, stable version of MongoDB. See :ref:`release-"
 "version-numbers` for more information."
 msgstr ""
 
-<<<<<<< HEAD
-=======
 # 0691eee2c7ff444094016cfa8ea556e2
->>>>>>> 2478a500
 #: ../source/release-notes.txt:9
 msgid ""
 "See the following release notes for an account of the changes in major "
 "versions. Release notes also include instructions for upgrade."
 msgstr ""
 
-<<<<<<< HEAD
-#: ../source/release-notes.txt:14
-msgid "Current Stable Release"
-msgstr ""
-
-#: ../source/release-notes.txt:16
-msgid "(*4.0-series*)"
-msgstr ""
-
-#: ../source/release-notes.txt:26
-=======
 # 5c1ca0572a9143ffafbbc1e5a9d1b539
 #: ../source/release-notes.txt:13
 msgid "Current Stable Release"
@@ -135,7 +90,6 @@
 
 # 972aa72e7fb24bc5b9204d4f862b60b2
 #: ../source/release-notes.txt:23
->>>>>>> 2478a500
 msgid "Previous Stable Releases"
 msgstr ""
 
