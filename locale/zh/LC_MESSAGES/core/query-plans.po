<<<<<<< HEAD
# SOME DESCRIPTIVE TITLE.
# Copyright (C) 2011-2014, MongoDB, Inc.
# This file is distributed under the same license as the mongodb-manual package.
#
# Translators:Yingminzhou
=======
# 
>>>>>>> 2ec0463a
msgid ""
msgstr ""
"Project-Id-Version: mongodb-manual 3.0\n"
"Report-Msgid-Bugs-To: \n"
<<<<<<< HEAD
"POT-Creation-Date: 2014-04-08 13:03-0400\n"
"PO-Revision-Date: 2014-12-20 23:01+0800\n"
"Last-Translator: Yingminzhou <csuyingminzhou@gmail.com>\n"
"Language-Team: Chinese (http://www.transifex.com/projects/p/mongodb-manual/"
"language/zh/)\n"
"MIME-Version: 1.0\n"
"Content-Type: text/plain; charset=UTF-8\n"
"Content-Transfer-Encoding: 8bit\n"
"Language: zh\n"
"Plural-Forms: nplurals=1; plural=0;\n"
"X-Generator: Poedit 1.7.1\n"
=======
"POT-Creation-Date: 2015-08-20 19:13-0400\n"
"PO-Revision-Date: YEAR-MO-DA HO:MI+ZONE\n"
"Last-Translator: FULL NAME <EMAIL@ADDRESS>\n"
"Language-Team: LANGUAGE <LL@li.org>\n"
"MIME-Version: 1.0\n"
"Content-Type: text/plain; charset=UTF-8\n"
"Content-Transfer-Encoding: 8bit\n"
>>>>>>> 2ec0463a

#: ../source/core/query-plans.txt:6
msgid "Query Plans"
msgstr "查询计划"

#: ../source/core/query-plans.txt:12
msgid ""
"The MongoDB query optimizer processes queries and chooses the most efficient "
"query plan for a query given the available indexes. The query system then "
"uses this query plan each time the query runs."
msgstr ""
"在给定可用索引的情况下，MongoDB查询优化器处理查询并且选择出针对某查询而言最高"
"效的查询计划。每次查询执行的时候，查询系统都会使用该查询计划。"

#: ../source/includes/fact-query-optimizer-cache-behavior.rst:1
msgid ""
"The query optimizer only caches the plans for those query shapes that can "
"have more than one viable plan."
msgstr "查询优化器只会对那些看起来有多个可行计划的查询计划进行缓存。"

#: ../source/core/query-plans.txt:18
msgid ""
"The query optimizer occasionally reevaluates query plans as the content of "
"the collection changes to ensure optimal query plans. You can also specify "
"which indexes the optimizer evaluates with :ref:`index-filters`."
msgstr ""
"集合内容发生改变的时候，查询优化器会重新评估查询计划，以保证最优的查询计划。您"
"可以通过使用  :ref:`index-filters` 来指定优化器评估的索引。"

#: ../source/core/query-plans.txt:22
msgid ""
<<<<<<< HEAD
"You can use the :method:`~cursor.explain()` method to view statistics about "
"the query plan for a given query. This information can help as you develop :"
"doc:`indexing strategies </applications/indexes>`."
=======
"You can use the :method:`db.collection.explain()` or the "
":method:`cursor.explain()` method to view statistics about the query plan "
"for a given query. This information can help as you develop :doc:`indexing "
"strategies </applications/indexes>`."
>>>>>>> 2ec0463a
msgstr ""
"针对一个给定查询，您可以使用  :method:`~cursor.explain()`  方法查看查询计划的"
"统计。  :doc:`indexing strategies </applications/indexes>` 中的信息可以在您开"
"发的过程中为您提供帮助。"

#: ../source/includes/fact-explain-collection-method.rst:1
msgid ""
":method:`db.collection.explain()` provides information on the execution of "
"other operations, such as :method:`db.collection.update()`. See "
":method:`db.collection.explain()` for details."
msgstr ""

#: ../source/core/query-plans.txt:32
msgid "Query Optimization"
msgstr "查询优化"

#: ../source/core/query-plans.txt:34
msgid "To create a new query plan, the query optimizer:"
msgstr "为了创建一个新的查询计划，查询优化器："

#: ../source/core/query-plans.txt:36
msgid "runs the query against several candidate indexes in parallel."
msgstr "在几个候选索引上并行运行查询。"

#: ../source/core/query-plans.txt:38
msgid "records the matches in a common results buffer or buffers."
msgstr "在一个共同的结果区缓存或多个缓存中记录这些匹配。"

#: ../source/core/query-plans.txt:41
msgid ""
"If the candidate plans include only :term:`ordered query plans <ordered query "
"plan>`, there is a single common results buffer."
msgstr ""
"如果候选计划中只包括  :term:`有序查询计划 <ordered query plan>` ，就只会存在一"
"个单一的通用结果缓存区。"

#: ../source/core/query-plans.txt:44
msgid ""
"If the candidate plans include only :term:`unordered query plans <unordered "
"query plan>`, there is a single common results buffer."
msgstr ""
"如果候选计划中只包括  :term:`无序查询计划 <ordered query plan>` ，也只会存在一"
"个单一的通用结果缓存区。"

#: ../source/core/query-plans.txt:47
msgid ""
"If the candidate plans include *both* :term:`ordered query plans <ordered "
"query plan>` and :term:`unordered query plans <unordered query plan>`, there "
"are two common results buffers, one for the ordered plans and the other for "
"the unordered plans."
msgstr ""
"如果候选计划  *同时* 包括  :term:`有序查询计划 <ordered query plan>` 和  :"
"term:`无序查询计划 <unordered query plan>`  ，那么这里就会有两个通用结果缓存"
"区，一个是为有序计划准备的，另一个则是为无序计划准备的。"

#: ../source/core/query-plans.txt:52
msgid ""
"If an index returns a result already returned by another index, the optimizer "
"skips the duplicate match. In the case of the two buffers, both buffers are "
"de-duped."
msgstr ""
"如果一个索引返回另一个索引已经返回过的结果，该优化器将会跳过重复的匹配。在两个"
"缓存的情况下，两个缓存都会被重复删除。"

#: ../source/core/query-plans.txt:56
msgid ""
"stops the testing of candidate plans and selects an index when one of the "
"following events occur:"
msgstr "下列情形之一发生的时候，就会停止测试候选计划然后选择一个索引："

#: ../source/core/query-plans.txt:59
msgid ""
"An :term:`unordered query plan` has returned all the matching results; *or*"
msgstr "一个   :term:`无序查询计划`  已经返回了所有匹配的结果；  *或者* "

#: ../source/core/query-plans.txt:61
msgid ""
"An :term:`ordered query plan` has returned all the matching results; *or*"
msgstr "一个   :term:`有序查询计划`  已经返回了所有匹配的结果；  *或者* "

#: ../source/core/query-plans.txt:63
msgid ""
"An :term:`ordered query plan` has returned a threshold number of matching "
"results:"
msgstr "一个   :term:`有序查询计划`  已经返回了阈值数量匹配的结果；  *或者* "

#: ../source/core/query-plans.txt:66
msgid ""
"Version 2.0: Threshold is the query batch size. The default batch size is 101."
msgstr "2.0版本： 阈值是批量查询的大小。默认批量大小是101。"

#: ../source/core/query-plans.txt:69
msgid "Version 2.2: Threshold is 101."
msgstr "2.2版本：阈值为101。"

#: ../source/core/query-plans.txt:71
msgid ""
"The selected index becomes the index specified in the query plan; future "
"iterations of this query or queries with the same query pattern will use this "
"index. Query pattern refers to query select conditions that differ only in "
"the values, as in the following two queries with the same query pattern:"
msgstr ""
"选定的索引成为查询计划中指定的索引。有相同查询模式的查询的后期迭代都将会使用该"
"索引。查询模式指的是查询选择条件只是在值上不想同，下面的两个查询就拥有相同的查"
"询模式："

#: ../source/core/query-plans.txt:83
msgid "Query Plan Revision"
msgstr "查询计划修订"

#: ../source/core/query-plans.txt:85
msgid ""
"As collections change over time, the query optimizer deletes the query plan "
"and re-evaluates after any of the following events:"
msgstr ""
"伴随着集合随着时间的变化而变化，在下面几种情形之一，查询优化器都会删除查询计划"
"并且对其进行重新评估："

#: ../source/core/query-plans.txt:88
msgid "The collection receives 1,000 write operations."
msgstr "集合接收1,000个写操作。"

#: ../source/core/query-plans.txt:90
msgid "The :dbcommand:`reIndex` rebuilds the index."
msgstr "  :dbcommand:`reIndex`  重建索引。"

#: ../source/core/query-plans.txt:92
msgid "You add or drop an index."
msgstr "您增加或者删除一个索引。"

#: ../source/core/query-plans.txt:94
msgid "The :program:`mongod` process restarts."
msgstr " :program:`mongod` 进程重启。"

#: ../source/core/query-plans.txt:98
msgid ""
"``explain()`` operations no longer read from or write to the query planner "
"cache."
msgstr ""

#: ../source/core/query-plans.txt:102
msgid "Cached Query Plan Interface"
msgstr "缓存查询计划接口"

#: ../source/core/query-plans.txt:106
msgid ""
"MongoDB provides :doc:`/reference/method/js-plan-cache` to view and modify "
"the cached query plans."
msgstr ""
"MongoDB提供了  :doc:`/reference/method/js-plan-cache`  来查看和修改已缓存的查"
"询计划。"

#: ../source/core/query-plans.txt:112
msgid "Index Filters"
msgstr "索引过滤器"

#: ../source/core/query-plans.txt:116
msgid ""
"Index filters determine which indexes the optimizer evaluates for a :term:"
"`query shape`. A query shape consists of a combination of query, sort, and "
"projection specifications. If an index filter exists for a given query shape, "
"the optimizer only considers those indexes specified in the filter."
msgstr ""
"索引过滤器会决定优化器评估哪一个索引作为一个  :term:`query shape` 。一个查询形"
"状由查询、排序以及映射说明组成。如果一个给定的查询形状存在一个索引过滤器，优化"
"器将只会考虑过滤器中指定的这些索引。"

#: ../source/core/query-plans.txt:122
msgid ""
<<<<<<< HEAD
"When an index filter exists for the query shape, MongoDB ignores the :method:"
"`~cursor.hint()`. To see whether MongoDB applied an index filter for a query, "
"check the :data:`explain.filterSet` field of the :method:`~cursor.explain()` "
"output."
=======
"When an index filter exists for the query shape, MongoDB ignores the "
":method:`~cursor.hint()`. To see whether MongoDB applied an index filter for"
" a query shape, check the :data:`~explain.queryPlanner.indexFilterSet` field"
" of either the :method:`db.collection.explain()` or the "
":method:`cursor.explain()` method."
>>>>>>> 2ec0463a
msgstr ""
"当查询形状中存在一个索引过滤器时，MongoDB将会忽略  :method:`~cursor.hint()` 。"
"如果您想了解MongoDB是否对一个查询使用了索引过滤器，您可以检查一下  :method:"
"`~cursor.explain()`  输出的  :data:`explain.filterSet`  字段。"

#: ../source/core/query-plans.txt:128
msgid ""
"Index filters only affects which indexes the optimizer evaluates; the "
"optimizer may still select the collection scan as the winning plan for a "
"given query shape."
msgstr ""
"索引过滤器只会影响到优化器评估的索引，优化器有可能会仍然选择集合扫描作为某给定"
"查询形状的优胜方案。"

#: ../source/core/query-plans.txt:132
msgid ""
"Index filters exist for the duration of the server process and do not persist "
"after shutdown. MongoDB also provides a command to manually remove filters."
msgstr ""
"索引过滤器只存在于服务器进程中，在关机之后并不会保存。MongoDB也提供了一个命令"
"手动删除过滤器。"

#: ../source/core/query-plans.txt:136
msgid ""
"Because index filters overrides the expected behavior of the optimizer as "
"well as the :method:`~cursor.hint()` method, use index filters sparingly."
msgstr ""
"由于索引过滤器重写了优化器以及  :method:`~cursor.hint()` 方法预期的操作，请合"
"理使用索引过滤器。"

#: ../source/core/query-plans.txt:140
msgid ""
"See :dbcommand:`planCacheListFilters`, :dbcommand:`planCacheClearFilters`, "
"and :dbcommand:`planCacheSetFilter`."
msgstr ""
"请参照  :dbcommand:`planCacheListFilters`  、 :dbcommand:"
"`planCacheClearFilters` 以及  :dbcommand:`planCacheSetFilter` 。"

#: ../source/core/query-plans.txt:1
msgid "query optimizer"
msgstr "查询优化器"<|MERGE_RESOLUTION|>--- conflicted
+++ resolved
@@ -1,29 +1,8 @@
-<<<<<<< HEAD
-# SOME DESCRIPTIVE TITLE.
-# Copyright (C) 2011-2014, MongoDB, Inc.
-# This file is distributed under the same license as the mongodb-manual package.
-#
-# Translators:Yingminzhou
-=======
 # 
->>>>>>> 2ec0463a
 msgid ""
 msgstr ""
 "Project-Id-Version: mongodb-manual 3.0\n"
 "Report-Msgid-Bugs-To: \n"
-<<<<<<< HEAD
-"POT-Creation-Date: 2014-04-08 13:03-0400\n"
-"PO-Revision-Date: 2014-12-20 23:01+0800\n"
-"Last-Translator: Yingminzhou <csuyingminzhou@gmail.com>\n"
-"Language-Team: Chinese (http://www.transifex.com/projects/p/mongodb-manual/"
-"language/zh/)\n"
-"MIME-Version: 1.0\n"
-"Content-Type: text/plain; charset=UTF-8\n"
-"Content-Transfer-Encoding: 8bit\n"
-"Language: zh\n"
-"Plural-Forms: nplurals=1; plural=0;\n"
-"X-Generator: Poedit 1.7.1\n"
-=======
 "POT-Creation-Date: 2015-08-20 19:13-0400\n"
 "PO-Revision-Date: YEAR-MO-DA HO:MI+ZONE\n"
 "Last-Translator: FULL NAME <EMAIL@ADDRESS>\n"
@@ -31,7 +10,6 @@
 "MIME-Version: 1.0\n"
 "Content-Type: text/plain; charset=UTF-8\n"
 "Content-Transfer-Encoding: 8bit\n"
->>>>>>> 2ec0463a
 
 #: ../source/core/query-plans.txt:6
 msgid "Query Plans"
@@ -63,16 +41,10 @@
 
 #: ../source/core/query-plans.txt:22
 msgid ""
-<<<<<<< HEAD
-"You can use the :method:`~cursor.explain()` method to view statistics about "
-"the query plan for a given query. This information can help as you develop :"
-"doc:`indexing strategies </applications/indexes>`."
-=======
 "You can use the :method:`db.collection.explain()` or the "
 ":method:`cursor.explain()` method to view statistics about the query plan "
 "for a given query. This information can help as you develop :doc:`indexing "
 "strategies </applications/indexes>`."
->>>>>>> 2ec0463a
 msgstr ""
 "针对一个给定查询，您可以使用  :method:`~cursor.explain()`  方法查看查询计划的"
 "统计。  :doc:`indexing strategies </applications/indexes>` 中的信息可以在您开"
@@ -242,18 +214,11 @@
 
 #: ../source/core/query-plans.txt:122
 msgid ""
-<<<<<<< HEAD
-"When an index filter exists for the query shape, MongoDB ignores the :method:"
-"`~cursor.hint()`. To see whether MongoDB applied an index filter for a query, "
-"check the :data:`explain.filterSet` field of the :method:`~cursor.explain()` "
-"output."
-=======
 "When an index filter exists for the query shape, MongoDB ignores the "
 ":method:`~cursor.hint()`. To see whether MongoDB applied an index filter for"
 " a query shape, check the :data:`~explain.queryPlanner.indexFilterSet` field"
 " of either the :method:`db.collection.explain()` or the "
 ":method:`cursor.explain()` method."
->>>>>>> 2ec0463a
 msgstr ""
 "当查询形状中存在一个索引过滤器时，MongoDB将会忽略  :method:`~cursor.hint()` 。"
 "如果您想了解MongoDB是否对一个查询使用了索引过滤器，您可以检查一下  :method:"
