--- conflicted
+++ resolved
@@ -8,11 +8,7 @@
 msgstr ""
 "Project-Id-Version: MongoDB Manual\n"
 "Report-Msgid-Bugs-To: \n"
-<<<<<<< HEAD
-"POT-Creation-Date: 2019-03-19 11:02-0400\n"
-=======
 "POT-Creation-Date: 2016-12-08 12:02-0500\n"
->>>>>>> 2478a500
 "PO-Revision-Date: 2013-12-16 23:35+0000\n"
 "Last-Translator: tychoish <tychoish@gmail.com>\n"
 "Language: es\n"
@@ -24,41 +20,21 @@
 "Content-Transfer-Encoding: 8bit\n"
 "Generated-By: Babel 2.6.0\n"
 
-<<<<<<< HEAD
-=======
 # 325550d6ee364795a7056d745890ebb9
->>>>>>> 2478a500
 #: ../source/reference/method/db.getReplicationInfo.txt:3
 msgid "db.getReplicationInfo()"
 msgstr ""
 
-<<<<<<< HEAD
-=======
 # 8563dd24b9384caba8e8417868ff4e8a
 #: ../source/reference/method/db.getReplicationInfo.txt
 msgid "On this page"
 msgstr ""
 
 # a41750023dbd4851b15e761f81a4217c
->>>>>>> 2478a500
 #: ../source/reference/method/db.getReplicationInfo.txt:14
 msgid "Definition"
 msgstr ""
 
-<<<<<<< HEAD
-#: ../source/reference/method/db.getReplicationInfo.txt:18
-msgid ""
-"Returns a document with the status of the replica set, using data polled "
-"from the :term:`oplog`. Use this output when diagnosing issues with "
-"replication."
-msgstr ""
-
-#: ../source/reference/method/db.getReplicationInfo.txt:23
-msgid "Output"
-msgstr ""
-
-#: ../source/reference/method/db.getReplicationInfo.txt:27
-=======
 # 75e65abc2702441eb5e3c2e6ceb9570f
 #: ../source/reference/method/db.getReplicationInfo.txt:18
 msgid ""
@@ -73,29 +49,12 @@
 
 # 83c1b4c0f3674fcc9bc8129c8ee35c96
 #: ../source/reference/method/db.getReplicationInfo.txt:29
->>>>>>> 2478a500
 msgid ""
 "Returns the total size of the :term:`oplog` in megabytes. This refers to "
 "the total amount of space allocated to the oplog rather than the current "
 "size of operations stored in the oplog."
 msgstr ""
 
-<<<<<<< HEAD
-#: ../source/includes/fact-oplog-size.rst:1
-msgid ""
-"Starting in MongoDB 4.0, the oplog can grow past its configured size "
-"limit to avoid deleting the :data:`majority commit point "
-"<replSetGetStatus.optimes.lastCommittedOpTime>`."
-msgstr ""
-
-#: ../source/reference/method/db.getReplicationInfo.txt:35
-msgid ""
-"Returns the total amount of space used by the :term:`oplog` in megabytes."
-" This refers to the total amount of space currently used by operations "
-"stored in the oplog rather than the total amount of space allocated."
-msgstr ""
-
-=======
 # f3aff7c1be934510ada963fa159880cb
 #: ../source/reference/method/db.getReplicationInfo.txt:35
 msgid ""
@@ -105,39 +64,29 @@
 msgstr ""
 
 # 0f0a9ed893be4fb38f3b56a88997f710
->>>>>>> 2478a500
 #: ../source/reference/method/db.getReplicationInfo.txt:42
 msgid "Returns an error message if there are no entries in the oplog."
 msgstr ""
 
-<<<<<<< HEAD
-=======
 # 35794f9a00f84b378282dd32ad683066
->>>>>>> 2478a500
 #: ../source/reference/method/db.getReplicationInfo.txt:46
 msgid ""
 "Only present when there are no entries in the oplog. Reports a the number"
 " of items or rows in the :term:`oplog` (e.g. ``0``)."
 msgstr ""
 
-<<<<<<< HEAD
-=======
 # b278b0e319bb4e9b8e16f453162e9d6a
->>>>>>> 2478a500
 #: ../source/reference/method/db.getReplicationInfo.txt:51
 msgid ""
 "Returns the difference between the first and last operation in the "
 ":term:`oplog`, represented in seconds."
 msgstr ""
 
-<<<<<<< HEAD
-=======
 # 6e34ef1fd86b4647b3f23b0168324adf
 # d68738b4f7e948fcae3bd48bb258b3a3
 # 264dc86b9e02405594c1e3d8511ecc77
 # 626f2fb63c144c1482bb79cc37e59dc7
 # f22aed1b155245acad4e1aa6ffd0781d
->>>>>>> 2478a500
 #: ../source/reference/method/db.getReplicationInfo.txt:54
 #: ../source/reference/method/db.getReplicationInfo.txt:61
 #: ../source/reference/method/db.getReplicationInfo.txt:69
@@ -146,20 +95,14 @@
 msgid "Only present if there are entries in the oplog."
 msgstr ""
 
-<<<<<<< HEAD
-=======
 # 5b8da760b19b4686af8f83bb2c4b4888
->>>>>>> 2478a500
 #: ../source/reference/method/db.getReplicationInfo.txt:58
 msgid ""
 "Returns the difference between the first and last operation in the "
 ":term:`oplog`, rounded and represented in hours."
 msgstr ""
 
-<<<<<<< HEAD
-=======
 # 95a8c3f592964cdd8d41dd8a378d264e
->>>>>>> 2478a500
 #: ../source/reference/method/db.getReplicationInfo.txt:65
 msgid ""
 "Returns a time stamp for the first (i.e. earliest) operation in the "
@@ -167,10 +110,7 @@
 "against the server."
 msgstr ""
 
-<<<<<<< HEAD
-=======
 # 63e7d4a9a0ff41bc94ecb6404643601c
->>>>>>> 2478a500
 #: ../source/reference/method/db.getReplicationInfo.txt:73
 msgid ""
 "Returns a time stamp for the last (i.e. latest) operation in the "
@@ -178,10 +118,7 @@
 "against the server."
 msgstr ""
 
-<<<<<<< HEAD
-=======
 # db341a722cd34e35910956fe39d67228
->>>>>>> 2478a500
 #: ../source/reference/method/db.getReplicationInfo.txt:81
 msgid ""
 "Returns a time stamp that reflects reflecting the current time. The shell"
