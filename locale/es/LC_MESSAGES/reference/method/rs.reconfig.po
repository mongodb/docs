--- conflicted
+++ resolved
@@ -8,11 +8,7 @@
 msgstr ""
 "Project-Id-Version: MongoDB Manual\n"
 "Report-Msgid-Bugs-To: \n"
-<<<<<<< HEAD
-"POT-Creation-Date: 2019-03-19 11:02-0400\n"
-=======
 "POT-Creation-Date: 2016-12-08 12:02-0500\n"
->>>>>>> 2478a500
 "PO-Revision-Date: 2013-12-16 23:40+0000\n"
 "Last-Translator: tychoish <tychoish@gmail.com>\n"
 "Language: es\n"
@@ -24,19 +20,22 @@
 "Content-Transfer-Encoding: 8bit\n"
 "Generated-By: Babel 2.6.0\n"
 
-<<<<<<< HEAD
-=======
 # 893c177d610247168525cd0e0fb9d97d
->>>>>>> 2478a500
 #: ../source/reference/method/rs.reconfig.txt:3
 msgid "rs.reconfig()"
 msgstr ""
 
-<<<<<<< HEAD
+# 1e5bcd6aa83742f18673cad1e8b9d818
+#: ../source/reference/method/rs.reconfig.txt
+msgid "On this page"
+msgstr ""
+
+# a3a430217c27497c94c3f1990bacb117
 #: ../source/reference/method/rs.reconfig.txt:14
 msgid "Definition"
 msgstr ""
 
+# d6e2b795ba774252995b87fae90372d2
 #: ../source/reference/method/rs.reconfig.txt:18
 msgid ""
 "Reconfigures an existing replica set, overwriting the existing replica "
@@ -44,55 +43,7 @@
 ":term:`primary` of the replica set."
 msgstr ""
 
-#: ../source/includes/apiargs/method-rs.reconfig-param.rst:7
-msgid "Parameter"
-msgstr ""
-
-#: ../source/includes/apiargs/method-rs.reconfig-param.rst:9
-msgid "Type"
-msgstr ""
-
-#: ../source/includes/apiargs/method-rs.reconfig-param.rst:11
-msgid "Description"
-msgstr ""
-
-#: ../source/includes/apiargs/method-rs.reconfig-param.rst:13
-msgid "``configuration``"
-msgstr ""
-
-#: ../source/includes/apiargs/method-rs.reconfig-param.rst:15
-#: ../source/includes/apiargs/method-rs.reconfig-param.rst:24
-msgid "document"
-msgstr ""
-
-#: ../source/includes/apiargs/method-rs.reconfig-param.rst:17
-#: ../source/includes/apiargs/method-rs.reconfig-param.rst:38
-msgid ""
-"A :doc:`document </reference/replica-configuration>` that specifies the "
-"configuration of a replica set."
-msgstr ""
-
-#: ../source/includes/apiargs/method-rs.reconfig-param.rst:22
-msgid "``force``"
-msgstr ""
-
-#: ../source/includes/apiargs/method-rs.reconfig-param.rst:26
-#: ../source/includes/apiargs/method-rs.reconfig-param.rst:45
-msgid ""
-"Optional. If set as ``{ force: true }``, this forces the replica set to "
-"accept the new configuration even if a majority of the members are not "
-"accessible. Use with caution, as this can lead to :term:`rollback` "
-"situations."
-msgstr ""
-
-#: ../source/includes/apiargs/method-rs.reconfig-param.rst
-msgid "param document configuration"
-msgstr ""
-
-#: ../source/includes/apiargs/method-rs.reconfig-param.rst
-msgid "param document force"
-msgstr ""
-
+# a8ec52d24069484d80f7c38ca7aa79ea
 #: ../source/reference/method/rs.reconfig.txt:24
 msgid ""
 "To reconfigure an existing replica set, first retrieve the current "
@@ -101,167 +52,20 @@
 ":method:`rs.reconfig()`."
 msgstr ""
 
+# aa2a260eaa444e58b2e4a4fa2a0c318f
 #: ../source/reference/method/rs.reconfig.txt:29
 msgid ""
 ":method:`rs.reconfig()` provides a wrapper around the "
 ":dbcommand:`replSetReconfig` command."
 msgstr ""
 
-#: ../source/reference/method/rs.reconfig.txt:32
-msgid ""
-=======
-# 1e5bcd6aa83742f18673cad1e8b9d818
-#: ../source/reference/method/rs.reconfig.txt
-msgid "On this page"
-msgstr ""
-
-# a3a430217c27497c94c3f1990bacb117
-#: ../source/reference/method/rs.reconfig.txt:14
-msgid "Definition"
-msgstr ""
-
-# d6e2b795ba774252995b87fae90372d2
-#: ../source/reference/method/rs.reconfig.txt:18
-msgid ""
-"Reconfigures an existing replica set, overwriting the existing replica "
-"set configuration. To run the method, you must connect to the "
-":term:`primary` of the replica set."
-msgstr ""
-
-# a8ec52d24069484d80f7c38ca7aa79ea
-#: ../source/reference/method/rs.reconfig.txt:24
-msgid ""
-"To reconfigure an existing replica set, first retrieve the current "
-"configuration with :method:`rs.conf()`, modify the configuration document"
-" as needed, and then pass the modified document to "
-":method:`rs.reconfig()`."
-msgstr ""
-
-# aa2a260eaa444e58b2e4a4fa2a0c318f
-#: ../source/reference/method/rs.reconfig.txt:29
-msgid ""
-":method:`rs.reconfig()` provides a wrapper around the "
-":dbcommand:`replSetReconfig` command."
-msgstr ""
-
 # fec90594e65e4eff86346df9b8940fbd
 #: ../source/reference/method/rs.reconfig.txt:32
 msgid ""
->>>>>>> 2478a500
 "The ``force`` parameter allows a reconfiguration command to be issued to "
 "a non-primary node."
 msgstr ""
 
-<<<<<<< HEAD
-#: ../source/reference/method/rs.reconfig.txt:36
-msgid "Consideration"
-msgstr ""
-
-#: ../source/reference/method/rs.reconfig.txt:39
-msgid "Mixed Version Replica Set"
-msgstr ""
-
-#: ../source/includes/warning-mixed-version-rs-config.rst:1
-msgid ""
-"Avoid reconfiguring replica sets that contain members of different "
-"MongoDB versions as validation rules may differ across MongoDB versions."
-msgstr ""
-
-#: ../source/reference/method/rs.reconfig.txt:46
-msgid "Availability"
-msgstr ""
-
-#: ../source/reference/method/rs.reconfig.txt:48
-msgid ""
-"The :method:`rs.reconfig()` shell method can trigger the current primary "
-"to step down in some situations. When the primary steps down, it forcibly"
-" closes all client connections. Primary step-down triggers an "
-":ref:`election <replica-set-elections>` to select a new :term:`primary`."
-msgstr ""
-
-#: ../source/includes/fact-election-latency.rst:1
-msgid ""
-"The median time before a cluster elects a new primary should not "
-"typically exceed 12 seconds, assuming default :rsconf:`replica "
-"configuration settings <settings>`. This includes time required to mark "
-"the primary as :ref:`unavailable <replication-auto-failover>` and call "
-"and complete an :ref:`election <replica-set-elections>`. You can tune "
-"this time period by modifying the "
-":rsconf:`settings.electionTimeoutMillis` replication configuration "
-"option. Factors such as network latency may extend the time required for "
-"replica set elections to complete, which in turn affects the amount of "
-"time your cluster may operate without a primary. These factors are "
-"dependent on your particular cluster architecture."
-msgstr ""
-
-#: ../source/reference/method/rs.reconfig.txt:55
-msgid ""
-"During the election process, the cluster cannot accept write operations "
-"until it elects the new primary."
-msgstr ""
-
-#: ../source/includes/fact-retryable-writes-failover-election.rst:1
-msgid ""
-"Your application connection logic should include tolerance for automatic "
-"failovers and the subsequent elections."
-msgstr ""
-
-#: ../source/includes/fact-retryable-writes-failover-election.rst:6
-msgid ""
-"MongoDB 3.6+ drivers can detect the loss of the primary and automatically"
-" :ref:`retry certain write operations <retryable-writes>` a single time, "
-"providing additional built-in handling of automatic failovers and "
-"elections."
-msgstr ""
-
-#: ../source/reference/method/rs.reconfig.txt:60
-msgid ""
-"To further reduce potential impact to a production cluster, reconfigure "
-"only during scheduled maintenance periods."
-msgstr ""
-
-#: ../source/reference/method/rs.reconfig.txt:64
-msgid "``{ force: true }``"
-msgstr ""
-
-#: ../source/reference/method/rs.reconfig.txt:68
-msgid ""
-"Using :method:`rs.reconfig()` with ``{ force: true }`` can lead to "
-":term:`rollback` of majority-committed writes. Exercise caution when "
-"using this option."
-msgstr ""
-
-#: ../source/reference/method/rs.reconfig.txt:73
-msgid "Member Priority and Votes"
-msgstr ""
-
-#: ../source/includes/fact-rs-nonzero-priority-vote-restriction.rst:1
-msgid ""
-"Members with :rsconf:`~members[n].priority` greater than 0 cannot have 0 "
-":rsconf:`~members[n].votes`."
-msgstr ""
-
-#: ../source/includes/fact-rs-non-voting-priority-restriction.rst:1
-msgid "Non-voting members must have :rsconf:`~members[n].priority` of 0."
-msgstr ""
-
-#: ../source/reference/method/rs.reconfig.txt:84
-msgid "Examples"
-msgstr ""
-
-#: ../source/reference/method/rs.reconfig.txt:86
-msgid "A replica set named ``rs0`` has the following configuration:"
-msgstr ""
-
-#: ../source/reference/method/rs.reconfig.txt:152
-msgid ""
-"The following sequence of operations updates the "
-":rsconf:`members[n].priority` of the second member. The operations are "
-"issued through a :binary:`~bin.mongo` shell connected to the primary."
-msgstr ""
-
-#: ../source/reference/method/rs.reconfig.txt:163
-=======
 # d3a252b674864b6187686477f00a0e34
 #: ../source/reference/method/rs.reconfig.txt:36
 msgid "Behavior"
@@ -305,7 +109,6 @@
 
 # 057d2ba3170d4e87b3bc25449263033d
 #: ../source/reference/method/rs.reconfig.txt:88
->>>>>>> 2478a500
 msgid ""
 "The first statement uses the :method:`rs.conf()` method to retrieve a "
 "document containing the current :ref:`configuration <replSetGetConfig-"
@@ -313,36 +116,24 @@
 "``cfg``."
 msgstr ""
 
-<<<<<<< HEAD
-#: ../source/reference/method/rs.reconfig.txt:168
-=======
 # 76f69e04c57a43e3941e0412398867da
 #: ../source/reference/method/rs.reconfig.txt:93
->>>>>>> 2478a500
 msgid ""
 "The second statement sets a :rsconf:`members[n].priority` value to the "
 "second document in the :rsconf:`members` array. For additional settings, "
 "see :ref:`replica set configuration settings <replSetGetConfig-output>`."
 msgstr ""
 
-<<<<<<< HEAD
-#: ../source/reference/method/rs.reconfig.txt:174
-=======
 # 9082288908d84f1b9d469e90e90ae032
 #: ../source/reference/method/rs.reconfig.txt:99
->>>>>>> 2478a500
 msgid ""
 "To access the member configuration document in the array, the statement "
 "uses the array index and **not** the replica set member's "
 ":rsconf:`members[n]._id` field."
 msgstr ""
 
-<<<<<<< HEAD
-#: ../source/reference/method/rs.reconfig.txt:178
-=======
 # 1dea62a5eaf441e7a6c70ae2b253d982
 #: ../source/reference/method/rs.reconfig.txt:103
->>>>>>> 2478a500
 msgid ""
 "The last statement calls the :method:`rs.reconfig()` method with the "
 "modified ``cfg`` to initialize this new configuration. Upon successful "
@@ -350,28 +141,11 @@
 "following:"
 msgstr ""
 
-<<<<<<< HEAD
-#: ../source/reference/method/rs.reconfig.txt:249
-msgid ":method:`rs.conf()`"
-msgstr ""
-
-#: ../source/reference/method/rs.reconfig.txt:251
-msgid ":ref:`replSetGetConfig-output`"
-=======
 # 2bcca1c6e95a45a2ac9e9018464f2b07
 #: ../source/reference/method/rs.reconfig.txt:130
 msgid ""
 ":method:`rs.conf()`, :ref:`replSetGetConfig-output` and "
 ":doc:`/administration/replica-sets`."
->>>>>>> 2478a500
-msgstr ""
-
-#: ../source/reference/method/rs.reconfig.txt:253
-msgid ":doc:`/administration/replica-set-member-configuration`"
-msgstr ""
-
-#: ../source/reference/method/rs.reconfig.txt:255
-msgid ":doc:`/administration/replica-set-maintenance`"
 msgstr ""
 
 #~ msgid ""
@@ -404,7 +178,6 @@
 #~ msgstr ""
 
 #~ msgid ""
-<<<<<<< HEAD
 #~ "If you want to force the "
 #~ "reconfiguration if a majority of the "
 #~ "set is not connected to the "
@@ -418,61 +191,15 @@
 #~ "to :term:`rollback` situations and other "
 #~ "difficult to recover from situations. "
 #~ "Exercise caution when using this option."
-=======
-#~ "Initializes a new :term:`replica set` "
-#~ "configuration. Disconnects the shell briefly"
-#~ " and forces a reconnection as the "
-#~ "replica set renegotiates which member "
-#~ "will be :term:`primary`. As a result,"
-#~ " the shell will display an error "
-#~ "even if this command succeeds."
-#~ msgstr ""
-
-#~ msgid ""
-#~ ":method:`rs.reconfig()` overwrites the existing "
-#~ "replica set configuration. Retrieve the "
-#~ "current configuration object with "
-#~ ":method:`rs.conf()`, modify the configuration "
-#~ "as needed and then use "
-#~ ":method:`rs.reconfig()` to submit the modified"
-#~ " configuration object."
-#~ msgstr ""
-
-#~ msgid ""
-#~ ":method:`rs.reconfig()` provides a wrapper "
-#~ "around the \":dbcommand:`replSetReconfig`\" "
-#~ ":term:`database command`."
-#~ msgstr ""
-
-#~ msgid "To reconfigure a replica set, use the following sequence of operations:"
-#~ msgstr ""
-
-#~ msgid ""
-#~ "If you want to force the "
-#~ "reconfiguration if a majority of the "
-#~ "set is not connected to the "
-#~ "current member, or you are issuing "
-#~ "the command against a secondary, use "
-#~ "the following form:"
->>>>>>> 2478a500
 #~ msgstr ""
 
 # c5e87e85d9e4466bb043bb69e960f239
 #~ msgid ""
-<<<<<<< HEAD
 #~ ":doc:`/reference/replica-configuration` and "
 #~ ":doc:`/administration/replica-sets`."
-=======
-#~ "Forcing a :method:`rs.reconfig()` can lead "
-#~ "to :term:`rollback` situations and other "
-#~ "difficult to recover from situations. "
-#~ "Exercise caution when using this option."
->>>>>>> 2478a500
-#~ msgstr ""
-
-# c5e87e85d9e4466bb043bb69e960f239
-#~ msgid ""
-<<<<<<< HEAD
+#~ msgstr ""
+
+#~ msgid ""
 #~ "When used to reconfigure an existing "
 #~ "replica set, first retrieve the current"
 #~ " configuration with :method:`rs.conf()`, modify"
@@ -487,32 +214,7 @@
 #~ ":term:`database command`."
 #~ msgstr ""
 
-#~ msgid "Behavior"
-#~ msgstr ""
-
-#~ msgid ""
-=======
-#~ ":doc:`/reference/replica-configuration` and "
-#~ ":doc:`/administration/replica-sets`."
-#~ msgstr ""
-
-#~ msgid ""
-#~ "When used to reconfigure an existing "
-#~ "replica set, first retrieve the current"
-#~ " configuration with :method:`rs.conf()`, modify"
-#~ " the configuration document as needed, "
-#~ "and then pass the modified document "
-#~ "to :method:`rs.reconfig()`."
-#~ msgstr ""
-
-#~ msgid ""
-#~ ":method:`rs.reconfig()` provides a wrapper "
-#~ "around the :dbcommand:`replSetReconfig` "
-#~ ":term:`database command`."
-#~ msgstr ""
-
-#~ msgid ""
->>>>>>> 2478a500
+#~ msgid ""
 #~ "The method disconnects the :program:`mongo`"
 #~ " shell and forces a reconnection as"
 #~ " the replica set renegotiates which "
