# 
msgid ""
msgstr ""
"Project-Id-Version: mongodb-manual 3.0\n"
"Report-Msgid-Bugs-To: \n"
"POT-Creation-Date: 2015-08-20 19:13-0400\n"
"PO-Revision-Date: YEAR-MO-DA HO:MI+ZONE\n"
"Last-Translator: FULL NAME <EMAIL@ADDRESS>\n"
"Language-Team: LANGUAGE <LL@li.org>\n"
"MIME-Version: 1.0\n"
"Content-Type: text/plain; charset=UTF-8\n"
"Content-Transfer-Encoding: 8bit\n"

#: ../source/faq/concurrency.txt:3
msgid "FAQ: Concurrency"
msgstr "FAQ: 并发"

#: ../source/faq/concurrency.txt:9
msgid ""
"MongoDB allows multiple clients to read and write the same data. In order to"
" ensure consistency, it uses locking and other :term:`concurrency control` "
"measures to prevent multiple clients from modifying the same piece of data "
"simultaneously. Together, these mechanisms guarantee that all writes to a "
"single document occur either in full or not at all and that clients never "
"see an inconsistent view of the data."
msgstr ""
"MongoDB 通过使用系统锁，允许多个客户端同时读写单独的数据库，并且确保"
"所有的客户端得到同样的数据视图，防止多个应用同时修改同一块数据的确切位"
"置，锁机制帮助确保单一文档的所有写操作完全发生或不发生。"

#: ../source/faq/concurrency.txt:20
msgid "What type of locking does MongoDB use?"
msgstr ""

#: ../source/faq/concurrency.txt:22
msgid ""
"MongoDB uses reader-writer locks that allow concurrent readers shared access"
" to a resource, such as a database or collection, but give exclusive access "
"to a single write operation."
msgstr ""

<<<<<<< HEAD
#: ../source/faq/concurrency.txt:21
msgid "What type of locking does MongoDB use?"
msgstr "MongoDB使用的是什么类型的锁？"
=======
#: ../source/faq/concurrency.txt:26
msgid ""
"MongoDB uses multi-granularity locking [#mgl-ref]_ that allows operations to"
" lock at the global, database or collection level, and allows for individual"
" storage engines to implement their own concurrency control below the "
"collection (i.e., at the document-level in WiredTiger)."
msgstr ""
>>>>>>> 2ec0463a

#: ../source/faq/concurrency.txt:32
msgid ""
"In addition to a shared (S) locking mode for reads and an exclusive (X) "
"locking mode for write operations, intent shared (IS) and intent exclusive "
"(IX) modes indicate an intent to read or write a resource using a finer "
"granularity lock.  When locking at a certain granularity all higher levels "
"are locked using an :term:`intent lock`."
msgstr ""
"MongoDB 使用一个readers-writer [#multi-reader-lock-names]_ 锁，它允许"
"并发多个读操作访问数据库，但是只提供唯一写操作访问。"

#: ../source/faq/concurrency.txt:38
msgid ""
"For example, when locking a collection for writing (using mode X), both the "
"corresponding database lock and the global lock must be locked in intent "
"exclusive (IX) mode. A single database can simultaneously be locked in IS "
"and IX mode, but an exclusive (X) lock cannot coexist with any other modes, "
"and a shared (S) lock can only coexists with intent shared (IS) locks."
msgstr ""
"当一个读操作锁存在时，许多读操作可以使用这个锁。然而，当一个写操作存在时"
"，一个写操作会排他性的保持这个锁，并且不能有其他的读操作或者写操作可以共"
"享这个锁。"

#: ../source/faq/concurrency.txt:47
msgid ""
"Locks are fair, with reads and writes being queued in order. However, to "
"optimize throughput, when one request is granted, all other compatible "
"requests will be granted at the same time, potentially releasing them before"
" a conflicting request.  For example, consider a case in which an X lock was"
" just released, and in which the conflict queue contains the following "
"items:"
msgstr ""

#: ../source/faq/concurrency.txt:54
msgid "IS |rarr| IS |rarr| X |rarr| X |rarr| S |rarr| IS"
msgstr ""
"锁是\"写贪婪,\" 这意味着写操作锁比读操作具有优先权，当写操作和读操作同时等待"
"一个锁，MongoDB会授予读操作这个锁。"

#: ../source/faq/concurrency.txt:56
msgid ""
"In strict first-in, first-out (FIFO) ordering, only the first two IS modes "
"would be granted. Instead MongoDB will actually grant all IS and S modes, "
"and once they all drain, it will grant X, even if new IS or S requests have "
"been queued in the meantime. As a grant will always move all other requests "
"ahead in the queue, no starvation of any request is possible."
msgstr ""

#: ../source/faq/concurrency.txt:63
msgid ""
"See the Wikipedia page on `Multiple granularity locking "
"<http://en.wikipedia.org/wiki/Multiple_granularity_locking>`_ for more "
"information."
msgstr ""
"你可能很熟悉\"readers-writer\"锁， \"multi-reader\"锁或\"shared exclusive\" 锁。"
"参见 Wikipedia 页 `Readers-Writer 锁 "
"<http://en.wikipedia.org/wiki/Readers%E2%80%93writer_lock>`_ 获得更多 "
"信息。"

#: ../source/faq/concurrency.txt:69
msgid "How granular are locks in MongoDB?"
msgstr "MongoDB中锁的颗粒度是什么？"

#: ../source/faq/concurrency.txt:73
msgid ""
"Beginning with version 3.0, MongoDB ships with the :ref:`WiredTiger "
"<storage-wiredtiger>` storage engine, which uses optimistic concurrency "
"control for most read and write operations. WiredTiger uses only intent "
"locks at the global, database and collection levels. When the storage engine"
" detects conflicts between two operations, one will incur a write conflict "
"causing MongoDB to transparently retry that operation."
msgstr ""
"从2.2版本开始，MongoDB 在每个数据库基础上实现了大多数读操作和写操作的锁。"
"一些全局操作，通常涉及多个数据库的短暂操作，依然需要一个全局实例大锁，在2.2"
"版本之前，这是仅仅是一个全局锁在每个 :program:`mongod` 实例上。"

#: ../source/faq/concurrency.txt:81
msgid ""
"Some global operations, typically short lived operations involving multiple "
"databases, still require a global \"instance-wide\" lock. Some other "
"operations, such as dropping a collection, still require an exclusive "
"database lock."
msgstr ""
"举个例子，如果你有六个数据库和一个数据库级别的写锁，其他的五个数据库的读写"
"依然有效。一个全局锁在操作期间会使所有的六个数据库都不可用。"

#: ../source/faq/concurrency.txt:86
msgid ""
"The MMAPv1 storage engine uses collection-level locking as of the 3.0 "
"release series, an improvement on earlier versions in which the database "
"lock was the finest-grain lock. Third-party storage engines may either use "
"collection-level locking or implement their own finer-grained concurrency "
"control."
msgstr ""

#: ../source/faq/concurrency.txt:92
msgid ""
"For example, if you have six collections in a database using the MMAPv1 "
"storage engine and an operation takes a collection-level write lock, the "
"other five collections are still available for read and write operations. An"
" exclusive database lock makes all six collections unavailable for the "
"duration of the operation holding the lock."
msgstr ""

#: ../source/faq/concurrency.txt:99
msgid "How do I see the status of locks on my :program:`mongod` instances?"
msgstr ""
"在我的 :program:`mongod` 实例中如何看到锁的状态？"

#: ../source/faq/concurrency.txt:101
msgid ""
"For reporting on lock utilization information on locks, use any of the "
"following methods:"
msgstr ""
"要获得锁使用信息的报告，使用下列方法："

#: ../source/faq/concurrency.txt:104 ../source/faq/concurrency.txt:199
msgid ":method:`db.serverStatus()`,"
msgstr ""

#: ../source/faq/concurrency.txt:105
msgid ":method:`db.currentOp()`,"
msgstr ""

#: ../source/faq/concurrency.txt:106
msgid ":doc:`mongotop </reference/program/mongotop>`,"
msgstr ""

#: ../source/faq/concurrency.txt:107
msgid ":doc:`mongostat </reference/program/mongostat>`, and/or"
msgstr ""

#: ../source/faq/concurrency.txt:108
msgid ""
"the |mms-home| or :products:`Ops Manager, an on-premise solution available "
"in MongoDB Enterprise Advanced </mongodb-enterprise-advanced?jmp=docs>`"
msgstr ""

#: ../source/faq/concurrency.txt:113
msgid ""
"Specifically, the :data:`~serverStatus.locks` document in the :doc:`output "
"of serverStatus </reference/command/serverStatus>`, or the "
":data:`~currentOp.locks` field in the :doc:`current operation reporting "
"</reference/method/db.currentOp>` provides insight into the type of locks "
"and amount of lock contention in your :program:`mongod` instance."
msgstr ""
"特别的， :data:`~serverStatus.locks` 文档在 "
" serverStatus </reference/command/serverStatus>`, 或者 "
":data:`~currentOp.locks` 字段在 :doc:`current operation reporting "
"提供了锁的类型和锁争夺的数量的观察在你的 :program:`mongod` 实例."

#: ../source/faq/concurrency.txt:119
msgid "To terminate an operation, use :method:`db.killOp()`."
msgstr "终止一个操作，使用 :method:`db.killOp()`."

#: ../source/faq/concurrency.txt:126
msgid "Does a read or write operation ever yield the lock?"
msgstr "一个读操作或写操作产生锁吗？"

#: ../source/faq/concurrency.txt:128
msgid "In some situations, read and write operations can yield their locks."
msgstr "在某些情况下，读操作和写操作产生自己的锁。"

#: ../source/faq/concurrency.txt:130
msgid ""
"Long running read and write operations, such as queries, updates, and "
"deletes, yield under many conditions.  MongoDB operations can also yield "
"locks between individual document modifications in write operations that "
"affect multiple documents like :method:`~db.collection.update()` with the "
"``multi`` parameter."
msgstr ""
"长期运行的读操作和写操作，比如查询，更新，删除，在很多情况下会产生锁。"
"MongoDB 基于可预测磁盘访问模式使用一个自适应算法允许操作产生锁。（比"
"如：页面错误。）"

#: ../source/faq/concurrency.txt:136
msgid ""
"MongoDB's :ref:`mmapv1 <storage-mmapv1>` storage engine uses heuristics "
"based on its access pattern to predict whether data is likely in physical "
"memory before performing a read. If MongoDB *predicts* that the data is not "
"in physical memory, an operation will yield its lock while MongoDB loads the"
" data into memory. Once data is available in memory, the operation will "
"reacquire the lock to complete the operation."
msgstr ""
"MongoDB 影响到大量文档的独立文档更新的写操作也能产生锁，比如："
"带有多个参数的 :method:`~db.collection.update()` 。"

#: ../source/faq/concurrency.txt:144
msgid ""
"For storage engines supporting document level :term:`concurrency control`, "
"yielding is not necessary when accessing storage, as the :term:`intent locks"
" <intent lock>` held at the global, database and collection level do not "
"block other readers and writers."
msgstr ""
"MongoDB在执行读操作之前， 使用基于访问模式的探查方法来与之数据是否可能在"
"物理内存中。如果MongoDB *预知* 数据不在物理内存中，操作将产生自己的锁当"
"直到MongoDB 加载数据到内存中。一旦数据在内存中是可用的，这个操作将再次"
"获得这个锁来完成本次操作。"

#: ../source/faq/concurrency.txt:149
msgid ""
"MongoDB does not yield locks when scanning an index even if it predicts that"
" the index is not in memory."
msgstr ""
"MongoDB 从扫描一个索引一直到预测出这个索引不在内存中的时候不会产生锁。"

#: ../source/faq/concurrency.txt:156
msgid "Which operations lock the database?"
msgstr "哪些操作会锁住数据库？"

#: ../source/faq/concurrency.txt:160
msgid ""
"The following table lists common database operations and the types of locks "
"they use."
msgstr "下表列出了常用的数据库操作和他们使用锁的类型。"

#: ../source/includes/table/lock-behavior-per-operation.rst:4
msgid "Operation"
msgstr "操作"

#: ../source/includes/table/lock-behavior-per-operation.rst:6
msgid "Lock Type"
msgstr "锁类型"

#: ../source/includes/table/lock-behavior-per-operation.rst:8
msgid "Issue a query"
msgstr "查询操作"

#: ../source/includes/table/lock-behavior-per-operation.rst:10
#: ../source/includes/table/lock-behavior-per-operation.rst:14
#: ../source/includes/table/lock-behavior-per-operation.rst:66
msgid "Read lock"
msgstr "读锁"

#: ../source/includes/table/lock-behavior-per-operation.rst:12
msgid "Get more data from a :term:`cursor`"
msgstr "从一个 :term:`cursor` 中获得更多数据"

#: ../source/includes/table/lock-behavior-per-operation.rst:16
msgid "Insert data"
msgstr "插入数据"

#: ../source/includes/table/lock-behavior-per-operation.rst:18
#: ../source/includes/table/lock-behavior-per-operation.rst:22
#: ../source/includes/table/lock-behavior-per-operation.rst:26
msgid "Write lock"
msgstr "写锁"

#: ../source/includes/table/lock-behavior-per-operation.rst:20
msgid "Remove data"
msgstr "删除数据"

#: ../source/includes/table/lock-behavior-per-operation.rst:24
msgid "Update data"
msgstr "更新数据"

#: ../source/includes/table/lock-behavior-per-operation.rst:28
msgid ":term:`Map-reduce <map-reduce>`"
msgstr ""

#: ../source/includes/table/lock-behavior-per-operation.rst:30
msgid ""
"Read lock and write lock, unless operations are specified as non-atomic. "
"Portions of map-reduce jobs can run concurrently."
msgstr ""
"读锁和写锁，除非被指定为非原子性操作。部分 map-reduce 的工作可以同时运行。"

#: ../source/includes/table/lock-behavior-per-operation.rst:34
msgid "Create an index"
msgstr "创建一个索引"

#: ../source/includes/table/lock-behavior-per-operation.rst:36
msgid ""
"Building an index in the foreground, which is the default, locks the "
"database for extended periods of time."
msgstr ""
"在前台创建一个索引，这是默认的，会长时间的锁定数据库。"

#: ../source/includes/table/lock-behavior-per-operation.rst:40
msgid ":method:`db.eval()`"
msgstr ""

#: ../source/includes/table/lock-behavior-per-operation.rst:45
msgid ""
"Write lock. The :method:`db.eval()` method takes a global write lock while "
"evaluating the JavaScript function. To avoid taking this global write lock, "
"you can use the :dbcommand:`eval` command with ``nolock: true``."
msgstr ""
"写锁， :method:`db.eval()`  方法在评估JavaScript函数的时候使用了一个全局写锁，"
"你可以使用 :dbcommand:`eval` 命令，带上  ``nolock: true`` 。"

#: ../source/includes/table/lock-behavior-per-operation.rst:51
msgid ":dbcommand:`eval`"
msgstr ""

#: ../source/includes/table/lock-behavior-per-operation.rst:56
msgid ""
"Write lock. By default, :dbcommand:`eval` command takes a global write lock "
"while evaluating the JavaScript function. If used with ``nolock: true``, the"
" :dbcommand:`eval` command does *not* take a global write lock while "
"evaluating the JavaScript function. However, the logic within the JavaScript"
" function may take write locks for write operations."
msgstr ""
"写锁。默认的， :dbcommand:`eval`  命令在评估JavaScript函数的时候使用一个全局"
"写锁。如果使用参数  ``nolock: true`` ， :dbcommand:`eval` 命令在评估JavaScript函"
"数的时候不会使用全局写锁。然而，JavaScript函数可能为写操作接收一个写锁。"


#: ../source/includes/table/lock-behavior-per-operation.rst:64
msgid ":method:`~db.collection.aggregate()`"
msgstr ""

#: ../source/faq/concurrency.txt:169
msgid "Which administrative commands lock the database?"
msgstr "哪些管理命令会锁定数据库？"

#: ../source/faq/concurrency.txt:171
msgid ""
"Certain administrative commands can exclusively lock the database for "
"extended periods of time. In some deployments, for large databases, you may "
"consider taking the :program:`mongod` instance offline so that clients are "
"not affected. For example, if a :program:`mongod` is part of a "
":term:`replica set`, take the :program:`mongod` offline and let other "
"members of the set service load while maintenance is in progress."
msgstr ""
"某些管理命令会长时间排他性的锁定数据库。在一些部署中，对于大的数据库，"
"你可能会考虑让  :program:`mongod`  实例脱机，这样客户端不会受影响。"
"比如：如果 :program:`mongod` 是一个 :term:`复制集` 的一部分，让"
":program:`mongod` 脱机让集群中的其他成员来负载，当维护进行中的时候。"

#: ../source/faq/concurrency.txt:178
msgid ""
"The following administrative operations require an exclusive (i.e. write) "
"lock on the database for extended periods:"
msgstr ""
"下列的管理命令会在数据库上申请一个排他性的（比如：写操作）锁很长时间。"

#: ../source/faq/concurrency.txt:181
msgid ""
":method:`db.collection.createIndex()`, when issued *without* setting "
"``background`` to ``true``,"
msgstr ""
":method:`db.collection.ensureIndex()` ，在不设置``background`` 为 ``true``"
"时候。"

#: ../source/faq/concurrency.txt:183
msgid ":dbcommand:`reIndex`,"
msgstr ""

#: ../source/faq/concurrency.txt:184
msgid ":dbcommand:`compact`,"
msgstr ""

#: ../source/faq/concurrency.txt:185
msgid ":method:`db.repairDatabase()`,"
msgstr ""

#: ../source/faq/concurrency.txt:186
msgid ""
":method:`db.createCollection()`, when creating a very large (i.e. many "
"gigabytes) capped collection,"
msgstr ""
":method:`db.createCollection()` ， 在创建一个非常大（比如：很多G）的"
"capped collection ，（固定大小集合）"

#: ../source/faq/concurrency.txt:188
msgid ":method:`db.collection.validate()`, and"
msgstr ""

#: ../source/faq/concurrency.txt:189
msgid ""
":method:`db.copyDatabase()`. This operation may lock all databases. See :ref"
":`faq-concurrency-lock-multiple-dbs`."
msgstr ""
":method:`db.copyDatabase()` 。这个操作可能锁住所有的数据库。参见 :ref"
":`faq-concurrency-lock-multiple-dbs`."

#: ../source/faq/concurrency.txt:192
msgid ""
"The following administrative commands lock the database but only hold the "
"lock for a very short time:"
msgstr ""
"下列的管理操作会锁住数据库，但是只保持锁非常短的时间："

#: ../source/faq/concurrency.txt:195
msgid ":method:`db.collection.dropIndex()`,"
msgstr ""

#: ../source/faq/concurrency.txt:196
msgid ":method:`db.getLastError()`,"
msgstr ""

#: ../source/faq/concurrency.txt:197
msgid ":method:`db.isMaster()`,"
msgstr ""

#: ../source/faq/concurrency.txt:198
msgid ":method:`rs.status()` (i.e. :dbcommand:`replSetGetStatus`),"
msgstr ""

#: ../source/faq/concurrency.txt:200
msgid ":method:`db.auth()`, and"
msgstr ""

#: ../source/faq/concurrency.txt:201
msgid ":method:`db.addUser()`."
msgstr ""

#: ../source/faq/concurrency.txt:206
msgid "Does a MongoDB operation ever lock more than one database?"
msgstr "MongoDB 操作是否会锁多个数据库?"

#: ../source/faq/concurrency.txt:208
msgid "The following MongoDB operations lock multiple databases:"
msgstr "下列MongoDB 操作会锁多个数据库："

#: ../source/faq/concurrency.txt:210
msgid ""
":method:`db.copyDatabase()` must lock the entire :program:`mongod` instance "
"at once."
msgstr ""
":method:`db.copyDatabase()` 必须一次锁住整个 :program:`mongod` 实例。"

#: ../source/faq/concurrency.txt:213
msgid ""
":method:`db.repairDatabase()` obtains a global write lock and will block "
"other operations until it finishes."
msgstr ""
":method:`db.repairDatabase()` 获得一个全局写锁，将阻止其他的操作，直到完成。"

#: ../source/faq/concurrency.txt:216
msgid ""
":term:`Journaling <journal>`, which is an internal operation, locks all "
"databases for short intervals. All databases share a single journal."
msgstr ""
":term:`Journaling <journal>` ，这是一个内部操作，在很短的时间内锁住所有的数据"
"库，所有的数据库共享一个日志。"

#: ../source/faq/concurrency.txt:220
msgid ""
":doc:`User authentication </core/authentication>` requires a read lock on "
"the ``admin`` database for deployments using :ref:`2.6 user credentials "
"<admin-system-users-collection>`. For deployments using the 2.4 schema for "
"user credentials, authentication locks the ``admin`` database as well as the"
" database the user is accessing."
msgstr ""
":doc:`User authentication </core/authentication>` 请求一个读锁在 "
" ``admin`` 数据库中， 部署使用 :ref:`2.6 user credentials "
"<admin-system-users-collection>`。 使用 2.4 模式来部署用户凭证，验证锁住 "
"``admin`` 数据库，以及用户访问数据库。"

#: ../source/faq/concurrency.txt:226
msgid ""
"All writes to a replica set's :term:`primary` lock both the database "
"receiving the writes and then the ``local`` database for a short time. The "
"lock for the ``local`` database allows the :program:`mongod` to write to the"
" primary's :term:`oplog` and accounts for a small portion of the total time "
"of the operation."
msgstr ""
"所有对复制集的写操作 :term:`primary` 会锁住数据库接收写操作和 ``local`` 数据库很短"
"的时间。``local`` 数据库的锁允许 :program:`mongod` 写入主节点的 :term:`oplog` "
"，这占用整个操作总时间的很小的部分。"

#: ../source/faq/concurrency.txt:233
msgid "How does sharding affect concurrency?"
msgstr "分片如何影响并发？"

#: ../source/faq/concurrency.txt:235
msgid ""
":term:`Sharding <sharding>` improves concurrency by distributing collections"
" over multiple :program:`mongod` instances, allowing shard servers (i.e. "
":program:`mongos` processes) to perform any number of operations "
"concurrently to the various downstream :program:`mongod` instances."
msgstr ""
":term:`Sharding <sharding>` 通过分布数据集在多个  :program:`mongod`  实例"
"上来改善并发，允许分片服务器 (比如：program:`mongos` 进程) 来执行任意数量"
"的操作并发到不同的下游 :program:`mongod` 实例。"

#: ../source/faq/concurrency.txt:241
msgid ""
"Each :program:`mongod` instance is independent of the others in the shard "
"cluster and uses its own :ref:`locks <faq-concurrency-locking>`. The "
"operations on one :program:`mongod` instance do not block the operations on "
"any others."
msgstr ""
"每个 :program:`mongod` 实例不依赖其他的成员在分片集群中，使用 "
"MongoDB :ref:`readers-writer lock <faq-concurrency-"
"locking>` 。这些操作在一个 :program:`mongod` 实例上不会阻止"
" 在其他成员上的操作。"

#: ../source/faq/concurrency.txt:249
msgid "How does concurrency affect a replica set primary?"
msgstr "并发如何影响复制集中的主节点？"

#: ../source/faq/concurrency.txt:251
msgid ""
"In :term:`replication`, when MongoDB writes to a collection on the "
":term:`primary`, MongoDB also writes to the primary's :term:`oplog`, which "
"is a special collection in the ``local`` database.  Therefore, MongoDB must "
"lock both the collection's database and the ``local`` database. The "
":program:`mongod` must lock both databases at the same time to keep the "
"database consistent and ensure that write operations, even with replication,"
" are \"all-or-nothing\" operations."
msgstr ""
"In :term:`replication`, 在 MongoDB 写操作到 :term:`primary` 一个数据集时， "
"MongoDB 同时写入主节点的 :term:`oplog`, 这是一个特别的集合在 ``local`` 数"
"据库中。  因此, MongoDB 必须同时锁住这个数据集所在的数据库和 ``local`` 数"
"据库。 :program:`mongod` 必须在同一时间同时锁住两个数据库以保持数据库"
"的一致性和确保这个写操作，与复制一样，是 \"all-or-nothing\" （全或无） 的操作。"

#: ../source/faq/concurrency.txt:260
msgid "How does concurrency affect secondaries?"
msgstr "并发如何影响从节点？"

#: ../source/faq/concurrency.txt:262
msgid ""
"In :term:`replication`, MongoDB does not apply writes serially to "
":term:`secondaries <secondary>`. Secondaries collect oplog entries in "
"batches and then apply those batches in parallel. Secondaries do not allow "
"reads while applying the write operations, and apply write operations in the"
" order that they appear in the oplog."
msgstr ""
"在 :term:`复制集` 中, MongoDB 不会连续的申请写操作到:term:`子节点 <secondary>`。"
"子节点批量的收集 oplog  记录，然后并行的申请。字节点在申请这个写操作的时候不允许"
"读操作，并根据他们出现在oplog中的顺序应用这些写操作。"

#: ../source/faq/concurrency.txt:268
msgid ""
"MongoDB can apply several writes in parallel on replica set secondaries, in "
"two phases:"
msgstr ""
"MongoDB 可以申请几个并行的写操作在复制集中的子节点上，分两个阶段："

#: ../source/faq/concurrency.txt:271
msgid ""
"During the first *prefer* phase, under a read lock, the :program:`mongod` "
"ensures that all documents affected by the operations are in memory. During "
"this phase, other clients may execute queries against this member."
msgstr ""
"在第一个 *选择* 阶段， 根据读锁， :program:`mongod` "
"确保所有受操作影响的文档在内存中。在这个阶段中，其他的客户端可能对这个成员"
"执行查询。"

#: ../source/faq/concurrency.txt:276
msgid ""
"A thread pool using write locks applies all write operations in the batch as"
" part of a coordinated write phase."
msgstr ""
"一个使用写锁的线程池申请所有的批量写操作，这是协调写操作阶段的一部分。"

#: ../source/faq/concurrency.txt:280
msgid ""
"What kind of concurrency does MongoDB provide for JavaScript operations?"
msgstr ""
"MongoDB 为JavaScript操作提供哪类并发？"

#: ../source/faq/concurrency.txt:282
msgid ""
"The V8 JavaScript engine added in 2.4 allows multiple JavaScript operations "
"to run at the same time. Prior to 2.4, a single :program:`mongod` could only"
" run a *single* JavaScript operation at once."
msgstr ""
<<<<<<< HEAD
"V8 JavaScript 引擎加入2.4版本，允许多个JavaScript操作同时运行。2.4版本之前，"
"一个单独的 :program:`mongod` 一次只能运行一个 JavaScript 操作。"
=======

#: ../source/faq/concurrency.txt:289
msgid "Does MongoDB support transactions?"
msgstr ""

#: ../source/faq/concurrency.txt:291
msgid "MongoDB does not support multi-document transactions."
msgstr ""

#: ../source/faq/concurrency.txt:293
msgid ""
"However, MongoDB does provide atomic operations on a single document. Often "
"these document-level atomic operations are sufficient to solve problems that"
" would require ACID transactions in a relational database."
msgstr ""

#: ../source/faq/concurrency.txt:298
msgid ""
"For example, in MongoDB, you can embed related data in nested arrays or "
"nested documents within a single document and update the entire document in "
"a single atomic operation. Relational databases might represent the same "
"kind of data with multiple tables and rows, which would require transaction "
"support to update the data atomically."
msgstr ""

#: ../source/faq/concurrency.txt:304 ../source/faq/concurrency.txt:356
msgid ":doc:`/core/write-operations-atomicity`"
msgstr ""

#: ../source/faq/concurrency.txt:307
msgid "What isolation guarantees does MongoDB provide?"
msgstr ""

#: ../source/faq/concurrency.txt:309
msgid ""
"MongoDB provides the following guarantees in the presence of concurrent read"
" and write operations. These guarantees hold on systems configured with "
"either the MMAPv1 or WiredTiger storage engines."
msgstr ""

#: ../source/faq/concurrency.txt:313
msgid ""
"Read and write operations are atomic with respect to a single document and "
"will always leave the document in a consistent state. This means that "
"readers will never see a partially updated document, and indices will always"
" be consistent with the contents of the collection. Furthermore, a set of "
"read and write operations to a single document are serializable."
msgstr ""

#: ../source/faq/concurrency.txt:319
msgid ""
"Correctness with respect to query predicates, e.g. "
":method:`db.collection.find()` will only return documents that match and "
":method:`db.collection.update()` will only write to matching documents."
msgstr ""

#: ../source/faq/concurrency.txt:323
msgid ""
"Correctness with respect to sort. For read operations that request a sort "
"order (e.g. :method:`db.collection.find()` or "
":method:`db.collection.aggregate()`), the sort order will not be violated "
"due to concurrent writes."
msgstr ""

#: ../source/faq/concurrency.txt:328
msgid ""
"Although MongoDB provides these strong guarantees for single-document "
"operations, read and write operations may access an arbitrary number of "
"documents during execution.  Multi-document operations do *not* occur "
"transactionally and are not isolated from concurrent writes. This means that"
" the following behaviors are expected under the normal operation of the "
"system, for both the MMAPv1 and WiredTiger storage engines:"
msgstr ""

#: ../source/faq/concurrency.txt:335
msgid ""
"Non-point-in-time read operations. Suppose a read operation begins at time "
"*t*\\ :sub:`1` and starts reading documents. A write operation then commits "
"an update to a document at some later time *t*\\ :sub:`2`. The reader may "
"see the updated version of the document, and therefore does not see a point-"
"in-time snapshot of the data."
msgstr ""

#: ../source/faq/concurrency.txt:341
msgid ""
"Non-serializable operations. Suppose a read operation reads a document *d*\\"
" :sub:`1` at time *t*\\ :sub:`1` and a write operation updates *d*\\ "
":sub:`1` at some later time *t*\\ :sub:`3`. This introduces a read-write "
"dependency such that, if the operations were to be serialized, the read "
"operation must precede the write operation. But also suppose that the write "
"operation updates document *d*\\ :sub:`2` at time *t*\\ :sub:`2` and the "
"read operation subsequently reads *d*\\ :sub:`2` at some later time *t*\\ "
":sub:`4`. This introduces a write-read dependency which would instead "
"require the read operation to come *after* the write operation in a "
"serializable schedule. There is a dependency cycle which makes "
"serializability impossible."
msgstr ""

#: ../source/faq/concurrency.txt:352
msgid ""
"Dropped results. Reads may miss matching documents that are updated or "
"deleted during the course of the read operation. However, data that has not "
"been modified during the operation will always be visible."
msgstr ""

#: ../source/faq/concurrency.txt:359
msgid "Can reads see changes that have not been committed to disk?"
msgstr ""

#: ../source/faq/concurrency.txt:361
msgid ""
"Yes, readers can see the results of writes before they are made durable, "
"regardless of write concern level or journaling configuration. As a result, "
"applications may observe the following behaviors:"
msgstr ""

#: ../source/faq/concurrency.txt:365
msgid ""
"MongoDB will allow a concurrent reader to see the result of the write "
"operation before the write is acknowledged to the client application. For "
"details on when writes are acknowledged for different write concern levels, "
"see :doc:`/core/write-concern`."
msgstr ""

#: ../source/faq/concurrency.txt:370
msgid ""
"Reads can see data which may subsequently be rolled back in rare cases such "
"as replica set failover or power loss. It does *not* mean that read "
"operations can see documents in a partially written or otherwise "
"inconsistent state."
msgstr ""

#: ../source/faq/concurrency.txt:374
msgid "Other systems refer to these semantics as *read uncommitted*."
msgstr ""
>>>>>>> 2ec0463a
<|MERGE_RESOLUTION|>--- conflicted
+++ resolved
@@ -39,11 +39,6 @@
 "to a single write operation."
 msgstr ""
 
-<<<<<<< HEAD
-#: ../source/faq/concurrency.txt:21
-msgid "What type of locking does MongoDB use?"
-msgstr "MongoDB使用的是什么类型的锁？"
-=======
 #: ../source/faq/concurrency.txt:26
 msgid ""
 "MongoDB uses multi-granularity locking [#mgl-ref]_ that allows operations to"
@@ -51,7 +46,6 @@
 " storage engines to implement their own concurrency control below the "
 "collection (i.e., at the document-level in WiredTiger)."
 msgstr ""
->>>>>>> 2ec0463a
 
 #: ../source/faq/concurrency.txt:32
 msgid ""
@@ -615,10 +609,6 @@
 "to run at the same time. Prior to 2.4, a single :program:`mongod` could only"
 " run a *single* JavaScript operation at once."
 msgstr ""
-<<<<<<< HEAD
-"V8 JavaScript 引擎加入2.4版本，允许多个JavaScript操作同时运行。2.4版本之前，"
-"一个单独的 :program:`mongod` 一次只能运行一个 JavaScript 操作。"
-=======
 
 #: ../source/faq/concurrency.txt:289
 msgid "Does MongoDB support transactions?"
@@ -753,5 +743,4 @@
 
 #: ../source/faq/concurrency.txt:374
 msgid "Other systems refer to these semantics as *read uncommitted*."
-msgstr ""
->>>>>>> 2ec0463a
+msgstr ""