# SOME DESCRIPTIVE TITLE.
# Copyright (C) 2011-2014, MongoDB, Inc.
# This file is distributed under the same license as the mongodb-manual
# package.
#
# Translators:
msgid ""
msgstr ""
"Project-Id-Version: MongoDB Manual\n"
"Report-Msgid-Bugs-To: \n"
<<<<<<< HEAD
"POT-Creation-Date: 2019-03-19 11:02-0400\n"
=======
"POT-Creation-Date: 2016-12-08 12:02-0500\n"
>>>>>>> 2478a500
"PO-Revision-Date: 2014-04-08 19:29+0000\n"
"Last-Translator: tychoish <tychoish@gmail.com>\n"
"Language: es\n"
"Language-Team: Spanish (http://www.transifex.com/projects/p/mongodb-"
"manual/language/es/)\n"
"Plural-Forms: nplurals=2; plural=(n != 1)\n"
"MIME-Version: 1.0\n"
"Content-Type: text/plain; charset=utf-8\n"
"Content-Transfer-Encoding: 8bit\n"
"Generated-By: Babel 2.6.0\n"

<<<<<<< HEAD
=======
# 04ecc2224d5447dfbccb29e9d9e27a1a
>>>>>>> 2478a500
#: ../source/core/read-preference.txt:9
msgid "Read Preference"
msgstr ""

<<<<<<< HEAD
=======
# 4314ad4d0f2e47ba9d2abdafb5156e2f
#: ../source/core/read-preference.txt
msgid "On this page"
msgstr ""

# 3351f7ba62664a1b87fb4eba5bb71576
>>>>>>> 2478a500
#: ../source/includes/introduction-read-preference.rst:1
msgid ""
"Read preference describes how MongoDB clients route read operations to "
"the members of a :term:`replica set`."
msgstr ""

<<<<<<< HEAD
=======
# 61e3107364e6490cb50721a3ff655c9b
>>>>>>> 2478a500
#: ../source/includes/introduction-read-preference.rst:6
msgid ""
"By default, an application directs its read operations to the "
":term:`primary` member in a :term:`replica set`."
msgstr ""

<<<<<<< HEAD
#: ../source/core/read-preference.txt:22
msgid ""
"Exercise care when specifying read preferences: Modes other than "
":readmode:`primary` may return stale data because with :ref:`asynchronous"
" replication <asynchronous-replication>`, data in the secondary may not "
"reflect the most recent write operations. [#edge-cases-2-primaries]_"
msgstr ""

#: ../source/core/read-preference.txt:28
msgid ""
"The read preference does not affect the visibility of data; i.e. clients "
"can see the results of writes before they are acknowledged or have "
"propagated to a majority of replica set members. For details, see "
":doc:`/core/read-isolation-consistency-recency`."
msgstr ""

#: ../source/core/read-preference.txt:34
msgid "Use Cases"
msgstr ""

#: ../source/core/read-preference.txt:37
msgid "Indications"
msgstr ""

#: ../source/core/read-preference.txt:39
=======
# 4aa6dab04bad451daa2594e0a9d3403e
#: ../source/core/read-preference.txt:22
msgid ""
"Exercise care when specifying read preferences: Modes other than "
":readmode:`primary` may return stale data because with :ref:`asynchronous"
" replication <asynchronous-replication>`, data in the secondary may not "
"reflect the most recent write operations. [#edge-cases-2-primaries]_"
msgstr ""

# ec3172c42ec24536919d032a7b319782
#: ../source/core/read-preference.txt:28
msgid ""
"The read preference does not affect the visibility of data; i.e, clients "
"can see the results of writes before they are acknowledged or have "
"propagated to a majority of replica set members:"
msgstr ""

# 638f6d4380fc4ee994e89ae904be7dbb
#: ../source/includes/list-visibility-of-data.rst:1
msgid ""
"Regardless of :doc:`write concern </reference/write-concern>`, other "
"clients using :readconcern:`\"local\"` (i.e. the default) readConcern can"
" see the result of a write operation before the write operation is "
"acknowledged to the issuing client."
msgstr ""

# 31562940dabe4a888735046f8ca0f2fe
#: ../source/includes/list-visibility-of-data.rst:6
msgid ""
"Clients using :readconcern:`\"local\"` (i.e. the default) readConcern can"
" read data which may be subsequently :doc:`rolled back </core/replica-"
"set-rollbacks>`."
msgstr ""

# 9007967280f941d981a4aeac91f8479a
#: ../source/core/read-preference.txt:35
msgid "Use Cases"
msgstr ""

# 59ba389c69c541faa1f9800917a24f0a
#: ../source/core/read-preference.txt:38
msgid "Indications"
msgstr ""

# 8385b7151ded4e329f1fcb2b1451f507
#: ../source/core/read-preference.txt:40
>>>>>>> 2478a500
msgid ""
"The following are common use cases for using non-:readmode:`primary` read"
" preference modes:"
msgstr ""

<<<<<<< HEAD
#: ../source/core/read-preference.txt:42
msgid "Running systems operations that do not affect the front-end application."
msgstr ""

#: ../source/core/read-preference.txt:47
msgid ""
"Read preferences aren't relevant to direct connections to a single "
":binary:`~bin.mongod` instance. However, in order to perform read "
"operations on a direct connection to a secondary member of a replica set,"
" you must set a read preference, such as :term:`secondary`."
msgstr ""

#: ../source/core/read-preference.txt:53
msgid "Providing local reads for geographically distributed applications."
msgstr ""

#: ../source/core/read-preference.txt:55
=======
# 1ba2e13ec10e4b0dae8f100899ea4575
#: ../source/core/read-preference.txt:43
msgid "Running systems operations that do not affect the front-end application."
msgstr ""

# e05f42abde014c0a9c9fad2fcf28341e
#: ../source/core/read-preference.txt:48
msgid ""
"Read preferences aren't relevant to direct connections to a single "
":program:`mongod` instance. However, in order to perform read operations "
"on a direct connection to a secondary member of a replica set, you must "
"set a read preference, such as :term:`secondary`."
msgstr ""

# 3f96e89d08e64bba9e007ac65658b5ff
#: ../source/core/read-preference.txt:54
msgid "Providing local reads for geographically distributed applications."
msgstr ""

# 0eb7a195e5cf4cf9b014d28f0c2b1525
#: ../source/core/read-preference.txt:56
>>>>>>> 2478a500
msgid ""
"If you have application servers in multiple data centers, you may "
"consider having a :ref:`geographically distributed replica set <replica-"
"set-geographical-distribution>` and using a non primary or "
":readmode:`nearest` read preference. This allows the client to read from "
"the lowest-latency members, rather than always reading from the primary."
msgstr ""

<<<<<<< HEAD
#: ../source/core/read-preference.txt:62
msgid "Maintaining availability during a failover."
msgstr ""

#: ../source/core/read-preference.txt:64
=======
# 324b860c8b4c4099b345a1a1e97638de
#: ../source/core/read-preference.txt:63
msgid "Maintaining availability during a failover."
msgstr ""

# b1ef29e1d6bb4a0f9bdfe25c5f0356f8
#: ../source/core/read-preference.txt:65
>>>>>>> 2478a500
msgid ""
"Use :readmode:`primaryPreferred` if you want an application to read from "
"the primary under normal circumstances, but to allow stale reads from "
"secondaries when the primary is unavailable. This provides a \"read-only "
"mode\" for your application during a failover."
msgstr ""

<<<<<<< HEAD
#: ../source/core/read-preference.txt:70
msgid "Counter-Indications"
msgstr ""

#: ../source/core/read-preference.txt:72
=======
# 2113b4f557604b8abf7f2b7ec3c17620
#: ../source/core/read-preference.txt:71
msgid "Counter-Indications"
msgstr ""

# 6d77fa67afcc4200b3c66336713e4bd6
#: ../source/core/read-preference.txt:73
>>>>>>> 2478a500
msgid ""
"In general, do *not* use :readmode:`secondary` and "
":readmode:`secondaryPreferred` to provide extra capacity for reads, "
"because:"
msgstr ""

<<<<<<< HEAD
#: ../source/core/read-preference.txt:76
msgid ""
"All members of a replica have roughly equivalent write traffic; as a "
"result, secondaries will service reads at roughly the same rate as the "
"primary."
msgstr ""

#: ../source/core/read-preference.txt:80
msgid ""
"Replication is asynchronous and there is some amount of delay between a "
"successful write operation and its replication to secondaries. Reading "
"from a secondary can return stale data; reading from different "
"secondaries may result in non-monotonic reads."
msgstr ""

#: ../source/core/read-preference.txt:87
msgid ""
"Starting in MongoDB 3.6, clients can use :ref:`sessions` to ensure "
"monotonic reads."
msgstr ""

#: ../source/core/read-preference.txt:90
msgid ""
"Distributing read operations to secondaries can compromise availability "
"if *any* members of the set become unavailable because the remaining "
"members of the set will need to be able to handle all application "
"requests."
msgstr ""

#: ../source/core/read-preference.txt:95
msgid ""
":doc:`Sharding </sharding>` increases read and write capacity by "
"distributing read and write operations across a group of machines, and is"
" often a better strategy for adding capacity."
msgstr ""

#: ../source/core/read-preference.txt:99
msgid ""
"See :doc:`/core/read-preference-mechanics` for more information about the"
" internal application of read preferences."
msgstr ""

#: ../source/core/read-preference.txt:103
msgid "Read Preference Modes"
msgstr ""

#: ../source/core/read-preference.txt:107
msgid ""
"All read preference modes except :readmode:`primary` may return stale "
"data because :term:`secondaries <secondary>` replicate operations from "
"the primary with some delay. [#edge-cases-2-primaries]_ Ensure that your "
"application can tolerate stale data if you choose to use a "
"non-:readmode:`primary` mode."
msgstr ""

=======
# a4af5485fc3e462db0585606acc9fe70
#: ../source/core/read-preference.txt:77
msgid ""
"All members of a replica have roughly equivalent write traffic; as a "
"result, secondaries will service reads at roughly the same rate as the "
"primary."
msgstr ""

# 2f72dbb986a242f68a61247c1e2871ac
#: ../source/core/read-preference.txt:81
msgid ""
"Replication is asynchronous and there is some amount of delay between a "
"successful write operation and its replication to secondaries. Reading "
"from a secondary can return out-of-date data; reading from different "
"secondaries may result in non-monotonic reads."
msgstr ""

# ce67f600f275482caee8825e1794df01
#: ../source/core/read-preference.txt:86
msgid ""
"Distributing read operations to secondaries can compromise availability "
"if *any* members of the set become unavailable because the remaining "
"members of the set will need to be able to handle all application "
"requests."
msgstr ""

# 08517ec91b574f82b43753bee344823b
#: ../source/core/read-preference.txt:91
msgid ""
"For queries of sharded collections, for clusters with the :ref:`balancer "
"<sharding-internals-balancing>` active, secondaries may return stale "
"results with missing or duplicated data because of incomplete or "
"terminated chunk migrations."
msgstr ""

# 2e89690267554ac985ff51bb3acbd517
#: ../source/core/read-preference.txt:97
msgid ""
":doc:`Sharding </sharding>` increases read and write capacity by "
"distributing read and write operations across a group of machines, and is"
" often a better strategy for adding capacity."
msgstr ""

# b94b4346744b4ba6b0831f6868bfb6f7
#: ../source/core/read-preference.txt:101
msgid ""
"See :doc:`/core/read-preference-mechanics` for more information about the"
" internal application of read preferences."
msgstr ""

# 018ed589f4e24f0e95ae90e300906276
#: ../source/core/read-preference.txt:105
msgid "Read Preference Modes"
msgstr ""

# 6a8e9b5b1bc5490c86e082f0b2b726fc
#: ../source/core/read-preference.txt:109
msgid ""
"All read preference modes except :readmode:`primary` may return stale "
"data because :term:`secondaries <secondary>` replicate operations from "
"the primary with some delay. [#edge-cases-2-primaries]_ Ensure that your "
"application can tolerate stale data if you choose to use a "
"non-:readmode:`primary` mode."
msgstr ""

# 54c7b7e34f434ad999157d46caf2709e
#: ../source/core/read-preference.txt:115
msgid ""
"MongoDB :doc:`drivers </applications/drivers>` support five read "
"preference modes."
msgstr ""

# e8cb2d7696c543ea94d455c4a0dcea5e
>>>>>>> 2478a500
#: ../source/includes/read-preference-modes-table.rst:5
msgid "Read Preference Mode"
msgstr ""

<<<<<<< HEAD
=======
# 955d01c26254427d983f450c048d7412
>>>>>>> 2478a500
#: ../source/includes/read-preference-modes-table.rst:6
msgid "Description"
msgstr ""

<<<<<<< HEAD
=======
# 84077ab780d24a728337f7ad2466166c
>>>>>>> 2478a500
#: ../source/includes/read-preference-modes-table.rst:7
msgid ":readmode:`primary`"
msgstr ""

<<<<<<< HEAD
=======
# d8d0cd9565ed4f20818697c9cc7635db
>>>>>>> 2478a500
#: ../source/includes/read-preference-modes-table.rst:8
msgid ""
"Default mode. All operations read from the current replica set "
":term:`primary`."
msgstr ""

<<<<<<< HEAD
#: ../source/includes/extracts/transactions-read-pref.rst:2
msgid ""
":doc:`Multi-document transactions </core/transactions>` that contain read"
" operations must use read preference :readmode:`primary`."
msgstr ""

#: ../source/includes/extracts/transactions-read-pref.rst:5
msgid "All operations in a given transaction must route to the same member."
msgstr ""

#: ../source/core/read-preference.txt:157
#: ../source/core/read-preference.txt:204
#: ../source/includes/read-preference-modes-table.rst:13
msgid ":readmode:`primaryPreferred`"
msgstr ""

#: ../source/includes/read-preference-modes-table.rst:14
=======
# f4c468995bc14c4baa39c0ec690287ae
# 04c7519ff1814dd7897ab05cf4927cab
#: ../source/core/read-preference.txt:156
#: ../source/includes/read-preference-modes-table.rst:10
msgid ":readmode:`primaryPreferred`"
msgstr ""

# ae1ce3366ec24705b70ed157bc219dd5
#: ../source/includes/read-preference-modes-table.rst:11
>>>>>>> 2478a500
msgid ""
"In most situations, operations read from the :term:`primary` but if it is"
" unavailable, operations read from :term:`secondary` members."
msgstr ""

<<<<<<< HEAD
#: ../source/core/read-preference.txt:158
#: ../source/core/read-preference.txt:205
#: ../source/includes/read-preference-modes-table.rst:18
msgid ":readmode:`secondary`"
msgstr ""

#: ../source/includes/read-preference-modes-table.rst:19
msgid "All operations read from the :term:`secondary` members of the replica set."
msgstr ""

#: ../source/core/read-preference.txt:159
#: ../source/core/read-preference.txt:206
#: ../source/includes/read-preference-modes-table.rst:21
msgid ":readmode:`secondaryPreferred`"
msgstr ""

#: ../source/includes/read-preference-modes-table.rst:22
=======
# 54389bc390c34884a525ec9011db004d
# fb8121ba81124fd1994c7c124f8106fe
#: ../source/core/read-preference.txt:157
#: ../source/includes/read-preference-modes-table.rst:14
msgid ":readmode:`secondary`"
msgstr ""

# ffa93e33acd24bf3b9ea43fcea809bb7
#: ../source/includes/read-preference-modes-table.rst:15
msgid "All operations read from the :term:`secondary` members of the replica set."
msgstr ""

# 4db7f7b3672a4dbd8ce38aa3fe427b4c
# 9d6b82e73d874a279bc250b835792f37
#: ../source/core/read-preference.txt:158
#: ../source/includes/read-preference-modes-table.rst:17
msgid ":readmode:`secondaryPreferred`"
msgstr ""

# bdf4438d46894f0f99dba4f7fe9b09f6
#: ../source/includes/read-preference-modes-table.rst:18
>>>>>>> 2478a500
msgid ""
"In most situations, operations read from :term:`secondary` members but if"
" no :term:`secondary` members are available, operations read from the "
":term:`primary`."
msgstr ""

<<<<<<< HEAD
#: ../source/core/read-preference.txt:160
#: ../source/core/read-preference.txt:207
#: ../source/includes/read-preference-modes-table.rst:25
msgid ":readmode:`nearest`"
msgstr ""

#: ../source/includes/read-preference-modes-table.rst:26
=======
# 71bee447449c468d8815cdcec0d5e802
# 3fdd6195e7de44febf7b413c5039e3da
#: ../source/core/read-preference.txt:159
#: ../source/includes/read-preference-modes-table.rst:21
msgid ":readmode:`nearest`"
msgstr ""

# 68150bd3d69442f0940d35974d528d18
#: ../source/includes/read-preference-modes-table.rst:22
>>>>>>> 2478a500
msgid ""
"Operations read from member of the :term:`replica set` with the least "
"network latency, irrespective of the member's type."
msgstr ""

<<<<<<< HEAD
#: ../source/core/read-preference.txt:116
msgid "Configure Read Preference"
msgstr ""

#: ../source/core/read-preference.txt:118
msgid ""
"When using a MongoDB driver, you can specify the read preference when "
":ref:`connecting to the replica set or sharded cluster <connections-read-"
"preference>`. For example, see :ref:`connection string <connections-read-"
"preference>`. You can also specify the read preference at a more granular"
" level. For details, see your driver's :api:`api documentation<>`."
msgstr ""

#: ../source/core/read-preference.txt:125
=======
# 2bedb2cd7e7141688f9e9d3082df10f6
#: ../source/core/read-preference.txt:120
msgid ""
"The syntax for specifying the read preference mode is :api:`specific to "
"the driver and to the idioms of the host language <>`."
msgstr ""

# 554f06ffd8594b5ab53e4c0da253a336
#: ../source/core/read-preference.txt:124
msgid ""
"Read preference modes are also available to clients connecting to a "
":term:`sharded cluster` through a :program:`mongos`. The "
":program:`mongos` instance obeys specified read preferences when "
"connecting to the :term:`replica set` that provides each :term:`shard` in"
" the cluster."
msgstr ""

# 6c0ae61d470343f280c8e83e6c970b1b
#: ../source/core/read-preference.txt:130
>>>>>>> 2478a500
msgid ""
"When using the :binary:`mongo` shell, see :method:`cursor.readPref()` and"
" :method:`Mongo.setReadPref()`."
msgstr ""

<<<<<<< HEAD
#: ../source/core/read-preference.txt:129
msgid "Read Preference and Transactions"
msgstr ""

#: ../source/core/read-preference.txt:136
msgid "``maxStalenessSeconds``"
msgstr ""

#: ../source/core/read-preference.txt:140
msgid ""
"Replica set members can lag behind the :term:`primary` due to network "
"congestion, low disk throughput, long-running operations, etc. The read "
"preference ``maxStalenessSeconds`` option lets you specify a maximum "
"replication lag, or \"staleness\", for reads from :term:`secondaries "
"<secondary>`. When a secondary's estimated staleness exceeds "
"``maxStalenessSeconds``, the client stops using it for read operations."
msgstr ""

#: ../source/includes/fact-important-maxStalenessSeconds-intended-use.rst:2
msgid ""
"The ``maxStalenessSeconds`` read preference option is intended for "
"applications that read from secondaries and want to avoid reading from a "
"secondary that has fallen overly far behind in replicating the primary's "
"writes. For example, a secondary might stop replicating due to a network "
"outage between itself and the primary. In that case, the client should "
"stop reading from the secondary until an administrator resolves the "
"outage and the secondary catches up."
msgstr ""

#: ../source/core/read-preference.txt:149
=======
# 40109e89f67b44e89c46109bc4716fe4
#: ../source/core/read-preference.txt:133
msgid ""
"For more information, see :ref:`read preference background <replica-set-"
"read-preference-background>` and :ref:`read preference behavior <replica-"
"set-read-preference-behavior>`. See also the :api:`documentation for your"
" driver <>`."
msgstr ""

# 6be656faefaa4ce0b5954891b1e3e327
#: ../source/core/read-preference.txt:143
msgid "Tag Sets"
msgstr ""

# f944691082074d4ca0093902e48fbe13
#: ../source/core/read-preference.txt:145
>>>>>>> 2478a500
msgid ""
"To use ``maxStalenessSeconds``, all of the MongoDB instances in your "
"deployment must be using MongoDB 3.4 or later. If any instances are on an"
" earlier version of MongoDB, the driver or :binary:`~bin.mongos` will "
"raise an error."
msgstr ""

<<<<<<< HEAD
#: ../source/core/read-preference.txt:154
msgid ""
"You can specify ``maxStalenessSeconds`` with the following read "
"preference modes:"
msgstr ""

#: ../source/core/read-preference.txt:162
msgid ""
"Max staleness is not compatible with mode :readmode:`primary` and only "
"applies when :ref:`selecting <replica-set-read-preference-behavior-"
"member-selection>` a :term:`secondary` member of a set for a read "
"operation."
msgstr ""

#: ../source/core/read-preference.txt:167
msgid ""
"When selecting a server for a read operation with "
"``maxStalenessSeconds``, clients estimate how stale each secondary is by "
"comparing the secondary's last write to that of the primary. The client "
"will then direct the read operation to a secondary whose estimated lag is"
" less than or equal to ``maxStalenessSeconds``."
msgstr ""

#: ../source/core/read-preference.txt:173
msgid ""
"If there is no primary, the client uses the secondary with the most "
"recent write for the comparison."
msgstr ""

#: ../source/core/read-preference.txt:176
msgid ""
"By default, there is no maximum staleness and clients will not consider a"
" secondary's lag when choosing where to direct a read operation."
msgstr ""

#: ../source/core/read-preference.txt:179
msgid ""
"You must specify a ``maxStalenessSeconds`` value of 90 seconds or longer:"
" specifying a smaller ``maxStalenessSeconds`` value will raise an error. "
"Clients estimate secondaries' staleness by periodically checking the "
"latest write date of each replica set member. Since these checks are "
"infrequent, the staleness estimate is coarse. Thus, clients cannot "
"enforce a ``maxStalenessSeconds`` value of less than 90 seconds."
msgstr ""

#: ../source/core/read-preference.txt:191
msgid "Tag Sets"
msgstr ""

#: ../source/core/read-preference.txt:193
msgid ""
"Tag sets allow you to target read operations to specific members of a "
"replica set."
msgstr ""

#: ../source/core/read-preference.txt:196
msgid ""
"Custom read preferences and write concerns evaluate tag sets in different"
" ways. Read preferences consider the value of a tag when selecting a "
"member to read from. Write concerns ignore the value of a tag when "
"selecting a member, *except* to consider whether or not the value is "
"unique."
msgstr ""

#: ../source/core/read-preference.txt:202
msgid "You can specify tag sets with the following read preference modes:"
msgstr ""

#: ../source/core/read-preference.txt:209
msgid ""
"Tags are not compatible with mode :readmode:`primary` and, in general, "
"only apply when :ref:`selecting <replica-set-read-preference-behavior-"
"member-selection>` a :term:`secondary` member of a set for a read "
"operation. However, the :readmode:`nearest` read mode, when combined with"
" a tag set, selects the matching member with the lowest network latency. "
"This member may be a primary or secondary."
msgstr ""

#: ../source/core/read-preference.txt:216
msgid ""
"All interfaces use the same :ref:`member selection logic <replica-set-"
"read-preference-behavior-member-selection>` to choose the member to which"
" to direct read operations, basing the choice on read preference mode and"
" tag sets."
msgstr ""

#: ../source/core/read-preference.txt:221
msgid ""
"For information on configuring tag sets, see the :doc:`/tutorial"
"/configure-replica-set-tag-sets` tutorial."
msgstr ""

#: ../source/core/read-preference.txt:224
msgid ""
"For more information on how read preference :ref:`modes <replica-set-"
"read-preference-modes>` interact with tag sets, see the "
":doc:`documentation for each read preference mode </reference/read-"
"preference>`."
msgstr ""

#: ../source/includes/footnote-two-primaries-edge-cases.rst:1
msgid ""
"In :ref:`some circumstances <edge-cases>`, two nodes in a replica set may"
" *transiently* believe that they are the primary, but at most, one of "
"them will be able to complete writes with :writeconcern:`{ w: "
"\"majority\" } <\"majority\">` write concern. The node that can complete "
":writeconcern:`{ w: \"majority\" } <\"majority\">` writes is the current "
"primary, and the other node is a former primary that has not yet "
"recognized its demotion, typically due to a :term:`network partition`. "
"When this occurs, clients that connect to the former primary may observe "
"stale data despite having requested read preference :readmode:`primary`, "
"and new writes to the former primary will eventually roll back."
msgstr ""
=======
# 9c30abd3f4e44e9eb1f75cfe4a0b1af7
#: ../source/core/read-preference.txt:148
msgid ""
"Custom read preferences and write concerns evaluate tag sets in different"
" ways. Read preferences consider the value of a tag when selecting a "
"member to read from. Write concerns ignore the value of a tag to when "
"selecting a member, *except* to consider whether or not the value is "
"unique."
msgstr ""

# 8ee08da3478f4d70bac5d242a62c1725
#: ../source/core/read-preference.txt:154
msgid "You can specify tag sets with the following read preference modes:"
msgstr ""

# 8f83a2dd84974372957727b5024f26bc
#: ../source/core/read-preference.txt:161
msgid ""
"Tags are not compatible with mode :readmode:`primary` and, in general, "
"only apply when :ref:`selecting <replica-set-read-preference-behavior-"
"member-selection>` a :term:`secondary` member of a set for a read "
"operation. However, the :readmode:`nearest` read mode, when combined with"
" a tag set, selects the matching member with the lowest network latency. "
"This member may be a primary or secondary."
msgstr ""

# 50b89266e5b548168bb2205a661dd1df
#: ../source/core/read-preference.txt:168
msgid ""
"All interfaces use the same :ref:`member selection logic <replica-set-"
"read-preference-behavior-member-selection>` to choose the member to which"
" to direct read operations, basing the choice on read preference mode and"
" tag sets."
msgstr ""

# c19676fec2224093b8f58c488c26f501
#: ../source/core/read-preference.txt:173
msgid ""
"For information on configuring tag sets, see the :doc:`/tutorial"
"/configure-replica-set-tag-sets` tutorial."
msgstr ""

# a71b33e2900141199e2fe7e501bf1e09
#: ../source/core/read-preference.txt:176
msgid ""
"For more information on how read preference :ref:`modes <replica-set-"
"read-preference-modes>` interact with tag sets, see the "
":doc:`documentation for each read preference mode </reference/read-"
"preference>`."
msgstr ""

# cbbffb16e29940b69d68e96b4165402c
#: ../source/includes/footnote-two-primaries-edge-cases.rst:1
msgid ""
"In :ref:`some circumstances <edge-cases>`, two nodes in a replica set may"
" *transiently* believe that they are the primary, but at most, one of "
"them will be able to complete writes with :writeconcern:`{ w: "
"\"majority\" } <\"majority\">` write concern. The node that can complete "
":writeconcern:`{ w: \"majority\" } <\"majority\">` writes is the current "
"primary, and the other node is a former primary that has not yet "
"recognized its demotion, typically due to a :term:`network partition`. "
"When this occurs, clients that connect to the former primary may observe "
"stale data despite having requested read preference :readmode:`primary`, "
"and new writes to the former primary will eventually roll back."
msgstr ""

# 2bbb7173acee4142b622b8c50b70e39e
# c23d9627cf6c42eba9e9ee089e4c9a48
# 160f90ad4fc744b2a36e5c1e7f3892fb
#: ../source/core/read-preference.txt:1 ../source/core/read-preference.txt:3
#: ../source/core/read-preference.txt:139
msgid "read preference"
msgstr ""

# 2db9c240ae8a47ca9f796b60c9bb2805
#: ../source/core/read-preference.txt:2
msgid "slaveOk"
msgstr ""

# c23d9627cf6c42eba9e9ee089e4c9a48
#: ../source/core/read-preference.txt:3
msgid "background"
msgstr ""

# b2afc5fdadc74041a2e12379dffbd7de
# 160f90ad4fc744b2a36e5c1e7f3892fb
#: ../source/core/read-preference.txt:138
#: ../source/core/read-preference.txt:139
msgid "tag sets"
msgstr ""

#~ msgid ""
#~ "Issuing reads to secondaries helps "
#~ "distribute load and prevent operations "
#~ "from affecting the main workload of "
#~ "the primary. This can be a good"
#~ " choice for reporting and analytics "
#~ "workloads, for example."
#~ msgstr ""

#~ msgid ""
#~ "In general, do not use "
#~ ":readmode:`secondary` and :readmode:`secondaryPreferred`"
#~ " to provide extra capacity."
#~ msgstr ""

#~ msgid ""
#~ "Distributing read operations to secondaries"
#~ " can compromise availability if *any* "
#~ "members of the set are unavailable "
#~ "because the other members of the "
#~ "set will need to be able to "
#~ "handle all application requests."
#~ msgstr ""

# ba8fe55974f146638f82ed6af074e350
#~ msgid ""
#~ "Read preference describes how MongoDB "
#~ "clients route read operations to members"
#~ " of a :term:`replica set`."
#~ msgstr ""

# dcd6b1b4953d46b19e8b2fe7981bb33f
#~ msgid ""
#~ "By default, an application directs its"
#~ " read operations to the :term:`primary` "
#~ "member in a :term:`replica set`. Reading"
#~ " from the primary guarantees that "
#~ "read operations reflect the latest "
#~ "version of a document. However, by "
#~ "distributing some or all reads to "
#~ "secondary members of the replica set,"
#~ " you can improve read throughput or"
#~ " reduce latency for an application "
#~ "that does not require fully up-"
#~ "to-date data."
#~ msgstr ""

# d8cc75a3c38b49e7996ec63aae030208
#~ msgid ""
#~ "You must exercise care when specifying"
#~ " read preferences: modes other than "
#~ ":readmode:`primary` can *and will* return "
#~ "stale data because the secondary queries"
#~ " will not include the most recent "
#~ "write operations to the replica set's"
#~ " :term:`primary`."
#~ msgstr ""

# 9838bcdc2eea40469776d4c5119a1969
#~ msgid ""
#~ "If you have application servers in "
#~ "multiple data centers, you may consider"
#~ " having a :ref:`geographically distributed "
#~ "replica set <replica-set-geographical-"
#~ "distribution>` and using a non primary"
#~ " read preference or the "
#~ ":readmode:`nearest`. This allows the client"
#~ " to read from the lowest-latency "
#~ "members, rather than always reading from"
#~ " the primary."
#~ msgstr ""

# 58136467e4d1428f83f5fda74b85f61c
#~ msgid ""
#~ "Use :readmode:`primaryPreferred` if you want"
#~ " an application to read from the "
#~ "primary under normal circumstances, but "
#~ "to allow stale reads from secondaries"
#~ " in an emergency. This provides a "
#~ "\"read-only mode\" for your application"
#~ " during a failover."
#~ msgstr ""
>>>>>>> 2478a500

# b3ae1d3f65f041909ed569494b48546a
#~ msgid ""
<<<<<<< HEAD
#~ "Issuing reads to secondaries helps "
#~ "distribute load and prevent operations "
#~ "from affecting the main workload of "
#~ "the primary. This can be a good"
#~ " choice for reporting and analytics "
#~ "workloads, for example."
#~ msgstr ""

#~ msgid ""
#~ "In general, do not use "
#~ ":readmode:`secondary` and :readmode:`secondaryPreferred`"
#~ " to provide extra capacity."
#~ msgstr ""

#~ msgid ""
#~ "Distributing read operations to secondaries"
#~ " can compromise availability if *any* "
#~ "members of the set are unavailable "
#~ "because the other members of the "
#~ "set will need to be able to "
#~ "handle all application requests."
#~ msgstr ""

# ba8fe55974f146638f82ed6af074e350
#~ msgid ""
#~ "Read preference describes how MongoDB "
#~ "clients route read operations to members"
#~ " of a :term:`replica set`."
#~ msgstr ""

# dcd6b1b4953d46b19e8b2fe7981bb33f
#~ msgid ""
#~ "By default, an application directs its"
#~ " read operations to the :term:`primary` "
#~ "member in a :term:`replica set`. Reading"
#~ " from the primary guarantees that "
#~ "read operations reflect the latest "
#~ "version of a document. However, by "
#~ "distributing some or all reads to "
#~ "secondary members of the replica set,"
#~ " you can improve read throughput or"
#~ " reduce latency for an application "
#~ "that does not require fully up-"
#~ "to-date data."
#~ msgstr ""

# d8cc75a3c38b49e7996ec63aae030208
#~ msgid ""
#~ "You must exercise care when specifying"
#~ " read preferences: modes other than "
#~ ":readmode:`primary` can *and will* return "
#~ "stale data because the secondary queries"
#~ " will not include the most recent "
#~ "write operations to the replica set's"
#~ " :term:`primary`."
#~ msgstr ""

# 6405b68d057942aba3c230cbe15a6d90
#~ msgid ""
#~ "Read preferences aren't relevant to "
#~ "direct connections to a single "
#~ ":program:`mongod` instance. However, in order"
#~ " to perform read operations on a "
#~ "direct connection to a secondary member"
#~ " of a replica set, you must set"
#~ " a read preference, such as "
#~ ":term:`secondary`."
#~ msgstr ""

# 9838bcdc2eea40469776d4c5119a1969
#~ msgid ""
#~ "If you have application servers in "
#~ "multiple data centers, you may consider"
#~ " having a :ref:`geographically distributed "
#~ "replica set <replica-set-geographical-"
#~ "distribution>` and using a non primary"
#~ " read preference or the "
#~ ":readmode:`nearest`. This allows the client"
#~ " to read from the lowest-latency "
#~ "members, rather than always reading from"
#~ " the primary."
#~ msgstr ""

# 58136467e4d1428f83f5fda74b85f61c
#~ msgid ""
#~ "Use :readmode:`primaryPreferred` if you want"
#~ " an application to read from the "
#~ "primary under normal circumstances, but "
#~ "to allow stale reads from secondaries"
#~ " in an emergency. This provides a "
#~ "\"read-only mode\" for your application"
#~ " during a failover."
#~ msgstr ""

# b3ae1d3f65f041909ed569494b48546a
#~ msgid ""
=======
>>>>>>> 2478a500
#~ "All read preference modes except "
#~ ":readmode:`primary` may return stale data "
#~ "because :term:`secondaries <secondary>` replicate"
#~ " operations from the primary with "
#~ "some delay. Ensure that your application"
#~ " can tolerate stale data if you "
#~ "choose to use a non-:readmode:`primary` "
#~ "mode."
<<<<<<< HEAD
#~ msgstr ""

# 8e331fddafcd41af87763cfcc0bc631b
#~ msgid ""
#~ "MongoDB :doc:`drivers </applications/drivers>` "
#~ "support five read preference modes."
#~ msgstr ""

# de2a7637ede34ad59ad8960b17dccf42
#~ msgid ""
#~ "The syntax for specifying the read "
#~ "preference mode is :api:`specific to the"
#~ " driver and to the idioms of "
#~ "the host language <>`."
#~ msgstr ""

# 739454c4f91e4f8e97ca26ad411f297d
#~ msgid ""
#~ "Read preference modes are also available"
#~ " to clients connecting to a "
#~ ":term:`sharded cluster` through a "
#~ ":program:`mongos`. The :program:`mongos` instance"
#~ " obeys specified read preferences when "
#~ "connecting to the :term:`replica set` "
#~ "that provides each :term:`shard` in the"
#~ " cluster."
#~ msgstr ""

# ab9e238ee8c74e2e86f1f6a3ef51e720
#~ msgid ""
#~ "In the :program:`mongo` shell, the "
#~ ":method:`~cursor.readPref()` cursor method provides"
#~ " access to read preferences."
#~ msgstr ""

# 897bc40674a243128cbf96c107bfcc6d
#~ msgid ""
#~ "For more information, see :ref:`read "
#~ "preference background <replica-set-read-"
#~ "preference-background>` and :ref:`read preference"
#~ " behavior <replica-set-read-preference-"
#~ "behavior>`. See also the :api:`documentation"
#~ " for your driver <>`."
#~ msgstr ""

# 899f5bcc2fdb46dc8c6bfe79eb62f384
#~ msgid ""
#~ "Custom read preferences and write "
#~ "concerns evaluate tags sets in different"
#~ " ways. Read preferences consider the "
#~ "value of a tag when selecting a"
#~ " member to read from. Write concerns"
#~ " ignore the value of a tag to"
#~ " when selecting a member, *except* to"
#~ " consider whether or not the value"
#~ " is unique."
#~ msgstr ""

# 2d74512687434263ac72f7ec58f6dd2c
# 91a6eda998e149d88fcb572060bf68d6
# 5d764ce50c7c44d4a3e6929f629d9172
#~ msgid "read preference"
#~ msgstr ""

# e979e4314e33417eb5f99e2b4332ccb3
#~ msgid "slaveOk"
#~ msgstr ""

# 91a6eda998e149d88fcb572060bf68d6
#~ msgid "background"
#~ msgstr ""

# 9b15c60a95b64fdba18c1110739560fc
# 5d764ce50c7c44d4a3e6929f629d9172
#~ msgid "tag sets"
#~ msgstr ""

#~ msgid ""
#~ "All members of a replica have "
#~ "roughly equivalent write traffic, as a"
#~ " result secondaries will service reads "
#~ "at roughly the same rate as the"
#~ " primary."
=======
>>>>>>> 2478a500
#~ msgstr ""

# 899f5bcc2fdb46dc8c6bfe79eb62f384
#~ msgid ""
<<<<<<< HEAD
#~ "Because replication is asynchronous and "
#~ "there is some amount of delay "
#~ "between a successful write operation and"
#~ " its replication to secondaries, reading"
#~ " from a secondary can return out-"
#~ "of-date data."
#~ msgstr ""

#~ msgid ""
=======
#~ "Custom read preferences and write "
#~ "concerns evaluate tags sets in different"
#~ " ways. Read preferences consider the "
#~ "value of a tag when selecting a"
#~ " member to read from. Write concerns"
#~ " ignore the value of a tag to"
#~ " when selecting a member, *except* to"
#~ " consider whether or not the value"
#~ " is unique."
#~ msgstr ""

#~ msgid ""
#~ "All members of a replica have "
#~ "roughly equivalent write traffic, as a"
#~ " result secondaries will service reads "
#~ "at roughly the same rate as the"
#~ " primary."
#~ msgstr ""

#~ msgid ""
#~ "Because replication is asynchronous and "
#~ "there is some amount of delay "
#~ "between a successful write operation and"
#~ " its replication to secondaries, reading"
#~ " from a secondary can return out-"
#~ "of-date data."
#~ msgstr ""

#~ msgid ""
>>>>>>> 2478a500
#~ "Distributing read operations to secondaries"
#~ " can compromise availability if *any* "
#~ "members of the set are unavailable "
#~ "because the remaining members of the "
#~ "set will need to be able to "
#~ "handle all application requests."
#~ msgstr ""

#~ msgid ""
#~ "For queries of sharded collections that"
#~ " *do not* include the shard key, "
#~ "secondaries may return stale results "
#~ "with missing or duplicated data because"
#~ " of incomplete or terminated migrations."
#~ msgstr ""
<|MERGE_RESOLUTION|>--- conflicted
+++ resolved
@@ -8,11 +8,7 @@
 msgstr ""
 "Project-Id-Version: MongoDB Manual\n"
 "Report-Msgid-Bugs-To: \n"
-<<<<<<< HEAD
-"POT-Creation-Date: 2019-03-19 11:02-0400\n"
-=======
 "POT-Creation-Date: 2016-12-08 12:02-0500\n"
->>>>>>> 2478a500
 "PO-Revision-Date: 2014-04-08 19:29+0000\n"
 "Last-Translator: tychoish <tychoish@gmail.com>\n"
 "Language: es\n"
@@ -24,40 +20,31 @@
 "Content-Transfer-Encoding: 8bit\n"
 "Generated-By: Babel 2.6.0\n"
 
-<<<<<<< HEAD
-=======
 # 04ecc2224d5447dfbccb29e9d9e27a1a
->>>>>>> 2478a500
 #: ../source/core/read-preference.txt:9
 msgid "Read Preference"
 msgstr ""
 
-<<<<<<< HEAD
-=======
 # 4314ad4d0f2e47ba9d2abdafb5156e2f
 #: ../source/core/read-preference.txt
 msgid "On this page"
 msgstr ""
 
 # 3351f7ba62664a1b87fb4eba5bb71576
->>>>>>> 2478a500
 #: ../source/includes/introduction-read-preference.rst:1
 msgid ""
 "Read preference describes how MongoDB clients route read operations to "
 "the members of a :term:`replica set`."
 msgstr ""
 
-<<<<<<< HEAD
-=======
 # 61e3107364e6490cb50721a3ff655c9b
->>>>>>> 2478a500
 #: ../source/includes/introduction-read-preference.rst:6
 msgid ""
 "By default, an application directs its read operations to the "
 ":term:`primary` member in a :term:`replica set`."
 msgstr ""
 
-<<<<<<< HEAD
+# 4aa6dab04bad451daa2594e0a9d3403e
 #: ../source/core/read-preference.txt:22
 msgid ""
 "Exercise care when specifying read preferences: Modes other than "
@@ -66,33 +53,6 @@
 "reflect the most recent write operations. [#edge-cases-2-primaries]_"
 msgstr ""
 
-#: ../source/core/read-preference.txt:28
-msgid ""
-"The read preference does not affect the visibility of data; i.e. clients "
-"can see the results of writes before they are acknowledged or have "
-"propagated to a majority of replica set members. For details, see "
-":doc:`/core/read-isolation-consistency-recency`."
-msgstr ""
-
-#: ../source/core/read-preference.txt:34
-msgid "Use Cases"
-msgstr ""
-
-#: ../source/core/read-preference.txt:37
-msgid "Indications"
-msgstr ""
-
-#: ../source/core/read-preference.txt:39
-=======
-# 4aa6dab04bad451daa2594e0a9d3403e
-#: ../source/core/read-preference.txt:22
-msgid ""
-"Exercise care when specifying read preferences: Modes other than "
-":readmode:`primary` may return stale data because with :ref:`asynchronous"
-" replication <asynchronous-replication>`, data in the secondary may not "
-"reflect the most recent write operations. [#edge-cases-2-primaries]_"
-msgstr ""
-
 # ec3172c42ec24536919d032a7b319782
 #: ../source/core/read-preference.txt:28
 msgid ""
@@ -130,31 +90,11 @@
 
 # 8385b7151ded4e329f1fcb2b1451f507
 #: ../source/core/read-preference.txt:40
->>>>>>> 2478a500
 msgid ""
 "The following are common use cases for using non-:readmode:`primary` read"
 " preference modes:"
 msgstr ""
 
-<<<<<<< HEAD
-#: ../source/core/read-preference.txt:42
-msgid "Running systems operations that do not affect the front-end application."
-msgstr ""
-
-#: ../source/core/read-preference.txt:47
-msgid ""
-"Read preferences aren't relevant to direct connections to a single "
-":binary:`~bin.mongod` instance. However, in order to perform read "
-"operations on a direct connection to a secondary member of a replica set,"
-" you must set a read preference, such as :term:`secondary`."
-msgstr ""
-
-#: ../source/core/read-preference.txt:53
-msgid "Providing local reads for geographically distributed applications."
-msgstr ""
-
-#: ../source/core/read-preference.txt:55
-=======
 # 1ba2e13ec10e4b0dae8f100899ea4575
 #: ../source/core/read-preference.txt:43
 msgid "Running systems operations that do not affect the front-end application."
@@ -176,7 +116,6 @@
 
 # 0eb7a195e5cf4cf9b014d28f0c2b1525
 #: ../source/core/read-preference.txt:56
->>>>>>> 2478a500
 msgid ""
 "If you have application servers in multiple data centers, you may "
 "consider having a :ref:`geographically distributed replica set <replica-"
@@ -185,13 +124,6 @@
 "the lowest-latency members, rather than always reading from the primary."
 msgstr ""
 
-<<<<<<< HEAD
-#: ../source/core/read-preference.txt:62
-msgid "Maintaining availability during a failover."
-msgstr ""
-
-#: ../source/core/read-preference.txt:64
-=======
 # 324b860c8b4c4099b345a1a1e97638de
 #: ../source/core/read-preference.txt:63
 msgid "Maintaining availability during a failover."
@@ -199,7 +131,6 @@
 
 # b1ef29e1d6bb4a0f9bdfe25c5f0356f8
 #: ../source/core/read-preference.txt:65
->>>>>>> 2478a500
 msgid ""
 "Use :readmode:`primaryPreferred` if you want an application to read from "
 "the primary under normal circumstances, but to allow stale reads from "
@@ -207,13 +138,6 @@
 "mode\" for your application during a failover."
 msgstr ""
 
-<<<<<<< HEAD
-#: ../source/core/read-preference.txt:70
-msgid "Counter-Indications"
-msgstr ""
-
-#: ../source/core/read-preference.txt:72
-=======
 # 2113b4f557604b8abf7f2b7ec3c17620
 #: ../source/core/read-preference.txt:71
 msgid "Counter-Indications"
@@ -221,36 +145,31 @@
 
 # 6d77fa67afcc4200b3c66336713e4bd6
 #: ../source/core/read-preference.txt:73
->>>>>>> 2478a500
 msgid ""
 "In general, do *not* use :readmode:`secondary` and "
 ":readmode:`secondaryPreferred` to provide extra capacity for reads, "
 "because:"
 msgstr ""
 
-<<<<<<< HEAD
-#: ../source/core/read-preference.txt:76
+# a4af5485fc3e462db0585606acc9fe70
+#: ../source/core/read-preference.txt:77
 msgid ""
 "All members of a replica have roughly equivalent write traffic; as a "
 "result, secondaries will service reads at roughly the same rate as the "
 "primary."
 msgstr ""
 
-#: ../source/core/read-preference.txt:80
+# 2f72dbb986a242f68a61247c1e2871ac
+#: ../source/core/read-preference.txt:81
 msgid ""
 "Replication is asynchronous and there is some amount of delay between a "
 "successful write operation and its replication to secondaries. Reading "
-"from a secondary can return stale data; reading from different "
+"from a secondary can return out-of-date data; reading from different "
 "secondaries may result in non-monotonic reads."
 msgstr ""
 
-#: ../source/core/read-preference.txt:87
-msgid ""
-"Starting in MongoDB 3.6, clients can use :ref:`sessions` to ensure "
-"monotonic reads."
-msgstr ""
-
-#: ../source/core/read-preference.txt:90
+# ce67f600f275482caee8825e1794df01
+#: ../source/core/read-preference.txt:86
 msgid ""
 "Distributing read operations to secondaries can compromise availability "
 "if *any* members of the set become unavailable because the remaining "
@@ -258,24 +177,37 @@
 "requests."
 msgstr ""
 
-#: ../source/core/read-preference.txt:95
+# 08517ec91b574f82b43753bee344823b
+#: ../source/core/read-preference.txt:91
+msgid ""
+"For queries of sharded collections, for clusters with the :ref:`balancer "
+"<sharding-internals-balancing>` active, secondaries may return stale "
+"results with missing or duplicated data because of incomplete or "
+"terminated chunk migrations."
+msgstr ""
+
+# 2e89690267554ac985ff51bb3acbd517
+#: ../source/core/read-preference.txt:97
 msgid ""
 ":doc:`Sharding </sharding>` increases read and write capacity by "
 "distributing read and write operations across a group of machines, and is"
 " often a better strategy for adding capacity."
 msgstr ""
 
-#: ../source/core/read-preference.txt:99
+# b94b4346744b4ba6b0831f6868bfb6f7
+#: ../source/core/read-preference.txt:101
 msgid ""
 "See :doc:`/core/read-preference-mechanics` for more information about the"
 " internal application of read preferences."
 msgstr ""
 
-#: ../source/core/read-preference.txt:103
+# 018ed589f4e24f0e95ae90e300906276
+#: ../source/core/read-preference.txt:105
 msgid "Read Preference Modes"
 msgstr ""
 
-#: ../source/core/read-preference.txt:107
+# 6a8e9b5b1bc5490c86e082f0b2b726fc
+#: ../source/core/read-preference.txt:109
 msgid ""
 "All read preference modes except :readmode:`primary` may return stale "
 "data because :term:`secondaries <secondary>` replicate operations from "
@@ -284,72 +216,6 @@
 "non-:readmode:`primary` mode."
 msgstr ""
 
-=======
-# a4af5485fc3e462db0585606acc9fe70
-#: ../source/core/read-preference.txt:77
-msgid ""
-"All members of a replica have roughly equivalent write traffic; as a "
-"result, secondaries will service reads at roughly the same rate as the "
-"primary."
-msgstr ""
-
-# 2f72dbb986a242f68a61247c1e2871ac
-#: ../source/core/read-preference.txt:81
-msgid ""
-"Replication is asynchronous and there is some amount of delay between a "
-"successful write operation and its replication to secondaries. Reading "
-"from a secondary can return out-of-date data; reading from different "
-"secondaries may result in non-monotonic reads."
-msgstr ""
-
-# ce67f600f275482caee8825e1794df01
-#: ../source/core/read-preference.txt:86
-msgid ""
-"Distributing read operations to secondaries can compromise availability "
-"if *any* members of the set become unavailable because the remaining "
-"members of the set will need to be able to handle all application "
-"requests."
-msgstr ""
-
-# 08517ec91b574f82b43753bee344823b
-#: ../source/core/read-preference.txt:91
-msgid ""
-"For queries of sharded collections, for clusters with the :ref:`balancer "
-"<sharding-internals-balancing>` active, secondaries may return stale "
-"results with missing or duplicated data because of incomplete or "
-"terminated chunk migrations."
-msgstr ""
-
-# 2e89690267554ac985ff51bb3acbd517
-#: ../source/core/read-preference.txt:97
-msgid ""
-":doc:`Sharding </sharding>` increases read and write capacity by "
-"distributing read and write operations across a group of machines, and is"
-" often a better strategy for adding capacity."
-msgstr ""
-
-# b94b4346744b4ba6b0831f6868bfb6f7
-#: ../source/core/read-preference.txt:101
-msgid ""
-"See :doc:`/core/read-preference-mechanics` for more information about the"
-" internal application of read preferences."
-msgstr ""
-
-# 018ed589f4e24f0e95ae90e300906276
-#: ../source/core/read-preference.txt:105
-msgid "Read Preference Modes"
-msgstr ""
-
-# 6a8e9b5b1bc5490c86e082f0b2b726fc
-#: ../source/core/read-preference.txt:109
-msgid ""
-"All read preference modes except :readmode:`primary` may return stale "
-"data because :term:`secondaries <secondary>` replicate operations from "
-"the primary with some delay. [#edge-cases-2-primaries]_ Ensure that your "
-"application can tolerate stale data if you choose to use a "
-"non-:readmode:`primary` mode."
-msgstr ""
-
 # 54c7b7e34f434ad999157d46caf2709e
 #: ../source/core/read-preference.txt:115
 msgid ""
@@ -358,56 +224,27 @@
 msgstr ""
 
 # e8cb2d7696c543ea94d455c4a0dcea5e
->>>>>>> 2478a500
 #: ../source/includes/read-preference-modes-table.rst:5
 msgid "Read Preference Mode"
 msgstr ""
 
-<<<<<<< HEAD
-=======
 # 955d01c26254427d983f450c048d7412
->>>>>>> 2478a500
 #: ../source/includes/read-preference-modes-table.rst:6
 msgid "Description"
 msgstr ""
 
-<<<<<<< HEAD
-=======
 # 84077ab780d24a728337f7ad2466166c
->>>>>>> 2478a500
 #: ../source/includes/read-preference-modes-table.rst:7
 msgid ":readmode:`primary`"
 msgstr ""
 
-<<<<<<< HEAD
-=======
 # d8d0cd9565ed4f20818697c9cc7635db
->>>>>>> 2478a500
 #: ../source/includes/read-preference-modes-table.rst:8
 msgid ""
 "Default mode. All operations read from the current replica set "
 ":term:`primary`."
 msgstr ""
 
-<<<<<<< HEAD
-#: ../source/includes/extracts/transactions-read-pref.rst:2
-msgid ""
-":doc:`Multi-document transactions </core/transactions>` that contain read"
-" operations must use read preference :readmode:`primary`."
-msgstr ""
-
-#: ../source/includes/extracts/transactions-read-pref.rst:5
-msgid "All operations in a given transaction must route to the same member."
-msgstr ""
-
-#: ../source/core/read-preference.txt:157
-#: ../source/core/read-preference.txt:204
-#: ../source/includes/read-preference-modes-table.rst:13
-msgid ":readmode:`primaryPreferred`"
-msgstr ""
-
-#: ../source/includes/read-preference-modes-table.rst:14
-=======
 # f4c468995bc14c4baa39c0ec690287ae
 # 04c7519ff1814dd7897ab05cf4927cab
 #: ../source/core/read-preference.txt:156
@@ -417,31 +254,11 @@
 
 # ae1ce3366ec24705b70ed157bc219dd5
 #: ../source/includes/read-preference-modes-table.rst:11
->>>>>>> 2478a500
 msgid ""
 "In most situations, operations read from the :term:`primary` but if it is"
 " unavailable, operations read from :term:`secondary` members."
 msgstr ""
 
-<<<<<<< HEAD
-#: ../source/core/read-preference.txt:158
-#: ../source/core/read-preference.txt:205
-#: ../source/includes/read-preference-modes-table.rst:18
-msgid ":readmode:`secondary`"
-msgstr ""
-
-#: ../source/includes/read-preference-modes-table.rst:19
-msgid "All operations read from the :term:`secondary` members of the replica set."
-msgstr ""
-
-#: ../source/core/read-preference.txt:159
-#: ../source/core/read-preference.txt:206
-#: ../source/includes/read-preference-modes-table.rst:21
-msgid ":readmode:`secondaryPreferred`"
-msgstr ""
-
-#: ../source/includes/read-preference-modes-table.rst:22
-=======
 # 54389bc390c34884a525ec9011db004d
 # fb8121ba81124fd1994c7c124f8106fe
 #: ../source/core/read-preference.txt:157
@@ -463,22 +280,12 @@
 
 # bdf4438d46894f0f99dba4f7fe9b09f6
 #: ../source/includes/read-preference-modes-table.rst:18
->>>>>>> 2478a500
 msgid ""
 "In most situations, operations read from :term:`secondary` members but if"
 " no :term:`secondary` members are available, operations read from the "
 ":term:`primary`."
 msgstr ""
 
-<<<<<<< HEAD
-#: ../source/core/read-preference.txt:160
-#: ../source/core/read-preference.txt:207
-#: ../source/includes/read-preference-modes-table.rst:25
-msgid ":readmode:`nearest`"
-msgstr ""
-
-#: ../source/includes/read-preference-modes-table.rst:26
-=======
 # 71bee447449c468d8815cdcec0d5e802
 # 3fdd6195e7de44febf7b413c5039e3da
 #: ../source/core/read-preference.txt:159
@@ -488,28 +295,11 @@
 
 # 68150bd3d69442f0940d35974d528d18
 #: ../source/includes/read-preference-modes-table.rst:22
->>>>>>> 2478a500
 msgid ""
 "Operations read from member of the :term:`replica set` with the least "
 "network latency, irrespective of the member's type."
 msgstr ""
 
-<<<<<<< HEAD
-#: ../source/core/read-preference.txt:116
-msgid "Configure Read Preference"
-msgstr ""
-
-#: ../source/core/read-preference.txt:118
-msgid ""
-"When using a MongoDB driver, you can specify the read preference when "
-":ref:`connecting to the replica set or sharded cluster <connections-read-"
-"preference>`. For example, see :ref:`connection string <connections-read-"
-"preference>`. You can also specify the read preference at a more granular"
-" level. For details, see your driver's :api:`api documentation<>`."
-msgstr ""
-
-#: ../source/core/read-preference.txt:125
-=======
 # 2bedb2cd7e7141688f9e9d3082df10f6
 #: ../source/core/read-preference.txt:120
 msgid ""
@@ -529,44 +319,11 @@
 
 # 6c0ae61d470343f280c8e83e6c970b1b
 #: ../source/core/read-preference.txt:130
->>>>>>> 2478a500
-msgid ""
-"When using the :binary:`mongo` shell, see :method:`cursor.readPref()` and"
-" :method:`Mongo.setReadPref()`."
-msgstr ""
-
-<<<<<<< HEAD
-#: ../source/core/read-preference.txt:129
-msgid "Read Preference and Transactions"
-msgstr ""
-
-#: ../source/core/read-preference.txt:136
-msgid "``maxStalenessSeconds``"
-msgstr ""
-
-#: ../source/core/read-preference.txt:140
-msgid ""
-"Replica set members can lag behind the :term:`primary` due to network "
-"congestion, low disk throughput, long-running operations, etc. The read "
-"preference ``maxStalenessSeconds`` option lets you specify a maximum "
-"replication lag, or \"staleness\", for reads from :term:`secondaries "
-"<secondary>`. When a secondary's estimated staleness exceeds "
-"``maxStalenessSeconds``, the client stops using it for read operations."
-msgstr ""
-
-#: ../source/includes/fact-important-maxStalenessSeconds-intended-use.rst:2
-msgid ""
-"The ``maxStalenessSeconds`` read preference option is intended for "
-"applications that read from secondaries and want to avoid reading from a "
-"secondary that has fallen overly far behind in replicating the primary's "
-"writes. For example, a secondary might stop replicating due to a network "
-"outage between itself and the primary. In that case, the client should "
-"stop reading from the secondary until an administrator resolves the "
-"outage and the secondary catches up."
-msgstr ""
-
-#: ../source/core/read-preference.txt:149
-=======
+msgid ""
+"In the :program:`mongo` shell, the :method:`~cursor.readPref()` cursor "
+"method provides access to read preferences."
+msgstr ""
+
 # 40109e89f67b44e89c46109bc4716fe4
 #: ../source/core/read-preference.txt:133
 msgid ""
@@ -583,129 +340,11 @@
 
 # f944691082074d4ca0093902e48fbe13
 #: ../source/core/read-preference.txt:145
->>>>>>> 2478a500
-msgid ""
-"To use ``maxStalenessSeconds``, all of the MongoDB instances in your "
-"deployment must be using MongoDB 3.4 or later. If any instances are on an"
-" earlier version of MongoDB, the driver or :binary:`~bin.mongos` will "
-"raise an error."
-msgstr ""
-
-<<<<<<< HEAD
-#: ../source/core/read-preference.txt:154
-msgid ""
-"You can specify ``maxStalenessSeconds`` with the following read "
-"preference modes:"
-msgstr ""
-
-#: ../source/core/read-preference.txt:162
-msgid ""
-"Max staleness is not compatible with mode :readmode:`primary` and only "
-"applies when :ref:`selecting <replica-set-read-preference-behavior-"
-"member-selection>` a :term:`secondary` member of a set for a read "
-"operation."
-msgstr ""
-
-#: ../source/core/read-preference.txt:167
-msgid ""
-"When selecting a server for a read operation with "
-"``maxStalenessSeconds``, clients estimate how stale each secondary is by "
-"comparing the secondary's last write to that of the primary. The client "
-"will then direct the read operation to a secondary whose estimated lag is"
-" less than or equal to ``maxStalenessSeconds``."
-msgstr ""
-
-#: ../source/core/read-preference.txt:173
-msgid ""
-"If there is no primary, the client uses the secondary with the most "
-"recent write for the comparison."
-msgstr ""
-
-#: ../source/core/read-preference.txt:176
-msgid ""
-"By default, there is no maximum staleness and clients will not consider a"
-" secondary's lag when choosing where to direct a read operation."
-msgstr ""
-
-#: ../source/core/read-preference.txt:179
-msgid ""
-"You must specify a ``maxStalenessSeconds`` value of 90 seconds or longer:"
-" specifying a smaller ``maxStalenessSeconds`` value will raise an error. "
-"Clients estimate secondaries' staleness by periodically checking the "
-"latest write date of each replica set member. Since these checks are "
-"infrequent, the staleness estimate is coarse. Thus, clients cannot "
-"enforce a ``maxStalenessSeconds`` value of less than 90 seconds."
-msgstr ""
-
-#: ../source/core/read-preference.txt:191
-msgid "Tag Sets"
-msgstr ""
-
-#: ../source/core/read-preference.txt:193
 msgid ""
 "Tag sets allow you to target read operations to specific members of a "
 "replica set."
 msgstr ""
 
-#: ../source/core/read-preference.txt:196
-msgid ""
-"Custom read preferences and write concerns evaluate tag sets in different"
-" ways. Read preferences consider the value of a tag when selecting a "
-"member to read from. Write concerns ignore the value of a tag when "
-"selecting a member, *except* to consider whether or not the value is "
-"unique."
-msgstr ""
-
-#: ../source/core/read-preference.txt:202
-msgid "You can specify tag sets with the following read preference modes:"
-msgstr ""
-
-#: ../source/core/read-preference.txt:209
-msgid ""
-"Tags are not compatible with mode :readmode:`primary` and, in general, "
-"only apply when :ref:`selecting <replica-set-read-preference-behavior-"
-"member-selection>` a :term:`secondary` member of a set for a read "
-"operation. However, the :readmode:`nearest` read mode, when combined with"
-" a tag set, selects the matching member with the lowest network latency. "
-"This member may be a primary or secondary."
-msgstr ""
-
-#: ../source/core/read-preference.txt:216
-msgid ""
-"All interfaces use the same :ref:`member selection logic <replica-set-"
-"read-preference-behavior-member-selection>` to choose the member to which"
-" to direct read operations, basing the choice on read preference mode and"
-" tag sets."
-msgstr ""
-
-#: ../source/core/read-preference.txt:221
-msgid ""
-"For information on configuring tag sets, see the :doc:`/tutorial"
-"/configure-replica-set-tag-sets` tutorial."
-msgstr ""
-
-#: ../source/core/read-preference.txt:224
-msgid ""
-"For more information on how read preference :ref:`modes <replica-set-"
-"read-preference-modes>` interact with tag sets, see the "
-":doc:`documentation for each read preference mode </reference/read-"
-"preference>`."
-msgstr ""
-
-#: ../source/includes/footnote-two-primaries-edge-cases.rst:1
-msgid ""
-"In :ref:`some circumstances <edge-cases>`, two nodes in a replica set may"
-" *transiently* believe that they are the primary, but at most, one of "
-"them will be able to complete writes with :writeconcern:`{ w: "
-"\"majority\" } <\"majority\">` write concern. The node that can complete "
-":writeconcern:`{ w: \"majority\" } <\"majority\">` writes is the current "
-"primary, and the other node is a former primary that has not yet "
-"recognized its demotion, typically due to a :term:`network partition`. "
-"When this occurs, clients that connect to the former primary may observe "
-"stale data despite having requested read preference :readmode:`primary`, "
-"and new writes to the former primary will eventually roll back."
-msgstr ""
-=======
 # 9c30abd3f4e44e9eb1f75cfe4a0b1af7
 #: ../source/core/read-preference.txt:148
 msgid ""
@@ -879,109 +518,9 @@
 #~ "\"read-only mode\" for your application"
 #~ " during a failover."
 #~ msgstr ""
->>>>>>> 2478a500
 
 # b3ae1d3f65f041909ed569494b48546a
 #~ msgid ""
-<<<<<<< HEAD
-#~ "Issuing reads to secondaries helps "
-#~ "distribute load and prevent operations "
-#~ "from affecting the main workload of "
-#~ "the primary. This can be a good"
-#~ " choice for reporting and analytics "
-#~ "workloads, for example."
-#~ msgstr ""
-
-#~ msgid ""
-#~ "In general, do not use "
-#~ ":readmode:`secondary` and :readmode:`secondaryPreferred`"
-#~ " to provide extra capacity."
-#~ msgstr ""
-
-#~ msgid ""
-#~ "Distributing read operations to secondaries"
-#~ " can compromise availability if *any* "
-#~ "members of the set are unavailable "
-#~ "because the other members of the "
-#~ "set will need to be able to "
-#~ "handle all application requests."
-#~ msgstr ""
-
-# ba8fe55974f146638f82ed6af074e350
-#~ msgid ""
-#~ "Read preference describes how MongoDB "
-#~ "clients route read operations to members"
-#~ " of a :term:`replica set`."
-#~ msgstr ""
-
-# dcd6b1b4953d46b19e8b2fe7981bb33f
-#~ msgid ""
-#~ "By default, an application directs its"
-#~ " read operations to the :term:`primary` "
-#~ "member in a :term:`replica set`. Reading"
-#~ " from the primary guarantees that "
-#~ "read operations reflect the latest "
-#~ "version of a document. However, by "
-#~ "distributing some or all reads to "
-#~ "secondary members of the replica set,"
-#~ " you can improve read throughput or"
-#~ " reduce latency for an application "
-#~ "that does not require fully up-"
-#~ "to-date data."
-#~ msgstr ""
-
-# d8cc75a3c38b49e7996ec63aae030208
-#~ msgid ""
-#~ "You must exercise care when specifying"
-#~ " read preferences: modes other than "
-#~ ":readmode:`primary` can *and will* return "
-#~ "stale data because the secondary queries"
-#~ " will not include the most recent "
-#~ "write operations to the replica set's"
-#~ " :term:`primary`."
-#~ msgstr ""
-
-# 6405b68d057942aba3c230cbe15a6d90
-#~ msgid ""
-#~ "Read preferences aren't relevant to "
-#~ "direct connections to a single "
-#~ ":program:`mongod` instance. However, in order"
-#~ " to perform read operations on a "
-#~ "direct connection to a secondary member"
-#~ " of a replica set, you must set"
-#~ " a read preference, such as "
-#~ ":term:`secondary`."
-#~ msgstr ""
-
-# 9838bcdc2eea40469776d4c5119a1969
-#~ msgid ""
-#~ "If you have application servers in "
-#~ "multiple data centers, you may consider"
-#~ " having a :ref:`geographically distributed "
-#~ "replica set <replica-set-geographical-"
-#~ "distribution>` and using a non primary"
-#~ " read preference or the "
-#~ ":readmode:`nearest`. This allows the client"
-#~ " to read from the lowest-latency "
-#~ "members, rather than always reading from"
-#~ " the primary."
-#~ msgstr ""
-
-# 58136467e4d1428f83f5fda74b85f61c
-#~ msgid ""
-#~ "Use :readmode:`primaryPreferred` if you want"
-#~ " an application to read from the "
-#~ "primary under normal circumstances, but "
-#~ "to allow stale reads from secondaries"
-#~ " in an emergency. This provides a "
-#~ "\"read-only mode\" for your application"
-#~ " during a failover."
-#~ msgstr ""
-
-# b3ae1d3f65f041909ed569494b48546a
-#~ msgid ""
-=======
->>>>>>> 2478a500
 #~ "All read preference modes except "
 #~ ":readmode:`primary` may return stale data "
 #~ "because :term:`secondaries <secondary>` replicate"
@@ -990,50 +529,6 @@
 #~ " can tolerate stale data if you "
 #~ "choose to use a non-:readmode:`primary` "
 #~ "mode."
-<<<<<<< HEAD
-#~ msgstr ""
-
-# 8e331fddafcd41af87763cfcc0bc631b
-#~ msgid ""
-#~ "MongoDB :doc:`drivers </applications/drivers>` "
-#~ "support five read preference modes."
-#~ msgstr ""
-
-# de2a7637ede34ad59ad8960b17dccf42
-#~ msgid ""
-#~ "The syntax for specifying the read "
-#~ "preference mode is :api:`specific to the"
-#~ " driver and to the idioms of "
-#~ "the host language <>`."
-#~ msgstr ""
-
-# 739454c4f91e4f8e97ca26ad411f297d
-#~ msgid ""
-#~ "Read preference modes are also available"
-#~ " to clients connecting to a "
-#~ ":term:`sharded cluster` through a "
-#~ ":program:`mongos`. The :program:`mongos` instance"
-#~ " obeys specified read preferences when "
-#~ "connecting to the :term:`replica set` "
-#~ "that provides each :term:`shard` in the"
-#~ " cluster."
-#~ msgstr ""
-
-# ab9e238ee8c74e2e86f1f6a3ef51e720
-#~ msgid ""
-#~ "In the :program:`mongo` shell, the "
-#~ ":method:`~cursor.readPref()` cursor method provides"
-#~ " access to read preferences."
-#~ msgstr ""
-
-# 897bc40674a243128cbf96c107bfcc6d
-#~ msgid ""
-#~ "For more information, see :ref:`read "
-#~ "preference background <replica-set-read-"
-#~ "preference-background>` and :ref:`read preference"
-#~ " behavior <replica-set-read-preference-"
-#~ "behavior>`. See also the :api:`documentation"
-#~ " for your driver <>`."
 #~ msgstr ""
 
 # 899f5bcc2fdb46dc8c6bfe79eb62f384
@@ -1049,38 +544,15 @@
 #~ " is unique."
 #~ msgstr ""
 
-# 2d74512687434263ac72f7ec58f6dd2c
-# 91a6eda998e149d88fcb572060bf68d6
-# 5d764ce50c7c44d4a3e6929f629d9172
-#~ msgid "read preference"
-#~ msgstr ""
-
-# e979e4314e33417eb5f99e2b4332ccb3
-#~ msgid "slaveOk"
-#~ msgstr ""
-
-# 91a6eda998e149d88fcb572060bf68d6
-#~ msgid "background"
-#~ msgstr ""
-
-# 9b15c60a95b64fdba18c1110739560fc
-# 5d764ce50c7c44d4a3e6929f629d9172
-#~ msgid "tag sets"
-#~ msgstr ""
-
 #~ msgid ""
 #~ "All members of a replica have "
 #~ "roughly equivalent write traffic, as a"
 #~ " result secondaries will service reads "
 #~ "at roughly the same rate as the"
 #~ " primary."
-=======
->>>>>>> 2478a500
-#~ msgstr ""
-
-# 899f5bcc2fdb46dc8c6bfe79eb62f384
-#~ msgid ""
-<<<<<<< HEAD
+#~ msgstr ""
+
+#~ msgid ""
 #~ "Because replication is asynchronous and "
 #~ "there is some amount of delay "
 #~ "between a successful write operation and"
@@ -1090,37 +562,6 @@
 #~ msgstr ""
 
 #~ msgid ""
-=======
-#~ "Custom read preferences and write "
-#~ "concerns evaluate tags sets in different"
-#~ " ways. Read preferences consider the "
-#~ "value of a tag when selecting a"
-#~ " member to read from. Write concerns"
-#~ " ignore the value of a tag to"
-#~ " when selecting a member, *except* to"
-#~ " consider whether or not the value"
-#~ " is unique."
-#~ msgstr ""
-
-#~ msgid ""
-#~ "All members of a replica have "
-#~ "roughly equivalent write traffic, as a"
-#~ " result secondaries will service reads "
-#~ "at roughly the same rate as the"
-#~ " primary."
-#~ msgstr ""
-
-#~ msgid ""
-#~ "Because replication is asynchronous and "
-#~ "there is some amount of delay "
-#~ "between a successful write operation and"
-#~ " its replication to secondaries, reading"
-#~ " from a secondary can return out-"
-#~ "of-date data."
-#~ msgstr ""
-
-#~ msgid ""
->>>>>>> 2478a500
 #~ "Distributing read operations to secondaries"
 #~ " can compromise availability if *any* "
 #~ "members of the set are unavailable "
