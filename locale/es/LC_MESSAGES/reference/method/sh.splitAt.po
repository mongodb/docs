--- conflicted
+++ resolved
@@ -8,11 +8,7 @@
 msgstr ""
 "Project-Id-Version: MongoDB Manual\n"
 "Report-Msgid-Bugs-To: \n"
-<<<<<<< HEAD
-"POT-Creation-Date: 2019-03-19 11:02-0400\n"
-=======
 "POT-Creation-Date: 2016-12-08 12:02-0500\n"
->>>>>>> 2478a500
 "PO-Revision-Date: 2013-12-16 23:35+0000\n"
 "Last-Translator: tychoish <tychoish@gmail.com>\n"
 "Language: es\n"
@@ -24,142 +20,31 @@
 "Content-Transfer-Encoding: 8bit\n"
 "Generated-By: Babel 2.6.0\n"
 
-<<<<<<< HEAD
-=======
 # c3c3c46a8f8c49ffb7d335c284436d0d
->>>>>>> 2478a500
 #: ../source/reference/method/sh.splitAt.txt:3
 msgid "sh.splitAt()"
 msgstr ""
 
-<<<<<<< HEAD
-=======
 # 4bde9a784a66489da6c2277712fc2063
 #: ../source/reference/method/sh.splitAt.txt
 msgid "On this page"
 msgstr ""
 
 # ed5d0e09eb7342d48ab9f9c33e65b7d0
->>>>>>> 2478a500
 #: ../source/reference/method/sh.splitAt.txt:14
 msgid "Definition"
 msgstr ""
 
-<<<<<<< HEAD
-=======
 # 6ce41a097f4447b0bace119414f0a8aa
->>>>>>> 2478a500
 #: ../source/reference/method/sh.splitAt.txt:18
 msgid "Splits a chunk at the shard key value specified by the query."
 msgstr ""
 
-<<<<<<< HEAD
-=======
 # 8690daacc9f4469b86ef5daaa528ab4b
->>>>>>> 2478a500
 #: ../source/reference/method/sh.splitAt.txt:20
 msgid "The method takes the following arguments:"
 msgstr ""
 
-<<<<<<< HEAD
-#: ../source/includes/apiargs/method-sh.splitAt-param.rst:7
-msgid "Parameter"
-msgstr ""
-
-#: ../source/includes/apiargs/method-sh.splitAt-param.rst:9
-msgid "Type"
-msgstr ""
-
-#: ../source/includes/apiargs/method-sh.splitAt-param.rst:11
-msgid "Description"
-msgstr ""
-
-#: ../source/includes/apiargs/method-sh.splitAt-param.rst:13
-msgid "``namespace``"
-msgstr ""
-
-#: ../source/includes/apiargs/method-sh.splitAt-param.rst:15
-msgid "string"
-msgstr ""
-
-#: ../source/includes/apiargs/method-sh.splitAt-param.rst:17
-#: ../source/includes/apiargs/method-sh.splitAt-param.rst:36
-msgid ""
-"The namespace (i.e. ``<database>.<collection>``) of the sharded "
-"collection that contains the chunk to split."
-msgstr ""
-
-#: ../source/includes/apiargs/method-sh.splitAt-param.rst:22
-msgid "``query``"
-msgstr ""
-
-#: ../source/includes/apiargs/method-sh.splitAt-param.rst:24
-msgid "document"
-msgstr ""
-
-#: ../source/includes/apiargs/method-sh.splitAt-param.rst:26
-#: ../source/includes/apiargs/method-sh.splitAt-param.rst:43
-msgid ""
-"A query document that specifies the :term:`shard key` value at which to "
-"split the chunk."
-msgstr ""
-
-#: ../source/includes/apiargs/method-sh.splitAt-param.rst
-msgid "param string namespace"
-msgstr ""
-
-#: ../source/includes/apiargs/method-sh.splitAt-param.rst
-msgid "param document query"
-msgstr ""
-
-#: ../source/reference/method/sh.splitAt.txt:24
-msgid "The :method:`sh.splitAt()` method wraps the :dbcommand:`split` command."
-msgstr ""
-
-#: ../source/reference/method/sh.splitAt.txt:28
-msgid "Consideration"
-msgstr ""
-
-#: ../source/reference/method/sh.splitAt.txt:30
-msgid ""
-"In most circumstances, you should leave chunk splitting to the automated "
-"processes within MongoDB. However, when initially deploying a "
-":term:`sharded cluster`, it may be beneficial to :term:`pre-split <pre-"
-"splitting>` manually an empty collection using methods such as "
-":method:`sh.splitAt()`."
-msgstr ""
-
-#: ../source/reference/method/sh.splitAt.txt:38
-msgid "Behavior"
-msgstr ""
-
-#: ../source/reference/method/sh.splitAt.txt:40
-msgid ""
-":method:`sh.splitAt()` splits the original chunk into two chunks. One "
-"chunk has a shard key range that starts with the original lower bound "
-"(inclusive) and ends at the specified shard key value (exclusive). The "
-"other chunk has a shard key range that starts with the specified shard "
-"key value (inclusive) as the lower bound and ends at the original upper "
-"bound (exclusive)."
-msgstr ""
-
-#: ../source/reference/method/sh.splitAt.txt:47
-msgid ""
-"To split a chunk at its median point instead, see "
-":method:`sh.splitFind()`."
-msgstr ""
-
-#: ../source/reference/method/sh.splitAt.txt:51
-msgid "Example"
-msgstr ""
-
-#: ../source/reference/method/sh.splitAt.txt:53
-msgid ""
-"For the sharded collection ``test.foo``, the following example splits a "
-"chunk at the shard key value ``x: 70``."
-msgstr ""
-
-=======
 # 16e32650ccdb4e559ed305abd25a657c
 #: ../source/reference/method/sh.splitAt.txt:25
 msgid "Consideration"
@@ -198,7 +83,6 @@
 ":method:`sh.splitFind()`."
 msgstr ""
 
->>>>>>> 2478a500
 # 71a3247d92944e258ef1c669dfdb7d59
 #~ msgid ""
 #~ "Splits the chunk containing the document"
