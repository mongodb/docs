--- conflicted
+++ resolved
@@ -8,11 +8,7 @@
 msgstr ""
 "Project-Id-Version: MongoDB Manual\n"
 "Report-Msgid-Bugs-To: \n"
-<<<<<<< HEAD
-"POT-Creation-Date: 2019-03-19 11:02-0400\n"
-=======
 "POT-Creation-Date: 2016-12-08 12:02-0500\n"
->>>>>>> 2478a500
 "PO-Revision-Date: 2014-04-08 18:43+0000\n"
 "Last-Translator: tychoish <tychoish@gmail.com>\n"
 "Language: es\n"
@@ -24,21 +20,11 @@
 "Content-Transfer-Encoding: 8bit\n"
 "Generated-By: Babel 2.6.0\n"
 
-<<<<<<< HEAD
-=======
 # be5c6be4955140f99faed296fd3961b1
->>>>>>> 2478a500
 #: ../source/reference/database-references.txt:8
 msgid "Database References"
 msgstr ""
 
-<<<<<<< HEAD
-#: ../source/reference/database-references.txt:18
-msgid ""
-"For many use cases in MongoDB, the denormalized data model where related "
-"data is stored within a single :term:`document <document>` will be "
-"optimal. However, in some cases, it makes sense to store related "
-=======
 # 11b5e70c01d44c868dbd0d8234fa4c14
 #: ../source/reference/database-references.txt
 msgid "On this page"
@@ -50,38 +36,10 @@
 "MongoDB does not support joins. In MongoDB some data is *denormalized*, "
 "or stored with related data in :term:`documents <document>` to remove the"
 " need for joins. However, in some cases it makes sense to store related "
->>>>>>> 2478a500
 "information in separate documents, typically in different collections or "
 "databases."
 msgstr ""
 
-<<<<<<< HEAD
-#: ../source/reference/database-references.txt:26
-msgid ""
-"MongoDB 3.2 introduces :pipeline:`$lookup` pipeline stage to perform a "
-"left outer join to an unsharded collection in the same database. For more"
-" information and examples, see :pipeline:`$lookup`."
-msgstr ""
-
-#: ../source/reference/database-references.txt:30
-msgid ""
-"Starting in MongoDB 3.4, you can also use :pipeline:`$graphLookup` "
-"pipeline stage to join an unsharded collection to perform recursive "
-"search. For more information and examples, see :pipeline:`$graphLookup`."
-msgstr ""
-
-#: ../source/reference/database-references.txt:35
-msgid ""
-"This page outlines alternative procedures that predate the "
-":pipeline:`$lookup` and :pipeline:`$graphLookup` pipeline stages."
-msgstr ""
-
-#: ../source/reference/database-references.txt:38
-msgid "MongoDB applications use one of two methods for relating documents:"
-msgstr ""
-
-#: ../source/reference/database-references.txt:40
-=======
 # 7fcef2ffb67046b099c25253ebcb8983
 #: ../source/reference/database-references.txt:24
 msgid "MongoDB applications use one of two methods for relating documents:"
@@ -89,7 +47,6 @@
 
 # c40ddf8ca2eb43eb980a5a76ea231d9b
 #: ../source/reference/database-references.txt:26
->>>>>>> 2478a500
 msgid ""
 ":ref:`Manual references <document-references>` where you save the ``_id``"
 " field of one document in another document as a reference. Then your "
@@ -97,12 +54,8 @@
 "references are simple and sufficient for most use cases."
 msgstr ""
 
-<<<<<<< HEAD
-#: ../source/reference/database-references.txt:46
-=======
 # 001ad4e2e27b42a3a7e81f8fdcea938c
 #: ../source/reference/database-references.txt:32
->>>>>>> 2478a500
 msgid ""
 ":ref:`DBRefs <dbref-explanation>` are references from one document to "
 "another using the value of the first document's ``_id`` field, collection"
@@ -111,18 +64,6 @@
 "linked with documents from a single collection."
 msgstr ""
 
-<<<<<<< HEAD
-#: ../source/reference/database-references.txt:52
-msgid ""
-"To resolve DBRefs, your application must perform additional queries to "
-"return the referenced documents. Many :ecosystem:`drivers </drivers>` "
-"have helper methods that form the query for the DBRef automatically. The "
-"drivers [#official-driver]_ do not *automatically* resolve DBRefs into "
-"documents."
-msgstr ""
-
-#: ../source/reference/database-references.txt:59
-=======
 # e17ed78f6f054e58bbf51aa4d0631ab9
 #: ../source/reference/database-references.txt:38
 msgid ""
@@ -135,7 +76,6 @@
 
 # 27e6075425e6402c8186882084f16227
 #: ../source/reference/database-references.txt:45
->>>>>>> 2478a500
 msgid ""
 "DBRefs provide a common format and type to represent relationships among "
 "documents. The DBRef format also provides common semantics for "
@@ -143,40 +83,20 @@
 "multiple frameworks and tools."
 msgstr ""
 
-<<<<<<< HEAD
-#: ../source/reference/database-references.txt:64
-=======
 # 8fb4363f5f9341fe8c447cd6b8827957
 #: ../source/reference/database-references.txt:50
->>>>>>> 2478a500
 msgid ""
 "Unless you have a compelling reason to use DBRefs, use manual references "
 "instead."
 msgstr ""
 
-<<<<<<< HEAD
-#: ../source/reference/database-references.txt:67
-=======
 # 444b10f0e23e4de6bcce9664d8b283ff
 #: ../source/reference/database-references.txt:53
->>>>>>> 2478a500
 msgid ""
 "Some community supported drivers may have alternate behavior and may "
 "resolve a DBRef into a document automatically."
 msgstr ""
 
-<<<<<<< HEAD
-#: ../source/reference/database-references.txt:74
-msgid "Manual References"
-msgstr ""
-
-#: ../source/reference/database-references.txt:77
-#: ../source/reference/database-references.txt:130
-msgid "Background"
-msgstr ""
-
-#: ../source/reference/database-references.txt:79
-=======
 # 424a0690399144cd8431f33a97b9a4ad
 #: ../source/reference/database-references.txt:60
 msgid "Manual References"
@@ -191,7 +111,6 @@
 
 # 100a089306914877a60435a1fc9903ca
 #: ../source/reference/database-references.txt:65
->>>>>>> 2478a500
 msgid ""
 "Using manual references is the practice of including one "
 ":term:`document's <document>` ``_id`` field in another document. The "
@@ -199,13 +118,6 @@
 "fields as needed."
 msgstr ""
 
-<<<<<<< HEAD
-#: ../source/reference/database-references.txt:85
-msgid "Process"
-msgstr ""
-
-#: ../source/reference/database-references.txt:87
-=======
 # 362f36a8bda841aead2f75bbfe4d997c
 #: ../source/reference/database-references.txt:71
 msgid "Process"
@@ -213,33 +125,20 @@
 
 # 86532cc4599a452ca6b14840d9e6dbe3
 #: ../source/reference/database-references.txt:73
->>>>>>> 2478a500
 msgid ""
 "Consider the following operation to insert two documents, using the "
 "``_id`` field of the first document as a reference in the second "
 "document:"
 msgstr ""
 
-<<<<<<< HEAD
-#: ../source/reference/database-references.txt:107
-=======
 # be91622c042f4ea183bc334f00103ecb
 #: ../source/reference/database-references.txt:93
->>>>>>> 2478a500
 msgid ""
 "Then, when a query returns the document from the ``people`` collection "
 "you can, if needed, make a second query for the document referenced by "
 "the ``places_id`` field in the ``places`` collection."
 msgstr ""
 
-<<<<<<< HEAD
-#: ../source/reference/database-references.txt:112
-#: ../source/reference/database-references.txt:268
-msgid "Use"
-msgstr ""
-
-#: ../source/reference/database-references.txt:114
-=======
 # ac20de8a53724513a9c2406644cac6ae
 # 0cf3bb4f8d904f8fa6f2460687bfbebc
 #: ../source/reference/database-references.txt:98
@@ -249,7 +148,6 @@
 
 # e0525bdc1ba7484e82d411b7627ad089
 #: ../source/reference/database-references.txt:100
->>>>>>> 2478a500
 msgid ""
 "For nearly every case where you want to store a relationship between two "
 "documents, use :ref:`manual references <document-references>`. The "
@@ -257,12 +155,8 @@
 "references as needed."
 msgstr ""
 
-<<<<<<< HEAD
-#: ../source/reference/database-references.txt:119
-=======
 # b3b639fdcfd44a6cb4da65ffaf59888e
 #: ../source/reference/database-references.txt:105
->>>>>>> 2478a500
 msgid ""
 "The only limitation of manual linking is that these references do not "
 "convey the database and collection names. If you have documents in a "
@@ -270,13 +164,6 @@
 "you may need to consider using DBRefs."
 msgstr ""
 
-<<<<<<< HEAD
-#: ../source/reference/database-references.txt:127
-msgid "DBRefs"
-msgstr ""
-
-#: ../source/reference/database-references.txt:132
-=======
 # f4a17a241bf04720bab8832c6814feda
 #: ../source/reference/database-references.txt:113
 msgid "DBRefs"
@@ -284,7 +171,6 @@
 
 # 3096959cf99e4421b86633263aaab060
 #: ../source/reference/database-references.txt:118
->>>>>>> 2478a500
 msgid ""
 "DBRefs are a convention for representing a :term:`document`, rather than "
 "a specific reference type. They include the name of the collection, and "
@@ -292,17 +178,6 @@
 "``_id`` field."
 msgstr ""
 
-<<<<<<< HEAD
-#: ../source/reference/database-references.txt:138
-msgid "Format"
-msgstr ""
-
-#: ../source/reference/database-references.txt:140
-msgid "DBRefs have the following fields:"
-msgstr ""
-
-#: ../source/reference/database-references.txt:144
-=======
 # 80ad5abc942149f1b807c0f30ef0f1aa
 #: ../source/reference/database-references.txt:124
 msgid "Format"
@@ -315,42 +190,18 @@
 
 # 4e4db1f3e8c847ba80a13ba79b177703
 #: ../source/reference/database-references.txt:130
->>>>>>> 2478a500
 msgid ""
 "The ``$ref`` field holds the name of the collection where the referenced "
 "document resides."
 msgstr ""
 
-<<<<<<< HEAD
-#: ../source/reference/database-references.txt:149
-=======
 # 617042f6bb13400fb50eb92fbbdae0bf
 #: ../source/reference/database-references.txt:135
->>>>>>> 2478a500
 msgid ""
 "The ``$id`` field contains the value of the ``_id`` field in the "
 "referenced document."
 msgstr ""
 
-<<<<<<< HEAD
-#: ../source/reference/database-references.txt:154
-msgid "*Optional.*"
-msgstr ""
-
-#: ../source/reference/database-references.txt:156
-msgid "Contains the name of the database where the referenced document resides."
-msgstr ""
-
-#: ../source/reference/database-references.txt:159
-msgid "Only some drivers support ``$db`` references."
-msgstr ""
-
-#: ../source/reference/database-references.txt:163
-msgid "DBRef documents resemble the following document:"
-msgstr ""
-
-#: ../source/reference/database-references.txt:169
-=======
 # 05e6f168f2e44cb38e328b5b02287f60
 #: ../source/reference/database-references.txt:140
 msgid "*Optional.*"
@@ -378,56 +229,26 @@
 
 # a4375edeeb394663b0c08a03df0b076c
 #: ../source/reference/database-references.txt:155
->>>>>>> 2478a500
 msgid ""
 "Consider a document from a collection that stored a DBRef in a "
 "``creator`` field:"
 msgstr ""
 
-<<<<<<< HEAD
-#: ../source/reference/database-references.txt:184
-=======
 # 93fe0240bf7c4793ada7b59f704d333a
 #: ../source/reference/database-references.txt:170
->>>>>>> 2478a500
 msgid ""
 "The DBRef in this example points to a document in the ``creators`` "
 "collection of the ``users`` database that has "
 "``ObjectId(\"5126bc054aed4daf9e2ab772\")`` in its ``_id`` field."
 msgstr ""
 
-<<<<<<< HEAD
-#: ../source/reference/database-references.txt:190
-=======
 # 3aa23bcec4104626bac1ff579887e4d6
 #: ../source/reference/database-references.txt:176
->>>>>>> 2478a500
 msgid ""
 "The order of fields in the DBRef matters, and you must use the above "
 "sequence when using a DBRef."
 msgstr ""
 
-<<<<<<< HEAD
-#: ../source/reference/database-references.txt:194
-msgid "Driver Support for DBRefs"
-msgstr ""
-
-#: ../source/reference/database-references.txt:199
-msgid "**C**"
-msgstr ""
-
-#: ../source/reference/database-references.txt:201
-msgid ""
-"The C driver contains no support for DBRefs. You can traverse references "
-"manually."
-msgstr ""
-
-#: ../source/reference/database-references.txt:204
-msgid "**C++**"
-msgstr ""
-
-#: ../source/reference/database-references.txt:206
-=======
 # 35df9b37a1214e45a0dcfe71ee809544
 #: ../source/reference/database-references.txt:180
 msgid "Driver Support for DBRefs"
@@ -452,19 +273,11 @@
 
 # 1c742476213444298ec56924c388d44d
 #: ../source/reference/database-references.txt:192
->>>>>>> 2478a500
 msgid ""
 "The C++ driver contains no support for DBRefs. You can traverse "
 "references manually."
 msgstr ""
 
-<<<<<<< HEAD
-#: ../source/reference/database-references.txt:209
-msgid "**C#**"
-msgstr ""
-
-#: ../source/reference/database-references.txt:211
-=======
 # f2ee409514a04e3fbcea79144b097ad8
 #: ../source/reference/database-references.txt:195
 msgid "**C#**"
@@ -472,20 +285,12 @@
 
 # ca6c3979400f4af496832e7b1b9a8368
 #: ../source/reference/database-references.txt:197
->>>>>>> 2478a500
 msgid ""
 "The C# driver supports DBRefs using the :api:`MongoDBRef "
 "<csharp/current/html/T_MongoDB_Driver_MongoDBRef.htm>` class and "
 "``FetchDBRef`` and ``FetchDBRefAs`` methods."
 msgstr ""
 
-<<<<<<< HEAD
-#: ../source/reference/database-references.txt:215
-msgid "**Haskell**"
-msgstr ""
-
-#: ../source/reference/database-references.txt:217
-=======
 # 7144e6c734b04d699376c81068942739
 #: ../source/reference/database-references.txt:201
 msgid "**Haskell**"
@@ -493,19 +298,11 @@
 
 # 05cd4a54636c48448931b94091563d70
 #: ../source/reference/database-references.txt:203
->>>>>>> 2478a500
 msgid ""
 "The Haskell driver contains no support for DBRefs. You can traverse "
 "references manually."
 msgstr ""
 
-<<<<<<< HEAD
-#: ../source/reference/database-references.txt:220
-msgid "**Java**"
-msgstr ""
-
-#: ../source/reference/database-references.txt:222
-=======
 # babb8677d4844c298cf472db7cfa5f38
 #: ../source/reference/database-references.txt:206
 msgid "**Java**"
@@ -513,28 +310,30 @@
 
 # 920165bd14a74b9f94dfa110e00f4df7
 #: ../source/reference/database-references.txt:208
->>>>>>> 2478a500
 msgid ""
 "The :api:`DBRef <java/current/com/mongodb/DBRef.html>` class provides "
 "support for DBRefs from Java."
 msgstr ""
 
-<<<<<<< HEAD
-#: ../source/reference/database-references.txt:225
+# 8a5354f4c78f45b980e611a3c479c0d3
+#: ../source/reference/database-references.txt:211
 msgid "**JavaScript**"
 msgstr ""
 
-#: ../source/reference/database-references.txt:227
-msgid ""
-"The :binary:`~bin.mongo` shell's :doc:`JavaScript </reference/method>` "
+# 0415934c1f7b496aa4f8dafb09da7510
+#: ../source/reference/database-references.txt:213
+msgid ""
+"The :program:`mongo` shell's :doc:`JavaScript </reference/method>` "
 "interface provides a DBRef."
 msgstr ""
 
-#: ../source/reference/database-references.txt:230
+# d3d54bbd0f114e77a78ce07ddc1f468f
+#: ../source/reference/database-references.txt:216
 msgid "**Node.js**"
 msgstr ""
 
-#: ../source/reference/database-references.txt:232
+# a7ff13f13e5844cc89b3d5d30de638f9
+#: ../source/reference/database-references.txt:218
 msgid ""
 "The Node.js driver supports DBRefs using the `DBRef "
 "<http://mongodb.github.io/node-mongodb-native/api-bson-generated/db_ref.h"
@@ -542,38 +341,6 @@
 "mongodb-native/api-generated/db.html#deref erence>`_ method."
 msgstr ""
 
-#: ../source/reference/database-references.txt:238
-msgid "**Perl**"
-msgstr ""
-
-#: ../source/reference/database-references.txt:240
-=======
-# 8a5354f4c78f45b980e611a3c479c0d3
-#: ../source/reference/database-references.txt:211
-msgid "**JavaScript**"
-msgstr ""
-
-# 0415934c1f7b496aa4f8dafb09da7510
-#: ../source/reference/database-references.txt:213
-msgid ""
-"The :program:`mongo` shell's :doc:`JavaScript </reference/method>` "
-"interface provides a DBRef."
-msgstr ""
-
-# d3d54bbd0f114e77a78ce07ddc1f468f
-#: ../source/reference/database-references.txt:216
-msgid "**Node.js**"
-msgstr ""
-
-# a7ff13f13e5844cc89b3d5d30de638f9
-#: ../source/reference/database-references.txt:218
-msgid ""
-"The Node.js driver supports DBRefs using the `DBRef "
-"<http://mongodb.github.io/node-mongodb-native/api-bson-generated/db_ref.h"
-" tml>`_ class and the `dereference <http://mongodb.github.io/node-"
-"mongodb-native/api-generated/db.html#deref erence>`_ method."
-msgstr ""
-
 # 0a9fb25e84d642e5a8e34ecbeb2f6099
 #: ../source/reference/database-references.txt:224
 msgid "**Perl**"
@@ -581,30 +348,12 @@
 
 # 24890a5d5e0a41e896a4cf6b02d9a674
 #: ../source/reference/database-references.txt:226
->>>>>>> 2478a500
 msgid ""
 "The Perl driver supports DBRefs using the `MongoDB::DBRef "
 "<https://metacpan.org/pod/MongoDB::DBRef>`_ class. You can traverse "
 "references manually."
 msgstr ""
 
-<<<<<<< HEAD
-#: ../source/reference/database-references.txt:244
-msgid "**PHP**"
-msgstr ""
-
-#: ../source/reference/database-references.txt:246
-msgid ""
-"The PHP driver contains no support for DBRefs. You can traverse "
-"references manually."
-msgstr ""
-
-#: ../source/reference/database-references.txt:249
-msgid "**Python**"
-msgstr ""
-
-#: ../source/reference/database-references.txt:251
-=======
 # ef8ea896a07d4d7ab39ca4f54c9ce443
 #: ../source/reference/database-references.txt:230
 msgid "**PHP**"
@@ -625,7 +374,6 @@
 
 # 52eea46b4e6d488bb975f83c94dc1c91
 #: ../source/reference/database-references.txt:238
->>>>>>> 2478a500
 msgid ""
 "The Python driver supports DBRefs using the :api:`DBRef "
 "<python/current/api/bson/dbref.html>` class and the :api:`dereference "
@@ -633,43 +381,19 @@
 " eren ce>` method."
 msgstr ""
 
-<<<<<<< HEAD
-#: ../source/reference/database-references.txt:256
+# 888a2b69cb1b405ebd98fa7465842b59
+#: ../source/reference/database-references.txt:243
 msgid "**Ruby**"
 msgstr ""
 
-#: ../source/reference/database-references.txt:258
+# f188644bee784e238d5cd551fcc7df00
+#: ../source/reference/database-references.txt:245
 msgid ""
 "The Ruby driver supports DBRefs using the :api:`DBRef "
 "<ruby/current/BSON/DBRef.html>` class and the :api:`dereference "
 "<ruby/current/Mongo/DB.html#dereference-instance_method>` method."
 msgstr ""
 
-#: ../source/reference/database-references.txt:262
-msgid "**Scala**"
-msgstr ""
-
-#: ../source/reference/database-references.txt:264
-msgid ""
-"The Scala driver contains no support for DBRefs. You can traverse "
-"references manually."
-msgstr ""
-
-#: ../source/reference/database-references.txt:270
-=======
-# 888a2b69cb1b405ebd98fa7465842b59
-#: ../source/reference/database-references.txt:243
-msgid "**Ruby**"
-msgstr ""
-
-# f188644bee784e238d5cd551fcc7df00
-#: ../source/reference/database-references.txt:245
-msgid ""
-"The Ruby driver supports DBRefs using the :api:`DBRef "
-"<ruby/current/BSON/DBRef.html>` class and the :api:`dereference "
-"<ruby/current/Mongo/DB.html#dereference-instance_method>` method."
-msgstr ""
-
 # 685b73ea8b844359b3981a9de5f5f571
 #: ../source/reference/database-references.txt:249
 msgid "**Scala**"
@@ -684,7 +408,6 @@
 
 # db155f9f1db441b68515937abdbdf5cd
 #: ../source/reference/database-references.txt:257
->>>>>>> 2478a500
 msgid ""
 "In most cases you should use the :ref:`manual reference <document-"
 "references>` method for connecting two or more related documents. "
@@ -692,19 +415,20 @@
 "consider using DBRefs."
 msgstr ""
 
-<<<<<<< HEAD
-# 7afe463828804129b21fe6cf8f3ee4a7
-#~ msgid ""
-#~ "MongoDB does not support joins. In "
-#~ "MongoDB some data is *denormalized*, or"
-#~ " stored with related data in "
-#~ ":term:`documents <document>` to remove the "
-#~ "need for joins. However, in some "
-#~ "cases it makes sense to store "
-#~ "related information in separate documents, "
-#~ "typically in different collections or "
-#~ "databases."
-#~ msgstr ""
+# 53794314bcd340359819b31ac6066a1d
+#: ../source/reference/database-references.txt:1
+msgid "DBRef"
+msgstr ""
+
+# 7175d964f801401eaf857bb39d4eff24
+#: ../source/reference/database-references.txt:2
+msgid "database references"
+msgstr ""
+
+# d69cca1294b54b7e957f875efeba4a47
+#: ../source/reference/database-references.txt:3
+msgid "references"
+msgstr ""
 
 # 0b9988aeb73e400aaaa4eb247f634845
 #~ msgid ""
@@ -719,18 +443,6 @@
 #~ "from a single collection."
 #~ msgstr ""
 
-# d498fb59ccd947a2b119466071e84860
-#~ msgid ""
-#~ "To resolve DBRefs, your application must"
-#~ " perform additional queries to return "
-#~ "the referenced documents. Many :doc:`drivers"
-#~ " </applications/drivers>` have helper methods "
-#~ "that form the query for the DBRef"
-#~ " automatically. The drivers [#official-"
-#~ "driver]_ do not *automatically* resolve "
-#~ "DBRefs into documents."
-#~ msgstr ""
-
 # 2ee410813e8b4e569119a2e4c81bc6aa
 #~ msgid ""
 #~ "The only limitation of manual linking"
@@ -743,10 +455,6 @@
 #~ ":ref:`DBRefs <dbref>`."
 #~ msgstr ""
 
-# d721f42da8174538b5c3a054a7bd1fe9
-#~ msgid "Example"
-#~ msgstr ""
-
 # 7f4941c9b8e04da4b0f681d71ff88d20
 #~ msgid "Support"
 #~ msgstr ""
@@ -776,13 +484,6 @@
 #~ " Java."
 #~ msgstr ""
 
-# 65f9924284564129bca56e9425439203
-#~ msgid ""
-#~ "The :program:`mongo` shell's :doc:`JavaScript "
-#~ "</reference/method>` interface provides a "
-#~ "DBRef."
-#~ msgstr ""
-
 # 1550c3fce1bf4feb9ea6b876ba8b1fb0
 #~ msgid ""
 #~ "The Perl driver contains no support "
@@ -817,119 +518,3 @@
 #~ ":api:`deference method </ruby/current/Mongo/DB.html"
 #~ "#dereference-instance_method>`."
 #~ msgstr ""
-
-# 13f32c95f615413ab379c9608b39ca2f
-#~ msgid "DBRef"
-#~ msgstr ""
-
-# a7229275c8ba4356b77516c9ddf0e31f
-#~ msgid "database references"
-#~ msgstr ""
-
-# 4888ea58470e40ac819863f65c15cd07
-#~ msgid "references"
-=======
-# 53794314bcd340359819b31ac6066a1d
-#: ../source/reference/database-references.txt:1
-msgid "DBRef"
-msgstr ""
-
-# 7175d964f801401eaf857bb39d4eff24
-#: ../source/reference/database-references.txt:2
-msgid "database references"
-msgstr ""
-
-# d69cca1294b54b7e957f875efeba4a47
-#: ../source/reference/database-references.txt:3
-msgid "references"
-msgstr ""
-
-# 0b9988aeb73e400aaaa4eb247f634845
-#~ msgid ""
-#~ ":ref:`DBRefs <dbref>` are references from "
-#~ "one document to another using the "
-#~ "value of the first document's ``_id``"
-#~ " field, collection name, and, optionally,"
-#~ " its database name. By including "
-#~ "these names, DBRefs allow documents "
-#~ "located in multiple collections to be"
-#~ " more easily linked with documents "
-#~ "from a single collection."
-#~ msgstr ""
-
-# 2ee410813e8b4e569119a2e4c81bc6aa
-#~ msgid ""
-#~ "The only limitation of manual linking"
-#~ " is that these references do not "
-#~ "convey the database and collection "
-#~ "names. If you have documents in a"
-#~ " single collection that relate to "
-#~ "documents in more than one collection,"
-#~ " you may need to consider using "
-#~ ":ref:`DBRefs <dbref>`."
-#~ msgstr ""
-
-# 7f4941c9b8e04da4b0f681d71ff88d20
-#~ msgid "Support"
-#~ msgstr ""
-
-# 742d84d049464eea84451a44d790b64f
-#~ msgid ""
-#~ "The C++ driver contains no support "
-#~ "for DBRefs. You can transverse "
-#~ "references manually."
-#~ msgstr ""
-
-# 42a7245cfcf646e48536b5654aeecf78
-#~ msgid ""
-#~ "The C# driver provides access to "
-#~ "DBRef objects with the :api:`MongoDBRef "
-#~ "Class <csharp/current/html/46c356d3-ed06-a6f8-42fa-"
-#~ "e0909ab64ce2.htm>` and supplies the "
-#~ ":api:`FetchDBRef Method "
-#~ "<csharp/current/html/1b0b8f48-ba98-1367-0a7d-6e01c8df436f.htm>`"
-#~ " for accessing these objects."
-#~ msgstr ""
-
-# 96b3d3f812fe4bf8800ba23a383568c2
-#~ msgid ""
-#~ "The :api:`DBRef <java/current/com/mongodb/DBRef.html>` "
-#~ "class provides supports for DBRefs from"
-#~ " Java."
-#~ msgstr ""
-
-# 1550c3fce1bf4feb9ea6b876ba8b1fb0
-#~ msgid ""
-#~ "The Perl driver contains no support "
-#~ "for DBRefs.  You can transverse "
-#~ "references manually or use the "
-#~ "`MongoDBx::AutoDeref <http://search.cpan.org/dist/MongoDBx-"
-#~ "AutoDeref/>`_ CPAN module."
-#~ msgstr ""
-
-# 7748a526a1ab40c8bf4cf6a81eca883d
-#~ msgid ""
-#~ "The PHP driver supports DBRefs, "
-#~ "including the optional ``$db`` reference, "
-#~ "through `The MongoDBRef class "
-#~ "<http://www.php.net/manual/en/class.mongodbref.php/>`_."
-#~ msgstr ""
-
-# d20512274d0540e58e9407541262a8c4
-#~ msgid ""
-#~ "The Python driver provides the "
-#~ ":api:`DBRef class <python/current/api/bson/dbref.html>`,"
-#~ " and the :api:`dereference method "
-#~ "</python/current/api/pymongo/database.html#pymongo.database.Database.dereference>`"
-#~ " for interacting with DBRefs."
-#~ msgstr ""
-
-# fd52c020cb5e4883ac5fdf454c36d751
-#~ msgid ""
-#~ "The Ruby Driver supports DBRefs using"
-#~ " the :api:`DBRef class "
-#~ "</ruby/current/BSON/DBRef.html>` and the "
-#~ ":api:`deference method </ruby/current/Mongo/DB.html"
-#~ "#dereference-instance_method>`."
->>>>>>> 2478a500
-#~ msgstr ""
