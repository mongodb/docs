# SOME DESCRIPTIVE TITLE.
# Copyright (C) 2011-2014, MongoDB, Inc.
# This file is distributed under the same license as the mongodb-manual
# package.
#
# Translators:
msgid ""
msgstr ""
"Project-Id-Version: MongoDB Manual\n"
"Report-Msgid-Bugs-To: \n"
<<<<<<< HEAD
"POT-Creation-Date: 2019-03-19 11:02-0400\n"
=======
"POT-Creation-Date: 2016-12-08 12:02-0500\n"
>>>>>>> 2478a500
"PO-Revision-Date: 2013-12-16 22:46+0000\n"
"Last-Translator: tychoish <tychoish@gmail.com>\n"
"Language: es\n"
"Language-Team: Spanish (http://www.transifex.com/projects/p/mongodb-"
"manual/language/es/)\n"
"Plural-Forms: nplurals=2; plural=(n != 1)\n"
"MIME-Version: 1.0\n"
"Content-Type: text/plain; charset=utf-8\n"
"Content-Transfer-Encoding: 8bit\n"
"Generated-By: Babel 2.6.0\n"

<<<<<<< HEAD
=======
# 756a2c4915fa408798b5e9c9809f86e7
>>>>>>> 2478a500
#: ../source/tutorial/configure-replica-set-tag-sets.txt:8
msgid "Configure Replica Set Tag Sets"
msgstr ""

<<<<<<< HEAD
#: ../source/tutorial/configure-replica-set-tag-sets.txt:18
msgid ""
"Tag sets let you customize :term:`write concern` and :term:`read "
"preferences <read preference>` for a :term:`replica set`. MongoDB stores "
"tag sets in the replica set configuration object, which is the document "
"returned by :method:`rs.conf()`, in the :rsconf:`members[n].tags` "
"embedded document."
msgstr ""

#: ../source/tutorial/configure-replica-set-tag-sets.txt:24
msgid ""
"This section introduces the configuration of tag sets. For an overview on"
" tag sets and their use, see :writeconcern:`w: \\<tag set\\> <tag set>` "
"and :ref:`replica-set-read-preference-tag-sets`."
msgstr ""

=======
# f40826ea50cb4c21a8a518fbba1498be
#: ../source/tutorial/configure-replica-set-tag-sets.txt
msgid "On this page"
msgstr ""

# ea387e3feb96469daac89aa29d464a21
#: ../source/tutorial/configure-replica-set-tag-sets.txt:18
msgid ""
"Tag sets let you customize :term:`write concern` and :term:`read "
"preferences <read preference>` for a :term:`replica set`. MongoDB stores "
"tag sets in the replica set configuration object, which is the document "
"returned by :method:`rs.conf()`, in the :rsconf:`members[n].tags` "
"embedded document."
msgstr ""

# 4ceb9b1eb08440bb80bd861c9373e14d
#: ../source/tutorial/configure-replica-set-tag-sets.txt:24
msgid ""
"This section introduces the configuration of tag sets. For an overview on"
" tag sets and their use, see :writeconcern:`w: \\<tag set\\> <tag set>` "
"and :ref:`replica-set-read-preference-tag-sets`."
msgstr ""

# cc548a33b14b44c59e9b1b060d8cfff8
>>>>>>> 2478a500
#: ../source/tutorial/configure-replica-set-tag-sets.txt:30
msgid "Differences Between Read Preferences and Write Concerns"
msgstr ""

<<<<<<< HEAD
=======
# d784e428db554b13935253bbec591db9
>>>>>>> 2478a500
#: ../source/tutorial/configure-replica-set-tag-sets.txt:32
msgid ""
"Custom read preferences and write concerns evaluate tags sets in "
"different ways:"
msgstr ""

<<<<<<< HEAD
=======
# 11942d13478e4e978c0584cd142eb0f0
>>>>>>> 2478a500
#: ../source/tutorial/configure-replica-set-tag-sets.txt:35
msgid ""
"Read preferences consider the value of a tag when selecting a member to "
"read from."
msgstr ""

<<<<<<< HEAD
=======
# 65b7ef4b1fdc4c7cbad89d81ead4c6bd
>>>>>>> 2478a500
#: ../source/tutorial/configure-replica-set-tag-sets.txt:38
msgid ""
"Write concerns do not use the value of a tag to select a member except to"
" consider whether or not the value is unique."
msgstr ""

<<<<<<< HEAD
=======
# 6176543f9702460f87ecd1177fbb4c6f
>>>>>>> 2478a500
#: ../source/tutorial/configure-replica-set-tag-sets.txt:41
msgid ""
"For example, a tag set for a read operation may resemble the following "
"document:"
msgstr ""

<<<<<<< HEAD
=======
# b4721ace24df4caea99ba9a915c11676
>>>>>>> 2478a500
#: ../source/tutorial/configure-replica-set-tag-sets.txt:48
msgid ""
"To fulfill such a read operation, a member would need to have both of "
"these tags. Any of the following tag sets would satisfy this requirement:"
msgstr ""

<<<<<<< HEAD
=======
# d1ce34bde74a4864b6ac582c163de4f2
>>>>>>> 2478a500
#: ../source/tutorial/configure-replica-set-tag-sets.txt:58
msgid "The following tag sets would *not* be able to fulfill this query:"
msgstr ""

<<<<<<< HEAD
=======
# 3f681524134d4021be2cb35152c9bf17
>>>>>>> 2478a500
#: ../source/tutorial/configure-replica-set-tag-sets.txt:69
msgid "Add Tag Sets to a Replica Set"
msgstr ""

<<<<<<< HEAD
=======
# b4f6a0ffa49346499599a0fcd304d06a
>>>>>>> 2478a500
#: ../source/tutorial/configure-replica-set-tag-sets.txt:71
msgid "Given the following replica set configuration:"
msgstr ""

<<<<<<< HEAD
#: ../source/tutorial/configure-replica-set-tag-sets.txt:94
msgid ""
"You could add tag sets to the members of this replica set with the "
"following command sequence in the :binary:`~bin.mongo` shell:"
msgstr ""

=======
# dc03fa0e80e34ee4b52e73869e3c6772
#: ../source/tutorial/configure-replica-set-tag-sets.txt:94
msgid ""
"You could add tag sets to the members of this replica set with the "
"following command sequence in the :program:`mongo` shell:"
msgstr ""

# 703bab4d219d4747881403e388114743
>>>>>>> 2478a500
#: ../source/tutorial/configure-replica-set-tag-sets.txt:105
msgid ""
"After this operation the output of :method:`rs.conf()` would resemble the"
" following:"
msgstr ""

<<<<<<< HEAD
=======
# 8d8467bab0ba4ff7a755d755302ecd7e
>>>>>>> 2478a500
#: ../source/includes/fact-tag-sets-must-be-strings.rst:1
msgid "In tag sets, all tag values must be strings."
msgstr ""

<<<<<<< HEAD
=======
# 04b280022b7f4086aab0b5753e091ddd
>>>>>>> 2478a500
#: ../source/tutorial/configure-replica-set-tag-sets.txt:143
msgid "Custom Multi-Datacenter Write Concerns"
msgstr ""

<<<<<<< HEAD
=======
# 1638a2cf90f34436a4d820a6e3bd6bc2
>>>>>>> 2478a500
#: ../source/tutorial/configure-replica-set-tag-sets.txt:145
msgid "Given a five member replica set with members in two data centers:"
msgstr ""

<<<<<<< HEAD
=======
# f3b04824593f49669dfd9b8896dc6021
>>>>>>> 2478a500
#: ../source/tutorial/configure-replica-set-tag-sets.txt:147
msgid "a facility ``VA``  tagged ``dc_va``"
msgstr ""

<<<<<<< HEAD
=======
# 3840a3470c3f403980e8d7d882d22a57
>>>>>>> 2478a500
#: ../source/tutorial/configure-replica-set-tag-sets.txt:149
msgid "a facility ``GTO`` tagged ``dc_gto``"
msgstr ""

<<<<<<< HEAD
=======
# 603cc7ad0dcf403889ab56651f54df85
>>>>>>> 2478a500
#: ../source/tutorial/configure-replica-set-tag-sets.txt:151
msgid ""
"Create a custom write concern to require confirmation from two data "
"centers using replica set tags, using the following sequence of "
<<<<<<< HEAD
"operations in the :binary:`~bin.mongo` shell:"
msgstr ""

=======
"operations in the :program:`mongo` shell:"
msgstr ""

# 49c1e17803234b3eb1a8f0832c2bd554
>>>>>>> 2478a500
#: ../source/tutorial/configure-replica-set-tag-sets.txt:155
msgid "Create a replica set configuration JavaScript object ``conf``:"
msgstr ""

<<<<<<< HEAD
=======
# e230b9fa24e14244890e7b204edf6e2b
>>>>>>> 2478a500
#: ../source/tutorial/configure-replica-set-tag-sets.txt:161
msgid "Add tags to the replica set members reflecting their locations:"
msgstr ""

<<<<<<< HEAD
=======
# 2cf59a9aaea44c0cb574334668dcfcf2
>>>>>>> 2478a500
#: ../source/tutorial/configure-replica-set-tag-sets.txt:172
msgid ""
"Create a custom :rsconf:`settings.getLastErrorModes` setting to ensure "
"that the write operation will propagate to at least one member of each "
"facility:"
msgstr ""

<<<<<<< HEAD
#: ../source/tutorial/configure-replica-set-tag-sets.txt:181
#: ../source/tutorial/configure-replica-set-tag-sets.txt:214
#: ../source/tutorial/configure-replica-set-tag-sets.txt:333
=======
# 2b99385cd197494eb2080a9967b3a6c1
# ff3ae7d0137147e3ba6f2292a06a9b02
# 139f5a42d8b34f3d8d45dc8c594c1292
#: ../source/tutorial/configure-replica-set-tag-sets.txt:181
#: ../source/tutorial/configure-replica-set-tag-sets.txt:214
#: ../source/tutorial/configure-replica-set-tag-sets.txt:296
>>>>>>> 2478a500
msgid ""
"Reconfigure the replica set using the modified ``conf`` configuration "
"object:"
msgstr ""

<<<<<<< HEAD
=======
# 03195000524445c0b4d42eb05a1572a5
>>>>>>> 2478a500
#: ../source/tutorial/configure-replica-set-tag-sets.txt:188
msgid ""
"To ensure that a write operation propagates to at least one member of the"
" set in both data centers, use the ``MultipleDC`` write concern mode as "
"follows:"
msgstr ""

<<<<<<< HEAD
=======
# 4b780a2ea5d841e2a3d65e7f841557aa
>>>>>>> 2478a500
#: ../source/tutorial/configure-replica-set-tag-sets.txt:196
msgid ""
"Alternatively, if you want to ensure that each write operation propagates"
" to at least 2 racks in each facility, reconfigure the replica set as "
<<<<<<< HEAD
"follows in the :binary:`~bin.mongo` shell:"
msgstr ""

#: ../source/tutorial/configure-replica-set-tag-sets.txt:200
#: ../source/tutorial/configure-replica-set-tag-sets.txt:309
msgid "Create a replica set configuration object ``conf``:"
msgstr ""

#: ../source/tutorial/configure-replica-set-tag-sets.txt:206
msgid ""
"Redefine the :rsconf:`settings.getLastErrorModes` value to require two "
"different values of both ``dc_va`` and ``dc_gto``:"
msgstr ""

#: ../source/tutorial/configure-replica-set-tag-sets.txt:221
msgid ""
"Now, the following write operation will only return after the write "
"operation propagates to at least two different racks in the each "
"facility:"
msgstr ""

#: ../source/tutorial/configure-replica-set-tag-sets.txt:230
msgid "Tag Sets and Custom Write Concern Behavior"
msgstr ""

#: ../source/tutorial/configure-replica-set-tag-sets.txt:232
msgid ""
"The numeric value in the custom ``getLastErrorModes`` write concern "
"refers to the number of *unique* tag values (in the associated replica "
"set tag) required to satisfy the write concern."
msgstr ""

#: ../source/tutorial/configure-replica-set-tag-sets.txt:236
msgid "For example, given the following tag set configuration:"
msgstr ""

#: ../source/tutorial/configure-replica-set-tag-sets.txt:246
msgid ""
"The custom write concern ``productionWriteConcern`` defined below is "
"satisfied if the write propagates to the three replica set members since "
"across the three members, the ``production`` tag contains three unique "
"values:"
msgstr ""

#: ../source/tutorial/configure-replica-set-tag-sets.txt:258
msgid ""
"However, the following custom write concern ``dcWriteConcern`` can never "
"succeed:"
msgstr ""

#: ../source/tutorial/configure-replica-set-tag-sets.txt:269
msgid ""
"This is because the ``dc`` tag does not contain three unique values, but "
"rather a single tag/value repeated three times across the replica set "
"members (i.e. ``{\"dc\": \"east\"}``). Therefore the custom write concern"
" setting of ``{\"dc\": 3}`` will never be satisfied."
msgstr ""

#: ../source/tutorial/configure-replica-set-tag-sets.txt:275
msgid "Configure Tag Sets for Workload Isolation of Read and Write Operations"
msgstr ""

#: ../source/tutorial/configure-replica-set-tag-sets.txt:277
msgid "Given a replica set with tag sets that reflect:"
msgstr ""

#: ../source/tutorial/configure-replica-set-tag-sets.txt:279
msgid "data center facility,"
msgstr ""

#: ../source/tutorial/configure-replica-set-tag-sets.txt:281
msgid "physical rack location of instance, and"
msgstr ""

#: ../source/tutorial/configure-replica-set-tag-sets.txt:283
msgid "storage system (i.e. disk) type."
msgstr ""

#: ../source/tutorial/configure-replica-set-tag-sets.txt:285
=======
"follows in the :program:`mongo` shell:"
msgstr ""

# 76eee943d54f4043889514046e18e7d4
# 3811a61772c544a7a57ee7f8fe3a1e4c
#: ../source/tutorial/configure-replica-set-tag-sets.txt:200
#: ../source/tutorial/configure-replica-set-tag-sets.txt:272
msgid "Create a replica set configuration object ``conf``:"
msgstr ""

# 945f4e72e4be4665b5e545bbb869af24
#: ../source/tutorial/configure-replica-set-tag-sets.txt:206
msgid ""
"Redefine the :rsconf:`settings.getLastErrorModes` value to require two "
"different values of both ``dc_va`` and ``dc_gto``:"
msgstr ""

# cebecbe2161941caadb2e7605c262d0f
#: ../source/tutorial/configure-replica-set-tag-sets.txt:221
msgid ""
"Now, the following write operation will only return after the write "
"operation propagates to at least two different racks in the each "
"facility:"
msgstr ""

# 2b67a3b0c6894cda845eb399a5adaacd
# 642b53915df140a6b1a53b817222e5b5
#: ../source/tutorial/configure-replica-set-tag-sets.txt:227
#: ../source/tutorial/configure-replica-set-tag-sets.txt:309
msgid ""
"A new protocol for :ref:`write operations <rel-notes-write-operations>` "
"integrates write concerns with the write operations. Previous versions "
"used the :dbcommand:`getLastError` command to specify the write concerns."
msgstr ""

# 97f0fdd780394285bdc410635b6b1ea5
#: ../source/tutorial/configure-replica-set-tag-sets.txt:238
msgid "Configure Tag Sets for Functional Segregation of Read and Write Operations"
msgstr ""

# 94c2acf092ac40a18cdeba4c9e6a3345
#: ../source/tutorial/configure-replica-set-tag-sets.txt:240
msgid "Given a replica set with tag sets that reflect:"
msgstr ""

# 2f586b201a5a402c898a5611890db5a2
#: ../source/tutorial/configure-replica-set-tag-sets.txt:242
msgid "data center facility,"
msgstr ""

# 3a7f0a2555904169b19f60ee5e269827
#: ../source/tutorial/configure-replica-set-tag-sets.txt:244
msgid "physical rack location of instance, and"
msgstr ""

# d10cf729a0514183b6d5c599d87db8c8
#: ../source/tutorial/configure-replica-set-tag-sets.txt:246
msgid "storage system (i.e. disk) type."
msgstr ""

# 41e2b2369c4a4b7e800a19e7e4fa6bff
#: ../source/tutorial/configure-replica-set-tag-sets.txt:248
>>>>>>> 2478a500
msgid ""
"Where each member of the set has a tag set that resembles one of the "
"following: [#read-and-write-tags]_"
msgstr ""

<<<<<<< HEAD
#: ../source/tutorial/configure-replica-set-tag-sets.txt:296
=======
# cf8bd43036fc473fa50354e89cf62108
#: ../source/tutorial/configure-replica-set-tag-sets.txt:259
>>>>>>> 2478a500
msgid ""
"To target a read operation to a member of the replica set with a disk "
"type of ``ssd``, you could use the following tag set:"
msgstr ""

<<<<<<< HEAD
#: ../source/tutorial/configure-replica-set-tag-sets.txt:303
msgid ""
"However, to create comparable write concern modes, you would specify a "
"different set of :rsconf:`settings.getLastErrorModes` configuration. "
"Consider the following sequence of operations in the :binary:`~bin.mongo`"
" shell:"
msgstr ""

#: ../source/tutorial/configure-replica-set-tag-sets.txt:315
=======
# b1bd86453d5546d9bc8ef882be647350
#: ../source/tutorial/configure-replica-set-tag-sets.txt:266
msgid ""
"However, to create comparable write concern modes, you would specify a "
"different set of :rsconf:`settings.getLastErrorModes` configuration. "
"Consider the following sequence of operations in the :program:`mongo` "
"shell:"
msgstr ""

# 0618221b20da400db44f95d94760a478
#: ../source/tutorial/configure-replica-set-tag-sets.txt:278
>>>>>>> 2478a500
msgid ""
"Redefine the :rsconf:`settings.getLastErrorModes` value to configure two "
"write concern modes:"
msgstr ""

<<<<<<< HEAD
#: ../source/tutorial/configure-replica-set-tag-sets.txt:340
msgid ""
"Now you can specify the ``MultipleDC`` write concern mode, as in the "
"following, to ensure that a write operation propagates to each data "
"center."
msgstr ""

#: ../source/tutorial/configure-replica-set-tag-sets.txt:348
msgid ""
"Additionally, you can specify the ``ssd`` write concern mode to ensure "
"that a write operation propagates to at least one instance with an SSD."
msgstr ""

#: ../source/tutorial/configure-replica-set-tag-sets.txt:351
=======
# 51957aaf274c4cfba84a955500571bb7
#: ../source/tutorial/configure-replica-set-tag-sets.txt:303
msgid ""
"Now you can specify the ``MultipleDC`` write concern mode, as in the "
"following, to ensure that a write operation propagates to each data "
"center."
msgstr ""

# 3ea65cbd91d84aa3b78d56ba8dbe6e09
#: ../source/tutorial/configure-replica-set-tag-sets.txt:319
msgid ""
"Additionally, you can specify the ``ssd`` write concern mode to ensure "
"that a write operation propagates to at least one instance with an SSD."
msgstr ""

# d467f6914d8c4f7c85f3ec0e4b32ba23
#: ../source/tutorial/configure-replica-set-tag-sets.txt:322
>>>>>>> 2478a500
msgid ""
"Since read preferences and write concerns use the value of fields in tag "
"sets differently, larger deployments may have some redundancy."
msgstr ""

<<<<<<< HEAD
#~ msgid ""
#~ "Now, the following write concern "
#~ "operation will only return after the "
#~ "write operation propagates to at least"
#~ " two different racks in the each "
#~ "facility:"
#~ msgstr ""

#~ msgid ""
#~ "Now you can specify the ``MultipleDC``"
#~ " write concern mode, as in the "
#~ "following operation, to ensure that a"
#~ " write operation propagates to each "
#~ "data center."
#~ msgstr ""

# 14df4c3a4a00490c9acf8c29c249604e
#~ msgid ""
#~ "Tag sets let you customize :term:`write"
#~ " concern` and :term:`read preferences <read"
#~ " preference>` for a :term:`replica set`."
#~ " MongoDB stores tag sets in the "
#~ "replica set configuration object, which "
#~ "is the document returned by "
#~ ":method:`rs.conf()`, in the :data:`members[n].tags"
#~ " <local.system.replset.members[n].tags>` sub-document."
#~ msgstr ""

# 5663ae6c94714f69a6d24e3d686a40e7
#~ msgid ""
#~ "This section introduces the configuration "
#~ "of tag sets. For an overview on"
#~ " tag sets and their use, see "
#~ ":ref:`Replica Set Write Concern <replica-"
#~ "set-write-concern>` and :ref:`replica-"
#~ "set-read-preference-tag-sets`."
#~ msgstr ""

# 1137dd899f32466a81a8980d0ed83fa6
#~ msgid ""
#~ "You could add tag sets to the "
#~ "members of this replica set with "
#~ "the following command sequence in the"
#~ " :program:`mongo` shell:"
#~ msgstr ""

# cf847be96b134637aafaa2a591771c42
#~ msgid "a facility ``VA``  tagged ``dc.va``"
#~ msgstr ""

# 35873c1a57f749319819cde012d6fe90
#~ msgid "a facility ``GTO`` tagged ``dc.gto``"
#~ msgstr ""

# 860a35e3434841739a70236f1e67898d
#~ msgid ""
#~ "Create a custom write concern to "
#~ "require confirmation from two data "
#~ "centers using replica set tags, using"
#~ " the following sequence of operations "
#~ "in the :program:`mongo` shell:"
#~ msgstr ""

# 66d8c45154d848c792057e11d8223e08
#~ msgid ""
#~ "Create a custom "
#~ ":data:`~local.system.replset.settings.getLastErrorModes` setting"
#~ " to ensure that the write operation"
#~ " will propagate to at least one "
#~ "member of each facility:"
#~ msgstr ""

# 61cf4c057cde4397aea934585029e67d
#~ msgid ""
#~ "Alternatively, if you want to ensure "
#~ "that each write operation propagates to"
#~ " at least 2 racks in each "
#~ "facility, reconfigure the replica set as"
#~ " follows in the :program:`mongo` shell:"
#~ msgstr ""

# 4a8bc1d137714789a56ff3394ee2297f
#~ msgid ""
#~ "Redefine the "
#~ ":data:`~local.system.replset.settings.getLastErrorModes` value"
#~ " to require two different values of"
#~ " both ``dc.va`` and ``dc.gto``:"
#~ msgstr ""

# 6db466ec70d44a3d910ec237b97b1f7e
#~ msgid ""
#~ "Configure Tag Sets for Functional "
#~ "Segregation of Read and Write Operations"
#~ msgstr ""

# c7cf391be20a4568975cd0b00a90715f
#~ msgid ""
#~ "However, to create comparable write "
#~ "concern modes, you would specify a "
#~ "different set of "
#~ ":data:`~local.system.replset.settings.getLastErrorModes` "
#~ "configuration. Consider the following sequence"
#~ " of operations in the :program:`mongo` "
#~ "shell:"
#~ msgstr ""

# 80fa1eafe3d04141940c95bbd3fe987d
#~ msgid ""
#~ "Redefine the "
#~ ":data:`~local.system.replset.settings.getLastErrorModes` value"
#~ " to configure two write concern "
#~ "modes:"
#~ msgstr ""

# 5f450c7c48424851a87ec8bc59b0bc8f
#~ msgid "replica set"
#~ msgstr ""

# 5f450c7c48424851a87ec8bc59b0bc8f
# a9d66d43c8024fdf880600cd3ec632fd
# 0c16472ec7014e9286a23a4e568706a4
#~ msgid "tag sets"
#~ msgstr ""

# a9d66d43c8024fdf880600cd3ec632fd
#~ msgid "read preference"
#~ msgstr ""

# 0c16472ec7014e9286a23a4e568706a4
#~ msgid "configuration"
=======
# 6b434e265e234a30a2dfc5aa9f6aae88
#: ../source/tutorial/configure-replica-set-tag-sets.txt:1
msgid "replica set"
msgstr ""

# 6b434e265e234a30a2dfc5aa9f6aae88
# dc738f0ac94d41ddace07300e6109aec
# 1c1f1b0ce8514027a9664b3777e4add2
#: ../source/tutorial/configure-replica-set-tag-sets.txt:1
#: ../source/tutorial/configure-replica-set-tag-sets.txt:2
#: ../source/tutorial/configure-replica-set-tag-sets.txt:3
msgid "tag sets"
msgstr ""

# dc738f0ac94d41ddace07300e6109aec
#: ../source/tutorial/configure-replica-set-tag-sets.txt:2
msgid "read preference"
msgstr ""

# 1c1f1b0ce8514027a9664b3777e4add2
#: ../source/tutorial/configure-replica-set-tag-sets.txt:3
msgid "configuration"
msgstr ""

#~ msgid ""
#~ "Now, the following write concern "
#~ "operation will only return after the "
#~ "write operation propagates to at least"
#~ " two different racks in the each "
#~ "facility:"
#~ msgstr ""

#~ msgid ""
#~ "Now you can specify the ``MultipleDC``"
#~ " write concern mode, as in the "
#~ "following operation, to ensure that a"
#~ " write operation propagates to each "
#~ "data center."
#~ msgstr ""

# 14df4c3a4a00490c9acf8c29c249604e
#~ msgid ""
#~ "Tag sets let you customize :term:`write"
#~ " concern` and :term:`read preferences <read"
#~ " preference>` for a :term:`replica set`."
#~ " MongoDB stores tag sets in the "
#~ "replica set configuration object, which "
#~ "is the document returned by "
#~ ":method:`rs.conf()`, in the :data:`members[n].tags"
#~ " <local.system.replset.members[n].tags>` sub-document."
#~ msgstr ""

# 5663ae6c94714f69a6d24e3d686a40e7
#~ msgid ""
#~ "This section introduces the configuration "
#~ "of tag sets. For an overview on"
#~ " tag sets and their use, see "
#~ ":ref:`Replica Set Write Concern <replica-"
#~ "set-write-concern>` and :ref:`replica-"
#~ "set-read-preference-tag-sets`."
#~ msgstr ""

# cf847be96b134637aafaa2a591771c42
#~ msgid "a facility ``VA``  tagged ``dc.va``"
#~ msgstr ""

# 35873c1a57f749319819cde012d6fe90
#~ msgid "a facility ``GTO`` tagged ``dc.gto``"
>>>>>>> 2478a500
#~ msgstr ""

# 66d8c45154d848c792057e11d8223e08
#~ msgid ""
<<<<<<< HEAD
#~ "A new protocol for :ref:`write "
#~ "operations <rel-notes-write-operations>` "
#~ "integrates write concerns with the write"
#~ " operations. Previous versions used the "
#~ ":dbcommand:`getLastError` command to specify "
#~ "the write concerns."
=======
#~ "Create a custom "
#~ ":data:`~local.system.replset.settings.getLastErrorModes` setting"
#~ " to ensure that the write operation"
#~ " will propagate to at least one "
#~ "member of each facility:"
#~ msgstr ""

# 4a8bc1d137714789a56ff3394ee2297f
#~ msgid ""
#~ "Redefine the "
#~ ":data:`~local.system.replset.settings.getLastErrorModes` value"
#~ " to require two different values of"
#~ " both ``dc.va`` and ``dc.gto``:"
#~ msgstr ""

# c7cf391be20a4568975cd0b00a90715f
#~ msgid ""
#~ "However, to create comparable write "
#~ "concern modes, you would specify a "
#~ "different set of "
#~ ":data:`~local.system.replset.settings.getLastErrorModes` "
#~ "configuration. Consider the following sequence"
#~ " of operations in the :program:`mongo` "
#~ "shell:"
#~ msgstr ""

# 80fa1eafe3d04141940c95bbd3fe987d
#~ msgid ""
#~ "Redefine the "
#~ ":data:`~local.system.replset.settings.getLastErrorModes` value"
#~ " to configure two write concern "
#~ "modes:"
>>>>>>> 2478a500
#~ msgstr ""
<|MERGE_RESOLUTION|>--- conflicted
+++ resolved
@@ -8,11 +8,7 @@
 msgstr ""
 "Project-Id-Version: MongoDB Manual\n"
 "Report-Msgid-Bugs-To: \n"
-<<<<<<< HEAD
-"POT-Creation-Date: 2019-03-19 11:02-0400\n"
-=======
 "POT-Creation-Date: 2016-12-08 12:02-0500\n"
->>>>>>> 2478a500
 "PO-Revision-Date: 2013-12-16 22:46+0000\n"
 "Last-Translator: tychoish <tychoish@gmail.com>\n"
 "Language: es\n"
@@ -24,15 +20,17 @@
 "Content-Transfer-Encoding: 8bit\n"
 "Generated-By: Babel 2.6.0\n"
 
-<<<<<<< HEAD
-=======
 # 756a2c4915fa408798b5e9c9809f86e7
->>>>>>> 2478a500
 #: ../source/tutorial/configure-replica-set-tag-sets.txt:8
 msgid "Configure Replica Set Tag Sets"
 msgstr ""
 
-<<<<<<< HEAD
+# f40826ea50cb4c21a8a518fbba1498be
+#: ../source/tutorial/configure-replica-set-tag-sets.txt
+msgid "On this page"
+msgstr ""
+
+# ea387e3feb96469daac89aa29d464a21
 #: ../source/tutorial/configure-replica-set-tag-sets.txt:18
 msgid ""
 "Tag sets let you customize :term:`write concern` and :term:`read "
@@ -42,6 +40,7 @@
 "embedded document."
 msgstr ""
 
+# 4ceb9b1eb08440bb80bd861c9373e14d
 #: ../source/tutorial/configure-replica-set-tag-sets.txt:24
 msgid ""
 "This section introduces the configuration of tag sets. For an overview on"
@@ -49,118 +48,61 @@
 "and :ref:`replica-set-read-preference-tag-sets`."
 msgstr ""
 
-=======
-# f40826ea50cb4c21a8a518fbba1498be
-#: ../source/tutorial/configure-replica-set-tag-sets.txt
-msgid "On this page"
-msgstr ""
-
-# ea387e3feb96469daac89aa29d464a21
-#: ../source/tutorial/configure-replica-set-tag-sets.txt:18
-msgid ""
-"Tag sets let you customize :term:`write concern` and :term:`read "
-"preferences <read preference>` for a :term:`replica set`. MongoDB stores "
-"tag sets in the replica set configuration object, which is the document "
-"returned by :method:`rs.conf()`, in the :rsconf:`members[n].tags` "
-"embedded document."
-msgstr ""
-
-# 4ceb9b1eb08440bb80bd861c9373e14d
-#: ../source/tutorial/configure-replica-set-tag-sets.txt:24
-msgid ""
-"This section introduces the configuration of tag sets. For an overview on"
-" tag sets and their use, see :writeconcern:`w: \\<tag set\\> <tag set>` "
-"and :ref:`replica-set-read-preference-tag-sets`."
-msgstr ""
-
 # cc548a33b14b44c59e9b1b060d8cfff8
->>>>>>> 2478a500
 #: ../source/tutorial/configure-replica-set-tag-sets.txt:30
 msgid "Differences Between Read Preferences and Write Concerns"
 msgstr ""
 
-<<<<<<< HEAD
-=======
 # d784e428db554b13935253bbec591db9
->>>>>>> 2478a500
 #: ../source/tutorial/configure-replica-set-tag-sets.txt:32
 msgid ""
 "Custom read preferences and write concerns evaluate tags sets in "
 "different ways:"
 msgstr ""
 
-<<<<<<< HEAD
-=======
 # 11942d13478e4e978c0584cd142eb0f0
->>>>>>> 2478a500
 #: ../source/tutorial/configure-replica-set-tag-sets.txt:35
 msgid ""
 "Read preferences consider the value of a tag when selecting a member to "
 "read from."
 msgstr ""
 
-<<<<<<< HEAD
-=======
 # 65b7ef4b1fdc4c7cbad89d81ead4c6bd
->>>>>>> 2478a500
 #: ../source/tutorial/configure-replica-set-tag-sets.txt:38
 msgid ""
 "Write concerns do not use the value of a tag to select a member except to"
 " consider whether or not the value is unique."
 msgstr ""
 
-<<<<<<< HEAD
-=======
 # 6176543f9702460f87ecd1177fbb4c6f
->>>>>>> 2478a500
 #: ../source/tutorial/configure-replica-set-tag-sets.txt:41
 msgid ""
 "For example, a tag set for a read operation may resemble the following "
 "document:"
 msgstr ""
 
-<<<<<<< HEAD
-=======
 # b4721ace24df4caea99ba9a915c11676
->>>>>>> 2478a500
 #: ../source/tutorial/configure-replica-set-tag-sets.txt:48
 msgid ""
 "To fulfill such a read operation, a member would need to have both of "
 "these tags. Any of the following tag sets would satisfy this requirement:"
 msgstr ""
 
-<<<<<<< HEAD
-=======
 # d1ce34bde74a4864b6ac582c163de4f2
->>>>>>> 2478a500
 #: ../source/tutorial/configure-replica-set-tag-sets.txt:58
 msgid "The following tag sets would *not* be able to fulfill this query:"
 msgstr ""
 
-<<<<<<< HEAD
-=======
 # 3f681524134d4021be2cb35152c9bf17
->>>>>>> 2478a500
 #: ../source/tutorial/configure-replica-set-tag-sets.txt:69
 msgid "Add Tag Sets to a Replica Set"
 msgstr ""
 
-<<<<<<< HEAD
-=======
 # b4f6a0ffa49346499599a0fcd304d06a
->>>>>>> 2478a500
 #: ../source/tutorial/configure-replica-set-tag-sets.txt:71
 msgid "Given the following replica set configuration:"
 msgstr ""
 
-<<<<<<< HEAD
-#: ../source/tutorial/configure-replica-set-tag-sets.txt:94
-msgid ""
-"You could add tag sets to the members of this replica set with the "
-"following command sequence in the :binary:`~bin.mongo` shell:"
-msgstr ""
-
-=======
 # dc03fa0e80e34ee4b52e73869e3c6772
 #: ../source/tutorial/configure-replica-set-tag-sets.txt:94
 msgid ""
@@ -169,87 +111,56 @@
 msgstr ""
 
 # 703bab4d219d4747881403e388114743
->>>>>>> 2478a500
 #: ../source/tutorial/configure-replica-set-tag-sets.txt:105
 msgid ""
 "After this operation the output of :method:`rs.conf()` would resemble the"
 " following:"
 msgstr ""
 
-<<<<<<< HEAD
-=======
 # 8d8467bab0ba4ff7a755d755302ecd7e
->>>>>>> 2478a500
 #: ../source/includes/fact-tag-sets-must-be-strings.rst:1
 msgid "In tag sets, all tag values must be strings."
 msgstr ""
 
-<<<<<<< HEAD
-=======
 # 04b280022b7f4086aab0b5753e091ddd
->>>>>>> 2478a500
 #: ../source/tutorial/configure-replica-set-tag-sets.txt:143
 msgid "Custom Multi-Datacenter Write Concerns"
 msgstr ""
 
-<<<<<<< HEAD
-=======
 # 1638a2cf90f34436a4d820a6e3bd6bc2
->>>>>>> 2478a500
 #: ../source/tutorial/configure-replica-set-tag-sets.txt:145
 msgid "Given a five member replica set with members in two data centers:"
 msgstr ""
 
-<<<<<<< HEAD
-=======
 # f3b04824593f49669dfd9b8896dc6021
->>>>>>> 2478a500
 #: ../source/tutorial/configure-replica-set-tag-sets.txt:147
 msgid "a facility ``VA``  tagged ``dc_va``"
 msgstr ""
 
-<<<<<<< HEAD
-=======
 # 3840a3470c3f403980e8d7d882d22a57
->>>>>>> 2478a500
 #: ../source/tutorial/configure-replica-set-tag-sets.txt:149
 msgid "a facility ``GTO`` tagged ``dc_gto``"
 msgstr ""
 
-<<<<<<< HEAD
-=======
 # 603cc7ad0dcf403889ab56651f54df85
->>>>>>> 2478a500
 #: ../source/tutorial/configure-replica-set-tag-sets.txt:151
 msgid ""
 "Create a custom write concern to require confirmation from two data "
 "centers using replica set tags, using the following sequence of "
-<<<<<<< HEAD
-"operations in the :binary:`~bin.mongo` shell:"
-msgstr ""
-
-=======
 "operations in the :program:`mongo` shell:"
 msgstr ""
 
 # 49c1e17803234b3eb1a8f0832c2bd554
->>>>>>> 2478a500
 #: ../source/tutorial/configure-replica-set-tag-sets.txt:155
 msgid "Create a replica set configuration JavaScript object ``conf``:"
 msgstr ""
 
-<<<<<<< HEAD
-=======
 # e230b9fa24e14244890e7b204edf6e2b
->>>>>>> 2478a500
 #: ../source/tutorial/configure-replica-set-tag-sets.txt:161
 msgid "Add tags to the replica set members reflecting their locations:"
 msgstr ""
 
-<<<<<<< HEAD
-=======
 # 2cf59a9aaea44c0cb574334668dcfcf2
->>>>>>> 2478a500
 #: ../source/tutorial/configure-replica-set-tag-sets.txt:172
 msgid ""
 "Create a custom :rsconf:`settings.getLastErrorModes` setting to ensure "
@@ -257,27 +168,18 @@
 "facility:"
 msgstr ""
 
-<<<<<<< HEAD
-#: ../source/tutorial/configure-replica-set-tag-sets.txt:181
-#: ../source/tutorial/configure-replica-set-tag-sets.txt:214
-#: ../source/tutorial/configure-replica-set-tag-sets.txt:333
-=======
 # 2b99385cd197494eb2080a9967b3a6c1
 # ff3ae7d0137147e3ba6f2292a06a9b02
 # 139f5a42d8b34f3d8d45dc8c594c1292
 #: ../source/tutorial/configure-replica-set-tag-sets.txt:181
 #: ../source/tutorial/configure-replica-set-tag-sets.txt:214
 #: ../source/tutorial/configure-replica-set-tag-sets.txt:296
->>>>>>> 2478a500
 msgid ""
 "Reconfigure the replica set using the modified ``conf`` configuration "
 "object:"
 msgstr ""
 
-<<<<<<< HEAD
-=======
 # 03195000524445c0b4d42eb05a1572a5
->>>>>>> 2478a500
 #: ../source/tutorial/configure-replica-set-tag-sets.txt:188
 msgid ""
 "To ensure that a write operation propagates to at least one member of the"
@@ -285,95 +187,11 @@
 "follows:"
 msgstr ""
 
-<<<<<<< HEAD
-=======
 # 4b780a2ea5d841e2a3d65e7f841557aa
->>>>>>> 2478a500
 #: ../source/tutorial/configure-replica-set-tag-sets.txt:196
 msgid ""
 "Alternatively, if you want to ensure that each write operation propagates"
 " to at least 2 racks in each facility, reconfigure the replica set as "
-<<<<<<< HEAD
-"follows in the :binary:`~bin.mongo` shell:"
-msgstr ""
-
-#: ../source/tutorial/configure-replica-set-tag-sets.txt:200
-#: ../source/tutorial/configure-replica-set-tag-sets.txt:309
-msgid "Create a replica set configuration object ``conf``:"
-msgstr ""
-
-#: ../source/tutorial/configure-replica-set-tag-sets.txt:206
-msgid ""
-"Redefine the :rsconf:`settings.getLastErrorModes` value to require two "
-"different values of both ``dc_va`` and ``dc_gto``:"
-msgstr ""
-
-#: ../source/tutorial/configure-replica-set-tag-sets.txt:221
-msgid ""
-"Now, the following write operation will only return after the write "
-"operation propagates to at least two different racks in the each "
-"facility:"
-msgstr ""
-
-#: ../source/tutorial/configure-replica-set-tag-sets.txt:230
-msgid "Tag Sets and Custom Write Concern Behavior"
-msgstr ""
-
-#: ../source/tutorial/configure-replica-set-tag-sets.txt:232
-msgid ""
-"The numeric value in the custom ``getLastErrorModes`` write concern "
-"refers to the number of *unique* tag values (in the associated replica "
-"set tag) required to satisfy the write concern."
-msgstr ""
-
-#: ../source/tutorial/configure-replica-set-tag-sets.txt:236
-msgid "For example, given the following tag set configuration:"
-msgstr ""
-
-#: ../source/tutorial/configure-replica-set-tag-sets.txt:246
-msgid ""
-"The custom write concern ``productionWriteConcern`` defined below is "
-"satisfied if the write propagates to the three replica set members since "
-"across the three members, the ``production`` tag contains three unique "
-"values:"
-msgstr ""
-
-#: ../source/tutorial/configure-replica-set-tag-sets.txt:258
-msgid ""
-"However, the following custom write concern ``dcWriteConcern`` can never "
-"succeed:"
-msgstr ""
-
-#: ../source/tutorial/configure-replica-set-tag-sets.txt:269
-msgid ""
-"This is because the ``dc`` tag does not contain three unique values, but "
-"rather a single tag/value repeated three times across the replica set "
-"members (i.e. ``{\"dc\": \"east\"}``). Therefore the custom write concern"
-" setting of ``{\"dc\": 3}`` will never be satisfied."
-msgstr ""
-
-#: ../source/tutorial/configure-replica-set-tag-sets.txt:275
-msgid "Configure Tag Sets for Workload Isolation of Read and Write Operations"
-msgstr ""
-
-#: ../source/tutorial/configure-replica-set-tag-sets.txt:277
-msgid "Given a replica set with tag sets that reflect:"
-msgstr ""
-
-#: ../source/tutorial/configure-replica-set-tag-sets.txt:279
-msgid "data center facility,"
-msgstr ""
-
-#: ../source/tutorial/configure-replica-set-tag-sets.txt:281
-msgid "physical rack location of instance, and"
-msgstr ""
-
-#: ../source/tutorial/configure-replica-set-tag-sets.txt:283
-msgid "storage system (i.e. disk) type."
-msgstr ""
-
-#: ../source/tutorial/configure-replica-set-tag-sets.txt:285
-=======
 "follows in the :program:`mongo` shell:"
 msgstr ""
 
@@ -436,34 +254,18 @@
 
 # 41e2b2369c4a4b7e800a19e7e4fa6bff
 #: ../source/tutorial/configure-replica-set-tag-sets.txt:248
->>>>>>> 2478a500
 msgid ""
 "Where each member of the set has a tag set that resembles one of the "
 "following: [#read-and-write-tags]_"
 msgstr ""
 
-<<<<<<< HEAD
-#: ../source/tutorial/configure-replica-set-tag-sets.txt:296
-=======
 # cf8bd43036fc473fa50354e89cf62108
 #: ../source/tutorial/configure-replica-set-tag-sets.txt:259
->>>>>>> 2478a500
 msgid ""
 "To target a read operation to a member of the replica set with a disk "
 "type of ``ssd``, you could use the following tag set:"
 msgstr ""
 
-<<<<<<< HEAD
-#: ../source/tutorial/configure-replica-set-tag-sets.txt:303
-msgid ""
-"However, to create comparable write concern modes, you would specify a "
-"different set of :rsconf:`settings.getLastErrorModes` configuration. "
-"Consider the following sequence of operations in the :binary:`~bin.mongo`"
-" shell:"
-msgstr ""
-
-#: ../source/tutorial/configure-replica-set-tag-sets.txt:315
-=======
 # b1bd86453d5546d9bc8ef882be647350
 #: ../source/tutorial/configure-replica-set-tag-sets.txt:266
 msgid ""
@@ -475,52 +277,57 @@
 
 # 0618221b20da400db44f95d94760a478
 #: ../source/tutorial/configure-replica-set-tag-sets.txt:278
->>>>>>> 2478a500
 msgid ""
 "Redefine the :rsconf:`settings.getLastErrorModes` value to configure two "
 "write concern modes:"
 msgstr ""
 
-<<<<<<< HEAD
-#: ../source/tutorial/configure-replica-set-tag-sets.txt:340
+# 51957aaf274c4cfba84a955500571bb7
+#: ../source/tutorial/configure-replica-set-tag-sets.txt:303
 msgid ""
 "Now you can specify the ``MultipleDC`` write concern mode, as in the "
 "following, to ensure that a write operation propagates to each data "
 "center."
 msgstr ""
 
-#: ../source/tutorial/configure-replica-set-tag-sets.txt:348
+# 3ea65cbd91d84aa3b78d56ba8dbe6e09
+#: ../source/tutorial/configure-replica-set-tag-sets.txt:319
 msgid ""
 "Additionally, you can specify the ``ssd`` write concern mode to ensure "
 "that a write operation propagates to at least one instance with an SSD."
 msgstr ""
 
-#: ../source/tutorial/configure-replica-set-tag-sets.txt:351
-=======
-# 51957aaf274c4cfba84a955500571bb7
-#: ../source/tutorial/configure-replica-set-tag-sets.txt:303
-msgid ""
-"Now you can specify the ``MultipleDC`` write concern mode, as in the "
-"following, to ensure that a write operation propagates to each data "
-"center."
-msgstr ""
-
-# 3ea65cbd91d84aa3b78d56ba8dbe6e09
-#: ../source/tutorial/configure-replica-set-tag-sets.txt:319
-msgid ""
-"Additionally, you can specify the ``ssd`` write concern mode to ensure "
-"that a write operation propagates to at least one instance with an SSD."
-msgstr ""
-
 # d467f6914d8c4f7c85f3ec0e4b32ba23
 #: ../source/tutorial/configure-replica-set-tag-sets.txt:322
->>>>>>> 2478a500
 msgid ""
 "Since read preferences and write concerns use the value of fields in tag "
 "sets differently, larger deployments may have some redundancy."
 msgstr ""
 
-<<<<<<< HEAD
+# 6b434e265e234a30a2dfc5aa9f6aae88
+#: ../source/tutorial/configure-replica-set-tag-sets.txt:1
+msgid "replica set"
+msgstr ""
+
+# 6b434e265e234a30a2dfc5aa9f6aae88
+# dc738f0ac94d41ddace07300e6109aec
+# 1c1f1b0ce8514027a9664b3777e4add2
+#: ../source/tutorial/configure-replica-set-tag-sets.txt:1
+#: ../source/tutorial/configure-replica-set-tag-sets.txt:2
+#: ../source/tutorial/configure-replica-set-tag-sets.txt:3
+msgid "tag sets"
+msgstr ""
+
+# dc738f0ac94d41ddace07300e6109aec
+#: ../source/tutorial/configure-replica-set-tag-sets.txt:2
+msgid "read preference"
+msgstr ""
+
+# 1c1f1b0ce8514027a9664b3777e4add2
+#: ../source/tutorial/configure-replica-set-tag-sets.txt:3
+msgid "configuration"
+msgstr ""
+
 #~ msgid ""
 #~ "Now, the following write concern "
 #~ "operation will only return after the "
@@ -559,29 +366,12 @@
 #~ "set-read-preference-tag-sets`."
 #~ msgstr ""
 
-# 1137dd899f32466a81a8980d0ed83fa6
-#~ msgid ""
-#~ "You could add tag sets to the "
-#~ "members of this replica set with "
-#~ "the following command sequence in the"
-#~ " :program:`mongo` shell:"
-#~ msgstr ""
-
 # cf847be96b134637aafaa2a591771c42
 #~ msgid "a facility ``VA``  tagged ``dc.va``"
 #~ msgstr ""
 
 # 35873c1a57f749319819cde012d6fe90
 #~ msgid "a facility ``GTO`` tagged ``dc.gto``"
-#~ msgstr ""
-
-# 860a35e3434841739a70236f1e67898d
-#~ msgid ""
-#~ "Create a custom write concern to "
-#~ "require confirmation from two data "
-#~ "centers using replica set tags, using"
-#~ " the following sequence of operations "
-#~ "in the :program:`mongo` shell:"
 #~ msgstr ""
 
 # 66d8c45154d848c792057e11d8223e08
@@ -593,27 +383,12 @@
 #~ "member of each facility:"
 #~ msgstr ""
 
-# 61cf4c057cde4397aea934585029e67d
-#~ msgid ""
-#~ "Alternatively, if you want to ensure "
-#~ "that each write operation propagates to"
-#~ " at least 2 racks in each "
-#~ "facility, reconfigure the replica set as"
-#~ " follows in the :program:`mongo` shell:"
-#~ msgstr ""
-
 # 4a8bc1d137714789a56ff3394ee2297f
 #~ msgid ""
 #~ "Redefine the "
 #~ ":data:`~local.system.replset.settings.getLastErrorModes` value"
 #~ " to require two different values of"
 #~ " both ``dc.va`` and ``dc.gto``:"
-#~ msgstr ""
-
-# 6db466ec70d44a3d910ec237b97b1f7e
-#~ msgid ""
-#~ "Configure Tag Sets for Functional "
-#~ "Segregation of Read and Write Operations"
 #~ msgstr ""
 
 # c7cf391be20a4568975cd0b00a90715f
@@ -634,136 +409,3 @@
 #~ " to configure two write concern "
 #~ "modes:"
 #~ msgstr ""
-
-# 5f450c7c48424851a87ec8bc59b0bc8f
-#~ msgid "replica set"
-#~ msgstr ""
-
-# 5f450c7c48424851a87ec8bc59b0bc8f
-# a9d66d43c8024fdf880600cd3ec632fd
-# 0c16472ec7014e9286a23a4e568706a4
-#~ msgid "tag sets"
-#~ msgstr ""
-
-# a9d66d43c8024fdf880600cd3ec632fd
-#~ msgid "read preference"
-#~ msgstr ""
-
-# 0c16472ec7014e9286a23a4e568706a4
-#~ msgid "configuration"
-=======
-# 6b434e265e234a30a2dfc5aa9f6aae88
-#: ../source/tutorial/configure-replica-set-tag-sets.txt:1
-msgid "replica set"
-msgstr ""
-
-# 6b434e265e234a30a2dfc5aa9f6aae88
-# dc738f0ac94d41ddace07300e6109aec
-# 1c1f1b0ce8514027a9664b3777e4add2
-#: ../source/tutorial/configure-replica-set-tag-sets.txt:1
-#: ../source/tutorial/configure-replica-set-tag-sets.txt:2
-#: ../source/tutorial/configure-replica-set-tag-sets.txt:3
-msgid "tag sets"
-msgstr ""
-
-# dc738f0ac94d41ddace07300e6109aec
-#: ../source/tutorial/configure-replica-set-tag-sets.txt:2
-msgid "read preference"
-msgstr ""
-
-# 1c1f1b0ce8514027a9664b3777e4add2
-#: ../source/tutorial/configure-replica-set-tag-sets.txt:3
-msgid "configuration"
-msgstr ""
-
-#~ msgid ""
-#~ "Now, the following write concern "
-#~ "operation will only return after the "
-#~ "write operation propagates to at least"
-#~ " two different racks in the each "
-#~ "facility:"
-#~ msgstr ""
-
-#~ msgid ""
-#~ "Now you can specify the ``MultipleDC``"
-#~ " write concern mode, as in the "
-#~ "following operation, to ensure that a"
-#~ " write operation propagates to each "
-#~ "data center."
-#~ msgstr ""
-
-# 14df4c3a4a00490c9acf8c29c249604e
-#~ msgid ""
-#~ "Tag sets let you customize :term:`write"
-#~ " concern` and :term:`read preferences <read"
-#~ " preference>` for a :term:`replica set`."
-#~ " MongoDB stores tag sets in the "
-#~ "replica set configuration object, which "
-#~ "is the document returned by "
-#~ ":method:`rs.conf()`, in the :data:`members[n].tags"
-#~ " <local.system.replset.members[n].tags>` sub-document."
-#~ msgstr ""
-
-# 5663ae6c94714f69a6d24e3d686a40e7
-#~ msgid ""
-#~ "This section introduces the configuration "
-#~ "of tag sets. For an overview on"
-#~ " tag sets and their use, see "
-#~ ":ref:`Replica Set Write Concern <replica-"
-#~ "set-write-concern>` and :ref:`replica-"
-#~ "set-read-preference-tag-sets`."
-#~ msgstr ""
-
-# cf847be96b134637aafaa2a591771c42
-#~ msgid "a facility ``VA``  tagged ``dc.va``"
-#~ msgstr ""
-
-# 35873c1a57f749319819cde012d6fe90
-#~ msgid "a facility ``GTO`` tagged ``dc.gto``"
->>>>>>> 2478a500
-#~ msgstr ""
-
-# 66d8c45154d848c792057e11d8223e08
-#~ msgid ""
-<<<<<<< HEAD
-#~ "A new protocol for :ref:`write "
-#~ "operations <rel-notes-write-operations>` "
-#~ "integrates write concerns with the write"
-#~ " operations. Previous versions used the "
-#~ ":dbcommand:`getLastError` command to specify "
-#~ "the write concerns."
-=======
-#~ "Create a custom "
-#~ ":data:`~local.system.replset.settings.getLastErrorModes` setting"
-#~ " to ensure that the write operation"
-#~ " will propagate to at least one "
-#~ "member of each facility:"
-#~ msgstr ""
-
-# 4a8bc1d137714789a56ff3394ee2297f
-#~ msgid ""
-#~ "Redefine the "
-#~ ":data:`~local.system.replset.settings.getLastErrorModes` value"
-#~ " to require two different values of"
-#~ " both ``dc.va`` and ``dc.gto``:"
-#~ msgstr ""
-
-# c7cf391be20a4568975cd0b00a90715f
-#~ msgid ""
-#~ "However, to create comparable write "
-#~ "concern modes, you would specify a "
-#~ "different set of "
-#~ ":data:`~local.system.replset.settings.getLastErrorModes` "
-#~ "configuration. Consider the following sequence"
-#~ " of operations in the :program:`mongo` "
-#~ "shell:"
-#~ msgstr ""
-
-# 80fa1eafe3d04141940c95bbd3fe987d
-#~ msgid ""
-#~ "Redefine the "
-#~ ":data:`~local.system.replset.settings.getLastErrorModes` value"
-#~ " to configure two write concern "
-#~ "modes:"
->>>>>>> 2478a500
-#~ msgstr ""
