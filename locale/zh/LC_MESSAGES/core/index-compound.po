#
msgid ""
msgstr ""
"Project-Id-Version: mongodb-manual 3.0\n"
"Report-Msgid-Bugs-To: \n"
"POT-Creation-Date: 2015-08-20 19:13-0400\n"
"PO-Revision-Date: YEAR-MO-DA HO:MI+ZONE\n"
"Last-Translator: FULL NAME <EMAIL@ADDRESS>\n"
"Language-Team: LANGUAGE <LL@li.org>\n"
"MIME-Version: 1.0\n"
"Content-Type: text/plain; charset=UTF-8\n"
"Content-Transfer-Encoding: 8bit\n"

#: ../source/core/index-compound.txt:7
msgid "Compound Indexes"
msgstr "复合索引"

<<<<<<< HEAD
#: ../source/core/index-compound.txt:11
msgid "MongoDB supports *compound indexes*, where a single index structure holds references to multiple fields [#compound-index-field-limit]_ within a collection's documents. The following diagram illustrates an example of a compound index on two fields:"
msgstr "MongoDB支持 *复合索引* ，其中每个索引项可以包含有集合中文档的多个键 [#compound-index-field-limit]_ 。下图是一个具有两个键的复合索引的例子："

#: ../source/core/index-compound.txt:19
msgid "MongoDB imposes a :limit:`limit of 31 fields for any compound index <Number of Indexed Fields in a Compound Index>`."
msgstr "MongoDB允许 :limit:`复合索引最多31个键 <Number of Indexed Fields in a Compound Index>`。"
=======
#: ../source/core/index-compound.txt:17
msgid ""
"MongoDB supports *compound indexes*, where a single index structure holds "
"references to multiple fields [#compound-index-field-limit]_ within a "
"collection's documents. The following diagram illustrates an example of a "
"compound index on two fields:"
msgstr ""

#: ../source/core/index-compound.txt:25
msgid ""
"MongoDB imposes a :limit:`limit of 31 fields for any compound index <Number "
"of Indexed Fields in a Compound Index>`."
msgstr ""
>>>>>>> 7b6fda55

#: ../source/core/index-compound.txt:28
msgid "Compound indexes can support queries that match on multiple fields."
msgstr "复合索引可以支持要求匹配多个键的查询。"

<<<<<<< HEAD
#: ../source/core/index-compound.txt:0
msgid "Example"
msgstr "例子"

#: ../source/core/index-compound.txt:26
msgid "Consider a collection named ``products`` that holds documents that resemble the following document:"
msgstr "假设有个叫 ``products`` 的集合包含了如下文档："

#: ../source/core/index-compound.txt:42
msgid "If applications query on the ``item`` field as well as query on both the ``item`` field and the ``stock`` field, you can specify a single compound index to support both of these queries:"
msgstr "如果应用需要查询 ``item`` 键，有时也需要同时查询 ``item`` 和 ``stock`` 键，那么您可以创建一个复合索引来同时支持这些查询，如下："

#: ../source/core/index-compound.txt:50
msgid "You may not create compound indexes that have ``hashed`` index fields. You will receive an error if you attempt to create a compound index that includes :doc:`a hashed index </core/index-hashed>`."
msgstr "您不能基于 ``hashed`` 键创建索引。您将会收到错误如果您尝试在复合索引里包含 :doc:`哈希索引 </core/index-hashed>`。"

#: ../source/core/index-compound.txt:55
msgid "The order of the fields in a compound index is very important. In the previous example, the index will contain references to documents sorted first by the values of the ``item`` field and, within each value of the ``item`` field, sorted by values of the ``stock`` field. See :ref:`index-ascending-and-descending` for more information."
msgstr "复合索引中键的顺序是非常重要的。在前面的一个例子中，索引会首先根据 ``item`` 键的值对文档排序，其次在 ``item`` 相同的情况下再根据 ``stock`` 的值对文档排序。参见 :ref:`index-ascending-and-descending` 了解详情。"

#: ../source/core/index-compound.txt:61
msgid "In addition to supporting queries that match on all the index fields, compound indexes can support queries that match on the prefix of the index fields. For details, see :ref:`compound-index-prefix`."
msgstr "复合索引支持匹配所有被索引键的查询，除此之外还支持查询被索引键的前缀。点击 :ref:`compound-index-prefix` 了解细节。"

#: ../source/core/index-compound.txt:69
=======
#: ../source/core/index-compound.txt:47
msgid ""
"Consider a collection named ``products`` that holds documents that resemble "
"the following document:"
msgstr ""

#: ../source/core/index-compound.txt:90
>>>>>>> 7b6fda55
msgid "Sort Order"
msgstr "排序顺序"

<<<<<<< HEAD
#: ../source/core/index-compound.txt:71
msgid "Indexes store references to fields in either ascending (``1``) or descending (``-1``) sort order. For single-field indexes, the sort order of keys doesn't matter because MongoDB can traverse the index in either direction. However, for :ref:`compound indexes <index-type-compound>`, sort order can matter in determining whether the index can support a sort operation."
msgstr "索引以两种顺序存储键，升序 (``1``) 或降序 (``-1``)。对于单键索引而言，键的顺序无关紧要因为MongoDB可以以任一顺序便利整个索引。但是对于 :ref:`复合索引 <index-type-compound>` 而言，索引的顺序可以决定索引是否支持直接排序操作(而不需要而外附加一个排序阶段)。"

#: ../source/core/index-compound.txt:78
msgid "Consider a collection ``events`` that contains documents with the fields ``username`` and ``date``. Applications can issue queries that return results sorted first by ascending ``username`` values and then by descending (i.e. more recent to last) ``date`` values, such as:"
msgstr "假设有一个集合名叫 ``events`` ，其中文档包含有 ``username`` and ``date`` 键。应用可以发起一个查询请求要求结果按照 ``username`` 键升序而且 ``date`` 键将需 (比如，更多的最近更新数据)，如下： "

#: ../source/core/index-compound.txt:87
msgid "or queries that return results sorted first by descending ``username`` values and then by ascending ``date`` values, such as:"
msgstr "或者查询要求结果按照 ``username`` 键降序然后 ``date`` 键升序，如下："
=======
#: ../source/core/index-compound.txt:92
msgid ""
"Indexes store references to fields in either ascending (``1``) or descending"
" (``-1``) sort order. For single-field indexes, the sort order of keys "
"doesn't matter because MongoDB can traverse the index in either direction. "
"However, for :ref:`compound indexes <index-type-compound>`, sort order can "
"matter in determining whether the index can support a sort operation."
msgstr ""

#: ../source/core/index-compound.txt:99
msgid ""
"Consider a collection ``events`` that contains documents with the fields "
"``username`` and ``date``. Applications can issue queries that return "
"results sorted first by ascending ``username`` values and then by descending"
" (i.e. more recent to last) ``date`` values, such as:"
msgstr ""

#: ../source/core/index-compound.txt:108
msgid ""
"or queries that return results sorted first by descending ``username`` "
"values and then by ascending ``date`` values, such as:"
msgstr ""
>>>>>>> 7b6fda55

#: ../source/core/index-compound.txt:115
msgid "The following index can support both these sort operations:"
msgstr "那么，下面的这个索引就可以同时支持这两种排序操作："

<<<<<<< HEAD
#: ../source/core/index-compound.txt:100
msgid "However, the above index **cannot** support sorting by ascending ``username`` values and then by ascending ``date`` values, such as the following:"
msgstr "但是，上述的索引 **不能** 支持先按照 ``username`` 键升序再按照 ``date`` 升序这样的请求，如下："
=======
#: ../source/core/index-compound.txt:121
msgid ""
"However, the above index **cannot** support sorting by ascending "
"``username`` values and then by ascending ``date`` values, such as the "
"following:"
msgstr ""
>>>>>>> 7b6fda55

#: ../source/core/index-compound.txt:129
msgid ""
"For more information on sort order and compound indexes, see :doc:`/tutorial"
"/sort-results-with-indexes`."
msgstr ""

#: ../source/core/index-compound.txt:135
msgid "Prefixes"
msgstr "前缀"

#: ../source/core/index-compound.txt:137
msgid ""
"Index prefixes are the *beginning* subsets of indexed fields. For example, "
"consider the following compound index:"
msgstr ""

#: ../source/core/index-compound.txt:144
msgid "The index has the following index prefixes:"
msgstr ""

#: ../source/core/index-compound.txt:146
msgid "``{ item: 1 }``"
msgstr ""

#: ../source/core/index-compound.txt:148
msgid "``{ item: 1, location: 1 }``"
msgstr ""

#: ../source/core/index-compound.txt:150
msgid ""
"For a compound index, MongoDB can use the index to support queries on the "
"index prefixes. As such, MongoDB can use the index for queries on the "
"following fields:"
msgstr ""

#: ../source/core/index-compound.txt:154
msgid "the ``item`` field,"
msgstr "包含 ``item`` 键，或者"

#: ../source/core/index-compound.txt:155
msgid "the ``item`` field *and* the ``location`` field,"
msgstr "包含 ``item``  *和*  ``location`` 键,或者"

#: ../source/core/index-compound.txt:156
msgid ""
"the ``item`` field *and* the ``location`` field *and* the ``stock`` field."
msgstr ""

#: ../source/core/index-compound.txt:158
msgid ""
"MongoDB can also use the index to support a query on ``item`` and ``stock`` "
"fields since ``item`` field corresponds to a prefix. However, the index "
"would not be as efficient in supporting the query as would be an index on "
"only ``item`` and ``stock``."
msgstr ""

#: ../source/core/index-compound.txt:163
msgid ""
"However, MongoDB cannot use the index to support queries that include the "
"following fields since without the ``item`` field, none of the listed fields"
" correspond to a prefix index:"
msgstr ""

#: ../source/core/index-compound.txt:167
msgid "the ``location`` field,"
msgstr ""

#: ../source/core/index-compound.txt:169
msgid "the ``stock`` field, or"
msgstr ""

#: ../source/core/index-compound.txt:171
msgid "the ``location`` and ``stock`` fields."
msgstr ""

#: ../source/core/index-compound.txt:173
msgid ""
"If you have a collection that has both a compound index and an index on its "
"prefix (e.g. ``{ a: 1, b: 1 }`` and ``{ a: 1 }``), if neither index has a "
"sparse or unique constraint, then you can remove the index on the prefix "
"(e.g. ``{ a: 1 }``). MongoDB will use the compound index in all of the "
"situations that it would have used the prefix index."
msgstr ""

#: ../source/core/index-compound.txt:180
msgid "Index Intersection"
msgstr "集合交集"

#: ../source/includes/fact-index-intersection-vs-compound-indexes.rst:1
msgid "Starting in version 2.6, MongoDB can use :doc:`index intersection </core/index-intersection>` to fulfill queries. The choice between creating compound indexes that support your queries or relying on index intersection depends on the specifics of your system. See :ref:`index-intersection-compound-indexes` for more details."
msgstr "从版本2.6开始， MongoDB可以使用 :doc:`索引交集 </core/index-intersection>` 来完整匹配查询。采用复合索引来支持查询还是使用索引交集取决于您的系统的具体情况。参见 :ref:`index-intersection-compound-indexes` 了解更多细节。"

#: ../source/core/index-compound.txt:1 ../source/core/index-compound.txt:86
msgid "index"
msgstr "索引"

#: ../source/core/index-compound.txt:1
msgid "compound"
msgstr "复合"

#: ../source/core/index-compound.txt:2
msgid "compound index"
msgstr "复合索引"

#: ../source/core/index-compound.txt:86
msgid "sort order"
<<<<<<< HEAD
msgstr "排序顺序"
=======
msgstr ""

#: ../source/core/index-compound.txt:0
msgid "On this page"
msgstr ""

#: ../source/core/index-compound.txt:31
msgid "Create a Compound Index"
msgstr ""

#: ../source/core/index-compound.txt:33
msgid ""
"To create a :ref:`compound index <index-type-compound>` use an operation "
"that resembles the following prototype:"
msgstr ""

#: ../source/includes/fact-index-specification-field-value.rst:1
msgid ""
"The value of the field in the index specification describes the kind of "
"index for that field. For example, a value of ``1`` specifies an index that "
"orders items in ascending order. A value of ``-1`` specifies an index that "
"orders items in descending order. For additional index types, see "
":ref:`index types <index-types>`."
msgstr ""

#: ../source/core/index-compound.txt:42
msgid ""
"You may not create compound indexes that have ``hashed`` index type. You "
"will receive an error if you attempt to create a compound index that "
"includes :doc:`a hashed index field </core/index-hashed>`."
msgstr ""

#: ../source/core/index-compound.txt:61
msgid ""
"The following operation creates an ascending index on the ``item`` and "
"``stock`` fields:"
msgstr ""

#: ../source/core/index-compound.txt:68
msgid ""
"The order of the fields listed in a compound index is important. The index "
"will contain references to documents sorted first by the values of the "
"``item`` field and, within each value of the ``item`` field, sorted by "
"values of the stock field. See :ref:`index-ascending-and-descending` for "
"more information."
msgstr ""

#: ../source/core/index-compound.txt:74
msgid ""
"In addition to supporting queries that match on all the index fields, "
"compound indexes can support queries that match on the prefix of the index "
"fields. That is, the index supports queries on the ``item`` field as well as"
" both ``item`` and ``stock`` fields:"
msgstr ""

#: ../source/core/index-compound.txt:84
msgid "For details, see :ref:`compound-index-prefix`."
msgstr ""

#: ../source/core/index-compound.txt:185
msgid "Additional Considerations"
msgstr ""

#: ../source/includes/index-tutorials-considerations.rst:1
msgid ""
"If your collection holds a large amount of data, and your application needs "
"to be able to access the data while building the index, consider building "
"the index in the background, as described in :ref:`index-creation-"
"background`."
msgstr ""

#: ../source/includes/note-build-indexes-on-replica-sets.rst:1
msgid ""
"To build or rebuild indexes for a :term:`replica set`, see :ref:`index-"
"building-replica-sets`."
msgstr ""

#: ../source/includes/index-tutorials-considerations.rst:8
msgid ""
"Some drivers may specify indexes, using ``NumberLong(1)`` rather than ``1`` "
"as the specification. This does not have any affect on the resulting index."
msgstr ""

#~ msgid "Example"
#~ msgstr ""

#~ msgid ""
#~ "If applications query on the ``item`` field as well as query on both the "
#~ "``item`` field and the ``stock`` field, you can specify a single compound "
#~ "index to support both of these queries:"
#~ msgstr ""

#~ msgid ""
#~ "You may not create compound indexes that have ``hashed`` index fields. You "
#~ "will receive an error if you attempt to create a compound index that "
#~ "includes :doc:`a hashed index </core/index-hashed>`."
#~ msgstr ""

#~ msgid ""
#~ "The order of the fields in a compound index is very important. In the "
#~ "previous example, the index will contain references to documents sorted "
#~ "first by the values of the ``item`` field and, within each value of the "
#~ "``item`` field, sorted by values of the ``stock`` field. See :ref:`index-"
#~ "ascending-and-descending` for more information."
#~ msgstr ""

#~ msgid ""
#~ "In addition to supporting queries that match on all the index fields, "
#~ "compound indexes can support queries that match on the prefix of the index "
#~ "fields. For details, see :ref:`compound-index-prefix`."
#~ msgstr ""
>>>>>>> 7b6fda55
<|MERGE_RESOLUTION|>--- conflicted
+++ resolved
@@ -15,15 +15,7 @@
 msgid "Compound Indexes"
 msgstr "复合索引"
 
-<<<<<<< HEAD
-#: ../source/core/index-compound.txt:11
-msgid "MongoDB supports *compound indexes*, where a single index structure holds references to multiple fields [#compound-index-field-limit]_ within a collection's documents. The following diagram illustrates an example of a compound index on two fields:"
-msgstr "MongoDB支持 *复合索引* ，其中每个索引项可以包含有集合中文档的多个键 [#compound-index-field-limit]_ 。下图是一个具有两个键的复合索引的例子："
-
-#: ../source/core/index-compound.txt:19
-msgid "MongoDB imposes a :limit:`limit of 31 fields for any compound index <Number of Indexed Fields in a Compound Index>`."
-msgstr "MongoDB允许 :limit:`复合索引最多31个键 <Number of Indexed Fields in a Compound Index>`。"
-=======
+
 #: ../source/core/index-compound.txt:17
 msgid ""
 "MongoDB supports *compound indexes*, where a single index structure holds "
@@ -37,39 +29,13 @@
 "MongoDB imposes a :limit:`limit of 31 fields for any compound index <Number "
 "of Indexed Fields in a Compound Index>`."
 msgstr ""
->>>>>>> 7b6fda55
+
 
 #: ../source/core/index-compound.txt:28
 msgid "Compound indexes can support queries that match on multiple fields."
 msgstr "复合索引可以支持要求匹配多个键的查询。"
 
-<<<<<<< HEAD
-#: ../source/core/index-compound.txt:0
-msgid "Example"
-msgstr "例子"
-
-#: ../source/core/index-compound.txt:26
-msgid "Consider a collection named ``products`` that holds documents that resemble the following document:"
-msgstr "假设有个叫 ``products`` 的集合包含了如下文档："
-
-#: ../source/core/index-compound.txt:42
-msgid "If applications query on the ``item`` field as well as query on both the ``item`` field and the ``stock`` field, you can specify a single compound index to support both of these queries:"
-msgstr "如果应用需要查询 ``item`` 键，有时也需要同时查询 ``item`` 和 ``stock`` 键，那么您可以创建一个复合索引来同时支持这些查询，如下："
-
-#: ../source/core/index-compound.txt:50
-msgid "You may not create compound indexes that have ``hashed`` index fields. You will receive an error if you attempt to create a compound index that includes :doc:`a hashed index </core/index-hashed>`."
-msgstr "您不能基于 ``hashed`` 键创建索引。您将会收到错误如果您尝试在复合索引里包含 :doc:`哈希索引 </core/index-hashed>`。"
-
-#: ../source/core/index-compound.txt:55
-msgid "The order of the fields in a compound index is very important. In the previous example, the index will contain references to documents sorted first by the values of the ``item`` field and, within each value of the ``item`` field, sorted by values of the ``stock`` field. See :ref:`index-ascending-and-descending` for more information."
-msgstr "复合索引中键的顺序是非常重要的。在前面的一个例子中，索引会首先根据 ``item`` 键的值对文档排序，其次在 ``item`` 相同的情况下再根据 ``stock`` 的值对文档排序。参见 :ref:`index-ascending-and-descending` 了解详情。"
-
-#: ../source/core/index-compound.txt:61
-msgid "In addition to supporting queries that match on all the index fields, compound indexes can support queries that match on the prefix of the index fields. For details, see :ref:`compound-index-prefix`."
-msgstr "复合索引支持匹配所有被索引键的查询，除此之外还支持查询被索引键的前缀。点击 :ref:`compound-index-prefix` 了解细节。"
-
-#: ../source/core/index-compound.txt:69
-=======
+
 #: ../source/core/index-compound.txt:47
 msgid ""
 "Consider a collection named ``products`` that holds documents that resemble "
@@ -77,23 +43,11 @@
 msgstr ""
 
 #: ../source/core/index-compound.txt:90
->>>>>>> 7b6fda55
+
 msgid "Sort Order"
 msgstr "排序顺序"
 
-<<<<<<< HEAD
-#: ../source/core/index-compound.txt:71
-msgid "Indexes store references to fields in either ascending (``1``) or descending (``-1``) sort order. For single-field indexes, the sort order of keys doesn't matter because MongoDB can traverse the index in either direction. However, for :ref:`compound indexes <index-type-compound>`, sort order can matter in determining whether the index can support a sort operation."
-msgstr "索引以两种顺序存储键，升序 (``1``) 或降序 (``-1``)。对于单键索引而言，键的顺序无关紧要因为MongoDB可以以任一顺序便利整个索引。但是对于 :ref:`复合索引 <index-type-compound>` 而言，索引的顺序可以决定索引是否支持直接排序操作(而不需要而外附加一个排序阶段)。"
-
-#: ../source/core/index-compound.txt:78
-msgid "Consider a collection ``events`` that contains documents with the fields ``username`` and ``date``. Applications can issue queries that return results sorted first by ascending ``username`` values and then by descending (i.e. more recent to last) ``date`` values, such as:"
-msgstr "假设有一个集合名叫 ``events`` ，其中文档包含有 ``username`` and ``date`` 键。应用可以发起一个查询请求要求结果按照 ``username`` 键升序而且 ``date`` 键将需 (比如，更多的最近更新数据)，如下： "
-
-#: ../source/core/index-compound.txt:87
-msgid "or queries that return results sorted first by descending ``username`` values and then by ascending ``date`` values, such as:"
-msgstr "或者查询要求结果按照 ``username`` 键降序然后 ``date`` 键升序，如下："
-=======
+
 #: ../source/core/index-compound.txt:92
 msgid ""
 "Indexes store references to fields in either ascending (``1``) or descending"
@@ -116,24 +70,20 @@
 "or queries that return results sorted first by descending ``username`` "
 "values and then by ascending ``date`` values, such as:"
 msgstr ""
->>>>>>> 7b6fda55
+
 
 #: ../source/core/index-compound.txt:115
 msgid "The following index can support both these sort operations:"
 msgstr "那么，下面的这个索引就可以同时支持这两种排序操作："
 
-<<<<<<< HEAD
-#: ../source/core/index-compound.txt:100
-msgid "However, the above index **cannot** support sorting by ascending ``username`` values and then by ascending ``date`` values, such as the following:"
-msgstr "但是，上述的索引 **不能** 支持先按照 ``username`` 键升序再按照 ``date`` 升序这样的请求，如下："
-=======
+
 #: ../source/core/index-compound.txt:121
 msgid ""
 "However, the above index **cannot** support sorting by ascending "
 "``username`` values and then by ascending ``date`` values, such as the "
 "following:"
 msgstr ""
->>>>>>> 7b6fda55
+
 
 #: ../source/core/index-compound.txt:129
 msgid ""
@@ -241,9 +191,7 @@
 
 #: ../source/core/index-compound.txt:86
 msgid "sort order"
-<<<<<<< HEAD
-msgstr "排序顺序"
-=======
+
 msgstr ""
 
 #: ../source/core/index-compound.txt:0
@@ -355,4 +303,3 @@
 #~ "compound indexes can support queries that match on the prefix of the index "
 #~ "fields. For details, see :ref:`compound-index-prefix`."
 #~ msgstr ""
->>>>>>> 7b6fda55
