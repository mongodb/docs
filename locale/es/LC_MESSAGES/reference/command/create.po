--- conflicted
+++ resolved
@@ -8,11 +8,7 @@
 msgstr ""
 "Project-Id-Version: MongoDB Manual\n"
 "Report-Msgid-Bugs-To: \n"
-<<<<<<< HEAD
-"POT-Creation-Date: 2019-03-19 11:02-0400\n"
-=======
 "POT-Creation-Date: 2016-12-08 12:02-0500\n"
->>>>>>> 2478a500
 "PO-Revision-Date: 2014-04-08 19:08+0000\n"
 "Last-Translator: tychoish <tychoish@gmail.com>\n"
 "Language: es\n"
@@ -24,419 +20,108 @@
 "Content-Transfer-Encoding: 8bit\n"
 "Generated-By: Babel 2.6.0\n"
 
-<<<<<<< HEAD
-=======
 # 03c7fe93f3844375979902a1879d1214
->>>>>>> 2478a500
 #: ../source/reference/command/create.txt:3
 msgid "create"
 msgstr ""
 
-<<<<<<< HEAD
-=======
 # af8dad78167a48d6ac0dc359b4b08f83
 #: ../source/reference/command/create.txt
 msgid "On this page"
 msgstr ""
 
 # 882c70499f7c4d0f8c5f41fd4d46e2bb
->>>>>>> 2478a500
 #: ../source/reference/command/create.txt:14
 msgid "Definition"
 msgstr ""
 
-<<<<<<< HEAD
+# 2d4f2d4e5b0346b9ab5e392a77a3fdb4
 #: ../source/reference/command/create.txt:20
 msgid ""
 "Added support for the creation of views and the specification of "
 ":ref:`collation`."
 msgstr ""
 
+# 288a3c6eba404df3806705ee73e2be1d
 #: ../source/reference/command/create.txt:23
 msgid ""
 "Explicitly creates a collection or view. :dbcommand:`create` has the "
 "following form:"
 msgstr ""
 
-#: ../source/reference/command/create.txt:46
+# e3ccbb0c8bd24f6e96897f773781f82e
+#: ../source/reference/command/create.txt:45
 msgid ":dbcommand:`create` has the following fields:"
 msgstr ""
 
-#: ../source/includes/apiargs/dbcommand-create-field.rst:7
-msgid "Field"
-msgstr ""
-
-#: ../source/includes/apiargs/dbcommand-create-field.rst:9
-msgid "Type"
-msgstr ""
-
-#: ../source/includes/apiargs/dbcommand-create-field.rst:11
-#: ../source/includes/extracts/table-validationAction-values.rst:7
-#: ../source/includes/extracts/table-validationLevel-values.rst:6
-msgid "Description"
-msgstr ""
-
-#: ../source/includes/apiargs/dbcommand-create-field.rst:13
-msgid "``create``"
-msgstr ""
-
-#: ../source/includes/apiargs/dbcommand-create-field.rst:15
-#: ../source/includes/apiargs/dbcommand-create-field.rst:150
-#: ../source/includes/apiargs/dbcommand-create-field.rst:163
-#: ../source/includes/apiargs/dbcommand-create-field.rst:204
-msgid "string"
-msgstr ""
-
-#: ../source/includes/apiargs/dbcommand-create-field.rst:17
-#: ../source/includes/apiargs/dbcommand-create-field.rst:286
-msgid "The name of the new collection."
-msgstr ""
-
-#: ../source/includes/apiargs/dbcommand-create-field.rst:21
-msgid "``capped``"
-msgstr ""
-
-#: ../source/includes/apiargs/dbcommand-create-field.rst:23
-#: ../source/includes/apiargs/dbcommand-create-field.rst:33
-msgid "boolean"
-msgstr ""
-
-#: ../source/includes/apiargs/dbcommand-create-field.rst:25
-#: ../source/includes/apiargs/dbcommand-create-field.rst:292
-msgid ""
-"Optional. To create a :term:`capped collection`, specify ``true``. If you"
-" specify ``true``, you must also set a maximum size in the ``size`` "
-"field."
-msgstr ""
-
-#: ../source/includes/apiargs/dbcommand-create-field.rst:31
-msgid "``autoIndexId``"
-msgstr ""
-
-#: ../source/includes/apiargs/dbcommand-create-field.rst:35
-#: ../source/includes/apiargs/dbcommand-create-field.rst:300
-msgid ""
-"Optional. Specify ``false`` to disable the automatic creation of an index"
-" on the ``_id`` field."
-msgstr ""
-
-#: ../source/includes/apiargs/dbcommand-create-field.rst:40
-#: ../source/includes/apiargs/dbcommand-create-field.rst:305
-msgid ""
-"Starting in MongoDB 4.0, you cannot set the option ``autoIndexId`` to "
-"``false`` when creating collections in databases other than the ``local``"
-" database."
-msgstr ""
-
-#: ../source/includes/apiargs/dbcommand-create-field.rst:48
-msgid "``size``"
-msgstr ""
-
-#: ../source/includes/apiargs/dbcommand-create-field.rst:50
-#: ../source/includes/apiargs/dbcommand-create-field.rst:61
-#: ../source/includes/apiargs/dbcommand-create-field.rst:75
-msgid "integer"
-msgstr ""
-
-#: ../source/includes/apiargs/dbcommand-create-field.rst:52
-#: ../source/includes/apiargs/dbcommand-create-field.rst:315
-msgid ""
-"Optional. Specify a maximum size in bytes for a capped collection. Once a"
-" capped collection reaches its maximum size, MongoDB removes the older "
-"documents to make space for the new documents. The ``size`` field is "
-"required for capped collections and ignored for other collections."
-msgstr ""
-
-#: ../source/includes/apiargs/dbcommand-create-field.rst:59
-msgid "``max``"
-msgstr ""
-
-#: ../source/includes/apiargs/dbcommand-create-field.rst:63
-#: ../source/includes/apiargs/dbcommand-create-field.rst:324
-msgid ""
-"Optional. The maximum number of documents allowed in the capped "
-"collection. The ``size`` limit takes precedence over this limit. If a "
-"capped collection reaches the ``size`` limit before it reaches the "
-"maximum number of documents, MongoDB removes old documents. If you prefer"
-" to use the ``max`` limit, ensure that the ``size`` limit, which is "
-"required for a capped collection, is sufficient to contain the maximum "
-"number of documents."
-msgstr ""
-
-#: ../source/includes/apiargs/dbcommand-create-field.rst:73
-msgid "``flags``"
-msgstr ""
-
-#: ../source/includes/apiargs/dbcommand-create-field.rst:77
-#: ../source/includes/apiargs/dbcommand-create-field.rst:336
-msgid ""
-"Optional. Available for the MMAPv1 storage engine only to set the "
-":collflag:`usePowerOf2Sizes` and the :collflag:`noPadding` flags. To set,"
-" specify one of the following values:"
-msgstr ""
-
-#: ../source/includes/list-collection-user-flags.rst:1
-msgid ""
-"``0`` corresponds to :collflag:`usePowerOf2Sizes` flag set to ``false`` "
-"and :collflag:`noPadding` flag set to ``false``."
-msgstr ""
-
-#: ../source/includes/list-collection-user-flags.rst:4
-msgid ""
-"``1`` corresponds to :collflag:`usePowerOf2Sizes` flag set to ``true`` "
-"and :collflag:`noPadding` flag set to ``false``."
-msgstr ""
-
-#: ../source/includes/list-collection-user-flags.rst:7
-msgid ""
-"``2`` corresponds to :collflag:`usePowerOf2Sizes` flag set to ``false`` "
-"and :collflag:`noPadding` flag set to ``true``."
-msgstr ""
-
-#: ../source/includes/list-collection-user-flags.rst:10
-msgid ""
-"``3`` corresponds to :collflag:`usePowerOf2Sizes` flag set to ``true`` "
-"and :collflag:`noPadding` flag set to ``true``."
-msgstr ""
-
-#: ../source/includes/list-collection-user-flags.rst:14
-msgid ""
-"MongoDB 3.0 ignores the :collflag:`usePowerOf2Sizes` flag. See "
-":dbcommand:`collMod` and :method:`db.createCollection()` for more "
-"information."
-msgstr ""
-
-#: ../source/includes/apiargs/dbcommand-create-field.rst:83
-#: ../source/includes/apiargs/dbcommand-create-field.rst:342
-msgid "Defaults to ``1``."
-msgstr ""
-
-#: ../source/includes/apiargs/dbcommand-create-field.rst:87
-#: ../source/includes/apiargs/dbcommand-create-field.rst:346
-msgid "Add support for setting the new :collflag:`noPadding` flag."
-msgstr ""
-
-#: ../source/includes/apiargs/dbcommand-create-field.rst:91
-#: ../source/includes/apiargs/dbcommand-create-field.rst:350
-msgid ""
-"Do not set ``noPadding`` if the workload includes removes or any updates "
-"that may cause documents to grow. For more information, see :ref:`exact-"
-"fit-allocation`."
-msgstr ""
-
-#: ../source/includes/apiargs/dbcommand-create-field.rst:97
-msgid "``storageEngine``"
-msgstr ""
-
-#: ../source/includes/apiargs/dbcommand-create-field.rst:99
-#: ../source/includes/apiargs/dbcommand-create-field.rst:122
-#: ../source/includes/apiargs/dbcommand-create-field.rst:181
-#: ../source/includes/apiargs/dbcommand-create-field.rst:271
-msgid "document"
-msgstr ""
-
-#: ../source/includes/apiargs/dbcommand-create-field.rst:101
-#: ../source/includes/apiargs/dbcommand-create-field.rst:358
-msgid "Optional. Available for the WiredTiger storage engine only."
-msgstr ""
-
-#: ../source/includes/apiargs/dbcommand-create-field.rst:105
-#: ../source/includes/apiargs/dbcommand-create-field.rst:362
-msgid ""
-"Allows users to specify configuration to the storage engine on a per-"
-"collection basis when creating a collection. The value of the "
-"``storageEngine`` option should take the following form:"
-msgstr ""
-
-#: ../source/includes/apiargs/dbcommand-create-field.rst:113
-#: ../source/includes/apiargs/dbcommand-create-field.rst:370
-msgid ""
-"Storage engine configuration specified when creating collections are "
-"validated and logged to the :term:`oplog` during replication to support "
-"replica sets with members that use different storage engines."
-msgstr ""
-
-#: ../source/includes/apiargs/dbcommand-create-field.rst:120
-msgid "``validator``"
-msgstr ""
-
-#: ../source/includes/apiargs/dbcommand-create-field.rst:124
-#: ../source/includes/apiargs/dbcommand-create-field.rst:379
-msgid ""
-"Optional. Allows users to specify :doc:`validation rules or expressions "
-"</core/schema-validation>` for the collection. For more information, see "
-":doc:`/core/schema-validation`."
-msgstr ""
-
-#: ../source/includes/apiargs/dbcommand-create-field.rst:130
-#: ../source/includes/apiargs/dbcommand-create-field.rst:385
-msgid ""
-"The ``validator`` option takes a document that specifies the validation "
-"rules or expressions. You can specify the expressions using the same "
-"operators as the :ref:`query operators <query-selectors>` with the "
-"exception of :query:`$geoNear`, :query:`$near`, :query:`$nearSphere`, "
-":query:`$text`, and :query:`$where`."
-msgstr ""
-
-#: ../source/includes/apiargs/dbcommand-create-field.rst:138
-#: ../source/includes/apiargs/dbcommand-create-field.rst:393
-msgid ""
-"Validation occurs during updates and inserts. Existing documents do not "
-"undergo validation checks until modification."
-msgstr ""
-
-#: ../source/includes/apiargs/dbcommand-create-field.rst:141
-#: ../source/includes/apiargs/dbcommand-create-field.rst:396
-msgid ""
-"You cannot specify a validator for collections in the ``admin``, "
-"``local``, and ``config`` databases."
-msgstr ""
-
-#: ../source/includes/apiargs/dbcommand-create-field.rst:144
-#: ../source/includes/apiargs/dbcommand-create-field.rst:399
-msgid "You cannot specify a validator for ``system.*`` collections."
-msgstr ""
-
-#: ../source/includes/apiargs/dbcommand-create-field.rst:148
-#: ../source/includes/extracts/table-validationLevel-values.rst:4
-msgid "``validationLevel``"
-msgstr ""
-
-#: ../source/includes/apiargs/dbcommand-create-field.rst:152
-#: ../source/includes/apiargs/dbcommand-create-field.rst:405
-msgid ""
-"Optional. Determines how strictly MongoDB applies the validation rules to"
-" existing documents during an update."
-msgstr ""
-
-#: ../source/includes/extracts/table-validationLevel-values.rst:8
-msgid "``\"off\"``"
-msgstr ""
-
-#: ../source/includes/extracts/table-validationLevel-values.rst:10
-msgid "No validation for inserts or updates."
-msgstr ""
-
-#: ../source/includes/extracts/table-validationLevel-values.rst:12
-msgid "``\"strict\"``"
-msgstr ""
-
-#: ../source/includes/extracts/table-validationLevel-values.rst:14
-msgid "**Default** Apply validation rules to all inserts and all updates."
-msgstr ""
-
-#: ../source/includes/extracts/table-validationLevel-values.rst:18
-msgid "``\"moderate\"``"
-msgstr ""
-
-#: ../source/includes/extracts/table-validationLevel-values.rst:20
-msgid ""
-"Apply validation rules to inserts and to updates on existing *valid* "
-"documents. Do not apply rules to updates on existing *invalid* documents."
-msgstr ""
-
-#: ../source/includes/apiargs/dbcommand-create-field.rst:161
-#: ../source/includes/extracts/table-validationAction-values.rst:5
-msgid "``validationAction``"
-msgstr ""
-
-#: ../source/includes/apiargs/dbcommand-create-field.rst:165
-#: ../source/includes/apiargs/dbcommand-create-field.rst:416
-msgid ""
-"Optional. Determines whether to ``error`` on invalid documents or just "
-"``warn`` about the violations but allow invalid documents to be inserted."
-msgstr ""
-
-#: ../source/includes/apiargs/dbcommand-create-field.rst:172
-#: ../source/includes/apiargs/dbcommand-create-field.rst:423
-msgid ""
-"Validation of documents only applies to those documents as determined by "
-"the ``validationLevel``."
-msgstr ""
-
-#: ../source/includes/extracts/table-validationAction-values.rst:9
-msgid "``\"error\"``"
-msgstr ""
-
-#: ../source/includes/extracts/table-validationAction-values.rst:11
-msgid ""
-"**Default** Documents must pass validation before the write occurs. "
-"Otherwise, the write operation fails."
-msgstr ""
-
-#: ../source/includes/extracts/table-validationAction-values.rst:15
-msgid "``\"warn\"``"
-msgstr ""
-
-#: ../source/includes/extracts/table-validationAction-values.rst:17
-msgid ""
-"Documents do not have to pass validation. If the document fails "
-"validation, the write operation logs the validation failure."
-msgstr ""
-
-#: ../source/includes/apiargs/dbcommand-create-field.rst:179
-msgid "``indexOptionDefaults``"
-msgstr ""
-
-#: ../source/includes/apiargs/dbcommand-create-field.rst:183
-#: ../source/includes/apiargs/dbcommand-create-field.rst:432
-msgid ""
-"Optional. Allows users to specify a default configuration for indexes "
-"when creating a collection."
-msgstr ""
-
-#: ../source/includes/apiargs/dbcommand-create-field.rst:186
-#: ../source/includes/apiargs/dbcommand-create-field.rst:435
-msgid ""
-"The ``indexOptionDefaults`` option accepts a ``storageEngine`` document, "
-"which should take the following form:"
-msgstr ""
-
-#: ../source/includes/apiargs/dbcommand-create-field.rst:193
-#: ../source/includes/apiargs/dbcommand-create-field.rst:442
-msgid ""
-"Storage engine configuration specified when creating indexes are "
-"validated and logged to the :term:`oplog` during replication to support "
-"replica sets with members that use different storage engines."
-msgstr ""
-
-#: ../source/includes/apiargs/dbcommand-create-field.rst:202
-msgid "``viewOn``"
-msgstr ""
-
-#: ../source/includes/apiargs/dbcommand-create-field.rst:206
-#: ../source/includes/apiargs/dbcommand-create-field.rst:453
-msgid ""
-"The name of the source collection or view from which to create the view. "
-"The name is not the full namespace of the collection or view; i.e. does "
-"not include the database name and implies the same database as the view "
-"to create. You must create views in the same database as the source "
-"collection."
-msgstr ""
-
-#: ../source/includes/apiargs/dbcommand-create-field.rst:213
-#: ../source/includes/apiargs/dbcommand-create-field.rst:231
-#: ../source/includes/apiargs/dbcommand-create-field.rst:460
-#: ../source/includes/apiargs/dbcommand-create-field.rst:476
-msgid "See also :method:`db.createView()`."
-msgstr ""
-
-#: ../source/includes/apiargs/dbcommand-create-field.rst:220
-msgid "``pipeline``"
-msgstr ""
-
-#: ../source/includes/apiargs/dbcommand-create-field.rst:222
-msgid "array"
-msgstr ""
-
-#: ../source/includes/apiargs/dbcommand-create-field.rst:224
-#: ../source/includes/apiargs/dbcommand-create-field.rst:469
-msgid ""
-"An array that consists of the :ref:`aggregation pipeline stage "
-"<aggregation-pipeline>`.  :dbcommand:`create` creates the view by "
-"applying the specified ``pipeline`` to the ``viewOn`` collection or view."
-msgstr ""
-
+# a15c1982a9994901ad65f4a955b16a68
+#: ../source/reference/command/create.txt:49
+msgid ""
+"The :method:`db.createCollection()` method and the "
+":method:`db.createView()` method wrap the :dbcommand:`create` command."
+msgstr ""
+
+# fc5d0547c8354f3da181c006c3c4a98f
+#: ../source/reference/command/create.txt:54
+msgid "Considerations"
+msgstr ""
+
+# 2c584a8d3c05411b90b8feee675a294a
+#: ../source/reference/command/create.txt:56
+msgid ""
+"The :dbcommand:`create` command obtains a write lock on the affected "
+"database and will block other operations until it has completed. The "
+"write lock for this operation is typically short lived. However, "
+"allocations for large capped collections may take longer."
+msgstr ""
+
+# 551ad41b52814605b40d9c8fbf8a43dc
+#: ../source/reference/command/create.txt:64
+msgid "Examples"
+msgstr ""
+
+# 1d91b82aa1ac4675a25f85fdfdd37cbe
+#: ../source/reference/command/create.txt:67
+msgid "Create a Capped Collection"
+msgstr ""
+
+# 9eddf94f45c7497697d70bf9d177ddae
+#: ../source/reference/command/create.txt:69
+msgid ""
+"To create a :term:`capped collection` limited to 64 kilobytes, issue the "
+"command in the following form:"
+msgstr ""
+
+# b0fc54d04c87472eab63fe6463040660
+#: ../source/reference/command/create.txt:77
+msgid "Create a View"
+msgstr ""
+
+# b91f41e9029947a6b20c75687e3dce2c
+#: ../source/reference/command/create.txt:81
+msgid ""
+"To create a :doc:`view </core/views>` using the :dbcommand:`create` "
+"command, use the following syntax:"
+msgstr ""
+
+# 48767e568f034e45baabe50439199f22
+#: ../source/reference/command/create.txt:88
+msgid "or if specifying a collation:"
+msgstr ""
+
+# d096e58280bb4fa6a62c8b9d7d618eb4
+#: ../source/reference/command/create.txt:94
+msgid "For example, given a collection ``survey`` with the following documents:"
+msgstr ""
+
+# 97564a3d92774e019fb632e5bdae2efc
+#: ../source/reference/command/create.txt:102
+msgid ""
+"The following operation creates a ``managementRatings`` view with the "
+"``_id``, ``feedback.management``, and ``department`` fields:"
+msgstr ""
+
+# dca6b007e92d4e4aba9a59e36aa4f48d
 #: ../source/includes/extracts/views-public-definition.rst:1
 msgid ""
 "The view definition is public; i.e. :method:`db.getCollectionInfos()` and"
@@ -445,379 +130,6 @@
 "and values in view definitions."
 msgstr ""
 
-#: ../source/includes/apiargs/dbcommand-create-field.rst:238
-msgid "``collation``"
-msgstr ""
-
-#: ../source/includes/apiargs/dbcommand-create-field.rst:242
-#: ../source/includes/apiargs/dbcommand-create-field.rst:485
-msgid ""
-"Specifies the default :ref:`collation <collation>` for the collection or "
-"the view."
-msgstr ""
-
-#: ../source/includes/extracts/collation-description.rst:1
-msgid ""
-":doc:`Collation </reference/collation>` allows users to specify language-"
-"specific rules for string comparison, such as rules for lettercase and "
-"accent marks."
-msgstr ""
-
-#: ../source/includes/extracts/collation-option-specification.rst:2
-msgid "The collation option has the following syntax:"
-msgstr ""
-
-#: ../source/includes/extracts/collation-option-specification.rst:17
-msgid ""
-"When specifying collation, the ``locale`` field is mandatory; all other "
-"collation fields are optional. For descriptions of the fields, see :ref"
-":`collation-document-fields`."
-msgstr ""
-
-#: ../source/includes/extracts/collation-collection-level.rst:1
-msgid "If you specify a collation at the collection level:"
-msgstr ""
-
-#: ../source/includes/extracts/collation-collection-level.rst:3
-msgid ""
-"Indexes on that collection will be created with that collation unless the"
-" index creation operation explicitly specify a different collation."
-msgstr ""
-
-#: ../source/includes/extracts/collation-collection-level.rst:6
-msgid ""
-"Operations on that collection use the collection's default collation "
-"unless they explicitly specify a different collation."
-msgstr ""
-
-#: ../source/includes/extracts/collation-single-per-operation.rst:2
-msgid ""
-"You cannot specify multiple collations for an operation. For example, you"
-" cannot specify different collations per field, or if performing a find "
-"with a sort, you cannot use one collation for the find and another for "
-"the sort."
-msgstr ""
-
-#: ../source/includes/extracts/collation-unspecified.rst:1
-msgid ""
-"If no collation is specified for the collection or for the operations, "
-"MongoDB uses the simple binary comparison used in prior versions for "
-"string comparisons."
-msgstr ""
-
-#: ../source/includes/apiargs/dbcommand-create-field.rst:253
-#: ../source/includes/apiargs/dbcommand-create-field.rst:496
-msgid ""
-"For a view, if no collation is specified, the view's default collation is"
-" the \"simple\" binary comparison collator. For a view on a collection, "
-"the view does not inherit the collection's collation settings. For a view"
-" on another view, the to be created view must specify the same collation "
-"settings."
-msgstr ""
-
-#: ../source/includes/apiargs/dbcommand-create-field.rst:259
-#: ../source/includes/apiargs/dbcommand-create-field.rst:502
-msgid ""
-"After you create the collection or the view, you cannot update its "
-"default collation."
-msgstr ""
-
-#: ../source/includes/apiargs/dbcommand-create-field.rst:262
-#: ../source/includes/apiargs/dbcommand-create-field.rst:505
-msgid ""
-"For an example that specifies the default collation during the creation "
-"of a collection, see :ref:`create-collation-example`."
-msgstr ""
-
-#: ../source/includes/apiargs/dbcommand-create-field.rst:269
-msgid "``writeConcern``"
-msgstr ""
-
-#: ../source/includes/apiargs/dbcommand-create-field.rst:273
-#: ../source/includes/apiargs/dbcommand-create-field.rst:514
-msgid ""
-"Optional. A document that expresses the :doc:`write concern </reference"
-"/write-concern>` for the operation. Omit to use the default write "
-"concern."
-msgstr ""
-
-#: ../source/includes/extracts/mongos-operations-wc-create.rst:2
-msgid ""
-"When issued on a sharded cluster, :binary:`~bin.mongos` converts the "
-":doc:`write concern </reference/write-concern>` of the "
-":dbcommand:`create` command and its helper "
-":method:`db.createCollection()` to :writeconcern:`\"majority\"`."
-msgstr ""
-
-#: ../source/includes/apiargs/dbcommand-create-field.rst
-msgid "field string create"
-msgstr ""
-
-#: ../source/includes/apiargs/dbcommand-create-field.rst
-msgid "field boolean capped"
-msgstr ""
-
-#: ../source/includes/apiargs/dbcommand-create-field.rst
-msgid "field boolean autoIndexId"
-msgstr ""
-
-#: ../source/includes/apiargs/dbcommand-create-field.rst
-msgid "field integer size"
-msgstr ""
-
-#: ../source/includes/apiargs/dbcommand-create-field.rst
-msgid "field integer max"
-msgstr ""
-
-#: ../source/includes/apiargs/dbcommand-create-field.rst
-msgid "field integer flags"
-msgstr ""
-
-#: ../source/includes/apiargs/dbcommand-create-field.rst
-msgid "field document storageEngine"
-msgstr ""
-
-#: ../source/includes/apiargs/dbcommand-create-field.rst
-msgid "field document validator"
-msgstr ""
-
-#: ../source/includes/apiargs/dbcommand-create-field.rst
-msgid "field string validationLevel"
-msgstr ""
-
-#: ../source/includes/apiargs/dbcommand-create-field.rst
-msgid "field string validationAction"
-msgstr ""
-
-#: ../source/includes/apiargs/dbcommand-create-field.rst
-msgid "field document indexOptionDefaults"
-msgstr ""
-
-#: ../source/includes/apiargs/dbcommand-create-field.rst
-msgid "field string viewOn"
-msgstr ""
-
-#: ../source/includes/apiargs/dbcommand-create-field.rst
-msgid "field array pipeline"
-msgstr ""
-
-#: ../source/includes/apiargs/dbcommand-create-field.rst
-msgid "field collation"
-msgstr ""
-
-#: ../source/includes/apiargs/dbcommand-create-field.rst
-msgid "field document writeConcern"
-msgstr ""
-
-#: ../source/reference/command/create.txt:50
-=======
-# 2d4f2d4e5b0346b9ab5e392a77a3fdb4
-#: ../source/reference/command/create.txt:20
-msgid ""
-"Added support for the creation of views and the specification of "
-":ref:`collation`."
-msgstr ""
-
-# 288a3c6eba404df3806705ee73e2be1d
-#: ../source/reference/command/create.txt:23
-msgid ""
-"Explicitly creates a collection or view. :dbcommand:`create` has the "
-"following form:"
-msgstr ""
-
-# e3ccbb0c8bd24f6e96897f773781f82e
-#: ../source/reference/command/create.txt:45
-msgid ":dbcommand:`create` has the following fields:"
-msgstr ""
-
-# a15c1982a9994901ad65f4a955b16a68
-#: ../source/reference/command/create.txt:49
->>>>>>> 2478a500
-msgid ""
-"The :method:`db.createCollection()` method and the "
-":method:`db.createView()` method wrap the :dbcommand:`create` command."
-msgstr ""
-
-<<<<<<< HEAD
-#: ../source/reference/command/create.txt:55
-msgid "Considerations"
-msgstr ""
-
-#: ../source/reference/command/create.txt:57
-=======
-# fc5d0547c8354f3da181c006c3c4a98f
-#: ../source/reference/command/create.txt:54
-msgid "Considerations"
-msgstr ""
-
-# 2c584a8d3c05411b90b8feee675a294a
-#: ../source/reference/command/create.txt:56
->>>>>>> 2478a500
-msgid ""
-"The :dbcommand:`create` command obtains a write lock on the affected "
-"database and will block other operations until it has completed. The "
-"write lock for this operation is typically short lived. However, "
-"allocations for large capped collections may take longer."
-msgstr ""
-
-<<<<<<< HEAD
-#: ../source/reference/command/create.txt:64
-msgid "Access Control"
-msgstr ""
-
-#: ../source/reference/command/create.txt:66
-msgid ""
-"If the deployment enforces authentication/authorization, you must have "
-"the following privilege to run the :dbcommand:`create` command:"
-msgstr ""
-
-#: ../source/reference/command/create.txt:74
-msgid "Required Privileges"
-msgstr ""
-
-#: ../source/reference/command/create.txt:76
-msgid "Create a non-capped collection"
-msgstr ""
-
-#: ../source/reference/command/create.txt:78
-msgid ":authaction:`createCollection` in the database, **or**"
-msgstr ""
-
-#: ../source/reference/command/create.txt:80
-msgid ":authaction:`insert` in the collection to create"
-msgstr ""
-
-#: ../source/reference/command/create.txt:82
-msgid "Create a capped collection"
-msgstr ""
-
-#: ../source/reference/command/create.txt:84
-msgid ":authaction:`convertToCapped` for the collection"
-msgstr ""
-
-#: ../source/reference/command/create.txt:87
-msgid ":authaction:`createCollection` in the database"
-msgstr ""
-
-#: ../source/reference/command/create.txt:89
-msgid "Create a view"
-msgstr ""
-
-#: ../source/reference/command/create.txt:91
-msgid ":authaction:`createCollection` in the database and either:"
-msgstr ""
-
-#: ../source/reference/command/create.txt:93
-msgid "no :authaction:`find` on the view to create, **or**"
-msgstr ""
-
-#: ../source/reference/command/create.txt:95
-msgid ""
-"both :authaction:`find` on the view to create and :authaction:`find` on "
-"the source collection/view."
-msgstr ""
-
-#: ../source/reference/command/create.txt:98
-msgid "The built-in role :authrole:`readWrite` provides the required privileges."
-msgstr ""
-
-#: ../source/reference/command/create.txt:101
-msgid "Examples"
-msgstr ""
-
-#: ../source/reference/command/create.txt:104
-msgid "Create a Capped Collection"
-msgstr ""
-
-#: ../source/reference/command/create.txt:106
-=======
-# 551ad41b52814605b40d9c8fbf8a43dc
-#: ../source/reference/command/create.txt:64
-msgid "Examples"
-msgstr ""
-
-# 1d91b82aa1ac4675a25f85fdfdd37cbe
-#: ../source/reference/command/create.txt:67
-msgid "Create a Capped Collection"
-msgstr ""
-
-# 9eddf94f45c7497697d70bf9d177ddae
-#: ../source/reference/command/create.txt:69
->>>>>>> 2478a500
-msgid ""
-"To create a :term:`capped collection` limited to 64 kilobytes, issue the "
-"command in the following form:"
-msgstr ""
-
-<<<<<<< HEAD
-#: ../source/reference/command/create.txt:114
-msgid "Create a View"
-msgstr ""
-
-#: ../source/reference/command/create.txt:118
-=======
-# b0fc54d04c87472eab63fe6463040660
-#: ../source/reference/command/create.txt:77
-msgid "Create a View"
-msgstr ""
-
-# b91f41e9029947a6b20c75687e3dce2c
-#: ../source/reference/command/create.txt:81
->>>>>>> 2478a500
-msgid ""
-"To create a :doc:`view </core/views>` using the :dbcommand:`create` "
-"command, use the following syntax:"
-msgstr ""
-
-<<<<<<< HEAD
-#: ../source/reference/command/create.txt:125
-msgid "or if specifying a collation:"
-msgstr ""
-
-#: ../source/reference/command/create.txt:131
-msgid "For example, given a collection ``survey`` with the following documents:"
-msgstr ""
-
-#: ../source/reference/command/create.txt:139
-=======
-# 48767e568f034e45baabe50439199f22
-#: ../source/reference/command/create.txt:88
-msgid "or if specifying a collation:"
-msgstr ""
-
-# d096e58280bb4fa6a62c8b9d7d618eb4
-#: ../source/reference/command/create.txt:94
-msgid "For example, given a collection ``survey`` with the following documents:"
-msgstr ""
-
-# 97564a3d92774e019fb632e5bdae2efc
-#: ../source/reference/command/create.txt:102
->>>>>>> 2478a500
-msgid ""
-"The following operation creates a ``managementRatings`` view with the "
-"``_id``, ``feedback.management``, and ``department`` fields:"
-msgstr ""
-
-<<<<<<< HEAD
-#: ../source/reference/command/create.txt:154
-msgid ":method:`db.createView()`"
-msgstr ""
-
-#: ../source/reference/command/create.txt:159
-msgid "Specify Collation"
-msgstr ""
-
-#: ../source/reference/command/create.txt:161
-=======
-# dca6b007e92d4e4aba9a59e36aa4f48d
-#: ../source/includes/extracts/views-public-definition.rst:1
-msgid ""
-"The view definition is public; i.e. :method:`db.getCollectionInfos()` and"
-" ``explain`` operations on the view will include the pipeline that "
-"defines the view. As such, avoid referring directly to sensitive fields "
-"and values in view definitions."
-msgstr ""
-
 # b19aed4af3fa41118a5622cfff618630
 #: ../source/reference/command/create.txt:117
 msgid ":method:`db.createView()`"
@@ -830,7 +142,6 @@
 
 # ce1510c4c25b4b35be58dc3a81a09b9e
 #: ../source/reference/command/create.txt:124
->>>>>>> 2478a500
 msgid ""
 "You can specify :ref:`collation <collation>` at the collection or "
 ":ref:`view <3.4-reference-views>` level. For example, the following "
@@ -839,29 +150,14 @@
 "fields):"
 msgstr ""
 
-<<<<<<< HEAD
-#: ../source/reference/command/create.txt:174
-=======
 # 10ac138da7cb4d0588d4f150df4076ec
 #: ../source/reference/command/create.txt:137
->>>>>>> 2478a500
 msgid ""
 "This collation will be used by indexes and operations that support "
 "collation unless they explicitly specify a different collation. For "
 "example, insert the following documents into ``myColl``:"
 msgstr ""
 
-<<<<<<< HEAD
-#: ../source/reference/command/create.txt:184
-msgid "The following operation uses the collection's collation:"
-msgstr ""
-
-#: ../source/reference/command/create.txt:190
-msgid "The operation returns documents in the following order:"
-msgstr ""
-
-#: ../source/reference/command/create.txt:198
-=======
 # b4df72a66eea4053b9472dee56d34a6a
 #: ../source/reference/command/create.txt:147
 msgid "The following operation uses the collection's collation:"
@@ -874,24 +170,12 @@
 
 # 39f558c786e04a62bb5134a90e507606
 #: ../source/reference/command/create.txt:161
->>>>>>> 2478a500
 msgid ""
 "The same operation on a collection that uses simple binary collation "
 "(i.e. no specific collation set) returns documents in the following "
 "order:"
 msgstr ""
 
-<<<<<<< HEAD
-#: ../source/reference/command/create.txt:207
-msgid ":ref:`create-view-w-collation`, :ref:`ref-collation-and-views`"
-msgstr ""
-
-#: ../source/reference/command/create.txt:210
-msgid "Specify Storage Engine Options"
-msgstr ""
-
-#: ../source/reference/command/create.txt:214
-=======
 # dd6055235e0b42c3bcd9a4d411d57bb6
 #: ../source/reference/command/create.txt:170
 msgid ":ref:`create-view-w-collation`"
@@ -904,19 +188,14 @@
 
 # b9c8b79adb60469d837ead0f20e92777
 #: ../source/reference/command/create.txt:177
->>>>>>> 2478a500
 msgid ""
 "You can specify collection-specific storage engine configuration options "
 "when you create a collection with :method:`db.createCollection()`. "
 "Consider the following operation:"
 msgstr ""
 
-<<<<<<< HEAD
-#: ../source/reference/command/create.txt:225
-=======
 # 0f5cc49508f141fabcc7665238def717
 #: ../source/reference/command/create.txt:188
->>>>>>> 2478a500
 msgid ""
 "This operation creates a new collection named ``users`` with a specific "
 "configuration string that MongoDB will pass to the ``wiredTiger`` storage"
