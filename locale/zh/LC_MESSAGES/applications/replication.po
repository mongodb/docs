#
msgid ""
msgstr ""
"Project-Id-Version: mongodb-manual 3.0\n"
"Report-Msgid-Bugs-To: \n"
"POT-Creation-Date: 2015-08-20 19:13-0400\n"
"PO-Revision-Date: YEAR-MO-DA HO:MI+ZONE\n"
"Last-Translator: FULL NAME <EMAIL@ADDRESS>\n"
"Language-Team: LANGUAGE <LL@li.org>\n"
"MIME-Version: 1.0\n"
"Content-Type: text/plain; charset=UTF-8\n"
"Content-Transfer-Encoding: 8bit\n"
"X-Generator: Poedit 1.6.9\n"

#: ../source/applications/replication.txt:3
msgid "Replica Set Read and Write Semantics"
msgstr "复制集的读与写"

<<<<<<< HEAD
#: ../source/applications/replication.txt:7
msgid ""
"From the perspective of a client application, whether a MongoDB instance is "
"running as a single server (i.e. \"standalone\") or a :term:`replica set` is "
"transparent."
msgstr ""
"无论MongoDB是以单个节点 (i.e.  \"单节点\" )或是复制集的形式运行，对于应用程序"
"来说它都是透明的。"

#: ../source/applications/replication.txt:11
msgid ""
"By default, in MongoDB, read operations to a replica set return results from"
" the :doc:`primary </core/replica-set-primary>`."
msgstr ""
"默认情况下，MongoDB的读请求将会在 :doc:`主节点 </core/replica-set-primary>` "
"上执行，并一直与最后一次写操作保持数据的 :term:`一致性 <strict "
"consistency>` 。"

#: ../source/applications/replication.txt:14
msgid ""
"Users may configure :term:`read preference` on a per-connection basis to "
"prefer that the read operations return results from the :term:`secondary` "
"members. If clients configure the :term:`read preference` to permit "
"secondary reads, read operations can return data from :term:`secondary` "
"members that have not replicated more recent write operations."
msgstr ""
"用户可以配置每一个连接的 :term:`复制集读选项 <read preference>` 来让其将读请"
"求发送到 :term:`从节点 <secondary>` 上。"

#: ../source/applications/replication.txt:21
msgid ""
"This behavior is sometimes characterized as :term:`eventual consistency` "
"because the secondary member's state will *eventually* reflect the primary's"
" state and MongoDB cannot guarantee :term:`strict consistency` for read "
"operations from secondary members. [#edge-cases-2-primaries]_"
msgstr ""
"这种情况的出现一般与数据的 :term:`最终一致性 <eventual consistency>` 有关因为"
"虽然从节点的数据集最终会与主节点一致，但当在从节点上进行读操作的时候，MongoDB"
"不能保障数据的 :term:`严格一致性 <strict consistency>`  。"

#: ../source/applications/replication.txt:29
msgid ""
"In MongoDB, clients can see the results of writes before they are made "
"durable:"
msgstr ""
"为了确保从从节点上进行读操作时的数据一致性，我们可以配置 :term:`客户端 "
"<client>`和  :term:`驱动 <driver>` 来确保写操作在应用到复制集中所有节点后才算"
"成功完成。 参见 :doc:`/core/write-concern` 以获得更多信息。此外，这样的配置也"
"可以在故障切换的时候防止 :doc:`/core/replica-set-rollbacks` 。"

#: ../source/includes/list-visibility-of-data.rst:1
msgid ""
"Regardless of :doc:`write concern </reference/write-concern>`, other clients"
" can see the result of the write operations before the write operation is "
"acknowledged to the issuing client."
msgstr ""

#: ../source/includes/list-visibility-of-data.rst:5
msgid ""
"Clients can read data which may be subsequently :doc:`rolled back </core"
"/replica-set-rollbacks>`."
msgstr ""

#: ../source/applications/replication.txt:34
=======
#: ../source/applications/replication.txt:20
>>>>>>> 7b6fda55
msgid ""
":term:`Sharded clusters <sharded cluster>` where the shards are also replica "
"sets provide the same operational semantics with regards to write and read "
"operations."
msgstr ""
"在分片为复制集的 :term:`分片集群 <sharded cluster>` 中也需要注意读操作与写操"
"作的操作语义。"

#: ../source/includes/toc/dfn-list-replica-set-read-write-semantics.rst:5
msgid ":doc:`/core/replica-set-write-concern`"
msgstr " :doc:`/core/replica-set-write-concern` "

<<<<<<< HEAD
#: ../source/includes/toc/dfn-list-replica-set-read-write-semantics.rst:4
msgid ""
"Write concern is the guarantee an application requires from MongoDB to "
"consider a write operation successful."
msgstr "安全写级别确保了应用程序写入MongoDB的操作的成功。"

=======
>>>>>>> 7b6fda55
#: ../source/includes/toc/dfn-list-replica-set-read-write-semantics.rst:9
msgid ":doc:`/core/read-preference`"
msgstr " :doc:`/core/read-preference` "

#: ../source/includes/toc/dfn-list-replica-set-read-write-semantics.rst:11
msgid ":doc:`/core/read-preference-mechanics`"
msgstr ""
"应用程序通过指定 *复制集读选项* 来控制驱动对发送到复制集的读操作进行管理。"

<<<<<<< HEAD
#: ../source/includes/toc/dfn-list-replica-set-read-write-semantics.rst:12
msgid ":doc:`/core/read-preference-mechanics`"
msgstr " :doc:`/core/read-preference-mechanics` "
=======
#: ../source/applications/replication.txt:13
msgid ""
"From the perspective of a client application, whether a MongoDB instance is "
"running as a single server (i.e. \"standalone\") or a :term:`replica set` is"
" transparent. However, MongoDB provides additional read and write "
"configurations for replica sets."
msgstr ""
>>>>>>> 7b6fda55

#: ../source/includes/toc/dfn-list-replica-set-read-write-semantics.rst:4
msgid ""
"Write concern describes the level of acknowledgement requested from MongoDB "
"for write operations."
msgstr ""

#: ../source/includes/toc/dfn-list-replica-set-read-write-semantics.rst:8
msgid ""
"Read preference specifies where (i.e. which members of the replica set) the "
"drivers should direct the read operations."
msgstr ""

#: ../source/includes/toc/dfn-list-replica-set-read-write-semantics.rst:12
msgid "Describes the mechanics of read preference."
msgstr ""

#~ msgid ""
#~ "From the perspective of a client application, whether a MongoDB instance is "
#~ "running as a single server (i.e. \"standalone\") or a :term:`replica set` is"
#~ " transparent."
#~ msgstr ""

#~ msgid ""
#~ "By default, in MongoDB, read operations to a replica set return results from"
#~ " the :doc:`primary </core/replica-set-primary>`."
#~ msgstr ""

#~ msgid ""
#~ "Users may configure :term:`read preference` on a per-connection basis to "
#~ "prefer that the read operations return results from the :term:`secondary` "
#~ "members. If clients configure the :term:`read preference` to permit "
#~ "secondary reads, read operations can return data from :term:`secondary` "
#~ "members that have not replicated more recent write operations."
#~ msgstr ""

#~ msgid ""
#~ "This behavior is sometimes characterized as :term:`eventual consistency` "
#~ "because the secondary member's state will *eventually* reflect the primary's"
#~ " state and MongoDB cannot guarantee :term:`strict consistency` for read "
#~ "operations from secondary members. [#edge-cases-2-primaries]_"
#~ msgstr ""

#~ msgid ""
#~ "In MongoDB, clients can see the results of writes before they are made "
#~ "durable:"
#~ msgstr ""

#~ msgid ""
#~ "Regardless of :doc:`write concern </reference/write-concern>`, other clients"
#~ " can see the result of the write operations before the write operation is "
#~ "acknowledged to the issuing client."
#~ msgstr ""

#~ msgid ""
#~ "Clients can read data which may be subsequently :doc:`rolled back </core"
#~ "/replica-set-rollbacks>`."
#~ msgstr ""

#~ msgid ""
#~ "Write concern is the guarantee an application requires from MongoDB to "
#~ "consider a write operation successful."
#~ msgstr ""

#~ msgid ""
#~ "Applications specify *read preference* to control how drivers direct read "
#~ "operations to members of the replica set."
#~ msgstr ""

#~ msgid ""
#~ "With replica sets, read operations may have additional semantics and "
#~ "behavior."
#~ msgstr ""

#~ msgid ""
#~ "In some circumstances, two nodes in a replica set may *transiently* believe "
#~ "that they are the primary, but at most, one of them will be able to complete"
#~ " writes with :ref:`{w: majority} write concern <wc-w>`. The node that can "
#~ "complete :ref:`{w: majority} <wc-w>` writes is the current primary, and the "
#~ "other node is a former primary that has not yet recognized its demotion, "
#~ "typically due to a :term:`network partition`. When this occurs, clients that"
#~ " connect to the former primary may observe stale data despite having "
#~ "requested read preference :readmode:`primary`."
#~ msgstr ""<|MERGE_RESOLUTION|>--- conflicted
+++ resolved
@@ -16,74 +16,9 @@
 msgid "Replica Set Read and Write Semantics"
 msgstr "复制集的读与写"
 
-<<<<<<< HEAD
-#: ../source/applications/replication.txt:7
-msgid ""
-"From the perspective of a client application, whether a MongoDB instance is "
-"running as a single server (i.e. \"standalone\") or a :term:`replica set` is "
-"transparent."
-msgstr ""
-"无论MongoDB是以单个节点 (i.e.  \"单节点\" )或是复制集的形式运行，对于应用程序"
-"来说它都是透明的。"
 
-#: ../source/applications/replication.txt:11
-msgid ""
-"By default, in MongoDB, read operations to a replica set return results from"
-" the :doc:`primary </core/replica-set-primary>`."
-msgstr ""
-"默认情况下，MongoDB的读请求将会在 :doc:`主节点 </core/replica-set-primary>` "
-"上执行，并一直与最后一次写操作保持数据的 :term:`一致性 <strict "
-"consistency>` 。"
+#: ../source/applications/replication.txt:20
 
-#: ../source/applications/replication.txt:14
-msgid ""
-"Users may configure :term:`read preference` on a per-connection basis to "
-"prefer that the read operations return results from the :term:`secondary` "
-"members. If clients configure the :term:`read preference` to permit "
-"secondary reads, read operations can return data from :term:`secondary` "
-"members that have not replicated more recent write operations."
-msgstr ""
-"用户可以配置每一个连接的 :term:`复制集读选项 <read preference>` 来让其将读请"
-"求发送到 :term:`从节点 <secondary>` 上。"
-
-#: ../source/applications/replication.txt:21
-msgid ""
-"This behavior is sometimes characterized as :term:`eventual consistency` "
-"because the secondary member's state will *eventually* reflect the primary's"
-" state and MongoDB cannot guarantee :term:`strict consistency` for read "
-"operations from secondary members. [#edge-cases-2-primaries]_"
-msgstr ""
-"这种情况的出现一般与数据的 :term:`最终一致性 <eventual consistency>` 有关因为"
-"虽然从节点的数据集最终会与主节点一致，但当在从节点上进行读操作的时候，MongoDB"
-"不能保障数据的 :term:`严格一致性 <strict consistency>`  。"
-
-#: ../source/applications/replication.txt:29
-msgid ""
-"In MongoDB, clients can see the results of writes before they are made "
-"durable:"
-msgstr ""
-"为了确保从从节点上进行读操作时的数据一致性，我们可以配置 :term:`客户端 "
-"<client>`和  :term:`驱动 <driver>` 来确保写操作在应用到复制集中所有节点后才算"
-"成功完成。 参见 :doc:`/core/write-concern` 以获得更多信息。此外，这样的配置也"
-"可以在故障切换的时候防止 :doc:`/core/replica-set-rollbacks` 。"
-
-#: ../source/includes/list-visibility-of-data.rst:1
-msgid ""
-"Regardless of :doc:`write concern </reference/write-concern>`, other clients"
-" can see the result of the write operations before the write operation is "
-"acknowledged to the issuing client."
-msgstr ""
-
-#: ../source/includes/list-visibility-of-data.rst:5
-msgid ""
-"Clients can read data which may be subsequently :doc:`rolled back </core"
-"/replica-set-rollbacks>`."
-msgstr ""
-
-#: ../source/applications/replication.txt:34
-=======
-#: ../source/applications/replication.txt:20
->>>>>>> 7b6fda55
 msgid ""
 ":term:`Sharded clusters <sharded cluster>` where the shards are also replica "
 "sets provide the same operational semantics with regards to write and read "
@@ -96,15 +31,8 @@
 msgid ":doc:`/core/replica-set-write-concern`"
 msgstr " :doc:`/core/replica-set-write-concern` "
 
-<<<<<<< HEAD
-#: ../source/includes/toc/dfn-list-replica-set-read-write-semantics.rst:4
-msgid ""
-"Write concern is the guarantee an application requires from MongoDB to "
-"consider a write operation successful."
-msgstr "安全写级别确保了应用程序写入MongoDB的操作的成功。"
 
-=======
->>>>>>> 7b6fda55
+
 #: ../source/includes/toc/dfn-list-replica-set-read-write-semantics.rst:9
 msgid ":doc:`/core/read-preference`"
 msgstr " :doc:`/core/read-preference` "
@@ -114,11 +42,7 @@
 msgstr ""
 "应用程序通过指定 *复制集读选项* 来控制驱动对发送到复制集的读操作进行管理。"
 
-<<<<<<< HEAD
-#: ../source/includes/toc/dfn-list-replica-set-read-write-semantics.rst:12
-msgid ":doc:`/core/read-preference-mechanics`"
-msgstr " :doc:`/core/read-preference-mechanics` "
-=======
+
 #: ../source/applications/replication.txt:13
 msgid ""
 "From the perspective of a client application, whether a MongoDB instance is "
@@ -126,7 +50,7 @@
 " transparent. However, MongoDB provides additional read and write "
 "configurations for replica sets."
 msgstr ""
->>>>>>> 7b6fda55
+
 
 #: ../source/includes/toc/dfn-list-replica-set-read-write-semantics.rst:4
 msgid ""
