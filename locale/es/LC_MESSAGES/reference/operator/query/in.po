# SOME DESCRIPTIVE TITLE.
# Copyright (C) 2011-2014, MongoDB, Inc.
# This file is distributed under the same license as the mongodb-manual
# package.
#
# Translators:
msgid ""
msgstr ""
"Project-Id-Version: MongoDB Manual\n"
"Report-Msgid-Bugs-To: \n"
<<<<<<< HEAD
"POT-Creation-Date: 2019-03-19 11:02-0400\n"
=======
"POT-Creation-Date: 2016-12-08 12:02-0500\n"
>>>>>>> 2478a500
"PO-Revision-Date: 2013-12-16 23:06+0000\n"
"Last-Translator: tychoish <tychoish@gmail.com>\n"
"Language: es\n"
"Language-Team: Spanish (http://www.transifex.com/projects/p/mongodb-"
"manual/language/es/)\n"
"Plural-Forms: nplurals=2; plural=(n != 1)\n"
"MIME-Version: 1.0\n"
"Content-Type: text/plain; charset=utf-8\n"
"Content-Transfer-Encoding: 8bit\n"
"Generated-By: Babel 2.6.0\n"

<<<<<<< HEAD
=======
# 1603725fead345e88ba4fd447450e163
>>>>>>> 2478a500
#: ../source/reference/operator/query/in.txt:3
msgid "$in"
msgstr ""

<<<<<<< HEAD
#: ../source/reference/operator/query/in.txt:15
msgid ""
"The :query:`$in` operator selects the documents where the value of a "
"field equals any value in the specified array. To specify an :query:`$in`"
" expression, use the following prototype:"
msgstr ""

#: ../source/includes/fact-comparison-order.rst:1
msgid ""
"For comparison of different BSON type values, see the :ref:`specified "
"BSON comparison order <bson-types-comparison-order>`."
msgstr ""

#: ../source/reference/operator/query/in.txt:25
msgid ""
=======
# 4572d3406e7c4560850c71e454df9bca
#: ../source/reference/operator/query/in.txt
msgid "On this page"
msgstr ""

# 8b39ebd3cf764b51bfb17fe24a585ab3
#: ../source/reference/operator/query/in.txt:15
msgid ""
"The :query:`$in` operator selects the documents where the value of a "
"field equals any value in the specified array. To specify an :query:`$in`"
" expression, use the following prototype:"
msgstr ""

# 768ad0af77d94434bc5230f2b1ab2b7e
#: ../source/includes/fact-comparison-order.rst:1
msgid ""
"For comparison of different BSON type values, see the :ref:`specified "
"BSON comparison order <bson-types-comparison-order>`."
msgstr ""

# f93196c0e6d24a17a8ac807756cccf75
#: ../source/reference/operator/query/in.txt:25
msgid ""
>>>>>>> 2478a500
"If the ``field`` holds an array, then the :query:`$in` operator selects "
"the documents whose ``field`` holds an array that contains at least one "
"element that matches a value in the specified array (e.g. ``<value1>``, "
"``<value2>``, etc.)"
msgstr ""

<<<<<<< HEAD
=======
# 9493269093ee4888a216824c1af3201e
>>>>>>> 2478a500
#: ../source/reference/operator/query/in.txt:32
msgid ""
"MongoDB 2.6 removes the combinatorial limit for the :query:`$in` operator"
" that exists for :v2.4:`earlier versions </reference/operator/query/in>` "
"of the operator."
msgstr ""

<<<<<<< HEAD
=======
# eb77726ac1fe47e091c841d73b2187b0
>>>>>>> 2478a500
#: ../source/reference/operator/query/in.txt:37
msgid "Examples"
msgstr ""

<<<<<<< HEAD
=======
# dc247e709093486daf096502efaddfed
>>>>>>> 2478a500
#: ../source/reference/operator/query/in.txt:40
msgid "Use the ``$in`` Operator to Match Values"
msgstr ""

<<<<<<< HEAD
#: ../source/reference/operator/query/in.txt:42
#: ../source/reference/operator/query/in.txt:88
msgid "Consider the following example:"
msgstr ""

=======
# 66a5fde4ee10443697118e95071cfebd
# 9f4f6b78427e433db477c8141fa8da9e
#: ../source/reference/operator/query/in.txt:42
#: ../source/reference/operator/query/in.txt:86
msgid "Consider the following example:"
msgstr ""

# c8866480dd7a4c848b8ca6e508138659
>>>>>>> 2478a500
#: ../source/reference/operator/query/in.txt:48
msgid ""
"This query selects all documents in the ``inventory`` collection where "
"the ``qty`` field value is either ``5`` or ``15``. Although you can "
"express this query using the :query:`$or` operator, choose the "
":query:`$in` operator rather than the :query:`$or` operator when "
"performing equality checks on the same field."
msgstr ""

<<<<<<< HEAD
=======
# fc9547beaf9c4ff58418972f8dfc32d6
>>>>>>> 2478a500
#: ../source/reference/operator/query/in.txt:56
msgid "Use the ``$in`` Operator to Match Values in an Array"
msgstr ""

<<<<<<< HEAD
=======
# 9fec2f24be7a4ca49da18a85c90d8c83
>>>>>>> 2478a500
#: ../source/reference/operator/query/in.txt:58
msgid ""
"The collection ``inventory`` contains documents that include the field "
"``tags``, as in the following:"
msgstr ""

<<<<<<< HEAD
=======
# 0dfdac747b0547e59a1f7144650a0ee7
>>>>>>> 2478a500
#: ../source/reference/operator/query/in.txt:65
msgid ""
"Then, the following :method:`~db.collection.update()` operation will set "
"the ``sale`` field value to ``true`` where the ``tags`` field holds an "
"array with at least one element matching either ``\"appliances\"`` or "
"``\"school\"``."
msgstr ""

<<<<<<< HEAD
#: ../source/includes/extracts/additional-examples-arrays.rst:1
msgid "For additional examples in querying arrays, see:"
msgstr ""

#: ../source/includes/extracts/additional-examples-arrays.rst:3
msgid ":doc:`/tutorial/query-arrays`"
msgstr ""

#: ../source/includes/extracts/additional-examples-arrays.rst:5
msgid ":doc:`/tutorial/query-array-of-documents/`"
msgstr ""

#: ../source/includes/extracts/additional-examples-arrays.rst:7
msgid "For additional examples in querying, see:"
msgstr ""

#: ../source/includes/extracts/additional-examples-arrays.rst:9
msgid ":doc:`/tutorial/query-documents`"
msgstr ""

#: ../source/reference/operator/query/in.txt:82
msgid "Use the ``$in`` Operator with a Regular Expression"
msgstr ""

#: ../source/reference/operator/query/in.txt:84
=======
# 71dd4d3d0647424689721c142ffa9e55
#: ../source/reference/operator/query/in.txt:80
msgid "Use the ``$in`` Operator with a Regular Expression"
msgstr ""

# 70f1f7aee50f43eca51cd9ffe965565a
#: ../source/reference/operator/query/in.txt:82
msgid ""
"The :query:`$in` operator can specify matching values using regular "
"expressions of the form ``/pattern/``. You *cannot* use :query:`$regex` "
"operator expressions inside an :query:`$in`."
msgstr ""

# 2024aa42e183432ca5497a9f7ec8b572
#: ../source/reference/operator/query/in.txt:92
msgid ""
"This query selects all documents in the ``inventory`` collection where "
"the ``tags`` field holds an array that contains at least one element that"
" starts with either ``be`` or ``st``."
msgstr ""

# 1771b109ab1945daa66c2aa05b399874
#: ../source/reference/operator/query/in.txt:98
>>>>>>> 2478a500
msgid ""
":method:`~db.collection.find()`, :method:`~db.collection.update()`, "
":query:`$or`, :update:`$set`."
msgstr ""

#: ../source/reference/operator/query/in.txt:94
msgid ""
"This query selects all documents in the ``inventory`` collection where "
"the ``tags`` field holds either a string that starts with ``be`` or "
"``st`` or an array with at least one element that starts with ``be`` or "
"``st``."
msgstr ""

#: ../source/reference/operator/query/in.txt:101
msgid ""
":method:`~db.collection.find()`, :method:`~db.collection.update()`, "
":query:`$or`, :update:`$set`, :query:`$elemMatch`."
msgstr ""

#~ msgid ""
#~ "The :query:`$in` operator can specify "
#~ "matching values using regular expressions "
#~ "or the :query:`$regex` operator expressions."
#~ msgstr ""

# 61becf18fec6497a89d5e11621251a71
#~ msgid ""
#~ "This query selects all documents in "
#~ "the ``inventory`` collection where the "
#~ "``tags`` field holds an array that "
#~ "contains at least one element that "
#~ "starts with either ``be`` or ``st``."
#~ msgstr ""

# 306b419b364345f9aafd9d36f6016ad9
#~ msgid ""
<<<<<<< HEAD
#~ ":method:`~db.collection.find()`, "
#~ ":method:`~db.collection.update()`, :query:`$or`, "
#~ ":update:`$set`."
=======
#~ "The :query:`$in` operator can specify "
#~ "matching values using regular expressions "
#~ "or the :query:`$regex` operator expressions."
>>>>>>> 2478a500
#~ msgstr ""
<|MERGE_RESOLUTION|>--- conflicted
+++ resolved
@@ -8,11 +8,7 @@
 msgstr ""
 "Project-Id-Version: MongoDB Manual\n"
 "Report-Msgid-Bugs-To: \n"
-<<<<<<< HEAD
-"POT-Creation-Date: 2019-03-19 11:02-0400\n"
-=======
 "POT-Creation-Date: 2016-12-08 12:02-0500\n"
->>>>>>> 2478a500
 "PO-Revision-Date: 2013-12-16 23:06+0000\n"
 "Last-Translator: tychoish <tychoish@gmail.com>\n"
 "Language: es\n"
@@ -24,31 +20,11 @@
 "Content-Transfer-Encoding: 8bit\n"
 "Generated-By: Babel 2.6.0\n"
 
-<<<<<<< HEAD
-=======
 # 1603725fead345e88ba4fd447450e163
->>>>>>> 2478a500
 #: ../source/reference/operator/query/in.txt:3
 msgid "$in"
 msgstr ""
 
-<<<<<<< HEAD
-#: ../source/reference/operator/query/in.txt:15
-msgid ""
-"The :query:`$in` operator selects the documents where the value of a "
-"field equals any value in the specified array. To specify an :query:`$in`"
-" expression, use the following prototype:"
-msgstr ""
-
-#: ../source/includes/fact-comparison-order.rst:1
-msgid ""
-"For comparison of different BSON type values, see the :ref:`specified "
-"BSON comparison order <bson-types-comparison-order>`."
-msgstr ""
-
-#: ../source/reference/operator/query/in.txt:25
-msgid ""
-=======
 # 4572d3406e7c4560850c71e454df9bca
 #: ../source/reference/operator/query/in.txt
 msgid "On this page"
@@ -72,17 +48,13 @@
 # f93196c0e6d24a17a8ac807756cccf75
 #: ../source/reference/operator/query/in.txt:25
 msgid ""
->>>>>>> 2478a500
 "If the ``field`` holds an array, then the :query:`$in` operator selects "
 "the documents whose ``field`` holds an array that contains at least one "
 "element that matches a value in the specified array (e.g. ``<value1>``, "
 "``<value2>``, etc.)"
 msgstr ""
 
-<<<<<<< HEAD
-=======
 # 9493269093ee4888a216824c1af3201e
->>>>>>> 2478a500
 #: ../source/reference/operator/query/in.txt:32
 msgid ""
 "MongoDB 2.6 removes the combinatorial limit for the :query:`$in` operator"
@@ -90,29 +62,16 @@
 "of the operator."
 msgstr ""
 
-<<<<<<< HEAD
-=======
 # eb77726ac1fe47e091c841d73b2187b0
->>>>>>> 2478a500
 #: ../source/reference/operator/query/in.txt:37
 msgid "Examples"
 msgstr ""
 
-<<<<<<< HEAD
-=======
 # dc247e709093486daf096502efaddfed
->>>>>>> 2478a500
 #: ../source/reference/operator/query/in.txt:40
 msgid "Use the ``$in`` Operator to Match Values"
 msgstr ""
 
-<<<<<<< HEAD
-#: ../source/reference/operator/query/in.txt:42
-#: ../source/reference/operator/query/in.txt:88
-msgid "Consider the following example:"
-msgstr ""
-
-=======
 # 66a5fde4ee10443697118e95071cfebd
 # 9f4f6b78427e433db477c8141fa8da9e
 #: ../source/reference/operator/query/in.txt:42
@@ -121,7 +80,6 @@
 msgstr ""
 
 # c8866480dd7a4c848b8ca6e508138659
->>>>>>> 2478a500
 #: ../source/reference/operator/query/in.txt:48
 msgid ""
 "This query selects all documents in the ``inventory`` collection where "
@@ -131,28 +89,19 @@
 "performing equality checks on the same field."
 msgstr ""
 
-<<<<<<< HEAD
-=======
 # fc9547beaf9c4ff58418972f8dfc32d6
->>>>>>> 2478a500
 #: ../source/reference/operator/query/in.txt:56
 msgid "Use the ``$in`` Operator to Match Values in an Array"
 msgstr ""
 
-<<<<<<< HEAD
-=======
 # 9fec2f24be7a4ca49da18a85c90d8c83
->>>>>>> 2478a500
 #: ../source/reference/operator/query/in.txt:58
 msgid ""
 "The collection ``inventory`` contains documents that include the field "
 "``tags``, as in the following:"
 msgstr ""
 
-<<<<<<< HEAD
-=======
 # 0dfdac747b0547e59a1f7144650a0ee7
->>>>>>> 2478a500
 #: ../source/reference/operator/query/in.txt:65
 msgid ""
 "Then, the following :method:`~db.collection.update()` operation will set "
@@ -161,33 +110,6 @@
 "``\"school\"``."
 msgstr ""
 
-<<<<<<< HEAD
-#: ../source/includes/extracts/additional-examples-arrays.rst:1
-msgid "For additional examples in querying arrays, see:"
-msgstr ""
-
-#: ../source/includes/extracts/additional-examples-arrays.rst:3
-msgid ":doc:`/tutorial/query-arrays`"
-msgstr ""
-
-#: ../source/includes/extracts/additional-examples-arrays.rst:5
-msgid ":doc:`/tutorial/query-array-of-documents/`"
-msgstr ""
-
-#: ../source/includes/extracts/additional-examples-arrays.rst:7
-msgid "For additional examples in querying, see:"
-msgstr ""
-
-#: ../source/includes/extracts/additional-examples-arrays.rst:9
-msgid ":doc:`/tutorial/query-documents`"
-msgstr ""
-
-#: ../source/reference/operator/query/in.txt:82
-msgid "Use the ``$in`` Operator with a Regular Expression"
-msgstr ""
-
-#: ../source/reference/operator/query/in.txt:84
-=======
 # 71dd4d3d0647424689721c142ffa9e55
 #: ../source/reference/operator/query/in.txt:80
 msgid "Use the ``$in`` Operator with a Regular Expression"
@@ -211,24 +133,9 @@
 
 # 1771b109ab1945daa66c2aa05b399874
 #: ../source/reference/operator/query/in.txt:98
->>>>>>> 2478a500
 msgid ""
 ":method:`~db.collection.find()`, :method:`~db.collection.update()`, "
 ":query:`$or`, :update:`$set`."
-msgstr ""
-
-#: ../source/reference/operator/query/in.txt:94
-msgid ""
-"This query selects all documents in the ``inventory`` collection where "
-"the ``tags`` field holds either a string that starts with ``be`` or "
-"``st`` or an array with at least one element that starts with ``be`` or "
-"``st``."
-msgstr ""
-
-#: ../source/reference/operator/query/in.txt:101
-msgid ""
-":method:`~db.collection.find()`, :method:`~db.collection.update()`, "
-":query:`$or`, :update:`$set`, :query:`$elemMatch`."
 msgstr ""
 
 #~ msgid ""
@@ -236,25 +143,3 @@
 #~ "matching values using regular expressions "
 #~ "or the :query:`$regex` operator expressions."
 #~ msgstr ""
-
-# 61becf18fec6497a89d5e11621251a71
-#~ msgid ""
-#~ "This query selects all documents in "
-#~ "the ``inventory`` collection where the "
-#~ "``tags`` field holds an array that "
-#~ "contains at least one element that "
-#~ "starts with either ``be`` or ``st``."
-#~ msgstr ""
-
-# 306b419b364345f9aafd9d36f6016ad9
-#~ msgid ""
-<<<<<<< HEAD
-#~ ":method:`~db.collection.find()`, "
-#~ ":method:`~db.collection.update()`, :query:`$or`, "
-#~ ":update:`$set`."
-=======
-#~ "The :query:`$in` operator can specify "
-#~ "matching values using regular expressions "
-#~ "or the :query:`$regex` operator expressions."
->>>>>>> 2478a500
-#~ msgstr ""
