# SOME DESCRIPTIVE TITLE.
# Copyright (C) 2011-2014, MongoDB, Inc.
# This file is distributed under the same license as the mongodb-manual
# package.
#
# Translators:
msgid ""
msgstr ""
"Project-Id-Version: MongoDB Manual\n"
"Report-Msgid-Bugs-To: \n"
<<<<<<< HEAD
"POT-Creation-Date: 2019-03-19 11:02-0400\n"
=======
"POT-Creation-Date: 2016-12-08 12:02-0500\n"
>>>>>>> 2478a500
"PO-Revision-Date: 2013-12-16 22:52+0000\n"
"Last-Translator: tychoish <tychoish@gmail.com>\n"
"Language: es\n"
"Language-Team: Spanish (http://www.transifex.com/projects/p/mongodb-"
"manual/language/es/)\n"
"Plural-Forms: nplurals=2; plural=(n != 1)\n"
"MIME-Version: 1.0\n"
"Content-Type: text/plain; charset=utf-8\n"
"Content-Transfer-Encoding: 8bit\n"
"Generated-By: Babel 2.6.0\n"

<<<<<<< HEAD
=======
# ba98d9fa2bb146c8a23d229868ccb683
>>>>>>> 2478a500
#: ../source/reference/replica-states.txt:3
msgid "Replica Set Member States"
msgstr ""

<<<<<<< HEAD
#: ../source/reference/replica-states.txt:7
msgid "Each member of a replica set has a state."
msgstr ""

=======
# 73cdb389aa544983b39f02ced215675a
#: ../source/reference/replica-states.txt
msgid "On this page"
msgstr ""

# 81befd454fb748db965b0aa9c6d789a6
#: ../source/reference/replica-states.txt:13
msgid ""
"Each member of a replica set has a state that reflects its disposition "
"within the set."
msgstr ""

# b86afd8beecc4f38af71b81c917931ca
>>>>>>> 2478a500
#: ../source/includes/replica-states.rst:5
msgid "Number"
msgstr ""

<<<<<<< HEAD
=======
# 15b0ffecbbf841bb81ad80abcf659333
>>>>>>> 2478a500
#: ../source/includes/replica-states.rst:6
msgid "Name"
msgstr ""

<<<<<<< HEAD
=======
# 4681fb881071467e95b5a7147d5dce7d
>>>>>>> 2478a500
#: ../source/includes/replica-states.rst:7
msgid "State Description"
msgstr ""

<<<<<<< HEAD
=======
# 0f506b8590a6478a8feef98431469b2a
>>>>>>> 2478a500
#: ../source/includes/replica-states.rst:9
msgid "0"
msgstr ""

<<<<<<< HEAD
=======
# 1726f64c22d84f2384480710b45f8ea7
>>>>>>> 2478a500
#: ../source/includes/replica-states.rst:10
msgid ":replstate:`STARTUP`"
msgstr ""

<<<<<<< HEAD
#: ../source/includes/replica-states.rst:12
msgid ""
"Not yet an active member of any set. All members start up in this state. "
"The :binary:`~bin.mongod` parses the :doc:`replica set configuration "
"document </administration/replica-set-member-configuration>` while in "
":replstate:`STARTUP`."
msgstr ""

=======
# 2a171c47832143499635ade274c1d128
#: ../source/includes/replica-states.rst:12
msgid ""
"Not yet an active member of any set. All members start up in this state. "
"The :program:`mongod` parses the :doc:`replica set configuration document"
" </administration/replica-set-member-configuration>` while in "
":replstate:`STARTUP`."
msgstr ""

# e5f5bbc290ca4ba992778598084133c2
>>>>>>> 2478a500
#: ../source/includes/replica-states.rst:18
msgid "1"
msgstr ""

<<<<<<< HEAD
=======
# 6f9e9a981d7f4f6585ffde54012e9066
>>>>>>> 2478a500
#: ../source/includes/replica-states.rst:19
msgid ":replstate:`PRIMARY`"
msgstr ""

<<<<<<< HEAD
=======
# 2597b4c668a649f7877b645d3c8911c6
>>>>>>> 2478a500
#: ../source/includes/replica-states.rst:21
msgid ""
"The member in state :doc:`primary </core/replica-set-primary>` is the "
"only member that can accept write operations. Eligible to vote."
msgstr ""

<<<<<<< HEAD
=======
# 969e2795871f42139a26d1a5b55ccae9
>>>>>>> 2478a500
#: ../source/includes/replica-states.rst:25
msgid "2"
msgstr ""

<<<<<<< HEAD
=======
# 853309a1b88e4d08a45366045ad82153
>>>>>>> 2478a500
#: ../source/includes/replica-states.rst:26
msgid ":replstate:`SECONDARY`"
msgstr ""

<<<<<<< HEAD
=======
# e7495622dd1647b2a796d14134b35ce1
>>>>>>> 2478a500
#: ../source/includes/replica-states.rst:28
msgid ""
"A member in state :doc:`secondary </core/replica-set-secondary>` is "
"replicating the data store. Eligible to vote."
msgstr ""

<<<<<<< HEAD
=======
# 368d596ce5824f4f8b14941c6d1098a5
>>>>>>> 2478a500
#: ../source/includes/replica-states.rst:31
msgid "3"
msgstr ""

<<<<<<< HEAD
=======
# d83b6313b6464ec8947f2cfc787e9e1a
>>>>>>> 2478a500
#: ../source/includes/replica-states.rst:32
msgid ":replstate:`RECOVERING`"
msgstr ""

<<<<<<< HEAD
=======
# 4a4fdefd1f0c4a4ca8a450a5a5b84e2d
>>>>>>> 2478a500
#: ../source/includes/replica-states.rst:34
msgid ""
"Members either perform startup self-checks, or transition from completing"
" a :doc:`rollback </core/replica-set-rollbacks>` or :doc:`resync "
"</tutorial/resync-replica-set-member>`. Eligible to vote."
msgstr ""

<<<<<<< HEAD
=======
# 7cd15f3ce0164758bc87f743b07512a7
>>>>>>> 2478a500
#: ../source/includes/replica-states.rst:39
msgid "5"
msgstr ""

<<<<<<< HEAD
=======
# dd997ae763484c138bb833c87cd54688
>>>>>>> 2478a500
#: ../source/includes/replica-states.rst:40
msgid ":replstate:`STARTUP2`"
msgstr ""

<<<<<<< HEAD
#: ../source/includes/replica-states.rst:41
msgid ""
"The member has joined the set and is running an initial sync. Eligible to"
" vote."
msgstr ""

#: ../source/includes/replica-states.rst:44
msgid "6"
msgstr ""

#: ../source/includes/replica-states.rst:45
msgid ":replstate:`UNKNOWN`"
msgstr ""

#: ../source/includes/replica-states.rst:46
=======
# 65fb89efdffc4d72b2380c5834191c5d
#: ../source/includes/replica-states.rst:41
msgid "The member has joined the set and is running an initial sync."
msgstr ""

# 6a4bea398fb242c3b1934cbdbab17d68
#: ../source/includes/replica-states.rst:43
msgid "6"
msgstr ""

# 4b0ce42d425340b38de71ccd97ecfc72
#: ../source/includes/replica-states.rst:44
msgid ":replstate:`UNKNOWN`"
msgstr ""

# 0a874bbbbdec4a00968fb452f4b1b8e5
#: ../source/includes/replica-states.rst:45
>>>>>>> 2478a500
msgid ""
"The member's state, as seen from another member of the set, is not yet "
"known."
msgstr ""

<<<<<<< HEAD
#: ../source/includes/replica-states.rst:48
msgid "7"
msgstr ""

#: ../source/includes/replica-states.rst:49
msgid ":replstate:`ARBITER`"
msgstr ""

#: ../source/includes/replica-states.rst:50
msgid ""
":ref:`Arbiters <replica-set-arbiters>` do not replicate data and exist "
"solely to participate in elections. Eligible to vote."
msgstr ""

#: ../source/includes/replica-states.rst:52
msgid "8"
msgstr ""

#: ../source/includes/replica-states.rst:53
msgid ":replstate:`DOWN`"
msgstr ""

#: ../source/includes/replica-states.rst:54
msgid "The member, as seen from another member of the set, is unreachable."
msgstr ""

#: ../source/includes/replica-states.rst:56
msgid "9"
msgstr ""

#: ../source/includes/replica-states.rst:57
msgid ":replstate:`ROLLBACK`"
msgstr ""

#: ../source/includes/replica-states.rst:58
msgid ""
"This member is actively performing a :doc:`rollback </core/replica-set-"
"rollbacks>`.  Eligible to vote. Data is not available for reads from this"
" member."
msgstr ""

#: ../source/includes/replica-states.rst:61
msgid "10"
msgstr ""

#: ../source/includes/replica-states.rst:62
msgid ":replstate:`REMOVED`"
msgstr ""

#: ../source/includes/replica-states.rst:63
msgid "This member was once in a replica set but was subsequently removed."
msgstr ""

#: ../source/reference/replica-states.txt:12
msgid "States"
msgstr ""

#: ../source/reference/replica-states.txt:15
msgid "Core States"
msgstr ""

#: ../source/reference/replica-states.txt:19
=======
# 465125e563554c2fa77b5468b697da21
#: ../source/includes/replica-states.rst:47
msgid "7"
msgstr ""

# 77c63a1553d2451a9428614bb15d407a
#: ../source/includes/replica-states.rst:48
msgid ":replstate:`ARBITER`"
msgstr ""

# 8fa31804becf48f7af3efaf852d2b488
#: ../source/includes/replica-states.rst:49
msgid ""
":ref:`Arbiters <replica-set-arbiters>` do not replicate data and exist "
"solely to participate in elections."
msgstr ""

# 363f2c59c4614d1da339ebcf3c9fd8c0
#: ../source/includes/replica-states.rst:51
msgid "8"
msgstr ""

# b25be508ad3240199fa040018d82fbc3
#: ../source/includes/replica-states.rst:52
msgid ":replstate:`DOWN`"
msgstr ""

# 7e9519fe8a8b49298ca69063a17d0768
#: ../source/includes/replica-states.rst:53
msgid "The member, as seen from another member of the set, is unreachable."
msgstr ""

# ec4e817ad9c345ebbfe8c91a9e38b904
#: ../source/includes/replica-states.rst:55
msgid "9"
msgstr ""

# 1b15e1af7b6648b1a4a1eb79f3529814
#: ../source/includes/replica-states.rst:56
msgid ":replstate:`ROLLBACK`"
msgstr ""

# a96a941ebd3844259d53c5445ea2bd17
#: ../source/includes/replica-states.rst:57
msgid ""
"This member is actively performing a :doc:`rollback </core/replica-set-"
"rollbacks>`.  Data is not available for reads."
msgstr ""

# 8d84cc50bc2f4026bb4253803d3ce214
#: ../source/includes/replica-states.rst:59
msgid "10"
msgstr ""

# e2dadf931738423fa54bde6090d9d6f4
#: ../source/includes/replica-states.rst:60
msgid ":replstate:`REMOVED`"
msgstr ""

# 2249d31343174f1294d98a66dbeb1079
#: ../source/includes/replica-states.rst:61
msgid "This member was once in a replica set but was subsequently removed."
msgstr ""

# 00628b99ccfa468cbd948eade00a2c45
#: ../source/reference/replica-states.txt:18
msgid "States"
msgstr ""

# 1aea95e7da664423aa17260747780ea1
#: ../source/reference/replica-states.txt:21
msgid "Core States"
msgstr ""

# 063bb40c6fe4409f910a591255d25006
#: ../source/reference/replica-states.txt:25
>>>>>>> 2478a500
msgid ""
"Members in :replstate:`PRIMARY` state accept write operations. A replica "
"set has at most one primary at a time. [#edge-cases-2-primaries]_ A "
":replstate:`SECONDARY` member becomes primary after an :ref:`election "
"<replica-set-elections>`. Members in the :replstate:`PRIMARY` state are "
"eligible to vote."
msgstr ""

<<<<<<< HEAD
#: ../source/reference/replica-states.txt:26
=======
# 2ee9b37c0c634c558bae9dd9b8161264
#: ../source/reference/replica-states.txt:32
>>>>>>> 2478a500
msgid ""
"Members in :replstate:`SECONDARY` state replicate the primary's data set "
"and can be configured to accept read operations. Secondaries are eligible"
" to vote in elections, and may be elected to the :replstate:`PRIMARY` "
"state if the primary becomes unavailable."
msgstr ""

<<<<<<< HEAD
#: ../source/reference/replica-states.txt:33
=======
# d8fa985c08074294a482360ee34fc23d
#: ../source/reference/replica-states.txt:39
>>>>>>> 2478a500
msgid ""
"Members in :replstate:`ARBITER` state do not replicate data or accept "
"write operations. They are eligible to vote, and exist solely to break a "
"tie during elections. Replica sets should only have a member in the "
":replstate:`ARBITER` state if the set would otherwise have an even number"
" of members, and could suffer from tied elections. There should only be "
"at most one arbiter configured in any replica set."
msgstr ""

<<<<<<< HEAD
#: ../source/reference/replica-states.txt:40
msgid "See :doc:`/core/replica-set-members` for more information on core states."
msgstr ""

#: ../source/reference/replica-states.txt:43
msgid "Other States"
msgstr ""

#: ../source/reference/replica-states.txt:47
msgid ""
"Each member of a replica set starts up in :replstate:`STARTUP` state. "
":binary:`~bin.mongod` then loads that member's replica set configuration,"
" and transitions the member's state to :replstate:`STARTUP2`. Members in "
=======
# 7884cff83e8245c4a77d579537c6e2c5
#: ../source/reference/replica-states.txt:46
msgid "See :doc:`/core/replica-set-members` for more information on core states."
msgstr ""

# f087cdc6d8424e5294b327e5d2a5ed5b
#: ../source/reference/replica-states.txt:49
msgid "Other States"
msgstr ""

# 987a21ef83bf42d0834aa35b89c37867
#: ../source/reference/replica-states.txt:53
msgid ""
"Each member of a replica set starts up in :replstate:`STARTUP` state. "
":program:`mongod` then loads that member's replica set configuration, and"
" transitions the member's state to :replstate:`STARTUP2`. Members in "
>>>>>>> 2478a500
":replstate:`STARTUP` are not eligible to vote, as they are not yet a "
"recognized member of any replica set."
msgstr ""

<<<<<<< HEAD
#: ../source/reference/replica-states.txt:54
msgid ""
"Each member of a replica set enters the :replstate:`STARTUP2` state as "
"soon as :binary:`~bin.mongod` finishes loading that member's "
"configuration, at which time it becomes an active member of the replica "
"set and is eligible to vote. The member then decides whether or not to "
"undertake an initial sync. If a member begins an initial sync, the member"
" remains in :replstate:`STARTUP2` until all data is copied and all "
"indexes are built.  Afterwards, the member transitions to "
":replstate:`RECOVERING`."
msgstr ""

#: ../source/reference/replica-states.txt:64
=======
# b5bd1609394f47c0b9adcd4c311009db
#: ../source/reference/replica-states.txt:60
msgid ""
"Each member of a replica set enters the :replstate:`STARTUP2` state as "
"soon as :program:`mongod` finishes loading that member's configuration, "
"at which time it becomes an active member of the replica set. The member "
"then decides whether or not to undertake an initial sync. If a member "
"begins an initial sync, the member remains in :replstate:`STARTUP2` until"
" all data is copied and all indexes are built.  Afterwards, the member "
"transitions to :replstate:`RECOVERING`."
msgstr ""

# 74a79e1861404667b5e8d9cbf952767d
#: ../source/reference/replica-states.txt:70
>>>>>>> 2478a500
msgid ""
"A member of a replica set enters :replstate:`RECOVERING` state when it is"
" not ready to accept reads. The :replstate:`RECOVERING` state can occur "
"during normal operation, and doesn't necessarily reflect an error "
"condition.  Members in the :replstate:`RECOVERING` state are eligible to "
"vote in elections, but are not eligible to enter the :replstate:`PRIMARY`"
" state."
msgstr ""

<<<<<<< HEAD
#: ../source/reference/replica-states.txt:71
=======
# dac61b82b58f47ba854c997a47ad5ffc
#: ../source/reference/replica-states.txt:77
>>>>>>> 2478a500
msgid ""
"A member transitions from :replstate:`RECOVERING` to "
":replstate:`SECONDARY` after replicating enough data to guarantee a "
"consistent view of the data for client reads.  The only difference "
"between :replstate:`RECOVERING` and :replstate:`SECONDARY` states is that"
" :replstate:`RECOVERING` prohibits client reads and "
":replstate:`SECONDARY` permits them. :replstate:`SECONDARY` state does "
"not guarantee anything about the staleness of the data with respect to "
"the primary."
msgstr ""

<<<<<<< HEAD
#: ../source/reference/replica-states.txt:79
=======
# d80b410195d948bfbeae259d5498c047
#: ../source/reference/replica-states.txt:85
>>>>>>> 2478a500
msgid ""
"Due to overload, a :term:`secondary` may fall far enough behind the other"
" members of the replica set such that it may need to :doc:`resync "
"</tutorial/resync-replica-set-member>` with the rest of the set. When "
"this happens, the member enters the :replstate:`RECOVERING` state and "
"requires manual intervention."
msgstr ""

<<<<<<< HEAD
#: ../source/reference/replica-states.txt:86
msgid "Error States"
msgstr ""

#: ../source/reference/replica-states.txt:88
msgid "Members in any error state can't vote."
msgstr ""

#: ../source/reference/replica-states.txt:92
=======
# d60b8b738afc48c89becd1799dc839d0
#: ../source/reference/replica-states.txt:92
msgid "Error States"
msgstr ""

# 9bfbe7bf4478489dac7beb4520cd5723
#: ../source/reference/replica-states.txt:94
msgid "Members in any error state can't vote."
msgstr ""

# 158517d66940444c887c450a376c8d41
#: ../source/reference/replica-states.txt:98
>>>>>>> 2478a500
msgid ""
"Members that have never communicated status information to the replica "
"set are in the :replstate:`UNKNOWN` state."
msgstr ""

<<<<<<< HEAD
#: ../source/reference/replica-states.txt:97
=======
# c22c21053eda4e83873f592f3642518c
#: ../source/reference/replica-states.txt:103
>>>>>>> 2478a500
msgid ""
"Members that lose their connection to the replica set are seen as "
":replstate:`DOWN` by the remaining members of the set."
msgstr ""

<<<<<<< HEAD
#: ../source/reference/replica-states.txt:101
=======
# dbe0a41355dd461894144b9af0c95cb0
#: ../source/reference/replica-states.txt:107
>>>>>>> 2478a500
msgid ""
"Members that are removed from the replica set enter the "
":replstate:`REMOVED` state. When members enter the :replstate:`REMOVED` "
"state, the logs will mark this event with a ``replSet REMOVED`` message "
"entry."
msgstr ""

<<<<<<< HEAD
#: ../source/reference/replica-states.txt:108
=======
# 9e557ea939fe4ce7a3f462f2e48a1caa
#: ../source/reference/replica-states.txt:114
>>>>>>> 2478a500
msgid ""
"Whenever the replica set replaces a :term:`primary` in an election, the "
"old primary may contain documents that did not replicate to the "
":term:`secondary` members. In this case, the old primary member reverts "
"those writes. During :doc:`rollback </core/replica-set-rollbacks>`, the "
<<<<<<< HEAD
"member will have :replstate:`ROLLBACK` state. Members in the "
":replstate:`ROLLBACK` state are eligible to vote in elections."
msgstr ""

#: ../source/reference/replica-states.txt:118
=======
"member will have :replstate:`ROLLBACK` state."
msgstr ""

# 5c57cddfe34c4b7191c96d95a9a45d78
#: ../source/reference/replica-states.txt:123
>>>>>>> 2478a500
msgid ""
"*Removed in version 3.0:* A member in :replstate:`FATAL` encountered an "
"unrecoverable error.  The member must be shut down and restarted; a "
"resync may be required as well."
msgstr ""

<<<<<<< HEAD
=======
# eedca7e72833446195cb6b5c9203fe2f
>>>>>>> 2478a500
#: ../source/includes/footnote-two-primaries-edge-cases.rst:1
msgid ""
"In :ref:`some circumstances <edge-cases>`, two nodes in a replica set may"
" *transiently* believe that they are the primary, but at most, one of "
"them will be able to complete writes with :writeconcern:`{ w: "
"\"majority\" } <\"majority\">` write concern. The node that can complete "
":writeconcern:`{ w: \"majority\" } <\"majority\">` writes is the current "
"primary, and the other node is a former primary that has not yet "
"recognized its demotion, typically due to a :term:`network partition`. "
"When this occurs, clients that connect to the former primary may observe "
"stale data despite having requested read preference :readmode:`primary`, "
"and new writes to the former primary will eventually roll back."
msgstr ""

#~ msgid ":replstate:`SHUNNED`"
#~ msgstr ""

#~ msgid ""
#~ "Members that are removed from the "
#~ "replica set enter the :replstate:`SHUNNED` "
#~ "state."
#~ msgstr ""

# 846cc263e9154cd99094c4da7abec8d3
#~ msgid ""
#~ "Members of replica sets have states "
#~ "that reflect the startup process, basic"
#~ " operations, and potential error states."
#~ msgstr ""

# 21953399b3ac450598d76261174da25c
#~ msgid "**Number**"
#~ msgstr ""

# 6efff089efc840e298875915f5e047f7
#~ msgid "**Name**"
#~ msgstr ""

# a9c123e60c2b41d2baa305b2534dc16e
#~ msgid "**State Description**"
#~ msgstr ""

# d844ed2c6974467e884b4f55590b7fa3
#~ msgid ""
#~ "Cannot vote. All members start up "
#~ "in this state. The :program:`mongod` "
#~ "parses the :doc:`replica set configuration "
#~ "document </administration/replica-set-member-"
#~ "configuration>` while in :replstate:`STARTUP`."
#~ msgstr ""

# a5868c0b5c484c129cfc5b400b3db921
#~ msgid ""
#~ "Can vote. The :doc:`primary </core/replica-"
#~ "set-primary>` is the only member "
#~ "to accept write operations."
#~ msgstr ""

# ef392bb0c2684286844141dbcb2f69ef
#~ msgid ""
#~ "Can vote. The :doc:`secondary </core"
#~ "/replica-set-secondary>` replicates the "
#~ "data store."
#~ msgstr ""

# b14980e2537b4b5bb75e668efe7b2309
#~ msgid ""
#~ "Can vote. Members either perform startup"
#~ " self-checks, or transition from "
#~ "completing a :doc:`rollback </core/replica-"
#~ "set-rollbacks>` or :doc:`resync </tutorial"
#~ "/resync-replica-set-member>`."
#~ msgstr ""

# 4033e8f085d0445e80d6289d3409e350
#~ msgid "4"
#~ msgstr ""

# ead47b67e77842e4bcc90bab2e0bdcf9
#~ msgid ":replstate:`FATAL`"
#~ msgstr ""

# a0ec364ef1be4bdfaaf7aae6788c6802
#~ msgid "Cannot vote. Has encountered an unrecoverable error."
#~ msgstr ""

# e3fe3014611f4d358483b48767fa4a50
#~ msgid ""
#~ "Cannot vote. Forks replication and "
#~ "election threads before becoming a "
#~ "secondary."
#~ msgstr ""

# c28fa52f51c64b79a4977da6321528c9
#~ msgid "Cannot vote. Has never connected to the replica set."
#~ msgstr ""

# fbbd566c25154ce2ab19d5e9a3ff16ac
#~ msgid ""
#~ "Can vote. :ref:`Arbiters <replica-set-"
#~ "arbiters>` do not replicate data and "
#~ "exist solely to participate in "
#~ "elections."
#~ msgstr ""

# f23ed17ef93840a8b8d1bcb3248c6315
#~ msgid "Cannot vote. Is not accessible to the set."
#~ msgstr ""

# cd9293adefd244988650f5021c38c6d1
#~ msgid "Can vote. Performs a :doc:`rollback </core/replica-set-rollbacks>`."
#~ msgstr ""

# a5b8a1e9bd5044f4a02a3f99a0848531
#~ msgid "Cannot vote. Was once in the replica set but has now been removed."
#~ msgstr ""

# 1d958aed442d485e8ac8063471a44b62
#~ msgid ""
#~ "Members in :replstate:`PRIMARY` state accept"
#~ " write operations. A replica set has"
#~ " only one primary at a time. A"
#~ " :replstate:`SECONDARY` member becomes primary"
#~ " after an :ref:`election <replica-set-"
#~ "elections>`. Members in the "
#~ ":replstate:`PRIMARY` state are eligible to "
#~ "vote."
#~ msgstr ""

# 7cfe54c68c6744fc945ad6d703ffaef2
#~ msgid ""
#~ "Members in :replstate:`ARBITER` state do "
#~ "not replicate data or accept write "
#~ "operations. They are eligible to vote,"
#~ " and exist solely to break a "
#~ "tie during elections. Replica sets "
#~ "should only have a member in the"
#~ " :replstate:`ARBITER` state if the set "
#~ "would otherwise have an even number "
#~ "of members, and could suffer from "
#~ "tied elections. Like primaries, there "
#~ "should only be at most one arbiter"
#~ " in any replica set."
#~ msgstr ""

# 46620b13c9054cbf8e02179358e4b6ec
#~ msgid "Initialization States"
#~ msgstr ""

# 2f9c52b4e0574cc08d264c7a4efc7842
#~ msgid ""
#~ "Each member of a replica set "
#~ "starts up in :replstate:`STARTUP` state. "
#~ ":program:`mongod` then loads that member's "
#~ "replica set configuration, and transitions "
#~ "the member's state to :replstate:`STARTUP2`."
#~ " Members in :replstate:`STARTUP` are not"
#~ " eligible to vote."
#~ msgstr ""

# 8f70a1d6cb6d49b28e839aefeeb61bb7
#~ msgid ""
#~ "Each member of a replica set "
#~ "enters the :replstate:`STARTUP2` state as "
#~ "soon as :program:`mongod` finishes loading "
#~ "that member's configuration. While in "
#~ "the :replstate:`STARTUP2` state, the member"
#~ " creates threads to handle internal "
#~ "replication operations. Members are in "
#~ "the :replstate:`STARTUP2` state for a "
#~ "short period of time before entering "
#~ "the :replstate:`RECOVERING` state. Members in"
#~ " the :replstate:`STARTUP2` state are not"
#~ " eligible to vote."
#~ msgstr ""

# e6f838bf5fe64ebf886ba777e3f54645
#~ msgid ""
#~ "A member of a replica set enters"
#~ " :replstate:`RECOVERING` state when it is"
#~ " not ready to accept reads. The "
#~ ":replstate:`RECOVERING` state can occur during"
#~ " normal operation, and doesn't necessarily"
#~ " reflect an error condition.  Members "
#~ "in the :replstate:`RECOVERING` state are "
#~ "eligible to vote in elections, but "
#~ "is not eligible to enter the "
#~ ":replstate:`PRIMARY` state."
#~ msgstr ""

# 75f24bafca9146eca98f2dc38ff45744
#~ msgid ""
#~ "During startup, members transition through "
#~ ":replstate:`RECOVERING` after :replstate:`STARTUP2` "
#~ "and before becoming :replstate:`SECONDARY`."
#~ msgstr ""

# e8745428b91e4b06975266b610ccb70d
#~ msgid ""
#~ "During normal operation, if a "
#~ ":term:`secondary` falls behind the other "
#~ "members of the replica set, it may"
#~ " need to :doc:`resync </tutorial/resync-"
#~ "replica-set-member>` with the rest of"
#~ " the set. While resyncing, the member"
#~ " enters the :replstate:`RECOVERING` state."
#~ msgstr ""

# 5a93d29da69f44888e7fb3c32510bb88
#~ msgid ""
#~ "Whenever the replica set replaces a "
#~ ":term:`primary` in an election, the old"
#~ " primary's data collection may contain "
#~ "documents that did not have time "
#~ "to replicate to the :term:`secondary` "
#~ "members. In this case the member "
#~ "rolls back those writes. During "
#~ ":doc:`rollback </core/replica-set-rollbacks>`, "
#~ "the member will have :replstate:`RECOVERING`"
#~ " state."
#~ msgstr ""

# 62751929f2f7461298f16aeaa374a9f9
#~ msgid ""
#~ "On secondaries, the :dbcommand:`compact` and"
#~ " :dbcommand:`replSetMaintenance` commands force "
#~ "the secondary to enter :replstate:`RECOVERING`"
#~ " state. This prevents clients from "
#~ "reading during those operations."
#~ msgstr ""

# b5b19b1102c84605a31793195cca6ef1
#~ msgid ""
#~ "Members that encounter an unrecoverable "
#~ "error enter the :replstate:`FATAL` state. "
#~ "Members in this state requires "
#~ "administrator intervention."
#~ msgstr ""

# b65cdf5f8e554aa98003025b49718361
#~ msgid ""
#~ "Members that lose their connection to"
#~ " the replica set enter the "
#~ ":replstate:`DOWN` state."
#~ msgstr ""

# 87e195c1dc8a4bc3801ef0ac66d5425b
#~ msgid ""
#~ "When a :replstate:`SECONDARY` rolls back "
#~ "a write operation after transitioning "
#~ "from :replstate:`PRIMARY`, it enters the "
#~ ":replstate:`ROLLBACK` state. See :doc:`/core"
#~ "/replica-set-rollbacks`."
#~ msgstr ""
<|MERGE_RESOLUTION|>--- conflicted
+++ resolved
@@ -8,11 +8,7 @@
 msgstr ""
 "Project-Id-Version: MongoDB Manual\n"
 "Report-Msgid-Bugs-To: \n"
-<<<<<<< HEAD
-"POT-Creation-Date: 2019-03-19 11:02-0400\n"
-=======
 "POT-Creation-Date: 2016-12-08 12:02-0500\n"
->>>>>>> 2478a500
 "PO-Revision-Date: 2013-12-16 22:52+0000\n"
 "Last-Translator: tychoish <tychoish@gmail.com>\n"
 "Language: es\n"
@@ -24,20 +20,11 @@
 "Content-Transfer-Encoding: 8bit\n"
 "Generated-By: Babel 2.6.0\n"
 
-<<<<<<< HEAD
-=======
 # ba98d9fa2bb146c8a23d229868ccb683
->>>>>>> 2478a500
 #: ../source/reference/replica-states.txt:3
 msgid "Replica Set Member States"
 msgstr ""
 
-<<<<<<< HEAD
-#: ../source/reference/replica-states.txt:7
-msgid "Each member of a replica set has a state."
-msgstr ""
-
-=======
 # 73cdb389aa544983b39f02ced215675a
 #: ../source/reference/replica-states.txt
 msgid "On this page"
@@ -51,53 +38,30 @@
 msgstr ""
 
 # b86afd8beecc4f38af71b81c917931ca
->>>>>>> 2478a500
 #: ../source/includes/replica-states.rst:5
 msgid "Number"
 msgstr ""
 
-<<<<<<< HEAD
-=======
 # 15b0ffecbbf841bb81ad80abcf659333
->>>>>>> 2478a500
 #: ../source/includes/replica-states.rst:6
 msgid "Name"
 msgstr ""
 
-<<<<<<< HEAD
-=======
 # 4681fb881071467e95b5a7147d5dce7d
->>>>>>> 2478a500
 #: ../source/includes/replica-states.rst:7
 msgid "State Description"
 msgstr ""
 
-<<<<<<< HEAD
-=======
 # 0f506b8590a6478a8feef98431469b2a
->>>>>>> 2478a500
 #: ../source/includes/replica-states.rst:9
 msgid "0"
 msgstr ""
 
-<<<<<<< HEAD
-=======
 # 1726f64c22d84f2384480710b45f8ea7
->>>>>>> 2478a500
 #: ../source/includes/replica-states.rst:10
 msgid ":replstate:`STARTUP`"
 msgstr ""
 
-<<<<<<< HEAD
-#: ../source/includes/replica-states.rst:12
-msgid ""
-"Not yet an active member of any set. All members start up in this state. "
-"The :binary:`~bin.mongod` parses the :doc:`replica set configuration "
-"document </administration/replica-set-member-configuration>` while in "
-":replstate:`STARTUP`."
-msgstr ""
-
-=======
 # 2a171c47832143499635ade274c1d128
 #: ../source/includes/replica-states.rst:12
 msgid ""
@@ -108,75 +72,50 @@
 msgstr ""
 
 # e5f5bbc290ca4ba992778598084133c2
->>>>>>> 2478a500
 #: ../source/includes/replica-states.rst:18
 msgid "1"
 msgstr ""
 
-<<<<<<< HEAD
-=======
 # 6f9e9a981d7f4f6585ffde54012e9066
->>>>>>> 2478a500
 #: ../source/includes/replica-states.rst:19
 msgid ":replstate:`PRIMARY`"
 msgstr ""
 
-<<<<<<< HEAD
-=======
 # 2597b4c668a649f7877b645d3c8911c6
->>>>>>> 2478a500
 #: ../source/includes/replica-states.rst:21
 msgid ""
 "The member in state :doc:`primary </core/replica-set-primary>` is the "
 "only member that can accept write operations. Eligible to vote."
 msgstr ""
 
-<<<<<<< HEAD
-=======
 # 969e2795871f42139a26d1a5b55ccae9
->>>>>>> 2478a500
 #: ../source/includes/replica-states.rst:25
 msgid "2"
 msgstr ""
 
-<<<<<<< HEAD
-=======
 # 853309a1b88e4d08a45366045ad82153
->>>>>>> 2478a500
 #: ../source/includes/replica-states.rst:26
 msgid ":replstate:`SECONDARY`"
 msgstr ""
 
-<<<<<<< HEAD
-=======
 # e7495622dd1647b2a796d14134b35ce1
->>>>>>> 2478a500
 #: ../source/includes/replica-states.rst:28
 msgid ""
 "A member in state :doc:`secondary </core/replica-set-secondary>` is "
 "replicating the data store. Eligible to vote."
 msgstr ""
 
-<<<<<<< HEAD
-=======
 # 368d596ce5824f4f8b14941c6d1098a5
->>>>>>> 2478a500
 #: ../source/includes/replica-states.rst:31
 msgid "3"
 msgstr ""
 
-<<<<<<< HEAD
-=======
 # d83b6313b6464ec8947f2cfc787e9e1a
->>>>>>> 2478a500
 #: ../source/includes/replica-states.rst:32
 msgid ":replstate:`RECOVERING`"
 msgstr ""
 
-<<<<<<< HEAD
-=======
 # 4a4fdefd1f0c4a4ca8a450a5a5b84e2d
->>>>>>> 2478a500
 #: ../source/includes/replica-states.rst:34
 msgid ""
 "Members either perform startup self-checks, or transition from completing"
@@ -184,39 +123,16 @@
 "</tutorial/resync-replica-set-member>`. Eligible to vote."
 msgstr ""
 
-<<<<<<< HEAD
-=======
 # 7cd15f3ce0164758bc87f743b07512a7
->>>>>>> 2478a500
 #: ../source/includes/replica-states.rst:39
 msgid "5"
 msgstr ""
 
-<<<<<<< HEAD
-=======
 # dd997ae763484c138bb833c87cd54688
->>>>>>> 2478a500
 #: ../source/includes/replica-states.rst:40
 msgid ":replstate:`STARTUP2`"
 msgstr ""
 
-<<<<<<< HEAD
-#: ../source/includes/replica-states.rst:41
-msgid ""
-"The member has joined the set and is running an initial sync. Eligible to"
-" vote."
-msgstr ""
-
-#: ../source/includes/replica-states.rst:44
-msgid "6"
-msgstr ""
-
-#: ../source/includes/replica-states.rst:45
-msgid ":replstate:`UNKNOWN`"
-msgstr ""
-
-#: ../source/includes/replica-states.rst:46
-=======
 # 65fb89efdffc4d72b2380c5834191c5d
 #: ../source/includes/replica-states.rst:41
 msgid "The member has joined the set and is running an initial sync."
@@ -234,76 +150,11 @@
 
 # 0a874bbbbdec4a00968fb452f4b1b8e5
 #: ../source/includes/replica-states.rst:45
->>>>>>> 2478a500
 msgid ""
 "The member's state, as seen from another member of the set, is not yet "
 "known."
 msgstr ""
 
-<<<<<<< HEAD
-#: ../source/includes/replica-states.rst:48
-msgid "7"
-msgstr ""
-
-#: ../source/includes/replica-states.rst:49
-msgid ":replstate:`ARBITER`"
-msgstr ""
-
-#: ../source/includes/replica-states.rst:50
-msgid ""
-":ref:`Arbiters <replica-set-arbiters>` do not replicate data and exist "
-"solely to participate in elections. Eligible to vote."
-msgstr ""
-
-#: ../source/includes/replica-states.rst:52
-msgid "8"
-msgstr ""
-
-#: ../source/includes/replica-states.rst:53
-msgid ":replstate:`DOWN`"
-msgstr ""
-
-#: ../source/includes/replica-states.rst:54
-msgid "The member, as seen from another member of the set, is unreachable."
-msgstr ""
-
-#: ../source/includes/replica-states.rst:56
-msgid "9"
-msgstr ""
-
-#: ../source/includes/replica-states.rst:57
-msgid ":replstate:`ROLLBACK`"
-msgstr ""
-
-#: ../source/includes/replica-states.rst:58
-msgid ""
-"This member is actively performing a :doc:`rollback </core/replica-set-"
-"rollbacks>`.  Eligible to vote. Data is not available for reads from this"
-" member."
-msgstr ""
-
-#: ../source/includes/replica-states.rst:61
-msgid "10"
-msgstr ""
-
-#: ../source/includes/replica-states.rst:62
-msgid ":replstate:`REMOVED`"
-msgstr ""
-
-#: ../source/includes/replica-states.rst:63
-msgid "This member was once in a replica set but was subsequently removed."
-msgstr ""
-
-#: ../source/reference/replica-states.txt:12
-msgid "States"
-msgstr ""
-
-#: ../source/reference/replica-states.txt:15
-msgid "Core States"
-msgstr ""
-
-#: ../source/reference/replica-states.txt:19
-=======
 # 465125e563554c2fa77b5468b697da21
 #: ../source/includes/replica-states.rst:47
 msgid "7"
@@ -380,7 +231,6 @@
 
 # 063bb40c6fe4409f910a591255d25006
 #: ../source/reference/replica-states.txt:25
->>>>>>> 2478a500
 msgid ""
 "Members in :replstate:`PRIMARY` state accept write operations. A replica "
 "set has at most one primary at a time. [#edge-cases-2-primaries]_ A "
@@ -389,12 +239,8 @@
 "eligible to vote."
 msgstr ""
 
-<<<<<<< HEAD
-#: ../source/reference/replica-states.txt:26
-=======
 # 2ee9b37c0c634c558bae9dd9b8161264
 #: ../source/reference/replica-states.txt:32
->>>>>>> 2478a500
 msgid ""
 "Members in :replstate:`SECONDARY` state replicate the primary's data set "
 "and can be configured to accept read operations. Secondaries are eligible"
@@ -402,12 +248,8 @@
 "state if the primary becomes unavailable."
 msgstr ""
 
-<<<<<<< HEAD
-#: ../source/reference/replica-states.txt:33
-=======
 # d8fa985c08074294a482360ee34fc23d
 #: ../source/reference/replica-states.txt:39
->>>>>>> 2478a500
 msgid ""
 "Members in :replstate:`ARBITER` state do not replicate data or accept "
 "write operations. They are eligible to vote, and exist solely to break a "
@@ -417,21 +259,6 @@
 "at most one arbiter configured in any replica set."
 msgstr ""
 
-<<<<<<< HEAD
-#: ../source/reference/replica-states.txt:40
-msgid "See :doc:`/core/replica-set-members` for more information on core states."
-msgstr ""
-
-#: ../source/reference/replica-states.txt:43
-msgid "Other States"
-msgstr ""
-
-#: ../source/reference/replica-states.txt:47
-msgid ""
-"Each member of a replica set starts up in :replstate:`STARTUP` state. "
-":binary:`~bin.mongod` then loads that member's replica set configuration,"
-" and transitions the member's state to :replstate:`STARTUP2`. Members in "
-=======
 # 7884cff83e8245c4a77d579537c6e2c5
 #: ../source/reference/replica-states.txt:46
 msgid "See :doc:`/core/replica-set-members` for more information on core states."
@@ -448,26 +275,10 @@
 "Each member of a replica set starts up in :replstate:`STARTUP` state. "
 ":program:`mongod` then loads that member's replica set configuration, and"
 " transitions the member's state to :replstate:`STARTUP2`. Members in "
->>>>>>> 2478a500
 ":replstate:`STARTUP` are not eligible to vote, as they are not yet a "
 "recognized member of any replica set."
 msgstr ""
 
-<<<<<<< HEAD
-#: ../source/reference/replica-states.txt:54
-msgid ""
-"Each member of a replica set enters the :replstate:`STARTUP2` state as "
-"soon as :binary:`~bin.mongod` finishes loading that member's "
-"configuration, at which time it becomes an active member of the replica "
-"set and is eligible to vote. The member then decides whether or not to "
-"undertake an initial sync. If a member begins an initial sync, the member"
-" remains in :replstate:`STARTUP2` until all data is copied and all "
-"indexes are built.  Afterwards, the member transitions to "
-":replstate:`RECOVERING`."
-msgstr ""
-
-#: ../source/reference/replica-states.txt:64
-=======
 # b5bd1609394f47c0b9adcd4c311009db
 #: ../source/reference/replica-states.txt:60
 msgid ""
@@ -482,7 +293,6 @@
 
 # 74a79e1861404667b5e8d9cbf952767d
 #: ../source/reference/replica-states.txt:70
->>>>>>> 2478a500
 msgid ""
 "A member of a replica set enters :replstate:`RECOVERING` state when it is"
 " not ready to accept reads. The :replstate:`RECOVERING` state can occur "
@@ -492,12 +302,8 @@
 " state."
 msgstr ""
 
-<<<<<<< HEAD
-#: ../source/reference/replica-states.txt:71
-=======
 # dac61b82b58f47ba854c997a47ad5ffc
 #: ../source/reference/replica-states.txt:77
->>>>>>> 2478a500
 msgid ""
 "A member transitions from :replstate:`RECOVERING` to "
 ":replstate:`SECONDARY` after replicating enough data to guarantee a "
@@ -509,12 +315,8 @@
 "the primary."
 msgstr ""
 
-<<<<<<< HEAD
-#: ../source/reference/replica-states.txt:79
-=======
 # d80b410195d948bfbeae259d5498c047
 #: ../source/reference/replica-states.txt:85
->>>>>>> 2478a500
 msgid ""
 "Due to overload, a :term:`secondary` may fall far enough behind the other"
 " members of the replica set such that it may need to :doc:`resync "
@@ -523,17 +325,6 @@
 "requires manual intervention."
 msgstr ""
 
-<<<<<<< HEAD
-#: ../source/reference/replica-states.txt:86
-msgid "Error States"
-msgstr ""
-
-#: ../source/reference/replica-states.txt:88
-msgid "Members in any error state can't vote."
-msgstr ""
-
-#: ../source/reference/replica-states.txt:92
-=======
 # d60b8b738afc48c89becd1799dc839d0
 #: ../source/reference/replica-states.txt:92
 msgid "Error States"
@@ -546,29 +337,20 @@
 
 # 158517d66940444c887c450a376c8d41
 #: ../source/reference/replica-states.txt:98
->>>>>>> 2478a500
 msgid ""
 "Members that have never communicated status information to the replica "
 "set are in the :replstate:`UNKNOWN` state."
 msgstr ""
 
-<<<<<<< HEAD
-#: ../source/reference/replica-states.txt:97
-=======
 # c22c21053eda4e83873f592f3642518c
 #: ../source/reference/replica-states.txt:103
->>>>>>> 2478a500
 msgid ""
 "Members that lose their connection to the replica set are seen as "
 ":replstate:`DOWN` by the remaining members of the set."
 msgstr ""
 
-<<<<<<< HEAD
-#: ../source/reference/replica-states.txt:101
-=======
 # dbe0a41355dd461894144b9af0c95cb0
 #: ../source/reference/replica-states.txt:107
->>>>>>> 2478a500
 msgid ""
 "Members that are removed from the replica set enter the "
 ":replstate:`REMOVED` state. When members enter the :replstate:`REMOVED` "
@@ -576,40 +358,25 @@
 "entry."
 msgstr ""
 
-<<<<<<< HEAD
-#: ../source/reference/replica-states.txt:108
-=======
 # 9e557ea939fe4ce7a3f462f2e48a1caa
 #: ../source/reference/replica-states.txt:114
->>>>>>> 2478a500
 msgid ""
 "Whenever the replica set replaces a :term:`primary` in an election, the "
 "old primary may contain documents that did not replicate to the "
 ":term:`secondary` members. In this case, the old primary member reverts "
 "those writes. During :doc:`rollback </core/replica-set-rollbacks>`, the "
-<<<<<<< HEAD
-"member will have :replstate:`ROLLBACK` state. Members in the "
-":replstate:`ROLLBACK` state are eligible to vote in elections."
-msgstr ""
-
-#: ../source/reference/replica-states.txt:118
-=======
 "member will have :replstate:`ROLLBACK` state."
 msgstr ""
 
 # 5c57cddfe34c4b7191c96d95a9a45d78
 #: ../source/reference/replica-states.txt:123
->>>>>>> 2478a500
 msgid ""
 "*Removed in version 3.0:* A member in :replstate:`FATAL` encountered an "
 "unrecoverable error.  The member must be shut down and restarted; a "
 "resync may be required as well."
 msgstr ""
 
-<<<<<<< HEAD
-=======
 # eedca7e72833446195cb6b5c9203fe2f
->>>>>>> 2478a500
 #: ../source/includes/footnote-two-primaries-edge-cases.rst:1
 msgid ""
 "In :ref:`some circumstances <edge-cases>`, two nodes in a replica set may"
