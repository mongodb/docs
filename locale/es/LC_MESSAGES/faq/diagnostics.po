--- conflicted
+++ resolved
@@ -8,11 +8,7 @@
 msgstr ""
 "Project-Id-Version: MongoDB Manual\n"
 "Report-Msgid-Bugs-To: \n"
-<<<<<<< HEAD
-"POT-Creation-Date: 2019-03-19 11:02-0400\n"
-=======
 "POT-Creation-Date: 2016-12-08 12:02-0500\n"
->>>>>>> 2478a500
 "PO-Revision-Date: 2014-04-08 16:25+0000\n"
 "Last-Translator: tychoish <tychoish@gmail.com>\n"
 "Language: es\n"
@@ -24,137 +20,11 @@
 "Content-Transfer-Encoding: 8bit\n"
 "Generated-By: Babel 2.6.0\n"
 
-<<<<<<< HEAD
-=======
 # 2b9d73757e3f4ae4ac5b95f026c033f4
->>>>>>> 2478a500
 #: ../source/faq/diagnostics.txt:5
 msgid "FAQ: MongoDB Diagnostics"
 msgstr ""
 
-<<<<<<< HEAD
-#: ../source/faq/diagnostics.txt:15
-msgid "This document provides answers to common diagnostic questions and issues."
-msgstr ""
-
-#: ../source/faq/diagnostics.txt:18
-msgid ""
-"If you don't find the answer you're looking for, check the :doc:`complete"
-" list of FAQs </faq>` or post your question to the `MongoDB User Mailing "
-"List <https://groups.google.com/forum/?fromgroups#!forum/mongodb-user>`_."
-msgstr ""
-
-#: ../source/faq/diagnostics.txt:23
-msgid ""
-"Where can I find information about a ``mongod`` process that stopped "
-"running unexpectedly?"
-msgstr ""
-
-#: ../source/faq/diagnostics.txt:25
-msgid ""
-"If :binary:`~bin.mongod` shuts down unexpectedly on a UNIX or UNIX-based "
-"platform, and if :binary:`~bin.mongod` fails to log a shutdown or error "
-"message, then check your system logs for messages pertaining to MongoDB. "
-"For example, for logs located in ``/var/log/messages``, use the following"
-" commands:"
-msgstr ""
-
-#: ../source/faq/diagnostics.txt:39
-msgid "Does TCP ``keepalive`` time affect MongoDB Deployments?"
-msgstr ""
-
-#: ../source/faq/diagnostics.txt:41
-msgid ""
-"If you experience socket errors between clients and servers or between "
-"members of a sharded cluster or replica set that do not have other "
-"reasonable causes, check the TCP keepalive value (for example, the "
-"``tcp_keepalive_time`` value on Linux systems). A common keepalive period"
-" is ``7200`` seconds (2 hours); however, different distributions and "
-"macOS may have different settings."
-msgstr ""
-
-#: ../source/faq/diagnostics.txt:48
-msgid ""
-"For MongoDB, you will have better results with shorter keepalive periods,"
-" on the order of ``120`` seconds (two minutes)."
-msgstr ""
-
-#: ../source/faq/diagnostics.txt:51
-msgid ""
-"If your MongoDB deployment experiences keepalive-related issues, you must"
-" alter the keep alive value on *all* machines hosting MongoDB processes. "
-"This includes all machines hosting :binary:`~bin.mongos` or "
-":binary:`~bin.mongod` processes and all machines hosting client processes"
-" that connect to MongoDB."
-msgstr ""
-
-#: ../source/faq/diagnostics.txt:59
-msgid ""
-"For non-Linux systems, values greater than or equal to 600 seconds (10 "
-"minutes) will be ignored by :binary:`~bin.mongod` and "
-":binary:`~bin.mongos`. For Linux, values greater than 300 seconds (5 "
-"minutes) will be overridden on the :binary:`~bin.mongod` and "
-":binary:`~bin.mongos` sockets with a maximum of 300 seconds."
-msgstr ""
-
-#: ../source/includes/fact-tcp-keepalive-linux.rst:1
-msgid "**On Linux systems**:"
-msgstr ""
-
-#: ../source/includes/fact-tcp-keepalive-linux.rst:3
-msgid "To view the keep alive setting, you can use one of the following commands:"
-msgstr ""
-
-#: ../source/includes/fact-tcp-keepalive-linux.rst:10
-#: ../source/includes/fact-tcp-keepalive-linux.rst:30
-msgid "Or:"
-msgstr ""
-
-#: ../source/includes/fact-tcp-keepalive-linux.rst:16
-msgid "The value is measured in seconds."
-msgstr ""
-
-#: ../source/includes/fact-tcp-keepalive-linux.rst:20
-msgid ""
-"Although the path includes ``ipv4``, the ``tcp_keepalive_time`` value "
-"applies to both IPv4 and IPv6."
-msgstr ""
-
-#: ../source/includes/fact-tcp-keepalive-linux.rst:23
-msgid ""
-"To change the ``tcp_keepalive_time`` value, you can use one of the "
-"following command:"
-msgstr ""
-
-#: ../source/includes/fact-tcp-keepalive-linux.rst:36
-msgid ""
-"These operations do not persist across system reboots. To persist the "
-"setting, add the following line to ``/etc/sysctl.conf``:"
-msgstr ""
-
-#: ../source/includes/fact-tcp-keepalive-linux.rst:43
-msgid ""
-"On Linux, :binary:`~bin.mongod` and :binary:`~bin.mongos` processes limit"
-" the keepalive to a maximum of 300 seconds (5 minutes) on their own "
-"sockets by overriding keepalive values greater than 5 minutes."
-msgstr ""
-
-#: ../source/includes/fact-tcp-keepalive-osx.rst:1
-msgid "**For macOS systems**:"
-msgstr ""
-
-#: ../source/includes/fact-tcp-keepalive-osx.rst:3
-#: ../source/includes/fact-tcp-keepalive-windows.rst:3
-msgid "To view the keep alive setting, issue the following command:"
-msgstr ""
-
-#: ../source/includes/fact-tcp-keepalive-osx.rst:9
-msgid ""
-"To change the ``net.inet.tcp.keepinit`` value, you can use the following "
-"command:"
-msgstr ""
-
-=======
 # a505063587c341f68f24e1e9113a56a0
 #: ../source/faq/diagnostics.txt
 msgid "On this page"
@@ -297,7 +167,6 @@
 msgstr ""
 
 # c54f61139a5c4a188f8e7afd8d2c12fd
->>>>>>> 2478a500
 #: ../source/includes/fact-tcp-keepalive-osx.rst:16
 msgid ""
 "The above method for setting the TCP keepalive is not persistent; you "
@@ -306,18 +175,12 @@
 " TCP keepalive value persistently."
 msgstr ""
 
-<<<<<<< HEAD
-=======
 # 251c4e1618e54433ace3ec54b276be4b
->>>>>>> 2478a500
 #: ../source/includes/fact-tcp-keepalive-windows.rst:1
 msgid "**For Windows systems**:"
 msgstr ""
 
-<<<<<<< HEAD
-=======
 # 457bedb1e3df40558f16dbaf77d03435
->>>>>>> 2478a500
 #: ../source/includes/fact-tcp-keepalive-windows.rst:9
 msgid ""
 "The registry value is not present by default. The system default, used if"
@@ -325,10 +188,7 @@
 "hexadecimal."
 msgstr ""
 
-<<<<<<< HEAD
-=======
 # 7a30b2933eff49a6941b27791b8ca2a7
->>>>>>> 2478a500
 #: ../source/includes/fact-tcp-keepalive-windows.rst:13
 msgid ""
 "To change the ``KeepAliveTime`` value, use the following command in an "
@@ -336,10 +196,7 @@
 "in hexadecimal (e.g. 120000 is ``0x1d4c0``):"
 msgstr ""
 
-<<<<<<< HEAD
-=======
 # affa4ab0c4574e72acaff0d9061277d4
->>>>>>> 2478a500
 #: ../source/includes/fact-tcp-keepalive-windows.rst:21
 msgid ""
 "Windows users should consider the `Windows Server Technet Article on "
@@ -348,14 +205,6 @@
 "for MongoDB deployments on Windows systems."
 msgstr ""
 
-<<<<<<< HEAD
-#: ../source/faq/diagnostics.txt:71
-msgid ""
-"You will need to restart :binary:`~bin.mongod` and :binary:`~bin.mongos` "
-"processes for new system-wide keepalive settings to take effect."
-msgstr ""
-
-=======
 # 12bf037537824813bf0b635e81dae86e
 #: ../source/faq/diagnostics.txt:71
 msgid ""
@@ -364,15 +213,11 @@
 msgstr ""
 
 # 813674c1ab1a40c5a1df8447266dfa2c
->>>>>>> 2478a500
 #: ../source/faq/diagnostics.txt:75
 msgid "Why does MongoDB log so many \"Connection Accepted\" events?"
 msgstr ""
 
-<<<<<<< HEAD
-=======
 # adeac4faa78d493597c4edd7805feb1f
->>>>>>> 2478a500
 #: ../source/faq/diagnostics.txt:77
 msgid ""
 "If you see a very large number connection and re-connection messages in "
@@ -383,10 +228,7 @@
 "server to decrease the connection overhead."
 msgstr ""
 
-<<<<<<< HEAD
-=======
 # 1cfe246a380d4cd0b04fc906ec8ba6a8
->>>>>>> 2478a500
 #: ../source/faq/diagnostics.txt:84
 msgid ""
 "If these connections do not impact your performance you can use the run-"
@@ -395,43 +237,13 @@
 "log."
 msgstr ""
 
-<<<<<<< HEAD
-=======
 # ae61a184232340f38a2f36cf280f7624
->>>>>>> 2478a500
 #: ../source/faq/diagnostics.txt:90
 msgid "What tools are available for monitoring MongoDB?"
 msgstr ""
 
-<<<<<<< HEAD
+# 4641ce9b9b05433596d2341fa58c259e
 #: ../source/faq/diagnostics.txt:92
-msgid ""
-"Starting in version 4.0, MongoDB offers :doc:`free Cloud monitoring "
-"</administration/free-monitoring>` for standalones and replica sets. Free"
-" monitoring provides information about your deployment, including:"
-msgstr ""
-
-#: ../source/faq/diagnostics.txt:96
-msgid "Operation Execution Times"
-msgstr ""
-
-#: ../source/faq/diagnostics.txt:98
-msgid "Memory Usage"
-msgstr ""
-
-#: ../source/faq/diagnostics.txt:100
-msgid "CPU Usage"
-msgstr ""
-
-#: ../source/faq/diagnostics.txt:102
-msgid "Operation Counts"
-msgstr ""
-
-#: ../source/faq/diagnostics.txt:104
-msgid "For more information, see :doc:`/administration/free-monitoring`."
-msgstr ""
-
-#: ../source/faq/diagnostics.txt:108
 msgid ""
 "The |mms-home| and :products:`Ops Manager, an on-premise solution "
 "available in MongoDB Enterprise Advanced </mongodb-enterprise-"
@@ -440,50 +252,32 @@
 "based on that data."
 msgstr ""
 
-#: ../source/faq/diagnostics.txt:114
+# f66b34c56e7a4cdaad928d44732c7cd8
+#: ../source/faq/diagnostics.txt:98
 msgid ""
 "For more information, see also the |mms-docs| and :opsmgr:`Ops Manager "
 "documentation </application>`."
 msgstr ""
 
-#: ../source/faq/diagnostics.txt:117
+# 192f5542a0c74a35b850e285889e5838
+#: ../source/faq/diagnostics.txt:101
 msgid ""
 "A full list of third-party tools is available as part of the "
 ":doc:`/administration/monitoring/` documentation."
 msgstr ""
 
-#: ../source/faq/diagnostics.txt:123
+# 53d377b032df4c9ebaf1a2bf020cca57
+#: ../source/faq/diagnostics.txt:109
 msgid "Memory Diagnostics for the MMAPv1 Storage Engine"
 msgstr ""
 
-#: ../source/faq/diagnostics.txt:125
-msgid "Deprecated"
-msgstr ""
-
-#: ../source/includes/fact-4.0-mmapv1-deprecated.rst:1
-msgid ""
-"MongoDB 4.0 deprecates the :ref:`storage-mmapv1` and will remove MMAPv1 "
-"in a future release. To change your MMAPv1 storage engine deployment to "
-":doc:`/core/wiredtiger`, see:"
-msgstr ""
-
-#: ../source/includes/fact-4.0-mmapv1-deprecated.rst:5
-msgid ":doc:`/tutorial/change-standalone-wiredtiger`"
-msgstr ""
-
-#: ../source/includes/fact-4.0-mmapv1-deprecated.rst:7
-msgid ":doc:`/tutorial/change-replica-set-wiredtiger`"
-msgstr ""
-
-#: ../source/includes/fact-4.0-mmapv1-deprecated.rst:9
-msgid ":doc:`/tutorial/change-sharded-cluster-wiredtiger`"
-msgstr ""
-
-#: ../source/faq/diagnostics.txt:131
+# 7d4064fe2611475383b35441fda29524
+#: ../source/faq/diagnostics.txt:112
 msgid "Do I need to configure swap space?"
 msgstr ""
 
-#: ../source/faq/diagnostics.txt:133
+# 5ff6a92429a24047b1e04ea2cc2cafa1
+#: ../source/faq/diagnostics.txt:114
 msgid ""
 "Always configure systems to have swap space. Without swap, your system "
 "may not be reliant in some situations with extreme memory constraints, "
@@ -493,73 +287,12 @@
 "the system."
 msgstr ""
 
-#: ../source/faq/diagnostics.txt:140
-=======
-# 4641ce9b9b05433596d2341fa58c259e
-#: ../source/faq/diagnostics.txt:92
-msgid ""
-"The |mms-home| and :products:`Ops Manager, an on-premise solution "
-"available in MongoDB Enterprise Advanced </mongodb-enterprise-"
-"advanced?jmp=docs>` include monitoring functionality, which collects data"
-" from running MongoDB deployments and provides visualization and alerts "
-"based on that data."
-msgstr ""
-
-# f66b34c56e7a4cdaad928d44732c7cd8
-#: ../source/faq/diagnostics.txt:98
-msgid ""
-"For more information, see also the |mms-docs| and :opsmgr:`Ops Manager "
-"documentation </application>`."
-msgstr ""
-
-# 192f5542a0c74a35b850e285889e5838
-#: ../source/faq/diagnostics.txt:101
-msgid ""
-"A full list of third-party tools is available as part of the "
-":doc:`/administration/monitoring/` documentation."
-msgstr ""
-
-# 53d377b032df4c9ebaf1a2bf020cca57
-#: ../source/faq/diagnostics.txt:109
-msgid "Memory Diagnostics for the MMAPv1 Storage Engine"
-msgstr ""
-
-# 7d4064fe2611475383b35441fda29524
-#: ../source/faq/diagnostics.txt:112
-msgid "Do I need to configure swap space?"
-msgstr ""
-
-# 5ff6a92429a24047b1e04ea2cc2cafa1
-#: ../source/faq/diagnostics.txt:114
-msgid ""
-"Always configure systems to have swap space. Without swap, your system "
-"may not be reliant in some situations with extreme memory constraints, "
-"memory leaks, or multiple programs using the same memory.  Think of the "
-"swap space as something like a steam release valve that allows the system"
-" to release extra pressure without affecting the overall functioning of "
-"the system."
-msgstr ""
-
 # 6ad61dd8e1d74230a0992be2665a56a1
 #: ../source/faq/diagnostics.txt:121
->>>>>>> 2478a500
 msgid ""
 "Nevertheless, systems running MongoDB *do not* need swap for routine "
 "operation. Database files are :ref:`memory-mapped <faq-storage-memory-"
 "mapped-files>` and should constitute most of your MongoDB memory use. "
-<<<<<<< HEAD
-"Therefore, it is unlikely that :binary:`~bin.mongod` will ever use any "
-"swap space in normal operation. The operating system will release memory "
-"from the memory mapped files without needing swap and MongoDB can write "
-"data to the data files without needing the swap system."
-msgstr ""
-
-#: ../source/faq/diagnostics.txt:152
-msgid "What is a \"working set\"?"
-msgstr ""
-
-#: ../source/faq/diagnostics.txt:154
-=======
 "Therefore, it is unlikely that :program:`mongod` will ever use any swap "
 "space in normal operation. The operating system will release memory from "
 "the memory mapped files without needing swap and MongoDB can write data "
@@ -573,19 +306,11 @@
 
 # fb0575434136460ebb4618ebef295c9f
 #: ../source/faq/diagnostics.txt:135
->>>>>>> 2478a500
 msgid ""
 "The *working set* is the portion of your data that clients access most "
 "often."
 msgstr ""
 
-<<<<<<< HEAD
-#: ../source/faq/diagnostics.txt:158 ../source/faq/diagnostics.txt:233
-msgid "Must my working set size fit RAM?"
-msgstr ""
-
-#: ../source/faq/diagnostics.txt:160
-=======
 # da77910a355542b4a32d241048ff8986
 # edf7d489d26e4ce1975edf50828d6f2d
 #: ../source/faq/diagnostics.txt:139 ../source/faq/diagnostics.txt:214
@@ -594,19 +319,14 @@
 
 # 0dfc5234a3514866b036397d4d1befbb
 #: ../source/faq/diagnostics.txt:141
->>>>>>> 2478a500
 msgid ""
 "Your working set should stay in memory to achieve good performance. "
 "Otherwise many random disk IO's will occur, and unless you are using SSD,"
 " this can be quite slow."
 msgstr ""
 
-<<<<<<< HEAD
-#: ../source/faq/diagnostics.txt:164
-=======
 # 24c461d34e69476aa9db4fd208724423
 #: ../source/faq/diagnostics.txt:145
->>>>>>> 2478a500
 msgid ""
 "One area to watch specifically in managing the size of your working set "
 "is index access patterns. If you are inserting into indexes at random "
@@ -618,17 +338,6 @@
 "will be much smaller."
 msgstr ""
 
-<<<<<<< HEAD
-#: ../source/faq/diagnostics.txt:173
-msgid "It is fine if databases and thus virtual size are much larger than RAM."
-msgstr ""
-
-#: ../source/faq/diagnostics.txt:176 ../source/faq/diagnostics.txt:240
-msgid "How do I calculate how much RAM I need for my application?"
-msgstr ""
-
-#: ../source/faq/diagnostics.txt:180
-=======
 # 64559f541b384924a3b23a7d568d15b9
 #: ../source/faq/diagnostics.txt:154
 msgid "It is fine if databases and thus virtual size are much larger than RAM."
@@ -642,44 +351,18 @@
 
 # be7c0575fe844ff996e89eacd1bac123
 #: ../source/faq/diagnostics.txt:161
->>>>>>> 2478a500
 msgid ""
 "The amount of RAM you need depends on several factors, including but not "
 "limited to:"
 msgstr ""
 
-<<<<<<< HEAD
-#: ../source/faq/diagnostics.txt:183
-=======
 # c5b5b73eb93e44459419322bdad46d9b
 #: ../source/faq/diagnostics.txt:164
->>>>>>> 2478a500
 msgid ""
 "The relationship between :doc:`database storage </faq/storage>` and "
 "working set."
 msgstr ""
 
-<<<<<<< HEAD
-#: ../source/faq/diagnostics.txt:185
-msgid "The operating system's cache strategy for LRU (Least Recently Used)"
-msgstr ""
-
-#: ../source/faq/diagnostics.txt:187
-msgid "The impact of :doc:`journaling </core/journaling>`"
-msgstr ""
-
-#: ../source/faq/diagnostics.txt:189
-msgid ""
-"The number or rate of page faults and other |MMS| gauges to detect when "
-"you need more RAM"
-msgstr ""
-
-#: ../source/faq/diagnostics.txt:192
-msgid "Each database connection thread will need up to 1 MB of RAM."
-msgstr ""
-
-#: ../source/faq/diagnostics.txt:194
-=======
 # 1f8737e1a1014ab3abf679f4c95e970c
 #: ../source/faq/diagnostics.txt:166
 msgid "The operating system's cache strategy for LRU (Least Recently Used)"
@@ -704,7 +387,6 @@
 
 # 5d31de7ed5984afa8a2c928806cfcd8d
 #: ../source/faq/diagnostics.txt:175
->>>>>>> 2478a500
 msgid ""
 "MongoDB defers to the operating system when loading data into memory from"
 " disk. It simply :ref:`memory maps <faq-storage-memory-mapped-files>` all"
@@ -715,12 +397,8 @@
 "your particular usage."
 msgstr ""
 
-<<<<<<< HEAD
-#: ../source/faq/diagnostics.txt:202
-=======
 # 44a6768a650445749360ae3ed3c6d78f
 #: ../source/faq/diagnostics.txt:183
->>>>>>> 2478a500
 msgid ""
 "To calculate how much RAM you need, you must calculate your working set "
 "size, or the portion of your data that clients use most often. This "
@@ -730,25 +408,14 @@
 "idle."
 msgstr ""
 
-<<<<<<< HEAD
-#: ../source/faq/diagnostics.txt:208
-=======
 # 19b7faf51c6345e6bd1f55753df6a6bc
 #: ../source/faq/diagnostics.txt:189
->>>>>>> 2478a500
 msgid ""
 "If page faults are infrequent, your working set fits in RAM. If fault "
 "rates rise higher than that, you risk performance degradation. This is "
 "less critical with SSD drives than with spinning disks."
 msgstr ""
 
-<<<<<<< HEAD
-#: ../source/faq/diagnostics.txt:214
-msgid "How do I read memory statistics in the UNIX ``top`` command"
-msgstr ""
-
-#: ../source/faq/diagnostics.txt:216
-=======
 # 74b5e272fd4442d5b58f781fe99b500b
 #: ../source/faq/diagnostics.txt:195
 msgid "How do I read memory statistics in the UNIX ``top`` command"
@@ -756,42 +423,23 @@
 
 # 04473fac7b9d4f39b773673c1f6960d7
 #: ../source/faq/diagnostics.txt:197
->>>>>>> 2478a500
-msgid ""
-"Because :binary:`~bin.mongod` uses :ref:`memory-mapped files <faq-"
-"storage-memory-mapped-files>`, the memory statistics in ``top`` require "
+msgid ""
+"Because :program:`mongod` uses :ref:`memory-mapped files <faq-storage-"
+"memory-mapped-files>`, the memory statistics in ``top`` require "
 "interpretation in a special way. On a large database, ``VSIZE`` (virtual "
 "bytes) tends to be the size of the entire database. If the "
-<<<<<<< HEAD
-":binary:`~bin.mongod` doesn't have other processes running, ``RSIZE`` "
-=======
 ":program:`mongod` doesn't have other processes running, ``RSIZE`` "
->>>>>>> 2478a500
 "(resident bytes) is the total memory of the machine, as this counts file "
 "system cache contents."
 msgstr ""
 
-<<<<<<< HEAD
-#: ../source/faq/diagnostics.txt:224
-=======
 # c1a27f7d5e824fb2b00312e336bccafc
 #: ../source/faq/diagnostics.txt:205
->>>>>>> 2478a500
 msgid ""
 "For Linux systems, use the ``vmstat`` command to help determine how the "
-"system uses memory. On macOS systems use ``vm_stat``."
-msgstr ""
-
-<<<<<<< HEAD
-#: ../source/faq/diagnostics.txt:230
-msgid "Memory Diagnostics for the WiredTiger Storage Engine"
-msgstr ""
-
-#: ../source/faq/diagnostics.txt:235
-msgid "No."
-msgstr ""
-
-=======
+"system uses memory. On OS X systems use ``vm_stat``."
+msgstr ""
+
 # 982561b7e3384bc7b5b5b49cb1eaee61
 #: ../source/faq/diagnostics.txt:211
 msgid "Memory Diagnostics for the WiredTiger Storage Engine"
@@ -803,18 +451,14 @@
 msgstr ""
 
 # da3d8d12263b41a2bc653d50e96f0741
->>>>>>> 2478a500
 #: ../source/includes/extracts/wt-cache-eviction.rst:1
 msgid ""
 "If the cache does not have enough space to load additional data, "
 "WiredTiger evicts pages from the cache to free up space."
 msgstr ""
 
-<<<<<<< HEAD
-=======
 # 0ff597d6762d4b259e8f3888814d255c
 # 41f4f6d25ba3407288998b9fdab08e81
->>>>>>> 2478a500
 #: ../source/includes/extracts/wt-cache-additional-constraints-mongod-config.rst:3
 msgid ""
 "The :setting:`storage.wiredTiger.engineConfig.cacheSizeGB` limits the "
@@ -824,32 +468,14 @@
 "will use any free RAM to buffer file system blocks and file system cache."
 msgstr ""
 
-<<<<<<< HEAD
-=======
 # 01bedba840e24499a03ef0007bfb4ddb
 # f33adf5061f94835ad0d5505870d9a8b
->>>>>>> 2478a500
 #: ../source/includes/extracts/wt-cache-additional-constraints-mongod-config.rst:10
 msgid ""
 "To accommodate the additional consumers of RAM, you may have to decrease "
 "WiredTiger internal cache size."
 msgstr ""
 
-<<<<<<< HEAD
-#: ../source/includes/extracts/wt-cache-additional-constraints-mongod-config.rst:13
-msgid ""
-"The default WiredTiger internal cache size value assumes that there is a "
-"single :binary:`~bin.mongod` instance per machine. If a single machine "
-"contains multiple MongoDB instances, then you should decrease the setting"
-" to accommodate the other :binary:`~bin.mongod` instances."
-msgstr ""
-
-#: ../source/includes/extracts/wt-cache-additional-constraints-mongod-config.rst:19
-msgid ""
-"If you run :binary:`~bin.mongod` in a container (e.g. ``lxc``, "
-"``cgroups``, Docker, etc.) that does *not* have access to all of the RAM "
-"available in a system, you must set "
-=======
 # 56462cf4e34a4201823003ef6a410c67
 # 0b287eb54ffb4288a323aa4f7d3a45be
 #: ../source/includes/extracts/wt-cache-additional-constraints-mongod-config.rst:13
@@ -867,16 +493,12 @@
 "If you run :program:`mongod` in a container (e.g. ``lxc``, ``cgroups``, "
 "Docker, etc.) that does *not* have access to all of the RAM available in "
 "a system, you must set "
->>>>>>> 2478a500
 ":setting:`storage.wiredTiger.engineConfig.cacheSizeGB` to a value less "
 "than the amount of RAM available in the container. The exact amount "
 "depends on the other processes running in the container."
 msgstr ""
 
-<<<<<<< HEAD
-=======
 # 4bac962067df4cfeaea7e2b7797379d6
->>>>>>> 2478a500
 #: ../source/includes/extracts/wt-cache-size.rst:4
 msgid ""
 "To see statistics on the cache and eviction, use the "
@@ -884,10 +506,7 @@
 "field holds the information on the cache and eviction."
 msgstr ""
 
-<<<<<<< HEAD
-=======
 # 7045d50c46ea490eb6bb0c87df2ec641
->>>>>>> 2478a500
 #: ../source/includes/extracts/wt-cache-size.rst:49
 msgid ""
 "For an explanation of some key cache and eviction statistics, such as "
@@ -896,50 +515,30 @@
 ":serverstatus:`wiredTiger.cache`."
 msgstr ""
 
-<<<<<<< HEAD
-=======
 # 9351f8da8c324aabace0928a568b87c5
 # c385b66b446d4428ae8ad8d40d7b2e8e
->>>>>>> 2478a500
 #: ../source/includes/extracts/wt-cache-setting.rst:1
 msgid ""
 "To adjust the size of the WiredTiger internal cache, see "
 ":setting:`storage.wiredTiger.engineConfig.cacheSizeGB` and "
-<<<<<<< HEAD
-":option:`--wiredTigerCacheSizeGB <mongod --wiredTigerCacheSizeGB>`. Avoid"
-" increasing the WiredTiger internal cache size above its default value."
-msgstr ""
-
-=======
 ":option:`--wiredTigerCacheSizeGB`. Avoid increasing the WiredTiger "
 "internal cache size above its default value."
 msgstr ""
 
 # 6fd3895c60ed4356adf2b459b1bc5609
->>>>>>> 2478a500
 #: ../source/includes/extracts/wt-cache-utilization.rst:1
 msgid ""
 "With WiredTiger, MongoDB utilizes both the WiredTiger internal cache and "
 "the filesystem cache."
 msgstr ""
 
-<<<<<<< HEAD
-=======
 # 5749728175e54f45be0a256317c5e918
->>>>>>> 2478a500
 #: ../source/includes/extracts/wt-cache-default-setting.rst:2
 msgid ""
 "Starting in 3.4, the WiredTiger internal cache, by default, will use the "
 "larger of either:"
 msgstr ""
 
-<<<<<<< HEAD
-#: ../source/includes/extracts/wt-cache-default-setting.rst:5
-#, python-format
-msgid "50% of (RAM - 1 GB), or"
-msgstr ""
-
-=======
 # 80e1a3170df0415381c61d981416326e
 #: ../source/includes/extracts/wt-cache-default-setting.rst:5
 #, python-format
@@ -947,65 +546,10 @@
 msgstr ""
 
 # 1bab7791791d4258815681c1bdedfb33
->>>>>>> 2478a500
 #: ../source/includes/extracts/wt-cache-default-setting.rst:7
 msgid "256 MB."
 msgstr ""
 
-<<<<<<< HEAD
-#: ../source/includes/extracts/wt-cache-default-setting.rst:9
-msgid ""
-"For example, on a system with a total of 4GB of RAM the WiredTiger cache "
-"will use 1.5GB of RAM (``0.5 * (4 GB - 1 GB) = 1.5 GB``). Conversely, a "
-"system with a total of 1.25 GB of RAM will allocate 256 MB to the "
-"WiredTiger cache because that is more than half of the total RAM minus "
-"one gigabyte (``0.5 * (1.25 GB - 1 GB) = 128 MB < 256 MB``)."
-msgstr ""
-
-#: ../source/includes/extracts/wt-cache-utilization.rst:6
-msgid ""
-"By default, WiredTiger uses Snappy block compression for all collections "
-"and prefix compression for all indexes. Compression defaults are "
-"configurable at a global level and can also be set on a per-collection "
-"and per-index basis during collection and index creation."
-msgstr ""
-
-#: ../source/includes/extracts/wt-cache-utilization.rst:11
-msgid ""
-"Different representations are used for data in the WiredTiger internal "
-"cache versus the on-disk format:"
-msgstr ""
-
-#: ../source/includes/extracts/wt-cache-utilization.rst:14
-msgid ""
-"Data in the filesystem cache is the same as the on-disk format, including"
-" benefits of any compression for data files. The filesystem cache is used"
-" by the operating system to reduce disk I/O."
-msgstr ""
-
-#: ../source/includes/extracts/wt-cache-utilization.rst:17
-msgid ""
-"Indexes loaded in the WiredTiger internal cache have a different data "
-"representation to the on-disk format, but can still take advantage of "
-"index prefix compression to reduce RAM usage. Index prefix compression "
-"deduplicates common prefixes from indexed fields."
-msgstr ""
-
-#: ../source/includes/extracts/wt-cache-utilization.rst:21
-msgid ""
-"Collection data in the WiredTiger internal cache is uncompressed and uses"
-" a different representation from the on-disk format. Block compression "
-"can provide significant on-disk storage savings, but data must be "
-"uncompressed to be manipulated by the server."
-msgstr ""
-
-#: ../source/includes/extracts/wt-filesystem-cache.rst:1
-msgid ""
-"Via the filesystem cache, MongoDB automatically uses all free memory that"
-" is not used by the WiredTiger cache or by other processes."
-msgstr ""
-
-=======
 # 5fa14cc8c60c4c458f1a672f08af43b2
 #: ../source/includes/extracts/wt-filesystem-cache.rst:1
 msgid ""
@@ -1015,7 +559,6 @@
 msgstr ""
 
 # 8dc04e0afc344abdb40bea99394febe5
->>>>>>> 2478a500
 #: ../source/includes/extracts/wt-configure-cache.rst:7
 msgid ""
 "To view statistics on the cache and eviction rate, see the "
@@ -1023,13 +566,6 @@
 ":dbcommand:`serverStatus` command."
 msgstr ""
 
-<<<<<<< HEAD
-#: ../source/faq/diagnostics.txt:245
-msgid "Sharded Cluster Diagnostics"
-msgstr ""
-
-#: ../source/faq/diagnostics.txt:247
-=======
 # 838df8cd7b134587aa29390faa54c732
 #: ../source/faq/diagnostics.txt:226
 msgid "Sharded Cluster Diagnostics"
@@ -1037,40 +573,27 @@
 
 # 7ea9f1e0e8594e97bf8ff7bbc30c3818
 #: ../source/faq/diagnostics.txt:228
->>>>>>> 2478a500
 msgid ""
 "The two most important factors in maintaining a successful sharded "
 "cluster are:"
 msgstr ""
 
-<<<<<<< HEAD
-#: ../source/faq/diagnostics.txt:249
-=======
 # f47a53c952bf412a90a32556180dfaf1
 #: ../source/faq/diagnostics.txt:230
->>>>>>> 2478a500
 msgid ""
 ":ref:`choosing an appropriate shard key <sharding-internals-shard-keys>` "
 "and"
 msgstr ""
 
-<<<<<<< HEAD
-#: ../source/faq/diagnostics.txt:251
-=======
 # 1a2365b67aee4834ad1b7c751084f482
 #: ../source/faq/diagnostics.txt:232
->>>>>>> 2478a500
 msgid ""
 ":ref:`sufficient capacity to support current and future operations "
 "<sharding-capacity-planning>`."
 msgstr ""
 
-<<<<<<< HEAD
-#: ../source/faq/diagnostics.txt:254
-=======
 # fb1bb0b2c7154b258d569e697d990197
 #: ../source/faq/diagnostics.txt:235
->>>>>>> 2478a500
 msgid ""
 "You can prevent most issues encountered with sharding by ensuring that "
 "you choose the best possible :term:`shard key` for your deployment and "
@@ -1079,13 +602,6 @@
 "specific issues you may encounter in a production environment."
 msgstr ""
 
-<<<<<<< HEAD
-#: ../source/faq/diagnostics.txt:263
-msgid "In a new sharded cluster, why does all data remains on one shard?"
-msgstr ""
-
-#: ../source/faq/diagnostics.txt:265
-=======
 # 2be37af0e79d48228a682a1d98cb75b2
 #: ../source/faq/diagnostics.txt:244
 msgid "In a new sharded cluster, why does all data remains on one shard?"
@@ -1093,19 +609,14 @@
 
 # dc738badee3f4421a8d89a1ef51a038d
 #: ../source/faq/diagnostics.txt:246
->>>>>>> 2478a500
 msgid ""
 "Your cluster must have sufficient data for sharding to make sense. "
 "Sharding works by migrating chunks between the shards until each shard "
 "has roughly the same number of chunks."
 msgstr ""
 
-<<<<<<< HEAD
-#: ../source/faq/diagnostics.txt:269
-=======
 # 6bd83cab38524f3cb20c0079a46627bf
 #: ../source/faq/diagnostics.txt:250
->>>>>>> 2478a500
 msgid ""
 "The default chunk size is 64 megabytes. MongoDB will not begin migrations"
 " until the imbalance of chunks in the cluster exceeds the :ref:`migration"
@@ -1114,12 +625,8 @@
 "cluster as a whole."
 msgstr ""
 
-<<<<<<< HEAD
-#: ../source/faq/diagnostics.txt:275
-=======
 # a442fb5e7ac74f72b7c98f05ba6ac9f5
 #: ../source/faq/diagnostics.txt:256
->>>>>>> 2478a500
 msgid ""
 "If you have just deployed a sharded cluster, make sure that you have "
 "enough data to make sharding effective. If you do not have sufficient "
@@ -1128,12 +635,8 @@
 "size>` setting, or add more data to the cluster."
 msgstr ""
 
-<<<<<<< HEAD
-#: ../source/faq/diagnostics.txt:281
-=======
 # 8492169ec92d4adabbef3116f7127886
 #: ../source/faq/diagnostics.txt:262
->>>>>>> 2478a500
 msgid ""
 "As a related problem, the system will split chunks only on inserts or "
 "updates, which means that if you configure sharding and do not continue "
@@ -1142,35 +645,23 @@
 ":doc:`split chunks manually </tutorial/split-chunks-in-sharded-cluster>`."
 msgstr ""
 
-<<<<<<< HEAD
-#: ../source/faq/diagnostics.txt:287
-=======
 # 787f6ec0e1a544deb5bd33b8c9100683
 #: ../source/faq/diagnostics.txt:268
->>>>>>> 2478a500
 msgid ""
 "Finally, if your shard key has a low :ref:`cardinality <sharding-shard-"
 "key-cardinality>`, MongoDB may not be able to create sufficient splits "
 "among the data."
 msgstr ""
 
-<<<<<<< HEAD
-#: ../source/faq/diagnostics.txt:292
-=======
 # 8a397f6dbc9d420abe629b35bc8ddf43
 #: ../source/faq/diagnostics.txt:273
->>>>>>> 2478a500
 msgid ""
 "Why would one shard receive a disproportion amount of traffic in a "
 "sharded cluster?"
 msgstr ""
 
-<<<<<<< HEAD
-#: ../source/faq/diagnostics.txt:294
-=======
 # 1b8e07a265894388af93090b553ca895
 #: ../source/faq/diagnostics.txt:275
->>>>>>> 2478a500
 msgid ""
 "In some situations, a single shard or a subset of the cluster will "
 "receive a disproportionate portion of the traffic and workload. In almost"
@@ -1178,37 +669,22 @@
 "allow :ref:`write scaling <sharding-shard-key-write-scaling>`."
 msgstr ""
 
-<<<<<<< HEAD
-#: ../source/faq/diagnostics.txt:299
-=======
 # 28f972a8940a44b58a5783eea28f6a55
 #: ../source/faq/diagnostics.txt:280
->>>>>>> 2478a500
 msgid ""
 "It's also possible that you have \"hot chunks.\" In this case, you may be"
 " able to solve the problem by splitting and then migrating parts of these"
 " chunks."
 msgstr ""
 
-<<<<<<< HEAD
-#: ../source/faq/diagnostics.txt:303
-=======
 # 654a25ec27fd4edb94649d9ebf6b127b
 #: ../source/faq/diagnostics.txt:284
->>>>>>> 2478a500
 msgid ""
 "In the worst case, you may have to consider re-sharding your data and "
 ":ref:`choosing a different shard key <sharding-internals-choose-shard-"
 "key>` to correct this pattern."
 msgstr ""
 
-<<<<<<< HEAD
-#: ../source/faq/diagnostics.txt:308
-msgid "What can prevent a sharded cluster from balancing?"
-msgstr ""
-
-#: ../source/faq/diagnostics.txt:310
-=======
 # 0fa8c2a86e184907ade1c4d787f5a346
 #: ../source/faq/diagnostics.txt:289
 msgid "What can prevent a sharded cluster from balancing?"
@@ -1216,100 +692,64 @@
 
 # 630e79def0cd4563af9dfb6c93e3f4fc
 #: ../source/faq/diagnostics.txt:291
->>>>>>> 2478a500
 msgid ""
 "If you have just deployed your sharded cluster, you may want to consider "
 "the :ref:`troubleshooting suggestions for a new cluster where data "
 "remains on a single shard <sharding-troubleshooting-not-splitting>`."
 msgstr ""
 
-<<<<<<< HEAD
-#: ../source/faq/diagnostics.txt:314
-=======
 # bd33165b296b47d29f6a5ffa3673f7be
 #: ../source/faq/diagnostics.txt:295
->>>>>>> 2478a500
 msgid ""
 "If the cluster was initially balanced, but later developed an uneven "
 "distribution of data, consider the following possible causes:"
 msgstr ""
 
-<<<<<<< HEAD
-#: ../source/faq/diagnostics.txt:317
-=======
 # ede0e5ffb1054d28a8dc6f8b2a579c5f
 #: ../source/faq/diagnostics.txt:298
->>>>>>> 2478a500
 msgid ""
 "You have deleted or removed a significant amount of data from the "
 "cluster. If you have added additional data, it may have a different "
 "distribution with regards to its shard key."
 msgstr ""
 
-<<<<<<< HEAD
-#: ../source/faq/diagnostics.txt:321
-=======
 # 2e991c96bcd34d159484dd1eacaaa15b
 #: ../source/faq/diagnostics.txt:302
->>>>>>> 2478a500
 msgid ""
 "Your :term:`shard key` has low :ref:`cardinality <sharding-shard-key-"
 "cardinality>` and MongoDB cannot split the chunks any further."
 msgstr ""
 
-<<<<<<< HEAD
-#: ../source/faq/diagnostics.txt:324
-=======
 # 677cd7d002c6479a8be087339591c2fe
 #: ../source/faq/diagnostics.txt:305
->>>>>>> 2478a500
 msgid ""
 "Your data set is growing faster than the balancer can distribute data "
 "around the cluster. This is uncommon and typically is the result of:"
 msgstr ""
 
-<<<<<<< HEAD
-#: ../source/faq/diagnostics.txt:328
-=======
 # f4f4c3d387394b0b9431bdebbee160f2
 #: ../source/faq/diagnostics.txt:309
->>>>>>> 2478a500
 msgid ""
 "a :ref:`balancing window <sharding-schedule-balancing-window>` that is "
 "too short, given the rate of data growth."
 msgstr ""
 
-<<<<<<< HEAD
-#: ../source/faq/diagnostics.txt:331
-=======
 # 6342df98f30949839af026a6db7d82fb
 #: ../source/faq/diagnostics.txt:312
->>>>>>> 2478a500
 msgid ""
 "an uneven distribution of :ref:`write operations <sharding-shard-key-"
 "write-scaling>` that requires more data migration. You may have to choose"
 " a different shard key to resolve this issue."
 msgstr ""
 
-<<<<<<< HEAD
-#: ../source/faq/diagnostics.txt:336
-=======
 # 374cc9b6253e468591a4419f103154fd
 #: ../source/faq/diagnostics.txt:317
->>>>>>> 2478a500
 msgid ""
 "poor network connectivity between shards, which may lead to chunk "
 "migrations that take too long to complete. Investigate your network "
 "configuration and interconnections between shards."
 msgstr ""
 
-<<<<<<< HEAD
-#: ../source/faq/diagnostics.txt:341
-msgid "Why do chunk migrations affect sharded cluster performance?"
-msgstr ""
-
-#: ../source/faq/diagnostics.txt:343
-=======
 # 93a193d563054cf3a1472fb82a947b25
 #: ../source/faq/diagnostics.txt:322
 msgid "Why do chunk migrations affect sharded cluster performance?"
@@ -1317,18 +757,13 @@
 
 # 6fe75676d9294a2b999de5f06ef2627d
 #: ../source/faq/diagnostics.txt:324
->>>>>>> 2478a500
 msgid ""
 "If migrations impact your cluster or application's performance, consider "
 "the following options, depending on the nature of the impact:"
 msgstr ""
 
-<<<<<<< HEAD
-#: ../source/faq/diagnostics.txt:346
-=======
 # 4483d491b124408683648d69ecdf8e24
 #: ../source/faq/diagnostics.txt:327
->>>>>>> 2478a500
 msgid ""
 "If migrations only interrupt your clusters sporadically, you can limit "
 "the :ref:`balancing window <sharding-schedule-balancing-window>` to "
@@ -1336,47 +771,31 @@
 " time remaining to keep the data from becoming out of balance again."
 msgstr ""
 
-<<<<<<< HEAD
-#: ../source/faq/diagnostics.txt:352
-=======
 # 029c77c780764dcca53c49accd9a2600
 #: ../source/faq/diagnostics.txt:333
->>>>>>> 2478a500
 msgid ""
 "If the balancer is always migrating chunks to the detriment of overall "
 "cluster performance:"
 msgstr ""
 
-<<<<<<< HEAD
-#: ../source/faq/diagnostics.txt:355
-=======
 # 9241ace6d3fe46dca45a7e78474ebe7f
 #: ../source/faq/diagnostics.txt:336
->>>>>>> 2478a500
 msgid ""
 "You may want to attempt :doc:`decreasing the chunk size </tutorial"
 "/modify-chunk-size-in-sharded-cluster>` to limit the size of the "
 "migration."
 msgstr ""
 
-<<<<<<< HEAD
-#: ../source/faq/diagnostics.txt:358
-=======
 # 80c485d3f4f8493c950f2db50d947af6
 #: ../source/faq/diagnostics.txt:339
->>>>>>> 2478a500
 msgid ""
 "Your cluster may be over capacity, and you may want to attempt to "
 ":ref:`add one or two shards <sharding-procedure-add-shard>` to the "
 "cluster to distribute load."
 msgstr ""
 
-<<<<<<< HEAD
-#: ../source/faq/diagnostics.txt:362
-=======
 # 78cc66de76ba46fe8c72d45a2c7c61f8
 #: ../source/faq/diagnostics.txt:343
->>>>>>> 2478a500
 msgid ""
 "It's also possible that your shard key causes your application to direct "
 "all writes to a single shard. This kind of activity pattern can require "
@@ -1397,22 +816,6 @@
 #~ "<http://mms.mongodb.com/help/>`_."
 #~ msgstr ""
 
-<<<<<<< HEAD
-# e315a11d18b24b99bf1af1c69dfd8b18
-#~ msgid ""
-#~ "If :program:`mongod` shuts down unexpectedly"
-#~ " on a UNIX or UNIX-based "
-#~ "platform, and if :program:`mongod` fails "
-#~ "to log a shutdown or error "
-#~ "message, then check your system logs "
-#~ "for messages pertaining to MongoDB. For"
-#~ " example, for logs located in "
-#~ "``/var/log/messages``, use the following "
-#~ "commands:"
-#~ msgstr ""
-
-=======
->>>>>>> 2478a500
 # cf7b3bed5b464d959142b36fc89af856
 #~ msgid "Does TCP ``keepalive`` time affect sharded clusters and replica sets?"
 #~ msgstr ""
@@ -1497,27 +900,6 @@
 #~ msgid "Memory Diagnostics"
 #~ msgstr ""
 
-<<<<<<< HEAD
-# 4abf2ae9b17e494a9f713f64f7547cc6
-#~ msgid ""
-#~ "Nevertheless, systems running MongoDB *do "
-#~ "not* need swap for routine operation."
-#~ " Database files are :ref:`memory-mapped "
-#~ "<faq-storage-memory-mapped-files>` and"
-#~ " should constitute most of your "
-#~ "MongoDB memory use. Therefore, it is "
-#~ "unlikely that :program:`mongod` will ever "
-#~ "use any swap space in normal "
-#~ "operation. The operating system will "
-#~ "release memory from the memory mapped"
-#~ " files without needing swap and "
-#~ "MongoDB can write data to the data"
-#~ " files without needing the swap "
-#~ "system."
-#~ msgstr ""
-
-=======
->>>>>>> 2478a500
 # 221eba69ecaa4cec9d9ffc74486b9036
 #~ msgid "What is \"working set\" and how can I estimate its size?"
 #~ msgstr ""
@@ -1554,33 +936,6 @@
 #~ "the size of your documents."
 #~ msgstr ""
 
-<<<<<<< HEAD
-# fcc1b3b88b3c4e378794033e0690dd3c
-#~ msgid ""
-#~ "Because :program:`mongod` uses :ref:`memory-"
-#~ "mapped files <faq-storage-memory-"
-#~ "mapped-files>`, the memory statistics in"
-#~ " ``top`` require interpretation in a "
-#~ "special way. On a large database, "
-#~ "``VSIZE`` (virtual bytes) tends to be"
-#~ " the size of the entire database. "
-#~ "If the :program:`mongod` doesn't have "
-#~ "other processes running, ``RSIZE`` (resident"
-#~ " bytes) is the total memory of "
-#~ "the machine, as this counts file "
-#~ "system cache contents."
-#~ msgstr ""
-
-# 9b95c07917054cfba8ac9e2bcf894fb5
-#~ msgid ""
-#~ "For Linux systems, use the ``vmstat``"
-#~ " command to help determine how the"
-#~ " system uses memory. On OS X "
-#~ "systems use ``vm_stat``."
-#~ msgstr ""
-
-=======
->>>>>>> 2478a500
 # 95d771f4d6074378b48221476f0711d0
 #~ msgid ""
 #~ "The default chunk size is 64 "
