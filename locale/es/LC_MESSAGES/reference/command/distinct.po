--- conflicted
+++ resolved
@@ -8,11 +8,7 @@
 msgstr ""
 "Project-Id-Version: MongoDB Manual\n"
 "Report-Msgid-Bugs-To: \n"
-<<<<<<< HEAD
-"POT-Creation-Date: 2019-03-19 11:02-0400\n"
-=======
 "POT-Creation-Date: 2016-12-08 12:02-0500\n"
->>>>>>> 2478a500
 "PO-Revision-Date: 2013-12-16 23:23+0000\n"
 "Last-Translator: tychoish <tychoish@gmail.com>\n"
 "Language: es\n"
@@ -24,31 +20,22 @@
 "Content-Transfer-Encoding: 8bit\n"
 "Generated-By: Babel 2.6.0\n"
 
-<<<<<<< HEAD
-=======
 # 19f971c53a4642a1b7aa9bfef843e317
->>>>>>> 2478a500
 #: ../source/reference/command/distinct.txt:3
 msgid "distinct"
 msgstr ""
 
-<<<<<<< HEAD
-=======
 # 2a7521c5305c495f958aa689de93747b
 #: ../source/reference/command/distinct.txt
 msgid "On this page"
 msgstr ""
 
 # b63017d428154e85ae7c02f120e380bf
->>>>>>> 2478a500
 #: ../source/reference/command/distinct.txt:14
 msgid "Definition"
 msgstr ""
 
-<<<<<<< HEAD
-=======
 # 70e9306132734012ade119b8afea01a0
->>>>>>> 2478a500
 #: ../source/reference/command/distinct.txt:18
 msgid ""
 "Finds the distinct values for a specified field across a single "
@@ -57,322 +44,16 @@
 "embedded document with query statistics and the query plan."
 msgstr ""
 
-<<<<<<< HEAD
-=======
 # 16ca4863c42a42949870c25583a1155d
->>>>>>> 2478a500
 #: ../source/reference/command/distinct.txt:23
 msgid "The command takes the following form"
 msgstr ""
 
-<<<<<<< HEAD
-=======
 # f1dde9d80aef4d3b87214e9da640b8e0
->>>>>>> 2478a500
 #: ../source/reference/command/distinct.txt:35
 msgid "The command contains the following fields:"
 msgstr ""
 
-<<<<<<< HEAD
-#: ../source/includes/apiargs/dbcommand-distinct-field.rst:7
-msgid "Field"
-msgstr ""
-
-#: ../source/includes/apiargs/dbcommand-distinct-field.rst:9
-msgid "Type"
-msgstr ""
-
-#: ../source/includes/apiargs/dbcommand-distinct-field.rst:11
-msgid "Description"
-msgstr ""
-
-#: ../source/includes/apiargs/dbcommand-distinct-field.rst:13
-msgid "``distinct``"
-msgstr ""
-
-#: ../source/includes/apiargs/dbcommand-distinct-field.rst:15
-#: ../source/includes/apiargs/dbcommand-distinct-field.rst:23
-msgid "string"
-msgstr ""
-
-#: ../source/includes/apiargs/dbcommand-distinct-field.rst:17
-#: ../source/includes/apiargs/dbcommand-distinct-field.rst:65
-msgid "The name of the collection to query for distinct values."
-msgstr ""
-
-#: ../source/includes/apiargs/dbcommand-distinct-field.rst:21
-msgid "``key``"
-msgstr ""
-
-#: ../source/includes/apiargs/dbcommand-distinct-field.rst:25
-#: ../source/includes/apiargs/dbcommand-distinct-field.rst:71
-msgid "The field for which to return distinct values."
-msgstr ""
-
-#: ../source/includes/apiargs/dbcommand-distinct-field.rst:29
-msgid "``query``"
-msgstr ""
-
-#: ../source/includes/apiargs/dbcommand-distinct-field.rst:31
-#: ../source/includes/apiargs/dbcommand-distinct-field.rst:40
-#: ../source/includes/apiargs/dbcommand-distinct-field.rst:52
-msgid "document"
-msgstr ""
-
-#: ../source/includes/apiargs/dbcommand-distinct-field.rst:33
-#: ../source/includes/apiargs/dbcommand-distinct-field.rst:77
-msgid ""
-"Optional. A query that specifies the documents from which to retrieve the"
-" distinct values."
-msgstr ""
-
-#: ../source/includes/apiargs/dbcommand-distinct-field.rst:38
-msgid "``readConcern``"
-msgstr ""
-
-#: ../source/includes/apiargs/dbcommand-distinct-field.rst:42
-#: ../source/includes/apiargs/dbcommand-distinct-field.rst:84
-msgid "Optional. Specifies the :term:`read concern`."
-msgstr ""
-
-#: ../source/includes/fact-readConcern-syntax.rst:1
-msgid "The readConcern option has the following syntax:"
-msgstr ""
-
-#: ../source/includes/fact-readConcern-option-description.rst:1
-msgid "Possible read concern levels are:"
-msgstr ""
-
-#: ../source/includes/fact-readConcern-option-description.rst:3
-msgid ":readconcern:`\"local\"`. This is the default read concern level."
-msgstr ""
-
-#: ../source/includes/fact-readConcern-option-description.rst:5
-msgid ""
-":readconcern:`\"available\"`. This is the default for reads against "
-"secondaries when :ref:`afterClusterTime` and `\"level\"` are unspecified."
-"  The query returns the instance's most recent data."
-msgstr ""
-
-#: ../source/includes/fact-readConcern-option-description.rst:9
-msgid ""
-":readconcern:`\"majority\"`. Available for replica sets that use "
-":ref:`WiredTiger storage engine <storage-wiredtiger>`."
-msgstr ""
-
-#: ../source/includes/fact-readConcern-option-description.rst:12
-msgid ""
-":readconcern:`\"linearizable\"`. Available for read operations on the "
-":replstate:`primary <PRIMARY>` only."
-msgstr ""
-
-#: ../source/includes/fact-readConcern-option-description.rst:15
-msgid ""
-"For more formation on the read concern levels, see :ref:`read-concern-"
-"levels`."
-msgstr ""
-
-#: ../source/includes/fact-readConcern-option-description.rst:18
-msgid ""
-"For :readconcern:`\"local\"` (default) or :readconcern:`\"majority\"` "
-"read concern level, you can specify the ``afterClusterTime`` option to "
-"have the read operation return data that meets the level requirement and "
-"the specified after cluster time requirement. For more information, see "
-":ref:`afterClusterTime`."
-msgstr ""
-
-#: ../source/includes/apiargs/dbcommand-distinct-field.rst:50
-msgid "``collation``"
-msgstr ""
-
-#: ../source/includes/apiargs/dbcommand-distinct-field.rst:54
-#: ../source/includes/apiargs/dbcommand-distinct-field.rst:94
-msgid "Optional."
-msgstr ""
-
-#: ../source/includes/extracts/collation-option.rst:1
-msgid "Specifies the :ref:`collation <collation>`  to use for the operation."
-msgstr ""
-
-#: ../source/includes/extracts/collation-description.rst:1
-msgid ""
-":doc:`Collation </reference/collation>` allows users to specify language-"
-"specific rules for string comparison, such as rules for lettercase and "
-"accent marks."
-msgstr ""
-
-#: ../source/includes/extracts/collation-option-specification.rst:2
-msgid "The collation option has the following syntax:"
-msgstr ""
-
-#: ../source/includes/extracts/collation-option-specification.rst:17
-msgid ""
-"When specifying collation, the ``locale`` field is mandatory; all other "
-"collation fields are optional. For descriptions of the fields, see :ref"
-":`collation-document-fields`."
-msgstr ""
-
-#: ../source/includes/extracts/collation-option.rst:7
-msgid ""
-"If the collation is unspecified but the collection has a default "
-"collation (see :method:`db.createCollection()`), the operation uses the "
-"collation specified for the collection."
-msgstr ""
-
-#: ../source/includes/extracts/collation-unspecified.rst:1
-msgid ""
-"If no collation is specified for the collection or for the operations, "
-"MongoDB uses the simple binary comparison used in prior versions for "
-"string comparisons."
-msgstr ""
-
-#: ../source/includes/extracts/collation-single-per-operation.rst:2
-msgid ""
-"You cannot specify multiple collations for an operation. For example, you"
-" cannot specify different collations per field, or if performing a find "
-"with a sort, you cannot use one collation for the find and another for "
-"the sort."
-msgstr ""
-
-#: ../source/includes/apiargs/dbcommand-distinct-field.rst
-msgid "field string distinct"
-msgstr ""
-
-#: ../source/includes/apiargs/dbcommand-distinct-field.rst
-msgid "field string key"
-msgstr ""
-
-#: ../source/includes/apiargs/dbcommand-distinct-field.rst
-msgid "field document query"
-msgstr ""
-
-#: ../source/includes/apiargs/dbcommand-distinct-field.rst
-msgid "field document readConcern"
-msgstr ""
-
-#: ../source/includes/apiargs/dbcommand-distinct-field.rst
-msgid "field document collation"
-msgstr ""
-
-#: ../source/includes/note-distinct-bson-limit-agg-alternative.rst:3
-msgid ""
-"Results must not be larger than the maximum :ref:`BSON size <limit-bson-"
-"document-size>`. If your results exceed the maximum BSON size, use the "
-"aggregation pipeline to retrieve distinct values using the "
-":pipeline:`$group` operator, as described in :ref:`Retrieve Distinct "
-"Values with the Aggregation Pipeline <aggregation-group-distinct-"
-"values>`."
-msgstr ""
-
-#: ../source/reference/command/distinct.txt:41
-msgid ""
-"MongoDB also provides the shell wrapper method "
-":method:`db.collection.distinct()` for the :dbcommand:`distinct` command."
-" Additionally, many MongoDB :term:`drivers <driver>` provide a wrapper "
-"method. Refer to the specific driver documentation."
-msgstr ""
-
-#: ../source/reference/command/distinct.txt:47
-msgid "Behavior"
-msgstr ""
-
-#: ../source/reference/command/distinct.txt:49
-msgid ""
-"In a :term:`sharded cluster`, the :dbcommand:`distinct` command may "
-"return :term:`orphaned documents <orphaned document>`."
-msgstr ""
-
-#: ../source/reference/command/distinct.txt:55
-msgid "Array Fields"
-msgstr ""
-
-#: ../source/includes/extracts/fact-distinct-command-array-field.rst:1
-msgid ""
-"If the value of the specified ``field`` is an array, "
-":dbcommand:`distinct` considers each element of the array as a separate "
-"value."
-msgstr ""
-
-#: ../source/includes/extracts/fact-distinct-command-array-field.rst:5
-msgid ""
-"For instance, if a field has as its value ``[ 1, [1], 1 ]``, then "
-":dbcommand:`distinct` considers ``1``, ``[1]``, and ``1`` as separate "
-"values."
-msgstr ""
-
-#: ../source/reference/command/distinct.txt:59
-msgid "For an example, see :ref:`distinct-command-array`."
-msgstr ""
-
-#: ../source/reference/command/distinct.txt:62
-msgid "Index Use"
-msgstr ""
-
-#: ../source/includes/extracts/fact-distinct-command-index-use.rst:1
-msgid "When possible, :dbcommand:`distinct` operations can use indexes."
-msgstr ""
-
-#: ../source/includes/extracts/fact-distinct-command-index-use.rst:3
-msgid ""
-"Indexes can also :ref:`cover <covered-queries>` :dbcommand:`distinct` "
-"operations. See :ref:`covered-queries` for more information on queries "
-"covered by indexes."
-msgstr ""
-
-#: ../source/reference/command/distinct.txt:67
-msgid "Transactions"
-msgstr ""
-
-#: ../source/includes/extracts/transactions-supported-operation.rst:2
-msgid ""
-"|operation| supports :doc:`multi-document transactions "
-"</core/transactions>`."
-msgstr ""
-
-#: ../source/includes/extracts/transactions-usage.rst:3
-msgid ""
-"In most cases, multi-document transaction incurs a greater performance "
-"cost over single document writes, and the availability of multi-document "
-"transaction should not be a replacement for effective schema design. For "
-"many scenarios, the :ref:`denormalized data model (embedded documents and"
-" arrays) <data-modeling-embedding>` will continue to be optimal for your "
-"data and use cases. That is, for many scenarios, modeling your data "
-"appropriately will minimize the need for multi-document transactions."
-msgstr ""
-
-#: ../source/reference/command/distinct.txt:76
-msgid "Examples"
-msgstr ""
-
-#: ../source/reference/command/distinct.txt:78
-msgid ""
-"The examples use the ``inventory`` collection that contains the following"
-" documents:"
-msgstr ""
-
-#: ../source/reference/command/distinct.txt:89
-msgid "Return Distinct Values for a Field"
-msgstr ""
-
-#: ../source/reference/command/distinct.txt:91
-msgid ""
-"The following example returns the distinct values for the field ``dept`` "
-"from all documents in the ``inventory`` collection:"
-msgstr ""
-
-#: ../source/reference/command/distinct.txt:98
-msgid ""
-"The command returns a document with a field named ``values`` that "
-"contains the distinct ``dept`` values:"
-msgstr ""
-
-#: ../source/reference/command/distinct.txt:109
-msgid "Return Distinct Values for an Embedded Field"
-msgstr ""
-
-#: ../source/reference/command/distinct.txt:111
-msgid ""
-=======
 # 8cfea977caf04627a3fcf4c9b7e6c1cd
 #: ../source/reference/command/distinct.txt:39
 msgid ""
@@ -470,44 +151,27 @@
 # 0df513c62f804e67ba6aa72d78bd79c8
 #: ../source/reference/command/distinct.txt:98
 msgid ""
->>>>>>> 2478a500
 "The following example returns the distinct values for the field ``sku``, "
 "embedded in the ``item`` field, from all documents in the ``inventory`` "
 "collection:"
 msgstr ""
 
-<<<<<<< HEAD
-#: ../source/reference/command/distinct.txt:119
-#: ../source/reference/command/distinct.txt:168
-=======
 # 62fa0d422c1b4348a245e3260bff9b0c
 # 0fafb59505784913b922197d7153bc02
 #: ../source/reference/command/distinct.txt:106
 #: ../source/reference/command/distinct.txt:157
->>>>>>> 2478a500
 msgid ""
 "The command returns a document with a field named ``values`` that "
 "contains the distinct ``sku`` values:"
 msgstr ""
 
-<<<<<<< HEAD
-#: ../source/reference/command/distinct.txt:129
-=======
 # dc174bdfe0f54fe79dee23bf0bec883f
 #: ../source/reference/command/distinct.txt:117
->>>>>>> 2478a500
 msgid ""
 ":ref:`document-dot-notation` for information on accessing fields within "
 "embedded documents"
 msgstr ""
 
-<<<<<<< HEAD
-#: ../source/reference/command/distinct.txt:135
-msgid "Return Distinct Values for an Array Field"
-msgstr ""
-
-#: ../source/reference/command/distinct.txt:137
-=======
 # f549f9de76f549eb9b12867afa937b0a
 #: ../source/reference/command/distinct.txt:123
 msgid "Return Distinct Values for an Array Field"
@@ -515,41 +179,25 @@
 
 # 3ae0c21231d14a71bb9a6304dc2be7fd
 #: ../source/reference/command/distinct.txt:125
->>>>>>> 2478a500
 msgid ""
 "The following example returns the distinct values for the field ``sizes``"
 " from all documents in the ``inventory`` collection:"
 msgstr ""
 
-<<<<<<< HEAD
-#: ../source/reference/command/distinct.txt:144
-=======
 # a966bd96856f484a888e944bc08009dd
 #: ../source/reference/command/distinct.txt:132
->>>>>>> 2478a500
 msgid ""
 "The command returns a document with a field named ``values`` that "
 "contains the distinct ``sizes`` values:"
 msgstr ""
 
-<<<<<<< HEAD
-#: ../source/reference/command/distinct.txt:154
-=======
 # a504b4c1c0cf404aa405c484828f7734
 #: ../source/reference/command/distinct.txt:143
->>>>>>> 2478a500
 msgid ""
 "For information on :dbcommand:`distinct` and array fields, see the "
 ":ref:`Behavior <distinct-command-array-behavior>` section."
 msgstr ""
 
-<<<<<<< HEAD
-#: ../source/reference/command/distinct.txt:158
-msgid "Specify Query with ``distinct``"
-msgstr ""
-
-#: ../source/reference/command/distinct.txt:160
-=======
 # 8252d966a58546969d4883387102f010
 #: ../source/reference/command/distinct.txt:147
 msgid "Specify Query with ``distinct``"
@@ -557,28 +205,12 @@
 
 # 998e7e99911945898878d106444cdf42
 #: ../source/reference/command/distinct.txt:149
->>>>>>> 2478a500
 msgid ""
 "The following example returns the distinct values for the field ``sku``, "
 "embedded in the ``item`` field, from the documents whose ``dept`` is "
 "equal to ``\"A\"``:"
 msgstr ""
 
-<<<<<<< HEAD
-#: ../source/reference/command/distinct.txt:179
-msgid "Specify a Collation"
-msgstr ""
-
-#: ../source/reference/command/distinct.txt:183
-msgid "A collection ``myColl`` has the following documents:"
-msgstr ""
-
-#: ../source/reference/command/distinct.txt:191
-msgid "The following aggregation operation includes the :ref:`collation` option:"
-msgstr ""
-
-#: ../source/reference/command/distinct.txt:204
-=======
 # f2a4f5fca1744b2f95e0925894063c17
 #: ../source/reference/command/distinct.txt:169
 msgid "Specify a Collation"
@@ -604,19 +236,11 @@
 
 # 667e99206f3e44daa496cd68edd8cf70
 #: ../source/reference/command/distinct.txt:194
->>>>>>> 2478a500
 msgid ""
 "For descriptions on the collation fields, see :ref:`collation-document-"
 "fields`."
 msgstr ""
 
-<<<<<<< HEAD
-#: ../source/reference/command/distinct.txt:209
-msgid "Override Default Read Concern"
-msgstr ""
-
-#: ../source/reference/command/distinct.txt:211
-=======
 # 3dcb3c92a4304b7da05e39a6c690649a
 #: ../source/reference/command/distinct.txt:199
 msgid "Override Default Read Concern"
@@ -624,18 +248,13 @@
 
 # a40eb9f069aa4cf89a406ac19628bd52
 #: ../source/reference/command/distinct.txt:201
->>>>>>> 2478a500
 msgid ""
 "To override the default read concern level of :readconcern:`\"local\"`, "
 "use the ``readConcern`` option."
 msgstr ""
 
-<<<<<<< HEAD
-#: ../source/reference/command/distinct.txt:214
-=======
 # f9af1e5d34de4b099fdc49e5bea87fce
 #: ../source/reference/command/distinct.txt:204
->>>>>>> 2478a500
 msgid ""
 "The following operation on a replica set specifies a :doc:`/reference"
 "/read-concern` of :readconcern:`\"majority\"` to read the most recent "
@@ -643,21 +262,6 @@
 "nodes."
 msgstr ""
 
-<<<<<<< HEAD
-#: ../source/includes/fact-enable-majority-readConcern.rst:1
-msgid ""
-"To use :term:`read concern` level of :readconcern:`\"majority\"`, replica"
-" sets must use :ref:`WiredTiger storage engine <storage-wiredtiger>`."
-msgstr ""
-
-#: ../source/includes/fact-enable-majority-readConcern.rst:4
-msgid ""
-"For MongoDB 4.0.3+ (and 3.6.1+), you can disable read concern "
-":readconcern:`\"majority\"`. For more information, see :ref:`4.0-disable-"
-"read-concern-majority`."
-msgstr ""
-
-=======
 # 28e1f3d32bd8478fbf3e9b71837468d8
 #: ../source/includes/fact-enable-majority-readConcern.rst:1
 msgid "To use :term:`read concern` level of :readconcern:`\"majority\"`,"
@@ -680,17 +284,13 @@
 msgstr ""
 
 # 49b4f712f68e4b71a404899ecb7cc041
->>>>>>> 2478a500
 #: ../source/includes/fact-readConcern-most-recent-data-in-node.rst:1
 msgid ""
 "Regardless of the :term:`read concern` level, the most recent data on a "
 "node may not reflect the most recent version of the data in the system."
 msgstr ""
 
-<<<<<<< HEAD
-=======
 # 2af7687b669b47fdb3658350a6f6284a
->>>>>>> 2478a500
 #: ../source/includes/usage-read-concern-majority.rst:1
 msgid ""
 "To ensure that a single thread can read its own writes, use "
@@ -744,16 +344,3 @@
 #~ "collection where the ``price`` is "
 #~ "greater than ``10``:"
 #~ msgstr ""
-<<<<<<< HEAD
-
-# 1050c75323e0469b841187861de9ab19
-#~ msgid ""
-#~ "MongoDB also provides the shell wrapper"
-#~ " method :method:`db.collection.distinct()` for "
-#~ "the :dbcommand:`distinct` command. Additionally, "
-#~ "many MongoDB :term:`drivers <driver>` also "
-#~ "provide a wrapper method. Refer to "
-#~ "the specific driver documentation."
-#~ msgstr ""
-=======
->>>>>>> 2478a500
