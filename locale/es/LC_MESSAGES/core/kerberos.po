# SOME DESCRIPTIVE TITLE.
# Copyright (C) 2011-2014, MongoDB, Inc.
# This file is distributed under the same license as the mongodb-manual
# package.
#
# Translators:
msgid ""
msgstr ""
"Project-Id-Version: MongoDB Manual\n"
"Report-Msgid-Bugs-To: \n"
<<<<<<< HEAD
"POT-Creation-Date: 2019-03-19 11:02-0400\n"
=======
"POT-Creation-Date: 2016-12-08 12:02-0500\n"
>>>>>>> 2478a500
"PO-Revision-Date: 2014-04-08 19:41+0000\n"
"Last-Translator: tychoish <tychoish@gmail.com>\n"
"Language: es\n"
"Language-Team: Spanish (http://www.transifex.com/projects/p/mongodb-"
"manual/language/es/)\n"
"Plural-Forms: nplurals=2; plural=(n != 1)\n"
"MIME-Version: 1.0\n"
"Content-Type: text/plain; charset=utf-8\n"
"Content-Transfer-Encoding: 8bit\n"
"Generated-By: Babel 2.6.0\n"

<<<<<<< HEAD
=======
# 78323b6af742450f9d89453fd6aa6c60
>>>>>>> 2478a500
#: ../source/core/kerberos.txt:5
msgid "Kerberos Authentication"
msgstr ""

<<<<<<< HEAD
#: ../source/core/kerberos.txt:17
msgid "Overview"
msgstr ""

#: ../source/core/kerberos.txt:19
msgid ""
"MongoDB Enterprise provides support for Kerberos authentication of "
"MongoDB clients to :binary:`~bin.mongod` and :binary:`~bin.mongos`. "
"Kerberos is an industry standard authentication protocol for large "
"client/server systems. Kerberos allows MongoDB and applications to take "
"advantage of existing authentication infrastructure and processes."
msgstr ""

#: ../source/core/kerberos.txt:26
msgid "Kerberos Components and MongoDB"
msgstr ""

#: ../source/core/kerberos.txt:29
msgid "Principals"
msgstr ""

#: ../source/core/kerberos.txt:31
=======
# 88064505ec6b49eeb6156ad105900d3c
#: ../source/core/kerberos.txt
msgid "On this page"
msgstr ""

# 7a2e8b1bb7d04840b77a000a7ba5ddb0
#: ../source/core/kerberos.txt:18
msgid "Overview"
msgstr ""

# 7977dadc34f241eb94ad0e72f3bcd126
#: ../source/core/kerberos.txt:20
msgid ""
"MongoDB Enterprise provides support for Kerberos authentication of "
"MongoDB clients to :program:`mongod` and :program:`mongos`. Kerberos is "
"an industry standard authentication protocol for large client/server "
"systems. Kerberos allows MongoDB and applications to take advantage of "
"existing authentication infrastructure and processes."
msgstr ""

# dd83feeb686d44cabea0e88944f38aa8
#: ../source/core/kerberos.txt:27
msgid "Kerberos Components and MongoDB"
msgstr ""

# bd5a138b0c1d416191a2adba26d5be39
#: ../source/core/kerberos.txt:30
msgid "Principals"
msgstr ""

# 5b20edec0326453a8a7097716ac1f639
#: ../source/core/kerberos.txt:32
>>>>>>> 2478a500
msgid ""
"In a Kerberos-based system, every participant in the authenticated "
"communication is known as a \"principal\", and every principal must have "
"a unique name."
msgstr ""

<<<<<<< HEAD
#: ../source/core/kerberos.txt:35
=======
# d907949cce0f4d61b426ad7fd1ba01e5
#: ../source/core/kerberos.txt:36
>>>>>>> 2478a500
msgid ""
"Principals belong to administrative units called *realms*. For each "
"realm, the Kerberos Key Distribution Center (KDC) maintains a database of"
" the realm's principal and the principals' associated \"secret keys\"."
msgstr ""

<<<<<<< HEAD
#: ../source/core/kerberos.txt:39
=======
# cae1e8a5a9524a099d64d0983ac4bc3c
#: ../source/core/kerberos.txt:40
>>>>>>> 2478a500
msgid ""
"For a client-server authentication, the client requests from the KDC a "
"\"ticket\" for access to a specific asset. KDC uses the client's secret "
"and the server's secret to construct the ticket which allows the client "
"and server to mutually authenticate each other, while keeping the secrets"
" hidden."
msgstr ""

<<<<<<< HEAD
#: ../source/core/kerberos.txt:45
=======
# aafa345bb5254932a288068d54fc648c
#: ../source/core/kerberos.txt:46
>>>>>>> 2478a500
msgid ""
"For the configuration of MongoDB for Kerberos support, two kinds of "
"principal names are of interest: :ref:`user principals <kerberos-user-"
"principal>` and :ref:`service principals <kerberos-service-principal>`."
msgstr ""

<<<<<<< HEAD
#: ../source/core/kerberos.txt:53
msgid "User Principal"
msgstr ""

#: ../source/core/kerberos.txt:55
=======
# 94040dbfad2d47228b143be6eb7d8529
#: ../source/core/kerberos.txt:54
msgid "User Principal"
msgstr ""

# 20214226e1eb4277aa287e905c302bc0
#: ../source/core/kerberos.txt:56
>>>>>>> 2478a500
msgid ""
"To authenticate using Kerberos, you must add the Kerberos user principals"
" to MongoDB to the ``$external`` database. User principal names have the "
"form:"
msgstr ""

<<<<<<< HEAD
#: ../source/core/kerberos.txt:63
=======
# f39a20a34f854bacb4ee4cc4d4e4a79f
#: ../source/core/kerberos.txt:64
>>>>>>> 2478a500
msgid ""
"For every user you want to authenticate using Kerberos, you must create a"
" corresponding user in MongoDB in the ``$external`` database."
msgstr ""

<<<<<<< HEAD
#: ../source/includes/extracts/sessions-external-username-limit.rst:4
msgid ""
"To use sessions with ``$external`` authentication users (i.e. Kerberos, "
"LDAP, x.509 users), the usernames cannot be greater than 10k bytes."
msgstr ""

#: ../source/core/kerberos.txt:68
msgid ""
"For examples of adding a user to MongoDB as well as authenticating as "
"that user, see :doc:`/tutorial/control-access-to-mongodb-with-kerberos-"
"authentication` and :doc:`/tutorial/control-access-to-mongodb-windows-"
"with-kerberos-authentication`."
msgstr ""

#: ../source/core/kerberos.txt:74
=======
# 10734a4228784c1680b42793c96ffcb2
#: ../source/core/kerberos.txt:67
msgid ""
"For examples of adding a user to MongoDB as well as authenticating as "
"that user, see :doc:`/tutorial/control-access-to-mongodb-with-kerberos-"
"authentication` and :doc:`/tutorial/control-access-to-mongodb-windows-"
"with-kerberos-authentication`."
msgstr ""

# fddfd905fa6d4b2bb3583345f4aba679
#: ../source/core/kerberos.txt:73
>>>>>>> 2478a500
msgid ""
":doc:`/tutorial/manage-users-and-roles` for general information regarding"
" creating and managing users in MongoDB."
msgstr ""

<<<<<<< HEAD
#: ../source/core/kerberos.txt:81
msgid "Service Principal"
msgstr ""

#: ../source/core/kerberos.txt:83
=======
# e006c0193e5e4e089d94d12d9c3ab39b
#: ../source/core/kerberos.txt:80
msgid "Service Principal"
msgstr ""

# 8e614ec127364a9196209a960e9f4581
#: ../source/core/kerberos.txt:82
>>>>>>> 2478a500
msgid ""
"Every MongoDB :binary:`~bin.mongod` and :binary:`~bin.mongos` instance "
"(or :binary:`~bin.mongod.exe` or :binary:`~bin.mongos.exe` on Windows) "
"must have an associated service principal. Service principal names have "
"the form:"
msgstr ""

<<<<<<< HEAD
#: ../source/core/kerberos.txt:91
=======
# 5ecd8e5b976d4024bd31ad3dc26d8b49
#: ../source/core/kerberos.txt:90
>>>>>>> 2478a500
msgid ""
"For MongoDB, the ``<service>`` defaults to ``mongodb``. For example, if "
"``m1.example.com`` is a MongoDB server, and ``example.com`` maintains the"
" ``EXAMPLE.COM`` Kerberos realm, then ``m1`` should have the service "
"principal name ``mongodb/m1.example.com@EXAMPLE.COM``."
msgstr ""

<<<<<<< HEAD
#: ../source/core/kerberos.txt:96
msgid ""
"To specify a different value for ``<service>``, use "
":setting:`~security.sasl.serviceName` during the start up of "
":binary:`~bin.mongod` or :binary:`~bin.mongos` (or "
":binary:`~bin.mongod.exe` or :binary:`~bin.mongos.exe`). "
":binary:`~bin.mongo` shell or other clients may also specify a different "
"service principal name using :setting:`~security.sasl.serviceName`."
msgstr ""

#: ../source/core/kerberos.txt:102
msgid ""
"Service principal names must be reachable over the network using the "
"fully qualified domain name (FQDN) part of its service principal name."
msgstr ""

#: ../source/core/kerberos.txt:105
=======
# f9dc4a75f50e44daa3bb27553aa602fb
#: ../source/core/kerberos.txt:95
msgid ""
"To specify a different value for ``<service>``, use "
":setting:`~security.sasl.serviceName` during the start up of "
":program:`mongod` or :program:`mongos` (or :program:`mongod.exe` or "
":program:`mongos.exe`). :program:`mongo` shell or other clients may also "
"specify a different service principal name using "
":setting:`~security.sasl.serviceName`."
msgstr ""

# 9c32314330f741918b5f419e9487da00
#: ../source/core/kerberos.txt:101
msgid ""
"Service principal names must be reachable over the network using the "
"fully qualified domain name (FQDN) part of its service principal name."
msgstr ""

# 764d42a06b4c4cf48b402686e7281407
#: ../source/core/kerberos.txt:104
>>>>>>> 2478a500
msgid ""
"By default, Kerberos attempts to identify hosts using the "
"``/etc/krb5.conf`` file before using DNS to resolve hosts."
msgstr ""

<<<<<<< HEAD
#: ../source/core/kerberos.txt:108
=======
# 00df34ed085a4b93b2158d1bbf7cc697
#: ../source/core/kerberos.txt:107
>>>>>>> 2478a500
msgid ""
"On Windows, if running MongoDB as a service, see :ref:`assign-service-"
"principal-name`."
msgstr ""

<<<<<<< HEAD
#: ../source/core/kerberos.txt:114
msgid "Linux Keytab Files"
msgstr ""

#: ../source/core/kerberos.txt:116
msgid ""
"Linux systems can store Kerberos authentication keys for a :ref:`service "
"principal <kerberos-service-principal>` in *keytab* files. Each "
"Kerberized :binary:`~bin.mongod` and :binary:`~bin.mongos` instance "
"running on Linux must have access to a keytab file containing keys for "
"its :ref:`service principal <kerberos-service-principal>`."
msgstr ""

#: ../source/core/kerberos.txt:122
msgid ""
"To keep keytab files secure, use file permissions that restrict access to"
" only the user that runs the :binary:`~bin.mongod` or "
":binary:`~bin.mongos` process."
msgstr ""

#: ../source/core/kerberos.txt:129
msgid "Tickets"
msgstr ""

#: ../source/core/kerberos.txt:131
=======
# 844d85f8c41942b18a73e6dac00337bc
#: ../source/core/kerberos.txt:113
msgid "Linux Keytab Files"
msgstr ""

# 7015c80b3bac4fd99c5474e5f1cca455
#: ../source/core/kerberos.txt:115
msgid ""
"Linux systems can store Kerberos authentication keys for a :ref:`service "
"principal <kerberos-service-principal>` in *keytab* files. Each "
"Kerberized :program:`mongod` and :program:`mongos` instance running on "
"Linux must have access to a keytab file containing keys for its "
":ref:`service principal <kerberos-service-principal>`."
msgstr ""

# ec4f763e17dd47a5994f0374639d7c79
#: ../source/core/kerberos.txt:121
msgid ""
"To keep keytab files secure, use file permissions that restrict access to"
" only the user that runs the :program:`mongod` or :program:`mongos` "
"process."
msgstr ""

# 704494d639ab44b4bbfbdb8668c77cb8
#: ../source/core/kerberos.txt:128
msgid "Tickets"
msgstr ""

# 763174faeef64361a1d5c3a85506e2ab
#: ../source/core/kerberos.txt:130
>>>>>>> 2478a500
msgid ""
"On Linux, MongoDB clients can use Kerberos's ``kinit`` program to "
"initialize a credential cache for authenticating the user principal to "
"servers."
msgstr ""

<<<<<<< HEAD
#: ../source/core/kerberos.txt:136
msgid "Windows Active Directory"
msgstr ""

#: ../source/core/kerberos.txt:138
msgid ""
"Unlike on Linux systems, :binary:`~bin.mongod` and :binary:`~bin.mongos` "
"instances running on Windows do not require access to keytab files. "
"Instead, the :binary:`~bin.mongod` and :binary:`~bin.mongos` instances "
"read their server credentials from a credential store specific to the "
"operating system."
msgstr ""

#: ../source/core/kerberos.txt:144
=======
# 7f638c36a6be4887b043284657bea792
#: ../source/core/kerberos.txt:135
msgid "Windows Active Directory"
msgstr ""

# e8d4f0d8a07d4b9982407645261ccd79
#: ../source/core/kerberos.txt:137
msgid ""
"Unlike on Linux systems, :program:`mongod` and :program:`mongos` "
"instances running on Windows do not require access to keytab files. "
"Instead, the :program:`mongod` and :program:`mongos` instances read their"
" server credentials from a credential store specific to the operating "
"system."
msgstr ""

# cd2b8c6e361b4b53a37e6108765e47b9
#: ../source/core/kerberos.txt:143
>>>>>>> 2478a500
msgid ""
"However, from the Windows Active Directory, you can export a keytab file "
"for use on Linux systems. See `Ktpass <http://technet.microsoft.com/en-"
"us/library/cc753771.aspx>`_ for more information."
msgstr ""

<<<<<<< HEAD
#: ../source/core/kerberos.txt:150
msgid "Authenticate With Kerberos"
msgstr ""

#: ../source/core/kerberos.txt:152
=======
# 571f493000dd42e7be90588620c7e6e3
#: ../source/core/kerberos.txt:149
msgid "Authenticate With Kerberos"
msgstr ""

# 58f34e0d59e8432aac07d5de388fb172
#: ../source/core/kerberos.txt:151
>>>>>>> 2478a500
msgid ""
"To configure MongoDB for Kerberos support and authenticate, see "
":doc:`/tutorial/control-access-to-mongodb-with-kerberos-authentication` "
"and :doc:`/tutorial/control-access-to-mongodb-windows-with-kerberos-"
"authentication`."
msgstr ""

<<<<<<< HEAD
#: ../source/core/kerberos.txt:158
msgid "Operational Considerations"
msgstr ""

#: ../source/core/kerberos.txt:161
msgid "The HTTP Console"
msgstr ""

#: ../source/core/kerberos.txt:163
=======
# 0e592873977c4a5399e56d373f5fdfac
#: ../source/core/kerberos.txt:157
msgid "Operational Considerations"
msgstr ""

# e62d7b9247b741f587a50bbe6e24e1c4
#: ../source/core/kerberos.txt:160
msgid "The HTTP Console"
msgstr ""

# 71f882a9e9ff4d29ab62df3ec9278e65
#: ../source/core/kerberos.txt:162
>>>>>>> 2478a500
msgid ""
"The MongoDB :ecosystem:`HTTP Console </tools/http-interfaces/#http-"
"console>` interface does not support Kerberos authentication."
msgstr ""

<<<<<<< HEAD
#: ../source/includes/fact-deprecated-http-interface.rst:3
msgid "MongoDB 3.6 removes the deprecated HTTP interface and REST API to MongoDB."
msgstr ""

#: ../source/core/kerberos.txt:170
msgid "DNS"
msgstr ""

#: ../source/core/kerberos.txt:172
msgid ""
"Each host that runs a :binary:`~bin.mongod` or :binary:`~bin.mongos` "
"instance must have both ``A`` and ``PTR`` DNS records to provide forward "
"and reverse lookup."
msgstr ""

#: ../source/core/kerberos.txt:176
=======
# 3ebe836b47de4af490b68ac195bafa7f
#: ../source/includes/fact-deprecated-http-interface.rst:3
msgid "HTTP interface for MongoDB"
msgstr ""

# 75289833f44d4b4c9b792f9e3aea1996
#: ../source/core/kerberos.txt:169
msgid "DNS"
msgstr ""

# 563ce7454986418a979bc890cbb846af
#: ../source/core/kerberos.txt:171
msgid ""
"Each host that runs a :program:`mongod` or :program:`mongos` instance "
"must have both ``A`` and ``PTR`` DNS records to provide forward and "
"reverse lookup."
msgstr ""

# d7fc9869e56f499dbba245c9f705b76d
#: ../source/core/kerberos.txt:175
>>>>>>> 2478a500
msgid ""
"Without ``A`` and ``PTR`` DNS records, the host cannot resolve the "
"components of the Kerberos domain or the Key Distribution Center (KDC)."
msgstr ""

<<<<<<< HEAD
#: ../source/core/kerberos.txt:180
msgid "System Time Synchronization"
msgstr ""

#: ../source/core/kerberos.txt:182
msgid ""
"To successfully authenticate, the system time for each "
":binary:`~bin.mongod` and :binary:`~bin.mongos` instance must be within 5"
" minutes of the system time of the other hosts in the Kerberos "
"infrastructure."
msgstr ""

#: ../source/core/kerberos.txt:188
msgid "Kerberized MongoDB Environments"
msgstr ""

#: ../source/core/kerberos.txt:193
msgid "Driver Support"
msgstr ""

#: ../source/core/kerberos.txt:195
msgid "The following MongoDB drivers support Kerberos authentication:"
msgstr ""

#: ../source/core/kerberos.txt:197
msgid ":api:`C <c/current/authentication.html#authentication-kerberos>`"
msgstr ""

#: ../source/core/kerberos.txt:198
msgid ""
"`C++ <https://mongodb.github.io/mongo-cxx-"
"driver/mongocxx-v3/configuration/>`_"
msgstr ""

#: ../source/core/kerberos.txt:199
msgid ":ecosystem:`Java </tutorial/authenticate-with-java-driver/>`"
msgstr ""

#: ../source/core/kerberos.txt:200
=======
# 95042b40c804428da5de41ac7b114f9d
#: ../source/core/kerberos.txt:179
msgid "System Time Synchronization"
msgstr ""

# 4c15dc9309c142b586995ef1781077a7
#: ../source/core/kerberos.txt:181
msgid ""
"To successfully authenticate, the system time for each :program:`mongod` "
"and :program:`mongos` instance must be within 5 minutes of the system "
"time of the other hosts in the Kerberos infrastructure."
msgstr ""

# 8098af605717482391d405b4937480ef
#: ../source/core/kerberos.txt:187
msgid "Kerberized MongoDB Environments"
msgstr ""

# 25028033cb574ad4be0311b29f2fc190
#: ../source/core/kerberos.txt:192
msgid "Driver Support"
msgstr ""

# 61df6bcbdd144119bd0b57e698332dfe
#: ../source/core/kerberos.txt:194
msgid "The following MongoDB drivers support Kerberos authentication:"
msgstr ""

# d518c1d94c864cdda10e0e0cabe32bfb
#: ../source/core/kerberos.txt:196
msgid ":api:`C <c/current/authentication.html#kerberos>`"
msgstr ""

# 9f1c2bba3ed0416f9bda6931e2dd30bb
#: ../source/core/kerberos.txt:197
msgid "`C++ <https://mongodb.github.io/mongo-cxx-driver?jmp=docs>`_"
msgstr ""

# 681d35a671564e97931d08401976e9dc
#: ../source/core/kerberos.txt:198
msgid ":ecosystem:`Java </tutorial/authenticate-with-java-driver/>`"
msgstr ""

# 1dc09a047ee64b6a9034ba92c6a8bcf3
#: ../source/core/kerberos.txt:199
>>>>>>> 2478a500
msgid ""
"`C# <http://mongodb.github.io/mongo-csharp-"
"driver/2.0/reference/driver/authentication/#gssapi-kerberos>`_"
msgstr ""

<<<<<<< HEAD
#: ../source/core/kerberos.txt:201
=======
# 1cb64ac2d7cb427284c7d24405302949
#: ../source/core/kerberos.txt:200
>>>>>>> 2478a500
msgid ""
"`Node.js <http://mongodb.github.io/node-mongodb-"
"native/2.0/tutorials/enterprise_features/>`_"
msgstr ""

<<<<<<< HEAD
#: ../source/core/kerberos.txt:202
msgid ""
"`Perl <https://metacpan.org/pod/MongoDB::MongoClient#GSSAPI-(for-"
"Kerberos)>`_"
msgstr ""

#: ../source/core/kerberos.txt:203
msgid "`PHP <http://php.net/manual/en/mongodb-driver-manager.construct.php>`_"
msgstr ""

#: ../source/core/kerberos.txt:204
=======
# bf3c5380f39144bfb308efc08538bd02
#: ../source/core/kerberos.txt:201
msgid "`PHP <http://php.net/manual/en/mongoclient.construct.php>`_"
msgstr ""

# 5d9e28321af74b5da4bba0ffed4379e2
#: ../source/core/kerberos.txt:202
>>>>>>> 2478a500
msgid ""
"`Python "
"<http://api.mongodb.org/python/current/examples/authentication.html>`_"
msgstr ""

<<<<<<< HEAD
#: ../source/core/kerberos.txt:205
msgid ""
"`Ruby <https://docs.mongodb.com/ruby-driver/master/tutorials/ruby-driver-"
"admin-tasks/#kerberos-gssapi-mechanism>`_"
msgstr ""

#: ../source/core/kerberos.txt:206
msgid ""
"`Scala <http://mongodb.github.io/mongo-scala-"
"driver/2.1/reference/connecting/authenticating/>`_"
msgstr ""

#: ../source/core/kerberos.txt:209
msgid "Use with Additional MongoDB Authentication Mechanism"
msgstr ""

#: ../source/core/kerberos.txt:211
=======
# 4ea8c22a1a344dc3ba4aac78610b1576
#: ../source/core/kerberos.txt:203
msgid ""
":ecosystem:`Ruby </tutorial/ruby-driver-tutorial/#gssapi-kerberos-"
"mechanism>`"
msgstr ""

# 86a2cf8d688a43bfb8d552c8637773da
#: ../source/core/kerberos.txt:206
msgid "Use with Additional MongoDB Authentication Mechanism"
msgstr ""

# 809addbaf1e94183a291e070cb189ad4
#: ../source/core/kerberos.txt:208
>>>>>>> 2478a500
msgid ""
"Although MongoDB supports the use of Kerberos authentication with other "
"authentication mechanisms, only add the other mechanisms as necessary. "
"See the ``Incorporate Additional Authentication Mechanisms`` section in "
":doc:`/tutorial/control-access-to-mongodb-with-kerberos-authentication` "
"and :doc:`/tutorial/control-access-to-mongodb-windows-with-kerberos-"
"authentication` for details."
msgstr ""

<<<<<<< HEAD
=======
# 2598809b659540af9657205e134563b4
>>>>>>> 2478a500
#: ../source/includes/extracts/additional-resources-kerberos.rst:4
msgid "Additional Resources"
msgstr ""

<<<<<<< HEAD
=======
# fbd05c5f13b9449eae12e9f4057b7c19
>>>>>>> 2478a500
#: ../source/includes/extracts/additional-resources-kerberos.rst:6
msgid ""
"`MongoDB LDAP and Kerberos Authentication with Dell (Quest) "
"Authentication Services <https://www.mongodb.com/blog/post/mongodb-ldap-"
"and-kerberos-authentication-dell-quest-authentication-"
"services?jmp=docs>`_"
msgstr ""

<<<<<<< HEAD
#: ../source/includes/extracts/additional-resources-kerberos.rst:7
msgid ""
"`MongoDB with Red Hat Enterprise Linux Identity Management and Kerberos "
"<https://docs.mongodb.com/ecosystem/tutorial/manage-red-hat-enterprise-"
=======
# 6d26817bb8ed4fdc8c86d78fe8aba16a
#: ../source/includes/extracts/additional-resources-kerberos.rst:7
msgid ""
"`MongoDB with Red Hat Enterprise Linux Identity Management and Kerberos "
"<http://docs.mongodb.org/ecosystem/tutorial/manage-red-hat-enterprise-"
>>>>>>> 2478a500
"linux-identity-management?jmp=docs>`_"
msgstr ""

#~ msgid ""
#~ "To specify a different value for "
#~ "``<service>``, use :setting:`saslServiceName` during"
#~ " the start up of :program:`mongod` or"
#~ " :program:`mongos` (or :program:`mongod.exe` or"
#~ " :program:`mongos.exe`). :program:`mongo` shell "
#~ "or other clients may also specify "
#~ "a different service principal name using"
#~ " :setting:`saslServiceName`."
#~ msgstr ""

#~ msgid ""
#~ "The MongoDB :ecosystem:`HTTP Console </tools"
#~ "/http-interface/#http-console>` interface does"
#~ " not support Kerberos authentication."
#~ msgstr ""

<<<<<<< HEAD
# 43253daa45e449d69a60963966a3dce4
#~ msgid ""
#~ "MongoDB Enterprise provides support for "
#~ "Kerberos authentication of MongoDB clients "
#~ "to :program:`mongod` and :program:`mongos`. "
#~ "Kerberos is an industry standard "
#~ "authentication protocol for large "
#~ "client/server systems. Kerberos allows MongoDB"
#~ " and applications to take advantage "
#~ "of existing authentication infrastructure and"
#~ " processes."
#~ msgstr ""

=======
>>>>>>> 2478a500
# 4eb13c28e1744c199d370654b24b341f
#~ msgid ""
#~ ":doc:`/reference/command/nav-user-management` for"
#~ " general information regarding creating and"
#~ " managing users in MongoDB."
<<<<<<< HEAD
#~ msgstr ""

# 0702ba5d76134d25ba2a7899e68ef2b4
#~ msgid ""
#~ "Every MongoDB :program:`mongod` and "
#~ ":program:`mongos` instance (or :program:`mongod.exe`"
#~ " or :program:`mongos.exe` on Windows) must"
#~ " have an associated service principal. "
#~ "Service principal names have the form:"
#~ msgstr ""

# bd50d6c0651b4de5b6a62f30a542ed90
#~ msgid ""
#~ "By default, Kerberos attempts to "
#~ "identify hosts using the ``/etc/kerb5.conf``"
#~ " file before using DNS to resolve "
#~ "hosts."
#~ msgstr ""

# 385b4ad5546f41fba74965fdb0df0e07
#~ msgid ""
#~ "Linux systems can store Kerberos "
#~ "authentication keys for a :ref:`service "
#~ "principal <kerberos-service-principal>` in "
#~ "*keytab* files. Each Kerberized "
#~ ":program:`mongod` and :program:`mongos` instance "
#~ "running on Linux must have access "
#~ "to a keytab file containing keys "
#~ "for its :ref:`service principal <kerberos-"
#~ "service-principal>`."
#~ msgstr ""

# 4600dff894354436a80b826f3e09f218
#~ msgid ""
#~ "To keep keytab files secure, use "
#~ "file permissions that restrict access to"
#~ " only the user that runs the "
#~ ":program:`mongod` or :program:`mongos` process."
#~ msgstr ""

# 3bd9032d819b4c0b8b18836c96790a20
#~ msgid ""
#~ "Unlike on Linux systems, :program:`mongod` "
#~ "and :program:`mongos` instances running on "
#~ "Windows do not require access to "
#~ "keytab files. Instead, the :program:`mongod`"
#~ " and :program:`mongos` instances read their"
#~ " server credentials from a credential "
#~ "store specific to the operating system."
#~ msgstr ""

# d7de7112d336444d91d2226f1e38d14e
#~ msgid ""
#~ "Each host that runs a :program:`mongod`"
#~ " or :program:`mongos` instance must have"
#~ " both ``A`` and ``PTR`` DNS records"
#~ " to provide forward and reverse "
#~ "lookup."
#~ msgstr ""

# d95990deb3254f92b9b3260e71af23c2
#~ msgid ""
#~ "To successfully authenticate, the system "
#~ "time for each :program:`mongod` and "
#~ ":program:`mongos` instance must be within "
#~ "5 minutes of the system time of"
#~ " the other hosts in the Kerberos "
#~ "infrastructure."
=======
#~ msgstr ""

# bd50d6c0651b4de5b6a62f30a542ed90
#~ msgid ""
#~ "By default, Kerberos attempts to "
#~ "identify hosts using the ``/etc/kerb5.conf``"
#~ " file before using DNS to resolve "
#~ "hosts."
>>>>>>> 2478a500
#~ msgstr ""

# d023433a962b45dea77ec74ef700db99
#~ msgid ":ecosystem:`C# </tutorial/authenticate-with-csharp-driver/>`"
#~ msgstr ""

# aecf8a9581174a8e8c457776466117ea
#~ msgid ":ecosystem:`C++ </tutorial/authenticate-with-cpp-driver/>`"
#~ msgstr ""
<<<<<<< HEAD

#~ msgid ""
#~ "To specify a different value for "
#~ "``<service>``, use :setting:`~security.sasl.serviceName`"
#~ " during the start up of "
#~ ":program:`mongod` or :program:`mongos` (or "
#~ ":program:`mongod.exe` or :program:`mongos.exe`). "
#~ ":program:`mongo` shell or other clients "
#~ "may also specify a different service "
#~ "principal name using "
#~ ":setting:`~security.sasl.serviceName`."
#~ msgstr ""
=======
>>>>>>> 2478a500
<|MERGE_RESOLUTION|>--- conflicted
+++ resolved
@@ -8,11 +8,7 @@
 msgstr ""
 "Project-Id-Version: MongoDB Manual\n"
 "Report-Msgid-Bugs-To: \n"
-<<<<<<< HEAD
-"POT-Creation-Date: 2019-03-19 11:02-0400\n"
-=======
 "POT-Creation-Date: 2016-12-08 12:02-0500\n"
->>>>>>> 2478a500
 "PO-Revision-Date: 2014-04-08 19:41+0000\n"
 "Last-Translator: tychoish <tychoish@gmail.com>\n"
 "Language: es\n"
@@ -24,38 +20,11 @@
 "Content-Transfer-Encoding: 8bit\n"
 "Generated-By: Babel 2.6.0\n"
 
-<<<<<<< HEAD
-=======
 # 78323b6af742450f9d89453fd6aa6c60
->>>>>>> 2478a500
 #: ../source/core/kerberos.txt:5
 msgid "Kerberos Authentication"
 msgstr ""
 
-<<<<<<< HEAD
-#: ../source/core/kerberos.txt:17
-msgid "Overview"
-msgstr ""
-
-#: ../source/core/kerberos.txt:19
-msgid ""
-"MongoDB Enterprise provides support for Kerberos authentication of "
-"MongoDB clients to :binary:`~bin.mongod` and :binary:`~bin.mongos`. "
-"Kerberos is an industry standard authentication protocol for large "
-"client/server systems. Kerberos allows MongoDB and applications to take "
-"advantage of existing authentication infrastructure and processes."
-msgstr ""
-
-#: ../source/core/kerberos.txt:26
-msgid "Kerberos Components and MongoDB"
-msgstr ""
-
-#: ../source/core/kerberos.txt:29
-msgid "Principals"
-msgstr ""
-
-#: ../source/core/kerberos.txt:31
-=======
 # 88064505ec6b49eeb6156ad105900d3c
 #: ../source/core/kerberos.txt
 msgid "On this page"
@@ -88,31 +57,22 @@
 
 # 5b20edec0326453a8a7097716ac1f639
 #: ../source/core/kerberos.txt:32
->>>>>>> 2478a500
 msgid ""
 "In a Kerberos-based system, every participant in the authenticated "
 "communication is known as a \"principal\", and every principal must have "
 "a unique name."
 msgstr ""
 
-<<<<<<< HEAD
-#: ../source/core/kerberos.txt:35
-=======
 # d907949cce0f4d61b426ad7fd1ba01e5
 #: ../source/core/kerberos.txt:36
->>>>>>> 2478a500
 msgid ""
 "Principals belong to administrative units called *realms*. For each "
 "realm, the Kerberos Key Distribution Center (KDC) maintains a database of"
 " the realm's principal and the principals' associated \"secret keys\"."
 msgstr ""
 
-<<<<<<< HEAD
-#: ../source/core/kerberos.txt:39
-=======
 # cae1e8a5a9524a099d64d0983ac4bc3c
 #: ../source/core/kerberos.txt:40
->>>>>>> 2478a500
 msgid ""
 "For a client-server authentication, the client requests from the KDC a "
 "\"ticket\" for access to a specific asset. KDC uses the client's secret "
@@ -121,25 +81,14 @@
 " hidden."
 msgstr ""
 
-<<<<<<< HEAD
-#: ../source/core/kerberos.txt:45
-=======
 # aafa345bb5254932a288068d54fc648c
 #: ../source/core/kerberos.txt:46
->>>>>>> 2478a500
 msgid ""
 "For the configuration of MongoDB for Kerberos support, two kinds of "
 "principal names are of interest: :ref:`user principals <kerberos-user-"
 "principal>` and :ref:`service principals <kerberos-service-principal>`."
 msgstr ""
 
-<<<<<<< HEAD
-#: ../source/core/kerberos.txt:53
-msgid "User Principal"
-msgstr ""
-
-#: ../source/core/kerberos.txt:55
-=======
 # 94040dbfad2d47228b143be6eb7d8529
 #: ../source/core/kerberos.txt:54
 msgid "User Principal"
@@ -147,32 +96,21 @@
 
 # 20214226e1eb4277aa287e905c302bc0
 #: ../source/core/kerberos.txt:56
->>>>>>> 2478a500
 msgid ""
 "To authenticate using Kerberos, you must add the Kerberos user principals"
 " to MongoDB to the ``$external`` database. User principal names have the "
 "form:"
 msgstr ""
 
-<<<<<<< HEAD
-#: ../source/core/kerberos.txt:63
-=======
 # f39a20a34f854bacb4ee4cc4d4e4a79f
 #: ../source/core/kerberos.txt:64
->>>>>>> 2478a500
 msgid ""
 "For every user you want to authenticate using Kerberos, you must create a"
 " corresponding user in MongoDB in the ``$external`` database."
 msgstr ""
 
-<<<<<<< HEAD
-#: ../source/includes/extracts/sessions-external-username-limit.rst:4
-msgid ""
-"To use sessions with ``$external`` authentication users (i.e. Kerberos, "
-"LDAP, x.509 users), the usernames cannot be greater than 10k bytes."
-msgstr ""
-
-#: ../source/core/kerberos.txt:68
+# 10734a4228784c1680b42793c96ffcb2
+#: ../source/core/kerberos.txt:67
 msgid ""
 "For examples of adding a user to MongoDB as well as authenticating as "
 "that user, see :doc:`/tutorial/control-access-to-mongodb-with-kerberos-"
@@ -180,32 +118,13 @@
 "with-kerberos-authentication`."
 msgstr ""
 
-#: ../source/core/kerberos.txt:74
-=======
-# 10734a4228784c1680b42793c96ffcb2
-#: ../source/core/kerberos.txt:67
-msgid ""
-"For examples of adding a user to MongoDB as well as authenticating as "
-"that user, see :doc:`/tutorial/control-access-to-mongodb-with-kerberos-"
-"authentication` and :doc:`/tutorial/control-access-to-mongodb-windows-"
-"with-kerberos-authentication`."
-msgstr ""
-
 # fddfd905fa6d4b2bb3583345f4aba679
 #: ../source/core/kerberos.txt:73
->>>>>>> 2478a500
 msgid ""
 ":doc:`/tutorial/manage-users-and-roles` for general information regarding"
 " creating and managing users in MongoDB."
 msgstr ""
 
-<<<<<<< HEAD
-#: ../source/core/kerberos.txt:81
-msgid "Service Principal"
-msgstr ""
-
-#: ../source/core/kerberos.txt:83
-=======
 # e006c0193e5e4e089d94d12d9c3ab39b
 #: ../source/core/kerberos.txt:80
 msgid "Service Principal"
@@ -213,20 +132,14 @@
 
 # 8e614ec127364a9196209a960e9f4581
 #: ../source/core/kerberos.txt:82
->>>>>>> 2478a500
-msgid ""
-"Every MongoDB :binary:`~bin.mongod` and :binary:`~bin.mongos` instance "
-"(or :binary:`~bin.mongod.exe` or :binary:`~bin.mongos.exe` on Windows) "
-"must have an associated service principal. Service principal names have "
-"the form:"
-msgstr ""
-
-<<<<<<< HEAD
-#: ../source/core/kerberos.txt:91
-=======
+msgid ""
+"Every MongoDB :program:`mongod` and :program:`mongos` instance (or "
+":program:`mongod.exe` or :program:`mongos.exe` on Windows) must have an "
+"associated service principal. Service principal names have the form:"
+msgstr ""
+
 # 5ecd8e5b976d4024bd31ad3dc26d8b49
 #: ../source/core/kerberos.txt:90
->>>>>>> 2478a500
 msgid ""
 "For MongoDB, the ``<service>`` defaults to ``mongodb``. For example, if "
 "``m1.example.com`` is a MongoDB server, and ``example.com`` maintains the"
@@ -234,25 +147,6 @@
 "principal name ``mongodb/m1.example.com@EXAMPLE.COM``."
 msgstr ""
 
-<<<<<<< HEAD
-#: ../source/core/kerberos.txt:96
-msgid ""
-"To specify a different value for ``<service>``, use "
-":setting:`~security.sasl.serviceName` during the start up of "
-":binary:`~bin.mongod` or :binary:`~bin.mongos` (or "
-":binary:`~bin.mongod.exe` or :binary:`~bin.mongos.exe`). "
-":binary:`~bin.mongo` shell or other clients may also specify a different "
-"service principal name using :setting:`~security.sasl.serviceName`."
-msgstr ""
-
-#: ../source/core/kerberos.txt:102
-msgid ""
-"Service principal names must be reachable over the network using the "
-"fully qualified domain name (FQDN) part of its service principal name."
-msgstr ""
-
-#: ../source/core/kerberos.txt:105
-=======
 # f9dc4a75f50e44daa3bb27553aa602fb
 #: ../source/core/kerberos.txt:95
 msgid ""
@@ -273,50 +167,18 @@
 
 # 764d42a06b4c4cf48b402686e7281407
 #: ../source/core/kerberos.txt:104
->>>>>>> 2478a500
 msgid ""
 "By default, Kerberos attempts to identify hosts using the "
 "``/etc/krb5.conf`` file before using DNS to resolve hosts."
 msgstr ""
 
-<<<<<<< HEAD
-#: ../source/core/kerberos.txt:108
-=======
 # 00df34ed085a4b93b2158d1bbf7cc697
 #: ../source/core/kerberos.txt:107
->>>>>>> 2478a500
 msgid ""
 "On Windows, if running MongoDB as a service, see :ref:`assign-service-"
 "principal-name`."
 msgstr ""
 
-<<<<<<< HEAD
-#: ../source/core/kerberos.txt:114
-msgid "Linux Keytab Files"
-msgstr ""
-
-#: ../source/core/kerberos.txt:116
-msgid ""
-"Linux systems can store Kerberos authentication keys for a :ref:`service "
-"principal <kerberos-service-principal>` in *keytab* files. Each "
-"Kerberized :binary:`~bin.mongod` and :binary:`~bin.mongos` instance "
-"running on Linux must have access to a keytab file containing keys for "
-"its :ref:`service principal <kerberos-service-principal>`."
-msgstr ""
-
-#: ../source/core/kerberos.txt:122
-msgid ""
-"To keep keytab files secure, use file permissions that restrict access to"
-" only the user that runs the :binary:`~bin.mongod` or "
-":binary:`~bin.mongos` process."
-msgstr ""
-
-#: ../source/core/kerberos.txt:129
-msgid "Tickets"
-msgstr ""
-
-#: ../source/core/kerberos.txt:131
-=======
 # 844d85f8c41942b18a73e6dac00337bc
 #: ../source/core/kerberos.txt:113
 msgid "Linux Keytab Files"
@@ -347,29 +209,12 @@
 
 # 763174faeef64361a1d5c3a85506e2ab
 #: ../source/core/kerberos.txt:130
->>>>>>> 2478a500
 msgid ""
 "On Linux, MongoDB clients can use Kerberos's ``kinit`` program to "
 "initialize a credential cache for authenticating the user principal to "
 "servers."
 msgstr ""
 
-<<<<<<< HEAD
-#: ../source/core/kerberos.txt:136
-msgid "Windows Active Directory"
-msgstr ""
-
-#: ../source/core/kerberos.txt:138
-msgid ""
-"Unlike on Linux systems, :binary:`~bin.mongod` and :binary:`~bin.mongos` "
-"instances running on Windows do not require access to keytab files. "
-"Instead, the :binary:`~bin.mongod` and :binary:`~bin.mongos` instances "
-"read their server credentials from a credential store specific to the "
-"operating system."
-msgstr ""
-
-#: ../source/core/kerberos.txt:144
-=======
 # 7f638c36a6be4887b043284657bea792
 #: ../source/core/kerberos.txt:135
 msgid "Windows Active Directory"
@@ -387,20 +232,12 @@
 
 # cd2b8c6e361b4b53a37e6108765e47b9
 #: ../source/core/kerberos.txt:143
->>>>>>> 2478a500
 msgid ""
 "However, from the Windows Active Directory, you can export a keytab file "
 "for use on Linux systems. See `Ktpass <http://technet.microsoft.com/en-"
 "us/library/cc753771.aspx>`_ for more information."
 msgstr ""
 
-<<<<<<< HEAD
-#: ../source/core/kerberos.txt:150
-msgid "Authenticate With Kerberos"
-msgstr ""
-
-#: ../source/core/kerberos.txt:152
-=======
 # 571f493000dd42e7be90588620c7e6e3
 #: ../source/core/kerberos.txt:149
 msgid "Authenticate With Kerberos"
@@ -408,7 +245,6 @@
 
 # 58f34e0d59e8432aac07d5de388fb172
 #: ../source/core/kerberos.txt:151
->>>>>>> 2478a500
 msgid ""
 "To configure MongoDB for Kerberos support and authenticate, see "
 ":doc:`/tutorial/control-access-to-mongodb-with-kerberos-authentication` "
@@ -416,17 +252,6 @@
 "authentication`."
 msgstr ""
 
-<<<<<<< HEAD
-#: ../source/core/kerberos.txt:158
-msgid "Operational Considerations"
-msgstr ""
-
-#: ../source/core/kerberos.txt:161
-msgid "The HTTP Console"
-msgstr ""
-
-#: ../source/core/kerberos.txt:163
-=======
 # 0e592873977c4a5399e56d373f5fdfac
 #: ../source/core/kerberos.txt:157
 msgid "Operational Considerations"
@@ -439,30 +264,11 @@
 
 # 71f882a9e9ff4d29ab62df3ec9278e65
 #: ../source/core/kerberos.txt:162
->>>>>>> 2478a500
 msgid ""
 "The MongoDB :ecosystem:`HTTP Console </tools/http-interfaces/#http-"
 "console>` interface does not support Kerberos authentication."
 msgstr ""
 
-<<<<<<< HEAD
-#: ../source/includes/fact-deprecated-http-interface.rst:3
-msgid "MongoDB 3.6 removes the deprecated HTTP interface and REST API to MongoDB."
-msgstr ""
-
-#: ../source/core/kerberos.txt:170
-msgid "DNS"
-msgstr ""
-
-#: ../source/core/kerberos.txt:172
-msgid ""
-"Each host that runs a :binary:`~bin.mongod` or :binary:`~bin.mongos` "
-"instance must have both ``A`` and ``PTR`` DNS records to provide forward "
-"and reverse lookup."
-msgstr ""
-
-#: ../source/core/kerberos.txt:176
-=======
 # 3ebe836b47de4af490b68ac195bafa7f
 #: ../source/includes/fact-deprecated-http-interface.rst:3
 msgid "HTTP interface for MongoDB"
@@ -483,53 +289,11 @@
 
 # d7fc9869e56f499dbba245c9f705b76d
 #: ../source/core/kerberos.txt:175
->>>>>>> 2478a500
 msgid ""
 "Without ``A`` and ``PTR`` DNS records, the host cannot resolve the "
 "components of the Kerberos domain or the Key Distribution Center (KDC)."
 msgstr ""
 
-<<<<<<< HEAD
-#: ../source/core/kerberos.txt:180
-msgid "System Time Synchronization"
-msgstr ""
-
-#: ../source/core/kerberos.txt:182
-msgid ""
-"To successfully authenticate, the system time for each "
-":binary:`~bin.mongod` and :binary:`~bin.mongos` instance must be within 5"
-" minutes of the system time of the other hosts in the Kerberos "
-"infrastructure."
-msgstr ""
-
-#: ../source/core/kerberos.txt:188
-msgid "Kerberized MongoDB Environments"
-msgstr ""
-
-#: ../source/core/kerberos.txt:193
-msgid "Driver Support"
-msgstr ""
-
-#: ../source/core/kerberos.txt:195
-msgid "The following MongoDB drivers support Kerberos authentication:"
-msgstr ""
-
-#: ../source/core/kerberos.txt:197
-msgid ":api:`C <c/current/authentication.html#authentication-kerberos>`"
-msgstr ""
-
-#: ../source/core/kerberos.txt:198
-msgid ""
-"`C++ <https://mongodb.github.io/mongo-cxx-"
-"driver/mongocxx-v3/configuration/>`_"
-msgstr ""
-
-#: ../source/core/kerberos.txt:199
-msgid ":ecosystem:`Java </tutorial/authenticate-with-java-driver/>`"
-msgstr ""
-
-#: ../source/core/kerberos.txt:200
-=======
 # 95042b40c804428da5de41ac7b114f9d
 #: ../source/core/kerberos.txt:179
 msgid "System Time Synchronization"
@@ -575,36 +339,18 @@
 
 # 1dc09a047ee64b6a9034ba92c6a8bcf3
 #: ../source/core/kerberos.txt:199
->>>>>>> 2478a500
 msgid ""
 "`C# <http://mongodb.github.io/mongo-csharp-"
 "driver/2.0/reference/driver/authentication/#gssapi-kerberos>`_"
 msgstr ""
 
-<<<<<<< HEAD
-#: ../source/core/kerberos.txt:201
-=======
 # 1cb64ac2d7cb427284c7d24405302949
 #: ../source/core/kerberos.txt:200
->>>>>>> 2478a500
 msgid ""
 "`Node.js <http://mongodb.github.io/node-mongodb-"
 "native/2.0/tutorials/enterprise_features/>`_"
 msgstr ""
 
-<<<<<<< HEAD
-#: ../source/core/kerberos.txt:202
-msgid ""
-"`Perl <https://metacpan.org/pod/MongoDB::MongoClient#GSSAPI-(for-"
-"Kerberos)>`_"
-msgstr ""
-
-#: ../source/core/kerberos.txt:203
-msgid "`PHP <http://php.net/manual/en/mongodb-driver-manager.construct.php>`_"
-msgstr ""
-
-#: ../source/core/kerberos.txt:204
-=======
 # bf3c5380f39144bfb308efc08538bd02
 #: ../source/core/kerberos.txt:201
 msgid "`PHP <http://php.net/manual/en/mongoclient.construct.php>`_"
@@ -612,31 +358,11 @@
 
 # 5d9e28321af74b5da4bba0ffed4379e2
 #: ../source/core/kerberos.txt:202
->>>>>>> 2478a500
 msgid ""
 "`Python "
 "<http://api.mongodb.org/python/current/examples/authentication.html>`_"
 msgstr ""
 
-<<<<<<< HEAD
-#: ../source/core/kerberos.txt:205
-msgid ""
-"`Ruby <https://docs.mongodb.com/ruby-driver/master/tutorials/ruby-driver-"
-"admin-tasks/#kerberos-gssapi-mechanism>`_"
-msgstr ""
-
-#: ../source/core/kerberos.txt:206
-msgid ""
-"`Scala <http://mongodb.github.io/mongo-scala-"
-"driver/2.1/reference/connecting/authenticating/>`_"
-msgstr ""
-
-#: ../source/core/kerberos.txt:209
-msgid "Use with Additional MongoDB Authentication Mechanism"
-msgstr ""
-
-#: ../source/core/kerberos.txt:211
-=======
 # 4ea8c22a1a344dc3ba4aac78610b1576
 #: ../source/core/kerberos.txt:203
 msgid ""
@@ -651,7 +377,6 @@
 
 # 809addbaf1e94183a291e070cb189ad4
 #: ../source/core/kerberos.txt:208
->>>>>>> 2478a500
 msgid ""
 "Although MongoDB supports the use of Kerberos authentication with other "
 "authentication mechanisms, only add the other mechanisms as necessary. "
@@ -661,18 +386,12 @@
 "authentication` for details."
 msgstr ""
 
-<<<<<<< HEAD
-=======
 # 2598809b659540af9657205e134563b4
->>>>>>> 2478a500
 #: ../source/includes/extracts/additional-resources-kerberos.rst:4
 msgid "Additional Resources"
 msgstr ""
 
-<<<<<<< HEAD
-=======
 # fbd05c5f13b9449eae12e9f4057b7c19
->>>>>>> 2478a500
 #: ../source/includes/extracts/additional-resources-kerberos.rst:6
 msgid ""
 "`MongoDB LDAP and Kerberos Authentication with Dell (Quest) "
@@ -681,18 +400,11 @@
 "services?jmp=docs>`_"
 msgstr ""
 
-<<<<<<< HEAD
-#: ../source/includes/extracts/additional-resources-kerberos.rst:7
-msgid ""
-"`MongoDB with Red Hat Enterprise Linux Identity Management and Kerberos "
-"<https://docs.mongodb.com/ecosystem/tutorial/manage-red-hat-enterprise-"
-=======
 # 6d26817bb8ed4fdc8c86d78fe8aba16a
 #: ../source/includes/extracts/additional-resources-kerberos.rst:7
 msgid ""
 "`MongoDB with Red Hat Enterprise Linux Identity Management and Kerberos "
 "<http://docs.mongodb.org/ecosystem/tutorial/manage-red-hat-enterprise-"
->>>>>>> 2478a500
 "linux-identity-management?jmp=docs>`_"
 msgstr ""
 
@@ -713,37 +425,11 @@
 #~ " not support Kerberos authentication."
 #~ msgstr ""
 
-<<<<<<< HEAD
-# 43253daa45e449d69a60963966a3dce4
-#~ msgid ""
-#~ "MongoDB Enterprise provides support for "
-#~ "Kerberos authentication of MongoDB clients "
-#~ "to :program:`mongod` and :program:`mongos`. "
-#~ "Kerberos is an industry standard "
-#~ "authentication protocol for large "
-#~ "client/server systems. Kerberos allows MongoDB"
-#~ " and applications to take advantage "
-#~ "of existing authentication infrastructure and"
-#~ " processes."
-#~ msgstr ""
-
-=======
->>>>>>> 2478a500
 # 4eb13c28e1744c199d370654b24b341f
 #~ msgid ""
 #~ ":doc:`/reference/command/nav-user-management` for"
 #~ " general information regarding creating and"
 #~ " managing users in MongoDB."
-<<<<<<< HEAD
-#~ msgstr ""
-
-# 0702ba5d76134d25ba2a7899e68ef2b4
-#~ msgid ""
-#~ "Every MongoDB :program:`mongod` and "
-#~ ":program:`mongos` instance (or :program:`mongod.exe`"
-#~ " or :program:`mongos.exe` on Windows) must"
-#~ " have an associated service principal. "
-#~ "Service principal names have the form:"
 #~ msgstr ""
 
 # bd50d6c0651b4de5b6a62f30a542ed90
@@ -754,67 +440,6 @@
 #~ "hosts."
 #~ msgstr ""
 
-# 385b4ad5546f41fba74965fdb0df0e07
-#~ msgid ""
-#~ "Linux systems can store Kerberos "
-#~ "authentication keys for a :ref:`service "
-#~ "principal <kerberos-service-principal>` in "
-#~ "*keytab* files. Each Kerberized "
-#~ ":program:`mongod` and :program:`mongos` instance "
-#~ "running on Linux must have access "
-#~ "to a keytab file containing keys "
-#~ "for its :ref:`service principal <kerberos-"
-#~ "service-principal>`."
-#~ msgstr ""
-
-# 4600dff894354436a80b826f3e09f218
-#~ msgid ""
-#~ "To keep keytab files secure, use "
-#~ "file permissions that restrict access to"
-#~ " only the user that runs the "
-#~ ":program:`mongod` or :program:`mongos` process."
-#~ msgstr ""
-
-# 3bd9032d819b4c0b8b18836c96790a20
-#~ msgid ""
-#~ "Unlike on Linux systems, :program:`mongod` "
-#~ "and :program:`mongos` instances running on "
-#~ "Windows do not require access to "
-#~ "keytab files. Instead, the :program:`mongod`"
-#~ " and :program:`mongos` instances read their"
-#~ " server credentials from a credential "
-#~ "store specific to the operating system."
-#~ msgstr ""
-
-# d7de7112d336444d91d2226f1e38d14e
-#~ msgid ""
-#~ "Each host that runs a :program:`mongod`"
-#~ " or :program:`mongos` instance must have"
-#~ " both ``A`` and ``PTR`` DNS records"
-#~ " to provide forward and reverse "
-#~ "lookup."
-#~ msgstr ""
-
-# d95990deb3254f92b9b3260e71af23c2
-#~ msgid ""
-#~ "To successfully authenticate, the system "
-#~ "time for each :program:`mongod` and "
-#~ ":program:`mongos` instance must be within "
-#~ "5 minutes of the system time of"
-#~ " the other hosts in the Kerberos "
-#~ "infrastructure."
-=======
-#~ msgstr ""
-
-# bd50d6c0651b4de5b6a62f30a542ed90
-#~ msgid ""
-#~ "By default, Kerberos attempts to "
-#~ "identify hosts using the ``/etc/kerb5.conf``"
-#~ " file before using DNS to resolve "
-#~ "hosts."
->>>>>>> 2478a500
-#~ msgstr ""
-
 # d023433a962b45dea77ec74ef700db99
 #~ msgid ":ecosystem:`C# </tutorial/authenticate-with-csharp-driver/>`"
 #~ msgstr ""
@@ -822,18 +447,3 @@
 # aecf8a9581174a8e8c457776466117ea
 #~ msgid ":ecosystem:`C++ </tutorial/authenticate-with-cpp-driver/>`"
 #~ msgstr ""
-<<<<<<< HEAD
-
-#~ msgid ""
-#~ "To specify a different value for "
-#~ "``<service>``, use :setting:`~security.sasl.serviceName`"
-#~ " during the start up of "
-#~ ":program:`mongod` or :program:`mongos` (or "
-#~ ":program:`mongod.exe` or :program:`mongos.exe`). "
-#~ ":program:`mongo` shell or other clients "
-#~ "may also specify a different service "
-#~ "principal name using "
-#~ ":setting:`~security.sasl.serviceName`."
-#~ msgstr ""
-=======
->>>>>>> 2478a500
