--- conflicted
+++ resolved
@@ -67,35 +67,15 @@
 " **建议** 设置为 :ref:`隐藏节点 <replica-set-hidden-members>` 来防止应用程序"
 "在延时节点上进行读操作。"
 
-<<<<<<< HEAD
-#: ../source/core/replica-set-delayed-member.txt:40
-msgid "*do* vote in :term:`elections <election>` for primary."
-msgstr "在  :term:`选举 <election>` 中进行投票"
 
-#: ../source/core/replica-set-delayed-member.txt:43
-=======
 #: ../source/core/replica-set-delayed-member.txt:49
->>>>>>> 7b6fda55
+
 msgid "Behavior"
 msgstr "行为"
 
-<<<<<<< HEAD
-#: ../source/core/replica-set-delayed-member.txt:45
-msgid ""
-"Delayed members apply operations from the :term:`oplog` on a delay. When "
-"choosing the amount of delay, consider that the amount of delay:"
-msgstr ""
-"延时节点通过延时应用 :term:`oplog` 中的操作来实现其延时的效果。当我们选择延时"
-"时常的时候，需要考虑到以下内容："
 
-#: ../source/core/replica-set-delayed-member.txt:48
-msgid "must be is equal to or greater than your maintenance windows."
-msgstr "必须大于或者等于你的维护视窗。"
+#: ../source/core/replica-set-delayed-member.txt:56
 
-#: ../source/core/replica-set-delayed-member.txt:50
-=======
-#: ../source/core/replica-set-delayed-member.txt:56
->>>>>>> 7b6fda55
 msgid ""
 "must be *smaller* than the capacity of the oplog. For more information on "
 "oplog size, see :ref:`replica-set-oplog-sizing`."
@@ -123,42 +103,15 @@
 msgid "Example"
 msgstr "例子"
 
-<<<<<<< HEAD
-#: ../source/core/replica-set-delayed-member.txt:65
-msgid ""
-"In the following 5-member replica set, the primary and all secondaries have "
-"copies of the data set. One member applies operations with a delay of 3600 "
-"seconds, or an hour. This delayed member is also *hidden* and is a *priority "
-"0 member*."
-msgstr ""
-"在下述这样拥有五个成员的复制集中，主节点与所有从节点都拥有数据集的副本。其中"
-"一个从节点延时3600秒（1小时）应用oplog中的操作。这个延时节点同时也是 *隐藏节"
-"点* 和 *优先级为0* 的节点。"
 
-#: ../source/core/replica-set-delayed-member.txt:73
-=======
 #: ../source/core/replica-set-delayed-member.txt:79
->>>>>>> 7b6fda55
+
 msgid "Configuration"
 msgstr "配置方式"
 
-<<<<<<< HEAD
-#: ../source/core/replica-set-delayed-member.txt:75
-msgid ""
-"A delayed member has its :data:`~replSetGetConfig.members[n].priority` equal"
-" to ``0``, :data:`~replSetGetConfig.members[n].hidden` equal to ``true``, "
-"and its :data:`~replSetGetConfig.members[n].slaveDelay` equal to the number "
-"of seconds of delay:"
-msgstr ""
-"延时节点需要将 :data:`~local.system.replset.members[n].priority` 设置为0，还"
-"需要将 :data:`~local.system.replset.members[n].hidden` 设置为 ``true`` ，同时"
-"还需要将 :data:`~local.system.replset.members[n].slaveDelay` 设置为想要延迟的"
-"时间（单位为秒）："
 
-#: ../source/core/replica-set-delayed-member.txt:91
-=======
 #: ../source/core/replica-set-delayed-member.txt:97
->>>>>>> 7b6fda55
+
 msgid ""
 "To configure a delayed member, see :doc:`/tutorial/configure-a-delayed-"
 "replica-set-member`."
@@ -172,9 +125,7 @@
 
 #: ../source/core/replica-set-delayed-member.txt:1
 msgid "delayed"
-<<<<<<< HEAD
-msgstr "延时"
-=======
+
 msgstr ""
 
 #: ../source/core/replica-set-delayed-member.txt:0
@@ -238,4 +189,3 @@
 #~ "and its :data:`~replSetGetConfig.members[n].slaveDelay` equal to the number "
 #~ "of seconds of delay:"
 #~ msgstr ""
->>>>>>> 7b6fda55
