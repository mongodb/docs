--- conflicted
+++ resolved
@@ -103,9 +103,7 @@
 msgid ""
 "If you have installed in an alternative directory, you will need to adjust "
 "the paths as appropriate."
-<<<<<<< HEAD
-msgstr "如果你已经安装到备用目录，你将需要调整为适当的路径。"
-=======
+
 msgstr ""
 
 #: ../source/tutorial/install-mongodb-enterprise-on-windows.txt:0
@@ -118,4 +116,3 @@
 " documentation. For example, see version :v3.0:`3.0 </tutorial/install-"
 "mongodb-enterprise-on-windows/>`."
 msgstr ""
->>>>>>> 7b6fda55
