# SOME DESCRIPTIVE TITLE.
# Copyright (C) 2011-2014, MongoDB, Inc.
# This file is distributed under the same license as the mongodb-manual
# package.
#
# Translators:
msgid ""
msgstr ""
"Project-Id-Version: MongoDB Manual\n"
"Report-Msgid-Bugs-To: \n"
<<<<<<< HEAD
"POT-Creation-Date: 2019-03-19 11:02-0400\n"
=======
"POT-Creation-Date: 2016-12-08 12:02-0500\n"
>>>>>>> 2478a500
"PO-Revision-Date: 2014-04-08 19:27+0000\n"
"Last-Translator: tychoish <tychoish@gmail.com>\n"
"Language: es\n"
"Language-Team: Spanish (http://www.transifex.com/projects/p/mongodb-"
"manual/language/es/)\n"
"Plural-Forms: nplurals=2; plural=(n != 1)\n"
"MIME-Version: 1.0\n"
"Content-Type: text/plain; charset=utf-8\n"
"Content-Transfer-Encoding: 8bit\n"
"Generated-By: Babel 2.6.0\n"

<<<<<<< HEAD
=======
# 78f024df8d7b4b2c85273a8266a87487
>>>>>>> 2478a500
#: ../source/core/replica-set-arbiter.txt:6
msgid "Replica Set Arbiter"
msgstr ""

<<<<<<< HEAD
=======
# 5e7071f31c5449dcb10e7853e490d758
#: ../source/core/replica-set-arbiter.txt
msgid "On this page"
msgstr ""

# 0a577c5e1247429c80ad8b939aaa0510
>>>>>>> 2478a500
#: ../source/core/replica-set-arbiter.txt:18
msgid ""
"An arbiter does **not** have a copy of data set and **cannot** become a "
"primary. Replica sets may have arbiters to add a vote in :ref:`elections "
<<<<<<< HEAD
"for primary <replica-set-elections>`. Arbiters *always* have exactly "
=======
"of for primary <replica-set-elections>`. Arbiters *always* have exactly "
>>>>>>> 2478a500
"``1`` election vote, and thus allow replica sets to have an uneven number"
" of voting members without the overhead of an additional member that "
"replicates data."
msgstr ""

<<<<<<< HEAD
#: ../source/includes/fact-arbiter-priority.rst:1
msgid ""
"Starting in MongoDB 3.6, arbiters have priority ``0``. When you upgrade a"
" replica set to MongoDB 3.6, if the existing configuration has an arbiter"
" with priority ``1``, MongoDB 3.6 reconfigures the arbiter to have "
"priority ``0``."
msgstr ""

#: ../source/core/replica-set-arbiter.txt:29
msgid ""
"Do not run an arbiter on systems that also host the primary or the "
"secondary members of the replica set."
msgstr ""

#: ../source/core/replica-set-arbiter.txt:32
msgid "To add an arbiter, see :doc:`/tutorial/add-replica-set-arbiter`."
msgstr ""

#: ../source/includes/extracts/arbiters-and-pvs-with-reference.rst:2
msgid ""
"For the following MongoDB versions, ``pv1`` increases the likelihood of "
":writeconcern:`w:1 <\\<number\\>>` rollbacks compared to ``pv0`` (no "
"longer supported in MongoDB 4.0+) for replica sets with arbiters:"
msgstr ""

#: ../source/includes/extracts/arbiters-and-pvs-with-reference.rst:6
msgid "MongoDB 3.4.1"
msgstr ""

#: ../source/includes/extracts/arbiters-and-pvs-with-reference.rst:8
msgid "MongoDB 3.4.0"
msgstr ""

#: ../source/includes/extracts/arbiters-and-pvs-with-reference.rst:10
msgid "MongoDB 3.2.11 or earlier"
msgstr ""

#: ../source/includes/extracts/arbiters-and-pvs-with-reference.rst:12
msgid "See :doc:`/reference/replica-set-protocol-versions`."
msgstr ""

#: ../source/core/replica-set-arbiter.txt:40
msgid "Example"
msgstr ""

#: ../source/core/replica-set-arbiter.txt:44
msgid ""
"For example, in the following replica set, an arbiter allows the set to "
"have an odd number of votes for elections:"
msgstr ""

#: ../source/core/replica-set-arbiter.txt:52
msgid "Security"
msgstr ""

#: ../source/core/replica-set-arbiter.txt:55
msgid "Authentication"
msgstr ""

#: ../source/core/replica-set-arbiter.txt:57
msgid ""
"When running with :setting:`~security.authorization`, arbiters exchange "
"credentials with other members of the set to authenticate via "
":setting:`keyfiles <keyfile>`. MongoDB encrypts the authentication "
"process. The MongoDB authentication exchange is cryptographically secure."
msgstr ""

#: ../source/core/replica-set-arbiter.txt:62
msgid ""
"Because arbiters do not store data, they do not possess the internal "
"table of user and role mappings used for authentication.  Thus, the only "
"way to log on to an arbiter with authorization active is to use the "
":ref:`localhost exception <localhost-exception>`."
msgstr ""

#: ../source/core/replica-set-arbiter.txt:68
msgid "Communication"
msgstr ""

#: ../source/core/replica-set-arbiter.txt:70
msgid ""
"The only communication between arbiters and other set members are: votes "
"during elections, heartbeats, and configuration data. These exchanges are"
" not encrypted."
msgstr ""

#: ../source/core/replica-set-arbiter.txt:74
msgid ""
"**However**, if your MongoDB deployment uses TLS/SSL, MongoDB will "
"encrypt *all* communication between replica set members. See "
":doc:`/tutorial/configure-ssl` for more information."
msgstr ""

#: ../source/core/replica-set-arbiter.txt:78
msgid ""
"As with all MongoDB components, run arbiters in trusted network "
"environments."
msgstr ""
=======
# e180f849c64744eba289bcf84adf57cd
#: ../source/core/replica-set-arbiter.txt:25
msgid ""
"Do not run an arbiter on systems that also host the primary or the "
"secondary members of the replica set."
msgstr ""

# aa60895725eb4b459e49301198ebd089
#: ../source/core/replica-set-arbiter.txt:28
msgid ""
"Only add an arbiter to sets with even numbers of voting members. If you "
"add an arbiter to a set with an odd number of voting members, the set may"
" suffer from tied :term:`elections <election>`. To add an arbiter, see "
":doc:`/tutorial/add-replica-set-arbiter`."
msgstr ""

# 53d06dbc260e45f6a73de0689524e983
#: ../source/core/replica-set-arbiter.txt:36
msgid "Example"
msgstr ""

# ebd2081fd513400391768436713565f6
#: ../source/core/replica-set-arbiter.txt:40
msgid ""
"For example, in the following replica set, an arbiter allows the set to "
"have an odd number of votes for elections:"
msgstr ""

# 117e1b993bce4909954d90565bd40ab8
#: ../source/core/replica-set-arbiter.txt:48
msgid "Security"
msgstr ""

# 279fae6941ff49118573f629e57ba6fe
#: ../source/core/replica-set-arbiter.txt:51
msgid "Authentication"
msgstr ""

# 57d57292981f4d3e97492fd87f537cee
#: ../source/core/replica-set-arbiter.txt:53
msgid ""
"When running with :setting:`~security.authorization`, arbiters exchange "
"credentials with other members of the set to authenticate. MongoDB "
"encrypts the authentication process. The MongoDB authentication exchange "
"is cryptographically secure."
msgstr ""

# 5050d2ff6817408c98e0b48b0adaca53
#: ../source/core/replica-set-arbiter.txt:58
msgid ""
"Arbiters use :setting:`keyfiles <keyfile>` to authenticate to the replica"
" set."
msgstr ""

# fe4e8847a7394620be14307f1fad56c1
#: ../source/core/replica-set-arbiter.txt:62
msgid "Communication"
msgstr ""

# befa8e06536f475c9c5866301bea046c
#: ../source/core/replica-set-arbiter.txt:64
msgid ""
"The only communication between arbiters and other set members are: votes "
"during elections, heartbeats, and configuration data. These exchanges are"
" not encrypted."
msgstr ""

# bf9307da6cbf40878a678022519ffa43
#: ../source/core/replica-set-arbiter.txt:68
msgid ""
"**However**, if your MongoDB deployment uses TLS/SSL, MongoDB will "
"encrypt *all* communication between replica set members. See "
":doc:`/tutorial/configure-ssl` for more information."
msgstr ""

# 319f095ebd85401f9712ed1194ee69c5
#: ../source/core/replica-set-arbiter.txt:72
msgid ""
"As with all MongoDB components, run arbiters in trusted network "
"environments."
msgstr ""

# e14c4eef020042e8aaf175ed140abc39
#: ../source/core/replica-set-arbiter.txt:1
msgid "replica set members"
msgstr ""

# e14c4eef020042e8aaf175ed140abc39
#: ../source/core/replica-set-arbiter.txt:1
msgid "arbiters"
msgstr ""

#~ msgid ""
#~ "When running with "
#~ ":setting:`~security.authentication`, arbiters exchange "
#~ "credentials with other members of the"
#~ " set to authenticate. MongoDB encrypts "
#~ "the authentication process. The MongoDB "
#~ "authentication exchange is cryptographically "
#~ "secure."
#~ msgstr ""

#~ msgid ""
#~ "Arbiters, use :setting:`keyfiles <keyfile>` to"
#~ " authenticate to the replica set."
#~ msgstr ""

#~ msgid ""
#~ "As with all MongoDB components, run "
#~ "arbiters on in trusted network "
#~ "environments."
#~ msgstr ""
>>>>>>> 2478a500

# 77b827be2a5041349d91d040ce8abb0e
#~ msgid ""
<<<<<<< HEAD
#~ "When running with "
#~ ":setting:`~security.authentication`, arbiters exchange "
#~ "credentials with other members of the"
#~ " set to authenticate. MongoDB encrypts "
#~ "the authentication process. The MongoDB "
#~ "authentication exchange is cryptographically "
#~ "secure."
=======
#~ "An arbiter does **not** have a "
#~ "copy of data set and **cannot** "
#~ "become a primary. Replica sets may "
#~ "have arbiters to add a vote in "
#~ ":ref:`elections of for primary <replica-"
#~ "set-elections>`.  Arbiters allow replica "
#~ "sets to have an uneven number of"
#~ " members, without the overhead of a"
#~ " member that replicates data."
>>>>>>> 2478a500
#~ msgstr ""

# c97f859fa6e74c7eb4d485f8ae98a1f3
#~ msgid ""
<<<<<<< HEAD
#~ "Arbiters, use :setting:`keyfiles <keyfile>` to"
#~ " authenticate to the replica set."
=======
#~ "Only add an arbiter to sets with"
#~ " even numbers of members. If you "
#~ "add an arbiter to a set with "
#~ "an odd number of members, the set"
#~ " may suffer from tied :term:`elections "
#~ "<election>`. To add an arbiter, see "
#~ ":doc:`/tutorial/add-replica-set-arbiter`."
>>>>>>> 2478a500
#~ msgstr ""

# 217cdc27bbda4f3e897626c6744d5149
#~ msgid ""
<<<<<<< HEAD
#~ "As with all MongoDB components, run "
#~ "arbiters on in trusted network "
#~ "environments."
#~ msgstr ""

# 77b827be2a5041349d91d040ce8abb0e
#~ msgid ""
#~ "An arbiter does **not** have a "
#~ "copy of data set and **cannot** "
#~ "become a primary. Replica sets may "
#~ "have arbiters to add a vote in "
#~ ":ref:`elections of for primary <replica-"
#~ "set-elections>`.  Arbiters allow replica "
#~ "sets to have an uneven number of"
#~ " members, without the overhead of a"
#~ " member that replicates data."
#~ msgstr ""

# c97f859fa6e74c7eb4d485f8ae98a1f3
#~ msgid ""
#~ "Only add an arbiter to sets with"
#~ " even numbers of members. If you "
#~ "add an arbiter to a set with "
#~ "an odd number of members, the set"
#~ " may suffer from tied :term:`elections "
#~ "<election>`. To add an arbiter, see "
#~ ":doc:`/tutorial/add-replica-set-arbiter`."
#~ msgstr ""

# 217cdc27bbda4f3e897626c6744d5149
#~ msgid ""
=======
>>>>>>> 2478a500
#~ "**However**, if your MongoDB deployment "
#~ "uses SSL, MongoDB will encrypt *all* "
#~ "communication between replica set members. "
#~ "See :doc:`/tutorial/configure-ssl` for more"
#~ " information."
#~ msgstr ""
<<<<<<< HEAD

# 088bcc16da1f4564920af65fdd7c6ded
#~ msgid "replica set members"
#~ msgstr ""

# 088bcc16da1f4564920af65fdd7c6ded
#~ msgid "arbiters"
#~ msgstr ""

#~ msgid ""
#~ "When running with "
#~ ":setting:`~security.authorization`, arbiters exchange "
#~ "credentials with other members of the"
#~ " set to authenticate. MongoDB encrypts "
#~ "the authentication process. The MongoDB "
#~ "authentication exchange is cryptographically "
#~ "secure."
#~ msgstr ""

#~ msgid ""
#~ "Arbiters use :setting:`keyfiles <keyfile>` to"
#~ " authenticate to the replica set."
#~ msgstr ""
=======
>>>>>>> 2478a500
<|MERGE_RESOLUTION|>--- conflicted
+++ resolved
@@ -8,11 +8,7 @@
 msgstr ""
 "Project-Id-Version: MongoDB Manual\n"
 "Report-Msgid-Bugs-To: \n"
-<<<<<<< HEAD
-"POT-Creation-Date: 2019-03-19 11:02-0400\n"
-=======
 "POT-Creation-Date: 2016-12-08 12:02-0500\n"
->>>>>>> 2478a500
 "PO-Revision-Date: 2014-04-08 19:27+0000\n"
 "Last-Translator: tychoish <tychoish@gmail.com>\n"
 "Language: es\n"
@@ -24,137 +20,27 @@
 "Content-Transfer-Encoding: 8bit\n"
 "Generated-By: Babel 2.6.0\n"
 
-<<<<<<< HEAD
-=======
 # 78f024df8d7b4b2c85273a8266a87487
->>>>>>> 2478a500
 #: ../source/core/replica-set-arbiter.txt:6
 msgid "Replica Set Arbiter"
 msgstr ""
 
-<<<<<<< HEAD
-=======
 # 5e7071f31c5449dcb10e7853e490d758
 #: ../source/core/replica-set-arbiter.txt
 msgid "On this page"
 msgstr ""
 
 # 0a577c5e1247429c80ad8b939aaa0510
->>>>>>> 2478a500
 #: ../source/core/replica-set-arbiter.txt:18
 msgid ""
 "An arbiter does **not** have a copy of data set and **cannot** become a "
 "primary. Replica sets may have arbiters to add a vote in :ref:`elections "
-<<<<<<< HEAD
-"for primary <replica-set-elections>`. Arbiters *always* have exactly "
-=======
 "of for primary <replica-set-elections>`. Arbiters *always* have exactly "
->>>>>>> 2478a500
 "``1`` election vote, and thus allow replica sets to have an uneven number"
 " of voting members without the overhead of an additional member that "
 "replicates data."
 msgstr ""
 
-<<<<<<< HEAD
-#: ../source/includes/fact-arbiter-priority.rst:1
-msgid ""
-"Starting in MongoDB 3.6, arbiters have priority ``0``. When you upgrade a"
-" replica set to MongoDB 3.6, if the existing configuration has an arbiter"
-" with priority ``1``, MongoDB 3.6 reconfigures the arbiter to have "
-"priority ``0``."
-msgstr ""
-
-#: ../source/core/replica-set-arbiter.txt:29
-msgid ""
-"Do not run an arbiter on systems that also host the primary or the "
-"secondary members of the replica set."
-msgstr ""
-
-#: ../source/core/replica-set-arbiter.txt:32
-msgid "To add an arbiter, see :doc:`/tutorial/add-replica-set-arbiter`."
-msgstr ""
-
-#: ../source/includes/extracts/arbiters-and-pvs-with-reference.rst:2
-msgid ""
-"For the following MongoDB versions, ``pv1`` increases the likelihood of "
-":writeconcern:`w:1 <\\<number\\>>` rollbacks compared to ``pv0`` (no "
-"longer supported in MongoDB 4.0+) for replica sets with arbiters:"
-msgstr ""
-
-#: ../source/includes/extracts/arbiters-and-pvs-with-reference.rst:6
-msgid "MongoDB 3.4.1"
-msgstr ""
-
-#: ../source/includes/extracts/arbiters-and-pvs-with-reference.rst:8
-msgid "MongoDB 3.4.0"
-msgstr ""
-
-#: ../source/includes/extracts/arbiters-and-pvs-with-reference.rst:10
-msgid "MongoDB 3.2.11 or earlier"
-msgstr ""
-
-#: ../source/includes/extracts/arbiters-and-pvs-with-reference.rst:12
-msgid "See :doc:`/reference/replica-set-protocol-versions`."
-msgstr ""
-
-#: ../source/core/replica-set-arbiter.txt:40
-msgid "Example"
-msgstr ""
-
-#: ../source/core/replica-set-arbiter.txt:44
-msgid ""
-"For example, in the following replica set, an arbiter allows the set to "
-"have an odd number of votes for elections:"
-msgstr ""
-
-#: ../source/core/replica-set-arbiter.txt:52
-msgid "Security"
-msgstr ""
-
-#: ../source/core/replica-set-arbiter.txt:55
-msgid "Authentication"
-msgstr ""
-
-#: ../source/core/replica-set-arbiter.txt:57
-msgid ""
-"When running with :setting:`~security.authorization`, arbiters exchange "
-"credentials with other members of the set to authenticate via "
-":setting:`keyfiles <keyfile>`. MongoDB encrypts the authentication "
-"process. The MongoDB authentication exchange is cryptographically secure."
-msgstr ""
-
-#: ../source/core/replica-set-arbiter.txt:62
-msgid ""
-"Because arbiters do not store data, they do not possess the internal "
-"table of user and role mappings used for authentication.  Thus, the only "
-"way to log on to an arbiter with authorization active is to use the "
-":ref:`localhost exception <localhost-exception>`."
-msgstr ""
-
-#: ../source/core/replica-set-arbiter.txt:68
-msgid "Communication"
-msgstr ""
-
-#: ../source/core/replica-set-arbiter.txt:70
-msgid ""
-"The only communication between arbiters and other set members are: votes "
-"during elections, heartbeats, and configuration data. These exchanges are"
-" not encrypted."
-msgstr ""
-
-#: ../source/core/replica-set-arbiter.txt:74
-msgid ""
-"**However**, if your MongoDB deployment uses TLS/SSL, MongoDB will "
-"encrypt *all* communication between replica set members. See "
-":doc:`/tutorial/configure-ssl` for more information."
-msgstr ""
-
-#: ../source/core/replica-set-arbiter.txt:78
-msgid ""
-"As with all MongoDB components, run arbiters in trusted network "
-"environments."
-msgstr ""
-=======
 # e180f849c64744eba289bcf84adf57cd
 #: ../source/core/replica-set-arbiter.txt:25
 msgid ""
@@ -267,54 +153,6 @@
 #~ "arbiters on in trusted network "
 #~ "environments."
 #~ msgstr ""
->>>>>>> 2478a500
-
-# 77b827be2a5041349d91d040ce8abb0e
-#~ msgid ""
-<<<<<<< HEAD
-#~ "When running with "
-#~ ":setting:`~security.authentication`, arbiters exchange "
-#~ "credentials with other members of the"
-#~ " set to authenticate. MongoDB encrypts "
-#~ "the authentication process. The MongoDB "
-#~ "authentication exchange is cryptographically "
-#~ "secure."
-=======
-#~ "An arbiter does **not** have a "
-#~ "copy of data set and **cannot** "
-#~ "become a primary. Replica sets may "
-#~ "have arbiters to add a vote in "
-#~ ":ref:`elections of for primary <replica-"
-#~ "set-elections>`.  Arbiters allow replica "
-#~ "sets to have an uneven number of"
-#~ " members, without the overhead of a"
-#~ " member that replicates data."
->>>>>>> 2478a500
-#~ msgstr ""
-
-# c97f859fa6e74c7eb4d485f8ae98a1f3
-#~ msgid ""
-<<<<<<< HEAD
-#~ "Arbiters, use :setting:`keyfiles <keyfile>` to"
-#~ " authenticate to the replica set."
-=======
-#~ "Only add an arbiter to sets with"
-#~ " even numbers of members. If you "
-#~ "add an arbiter to a set with "
-#~ "an odd number of members, the set"
-#~ " may suffer from tied :term:`elections "
-#~ "<election>`. To add an arbiter, see "
-#~ ":doc:`/tutorial/add-replica-set-arbiter`."
->>>>>>> 2478a500
-#~ msgstr ""
-
-# 217cdc27bbda4f3e897626c6744d5149
-#~ msgid ""
-<<<<<<< HEAD
-#~ "As with all MongoDB components, run "
-#~ "arbiters on in trusted network "
-#~ "environments."
-#~ msgstr ""
 
 # 77b827be2a5041349d91d040ce8abb0e
 #~ msgid ""
@@ -342,37 +180,9 @@
 
 # 217cdc27bbda4f3e897626c6744d5149
 #~ msgid ""
-=======
->>>>>>> 2478a500
 #~ "**However**, if your MongoDB deployment "
 #~ "uses SSL, MongoDB will encrypt *all* "
 #~ "communication between replica set members. "
 #~ "See :doc:`/tutorial/configure-ssl` for more"
 #~ " information."
 #~ msgstr ""
-<<<<<<< HEAD
-
-# 088bcc16da1f4564920af65fdd7c6ded
-#~ msgid "replica set members"
-#~ msgstr ""
-
-# 088bcc16da1f4564920af65fdd7c6ded
-#~ msgid "arbiters"
-#~ msgstr ""
-
-#~ msgid ""
-#~ "When running with "
-#~ ":setting:`~security.authorization`, arbiters exchange "
-#~ "credentials with other members of the"
-#~ " set to authenticate. MongoDB encrypts "
-#~ "the authentication process. The MongoDB "
-#~ "authentication exchange is cryptographically "
-#~ "secure."
-#~ msgstr ""
-
-#~ msgid ""
-#~ "Arbiters use :setting:`keyfiles <keyfile>` to"
-#~ " authenticate to the replica set."
-#~ msgstr ""
-=======
->>>>>>> 2478a500
