# SOME DESCRIPTIVE TITLE.
# Copyright (C) 2011-2014, MongoDB, Inc.
# This file is distributed under the same license as the mongodb-manual
# package.
#
# Translators:
msgid ""
msgstr ""
"Project-Id-Version: MongoDB Manual\n"
"Report-Msgid-Bugs-To: \n"
<<<<<<< HEAD
"POT-Creation-Date: 2019-03-19 11:02-0400\n"
=======
"POT-Creation-Date: 2016-12-08 12:02-0500\n"
>>>>>>> 2478a500
"PO-Revision-Date: 2014-04-08 18:39+0000\n"
"Last-Translator: tychoish <tychoish@gmail.com>\n"
"Language: es\n"
"Language-Team: Spanish (http://www.transifex.com/projects/p/mongodb-"
"manual/language/es/)\n"
"Plural-Forms: nplurals=2; plural=(n != 1)\n"
"MIME-Version: 1.0\n"
"Content-Type: text/plain; charset=utf-8\n"
"Content-Transfer-Encoding: 8bit\n"
"Generated-By: Babel 2.6.0\n"

<<<<<<< HEAD
=======
# 6da9355dc66e4cfa8ca6bed0bbe5c557
>>>>>>> 2478a500
#: ../source/tutorial/expand-replica-set.txt:3
msgid "Add Members to a Replica Set"
msgstr ""

<<<<<<< HEAD
=======
# 4cd3fc2b43844abab8936d5bc9be6a25
#: ../source/tutorial/expand-replica-set.txt
msgid "On this page"
msgstr ""

# 8c9709a1f26544ef8cb4ee182bd59678
>>>>>>> 2478a500
#: ../source/tutorial/expand-replica-set.txt:14
msgid "Overview"
msgstr ""

<<<<<<< HEAD
=======
# 92f2549d50684679940c390e3fc1c6f3
>>>>>>> 2478a500
#: ../source/tutorial/expand-replica-set.txt:16
msgid ""
"This tutorial explains how to add an additional member to an existing "
":term:`replica set`. For background on replication deployment patterns, "
"see the :doc:`/core/replica-set-architectures` document."
msgstr ""

<<<<<<< HEAD
=======
# b26372fc8c9f416c88c1d7f06424eaf2
>>>>>>> 2478a500
#: ../source/tutorial/expand-replica-set.txt:21
msgid "Maximum Voting Members"
msgstr ""

<<<<<<< HEAD
=======
# af028e79fdf84339bc9785126efef77f
>>>>>>> 2478a500
#: ../source/tutorial/expand-replica-set.txt:23
msgid ""
"A replica set can have a maximum of seven :ref:`voting members <replica-"
"set-election-internals>`. To add a member to a replica set that already "
"has seven voting members, you must either add the member as a :ref:`non-"
"voting member <replica-set-non-voting-members>` or remove a vote from an "
":data:`existing member <replSetGetConfig.members[n].votes>`."
msgstr ""

<<<<<<< HEAD
=======
# 2f00de678b2f414bbd0d6027d63d8ca1
>>>>>>> 2478a500
#: ../source/tutorial/expand-replica-set.txt:31
msgid "Init Scripts"
msgstr ""

<<<<<<< HEAD
=======
# ecd2a4125c1a4395936cec3e976d0e37
>>>>>>> 2478a500
#: ../source/tutorial/expand-replica-set.txt:33
msgid ""
"In production deployments you can configure a :term:`init script` to "
"manage member processes."
msgstr ""

<<<<<<< HEAD
=======
# 53e278d071264e0f88bd3e81fc7d11bc
>>>>>>> 2478a500
#: ../source/tutorial/expand-replica-set.txt:37
msgid "Existing Members"
msgstr ""

<<<<<<< HEAD
=======
# 26f06040b1fc4de7bb210be09ce383e0
>>>>>>> 2478a500
#: ../source/tutorial/expand-replica-set.txt:39
msgid ""
"You can use these procedures to add new members to an existing set. You "
"can also use the same procedure to \"re-add\" a removed member. If the "
"removed member's data is still relatively recent, it can recover and "
"catch up easily."
msgstr ""

<<<<<<< HEAD
#: ../source/tutorial/expand-replica-set.txt:46
msgid "Data Files"
msgstr ""

#: ../source/tutorial/expand-replica-set.txt:48
=======
# 203a764a480d421485a42447aa149ecb
#: ../source/tutorial/expand-replica-set.txt:45
msgid "Data Files"
msgstr ""

# 64395d7fbc924d45ac46827fe7d2a6c2
#: ../source/tutorial/expand-replica-set.txt:47
>>>>>>> 2478a500
msgid ""
"If you have a backup or snapshot of an existing member, you can move the "
"data files (e.g.  the :setting:`~storage.dbPath` directory) to a new "
"system and use them to quickly initiate a new member. The files must be:"
msgstr ""

<<<<<<< HEAD
#: ../source/tutorial/expand-replica-set.txt:52
=======
# f0566bc208ab4c8ea2503e846eec9044
#: ../source/tutorial/expand-replica-set.txt:51
>>>>>>> 2478a500
msgid ""
"A valid copy of the data files from a member of the same replica set. See"
" :doc:`/tutorial/backup-with-filesystem-snapshots` document for more "
"information."
msgstr ""

<<<<<<< HEAD
#: ../source/tutorial/expand-replica-set.txt:56
msgid ""
"Always use filesystem snapshots to create a copy of a member of the "
"existing replica set. **Do not** use :binary:`~bin.mongodump` and "
":binary:`~bin.mongorestore` to seed a new replica set member."
msgstr ""

#: ../source/tutorial/expand-replica-set.txt:61
=======
# 3b071116d58d474b8f4ed758e5ce3041
#: ../source/tutorial/expand-replica-set.txt:55
msgid ""
"Always use filesystem snapshots to create a copy of a member of the "
"existing replica set. **Do not** use :program:`mongodump` and "
":program:`mongorestore` to seed a new replica set member."
msgstr ""

# 992da0e292a742d5bed60abfad8e9508
#: ../source/tutorial/expand-replica-set.txt:60
>>>>>>> 2478a500
msgid ""
"More recent than the oldest operation in the :term:`primary's <primary>` "
":term:`oplog`. The new member must be able to become current by applying "
"operations from the primary's oplog."
msgstr ""

<<<<<<< HEAD
#: ../source/tutorial/expand-replica-set.txt:66
msgid "IP Binding"
msgstr ""

#: ../source/includes/fact-default-bind-ip.rst:1
msgid ""
"Starting in MongoDB 3.6, MongoDB binaries, :binary:`~bin.mongod` and "
":binary:`~bin.mongos`, bind to localhost by default. If the "
":setting:`net.ipv6` configuration file setting or the ``--ipv6`` command "
"line option is set for the binary, the binary additionally binds to the "
"localhost IPv6 address."
msgstr ""

#: ../source/includes/fact-default-bind-ip.rst:7
msgid ""
"Previously, starting from MongoDB 2.6, only the binaries from the "
"official MongoDB RPM (Red Hat, CentOS, Fedora Linux, and derivatives) and"
" DEB (Debian, Ubuntu, and derivatives) packages bind to localhost by "
"default."
msgstr ""

#: ../source/includes/fact-default-bind-ip.rst:12
msgid ""
"When bound only to the localhost, these MongoDB 3.6 binaries can only "
"accept connections from clients (including the :binary:`~bin.mongo` "
"shell, other members in your deployment for replica sets and sharded "
"clusters) that are running on the same machine. Remote clients cannot "
"connect to the binaries bound only to localhost."
msgstr ""

#: ../source/includes/fact-default-bind-ip.rst:18
msgid ""
"To override and bind to other ip addresses, you can use the "
":setting:`net.bindIp` configuration file setting or the ``--bind_ip`` "
"command-line option to specify a list of hostnames or ip addresses."
msgstr ""

#: ../source/includes/warning-bind-ip-security-considerations.rst:3
msgid ""
"Before binding to a non-localhost (e.g. publicly accessible) IP address, "
"ensure you have secured your cluster from unauthorized access. For a "
"complete list of security recommendations, see :doc:`/administration"
"/security-checklist`. At minimum, consider :ref:`enabling authentication "
"<checklist-auth>` and :doc:`hardening network infrastructure </core"
"/security-network>`."
msgstr ""

#: ../source/includes/fact-default-bind-ip.rst:25
msgid ""
"For example, the following :binary:`~bin.mongod` instance binds to both "
"the localhost and the hostname ``My-Example-Associated-Hostname``, which "
"is associated with the ip address ``198.51.100.1``:"
msgstr ""

#: ../source/includes/fact-default-bind-ip.rst:33
msgid ""
"In order to connect to this instance, remote clients must specify the "
"hostname  or its associated ip address ``198.51.100.1``:"
msgstr ""

#: ../source/includes/tip-hostnames.rst:3
msgid ""
"When possible, use a logical DNS hostname instead of an ip address, "
"particularly when configuring replica set members or sharded cluster "
"members. The use of logical DNS hostnames avoids configuration changes "
"due to ip address changes."
msgstr ""

#: ../source/tutorial/expand-replica-set.txt:73
msgid "Requirements"
msgstr ""

#: ../source/tutorial/expand-replica-set.txt:75
msgid "An active replica set."
msgstr ""

#: ../source/tutorial/expand-replica-set.txt:77
=======
# 9e325a4fb9414303a0998962a64a3300
#: ../source/tutorial/expand-replica-set.txt:65
msgid "Requirements"
msgstr ""

# 4f06ed51ca544b8aa73c3d372f514733
#: ../source/tutorial/expand-replica-set.txt:67
msgid "An active replica set."
msgstr ""

# 683b24a03c7b4daa9762f65f9324d01e
#: ../source/tutorial/expand-replica-set.txt:69
>>>>>>> 2478a500
msgid ""
"A new MongoDB system capable of supporting your data set, accessible by "
"the active replica set through the network."
msgstr ""

<<<<<<< HEAD
#: ../source/tutorial/expand-replica-set.txt:80
=======
# da1db6cac05a48709ec47333d26a45da
#: ../source/tutorial/expand-replica-set.txt:72
>>>>>>> 2478a500
msgid ""
"Otherwise, use the MongoDB :ref:`installation tutorial <tutorials-"
"installation>` and the :doc:`/tutorial/deploy-replica-set` tutorials."
msgstr ""

<<<<<<< HEAD
#: ../source/tutorial/expand-replica-set.txt:85
msgid "Procedures"
msgstr ""

#: ../source/tutorial/expand-replica-set.txt:89
msgid "Prepare the Data Directory"
msgstr ""

#: ../source/tutorial/expand-replica-set.txt:91
=======
# 1678a8867c6a41268fee945d85dde0ed
#: ../source/tutorial/expand-replica-set.txt:77
msgid "Procedures"
msgstr ""

# 8ee034ed48b8452f97872cad25f07e4e
#: ../source/tutorial/expand-replica-set.txt:80
msgid "Prepare the Data Directory"
msgstr ""

# 69a63fecdc834ab483c532a027139b2a
#: ../source/tutorial/expand-replica-set.txt:82
>>>>>>> 2478a500
msgid ""
"Before adding a new member to an existing :term:`replica set`, prepare "
"the new member's :term:`data directory <dbpath>` using one of the "
"following strategies:"
msgstr ""

<<<<<<< HEAD
#: ../source/tutorial/expand-replica-set.txt:95
=======
# e87ab0a651274b998634e88a1e4a5bc4
#: ../source/tutorial/expand-replica-set.txt:86
>>>>>>> 2478a500
msgid ""
"Make sure the new member's data directory *does not* contain data. The "
"new member will copy the data from an existing member."
msgstr ""

<<<<<<< HEAD
#: ../source/tutorial/expand-replica-set.txt:98
=======
# 4b99ad32e528461ead014e8e263714b4
#: ../source/tutorial/expand-replica-set.txt:89
>>>>>>> 2478a500
msgid ""
"If the new member is in a :term:`recovering` state, it must exit and "
"become a :term:`secondary` before MongoDB can copy all data as part of "
"the replication process. This process takes time but does not require "
"administrator intervention."
msgstr ""

<<<<<<< HEAD
#: ../source/tutorial/expand-replica-set.txt:103
=======
# 99ae8996a31b43e5ba983c0d665dc25b
#: ../source/tutorial/expand-replica-set.txt:94
>>>>>>> 2478a500
msgid ""
"Manually copy the data directory from an existing member. The new member "
"becomes a secondary member and will catch up to the current state of the "
"replica set. Copying the data over may shorten the amount of time for the"
" new member to become current."
msgstr ""

<<<<<<< HEAD
#: ../source/tutorial/expand-replica-set.txt:108
=======
# c38f77e672934d058479dfa9b540e80b
#: ../source/tutorial/expand-replica-set.txt:99
>>>>>>> 2478a500
msgid ""
"Ensure that you can copy the data directory to the new member and begin "
"replication within the :ref:`window allowed by the oplog <replica-set-"
"oplog-sizing>`. Otherwise, the new instance will have to perform an "
"initial sync, which completely resynchronizes the data, as described in "
":doc:`/tutorial/resync-replica-set-member`."
msgstr ""

<<<<<<< HEAD
#: ../source/tutorial/expand-replica-set.txt:114
=======
# f0f460f915974223afc8d1466f20c9ee
#: ../source/tutorial/expand-replica-set.txt:105
>>>>>>> 2478a500
msgid ""
"Use :method:`rs.printReplicationInfo()` to check the current state of "
"replica set members with regards to the oplog."
msgstr ""

<<<<<<< HEAD
#: ../source/tutorial/expand-replica-set.txt:117
=======
# 95fb098c8b0f4de9bc2f86a2bbcf7db9
#: ../source/tutorial/expand-replica-set.txt:108
>>>>>>> 2478a500
msgid ""
"For background on replication deployment patterns, see the :doc:`/core"
"/replica-set-architectures` document."
msgstr ""

<<<<<<< HEAD
#: ../source/tutorial/expand-replica-set.txt:123
msgid "Add a Member to an Existing Replica Set"
msgstr ""

#: ../source/tutorial/expand-replica-set.txt:127
msgid ""
"Start the new :binary:`~bin.mongod` instance. Specify the data directory "
"and the replica set name. The following example specifies the "
"``/srv/mongodb/db0`` data directory and the ``rs0`` replica set:"
msgstr ""

#: ../source/tutorial/expand-replica-set.txt:137
=======
# 9347ac2841e14254928034a68bb79280
#: ../source/tutorial/expand-replica-set.txt:114
msgid "Add a Member to an Existing Replica Set"
msgstr ""

# c138079a98434374b440b42d0c19b71e
#: ../source/tutorial/expand-replica-set.txt:116
msgid ""
"Start the new :program:`mongod` instance. Specify the data directory and "
"the replica set name. The following example specifies the "
"``/srv/mongodb/db0`` data directory and the ``rs0`` replica set:"
msgstr ""

# eb2ef281f9c840d1903fcc3c72387ff9
#: ../source/tutorial/expand-replica-set.txt:124
>>>>>>> 2478a500
msgid ""
"For more information on configuration options, see the "
":binary:`~bin.mongod` manual page."
msgstr ""

<<<<<<< HEAD
#: ../source/tutorial/expand-replica-set.txt:142
=======
# cf51a8cfabc84587b66e1f63a8ad99e5
#: ../source/tutorial/expand-replica-set.txt:127
>>>>>>> 2478a500
msgid ""
"You can specify the data directory, replica set name, and the ip binding "
"in the ``mongod.conf`` :doc:`configuration file </reference"
"/configuration-options>`, and start the :binary:`~bin.mongod` with the "
"following command:"
msgstr ""

<<<<<<< HEAD
#: ../source/tutorial/expand-replica-set.txt:151
msgid "Connect to the replica set's primary."
msgstr ""

#: ../source/tutorial/expand-replica-set.txt:153
msgid ""
"You can only add members while connected to the primary. If you do not "
"know which member is the primary, log into any member of the replica set "
"and issue the :method:`db.isMaster()` command."
msgstr ""

#: ../source/tutorial/expand-replica-set.txt:157
msgid ""
"Use :method:`rs.add()` to add the new member to the replica set. Pass the"
" :rsconf:`member configuration document <members>` to the method.  For "
"example, to add a member at host ``mongodb3.example.net``, issue the "
"following command:"
msgstr ""

#: ../source/includes/tip-repl-set-add-members.rst:1
msgid ""
"When a newly added secondary has its :rsconf:`~members[n].votes` and "
":rsconf:`~members[n].priority` settings greater than zero, during its "
"initial sync, the secondary still counts as a voting member even though "
"it cannot serve reads nor become primary because its data is not yet "
"consistent."
msgstr ""

#: ../source/includes/tip-repl-set-add-members.rst:7
=======
# 2e680f4b75a942adba1ecf43584ed941
#: ../source/tutorial/expand-replica-set.txt
msgid "Optional"
msgstr ""

# 6baa5f2907d44592ab6598360c0e7aaf
#: ../source/tutorial/expand-replica-set.txt:132
msgid ""
"You can specify the data directory and replica set in the ``mongod.conf``"
" :doc:`configuration file </reference/configuration-options>`, and start "
"the :program:`mongod` with the following command:"
msgstr ""

# 28e2dc8d653e4410aa4c36d2bbb681f3
#: ../source/tutorial/expand-replica-set.txt:141
msgid "Connect to the replica set's primary."
msgstr ""

# 18e4b02cb14f43f48ef660c649ebd400
#: ../source/tutorial/expand-replica-set.txt:143
msgid ""
"You can only add members while connected to the primary. If you do not "
"know which member is the primary, log into any member of the replica set "
"and issue the :method:`db.isMaster()` command."
msgstr ""

# 03e928869d87462aa30aa32bba450052
#: ../source/tutorial/expand-replica-set.txt:147
>>>>>>> 2478a500
msgid ""
"This can lead to a case where a majority of the voting members are online"
" but no primary can be elected. To avoid such situations, consider adding"
" the new secondary initially with :rsconf:`priority :0 "
"<members[n].priority>` and :rsconf:`votes :0 <members[n].votes>`. Then, "
"once the member has transitioned into :replstate:`SECONDARY` state, use "
":method:`rs.reconfig()` to update its priority and votes."
msgstr ""

<<<<<<< HEAD
#: ../source/tutorial/expand-replica-set.txt:170
msgid ""
"Ensure that the new member has reached :replstate:`SECONDARY` state. To "
"check the state of the replica set members, run :method:`rs.status()`:"
msgstr ""

#: ../source/tutorial/expand-replica-set.txt:179
=======
# cebdb68df4ac4d6bb6d467b3c32f1b22
#: ../source/tutorial/expand-replica-set.txt:155
msgid "You can include the port number, depending on your setup:"
msgstr ""

# 0ac8f0a7ed674896bdb856f2910f1e0a
#: ../source/tutorial/expand-replica-set.txt:161
>>>>>>> 2478a500
msgid ""
"Once the newly added member has transitioned into :replstate:`SECONDARY` "
"state, use :method:`rs.reconfig()` to update the newly added member's "
":rsconf:`~members[n].priority` and :rsconf:`~members[n].votes` if needed."
msgstr ""

<<<<<<< HEAD
#: ../source/tutorial/expand-replica-set.txt:184
msgid ""
"For example, if :method:`rs.conf()` returns the configuration document "
"for ``mongodb3.example.net:27017`` as the fifth element in the "
":rsconf:`members` array, to update its priority and votes to ``1``, use "
"the following sequence of operations:"
msgstr ""

#: ../source/includes/warning-rs-reconfig.rst:3
msgid ""
"The :method:`rs.reconfig()` shell method can force the current primary to"
" step down, which causes an :ref:`election <replica-set-elections>`. When"
" the primary steps down, the :binary:`~bin.mongod` closes all client "
"connections. While this typically takes 10-20 seconds, try to make these "
"changes during scheduled maintenance periods."
msgstr ""

#: ../source/includes/warning-mixed-version-rs-config.rst:1
msgid ""
"Avoid reconfiguring replica sets that contain members of different "
"MongoDB versions as validation rules may differ across MongoDB versions."
msgstr ""

# 6f7fb64431134f60a03254ecb4e38710
#~ msgid ""
#~ "A replica set can have a maximum"
#~ " of seven :ref:`voting members <replica-"
#~ "set-election-internals>`. To add a "
#~ "member to a replica set that "
#~ "already has seven votes, you must "
#~ "either add the member as a :ref"
#~ ":`non-voting member <replica-set-non-"
#~ "voting-members>` or remove a vote "
#~ "from an :data:`existing member "
#~ "<local.system.replset.members[n].votes>`."
#~ msgstr ""

# 2c876bbf3b434c88adad1a4096bb933c
#~ msgid "Control Scripts"
#~ msgstr ""

# a20b30efc0834b1dbac8fcf72645f8a3
#~ msgid ""
#~ "In production deployments you can "
#~ "configure a :term:`control script` to "
#~ "manage member processes."
#~ msgstr ""

# a21faf8e3b91491b8cb2f74568651443
#~ msgid ""
#~ "Always use filesystem snapshots to "
#~ "create a copy of a member of "
#~ "the existing replica set. **Do not** "
#~ "use :program:`mongodump` and :program:`mongorestore`"
#~ " to seed a new replica set "
#~ "member."
#~ msgstr ""

# 9e582166ebe04c52842059aeb2a76478
#~ msgid ""
#~ "Start the new :program:`mongod` instance. "
#~ "Specify the data directory and the "
#~ "replica set name. The following example"
#~ " specifies the ``/srv/mongodb/db0`` data "
#~ "directory and the ``rs0`` replica set:"
#~ msgstr ""

# 09d0a7844827418cb5fd1e5a6db1f1fe
#~ msgid ""
#~ "Take note of the host name and "
#~ "port information for the new "
#~ ":program:`mongod` instance."
#~ msgstr ""

# c753dc0f9c444e1391f580c38659957a
#~ msgid ""
#~ "For more information on configuration "
#~ "options, see the :program:`mongod` manual "
#~ "page."
#~ msgstr ""

# 7d9fb4ebdefb40cfbcb09bde37550802
#~ msgid "Optional"
#~ msgstr ""

# f9da1848315043a0bcd6a45a2570014e
#~ msgid ""
#~ "You can specify the data directory "
#~ "and replica set in the ``mongo.conf``"
#~ " :doc:`configuration file </reference/configuration-"
#~ "options>`, and start the :program:`mongod` "
#~ "with the following command:"
#~ msgstr ""

# 4beeab6bc391444bb7b88f43004f3fdd
#~ msgid ""
#~ "Use :method:`rs.add()` to add the new"
#~ " member to the replica set. For "
#~ "example, to add a member at host"
#~ " ``mongodb3.example.net``, issue the following"
#~ " command:"
#~ msgstr ""

# 32ca99e218d7461a8c329fd36f175475
#~ msgid "You can include the port number, depending on your setup:"
#~ msgstr ""

# dae0de29746e40208bac4a45e3267eec
#~ msgid ""
#~ "Verify that the member is now part"
#~ " of the replica set. Call the "
#~ ":method:`rs.conf()` method, which displays the"
#~ " :doc:`replica set configuration </reference"
#~ "/replica-configuration>`:"
#~ msgstr ""

# 96b2f3a50e8f475e87056be356a3e1be
#~ msgid ""
#~ "To view replica set status, issue "
#~ "the :method:`rs.status()` method. For a "
#~ "description of the status fields, see"
#~ " :doc:`/reference/command/replSetGetStatus`."
#~ msgstr ""

# fb71bb0f1d6c48d1981ff889c89295ae
#~ msgid "Configure and Add a Member"
#~ msgstr ""

# d31f34f1e8d1440c95444c3223efb57e
#~ msgid ""
#~ "You can add a member to a "
#~ "replica set by passing to the "
#~ ":method:`rs.add()` method a "
#~ ":data:`~local.system.replset.members` document. The "
#~ "document must be in the form of"
#~ " a :data:`local.system.replset.members` document. "
#~ "These documents define a replica set "
#~ "member in the same form as the "
#~ ":ref:`replica set configuration document "
#~ "<replica-set-configuration-document>`."
#~ msgstr ""

# 2f3dcb02fa754fcc9101a711f5fd0754
#~ msgid ""
#~ "Specify a value for the ``_id`` "
#~ "field of the :data:`~local.system.replset.members`"
#~ " document.  MongoDB does not automatically"
#~ " populate the ``_id`` field in this"
#~ " case. Finally, the "
#~ ":data:`~local.system.replset.members` document must "
#~ "declare the ``host`` value. All other"
#~ " fields are optional."
#~ msgstr ""

# 18b6d2244d1f484aaac0e615099a618b
#~ msgid "Example"
#~ msgstr ""

# 050b40ef2ac74f658ccf3275b5728844
#~ msgid "To add a member with the following configuration:"
#~ msgstr ""

# 3fb7f2b60e3d412ab2de239ceec44ebd
#~ msgid "an ``_id`` of ``1``."
#~ msgstr ""

# b26588f5122e46bb82a24e78cedd066b
#~ msgid ""
#~ "a :data:`hostname and port number "
#~ "<local.system.replset.members[n].host>` of "
#~ "``mongodb3.example.net:27017``."
#~ msgstr ""

# a4150e2c5d0e4cf498fe8bfbfa9c459f
#~ msgid ""
#~ "a :data:`priority "
#~ "<local.system.replset.members[n].priority>` value within"
#~ " the replica set of ``0``."
#~ msgstr ""

# 25003bfa0e1142c194bd2b4ff0ac7e5f
#~ msgid ""
#~ "a configuration as :data:`hidden "
#~ "<local.system.replset.members[n].hidden>`,"
#~ msgstr ""

# 074b0eeabeb74182ba2dc298013ebdef
#~ msgid "Issue the following:"
=======
# 9becbdddcea04675b51834806701c1e7
#: ../source/tutorial/expand-replica-set.txt:169
msgid ""
"To view replica set status, issue the :method:`rs.status()` method. For a"
" description of the status fields, see "
":doc:`/reference/command/replSetGetStatus`."
msgstr ""

# 7142e2bd0f174518b7556b3f539f72f3
#: ../source/tutorial/expand-replica-set.txt:176
msgid "Configure and Add a Member"
msgstr ""

# 64176d2db0f4468b88e3077f702b498a
#: ../source/tutorial/expand-replica-set.txt:178
msgid ""
"You can add a member to a replica set by passing to the "
":method:`rs.add()` method a :rsconf:`members` document. The document must"
" be in the form of a :rsconf:`members` document. These documents define a"
" replica set member in the same form as the :ref:`replica set "
"configuration document <replica-set-configuration-document>`."
msgstr ""

# a063498fc5bc46988be50e2e5766350f
#: ../source/tutorial/expand-replica-set.txt:185
msgid ""
"Specify a value for the ``_id`` field of the :rsconf:`members` document."
"  MongoDB does not automatically populate the ``_id`` field in this case."
" Finally, the :rsconf:`members` document must declare the ``host`` value."
" All other fields are optional."
msgstr ""

# b944d0dbbaae40bd8a3b6ae0c6bc66e1
#: ../source/tutorial/expand-replica-set.txt
msgid "Example"
msgstr ""

# 3ead68bc3099434180db83337479fd90
#: ../source/tutorial/expand-replica-set.txt:193
msgid "To add a member with the following configuration:"
msgstr ""

# f1fb1944f6824361bfd43d36500e6c0d
#: ../source/tutorial/expand-replica-set.txt:195
msgid "an ``_id`` of ``1``."
msgstr ""

# 826ee295d1c04d5db618b16bef683b37
#: ../source/tutorial/expand-replica-set.txt:197
msgid ""
"a :data:`hostname and port number <replSetGetConfig.members[n].host>` of "
"``mongodb3.example.net:27017``."
msgstr ""

# 0ebff0677da043f180f881e0f4eb6332
#: ../source/tutorial/expand-replica-set.txt:201
msgid ""
"a :data:`priority <replSetGetConfig.members[n].priority>` value within "
"the replica set of ``0``."
msgstr ""

# 2ed593e7c06a4fc2a82a2035b483b17d
#: ../source/tutorial/expand-replica-set.txt:204
msgid "a configuration as :data:`hidden <replSetGetConfig.members[n].hidden>`,"
msgstr ""

# be14d0734a06460a9cd8b4aa0b7a800c
#: ../source/tutorial/expand-replica-set.txt:207
msgid "Issue the following:"
msgstr ""

# 6f7fb64431134f60a03254ecb4e38710
#~ msgid ""
#~ "A replica set can have a maximum"
#~ " of seven :ref:`voting members <replica-"
#~ "set-election-internals>`. To add a "
#~ "member to a replica set that "
#~ "already has seven votes, you must "
#~ "either add the member as a :ref"
#~ ":`non-voting member <replica-set-non-"
#~ "voting-members>` or remove a vote "
#~ "from an :data:`existing member "
#~ "<local.system.replset.members[n].votes>`."
#~ msgstr ""

# 2c876bbf3b434c88adad1a4096bb933c
#~ msgid "Control Scripts"
#~ msgstr ""

# a20b30efc0834b1dbac8fcf72645f8a3
#~ msgid ""
#~ "In production deployments you can "
#~ "configure a :term:`control script` to "
#~ "manage member processes."
#~ msgstr ""

# f9da1848315043a0bcd6a45a2570014e
#~ msgid ""
#~ "You can specify the data directory "
#~ "and replica set in the ``mongo.conf``"
#~ " :doc:`configuration file </reference/configuration-"
#~ "options>`, and start the :program:`mongod` "
#~ "with the following command:"
#~ msgstr ""

# d31f34f1e8d1440c95444c3223efb57e
#~ msgid ""
#~ "You can add a member to a "
#~ "replica set by passing to the "
#~ ":method:`rs.add()` method a "
#~ ":data:`~local.system.replset.members` document. The "
#~ "document must be in the form of"
#~ " a :data:`local.system.replset.members` document. "
#~ "These documents define a replica set "
#~ "member in the same form as the "
#~ ":ref:`replica set configuration document "
#~ "<replica-set-configuration-document>`."
#~ msgstr ""

# 2f3dcb02fa754fcc9101a711f5fd0754
#~ msgid ""
#~ "Specify a value for the ``_id`` "
#~ "field of the :data:`~local.system.replset.members`"
#~ " document.  MongoDB does not automatically"
#~ " populate the ``_id`` field in this"
#~ " case. Finally, the "
#~ ":data:`~local.system.replset.members` document must "
#~ "declare the ``host`` value. All other"
#~ " fields are optional."
#~ msgstr ""

# b26588f5122e46bb82a24e78cedd066b
#~ msgid ""
#~ "a :data:`hostname and port number "
#~ "<local.system.replset.members[n].host>` of "
#~ "``mongodb3.example.net:27017``."
#~ msgstr ""

# a4150e2c5d0e4cf498fe8bfbfa9c459f
#~ msgid ""
#~ "a :data:`priority "
#~ "<local.system.replset.members[n].priority>` value within"
#~ " the replica set of ``0``."
#~ msgstr ""

# 25003bfa0e1142c194bd2b4ff0ac7e5f
#~ msgid ""
#~ "a configuration as :data:`hidden "
#~ "<local.system.replset.members[n].hidden>`,"
>>>>>>> 2478a500
#~ msgstr ""
<|MERGE_RESOLUTION|>--- conflicted
+++ resolved
@@ -8,11 +8,7 @@
 msgstr ""
 "Project-Id-Version: MongoDB Manual\n"
 "Report-Msgid-Bugs-To: \n"
-<<<<<<< HEAD
-"POT-Creation-Date: 2019-03-19 11:02-0400\n"
-=======
 "POT-Creation-Date: 2016-12-08 12:02-0500\n"
->>>>>>> 2478a500
 "PO-Revision-Date: 2014-04-08 18:39+0000\n"
 "Last-Translator: tychoish <tychoish@gmail.com>\n"
 "Language: es\n"
@@ -24,31 +20,22 @@
 "Content-Transfer-Encoding: 8bit\n"
 "Generated-By: Babel 2.6.0\n"
 
-<<<<<<< HEAD
-=======
 # 6da9355dc66e4cfa8ca6bed0bbe5c557
->>>>>>> 2478a500
 #: ../source/tutorial/expand-replica-set.txt:3
 msgid "Add Members to a Replica Set"
 msgstr ""
 
-<<<<<<< HEAD
-=======
 # 4cd3fc2b43844abab8936d5bc9be6a25
 #: ../source/tutorial/expand-replica-set.txt
 msgid "On this page"
 msgstr ""
 
 # 8c9709a1f26544ef8cb4ee182bd59678
->>>>>>> 2478a500
 #: ../source/tutorial/expand-replica-set.txt:14
 msgid "Overview"
 msgstr ""
 
-<<<<<<< HEAD
-=======
 # 92f2549d50684679940c390e3fc1c6f3
->>>>>>> 2478a500
 #: ../source/tutorial/expand-replica-set.txt:16
 msgid ""
 "This tutorial explains how to add an additional member to an existing "
@@ -56,18 +43,12 @@
 "see the :doc:`/core/replica-set-architectures` document."
 msgstr ""
 
-<<<<<<< HEAD
-=======
 # b26372fc8c9f416c88c1d7f06424eaf2
->>>>>>> 2478a500
 #: ../source/tutorial/expand-replica-set.txt:21
 msgid "Maximum Voting Members"
 msgstr ""
 
-<<<<<<< HEAD
-=======
 # af028e79fdf84339bc9785126efef77f
->>>>>>> 2478a500
 #: ../source/tutorial/expand-replica-set.txt:23
 msgid ""
 "A replica set can have a maximum of seven :ref:`voting members <replica-"
@@ -77,36 +58,24 @@
 ":data:`existing member <replSetGetConfig.members[n].votes>`."
 msgstr ""
 
-<<<<<<< HEAD
-=======
 # 2f00de678b2f414bbd0d6027d63d8ca1
->>>>>>> 2478a500
 #: ../source/tutorial/expand-replica-set.txt:31
 msgid "Init Scripts"
 msgstr ""
 
-<<<<<<< HEAD
-=======
 # ecd2a4125c1a4395936cec3e976d0e37
->>>>>>> 2478a500
 #: ../source/tutorial/expand-replica-set.txt:33
 msgid ""
 "In production deployments you can configure a :term:`init script` to "
 "manage member processes."
 msgstr ""
 
-<<<<<<< HEAD
-=======
 # 53e278d071264e0f88bd3e81fc7d11bc
->>>>>>> 2478a500
 #: ../source/tutorial/expand-replica-set.txt:37
 msgid "Existing Members"
 msgstr ""
 
-<<<<<<< HEAD
-=======
 # 26f06040b1fc4de7bb210be09ce383e0
->>>>>>> 2478a500
 #: ../source/tutorial/expand-replica-set.txt:39
 msgid ""
 "You can use these procedures to add new members to an existing set. You "
@@ -115,13 +84,6 @@
 "catch up easily."
 msgstr ""
 
-<<<<<<< HEAD
-#: ../source/tutorial/expand-replica-set.txt:46
-msgid "Data Files"
-msgstr ""
-
-#: ../source/tutorial/expand-replica-set.txt:48
-=======
 # 203a764a480d421485a42447aa149ecb
 #: ../source/tutorial/expand-replica-set.txt:45
 msgid "Data Files"
@@ -129,35 +91,20 @@
 
 # 64395d7fbc924d45ac46827fe7d2a6c2
 #: ../source/tutorial/expand-replica-set.txt:47
->>>>>>> 2478a500
 msgid ""
 "If you have a backup or snapshot of an existing member, you can move the "
 "data files (e.g.  the :setting:`~storage.dbPath` directory) to a new "
 "system and use them to quickly initiate a new member. The files must be:"
 msgstr ""
 
-<<<<<<< HEAD
-#: ../source/tutorial/expand-replica-set.txt:52
-=======
 # f0566bc208ab4c8ea2503e846eec9044
 #: ../source/tutorial/expand-replica-set.txt:51
->>>>>>> 2478a500
 msgid ""
 "A valid copy of the data files from a member of the same replica set. See"
 " :doc:`/tutorial/backup-with-filesystem-snapshots` document for more "
 "information."
 msgstr ""
 
-<<<<<<< HEAD
-#: ../source/tutorial/expand-replica-set.txt:56
-msgid ""
-"Always use filesystem snapshots to create a copy of a member of the "
-"existing replica set. **Do not** use :binary:`~bin.mongodump` and "
-":binary:`~bin.mongorestore` to seed a new replica set member."
-msgstr ""
-
-#: ../source/tutorial/expand-replica-set.txt:61
-=======
 # 3b071116d58d474b8f4ed758e5ce3041
 #: ../source/tutorial/expand-replica-set.txt:55
 msgid ""
@@ -168,92 +115,12 @@
 
 # 992da0e292a742d5bed60abfad8e9508
 #: ../source/tutorial/expand-replica-set.txt:60
->>>>>>> 2478a500
 msgid ""
 "More recent than the oldest operation in the :term:`primary's <primary>` "
 ":term:`oplog`. The new member must be able to become current by applying "
 "operations from the primary's oplog."
 msgstr ""
 
-<<<<<<< HEAD
-#: ../source/tutorial/expand-replica-set.txt:66
-msgid "IP Binding"
-msgstr ""
-
-#: ../source/includes/fact-default-bind-ip.rst:1
-msgid ""
-"Starting in MongoDB 3.6, MongoDB binaries, :binary:`~bin.mongod` and "
-":binary:`~bin.mongos`, bind to localhost by default. If the "
-":setting:`net.ipv6` configuration file setting or the ``--ipv6`` command "
-"line option is set for the binary, the binary additionally binds to the "
-"localhost IPv6 address."
-msgstr ""
-
-#: ../source/includes/fact-default-bind-ip.rst:7
-msgid ""
-"Previously, starting from MongoDB 2.6, only the binaries from the "
-"official MongoDB RPM (Red Hat, CentOS, Fedora Linux, and derivatives) and"
-" DEB (Debian, Ubuntu, and derivatives) packages bind to localhost by "
-"default."
-msgstr ""
-
-#: ../source/includes/fact-default-bind-ip.rst:12
-msgid ""
-"When bound only to the localhost, these MongoDB 3.6 binaries can only "
-"accept connections from clients (including the :binary:`~bin.mongo` "
-"shell, other members in your deployment for replica sets and sharded "
-"clusters) that are running on the same machine. Remote clients cannot "
-"connect to the binaries bound only to localhost."
-msgstr ""
-
-#: ../source/includes/fact-default-bind-ip.rst:18
-msgid ""
-"To override and bind to other ip addresses, you can use the "
-":setting:`net.bindIp` configuration file setting or the ``--bind_ip`` "
-"command-line option to specify a list of hostnames or ip addresses."
-msgstr ""
-
-#: ../source/includes/warning-bind-ip-security-considerations.rst:3
-msgid ""
-"Before binding to a non-localhost (e.g. publicly accessible) IP address, "
-"ensure you have secured your cluster from unauthorized access. For a "
-"complete list of security recommendations, see :doc:`/administration"
-"/security-checklist`. At minimum, consider :ref:`enabling authentication "
-"<checklist-auth>` and :doc:`hardening network infrastructure </core"
-"/security-network>`."
-msgstr ""
-
-#: ../source/includes/fact-default-bind-ip.rst:25
-msgid ""
-"For example, the following :binary:`~bin.mongod` instance binds to both "
-"the localhost and the hostname ``My-Example-Associated-Hostname``, which "
-"is associated with the ip address ``198.51.100.1``:"
-msgstr ""
-
-#: ../source/includes/fact-default-bind-ip.rst:33
-msgid ""
-"In order to connect to this instance, remote clients must specify the "
-"hostname  or its associated ip address ``198.51.100.1``:"
-msgstr ""
-
-#: ../source/includes/tip-hostnames.rst:3
-msgid ""
-"When possible, use a logical DNS hostname instead of an ip address, "
-"particularly when configuring replica set members or sharded cluster "
-"members. The use of logical DNS hostnames avoids configuration changes "
-"due to ip address changes."
-msgstr ""
-
-#: ../source/tutorial/expand-replica-set.txt:73
-msgid "Requirements"
-msgstr ""
-
-#: ../source/tutorial/expand-replica-set.txt:75
-msgid "An active replica set."
-msgstr ""
-
-#: ../source/tutorial/expand-replica-set.txt:77
-=======
 # 9e325a4fb9414303a0998962a64a3300
 #: ../source/tutorial/expand-replica-set.txt:65
 msgid "Requirements"
@@ -266,34 +133,18 @@
 
 # 683b24a03c7b4daa9762f65f9324d01e
 #: ../source/tutorial/expand-replica-set.txt:69
->>>>>>> 2478a500
 msgid ""
 "A new MongoDB system capable of supporting your data set, accessible by "
 "the active replica set through the network."
 msgstr ""
 
-<<<<<<< HEAD
-#: ../source/tutorial/expand-replica-set.txt:80
-=======
 # da1db6cac05a48709ec47333d26a45da
 #: ../source/tutorial/expand-replica-set.txt:72
->>>>>>> 2478a500
 msgid ""
 "Otherwise, use the MongoDB :ref:`installation tutorial <tutorials-"
 "installation>` and the :doc:`/tutorial/deploy-replica-set` tutorials."
 msgstr ""
 
-<<<<<<< HEAD
-#: ../source/tutorial/expand-replica-set.txt:85
-msgid "Procedures"
-msgstr ""
-
-#: ../source/tutorial/expand-replica-set.txt:89
-msgid "Prepare the Data Directory"
-msgstr ""
-
-#: ../source/tutorial/expand-replica-set.txt:91
-=======
 # 1678a8867c6a41268fee945d85dde0ed
 #: ../source/tutorial/expand-replica-set.txt:77
 msgid "Procedures"
@@ -306,30 +157,21 @@
 
 # 69a63fecdc834ab483c532a027139b2a
 #: ../source/tutorial/expand-replica-set.txt:82
->>>>>>> 2478a500
 msgid ""
 "Before adding a new member to an existing :term:`replica set`, prepare "
 "the new member's :term:`data directory <dbpath>` using one of the "
 "following strategies:"
 msgstr ""
 
-<<<<<<< HEAD
-#: ../source/tutorial/expand-replica-set.txt:95
-=======
 # e87ab0a651274b998634e88a1e4a5bc4
 #: ../source/tutorial/expand-replica-set.txt:86
->>>>>>> 2478a500
 msgid ""
 "Make sure the new member's data directory *does not* contain data. The "
 "new member will copy the data from an existing member."
 msgstr ""
 
-<<<<<<< HEAD
-#: ../source/tutorial/expand-replica-set.txt:98
-=======
 # 4b99ad32e528461ead014e8e263714b4
 #: ../source/tutorial/expand-replica-set.txt:89
->>>>>>> 2478a500
 msgid ""
 "If the new member is in a :term:`recovering` state, it must exit and "
 "become a :term:`secondary` before MongoDB can copy all data as part of "
@@ -337,12 +179,8 @@
 "administrator intervention."
 msgstr ""
 
-<<<<<<< HEAD
-#: ../source/tutorial/expand-replica-set.txt:103
-=======
 # 99ae8996a31b43e5ba983c0d665dc25b
 #: ../source/tutorial/expand-replica-set.txt:94
->>>>>>> 2478a500
 msgid ""
 "Manually copy the data directory from an existing member. The new member "
 "becomes a secondary member and will catch up to the current state of the "
@@ -350,12 +188,8 @@
 " new member to become current."
 msgstr ""
 
-<<<<<<< HEAD
-#: ../source/tutorial/expand-replica-set.txt:108
-=======
 # c38f77e672934d058479dfa9b540e80b
 #: ../source/tutorial/expand-replica-set.txt:99
->>>>>>> 2478a500
 msgid ""
 "Ensure that you can copy the data directory to the new member and begin "
 "replication within the :ref:`window allowed by the oplog <replica-set-"
@@ -364,42 +198,20 @@
 ":doc:`/tutorial/resync-replica-set-member`."
 msgstr ""
 
-<<<<<<< HEAD
-#: ../source/tutorial/expand-replica-set.txt:114
-=======
 # f0f460f915974223afc8d1466f20c9ee
 #: ../source/tutorial/expand-replica-set.txt:105
->>>>>>> 2478a500
 msgid ""
 "Use :method:`rs.printReplicationInfo()` to check the current state of "
 "replica set members with regards to the oplog."
 msgstr ""
 
-<<<<<<< HEAD
-#: ../source/tutorial/expand-replica-set.txt:117
-=======
 # 95fb098c8b0f4de9bc2f86a2bbcf7db9
 #: ../source/tutorial/expand-replica-set.txt:108
->>>>>>> 2478a500
 msgid ""
 "For background on replication deployment patterns, see the :doc:`/core"
 "/replica-set-architectures` document."
 msgstr ""
 
-<<<<<<< HEAD
-#: ../source/tutorial/expand-replica-set.txt:123
-msgid "Add a Member to an Existing Replica Set"
-msgstr ""
-
-#: ../source/tutorial/expand-replica-set.txt:127
-msgid ""
-"Start the new :binary:`~bin.mongod` instance. Specify the data directory "
-"and the replica set name. The following example specifies the "
-"``/srv/mongodb/db0`` data directory and the ``rs0`` replica set:"
-msgstr ""
-
-#: ../source/tutorial/expand-replica-set.txt:137
-=======
 # 9347ac2841e14254928034a68bb79280
 #: ../source/tutorial/expand-replica-set.txt:114
 msgid "Add a Member to an Existing Replica Set"
@@ -415,103 +227,52 @@
 
 # eb2ef281f9c840d1903fcc3c72387ff9
 #: ../source/tutorial/expand-replica-set.txt:124
->>>>>>> 2478a500
-msgid ""
-"For more information on configuration options, see the "
-":binary:`~bin.mongod` manual page."
-msgstr ""
-
-<<<<<<< HEAD
-#: ../source/tutorial/expand-replica-set.txt:142
-=======
+msgid ""
+"Take note of the host name and port information for the new "
+":program:`mongod` instance."
+msgstr ""
+
 # cf51a8cfabc84587b66e1f63a8ad99e5
 #: ../source/tutorial/expand-replica-set.txt:127
->>>>>>> 2478a500
-msgid ""
-"You can specify the data directory, replica set name, and the ip binding "
-"in the ``mongod.conf`` :doc:`configuration file </reference"
-"/configuration-options>`, and start the :binary:`~bin.mongod` with the "
-"following command:"
-msgstr ""
-
-<<<<<<< HEAD
-#: ../source/tutorial/expand-replica-set.txt:151
+msgid ""
+"For more information on configuration options, see the :program:`mongod` "
+"manual page."
+msgstr ""
+
+# 2e680f4b75a942adba1ecf43584ed941
+#: ../source/tutorial/expand-replica-set.txt
+msgid "Optional"
+msgstr ""
+
+# 6baa5f2907d44592ab6598360c0e7aaf
+#: ../source/tutorial/expand-replica-set.txt:132
+msgid ""
+"You can specify the data directory and replica set in the ``mongod.conf``"
+" :doc:`configuration file </reference/configuration-options>`, and start "
+"the :program:`mongod` with the following command:"
+msgstr ""
+
+# 28e2dc8d653e4410aa4c36d2bbb681f3
+#: ../source/tutorial/expand-replica-set.txt:141
 msgid "Connect to the replica set's primary."
 msgstr ""
 
-#: ../source/tutorial/expand-replica-set.txt:153
+# 18e4b02cb14f43f48ef660c649ebd400
+#: ../source/tutorial/expand-replica-set.txt:143
 msgid ""
 "You can only add members while connected to the primary. If you do not "
 "know which member is the primary, log into any member of the replica set "
 "and issue the :method:`db.isMaster()` command."
 msgstr ""
 
-#: ../source/tutorial/expand-replica-set.txt:157
-msgid ""
-"Use :method:`rs.add()` to add the new member to the replica set. Pass the"
-" :rsconf:`member configuration document <members>` to the method.  For "
+# 03e928869d87462aa30aa32bba450052
+#: ../source/tutorial/expand-replica-set.txt:147
+msgid ""
+"Use :method:`rs.add()` to add the new member to the replica set. For "
 "example, to add a member at host ``mongodb3.example.net``, issue the "
 "following command:"
 msgstr ""
 
-#: ../source/includes/tip-repl-set-add-members.rst:1
-msgid ""
-"When a newly added secondary has its :rsconf:`~members[n].votes` and "
-":rsconf:`~members[n].priority` settings greater than zero, during its "
-"initial sync, the secondary still counts as a voting member even though "
-"it cannot serve reads nor become primary because its data is not yet "
-"consistent."
-msgstr ""
-
-#: ../source/includes/tip-repl-set-add-members.rst:7
-=======
-# 2e680f4b75a942adba1ecf43584ed941
-#: ../source/tutorial/expand-replica-set.txt
-msgid "Optional"
-msgstr ""
-
-# 6baa5f2907d44592ab6598360c0e7aaf
-#: ../source/tutorial/expand-replica-set.txt:132
-msgid ""
-"You can specify the data directory and replica set in the ``mongod.conf``"
-" :doc:`configuration file </reference/configuration-options>`, and start "
-"the :program:`mongod` with the following command:"
-msgstr ""
-
-# 28e2dc8d653e4410aa4c36d2bbb681f3
-#: ../source/tutorial/expand-replica-set.txt:141
-msgid "Connect to the replica set's primary."
-msgstr ""
-
-# 18e4b02cb14f43f48ef660c649ebd400
-#: ../source/tutorial/expand-replica-set.txt:143
-msgid ""
-"You can only add members while connected to the primary. If you do not "
-"know which member is the primary, log into any member of the replica set "
-"and issue the :method:`db.isMaster()` command."
-msgstr ""
-
-# 03e928869d87462aa30aa32bba450052
-#: ../source/tutorial/expand-replica-set.txt:147
->>>>>>> 2478a500
-msgid ""
-"This can lead to a case where a majority of the voting members are online"
-" but no primary can be elected. To avoid such situations, consider adding"
-" the new secondary initially with :rsconf:`priority :0 "
-"<members[n].priority>` and :rsconf:`votes :0 <members[n].votes>`. Then, "
-"once the member has transitioned into :replstate:`SECONDARY` state, use "
-":method:`rs.reconfig()` to update its priority and votes."
-msgstr ""
-
-<<<<<<< HEAD
-#: ../source/tutorial/expand-replica-set.txt:170
-msgid ""
-"Ensure that the new member has reached :replstate:`SECONDARY` state. To "
-"check the state of the replica set members, run :method:`rs.status()`:"
-msgstr ""
-
-#: ../source/tutorial/expand-replica-set.txt:179
-=======
 # cebdb68df4ac4d6bb6d467b3c32f1b22
 #: ../source/tutorial/expand-replica-set.txt:155
 msgid "You can include the port number, depending on your setup:"
@@ -519,35 +280,81 @@
 
 # 0ac8f0a7ed674896bdb856f2910f1e0a
 #: ../source/tutorial/expand-replica-set.txt:161
->>>>>>> 2478a500
-msgid ""
-"Once the newly added member has transitioned into :replstate:`SECONDARY` "
-"state, use :method:`rs.reconfig()` to update the newly added member's "
-":rsconf:`~members[n].priority` and :rsconf:`~members[n].votes` if needed."
-msgstr ""
-
-<<<<<<< HEAD
-#: ../source/tutorial/expand-replica-set.txt:184
-msgid ""
-"For example, if :method:`rs.conf()` returns the configuration document "
-"for ``mongodb3.example.net:27017`` as the fifth element in the "
-":rsconf:`members` array, to update its priority and votes to ``1``, use "
-"the following sequence of operations:"
-msgstr ""
-
-#: ../source/includes/warning-rs-reconfig.rst:3
-msgid ""
-"The :method:`rs.reconfig()` shell method can force the current primary to"
-" step down, which causes an :ref:`election <replica-set-elections>`. When"
-" the primary steps down, the :binary:`~bin.mongod` closes all client "
-"connections. While this typically takes 10-20 seconds, try to make these "
-"changes during scheduled maintenance periods."
-msgstr ""
-
-#: ../source/includes/warning-mixed-version-rs-config.rst:1
-msgid ""
-"Avoid reconfiguring replica sets that contain members of different "
-"MongoDB versions as validation rules may differ across MongoDB versions."
+msgid ""
+"Verify that the member is now part of the replica set. Call the "
+":method:`rs.conf()` method, which displays the :doc:`replica set "
+"configuration </reference/replica-configuration>`:"
+msgstr ""
+
+# 9becbdddcea04675b51834806701c1e7
+#: ../source/tutorial/expand-replica-set.txt:169
+msgid ""
+"To view replica set status, issue the :method:`rs.status()` method. For a"
+" description of the status fields, see "
+":doc:`/reference/command/replSetGetStatus`."
+msgstr ""
+
+# 7142e2bd0f174518b7556b3f539f72f3
+#: ../source/tutorial/expand-replica-set.txt:176
+msgid "Configure and Add a Member"
+msgstr ""
+
+# 64176d2db0f4468b88e3077f702b498a
+#: ../source/tutorial/expand-replica-set.txt:178
+msgid ""
+"You can add a member to a replica set by passing to the "
+":method:`rs.add()` method a :rsconf:`members` document. The document must"
+" be in the form of a :rsconf:`members` document. These documents define a"
+" replica set member in the same form as the :ref:`replica set "
+"configuration document <replica-set-configuration-document>`."
+msgstr ""
+
+# a063498fc5bc46988be50e2e5766350f
+#: ../source/tutorial/expand-replica-set.txt:185
+msgid ""
+"Specify a value for the ``_id`` field of the :rsconf:`members` document."
+"  MongoDB does not automatically populate the ``_id`` field in this case."
+" Finally, the :rsconf:`members` document must declare the ``host`` value."
+" All other fields are optional."
+msgstr ""
+
+# b944d0dbbaae40bd8a3b6ae0c6bc66e1
+#: ../source/tutorial/expand-replica-set.txt
+msgid "Example"
+msgstr ""
+
+# 3ead68bc3099434180db83337479fd90
+#: ../source/tutorial/expand-replica-set.txt:193
+msgid "To add a member with the following configuration:"
+msgstr ""
+
+# f1fb1944f6824361bfd43d36500e6c0d
+#: ../source/tutorial/expand-replica-set.txt:195
+msgid "an ``_id`` of ``1``."
+msgstr ""
+
+# 826ee295d1c04d5db618b16bef683b37
+#: ../source/tutorial/expand-replica-set.txt:197
+msgid ""
+"a :data:`hostname and port number <replSetGetConfig.members[n].host>` of "
+"``mongodb3.example.net:27017``."
+msgstr ""
+
+# 0ebff0677da043f180f881e0f4eb6332
+#: ../source/tutorial/expand-replica-set.txt:201
+msgid ""
+"a :data:`priority <replSetGetConfig.members[n].priority>` value within "
+"the replica set of ``0``."
+msgstr ""
+
+# 2ed593e7c06a4fc2a82a2035b483b17d
+#: ../source/tutorial/expand-replica-set.txt:204
+msgid "a configuration as :data:`hidden <replSetGetConfig.members[n].hidden>`,"
+msgstr ""
+
+# be14d0734a06460a9cd8b4aa0b7a800c
+#: ../source/tutorial/expand-replica-set.txt:207
+msgid "Issue the following:"
 msgstr ""
 
 # 6f7fb64431134f60a03254ecb4e38710
@@ -575,43 +382,6 @@
 #~ "manage member processes."
 #~ msgstr ""
 
-# a21faf8e3b91491b8cb2f74568651443
-#~ msgid ""
-#~ "Always use filesystem snapshots to "
-#~ "create a copy of a member of "
-#~ "the existing replica set. **Do not** "
-#~ "use :program:`mongodump` and :program:`mongorestore`"
-#~ " to seed a new replica set "
-#~ "member."
-#~ msgstr ""
-
-# 9e582166ebe04c52842059aeb2a76478
-#~ msgid ""
-#~ "Start the new :program:`mongod` instance. "
-#~ "Specify the data directory and the "
-#~ "replica set name. The following example"
-#~ " specifies the ``/srv/mongodb/db0`` data "
-#~ "directory and the ``rs0`` replica set:"
-#~ msgstr ""
-
-# 09d0a7844827418cb5fd1e5a6db1f1fe
-#~ msgid ""
-#~ "Take note of the host name and "
-#~ "port information for the new "
-#~ ":program:`mongod` instance."
-#~ msgstr ""
-
-# c753dc0f9c444e1391f580c38659957a
-#~ msgid ""
-#~ "For more information on configuration "
-#~ "options, see the :program:`mongod` manual "
-#~ "page."
-#~ msgstr ""
-
-# 7d9fb4ebdefb40cfbcb09bde37550802
-#~ msgid "Optional"
-#~ msgstr ""
-
 # f9da1848315043a0bcd6a45a2570014e
 #~ msgid ""
 #~ "You can specify the data directory "
@@ -619,40 +389,6 @@
 #~ " :doc:`configuration file </reference/configuration-"
 #~ "options>`, and start the :program:`mongod` "
 #~ "with the following command:"
-#~ msgstr ""
-
-# 4beeab6bc391444bb7b88f43004f3fdd
-#~ msgid ""
-#~ "Use :method:`rs.add()` to add the new"
-#~ " member to the replica set. For "
-#~ "example, to add a member at host"
-#~ " ``mongodb3.example.net``, issue the following"
-#~ " command:"
-#~ msgstr ""
-
-# 32ca99e218d7461a8c329fd36f175475
-#~ msgid "You can include the port number, depending on your setup:"
-#~ msgstr ""
-
-# dae0de29746e40208bac4a45e3267eec
-#~ msgid ""
-#~ "Verify that the member is now part"
-#~ " of the replica set. Call the "
-#~ ":method:`rs.conf()` method, which displays the"
-#~ " :doc:`replica set configuration </reference"
-#~ "/replica-configuration>`:"
-#~ msgstr ""
-
-# 96b2f3a50e8f475e87056be356a3e1be
-#~ msgid ""
-#~ "To view replica set status, issue "
-#~ "the :method:`rs.status()` method. For a "
-#~ "description of the status fields, see"
-#~ " :doc:`/reference/command/replSetGetStatus`."
-#~ msgstr ""
-
-# fb71bb0f1d6c48d1981ff889c89295ae
-#~ msgid "Configure and Add a Member"
 #~ msgstr ""
 
 # d31f34f1e8d1440c95444c3223efb57e
@@ -681,18 +417,6 @@
 #~ " fields are optional."
 #~ msgstr ""
 
-# 18b6d2244d1f484aaac0e615099a618b
-#~ msgid "Example"
-#~ msgstr ""
-
-# 050b40ef2ac74f658ccf3275b5728844
-#~ msgid "To add a member with the following configuration:"
-#~ msgstr ""
-
-# 3fb7f2b60e3d412ab2de239ceec44ebd
-#~ msgid "an ``_id`` of ``1``."
-#~ msgstr ""
-
 # b26588f5122e46bb82a24e78cedd066b
 #~ msgid ""
 #~ "a :data:`hostname and port number "
@@ -712,158 +436,3 @@
 #~ "a configuration as :data:`hidden "
 #~ "<local.system.replset.members[n].hidden>`,"
 #~ msgstr ""
-
-# 074b0eeabeb74182ba2dc298013ebdef
-#~ msgid "Issue the following:"
-=======
-# 9becbdddcea04675b51834806701c1e7
-#: ../source/tutorial/expand-replica-set.txt:169
-msgid ""
-"To view replica set status, issue the :method:`rs.status()` method. For a"
-" description of the status fields, see "
-":doc:`/reference/command/replSetGetStatus`."
-msgstr ""
-
-# 7142e2bd0f174518b7556b3f539f72f3
-#: ../source/tutorial/expand-replica-set.txt:176
-msgid "Configure and Add a Member"
-msgstr ""
-
-# 64176d2db0f4468b88e3077f702b498a
-#: ../source/tutorial/expand-replica-set.txt:178
-msgid ""
-"You can add a member to a replica set by passing to the "
-":method:`rs.add()` method a :rsconf:`members` document. The document must"
-" be in the form of a :rsconf:`members` document. These documents define a"
-" replica set member in the same form as the :ref:`replica set "
-"configuration document <replica-set-configuration-document>`."
-msgstr ""
-
-# a063498fc5bc46988be50e2e5766350f
-#: ../source/tutorial/expand-replica-set.txt:185
-msgid ""
-"Specify a value for the ``_id`` field of the :rsconf:`members` document."
-"  MongoDB does not automatically populate the ``_id`` field in this case."
-" Finally, the :rsconf:`members` document must declare the ``host`` value."
-" All other fields are optional."
-msgstr ""
-
-# b944d0dbbaae40bd8a3b6ae0c6bc66e1
-#: ../source/tutorial/expand-replica-set.txt
-msgid "Example"
-msgstr ""
-
-# 3ead68bc3099434180db83337479fd90
-#: ../source/tutorial/expand-replica-set.txt:193
-msgid "To add a member with the following configuration:"
-msgstr ""
-
-# f1fb1944f6824361bfd43d36500e6c0d
-#: ../source/tutorial/expand-replica-set.txt:195
-msgid "an ``_id`` of ``1``."
-msgstr ""
-
-# 826ee295d1c04d5db618b16bef683b37
-#: ../source/tutorial/expand-replica-set.txt:197
-msgid ""
-"a :data:`hostname and port number <replSetGetConfig.members[n].host>` of "
-"``mongodb3.example.net:27017``."
-msgstr ""
-
-# 0ebff0677da043f180f881e0f4eb6332
-#: ../source/tutorial/expand-replica-set.txt:201
-msgid ""
-"a :data:`priority <replSetGetConfig.members[n].priority>` value within "
-"the replica set of ``0``."
-msgstr ""
-
-# 2ed593e7c06a4fc2a82a2035b483b17d
-#: ../source/tutorial/expand-replica-set.txt:204
-msgid "a configuration as :data:`hidden <replSetGetConfig.members[n].hidden>`,"
-msgstr ""
-
-# be14d0734a06460a9cd8b4aa0b7a800c
-#: ../source/tutorial/expand-replica-set.txt:207
-msgid "Issue the following:"
-msgstr ""
-
-# 6f7fb64431134f60a03254ecb4e38710
-#~ msgid ""
-#~ "A replica set can have a maximum"
-#~ " of seven :ref:`voting members <replica-"
-#~ "set-election-internals>`. To add a "
-#~ "member to a replica set that "
-#~ "already has seven votes, you must "
-#~ "either add the member as a :ref"
-#~ ":`non-voting member <replica-set-non-"
-#~ "voting-members>` or remove a vote "
-#~ "from an :data:`existing member "
-#~ "<local.system.replset.members[n].votes>`."
-#~ msgstr ""
-
-# 2c876bbf3b434c88adad1a4096bb933c
-#~ msgid "Control Scripts"
-#~ msgstr ""
-
-# a20b30efc0834b1dbac8fcf72645f8a3
-#~ msgid ""
-#~ "In production deployments you can "
-#~ "configure a :term:`control script` to "
-#~ "manage member processes."
-#~ msgstr ""
-
-# f9da1848315043a0bcd6a45a2570014e
-#~ msgid ""
-#~ "You can specify the data directory "
-#~ "and replica set in the ``mongo.conf``"
-#~ " :doc:`configuration file </reference/configuration-"
-#~ "options>`, and start the :program:`mongod` "
-#~ "with the following command:"
-#~ msgstr ""
-
-# d31f34f1e8d1440c95444c3223efb57e
-#~ msgid ""
-#~ "You can add a member to a "
-#~ "replica set by passing to the "
-#~ ":method:`rs.add()` method a "
-#~ ":data:`~local.system.replset.members` document. The "
-#~ "document must be in the form of"
-#~ " a :data:`local.system.replset.members` document. "
-#~ "These documents define a replica set "
-#~ "member in the same form as the "
-#~ ":ref:`replica set configuration document "
-#~ "<replica-set-configuration-document>`."
-#~ msgstr ""
-
-# 2f3dcb02fa754fcc9101a711f5fd0754
-#~ msgid ""
-#~ "Specify a value for the ``_id`` "
-#~ "field of the :data:`~local.system.replset.members`"
-#~ " document.  MongoDB does not automatically"
-#~ " populate the ``_id`` field in this"
-#~ " case. Finally, the "
-#~ ":data:`~local.system.replset.members` document must "
-#~ "declare the ``host`` value. All other"
-#~ " fields are optional."
-#~ msgstr ""
-
-# b26588f5122e46bb82a24e78cedd066b
-#~ msgid ""
-#~ "a :data:`hostname and port number "
-#~ "<local.system.replset.members[n].host>` of "
-#~ "``mongodb3.example.net:27017``."
-#~ msgstr ""
-
-# a4150e2c5d0e4cf498fe8bfbfa9c459f
-#~ msgid ""
-#~ "a :data:`priority "
-#~ "<local.system.replset.members[n].priority>` value within"
-#~ " the replica set of ``0``."
-#~ msgstr ""
-
-# 25003bfa0e1142c194bd2b4ff0ac7e5f
-#~ msgid ""
-#~ "a configuration as :data:`hidden "
-#~ "<local.system.replset.members[n].hidden>`,"
->>>>>>> 2478a500
-#~ msgstr ""
