/*
 * nature.css_t
 * ~~~~~~~~~~~~
 *
 * Sphinx stylesheet -- nature theme.
 *
 * :copyright: Copyright 2007-2011 by the Sphinx team, see AUTHORS.
 * :license: BSD, see LICENSE for details.
 *
 */
@import url("basic.css");

/* -- page layout ----------------------------------------------------------- */

body {
    font-family: helvetica,arial,sans-serif;
    font-size: 100%;
    background-color: #402817;
    color: black;
    margin: 0;
    padding: 0;
}

div.documentwrapper {
    float: left;
    width: 100%;
    background-color: #F3F4EB;
}

div.bodywrapper {
    margin: 0 0 0 280px;
}

hr {
    border: 1px solid #B1B4B6;
}

div.document {
    background-color: white;
    text-shadow: none;
}

div.body {
    background-color: white;
    color: black;
    font-size: 100%;
}

<<<<<<< HEAD
div.body > div#cse-results + div.section {margin:0 1.5em;}
=======
div.body > div#cse-results + div.section {margin-left:2pc;}
div.body > div#cse-results + span.target + div.section {margin-left:2pc;}
div.body > div#cse-results + span.target + span.target+ div.section {margin-left:2pc;}
>>>>>>> 4d452632

div.footer {
    color:white;
    width:auto;
    padding:0;
    margin:0;
    text-align:center;
    font-size:80%;
    border:none;
    padding:0.5em;
}

div.footer p {margin:0;padding:0;line-height:1.5;}

div.footer a {
    color: #989898;
    text-decoration: underline;
}

div.related {
    background-color: #402817;
    margin-bottom: 0.9em;
    /* margin-top: 0.9em;*/
    color: #fff;
    /* font-size: 0.9em; */
    font-size:90%;

}

div.related a {
    color: #E2F3CC;
}

div.related ul {
    padding: 0 0 0;
}

div.footer-nav div.related ul {
    padding: 5px 10px 0;
}

div.sphinxsidebar {
    font-size: 0.72em;
    line-height: 1.4em;
    width: 280px;
}

div.sphinxsidebarwrapper{
    background-color: #F3F4EB;
    padding: 12px 5px;
}

div.sphinxsidebar h3 {
    font-family: helvetica,arial,sans-serif;
    color: black;
    font-size: 1.5em;
    font-weight: bold;
    margin: 0;
    padding: 0px 0 0 10px;
}

div.sphinxsidebar h3 a {
    color: #444;
}

div.sphinxsidebar p {
    color: #333333;
    margin: 12px 0 5px 12px;
    padding: 0 12px;
}

div.sphinxsidebar form {
    margin-top: 5px;
}

div.sphinxsidebar p.logo {
    color: #888;
    padding: 0px;
    margin: -18px 5px 5px;
}

div.sphinxsidebar p.topless {
}

div.sphinxsidebar ul ul, div.sphinxsidebar ul.want-points {
    list-style: none outside none;
    margin-left: 10px;
}

div.sphinxsidebar ul {
    margin: 10px;
    padding: 0;
    color: #000;
}

div.sphinxsidebar a {
    color: #444;
}

div.sphinxsidebar input {
    border: 1px solid #ccc;
    font-family: sans-serif;
    font-size: 1em;
}
div.sphinxsidebar input[type=text]{
    margin-left: 20px;
    width: 11em !important;
}
div.sphinxsidebar input[type="submit"] {
    text-align: center;
    width: 4.5em !important;
}

p.searchtip {
    font-size: 93%;
}

/* -- body styles ----------------------------------------------------------- */

a {
    color: #005B81;
    text-decoration: none;
}

a:hover {
    color: #E32E00;
    text-decoration: underline;
}

div.body h1,
div.body h2,
div.body h3,
div.body h4,
div.body h5,
div.body h6 {
    font-family: helvetica,arial,sans-serif;
    font-weight: bold;
    margin: 30px 0px 0px 0px;
    padding: 0;
}

div.body h1 { border-top: 15px solid white; margin-top: 0; font-size: 200%; }
div.body h2 { font-size: 150%; }
div.body h3 { font-size: 120%; }
div.body h4 { font-size: 110%; }
div.body h5 { font-size: 100%; }
div.body h6 { font-size: 100%; }

div.body h1 + p,  div.body h2 + p, div.body h3 + p, div.body h4 + p,
div.body h1 + ul, div.body h2 + ul, div.body h3 + ul, div.body  h4 + ul,
div.body h1 + dl, div.body h2 + dl, div.body h3 + dl,  div.body h4 + dl {padding-top:0;margin-top:0ex;text-indent:0;}

div.section h1 + p,  div.section h2 + p, div.section h3 + p, div.section h4 + p,
div.section h1 + ul, div.section h2 + ul, div.section h3 + ul, div.section  h4 + ul,
div.section h1 + dl, div.section h2 + dl, div.section h3 + dl,  div.section h4 + dl {padding-top:0;margin-top:1.05em;text-indent:0;}

a.headerlink {
    color: #c60f0f;
    font-size: 0.8em;
    padding: 0 4px 0 4px;
    text-decoration: none;
}

a.headerlink:hover {
    background-color: #c60f0f;
    color: white;
}

div.body p, div.body dd {
    line-height: 1.8;
}

div.body li{line-height: 1.4em;}

div.admonition p.admonition-title + p {
    display: inline;
}

div.highlight{
    background-color: white;
}

dl.binary {
    display: none;
}

div.topic {
    background-color: #eee;
}

div.admonition {
    margin:1.5em auto;
    width:auto;
    max-width:90%;
    padding:0;
}


div.warning {
    background-color: #FEEFB3;
    padding:1ex;
}

div.note {
    background-color: inherit;
    border: 1px solid #DCDCDC;
    padding:1ex;
}

div.seealso {
    padding-bottom: 7px;
    max-width:95%;
}

div.admonition-optional {
    background-color: inherit;
    border: 1px solid #DCDCDC;
    padding:1ex;
}

div.admonition-example {
    background-color: #eff0f3;
    color: #000000;
    padding:1ex;
}

div.admonition p.admonition-title {display:inline; font-weight:900;height:100%;}

p.admonition-title:after {
    content: ":";
    font-weight:900;
}

div.admonition pre {
    margin: 10px 0;
}

pre {
    padding: 10px;
    background-color: White;
    color: #222;
    line-height: 1.2em;
    font-size: 1.1em;
    margin: 20px;
}

tt {
    background-color: #eff0f3;
    color: #000;
    font-family: "Courier New", Courier, monospace;
}

a>tt {
    color: #005B81;
}
.viewcode-back {
    font-family: helvetica,arial,sans-serif;
}

div.viewcode-block:target {
    background-color: #f4debf;
    border-top: 1px solid #ac9;
    border-bottom: 1px solid #ac9;
}

/*
  p.first, p.last {
  margin-bottom: 0 !important;
  }
  */
div.sphinxsidebar ul.current a.current {
    font-weight: bold;
}
table.docutils td {
    padding: 1px 8px 1em 5px;
}

table.docutils.field-list ul.first.last.simple>li {
    padding-top: 1em;
}
table.docutils.field-list ul.first.last.simple>li>p {
    padding-top: 1em;
}

div.highlight-javascript>div.highlight>pre>span.hll {
    background-color: transparent;
}
div.highlight-javascript>div.highlight>pre>span.hll>span.nx {
    font-weight: bold;
}

table.footnote {
    font-size: 0.95em;
    line-height: 1.3em;
}



/* No Longer just Specific to the SQL to ... Mapping pages -- Begin */

div td pre {
    border: none;
    -webkit-box-shadow: none;
    -moz-box-shadow: none;
    margin: 0px;
    padding-top: 0px;
    padding-right: 8px;
    background-color: transparent;
}

table.docutils td{
    padding: 8px;
}

table.docutils>thead th.head{
    padding-top: 5px;
    padding-bottom: 5px;
    background-color: #F3F4EB;
}

/* No Longer Specific to the SQL to ... Mapping page -- End */

/* for main page to knock out the bullets & padding for main columns */

div#mongodb ul{
    list-style: none;
    padding-left:0px;
    padding-right:1em;
}

div#mongodb ul.simple {
    padding-left:40px;
    list-style:circle;
}

div.sphinxsidebar li.toctree-l1 a.reference {
    font-size: 1.2em;
    color: #444;
    line-height: 1.5em;
}
div.sphinxsidebar ul.current li.toctree-l1 a {
    font-size: 1.2em;
    color: #444;
    line-height: 1.5em;
}
div.sphinxsidebar ul.current li.toctree-l2 a {
    font-size: 1.1em;
    color: #646464;
    line-height: 1.5em;
}
div.sphinxsidebar ul.current li.toctree-l3 a {
    font-size: 1.0em;
    color: #848484;
    line-height: 1.5em;
}
div.sphinxsidebar ul.current li.toctree-l4 a {
    font-size: .95em;
    color: #7b7b7b;
    line-height: 1.5em;
}
div.sphinxsidebar ul.current li.toctree-l5 a {
    font-size: .9em;
    color: #a3a3a3;
    line-height: 1.5em;
}
div.related li.right {
    float: right;
    margin-right: 5px;
    margin-top: 85px;
}
div.sphinxsidebar tt.literal .pre {
    font-weight: normal;
}

/* header-db */
div.spread {
    margin: 0 auto;
    width: 100%;
    min-width: 975px;
}

div.split {
    width: 950px;
    margin: 0 auto;
    text-align: left;
}

#header-db {
    height: 110px;
    background-color: #402817;
    background-repeat: no-repeat;
    background-position: top center;
    margin-top:0;
}

#header-db div#logo {
    margin-left: 15px;
    padding-top: 15px;
}

#breadcrumbsback {
    padding: 1em 0 .8em 0;
    background-color: #f6f4cd;
}

#breadcrumbsback div.split {
    overflow: hidden;
}

ol#breadcrumbs {
    margin-left: -14px;
}

#breadcrumbs li {
    background:transparent url(http://media.mongodb.org/icon-breadcrumbs.png) no-repeat auto 1px center;
    display:inline;
    float:left;
    line-height:1.8em;
    margin:0 0.33em 0 0;
    padding-left:15px;
    white-space:nowrap;
    line-height: 1.4em;
}

#breadcrumbs {
    color:#158f35;
}

#main-db {
    padding-top: 2.5em;
    padding-bottom: 2em;
    background-image: url(http://media.mongodb.org/back-body.png);
    background-repeat: repeat-x;
}

div#top-right {
    position: absolute;
    top: -3px;
    right: 10px;
    *z-index: 10;
}

div#top-right ul#header-menu-bar {
    margin-top: 0;
    padding-left: 20px;
    height: 38px;
    background-image: url(http://media.mongodb.org/trans-user-left.png);
    background-repeat: no-repeat;
}

div#top-right div.user-right  {
    float: right;
    height: 38px;
    min-width: 186px;
    margin: 0;
    padding: 0 20px 0 0;
    font-size: 10pt;
    background-image: url(http://media.mongodb.org/trans-user-right.png);
    background-position: top right;
    background-repeat: no-repeat;
}

div#top-right div.user-right li.normal {
    float: left;
    padding: 8px 1em 0 0;
    height: 38px;
    background-image: url(http://media.mongodb.org/trans-user-back.png);
    background-repeat: repeat-x;
    list-style-type: none;
    font-size: 10pt;
    color: #c48c55;
}

div#top-right div.user-right a, div#top-right div.user-right a:visited {
    border-right: 1px solid #663f12;
    padding-right: 1em;
    color: #aa814d;
    font-weight: normal;
}

div#top-right div.user-right li.last, div#top-right div.user-right a.last, div#top-right div.user-right a.last:visited {
    padding-right: 0;
    border-right: none;
}

.quick-search {
    margin: 0;
    padding: 0;
}
#quick-search input {
    float: right;
}
.quick-search input {
    border: none;
    margin: 0;
    padding: 0;
}
input.blank-search,
.quick-search .placeholded {
    color: #666;
}
input.blur {
    color: #666;
}
input[type="text"]:disabled {
    color: #333;
}
#quick-search-query {
    width: 13em;
}

div.search-db {
    position: absolute;
    top: 46px;
    right: 10px;
    width: 246px;
    height: 31px;
    background-repeat: no-repeat;
    *z-index: 1;
}

input#quick-search-query {
    -webkit-appearance:none;
    background-color: transparent !important;
    position: relative;
    top: 7px;
    width: 230px;
    border: none;
    font-size: 73%;
    color: #dbcaaf;
}

input#quick-search-query:active {
    border:none !important;
}

#quick-search .placeholded {
    color: #dbcaaf;
}

input.blur {
    color: #666;
}
input[type="text"]:disabled {
    color: #333;
}
#quick-search-query {
    width: 13em;
}

#home-nav {
    padding: 0;
    background-color: #f6f4cd;
}

#home-nav a:active, #home-nav a:focus {
    outline: none;
}

div.split ul.home-nav {
    margin: 0;
    height: 62px;
    padding: 15px 0 4px 0;
    width: 980px;
}

div.split ul.home-nav li {
    float: left;
    margin: 0;
    padding: 0;
    list-style-type: none;
    list-style-image: none;
}

ul.home-nav li.docs {
    width: 276px;
}

ul.home-nav li.docs a, ul.home-nav li.docs a:visited {
    float: left;
    background: url(http://www.mongodb.org/static/images/home_nav.png) -11px -63px;
    width: 209px;
    height: 54px;
}

ul.home-nav li.docs a:hover {
    float: left;
    background: url(http://www.mongodb.org/static/images/home_nav.png) -11px 0;
    width: 209px;
    height: 54px;
}

ul.home-nav li.try {
    width: 238px;
}

ul.home-nav li.try a, ul.home-nav li.try a:visited {
    float: left;
    background: url(http://www.mongodb.org/static/images/home_nav.png) -274px -63px;
    width: 176px;
    height: 54px;
}

ul.home-nav li.try a:hover {
    float: left;
    background: url(http://www.mongodb.org/static/images/home_nav.png) -274px 0;
    width: 176px;
    height: 54px;
}

ul.home-nav li.downloads {
    width: 245px;
}

ul.home-nav li.downloads a, ul.home-nav li.downloads a:visited {
    float: left;
    background: url(http://www.mongodb.org/static/images/home_nav.png) -497px -63px;
    width: 185px;
    height: 54px;
}

ul.home-nav li.downloads a:hover {
    float: left;
    background: url(http://www.mongodb.org/static/images/home_nav.png) -497px 0;
    width: 185px;
    height: 54px;
}

ul.home-nav li.drivers {
    width: 192px;
}

ul.home-nav li.drivers a, ul.home-nav li.drivers a:visited {
    float: left;
    background: url(http://www.mongodb.org/static/images/home_nav.png) right -63px no-repeat;
    width: 194px;
    height: 54px;
}

ul.home-nav li.drivers a:hover {
    float: left;
    background: url(http://www.mongodb.org/static/images/home_nav.png) right 0 no-repeat;
    width: 194px;
    height: 54px;
}

ul.home-nav li .hidden {visibility:hidden;}
div#docs-header {width:950px;}
div#main-db.hidden {display:none;}
div#header-db  {background-repeat: repeat-x;}
div#header-db div.split {float:left;}
div.gsc-control-cse-en, div.gsc-control-cse {padding:0!important;}
.cse .gsc-search-button input.gsc-search-button-v2,input.gsc-search-button-v2 {height:13px;margin-top:0px!important;min-width:13px;padding:6px 27px;width:13px;}
div#etp {position:absolute;background:inherit;margin:0;top:87px;;padding:0;float:right;right:10px;color:#C48C55}
div#etp ul {padding:0;margin:0;}
div#etp ul li {display:inline;list-style-type:none;font-size:10pt;color:#C48C55;padding: 8px 1em 0 0;}
div#etp ul li a {color:#AA814D}
div#etp ul li:before {content:"|";padding-right:1em;color:#c48c55}
div#etp ul li:first-child:before {content:"";}

input.gsc-input {background:none;background-color: #4c3a2c;}
a.reference em {font-style:normal;}

tt,tt  span.pre {
    font-family:"Courier New", Courier, monospace;
    font-weight: bold;
    font-size: 0.98em;
}
tt.descname {
    font-size: 1.15em;
}
div.section > h1 + dl.dbcommand > dt {display:none;}
div.section {cursor:default;}

div#header-db {background-image: url(http://media.mongodb.org/back-header.png)}

/*
  background-color: #f6f4cd; -- house nav style
  footer bg: #fdfcf7; font-size 80%; line-height:1.5em; color: #4c3a2c;
  logo: http://media.mongodb.org/logo-mongodb.png

search: accesskey = q color: #DBCAAF background: #4c3a2c
header: http://media.mongodb.org/back-header.png


*/

/* div.body * {font-size:12pt;font-family:Helvetica,Arial,Sans-Serif;font-weight:normal;line-height:1.0;} */

/* div.body p {line-height:1.6875;} */
div.body p {line-height:1.4em;}
div.body li>p { line-height:1.4em;} 
div.highlight pre {background-color: #eff0f3;}

div.section > h2, div.section > h3,div.section > h4 {margin-top:0;padding-top:0;line-height:1.77}
/* div.admonition p {line-height:1.6875} */
div.admonition p {line-height:1.55em}

dd > div.admonition {margin-left:0;}
p > div.admonition {margin-left:0;}
li > div.admonition {margin-left:0;}

div#btnv {padding-top:3em;padding-bottom:3em;}
div#btnv ul#btnvl {display:block;width:auto;margin:auto;;text-align:center;}
/* div#btnv ul#btnvl li {border-top:solid 1pt #402817;} div#btnv ul#btnvl li {border-bottom:solid 1pt #402817;} */
div#btnv ul#btnvl li {display:inline;list-item-style:none;font-size:100%;padding:1em; width:33%;margin:0;}
div#btnv ul#btnvl li#btnvup:before,
div#btnv ul#btnvl li#btnvnx:before {content:" ";padding-left:1em;padding-right:1em;color:#c48c55}

div.body > div.section > div.section {margin-left:0;margin-top:2em;}

div.body > div.section > div.section div.section {margin-left:2pc;margin-right:2pc;}
/* div.section h2 {line-height:1; margin-bottom: 0.3;} */

table.docutils {margin-top: 1.1em;margin-bottom: 1.1em; }
table.docutils tbody tr td div.highlight pre {background-color:inherit;}
table.docutils > div.admonition-example {background-color:inherit;}

/* somehow, powershell commands starting with a directory reference does not include a div.highlight */
div.highlight-powershell pre {background-color: #eff0f3;}<|MERGE_RESOLUTION|>--- conflicted
+++ resolved
@@ -46,13 +46,9 @@
     font-size: 100%;
 }
 
-<<<<<<< HEAD
 div.body > div#cse-results + div.section {margin:0 1.5em;}
-=======
-div.body > div#cse-results + div.section {margin-left:2pc;}
-div.body > div#cse-results + span.target + div.section {margin-left:2pc;}
-div.body > div#cse-results + span.target + span.target+ div.section {margin-left:2pc;}
->>>>>>> 4d452632
+div.body > div#cse-results + span.target + div.section {margin:0 1.5em;}
+div.body > div#cse-results + span.target + span.target+ div.section {margin:0 1.5em;}
 
 div.footer {
     color:white;
@@ -744,7 +740,7 @@
 
 /* div.body p {line-height:1.6875;} */
 div.body p {line-height:1.4em;}
-div.body li>p { line-height:1.4em;} 
+div.body li>p { line-height:1.4em;}
 div.highlight pre {background-color: #eff0f3;}
 
 div.section > h2, div.section > h3,div.section > h4 {margin-top:0;padding-top:0;line-height:1.77}
