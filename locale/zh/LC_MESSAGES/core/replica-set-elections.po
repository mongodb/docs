#
msgid ""
msgstr ""
"Project-Id-Version: mongodb-manual 3.0\n"
"Report-Msgid-Bugs-To: \n"
"POT-Creation-Date: 2015-08-20 19:13-0400\n"
"PO-Revision-Date: YEAR-MO-DA HO:MI+ZONE\n"
"Last-Translator: FULL NAME <EMAIL@ADDRESS>\n"
"Language-Team: LANGUAGE <LL@li.org>\n"
"MIME-Version: 1.0\n"
"Content-Type: text/plain; charset=UTF-8\n"
"Content-Transfer-Encoding: 8bit\n"

#: ../source/core/replica-set-elections.txt:9
msgid "Replica Set Elections"
msgstr "复制集选举"

#: ../source/core/replica-set-elections.txt:19
msgid ""
":term:`Replica sets <replica set>` use elections to determine which set "
"member will become :term:`primary`. Elections occur after initiating a "
"replica set, and also any time the primary becomes unavailable. The primary "
"is the only member in the set that can accept write operations. If a primary "
"becomes unavailable, elections allow the set to recover normal operations "
"without manual intervention. Elections are part of the :ref:`failover "
"process <replica-set-failover-administration>`."
msgstr ""
" :term:`复制集 <replica set>` 通过选举来确定将哪个从节点升职为 :term:`主节点 "
"<primary>` 。 选举在初始化一个复制集的时候发生，也在主节点不可用的时候发生。"
"主节点是复制集中唯一能够接收写请求的节点。一旦主节点不可用了，通过选举我们可"
"以不用手动介入就能继续提供服务。选举是 :ref:`故障切换 <replica-set-failover-"
"administration>` 的一部分。"

#: ../source/core/replica-set-elections.txt:34
msgid ""
"Elections are essential for independent operation of a replica set; however,"
" elections take time to complete. While an election is in process, the "
"replica set has no primary and cannot accept writes and all remaining "
"members become read-only. MongoDB avoids elections unless necessary."
msgstr ""
"对于复制集而言，选举是相对独立的操作，但是也需要时间来全部完成的。当选举开始"
"的时候，复制集中没有主节点也不能接收处理写请求。除非遇到必要的情况，Mongodb是"
"尽量不进行选举的。"

<<<<<<< HEAD
#: ../source/core/replica-set-elections.txt:37
msgid ""
"If a majority of the replica set is inaccessible or unavailable, the replica"
" set cannot accept writes and all remaining members become read-only."
msgstr ""
"在下述这样由三个节点组成的复制集中，主节点不可用了。剩余的从节点将进行选举并"
"推选出一个新的主节点。"

#: ../source/core/replica-set-elections.txt:42
=======
#: ../source/core/replica-set-elections.txt:47
>>>>>>> 7b6fda55
msgid "Factors and Conditions that Affect Elections"
msgstr "影响选举的因素"

#: ../source/core/replica-set-elections.txt:55
msgid "Heartbeats"
msgstr "心跳检测"

#: ../source/core/replica-set-elections.txt:57
msgid ""
"Replica set members send heartbeats (pings) to each other every two seconds. "
"If a heartbeat does not return within 10 seconds, the other members mark the "
"delinquent member as inaccessible."
msgstr ""
"复制集成员每两秒向复制集中其他成员进行心跳检测。如果某个节点在10秒内没有返"
"回，那么它将被标记为不可用。"

<<<<<<< HEAD
#: ../source/core/replica-set-elections.txt:52
msgid "Priority Comparisons"
msgstr "优先级"

#: ../source/core/replica-set-elections.txt:54
msgid ""
"The :data:`~replSetGetConfig.members[n].priority` setting affects elections."
" Members will prefer to vote for members with the highest priority value."
msgstr ""
" :data:`~local.system.replset.members[n].priority` 的设定也影响着选举。复制集"
"中的优先级最高的节点将最优先收到投票。"

#: ../source/core/replica-set-elections.txt:58
=======
#: ../source/core/replica-set-elections.txt:76
>>>>>>> 7b6fda55
msgid ""
"Members with a priority value of ``0`` cannot become primary and do not seek "
"election. For details, see :doc:`/core/replica-set-priority-0-member`."
msgstr ""
"优先级为0的节点将不能成为主节点，也不会发起选举。参见 :doc:`/core/replica-"
"set-priority-0-member` 获得更多信息。"

<<<<<<< HEAD
#: ../source/core/replica-set-elections.txt:62
msgid ""
"A replica set does *not* hold an election as long as the current primary has"
" the highest priority value or no secondary with higher priority is within "
"10 seconds of the latest :term:`oplog` entry in the set."
msgstr ""

#: ../source/core/replica-set-elections.txt:67
msgid ""
"If a higher-priority member catches up to within 10 seconds of the latest "
"oplog entry of the current primary, the set holds an election in order to "
"provide the higher-priority node a chance to become  primary."
msgstr ""

#: ../source/core/replica-set-elections.txt:72
msgid "Optime"
msgstr "Optime"

#: ../source/core/replica-set-elections.txt:74
msgid ""
"The :data:`optime <replSetGetStatus.members.optime>` is the timestamp of the "
"last operation that a member applied from the oplog. A replica set member "
"cannot become primary unless it has the highest (i.e. most recent) :data:"
"`~replSetGetStatus.members.optime` of any visible member in the set."
=======
#: ../source/core/replica-set-elections.txt:108
msgid "Vetoes in Elections"
>>>>>>> 7b6fda55
msgstr ""
" :data:`optime <replSetGetStatus.members.optime>` 是该节点最后一次接收到oplog"
"的时间戳。在剩余可用节点中拥有最新的 :data:`~replSetGetStatus.members."
"optime` 的节点才能升职为主节点。"

<<<<<<< HEAD
#: ../source/core/replica-set-elections.txt:81
msgid "Connections"
msgstr "连接"
=======
#: ../source/core/replica-set-elections.txt:121
msgid "If the member seeking an election is not a member of the voter's set."
msgstr ""
>>>>>>> 7b6fda55

#: ../source/core/replica-set-elections.txt:140
msgid ""
<<<<<<< HEAD
"A replica set member cannot become primary unless it can connect to a "
"majority of the members in the replica set. For the purposes of elections, a "
"majority refers to the total number of *votes*, rather than the total number "
"of members."
=======
"If the member seeking an election has a lower priority than another member "
"in the set that is also eligible for election."
>>>>>>> 7b6fda55
msgstr ""
"如果复制集中的某个节点不能连接上其他多数节点，那么它将不能升职为主节点。在选"
"举中，多数是指多数 *投票* 而不是多数节点个数。"

#: ../source/core/replica-set-elections.txt:128
msgid ""
"If the current primary has the same or more recent operations (i.e. a higher"
" or equal :data:`optime <replSetGetStatus.members.optime>`) than the member "
"seeking election."
msgstr ""
"如果复制集是由三个节点组成的，且三个节点均可投票，只要其中两个节点能够互相沟"
"通那么复制集就能选举出新的主节点。如果有两个节点不可用了，那么剩下的节点将"
"为 :term:`从节点 <secondary>` ，因为它不能与复制集中多数节点进行沟通。 如果两"
"个从节点不可用了，剩下的 :term:`主节点 <primary>` 将降职为从节点。"

<<<<<<< HEAD
#: ../source/core/replica-set-elections.txt:97
msgid "Network Partitions"
msgstr "网络隔离"
=======
#: ../source/core/replica-set-elections.txt:152
msgid "Non-Voting Members"
msgstr ""
>>>>>>> 7b6fda55

#: ../source/core/replica-set-elections.txt:158
msgid ""
<<<<<<< HEAD
"Network partitions affect the formation of a majority for an election. If a "
"primary steps down and neither portion of the replica set has a majority the "
"set will **not** elect a new primary. The replica set becomes read-only."
=======
"Because a replica set can have up to :limit:`50 members <Number of Members "
"of a Replica Set>`, but only :limit:`7 voting members <Number of Voting "
"Members of a Replica Set>`, non-voting members allow a replica set to have "
"more than seven members."
>>>>>>> 7b6fda55
msgstr ""
"网络隔离影响了选举中多数选票的结构。如果主节点不可用了，且每个相互隔离的网络"
"中都没有多数选票的出现，那么复制集将 **不会** 选举出新的主节点。复制集将变为"
"只读的。"

#: ../source/core/replica-set-elections.txt:163
msgid ""
<<<<<<< HEAD
"To avoid this situation, place a majority of instances in one data center "
"and a minority of instances in any other data centers combined."
msgstr ""
"为了避免这种情况的出现，我们需要将多数节点置于主数据中心，少数节点放于其他数"
"据中心。"

#: ../source/core/replica-set-elections.txt:108
msgid "Election Mechanics"
msgstr "选举步骤"

#: ../source/core/replica-set-elections.txt:111
msgid "Election Triggering Events"
msgstr "触发选举的情况"
=======
"For instance, the following nine-member replica set has seven voting members"
" and two non-voting members."
msgstr ""
>>>>>>> 7b6fda55

#: ../source/core/replica-set-elections.txt:186
msgid ""
<<<<<<< HEAD
"Replica sets hold an election any time there is no primary. Specifically, "
"the following:"
msgstr "当复制集中没有主节点可用的时候将触发选举，比如："

#: ../source/core/replica-set-elections.txt:116
msgid "the initiation of a new replica set."
msgstr "新复制集的初始化。"
=======
"To configure a non-voting member, see :doc:`/tutorial/configure-a-non-"
"voting-replica-set-member`."
msgstr ""
>>>>>>> 7b6fda55

#: ../source/core/replica-set-elections.txt:1
#: ../source/core/replica-set-elections.txt:2
#: ../source/core/replica-set-elections.txt:3
msgid "replica set"
msgstr ""
"一个从节点无法与主节点进行连接。当从节点们无法与主节点进行沟通的时候将会触发"
"选举。"

<<<<<<< HEAD
#: ../source/core/replica-set-elections.txt:121
msgid "a primary steps down."
msgstr "主节点辞职了。"
=======
#: ../source/core/replica-set-elections.txt:1
msgid "network partitions"
msgstr ""
>>>>>>> 7b6fda55

#: ../source/core/replica-set-elections.txt:2
msgid "elections"
msgstr ""
" :doc:`优先级为0的节点 </core/replica-set-priority-0-member>` 将不会触发选"
"举，即使他们无法与主节点进行沟通了。"

<<<<<<< HEAD
#: ../source/core/replica-set-elections.txt:129
msgid "A primary will step down:"
msgstr "主节点将在以下几种情况下辞职："

#: ../source/core/replica-set-elections.txt:131
msgid "after receiving the :dbcommand:`replSetStepDown` command."
msgstr "在接收到 :dbcommand:`replSetStepDown` 命令后。"

#: ../source/core/replica-set-elections.txt:134
msgid ""
"if one of the current secondaries is eligible for election *and* has a "
"higher priority."
msgstr "现有的某个从节点在选举中合格，且它又有更高的优先级。"
=======
#: ../source/core/replica-set-elections.txt:3
msgid "failover"
msgstr ""

#: ../source/core/replica-set-elections.txt:103
msgid "replica set members"
msgstr ""

#: ../source/core/replica-set-elections.txt:103
msgid "non-voting"
msgstr ""
>>>>>>> 7b6fda55

#: ../source/core/replica-set-elections.txt:0
msgid "On this page"
msgstr ""

#: ../source/core/replica-set-elections.txt:28
msgid ""
"In the following three-member replica set, the primary is unavailable. One "
"of the remaining secondaries holds an election to elect itself as a new "
"primary."
msgstr ""
"有些情况下，在我们需要修改一些复制集配置的时候会触发选举，导致主节点辞职。"

#: ../source/core/replica-set-elections.txt:40
msgid ""
<<<<<<< HEAD
"When a primary steps down, it closes all open client connections, so that "
"clients don't attempt to write data to a secondary. This helps clients "
"maintain an accurate view of the replica set and helps prevent :term:"
"`rollbacks <rollback>`."
=======
"If a majority of the replica set is inaccessible or unavailable to the "
"current primary, the primary will step down and become a secondary. The "
"replica set cannot accept writes after this occurs, but remaining members "
"can continue to serve read queries if such queries are configured to run on "
"secondaries."
>>>>>>> 7b6fda55
msgstr ""
"当主节点辞职后，它将关闭所有已经建立的连接来确保客户端不会在从节点中进行写操"
"作。这将对客户端对复制集的架构获取与防止 :term:`回滚 <rollback>` 提供帮助。"

<<<<<<< HEAD
#: ../source/core/replica-set-elections.txt:149
msgid "Participation in Elections"
msgstr "参与选举"
=======
#: ../source/core/replica-set-elections.txt:50
msgid "Replication Election Protocol"
msgstr ""
>>>>>>> 7b6fda55

#: ../source/includes/fact-replica-set-protocolVersion1.rst:3
msgid ""
"MongoDB introduces a version 1 of the replication protocol "
"(:rsconf:`protocolVersion: 1 <protocolVersion>`) to reduce replica set "
"failover time and accelerates the detection of multiple simultaneous "
"primaries. New replica sets will, by default, use :rsconf:`protocolVersion: "
"1 <protocolVersion>`. Previous versions of MongoDB use version 0 of the "
"protocol."
msgstr ""
"每个复制集的节点都有一个优先级来在选举中确认谁更适合做 :term:`主节点 "
"<primary>` 。在选举中，复制集选举出一个合格的具有最高 :data:`~local.system."
"replset.members[n].priority` 的节点作为新的主节点。所有节点默认的优先级都是 "
"``1``,都有相同的机会来成为主节点。默认情况下，每个节点都可以触发选举。"

#: ../source/core/replica-set-elections.txt:62
msgid "Member Priority"
msgstr ""
"我们可以通过设定 :data:`~local.system.replset.members[n].priority` 来加重某个"
"或者某些特殊的节点在选举中获得选票的优先级。比如，当我们有一个 :doc:`异地分布"
"式架构的复制集 </core/replica-set-architecture-geographically-"
"distributed>` ，我们可以通过设置优先级来使只有特定数据中心中的节点能够升职为"
"主节点。"

#: ../source/core/replica-set-elections.txt:64
msgid ""
"After a replica set has a stable primary, the election algorithm will make a"
" \"best-effort\" attempt to have the secondary with the highest "
":rsconf:`~members[n].priority` available call an election. Member priority "
"affects both the timing and the outcome of elections; secondaries with "
"higher priority call elections relatively sooner than secondaries with lower"
" priority, and are also more likely to win. However, a lower priority "
"instance can be elected as primary for brief periods, even if a higher "
"priority secondary is available. Replica set members continue to call "
"elections until the highest priority member available becomes primary."
msgstr ""
"第一个获得多数选票的节点将会升职为主节点。默认情况下，每个节点都有一张选票，"
"除非我们修改 :data:`~local.system.replset.members[n].votes` 。 :doc:`不参与投"
"票的节点 </tutorial/configure-a-non-voting-replica-set-member>` 有0张 :data:"
"`~local.system.replset.members[n].votes` 。其他的节点有 ``1``张选票。"

#: ../source/core/replica-set-elections.txt:81
msgid "Loss of a Data Center"
msgstr ""

#: ../source/core/replica-set-elections.txt:83
msgid ""
"With a distributed replica set, the loss of a data center may affect the "
"ability of the remaining members in other data center or data centers to "
"elect a primary."
msgstr ""
"节点的 :data:`~replSetGetStatus.members.state` 也讲决定其是否能够进行投票。只"
"有在以下状态的节点，才能参与投票： ``PRIMARY（主节点）`` ,  ``SECONDARY（从节"
"点）`` ,  ``RECOVERING(恢复中)`` ,  ``ARBITER（投票节点）`` 和 ``ROLLBACK（回"
"滚）`` 。"

#: ../source/core/replica-set-elections.txt:87
msgid ""
<<<<<<< HEAD
"Do not alter the number of votes in a replica set to control the outcome of "
"an election. Instead, modify the "
":data:`~replSetGetConfig.members[n].priority` value."
msgstr ""
"我们应该通过设置 :data:`~local.system.replset.members[n].priority` 的值来控制"
"选举结果 ，而不是修改复制集成员的票数。"

#: ../source/core/replica-set-elections.txt:188
msgid "Vetoes in Elections"
msgstr "在选举中投票"
=======
"If possible, distribute the replica set members across data centers to "
"maximize the likelihood that even with a loss of a data center, one of the "
"remaining replica set members can become the new primary."
msgstr ""
>>>>>>> 7b6fda55

#: ../source/core/replica-set-elections.txt:91
msgid ":doc:`/core/replica-set-architecture-geographically-distributed`"
msgstr ""
"每个复制集中的成员都可以否决选举，包括 :ref:`不参与投票的节点 <replica-set-"
"non-voting-members>` 。在以下情况中，复制集中的节点会否决选举："

<<<<<<< HEAD
#: ../source/core/replica-set-elections.txt:194
msgid "If the member seeking an election is not a member of the voter's set."
msgstr "当发起选举的节点与投票节点不处于同一个复制集中。"
=======
#: ../source/core/replica-set-elections.txt:94
msgid "Network Partition"
msgstr ""
>>>>>>> 7b6fda55

#: ../source/core/replica-set-elections.txt:96
msgid ""
<<<<<<< HEAD
"If the member seeking an election is not up-to-date with the most recent "
"operation accessible in the replica set."
msgstr "当发起选举的节点中得数据在复制集中不是最新、最近的。"
=======
"A :term:`network partition` may segregate a primary into a partition with a "
"minority of nodes. When the primary detects that it can only see a minority "
"of nodes in the replica set, the primary steps down as primary and becomes a"
" secondary. Independently, a member in the partition that can communicate "
"with a majority of the nodes (including itself) holds an election to become "
"the new primary."
msgstr ""
>>>>>>> 7b6fda55

#: ../source/core/replica-set-elections.txt:112
msgid ""
"The :rsconf:`protocolVersion: 1 <protocolVersion>` obviates the need for "
"vetos. The following veto discussion applies to replica sets that use the "
"older :rsconf:`protocolVersion: 0 <protocolVersion>`."
msgstr ""
"当发起选举的节点的优先级比复制集中其他某个同样合格的节点的优先级低的时候。"

#: ../source/core/replica-set-elections.txt:116
msgid ""
"For replica sets using :rsconf:`protocolVersion: 0 <protocolVersion>`, all "
"members of a replica set can veto an election, including :ref:`non-voting "
"members <replica-set-non-voting-members>`. A member will veto an election:"
msgstr ""
"当 :ref:`优先级为0的节点 <replica-set-secondary-only-members>`  [#imply-"
"secondary-only]_  是复制集中可用节点中数据最新的节点。这种情况下，另一个复制"
"集中合格的节点将会追上该节点的数据并尝试升职为主节点。"

#: ../source/core/replica-set-elections.txt:123
msgid ""
<<<<<<< HEAD
"If the current primary has more recent operations (i.e. a higher :data:"
"`optime <replSetGetStatus.members.optime>`) than the member seeking "
"election, from the perspective of the voting member."
=======
"If the current primary has more recent operations (i.e. a higher "
":data:`optime <replSetGetStatus.members.optime>`) than the member seeking "
"election, from the perspective of another voting member."
>>>>>>> 7b6fda55
msgstr ""
"当当前的主节点比发起选举的节点拥有更新的数据 (i.e. 更高的 :data:`optime "
"<replSetGetStatus.members.optime>` ) 的时候。"

#: ../source/core/replica-set-elections.txt:133
msgid ""
<<<<<<< HEAD
"If the current primary has the same or more recent operations (i.e. a higher "
"or equal :data:`optime <replSetGetStatus.members.optime>`) than the member "
"seeking election."
msgstr ""
"当当前的主节点相比发起选举的节点拥有更新或相同的数据 (i.e. 更高或相同的 :"
"data:`optime <replSetGetStatus.members.optime>` ) 的时候。"

#: ../source/core/replica-set-elections.txt:218
msgid ""
"Remember that :ref:`hidden <replica-set-hidden-members>` and :ref:`delayed "
"<replica-set-delayed-members>` imply :ref:`priority 0 <replica-set-secondary-"
"only-members>` configuration."
msgstr ""
"切记： :ref:`隐藏节点 <replica-set-hidden-members>`  和 :ref:`延时节点 "
"<replica-set-delayed-members>` 意味着 :ref:`优先级为0 <replica-set-secondary-"
"only-members>` 。"

#: ../source/core/replica-set-elections.txt:228
msgid "Non-Voting Members"
msgstr "不参与投票的节点"
=======
"If a :ref:`priority 0 member <replica-set-secondary-only-members>` [#imply-"
"secondary-only]_ is the most current member at the time of the election. In "
"this case, another eligible member of the set will catch up to the state of "
"the :ref:`priority 0 member <replica-set-secondary-only-members>` member and"
" then attempt to become primary."
msgstr ""
>>>>>>> 7b6fda55

#: ../source/core/replica-set-elections.txt:144
msgid ""
<<<<<<< HEAD
"Non-voting members hold copies of the replica set's data and can accept read "
"operations from client applications. Non-voting members do not vote in "
"elections, but **can** :ref:`veto <replica-set-vetos>` an election and "
"become primary."
=======
":ref:`Hidden <replica-set-hidden-members>` and :ref:`delayed<replica-set-"
"delayed-members>` imply :ref:`priority 0 <replica-set-secondary-only-"
"members>` configuration."
>>>>>>> 7b6fda55
msgstr ""
"不参与投票的节点也拥有复制集的数据集副本，且可以接受请求。不参与投票的节点将"
"不在选举中投票，但是 **可以**  :ref:`否决 <replica-set-vetos>` 选举，也可以升"
"职为主节点。"

#: ../source/core/replica-set-elections.txt:154
msgid ""
"Although non-voting members do not vote in elections, these members hold "
"copies of the replica set's data and can accept read operations from client "
"applications."
msgstr ""
"由于复制集可以最多拥有12个节点但是却只能有7个节点参与投票，不参与投票节点的存"
"在就使得复制集可以拥有超过7个节点。"

#: ../source/core/replica-set-elections.txt:168
msgid ""
<<<<<<< HEAD
"For instance, the following nine-member replica set has seven voting members "
"and two non-voting members."
=======
"A non-voting member has a :rsconf:`members[n].votes` setting equal to ``0`` "
"in its member configuration:"
>>>>>>> 7b6fda55
msgstr ""
"下述这样的拥有9个节点的复制集中就包含了7个参与投票的节点和2各不参与投票的节"
"点。"

<<<<<<< HEAD
#: ../source/core/replica-set-elections.txt:247
msgid ""
"A non-voting member has a :data:`~replSetGetConfig.members[n].votes` setting"
" equal to ``0`` in its member configuration:"
msgstr ""
"不参与投票的节点的 :data:`~local.system.replset.members[n].votes` 设置是 "
"``0`` 。"

#: ../source/core/replica-set-elections.txt:259
msgid ""
"Do **not** alter the number of votes to control which members will become "
"primary. Instead, modify the :data:`~replSetGetConfig.members[n].priority` "
"option. *Only* alter the number of votes in exceptional cases. For example, "
"to permit more than seven members."
msgstr ""
" **不要** 通过修改节点拥有的选票数的方式来尝试去控制选举的结果。我们应该通过"
"修改 :data:`~local.system.replset.members[n].priority` 的方式来实现该需求。 *"
"仅仅* 在发生异常的时候修改选票数。例如，当我们需要超过7个节点的时候。"

#: ../source/core/replica-set-elections.txt:265
msgid ""
"When possible, all members should have one vote. Changing the number of "
"votes can cause the wrong members to become primary."
msgstr ""

#: ../source/core/replica-set-elections.txt:268
msgid ""
"To configure a non-voting member, see :doc:`/tutorial/configure-a-non-voting-"
"replica-set-member`."
msgstr ""
"关于如何配置一个不参与投票的节点，请参见 :doc:`/tutorial/configure-a-non-"
"voting-replica-set-member` 。"

#: ../source/core/replica-set-elections.txt:1
#: ../source/core/replica-set-elections.txt:2
#: ../source/core/replica-set-elections.txt:3
msgid "replica set"
msgstr "复制集"

#: ../source/core/replica-set-elections.txt:1
msgid "network partitions"
msgstr "网络隔离"

#: ../source/core/replica-set-elections.txt:2
msgid "elections"
msgstr "选举"

#: ../source/core/replica-set-elections.txt:3
msgid "failover"
msgstr "故障切换"

#: ../source/core/replica-set-elections.txt:223
msgid "replica set members"
msgstr "复制集节点"

#: ../source/core/replica-set-elections.txt:223
msgid "non-voting"
msgstr ""
=======
#: ../source/core/replica-set-elections.txt:180
msgid ""
"Do **not** alter the number of votes to control which members will become "
"primary. Instead, modify the :rsconf:`members[n].priority` option. *Only* "
"alter the number of votes in exceptional cases. For example, to permit more "
"than seven members."
msgstr ""

#~ msgid ""
#~ "In the following three-member replica set, the primary is unavailable. The "
#~ "remaining secondaries hold an election to choose a new primary."
#~ msgstr ""

#~ msgid "Behavior"
#~ msgstr ""

#~ msgid ""
#~ "If a majority of the replica set is inaccessible or unavailable, the replica"
#~ " set cannot accept writes and all remaining members become read-only."
#~ msgstr ""

#~ msgid "Priority Comparisons"
#~ msgstr ""

#~ msgid ""
#~ "The :data:`~replSetGetConfig.members[n].priority` setting affects elections."
#~ " Members will prefer to vote for members with the highest priority value."
#~ msgstr ""

#~ msgid ""
#~ "A replica set does *not* hold an election as long as the current primary has"
#~ " the highest priority value or no secondary with higher priority is within "
#~ "10 seconds of the latest :term:`oplog` entry in the set."
#~ msgstr ""

#~ msgid ""
#~ "If a higher-priority member catches up to within 10 seconds of the latest "
#~ "oplog entry of the current primary, the set holds an election in order to "
#~ "provide the higher-priority node a chance to become  primary."
#~ msgstr ""

#~ msgid "Optime"
#~ msgstr ""

#~ msgid ""
#~ "The :data:`optime <replSetGetStatus.members.optime>` is the timestamp of the"
#~ " last operation that a member applied from the oplog. A replica set member "
#~ "cannot become primary unless it has the highest (i.e. most recent) "
#~ ":data:`~replSetGetStatus.members.optime` of any visible member in the set."
#~ msgstr ""

#~ msgid "Connections"
#~ msgstr ""

#~ msgid ""
#~ "A replica set member cannot become primary unless it can connect to a "
#~ "majority of the members in the replica set. For the purposes of elections, a"
#~ " majority refers to the total number of *votes*, rather than the total "
#~ "number of members."
#~ msgstr ""

#~ msgid ""
#~ "If you have a three-member replica set, where every member has one vote, the"
#~ " set can elect a primary as long as two members can connect to each other. "
#~ "If two members are unavailable, the remaining member remains a "
#~ ":term:`secondary` because it cannot connect to a majority of the set's "
#~ "members. If the remaining member is a :term:`primary` and two members become"
#~ " unavailable, the primary steps down and becomes a secondary."
#~ msgstr ""

#~ msgid "Network Partitions"
#~ msgstr ""

#~ msgid ""
#~ "Network partitions affect the formation of a majority for an election. If a "
#~ "primary steps down and neither portion of the replica set has a majority the"
#~ " set will **not** elect a new primary. The replica set becomes read-only."
#~ msgstr ""

#~ msgid ""
#~ "To avoid this situation, place a majority of instances in one data center "
#~ "and a minority of instances in any other data centers combined."
#~ msgstr ""

#~ msgid "Election Mechanics"
#~ msgstr ""

#~ msgid "Election Triggering Events"
#~ msgstr ""

#~ msgid ""
#~ "Replica sets hold an election any time there is no primary. Specifically, "
#~ "the following:"
#~ msgstr ""

#~ msgid "the initiation of a new replica set."
#~ msgstr ""

#~ msgid ""
#~ "a secondary loses contact with a primary. Secondaries call for elections "
#~ "when they cannot see a primary."
#~ msgstr ""

#~ msgid "a primary steps down."
#~ msgstr ""

#~ msgid ""
#~ ":doc:`Priority 0 members </core/replica-set-priority-0-member>`, do not "
#~ "trigger elections, even when they cannot connect to the primary."
#~ msgstr ""

#~ msgid "A primary will step down:"
#~ msgstr ""

#~ msgid "after receiving the :dbcommand:`replSetStepDown` command."
#~ msgstr ""

#~ msgid ""
#~ "if one of the current secondaries is eligible for election *and* has a "
#~ "higher priority."
#~ msgstr ""

#~ msgid ""
#~ "if primary cannot contact a majority of the members of the replica set."
#~ msgstr ""

#~ msgid ""
#~ "In some cases, modifying a replica set's configuration will trigger an "
#~ "election by modifying the set so that the primary must step down."
#~ msgstr ""

#~ msgid ""
#~ "When a primary steps down, it closes all open client connections, so that "
#~ "clients don't attempt to write data to a secondary. This helps clients "
#~ "maintain an accurate view of the replica set and helps prevent "
#~ ":term:`rollbacks <rollback>`."
#~ msgstr ""

#~ msgid "Participation in Elections"
#~ msgstr ""

#~ msgid ""
#~ "Every replica set member has a *priority* that helps determine its "
#~ "eligibility to become a :term:`primary`. In an election, the replica set "
#~ "elects an eligible member with the highest "
#~ ":data:`~replSetGetConfig.members[n].priority` value as primary. By default, "
#~ "all members have a priority of ``1`` and have an equal chance of becoming "
#~ "primary. In the default, all members also can trigger an election."
#~ msgstr ""

#~ msgid ""
#~ "You can set the :data:`~replSetGetConfig.members[n].priority` value to "
#~ "weight the election in favor of a particular member or group of members. For"
#~ " example, if you have a :doc:`geographically distributed replica set </core"
#~ "/replica-set-architecture-geographically-distributed>`, you can adjust "
#~ "priorities so that only members in a specific data center can become "
#~ "primary."
#~ msgstr ""

#~ msgid ""
#~ "The first member to receive the majority of votes becomes primary. By "
#~ "default, all members have a single vote, unless you modify the "
#~ ":data:`~replSetGetConfig.members[n].votes` setting. :doc:`Non-voting members"
#~ " </tutorial/configure-a-non-voting-replica-set-member>` have "
#~ ":data:`~replSetGetConfig.members[n].votes` value of ``0``. All other members"
#~ " have ``1`` vote."
#~ msgstr ""

#~ msgid ""
#~ "Members cannot have :data:`~replSetGetConfig.members[n].votes` greater than "
#~ "``1``. For details, see :ref:`3.0-compatibility-repl-set-config`."
#~ msgstr ""

#~ msgid ""
#~ "The :data:`~replSetGetStatus.members.state` of a member also affects its "
#~ "eligibility to vote. Only members in the following states can vote: "
#~ "``PRIMARY``, ``SECONDARY``, ``RECOVERING``, ``ARBITER``, and ``ROLLBACK``."
#~ msgstr ""

#~ msgid ""
#~ "Do not alter the number of votes in a replica set to control the outcome of "
#~ "an election. Instead, modify the "
#~ ":data:`~replSetGetConfig.members[n].priority` value."
#~ msgstr ""

#~ msgid ""
#~ "All members of a replica set can veto an election, including :ref:`non-"
#~ "voting members <replica-set-non-voting-members>`. A member will veto an "
#~ "election:"
#~ msgstr ""

#~ msgid ""
#~ "If the member seeking an election is not up-to-date with the most recent "
#~ "operation accessible in the replica set."
#~ msgstr ""

#~ msgid ""
#~ "If a :ref:`priority 0 member <replica-set-secondary-only-members>` [#imply-"
#~ "secondary-only]_ is the most current member at the time of the election. In "
#~ "this case, another eligible member of the set will catch up to the state of "
#~ "this secondary member and then attempt to become primary."
#~ msgstr ""

#~ msgid ""
#~ "If the current primary has more recent operations (i.e. a higher "
#~ ":data:`optime <replSetGetStatus.members.optime>`) than the member seeking "
#~ "election, from the perspective of the voting member."
#~ msgstr ""

#~ msgid ""
#~ "Remember that :ref:`hidden <replica-set-hidden-members>` and :ref:`delayed "
#~ "<replica-set-delayed-members>` imply :ref:`priority 0 <replica-set-"
#~ "secondary-only-members>` configuration."
#~ msgstr ""

#~ msgid ""
#~ "Non-voting members hold copies of the replica set's data and can accept read"
#~ " operations from client applications. Non-voting members do not vote in "
#~ "elections, but **can** :ref:`veto <replica-set-vetos>` an election and "
#~ "become primary."
#~ msgstr ""

#~ msgid ""
#~ "A non-voting member has a :data:`~replSetGetConfig.members[n].votes` setting"
#~ " equal to ``0`` in its member configuration:"
#~ msgstr ""

#~ msgid ""
#~ "Do **not** alter the number of votes to control which members will become "
#~ "primary. Instead, modify the :data:`~replSetGetConfig.members[n].priority` "
#~ "option. *Only* alter the number of votes in exceptional cases. For example, "
#~ "to permit more than seven members."
#~ msgstr ""

#~ msgid ""
#~ "When possible, all members should have one vote. Changing the number of "
#~ "votes can cause the wrong members to become primary."
#~ msgstr ""
>>>>>>> 7b6fda55
<|MERGE_RESOLUTION|>--- conflicted
+++ resolved
@@ -42,19 +42,9 @@
 "的时候，复制集中没有主节点也不能接收处理写请求。除非遇到必要的情况，Mongodb是"
 "尽量不进行选举的。"
 
-<<<<<<< HEAD
-#: ../source/core/replica-set-elections.txt:37
-msgid ""
-"If a majority of the replica set is inaccessible or unavailable, the replica"
-" set cannot accept writes and all remaining members become read-only."
-msgstr ""
-"在下述这样由三个节点组成的复制集中，主节点不可用了。剩余的从节点将进行选举并"
-"推选出一个新的主节点。"
-
-#: ../source/core/replica-set-elections.txt:42
-=======
+
 #: ../source/core/replica-set-elections.txt:47
->>>>>>> 7b6fda55
+
 msgid "Factors and Conditions that Affect Elections"
 msgstr "影响选举的因素"
 
@@ -71,23 +61,9 @@
 "复制集成员每两秒向复制集中其他成员进行心跳检测。如果某个节点在10秒内没有返"
 "回，那么它将被标记为不可用。"
 
-<<<<<<< HEAD
-#: ../source/core/replica-set-elections.txt:52
-msgid "Priority Comparisons"
-msgstr "优先级"
-
-#: ../source/core/replica-set-elections.txt:54
-msgid ""
-"The :data:`~replSetGetConfig.members[n].priority` setting affects elections."
-" Members will prefer to vote for members with the highest priority value."
-msgstr ""
-" :data:`~local.system.replset.members[n].priority` 的设定也影响着选举。复制集"
-"中的优先级最高的节点将最优先收到投票。"
-
-#: ../source/core/replica-set-elections.txt:58
-=======
+
 #: ../source/core/replica-set-elections.txt:76
->>>>>>> 7b6fda55
+
 msgid ""
 "Members with a priority value of ``0`` cannot become primary and do not seek "
 "election. For details, see :doc:`/core/replica-set-priority-0-member`."
@@ -95,61 +71,27 @@
 "优先级为0的节点将不能成为主节点，也不会发起选举。参见 :doc:`/core/replica-"
 "set-priority-0-member` 获得更多信息。"
 
-<<<<<<< HEAD
-#: ../source/core/replica-set-elections.txt:62
-msgid ""
-"A replica set does *not* hold an election as long as the current primary has"
-" the highest priority value or no secondary with higher priority is within "
-"10 seconds of the latest :term:`oplog` entry in the set."
-msgstr ""
-
-#: ../source/core/replica-set-elections.txt:67
-msgid ""
-"If a higher-priority member catches up to within 10 seconds of the latest "
-"oplog entry of the current primary, the set holds an election in order to "
-"provide the higher-priority node a chance to become  primary."
-msgstr ""
-
-#: ../source/core/replica-set-elections.txt:72
-msgid "Optime"
-msgstr "Optime"
-
-#: ../source/core/replica-set-elections.txt:74
-msgid ""
-"The :data:`optime <replSetGetStatus.members.optime>` is the timestamp of the "
-"last operation that a member applied from the oplog. A replica set member "
-"cannot become primary unless it has the highest (i.e. most recent) :data:"
-"`~replSetGetStatus.members.optime` of any visible member in the set."
-=======
+
 #: ../source/core/replica-set-elections.txt:108
 msgid "Vetoes in Elections"
->>>>>>> 7b6fda55
+
 msgstr ""
 " :data:`optime <replSetGetStatus.members.optime>` 是该节点最后一次接收到oplog"
 "的时间戳。在剩余可用节点中拥有最新的 :data:`~replSetGetStatus.members."
 "optime` 的节点才能升职为主节点。"
 
-<<<<<<< HEAD
-#: ../source/core/replica-set-elections.txt:81
-msgid "Connections"
-msgstr "连接"
-=======
+
 #: ../source/core/replica-set-elections.txt:121
 msgid "If the member seeking an election is not a member of the voter's set."
 msgstr ""
->>>>>>> 7b6fda55
+
 
 #: ../source/core/replica-set-elections.txt:140
 msgid ""
-<<<<<<< HEAD
-"A replica set member cannot become primary unless it can connect to a "
-"majority of the members in the replica set. For the purposes of elections, a "
-"majority refers to the total number of *votes*, rather than the total number "
-"of members."
-=======
+
 "If the member seeking an election has a lower priority than another member "
 "in the set that is also eligible for election."
->>>>>>> 7b6fda55
+
 msgstr ""
 "如果复制集中的某个节点不能连接上其他多数节点，那么它将不能升职为主节点。在选"
 "举中，多数是指多数 *投票* 而不是多数节点个数。"
@@ -165,28 +107,20 @@
 "为 :term:`从节点 <secondary>` ，因为它不能与复制集中多数节点进行沟通。 如果两"
 "个从节点不可用了，剩下的 :term:`主节点 <primary>` 将降职为从节点。"
 
-<<<<<<< HEAD
-#: ../source/core/replica-set-elections.txt:97
-msgid "Network Partitions"
-msgstr "网络隔离"
-=======
+
 #: ../source/core/replica-set-elections.txt:152
 msgid "Non-Voting Members"
 msgstr ""
->>>>>>> 7b6fda55
+
 
 #: ../source/core/replica-set-elections.txt:158
 msgid ""
-<<<<<<< HEAD
-"Network partitions affect the formation of a majority for an election. If a "
-"primary steps down and neither portion of the replica set has a majority the "
-"set will **not** elect a new primary. The replica set becomes read-only."
-=======
+
 "Because a replica set can have up to :limit:`50 members <Number of Members "
 "of a Replica Set>`, but only :limit:`7 voting members <Number of Voting "
 "Members of a Replica Set>`, non-voting members allow a replica set to have "
 "more than seven members."
->>>>>>> 7b6fda55
+
 msgstr ""
 "网络隔离影响了选举中多数选票的结构。如果主节点不可用了，且每个相互隔离的网络"
 "中都没有多数选票的出现，那么复制集将 **不会** 选举出新的主节点。复制集将变为"
@@ -194,41 +128,19 @@
 
 #: ../source/core/replica-set-elections.txt:163
 msgid ""
-<<<<<<< HEAD
-"To avoid this situation, place a majority of instances in one data center "
-"and a minority of instances in any other data centers combined."
-msgstr ""
-"为了避免这种情况的出现，我们需要将多数节点置于主数据中心，少数节点放于其他数"
-"据中心。"
-
-#: ../source/core/replica-set-elections.txt:108
-msgid "Election Mechanics"
-msgstr "选举步骤"
-
-#: ../source/core/replica-set-elections.txt:111
-msgid "Election Triggering Events"
-msgstr "触发选举的情况"
-=======
+
 "For instance, the following nine-member replica set has seven voting members"
 " and two non-voting members."
 msgstr ""
->>>>>>> 7b6fda55
+
 
 #: ../source/core/replica-set-elections.txt:186
 msgid ""
-<<<<<<< HEAD
-"Replica sets hold an election any time there is no primary. Specifically, "
-"the following:"
-msgstr "当复制集中没有主节点可用的时候将触发选举，比如："
-
-#: ../source/core/replica-set-elections.txt:116
-msgid "the initiation of a new replica set."
-msgstr "新复制集的初始化。"
-=======
+
 "To configure a non-voting member, see :doc:`/tutorial/configure-a-non-"
 "voting-replica-set-member`."
 msgstr ""
->>>>>>> 7b6fda55
+
 
 #: ../source/core/replica-set-elections.txt:1
 #: ../source/core/replica-set-elections.txt:2
@@ -238,15 +150,11 @@
 "一个从节点无法与主节点进行连接。当从节点们无法与主节点进行沟通的时候将会触发"
 "选举。"
 
-<<<<<<< HEAD
-#: ../source/core/replica-set-elections.txt:121
-msgid "a primary steps down."
-msgstr "主节点辞职了。"
-=======
+
 #: ../source/core/replica-set-elections.txt:1
 msgid "network partitions"
 msgstr ""
->>>>>>> 7b6fda55
+
 
 #: ../source/core/replica-set-elections.txt:2
 msgid "elections"
@@ -254,21 +162,7 @@
 " :doc:`优先级为0的节点 </core/replica-set-priority-0-member>` 将不会触发选"
 "举，即使他们无法与主节点进行沟通了。"
 
-<<<<<<< HEAD
-#: ../source/core/replica-set-elections.txt:129
-msgid "A primary will step down:"
-msgstr "主节点将在以下几种情况下辞职："
-
-#: ../source/core/replica-set-elections.txt:131
-msgid "after receiving the :dbcommand:`replSetStepDown` command."
-msgstr "在接收到 :dbcommand:`replSetStepDown` 命令后。"
-
-#: ../source/core/replica-set-elections.txt:134
-msgid ""
-"if one of the current secondaries is eligible for election *and* has a "
-"higher priority."
-msgstr "现有的某个从节点在选举中合格，且它又有更高的优先级。"
-=======
+
 #: ../source/core/replica-set-elections.txt:3
 msgid "failover"
 msgstr ""
@@ -280,7 +174,7 @@
 #: ../source/core/replica-set-elections.txt:103
 msgid "non-voting"
 msgstr ""
->>>>>>> 7b6fda55
+
 
 #: ../source/core/replica-set-elections.txt:0
 msgid "On this page"
@@ -296,31 +190,22 @@
 
 #: ../source/core/replica-set-elections.txt:40
 msgid ""
-<<<<<<< HEAD
-"When a primary steps down, it closes all open client connections, so that "
-"clients don't attempt to write data to a secondary. This helps clients "
-"maintain an accurate view of the replica set and helps prevent :term:"
-"`rollbacks <rollback>`."
-=======
+
 "If a majority of the replica set is inaccessible or unavailable to the "
 "current primary, the primary will step down and become a secondary. The "
 "replica set cannot accept writes after this occurs, but remaining members "
 "can continue to serve read queries if such queries are configured to run on "
 "secondaries."
->>>>>>> 7b6fda55
+
 msgstr ""
 "当主节点辞职后，它将关闭所有已经建立的连接来确保客户端不会在从节点中进行写操"
 "作。这将对客户端对复制集的架构获取与防止 :term:`回滚 <rollback>` 提供帮助。"
 
-<<<<<<< HEAD
-#: ../source/core/replica-set-elections.txt:149
-msgid "Participation in Elections"
-msgstr "参与选举"
-=======
+
 #: ../source/core/replica-set-elections.txt:50
 msgid "Replication Election Protocol"
 msgstr ""
->>>>>>> 7b6fda55
+
 
 #: ../source/includes/fact-replica-set-protocolVersion1.rst:3
 msgid ""
@@ -379,23 +264,12 @@
 
 #: ../source/core/replica-set-elections.txt:87
 msgid ""
-<<<<<<< HEAD
-"Do not alter the number of votes in a replica set to control the outcome of "
-"an election. Instead, modify the "
-":data:`~replSetGetConfig.members[n].priority` value."
-msgstr ""
-"我们应该通过设置 :data:`~local.system.replset.members[n].priority` 的值来控制"
-"选举结果 ，而不是修改复制集成员的票数。"
-
-#: ../source/core/replica-set-elections.txt:188
-msgid "Vetoes in Elections"
-msgstr "在选举中投票"
-=======
+
 "If possible, distribute the replica set members across data centers to "
 "maximize the likelihood that even with a loss of a data center, one of the "
 "remaining replica set members can become the new primary."
 msgstr ""
->>>>>>> 7b6fda55
+
 
 #: ../source/core/replica-set-elections.txt:91
 msgid ":doc:`/core/replica-set-architecture-geographically-distributed`"
@@ -403,23 +277,15 @@
 "每个复制集中的成员都可以否决选举，包括 :ref:`不参与投票的节点 <replica-set-"
 "non-voting-members>` 。在以下情况中，复制集中的节点会否决选举："
 
-<<<<<<< HEAD
-#: ../source/core/replica-set-elections.txt:194
-msgid "If the member seeking an election is not a member of the voter's set."
-msgstr "当发起选举的节点与投票节点不处于同一个复制集中。"
-=======
+
 #: ../source/core/replica-set-elections.txt:94
 msgid "Network Partition"
 msgstr ""
->>>>>>> 7b6fda55
+
 
 #: ../source/core/replica-set-elections.txt:96
 msgid ""
-<<<<<<< HEAD
-"If the member seeking an election is not up-to-date with the most recent "
-"operation accessible in the replica set."
-msgstr "当发起选举的节点中得数据在复制集中不是最新、最近的。"
-=======
+
 "A :term:`network partition` may segregate a primary into a partition with a "
 "minority of nodes. When the primary detects that it can only see a minority "
 "of nodes in the replica set, the primary steps down as primary and becomes a"
@@ -427,7 +293,7 @@
 "with a majority of the nodes (including itself) holds an election to become "
 "the new primary."
 msgstr ""
->>>>>>> 7b6fda55
+
 
 #: ../source/core/replica-set-elections.txt:112
 msgid ""
@@ -449,153 +315,61 @@
 
 #: ../source/core/replica-set-elections.txt:123
 msgid ""
-<<<<<<< HEAD
-"If the current primary has more recent operations (i.e. a higher :data:"
-"`optime <replSetGetStatus.members.optime>`) than the member seeking "
-"election, from the perspective of the voting member."
-=======
+
 "If the current primary has more recent operations (i.e. a higher "
 ":data:`optime <replSetGetStatus.members.optime>`) than the member seeking "
 "election, from the perspective of another voting member."
->>>>>>> 7b6fda55
+
 msgstr ""
 "当当前的主节点比发起选举的节点拥有更新的数据 (i.e. 更高的 :data:`optime "
 "<replSetGetStatus.members.optime>` ) 的时候。"
 
 #: ../source/core/replica-set-elections.txt:133
 msgid ""
-<<<<<<< HEAD
-"If the current primary has the same or more recent operations (i.e. a higher "
-"or equal :data:`optime <replSetGetStatus.members.optime>`) than the member "
-"seeking election."
-msgstr ""
-"当当前的主节点相比发起选举的节点拥有更新或相同的数据 (i.e. 更高或相同的 :"
-"data:`optime <replSetGetStatus.members.optime>` ) 的时候。"
-
-#: ../source/core/replica-set-elections.txt:218
-msgid ""
-"Remember that :ref:`hidden <replica-set-hidden-members>` and :ref:`delayed "
-"<replica-set-delayed-members>` imply :ref:`priority 0 <replica-set-secondary-"
-"only-members>` configuration."
-msgstr ""
-"切记： :ref:`隐藏节点 <replica-set-hidden-members>`  和 :ref:`延时节点 "
-"<replica-set-delayed-members>` 意味着 :ref:`优先级为0 <replica-set-secondary-"
-"only-members>` 。"
-
-#: ../source/core/replica-set-elections.txt:228
-msgid "Non-Voting Members"
-msgstr "不参与投票的节点"
-=======
+
 "If a :ref:`priority 0 member <replica-set-secondary-only-members>` [#imply-"
 "secondary-only]_ is the most current member at the time of the election. In "
 "this case, another eligible member of the set will catch up to the state of "
 "the :ref:`priority 0 member <replica-set-secondary-only-members>` member and"
 " then attempt to become primary."
-msgstr ""
->>>>>>> 7b6fda55
+
+msgstr ""
+"不参与投票的节点也拥有复制集的数据集副本，且可以接受请求。不参与投票的节点将"
+"不在选举中投票，但是 **可以**  :ref:`否决 <replica-set-vetos>` 选举，也可以升"
+"职为主节点。"
 
 #: ../source/core/replica-set-elections.txt:144
 msgid ""
-<<<<<<< HEAD
-"Non-voting members hold copies of the replica set's data and can accept read "
-"operations from client applications. Non-voting members do not vote in "
-"elections, but **can** :ref:`veto <replica-set-vetos>` an election and "
-"become primary."
-=======
 ":ref:`Hidden <replica-set-hidden-members>` and :ref:`delayed<replica-set-"
 "delayed-members>` imply :ref:`priority 0 <replica-set-secondary-only-"
 "members>` configuration."
->>>>>>> 7b6fda55
-msgstr ""
-"不参与投票的节点也拥有复制集的数据集副本，且可以接受请求。不参与投票的节点将"
-"不在选举中投票，但是 **可以**  :ref:`否决 <replica-set-vetos>` 选举，也可以升"
-"职为主节点。"
+msgstr ""
+"由于复制集可以最多拥有12个节点但是却只能有7个节点参与投票，不参与投票节点的存"
+"在就使得复制集可以拥有超过7个节点。"
 
 #: ../source/core/replica-set-elections.txt:154
 msgid ""
+
 "Although non-voting members do not vote in elections, these members hold "
 "copies of the replica set's data and can accept read operations from client "
 "applications."
-msgstr ""
-"由于复制集可以最多拥有12个节点但是却只能有7个节点参与投票，不参与投票节点的存"
-"在就使得复制集可以拥有超过7个节点。"
+
+msgstr ""
+"下述这样的拥有9个节点的复制集中就包含了7个参与投票的节点和2各不参与投票的节"
+"点。"
 
 #: ../source/core/replica-set-elections.txt:168
 msgid ""
-<<<<<<< HEAD
-"For instance, the following nine-member replica set has seven voting members "
-"and two non-voting members."
-=======
 "A non-voting member has a :rsconf:`members[n].votes` setting equal to ``0`` "
 "in its member configuration:"
->>>>>>> 7b6fda55
-msgstr ""
-"下述这样的拥有9个节点的复制集中就包含了7个参与投票的节点和2各不参与投票的节"
-"点。"
-
-<<<<<<< HEAD
-#: ../source/core/replica-set-elections.txt:247
-msgid ""
-"A non-voting member has a :data:`~replSetGetConfig.members[n].votes` setting"
-" equal to ``0`` in its member configuration:"
 msgstr ""
 "不参与投票的节点的 :data:`~local.system.replset.members[n].votes` 设置是 "
 "``0`` 。"
 
-#: ../source/core/replica-set-elections.txt:259
+#: ../source/core/replica-set-elections.txt:180
 msgid ""
 "Do **not** alter the number of votes to control which members will become "
-"primary. Instead, modify the :data:`~replSetGetConfig.members[n].priority` "
-"option. *Only* alter the number of votes in exceptional cases. For example, "
-"to permit more than seven members."
-msgstr ""
-" **不要** 通过修改节点拥有的选票数的方式来尝试去控制选举的结果。我们应该通过"
-"修改 :data:`~local.system.replset.members[n].priority` 的方式来实现该需求。 *"
-"仅仅* 在发生异常的时候修改选票数。例如，当我们需要超过7个节点的时候。"
-
-#: ../source/core/replica-set-elections.txt:265
-msgid ""
-"When possible, all members should have one vote. Changing the number of "
-"votes can cause the wrong members to become primary."
-msgstr ""
-
-#: ../source/core/replica-set-elections.txt:268
-msgid ""
-"To configure a non-voting member, see :doc:`/tutorial/configure-a-non-voting-"
-"replica-set-member`."
-msgstr ""
-"关于如何配置一个不参与投票的节点，请参见 :doc:`/tutorial/configure-a-non-"
-"voting-replica-set-member` 。"
-
-#: ../source/core/replica-set-elections.txt:1
-#: ../source/core/replica-set-elections.txt:2
-#: ../source/core/replica-set-elections.txt:3
-msgid "replica set"
-msgstr "复制集"
-
-#: ../source/core/replica-set-elections.txt:1
-msgid "network partitions"
-msgstr "网络隔离"
-
-#: ../source/core/replica-set-elections.txt:2
-msgid "elections"
-msgstr "选举"
-
-#: ../source/core/replica-set-elections.txt:3
-msgid "failover"
-msgstr "故障切换"
-
-#: ../source/core/replica-set-elections.txt:223
-msgid "replica set members"
-msgstr "复制集节点"
-
-#: ../source/core/replica-set-elections.txt:223
-msgid "non-voting"
-msgstr ""
-=======
-#: ../source/core/replica-set-elections.txt:180
-msgid ""
-"Do **not** alter the number of votes to control which members will become "
+
 "primary. Instead, modify the :rsconf:`members[n].priority` option. *Only* "
 "alter the number of votes in exceptional cases. For example, to permit more "
 "than seven members."
@@ -831,4 +605,3 @@
 #~ "When possible, all members should have one vote. Changing the number of "
 #~ "votes can cause the wrong members to become primary."
 #~ msgstr ""
->>>>>>> 7b6fda55
