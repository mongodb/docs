# SOME DESCRIPTIVE TITLE.
# Copyright (C) 2011-2014, MongoDB, Inc.
# This file is distributed under the same license as the mongodb-manual
# package.
#
# Translators:
msgid ""
msgstr ""
"Project-Id-Version: MongoDB Manual\n"
"Report-Msgid-Bugs-To: \n"
<<<<<<< HEAD
"POT-Creation-Date: 2019-03-19 11:02-0400\n"
=======
"POT-Creation-Date: 2016-12-08 12:02-0500\n"
>>>>>>> 2478a500
"PO-Revision-Date: 2014-04-08 18:52+0000\n"
"Last-Translator: tychoish <tychoish@gmail.com>\n"
"Language: es\n"
"Language-Team: Spanish (http://www.transifex.com/projects/p/mongodb-"
"manual/language/es/)\n"
"Plural-Forms: nplurals=2; plural=(n != 1)\n"
"MIME-Version: 1.0\n"
"Content-Type: text/plain; charset=utf-8\n"
"Content-Transfer-Encoding: 8bit\n"
"Generated-By: Babel 2.6.0\n"

<<<<<<< HEAD
=======
# 4b9de396e7cd41f8be202fc607fc2714
>>>>>>> 2478a500
#: ../source/reference/operator/update/inc.txt:3
msgid "$inc"
msgstr ""

<<<<<<< HEAD
=======
# 414c389e4d5944b4934c7fb58301b884
#: ../source/reference/operator/update/inc.txt
msgid "On this page"
msgstr ""

# 38503638d6554f29bd5984a938f797f1
>>>>>>> 2478a500
#: ../source/reference/operator/update/inc.txt:14
msgid "Definition"
msgstr ""

<<<<<<< HEAD
=======
# 99b8f80fb31547348b8ce853d6c49d46
>>>>>>> 2478a500
#: ../source/reference/operator/update/inc.txt:18
msgid ""
"The :update:`$inc` operator increments a field by a specified value and "
"has the following form:"
msgstr ""

<<<<<<< HEAD
=======
# 0fcca690064b410d9ebf0c402990bb82
>>>>>>> 2478a500
#: ../source/includes/use-dot-notation.rst:1
msgid ""
"To specify a ``<field>`` in an embedded document or in an array, use "
":ref:`dot notation <document-dot-notation>`."
msgstr ""

<<<<<<< HEAD
=======
# 107b2fc14b7940678020ca3d8cfc8fac
>>>>>>> 2478a500
#: ../source/reference/operator/update/inc.txt:28
msgid "Behavior"
msgstr ""

<<<<<<< HEAD
=======
# bb4bc8aba6cc46bf8786d7b537b07357
>>>>>>> 2478a500
#: ../source/reference/operator/update/inc.txt:30
msgid "The :update:`$inc` operator accepts positive and negative values."
msgstr ""

<<<<<<< HEAD
=======
# bdef1d8599f0403a8eb81662b1564171
>>>>>>> 2478a500
#: ../source/reference/operator/update/inc.txt:32
msgid ""
"If the field does not exist, :update:`$inc` creates the field and sets "
"the field to the specified value."
msgstr ""

<<<<<<< HEAD
=======
# 8c5ec02eae654bd79efd7eacd5710576
>>>>>>> 2478a500
#: ../source/reference/operator/update/inc.txt:35
msgid ""
"Use of the :update:`$inc` operator on a field with a null value will "
"generate an error."
msgstr ""

<<<<<<< HEAD
=======
# 7d1b346bef9d4089afc519ab829bbd4e
>>>>>>> 2478a500
#: ../source/reference/operator/update/inc.txt:38
msgid ":update:`$inc` is an atomic operation within a single document."
msgstr ""

<<<<<<< HEAD
=======
# 6488a589cfd245be9bf2631bad913d30
>>>>>>> 2478a500
#: ../source/reference/operator/update/inc.txt:41
msgid "Example"
msgstr ""

<<<<<<< HEAD
=======
# 77c88ec092c24a6bacedeb268f080c8c
>>>>>>> 2478a500
#: ../source/reference/operator/update/inc.txt:43
msgid "Consider a collection ``products`` with the following document:"
msgstr ""

<<<<<<< HEAD
=======
# 0fa4ee8f1a024e37ae4aca6012a6c5b5
>>>>>>> 2478a500
#: ../source/reference/operator/update/inc.txt:57
msgid ""
"The following :method:`~db.collection.update()` operation uses the "
":update:`$inc` operator to decrease the ``quantity`` field by ``2`` (i.e."
" increase by ``-2``) and increase the ``\"metrics.orders\"`` field by "
"``1``:"
<<<<<<< HEAD
msgstr ""

#: ../source/reference/operator/update/inc.txt:69
msgid "The updated document would resemble:"
msgstr ""

=======
msgstr ""

# 4ec30899c2e243249c4d798dd2dd4cba
#: ../source/reference/operator/update/inc.txt:69
msgid "The updated document would resemble:"
msgstr ""

# b112c463984640229f328fa5574dcde5
>>>>>>> 2478a500
#: ../source/reference/operator/update/inc.txt:83
msgid ":method:`db.collection.update()`, :method:`db.collection.findAndModify()`"
msgstr ""

# 5a83c4a7815c4d75a29061ed558278ab
#~ msgid ""
#~ "The :update:`$inc` operator increments a "
#~ "value of a field by a specified"
#~ " amount. If the field does not "
#~ "exist, :update:`$inc` adds the field and"
#~ " sets the field to the specified "
#~ "amount. :update:`$inc` accepts positive and"
#~ " negative incremental amounts. Consider the"
#~ " following syntax:"
#~ msgstr ""

# af68e2b75d4c4990aceebe8d584a9452
#~ msgid ""
#~ "The following example increments the "
#~ "value of ``quantity`` by ``5`` for "
#~ "the *first* matching document in the "
#~ "``products`` collection where ``sku`` equals"
#~ " ``abc123``:"
#~ msgstr ""

# 89fcd712207747909252388731a1133b
#~ msgid ""
#~ "To update all matching documents in "
#~ "the collection, specify ``multi:true`` option"
#~ " in the :method:`~db.collection.update()` method."
#~ " For example:"
#~ msgstr ""

# d89a809a6c6047a8834c889a5eccfbdf
#~ msgid ""
#~ "The :method:`~db.collection.update()` operation "
#~ "increments the value of the ``age`` "
#~ "field by ``1`` for all documents "
#~ "in the ``records`` collection that have"
#~ " an ``age`` field equal to ``20``."
#~ msgstr ""

# cd7bb93d6fa8469ab0087204f105dbb8
#~ msgid ""
#~ "The :update:`$inc` operator can operate "
#~ "on multiple fields in a document. "
#~ "The following :method:`~db.collection.update()` "
#~ "operation uses the :update:`$inc` operator "
#~ "to modify both the ``quantity`` field"
#~ " and the ``sales`` field for the "
#~ "*first* matching document in the "
#~ "``products`` collection where ``sku`` equals"
#~ " ``abc123``:"
#~ msgstr ""

# 66db67326804463d8eda0ec5498c61a4
#~ msgid ""
#~ "In the above example, the :update:`$inc`"
#~ " operator expression specifies ``-2`` for"
#~ " the ``quantity`` field to *decrease* "
#~ "the value of the ``quantity`` field "
#~ "(i.e. increment by ``-2``) and specifies"
#~ " ``2`` for the ``sales`` field to "
#~ "increase the value of the ``sales`` "
#~ "field by ``2``."
#~ msgstr ""
<|MERGE_RESOLUTION|>--- conflicted
+++ resolved
@@ -8,11 +8,7 @@
 msgstr ""
 "Project-Id-Version: MongoDB Manual\n"
 "Report-Msgid-Bugs-To: \n"
-<<<<<<< HEAD
-"POT-Creation-Date: 2019-03-19 11:02-0400\n"
-=======
 "POT-Creation-Date: 2016-12-08 12:02-0500\n"
->>>>>>> 2478a500
 "PO-Revision-Date: 2014-04-08 18:52+0000\n"
 "Last-Translator: tychoish <tychoish@gmail.com>\n"
 "Language: es\n"
@@ -24,125 +20,81 @@
 "Content-Transfer-Encoding: 8bit\n"
 "Generated-By: Babel 2.6.0\n"
 
-<<<<<<< HEAD
-=======
 # 4b9de396e7cd41f8be202fc607fc2714
->>>>>>> 2478a500
 #: ../source/reference/operator/update/inc.txt:3
 msgid "$inc"
 msgstr ""
 
-<<<<<<< HEAD
-=======
 # 414c389e4d5944b4934c7fb58301b884
 #: ../source/reference/operator/update/inc.txt
 msgid "On this page"
 msgstr ""
 
 # 38503638d6554f29bd5984a938f797f1
->>>>>>> 2478a500
 #: ../source/reference/operator/update/inc.txt:14
 msgid "Definition"
 msgstr ""
 
-<<<<<<< HEAD
-=======
 # 99b8f80fb31547348b8ce853d6c49d46
->>>>>>> 2478a500
 #: ../source/reference/operator/update/inc.txt:18
 msgid ""
 "The :update:`$inc` operator increments a field by a specified value and "
 "has the following form:"
 msgstr ""
 
-<<<<<<< HEAD
-=======
 # 0fcca690064b410d9ebf0c402990bb82
->>>>>>> 2478a500
 #: ../source/includes/use-dot-notation.rst:1
 msgid ""
 "To specify a ``<field>`` in an embedded document or in an array, use "
 ":ref:`dot notation <document-dot-notation>`."
 msgstr ""
 
-<<<<<<< HEAD
-=======
 # 107b2fc14b7940678020ca3d8cfc8fac
->>>>>>> 2478a500
 #: ../source/reference/operator/update/inc.txt:28
 msgid "Behavior"
 msgstr ""
 
-<<<<<<< HEAD
-=======
 # bb4bc8aba6cc46bf8786d7b537b07357
->>>>>>> 2478a500
 #: ../source/reference/operator/update/inc.txt:30
 msgid "The :update:`$inc` operator accepts positive and negative values."
 msgstr ""
 
-<<<<<<< HEAD
-=======
 # bdef1d8599f0403a8eb81662b1564171
->>>>>>> 2478a500
 #: ../source/reference/operator/update/inc.txt:32
 msgid ""
 "If the field does not exist, :update:`$inc` creates the field and sets "
 "the field to the specified value."
 msgstr ""
 
-<<<<<<< HEAD
-=======
 # 8c5ec02eae654bd79efd7eacd5710576
->>>>>>> 2478a500
 #: ../source/reference/operator/update/inc.txt:35
 msgid ""
 "Use of the :update:`$inc` operator on a field with a null value will "
 "generate an error."
 msgstr ""
 
-<<<<<<< HEAD
-=======
 # 7d1b346bef9d4089afc519ab829bbd4e
->>>>>>> 2478a500
 #: ../source/reference/operator/update/inc.txt:38
 msgid ":update:`$inc` is an atomic operation within a single document."
 msgstr ""
 
-<<<<<<< HEAD
-=======
 # 6488a589cfd245be9bf2631bad913d30
->>>>>>> 2478a500
 #: ../source/reference/operator/update/inc.txt:41
 msgid "Example"
 msgstr ""
 
-<<<<<<< HEAD
-=======
 # 77c88ec092c24a6bacedeb268f080c8c
->>>>>>> 2478a500
 #: ../source/reference/operator/update/inc.txt:43
 msgid "Consider a collection ``products`` with the following document:"
 msgstr ""
 
-<<<<<<< HEAD
-=======
 # 0fa4ee8f1a024e37ae4aca6012a6c5b5
->>>>>>> 2478a500
 #: ../source/reference/operator/update/inc.txt:57
 msgid ""
 "The following :method:`~db.collection.update()` operation uses the "
 ":update:`$inc` operator to decrease the ``quantity`` field by ``2`` (i.e."
 " increase by ``-2``) and increase the ``\"metrics.orders\"`` field by "
 "``1``:"
-<<<<<<< HEAD
-msgstr ""
-
-#: ../source/reference/operator/update/inc.txt:69
-msgid "The updated document would resemble:"
-msgstr ""
-
-=======
 msgstr ""
 
 # 4ec30899c2e243249c4d798dd2dd4cba
@@ -151,7 +103,6 @@
 msgstr ""
 
 # b112c463984640229f328fa5574dcde5
->>>>>>> 2478a500
 #: ../source/reference/operator/update/inc.txt:83
 msgid ":method:`db.collection.update()`, :method:`db.collection.findAndModify()`"
 msgstr ""
