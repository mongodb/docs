#
msgid ""
msgstr ""
"Project-Id-Version: mongodb-manual 3.0\n"
"Report-Msgid-Bugs-To: \n"
"POT-Creation-Date: 2015-08-20 19:13-0400\n"
"PO-Revision-Date: YEAR-MO-DA HO:MI+ZONE\n"
"Last-Translator: FULL NAME <EMAIL@ADDRESS>\n"
"Language-Team: LANGUAGE <LL@li.org>\n"
"MIME-Version: 1.0\n"
"Content-Type: text/plain; charset=UTF-8\n"
"Content-Transfer-Encoding: 8bit\n"

#: ../source/tutorial/model-monetary-data.txt:3
msgid "Model Monetary Data"
msgstr "货币数据建模"

#: ../source/tutorial/model-monetary-data.txt:14
msgid "Overview"
msgstr "概述"

#: ../source/tutorial/model-monetary-data.txt:16
msgid ""
"MongoDB stores numeric data as either IEEE 754 standard 64-bit floating "
"point numbers or as 32-bit or 64-bit signed integers. Applications that "
"handle monetary data often require capturing fractional units of currency. "
"However, arithmetic on floating point numbers, as implemented in modern "
"hardware, often does not conform to requirements for monetary arithmetic. In"
" addition, some fractional numeric quantities, such as one third and one "
"tenth, have no exact representation in binary floating point numbers."
msgstr ""
"MongoDB里面的数字字段类型是IEEE 754标准定义的64位浮点数以及32位或64位有符号整数。"
"而一些金融或财务方面的应用经常需要存储一些货币的小数点值。但是当前计算机内实现的浮点数"
"计算能力往往不能满足金融代数的要求。另外浮点数也无法准确地表示1/3或者1/10这样的分数。"

#: ../source/tutorial/model-monetary-data.txt:27
msgid ""
"Arithmetic mentioned on this page refers to server-side arithmetic performed"
" by :program:`mongod` or :program:`mongos`, and not to client-side "
"arithmetic."
msgstr ""
"本文提及的数学计算指的是在服务器端由  :program:`mongod` or :program:`mongos` 执行的计算"
"而非客户端的计算。"

#: ../source/tutorial/model-monetary-data.txt:31
msgid "This document describes two ways to model monetary data in MongoDB:"
msgstr "这篇文章描述了两种对货币数据的建模方法。"

#: ../source/tutorial/model-monetary-data.txt:33
msgid ""
":ref:`monetary-value-exact-precision` which multiplies the monetary value by"
" a power of 10."
msgstr ""
":ref:`monetary-value-exact-precision` 把货币值乘以10的次方数。"


#: ../source/tutorial/model-monetary-data.txt:36
msgid ""
":ref:`monetary-value-arbitrary-precision` which uses two fields for the "
"value: one field to store the exact monetary value as a non-numeric and "
"another field to store a floating point approximation of the value."
msgstr ""
":ref:`monetary-value-arbitrary-precision` 使用两个字段，一个字段以非数字形式保存"
"真实地货币数值，一个字段则以浮点数的形式保存这个货币数值的大约值。" 

#: ../source/tutorial/model-monetary-data.txt:44
msgid "Use Cases for Exact Precision Model"
msgstr "准确精度的应用场景"

#: ../source/tutorial/model-monetary-data.txt:46
msgid ""
"If you regularly need to perform server-side arithmetic on monetary data, "
"the exact precision model may be appropriate. For instance:"
msgstr ""
"如果你经常需要在服务器端做一些对货币数值的数学计算，那么严格精度可能会更合适一点。"
"例如："

#: ../source/tutorial/model-monetary-data.txt:49
msgid ""
"If you need to query the database for exact, mathematically valid matches, "
"use :ref:`monetary-value-exact-precision`."
msgstr ""
"假如你需要对货币数值做完全一致的匹配，那么可以考虑使用 :ref:`monetary-value-exact-precision`。"

#: ../source/tutorial/model-monetary-data.txt:52
msgid ""
"If you need to be able to do server-side arithmetic, e.g., :update:`$inc`, "
":update:`$mul`, and :doc:`aggregation framework arithmetic "
"</reference/operator/aggregation-arithmetic>`, use :ref:`monetary-value-"
"exact-precision`."
msgstr ""
"假如你需要做一些服务器端的计算，如 :update:`$inc`, "
":update:`$mul`, 和 :doc:`aggregation framework arithmetic "
"</reference/operator/aggregation-arithmetic>`， 那么可以使用 :ref:`monetary-value-"
"exact-precision`。"

#: ../source/tutorial/model-monetary-data.txt:60
msgid "Use Cases for Arbitrary Precision Model"
msgstr "任意精度模式的应用场景"

#: ../source/tutorial/model-monetary-data.txt:62
msgid ""
"If there is no need to perform server-side arithmetic on monetary data, "
"modeling monetary data using the arbitrary precision model may be suitable. "
"For instance:"
msgstr ""
"如果没有在服务器端对货币数值进行计算的需要，那么使用任意精度模式的方式可能更为适合一点。"
"例如："

#: ../source/tutorial/model-monetary-data.txt:66
msgid ""
"If you need to handle arbitrary or unforeseen number of precision, see :ref"
":`monetary-value-arbitrary-precision`."
msgstr ""
"如果你需要处理任意的或者未知的精度，参见"
" :ref:`monetary-value-arbitrary-precision`。"

#: ../source/tutorial/model-monetary-data.txt:69
msgid ""
"If server-side approximations are sufficient, possibly with client-side "
"post-processing, see :ref:`monetary-value-arbitrary-precision`."
msgstr ""
"如果服务器端的近似值计算可以满足要求，或者能够利用客户端作进一步处理，那么也可以使用"
" :ref:`monetary-value-arbitrary-precision`。"

#: ../source/tutorial/model-monetary-data.txt:76
msgid "Exact Precision"
msgstr "准确精度"

#: ../source/tutorial/model-monetary-data.txt:78
msgid "To model monetary data using the exact precision model:"
msgstr "使用准确精度建模："

#: ../source/tutorial/model-monetary-data.txt:80
msgid ""
"Determine the maximum precision needed for the monetary value. For example, "
"your application may require precision down to the tenth of one cent for "
"monetary values in ``USD`` currency."
msgstr ""
"确定货币值需要的最高精度。比如说，你的应用程序可能使用十分之一美分作为最小单位。"

#: ../source/tutorial/model-monetary-data.txt:84
msgid ""
"Convert the monetary value into an integer by multiplying the value by a "
"power of 10 that ensures the maximum precision needed becomes the least "
"significant digit of the integer. For example, if the required maximum "
"precision is the tenth of one cent, multiply the monetary value by 1000."
msgstr ""
"把带小数货币值乘以10的次方数以转换成一个整数。如果最高精度要求是十分之一美分，那么就可以"
"把值乘以1000。"

#: ../source/tutorial/model-monetary-data.txt:90
msgid "Store the converted monetary value."
msgstr "保存转换以后的整形数。"

#: ../source/tutorial/model-monetary-data.txt:92
msgid ""
"For example, the following scales ``9.99 USD`` by 1000 to preserve precision"
" up to one tenth of a cent."
msgstr ""
"例如, 下面这个例子把 ``9.99 USD`` 乘以1000进行放大并得到9990。"

#: ../source/tutorial/model-monetary-data.txt:99
msgid "The model assumes that for a given currency value:"
msgstr "这个模型假设对于一个特定的货币值："

#: ../source/tutorial/model-monetary-data.txt:101
msgid ""
"The scale factor is consistent for a currency; i.e. same scaling factor for "
"a given currency."
msgstr ""

#: ../source/tutorial/model-monetary-data.txt:104
msgid ""
"The scale factor is a constant and known property of the currency; i.e "
"applications can determine the scale factor from the currency."
msgstr ""
"对货币值的放大因子（乘数）对于一种货币来说是一致的并且应用程序能够确定这个放大因子。"

#: ../source/tutorial/model-monetary-data.txt:107
msgid ""
"When using this model, applications must be consistent in performing the "
"appropriate scaling of the values."
msgstr ""
"当使用这个模式的时候，应用程序必须始终一致的执行相应值得换算。"

#: ../source/tutorial/model-monetary-data.txt:110
msgid ""
"For use cases of this model, see :ref:`exact-precision-model-use-case`."
msgstr ""
"对这种模式的使用场景，参见 :ref:`exact-precision-model-use-case`。"

#: ../source/tutorial/model-monetary-data.txt:115
msgid "Arbitrary Precision"
msgstr "任意精度"

#: ../source/tutorial/model-monetary-data.txt:117
msgid ""
"To model monetary data using the arbitrary precision model, store the value "
"in two fields:"
msgstr ""
"使用任意精度方式建模时，我们需要用两个字段来保存货币值："

#: ../source/tutorial/model-monetary-data.txt:120
msgid ""
"In one field, encode the exact monetary value as a non-numeric data type; "
"e.g., ``BinData`` or a ``string``."
msgstr ""
"在一个字段里，把货币值原样不动的按照非数字字段进行存储，如"
" ``BinData`` 或者 ``string``。"

#: ../source/tutorial/model-monetary-data.txt:123
msgid ""
"In the second field, store a double-precision floating point approximation "
"of the exact value."
msgstr ""
"在另一个字段里，以双精度浮点数近似值的形式保存所需货币值。"

#: ../source/tutorial/model-monetary-data.txt:126
msgid ""
"The following example uses the arbitrary precision model to store ``9.99 "
"USD`` for the price and ``0.25 USD`` for the fee:"
msgstr ""
"下述例子使用任意精度模式来保存价格字段 ``9.99 USD`` 和费用字段 ``0.25 USD`` :"

#: ../source/tutorial/model-monetary-data.txt:136
msgid ""
"With some care, applications can perform range and sort queries on the field"
" with the numeric approximation. However, the use of the approximation field"
" for the query and sort operations requires that applications perform "
"client-side post-processing to decode the non-numeric representation of the "
"exact value and then filter out the returned documents based on the exact "
"monetary value."
msgstr ""
"适当使用的话，应用程序可以执行对货币字段按近似字段的值进行范围查找和排序。然而，使用近似字段"
"查询排序时应用程序必须做一些后续处理来对非数字型的货币值进行解码转换成数字，然后返回给客户端。"

#: ../source/tutorial/model-monetary-data.txt:143
msgid ""
"For use cases of this model, see :ref:`arbitrary-precision-model-use-case`."
msgstr ""
<<<<<<< HEAD
"对于这种方式的应用场景，参见 :ref:`arbitrary-precision-model-use-case`。"
=======

#: ../source/tutorial/model-monetary-data.txt:0
msgid "On this page"
msgstr ""
>>>>>>> 7b6fda55
<|MERGE_RESOLUTION|>--- conflicted
+++ resolved
@@ -239,11 +239,8 @@
 msgid ""
 "For use cases of this model, see :ref:`arbitrary-precision-model-use-case`."
 msgstr ""
-<<<<<<< HEAD
-"对于这种方式的应用场景，参见 :ref:`arbitrary-precision-model-use-case`。"
-=======
+
 
 #: ../source/tutorial/model-monetary-data.txt:0
 msgid "On this page"
 msgstr ""
->>>>>>> 7b6fda55
