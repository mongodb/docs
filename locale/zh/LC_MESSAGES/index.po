#
msgid ""
msgstr ""
"Project-Id-Version: mongodb-manual 3.0\n"
"Report-Msgid-Bugs-To: \n"
"POT-Creation-Date: 2015-08-20 19:13-0400\n"
"PO-Revision-Date: YEAR-MO-DA HO:MI+ZONE\n"
"Last-Translator: FULL NAME <EMAIL@ADDRESS>\n"
"Language-Team: LANGUAGE <LL@li.org>\n"
"MIME-Version: 1.0\n"
"Content-Type: text/plain; charset=UTF-8\n"
"Content-Transfer-Encoding: 8bit\n"
"Plural-Forms: nplurals=1; plural=0;\n"
"X-Generator: Weblate 2.5-dev\n"

#: ../source/index.txt:5
msgid "The MongoDB |version| Manual"
msgstr "MongoDB |version| 中文文档"

<<<<<<< HEAD
#: ../source/index.txt:9
msgid "MongoDB 3.0 Released"
msgstr ""

#: ../source/index.txt:11
msgid "See :doc:`/release-notes/3.0` for new features in MongoDB 3.0."
msgstr ""
"欢迎使用MongoDB中文文档！ 中文版文档项目尚在进行中，所以你看到很多页面还是英"
"文原版。MongoDB文档的中文翻译工作是由开源社区的成员在执行。如果你有兴趣参与，"
"哪怕只是翻译一个页面， 请前往 `中文翻译工作组 <https://github.com/tjworks/"
"docs/wiki>`_ 页面 了解并加入我们。"

#: ../source/index.txt:13
=======
#: ../source/index.txt:17
>>>>>>> 7b6fda55
msgid ""
"Welcome to the MongoDB |version| Manual! MongoDB is an open-source, document"
" database designed for ease of development and scaling. The Manual "
"introduces key concepts in MongoDB, presents the query language, and "
"provides operational and administrative considerations and procedures as "
"well as a comprehensive reference section."
msgstr ""
" MongoDB是一个易于开发及扩展的开源文档型数据库。这个文档涵盖了MongoDB的查询语"
"言，运行MongoDB须知的事项及过程，系统运维，应用开发范例等有关MongoDB的使用管"
"理方面的内容。 关于MongoDB的一些主要功能，可以参见文章 :doc:`/core/"
"introduction`。 这个文档也包括一个完整的MongoDB及相关工具的参考手册。"

#: ../source/index.txt:28
msgid "Getting Started"
msgstr ""

#: ../source/index.txt:30
msgid ""
"MongoDB provides a :gettingstarted:`Getting Started Guide </shell>` in the "
"following editions."
msgstr ""

#: ../source/index.txt:36
msgid ":gettingstarted:`mongo Shell Edition </shell>`"
msgstr ""

#: ../source/index.txt:38
msgid ":gettingstarted:`Node.JS Edition </node>`"
msgstr ""
"This manual is under constant development. See the :doc:`/about` for more "
"information on the MongoDB Documentation project."

#: ../source/index.txt:40
msgid ":gettingstarted:`Python Edition </python>`"
msgstr ""

#: ../source/index.txt:42
msgid ":gettingstarted:`C++ Edition </cpp>`"
msgstr ""

#: ../source/index.txt:44
msgid ":gettingstarted:`Java Edition </java>`"
msgstr ""

#: ../source/index.txt:46
msgid ":gettingstarted:`C# Edition </csharp>`"
msgstr ""

#: ../source/index.txt:50
msgid ""
"Once you complete the Getting Started Guide, you may find the following "
"topics useful."
msgstr ""

#: ../source/index.txt:57
msgid "Introduction"
msgstr ""

#: ../source/index.txt:58
msgid "Developers"
msgstr ""

#: ../source/index.txt:59
msgid "Administrators"
msgstr ""

#: ../source/index.txt:60
msgid "Reference"
msgstr ""

#: ../source/index.txt:64
msgid ":doc:`Installation Guides </installation>`"
msgstr ""

#: ../source/index.txt:66
msgid ":doc:`/faq`"
msgstr ""

#: ../source/index.txt:68
msgid ":doc:`CRUD Operations </crud>`"
msgstr ""

#: ../source/index.txt:72
msgid ":doc:`SQL to MongoDB </reference/sql-comparison>`"
msgstr ""

#: ../source/index.txt:74
msgid ":doc:`/indexes`"
msgstr ""

#: ../source/index.txt:76
msgid ":doc:`/administration/production-notes`"
msgstr ""

#: ../source/index.txt:78
msgid ":doc:`Replica Sets </replication>`"
msgstr ""

#: ../source/index.txt:80
msgid ":doc:`Sharded Clusters </sharding>`"
msgstr ""

#: ../source/index.txt:82
msgid ":doc:`MongoDB Security </security>`"
msgstr ""

#: ../source/index.txt:84
msgid ":doc:`Shell Methods </reference/method>`"
msgstr ""

#: ../source/index.txt:86
msgid ":doc:`Query Operators </reference/operator>`"
msgstr ""

#: ../source/index.txt:88
msgid ":doc:`Reference </reference>`"
msgstr ""

#: ../source/index.txt:90
msgid ":doc:`/reference/glossary`"
msgstr ""

#: ../source/index.txt:93
msgid "Community"
msgstr ""

#: ../source/index.txt:95
msgid ""
"Getting involved in the MongoDB community is a great way to build "
"relationships with other talented and like minded engineers, increase "
"awareness for the interesting work that you are doing, and sharpen your "
"skills. To learn about the MongoDB community, see `Get Involved with MongoDB"
" <http://www.mongodb.org/get-involved?jmp=docs>`_."
msgstr ""

#: ../source/index.txt:102
msgid "Learning MongoDB"
msgstr ""

#: ../source/index.txt:104
msgid ""
"In addition to the documentation, there are many ways to learn to use "
"MongoDB. You can:"
msgstr ""

#: ../source/index.txt:107
msgid ""
"Enroll in a free online course at `MongoDB University "
"<https://university.mongodb.com?jmp=docs>`_"
msgstr ""

#: ../source/index.txt:110
msgid ""
"Browse the archive of `MongoDB Presentations "
"<https://www.mongodb.com/presentations?jmp=docs>`_"
msgstr ""

#: ../source/index.txt:113
msgid ""
"Join a local `MongoDB User Group (MUG) <https://www.mongodb.org/user-"
"groups?jmp=docs>`_"
msgstr ""

#: ../source/index.txt:116
msgid ""
"Attend an upcoming MongoDB `event <http://www.mongodb.com/events?jmp=docs>`_"
" or `webinar <http://www.mongodb.com/webinars?jmp=docs>`_"
msgstr ""

#: ../source/index.txt:119
msgid ""
"Read the `MongoDB blog <http://www.mongodb.com/blog?jmp=docs>`_ or `Planet "
"MongoDB <http://planet.mongodb.org/?jmp=docs>`_"
msgstr ""

#: ../source/index.txt:122
msgid ""
"Download the `Architecture Guide <https://www.mongodb.com/lp/whitepaper"
"/architecture-guide?jmp=docs>`_"
msgstr ""

#: ../source/index.txt:126
msgid "Getting Help"
msgstr ""

#: ../source/index.txt:128
msgid ""
"If you're looking for help, you'll get a quick response to MongoDB questions"
" posted to `Stack Overflow`_ or to our `mailing list "
"<https://groups.google.com/forum/#!forum/mongodb-user>`_. `MongoDB, Inc.`_ "
"also offers commercial support and services."
msgstr ""

#: ../source/index.txt:142
msgid "Additional Resources"
msgstr ""

#: ../source/index.txt:147
msgid "`MongoDB, Inc.`_"
msgstr ""

#: ../source/index.txt:147
msgid "The company behind MongoDB."
msgstr ""

#: ../source/index.txt:152
msgid ""
"`MongoDB Ops Manager "
"<https://docs.opsmanager.mongodb.com/current/?jmp=docs>`_"
msgstr ""

#: ../source/index.txt:150
msgid ""
"The easiest way to run MongoDB: includes Automation, Backup, and Monitoring."
" For more information, see the `Ops Manager documentation "
"<https://docs.opsmanager.mongodb.com/current/?jmp=docs>`_."
msgstr ""

#: ../source/index.txt:156
msgid "|mms-home|"
msgstr ""

#: ../source/index.txt:155
msgid ""
"A cloud-based service for monitoring and backing up MongoDB deployments. "
"Also consider the |mms-docs|."
msgstr ""

#: ../source/index.txt:159
msgid "`MongoDB Ecosystem <http://docs.mongodb.org/ecosystem/?jmp=docs>`_"
msgstr ""

#: ../source/index.txt:159
msgid ""
<<<<<<< HEAD
"The documentation available for the drivers, frameworks, tools, and services "
"for use with MongoDB."
msgstr ""
=======
"The documentation available for the drivers, frameworks, tools, and services"
" for use with MongoDB."
msgstr ""

#: ../source/index.txt:9
msgid "Announcements"
msgstr ""

#: ../source/index.txt:11
msgid ""
"**MongoDB World June 27-28, 2016, NYC.** `Learn more "
"<https://www.mongodb.com/world16?jmp=docs>`_."
msgstr ""

#: ../source/index.txt:14
msgid ""
"**New online course**. `Adobe Experience Manager and MongoDB "
"<https://university.mongodb.com/courses/M212/about?jmp=docs>`_."
msgstr ""

#: ../source/index.txt:23
msgid "For new features in MongoDB 3.2, see :doc:`/release-notes/3.2`"
msgstr ""

#: ../source/index.txt:62
msgid ":doc:`/introduction`"
msgstr ""

#: ../source/index.txt:70
msgid ":doc:`Aggregation </aggregation>`"
msgstr ""

#: ../source/index.txt:136
msgid "Licensing"
msgstr ""

#: ../source/index.txt:138
msgid ""
"For information on MongoDB licensing, see `MongoDB Licensing "
"<https://www.mongodb.org/about/licensing/>`_."
msgstr ""

#~ msgid "MongoDB 3.0 Released"
#~ msgstr ""

#~ msgid "See :doc:`/release-notes/3.0` for new features in MongoDB 3.0."
#~ msgstr ""

#~ msgid ":doc:`/core/introduction`"
#~ msgstr ""

#~ msgid ":doc:`Aggregation </core/aggregation>`"
#~ msgstr ""
>>>>>>> 7b6fda55
<|MERGE_RESOLUTION|>--- conflicted
+++ resolved
@@ -17,23 +17,9 @@
 msgid "The MongoDB |version| Manual"
 msgstr "MongoDB |version| 中文文档"
 
-<<<<<<< HEAD
-#: ../source/index.txt:9
-msgid "MongoDB 3.0 Released"
-msgstr ""
-
-#: ../source/index.txt:11
-msgid "See :doc:`/release-notes/3.0` for new features in MongoDB 3.0."
-msgstr ""
-"欢迎使用MongoDB中文文档！ 中文版文档项目尚在进行中，所以你看到很多页面还是英"
-"文原版。MongoDB文档的中文翻译工作是由开源社区的成员在执行。如果你有兴趣参与，"
-"哪怕只是翻译一个页面， 请前往 `中文翻译工作组 <https://github.com/tjworks/"
-"docs/wiki>`_ 页面 了解并加入我们。"
-
-#: ../source/index.txt:13
-=======
+
 #: ../source/index.txt:17
->>>>>>> 7b6fda55
+
 msgid ""
 "Welcome to the MongoDB |version| Manual! MongoDB is an open-source, document"
 " database designed for ease of development and scaling. The Manual "
@@ -268,14 +254,9 @@
 
 #: ../source/index.txt:159
 msgid ""
-<<<<<<< HEAD
 "The documentation available for the drivers, frameworks, tools, and services "
 "for use with MongoDB."
 msgstr ""
-=======
-"The documentation available for the drivers, frameworks, tools, and services"
-" for use with MongoDB."
-msgstr ""
 
 #: ../source/index.txt:9
 msgid "Announcements"
@@ -325,5 +306,4 @@
 #~ msgstr ""
 
 #~ msgid ":doc:`Aggregation </core/aggregation>`"
-#~ msgstr ""
->>>>>>> 7b6fda55
+#~ msgstr ""