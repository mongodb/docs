#
msgid ""
msgstr ""
"Project-Id-Version: mongodb-manual 3.0\n"
"Report-Msgid-Bugs-To: \n"
"POT-Creation-Date: 2015-08-20 19:13-0400\n"
"PO-Revision-Date: YEAR-MO-DA HO:MI+ZONE\n"
"Last-Translator: FULL NAME <EMAIL@ADDRESS>\n"
"Language-Team: LANGUAGE <LL@li.org>\n"
"MIME-Version: 1.0\n"
"Content-Type: text/plain; charset=UTF-8\n"
"Content-Transfer-Encoding: 8bit\n"
"X-Generator: Poedit 1.5.4\n"

#: ../source/tutorial/manage-sharded-cluster-balancer.txt:5
msgid "Manage Sharded Cluster Balancer"
msgstr "管理集群均衡过程"

#: ../source/tutorial/manage-sharded-cluster-balancer.txt:15
msgid ""
"This page describes common administrative procedures related to balancing. "
"For an introduction to balancing, see :ref:`sharding-balancing`. For lower "
"level information on balancing, see :ref:`sharding-balancing-internals`."
msgstr ""
"这篇教程描述了与均衡相关的额一般的管理方法.参见 :ref:`sharding-balancing` 获"
"得关于均衡的介绍.参见 :ref:`sharding-balancing-internals` 获得更底层的关于均"
"衡的信息."

#: ../source/tutorial/manage-sharded-cluster-balancer.txt:20
msgid ":doc:`/tutorial/configure-sharded-cluster-balancer`"
msgstr ":doc:`/tutorial/configure-sharded-cluster-balancer`"

<<<<<<< HEAD
#: ../source/tutorial/manage-sharded-cluster-balancer.txt:17
msgid "Check the Balancer State"
msgstr "检查均衡状态"

#: ../source/tutorial/manage-sharded-cluster-balancer.txt:19
msgid ""
"The following command checks if the balancer is enabled (i.e. that the "
"balancer is allowed to run). The command does not check if the balancer is "
"active (i.e. if it is actively balancing chunks)."
msgstr ""
"以下的命令用来检测均衡过程是否打开(即均衡过程是否被允许运行),这个命令不检测均"
"衡过程是否在运行."

#: ../source/tutorial/manage-sharded-cluster-balancer.txt:23
msgid ""
"To see if the balancer is enabled in your :term:`cluster <sharded cluster>`, "
"issue the following command, which returns a boolean:"
msgstr "使用以下命令检查集群中均衡器是否打开,命令返回布尔值:"
=======
#: ../source/tutorial/manage-sharded-cluster-balancer.txt:23
msgid "Check the Balancer State"
msgstr ""
>>>>>>> 7b6fda55

#: ../source/tutorial/manage-sharded-cluster-balancer.txt:36
msgid ""
"You can also see if the balancer is enabled using :method:`sh.status()`. The"
" :data:`~sh.status.balancer.currently-enabled` field indicates whether the "
"balancer is enabled, while the :data:`~sh.status.balancer.currently-running`"
" field indicates if the balancer is currently running."
msgstr ""

#: ../source/tutorial/manage-sharded-cluster-balancer.txt:47
msgid "Check the Balancer Lock"
msgstr "检查均衡锁:"

#: ../source/tutorial/manage-sharded-cluster-balancer.txt:49
msgid ""
"To see if the balancer process is active in your :term:`cluster <sharded "
"cluster>`, do the following:"
msgstr "在集群中使用以下命令检查均衡过程是否在运行:"

#: ../source/tutorial/manage-sharded-cluster-balancer.txt:52
#: ../source/tutorial/manage-sharded-cluster-balancer.txt:127
#: ../source/tutorial/manage-sharded-cluster-balancer.txt:176
msgid ""
"Connect to any :program:`mongos` in the cluster using the :program:`mongo` "
"shell."
msgstr "使用 :program:`mongo` 连接到集群中任意一个 :program:`mongos` :"

#: ../source/tutorial/manage-sharded-cluster-balancer.txt:55
msgid "Issue the following command to switch to the :ref:`config-database`:"
msgstr "使用以下命令切换到 :ref:`config-database`:"

#: ../source/tutorial/manage-sharded-cluster-balancer.txt:61
msgid "Use the following query to return the balancer lock:"
msgstr "使用以下查询返回均衡过程锁的情况:"

#: ../source/tutorial/manage-sharded-cluster-balancer.txt:67
msgid "When this command returns, you will see output like the following:"
msgstr "命令返回类似以下的文档:"

#: ../source/tutorial/manage-sharded-cluster-balancer.txt:79
msgid "This output confirms that:"
msgstr "这个输出表明:"

#: ../source/tutorial/manage-sharded-cluster-balancer.txt:81
msgid ""
"The balancer originates from the :program:`mongos` running on the system "
"with the hostname ``mongos0.example.net``."
msgstr ""
"这个均衡过程从运行于 ``mongos0.example.net`` 的 :program:`mongos` 上发起."

#: ../source/tutorial/manage-sharded-cluster-balancer.txt:84
msgid ""
"The value in the ``state`` field indicates that a :program:`mongos` has the "
"lock. For version 2.0 and later, the value of an active lock is ``2``; for "
"earlier versions the value is ``1``."
msgstr ""
"``state`` 的值可以说明 :program:`mongos` 是不是获得了锁.在2.0以后的版本,值为 "
"``2`` 表明存在锁,在之前的版本,值为 ``1`` 表明存在锁."

#: ../source/tutorial/manage-sharded-cluster-balancer.txt:91
msgid "Schedule the Balancing Window"
msgstr "为均衡窗口设置时间表"

<<<<<<< HEAD
#: ../source/tutorial/manage-sharded-cluster-balancer.txt:87
msgid ""
"In some situations, particularly when your data set grows slowly and a "
"migration can impact performance, it's useful to be able to ensure that the "
"balancer is active only at certain times.  Use the following procedure to "
"specify a window during which the :term:`balancer` will be able to migrate "
"chunks:"
msgstr ""
"在某些情况下,需要设定均衡过程运行的时间窗口,最典型的情况是,数据增长缓慢,均衡"
"过程可以满足数据均衡的需要,但是均衡过程在运行的时候会对集群性能造成影响.使用"
"以下过程为 the :term:`balancer` 设置运行时间窗口:"

#: ../source/tutorial/manage-sharded-cluster-balancer.txt:102
msgid ""
"Issue the following operation to ensure the balancer is not in the "
"``stopped`` state:"
msgstr "使用以下命令确认均衡过程不处于 ``stopped`` 状态:"

#: ../source/tutorial/manage-sharded-cluster-balancer.txt:109
msgid ""
"The balancer will not activate if in the ``stopped`` state or outside the "
"``activeWindow`` timeframe."
msgstr ""
"如果处于 ``stopped`` 过程或者在 ``activeWindow`` 设置的时间窗口之外,均衡过程"
"不会开始."

#: ../source/tutorial/manage-sharded-cluster-balancer.txt:112
msgid ""
"Use an operation modeled on the following :method:`~db.collection.update()` "
"operation to modify the balancer's window:"
msgstr ""
"在特定的记录上使用 :method:`update() <db.collection.update()>` 可以更改均衡器"
"运行的时间窗口."

#: ../source/tutorial/manage-sharded-cluster-balancer.txt:124
msgid ""
"Replace ``<start-time>`` and ``<end-time>`` with time values using two digit"
" hour and minute values (i.e. ``HH:MM``) that specify the beginning and end "
"boundaries of the balancing window."
msgstr ""

#: ../source/tutorial/manage-sharded-cluster-balancer.txt:128
msgid "For ``HH`` values, use hour values ranging from ``00`` - ``23``."
msgstr ""

#: ../source/tutorial/manage-sharded-cluster-balancer.txt:129
msgid "For ``MM`` value, use minute values ranging from ``00`` - ``59``."
msgstr ""
"将 ``<start-time>`` 与 ``<end-time>`` 替换成要开始和结束运行均衡过程的时间"
"(如 ``HH:MM``) ,这个时间由每个 :program:`mongos` 根据所处的时区处理.如果你"
"的 :program:`mongos` 处于不同的时区,使用通用的时间(比如 GMT)来保证时间被正确"
"解释."

#: ../source/tutorial/manage-sharded-cluster-balancer.txt:131
msgid ""
"The start and stop times will be evaluated relative to the time zone of each"
" individual :program:`mongos` instance in the sharded cluster. If your "
":program:`mongos` instances are physically located in different time zones, "
"use a common time zone (e.g. GMT) to ensure that the balancer window is "
"interpreted correctly."
msgstr ""

#: ../source/tutorial/manage-sharded-cluster-balancer.txt:137
msgid ""
"For instance, running the following will force the balancer to run between "
"11PM and 6AM local time only:"
msgstr "举例,以下的命令将会使均衡器只在本地时间 6AM 到 11PM之间运行."

#: ../source/tutorial/manage-sharded-cluster-balancer.txt:150
msgid ""
"The balancer window must be sufficient to *complete* the migration of all "
"data inserted during the day."
msgstr "设定的均衡时间窗口必须足以将当天 *所有* 写入的数据均衡完成."

#: ../source/tutorial/manage-sharded-cluster-balancer.txt:153
msgid ""
"As data insert rates can change based on activity and usage patterns, it is "
"important to ensure that the balancing window you select will be sufficient "
"to support the needs of your deployment."
msgstr ""
"由于数据写入的速度随着使用方式与业务端的活跃度而变化,保证设定的时间窗口足以将"
"当天写入的数据均衡完成是很重要的."

#: ../source/tutorial/manage-sharded-cluster-balancer.txt:157
msgid ""
"Do not use the :method:`sh.startBalancer()` method when you have set an "
"``activeWindow``."
msgstr ""
"在设置了 ``activeWindow`` 不要再使用 :method:`sh.startBalancer()` 方法."

#: ../source/tutorial/manage-sharded-cluster-balancer.txt:163
=======
#: ../source/tutorial/manage-sharded-cluster-balancer.txt:105
>>>>>>> 7b6fda55
msgid "Remove a Balancing Window Schedule"
msgstr "删除均衡时间窗口"

<<<<<<< HEAD
#: ../source/tutorial/manage-sharded-cluster-balancer.txt:165
msgid ""
"If you have :ref:`set the balancing window <sharding-schedule-balancing-"
"window>` and wish to remove the schedule so that the balancer is always "
"running, issue the following sequence of operations:"
msgstr ""
"如果你已经 :ref:`设置了均衡时间窗口 <sharding-schedule-balancing-window>` ,现"
"在想移除时间窗口,使均衡器一直运行,要按照以下的操作进行:"

#: ../source/tutorial/manage-sharded-cluster-balancer.txt:179
=======
#: ../source/tutorial/manage-sharded-cluster-balancer.txt:121
>>>>>>> 7b6fda55
msgid "Disable the Balancer"
msgstr "禁用均衡器"

<<<<<<< HEAD
#: ../source/tutorial/manage-sharded-cluster-balancer.txt:181
msgid ""
"By default the balancer may run at any time and only moves chunks as needed. "
"To disable the balancer for a short period of time and prevent all "
"migration, use the following procedure:"
msgstr ""
"默认情况下,均衡器会在任意时刻运行,并在需要的时候迁移数据块.使用以下命令,短时"
"间禁用均衡器并阻止所有数据迁移:"

#: ../source/tutorial/manage-sharded-cluster-balancer.txt:188
=======
#: ../source/tutorial/manage-sharded-cluster-balancer.txt:130
>>>>>>> 7b6fda55
msgid "Issue the following operation to disable the balancer:"
msgstr "使用以下命令禁用均衡器:"

#: ../source/tutorial/manage-sharded-cluster-balancer.txt:136
msgid ""
"If a migration is in progress, the system will complete the in-progress "
"migration before stopping."
msgstr "如果有均衡正在运行,系统会继续将这个均衡过程运行完,之后才禁用."

#: ../source/tutorial/manage-sharded-cluster-balancer.txt:139
msgid ""
"To verify that the balancer will not start, issue the following command, "
"which returns ``false`` if the balancer is disabled:"
msgstr "运行以下命令,如果返回为 `false`` 可以确认均衡过程被禁用:"

#: ../source/tutorial/manage-sharded-cluster-balancer.txt:146
msgid ""
"Optionally, to verify no migrations are in progress after disabling, issue "
"the following operation in the :program:`mongo` shell:"
msgstr "为确认在禁用均衡过程之后,没有还在运行的均衡过程,可以使用以下命令:"

#: ../source/tutorial/manage-sharded-cluster-balancer.txt:159
msgid ""
"To disable the balancer from a driver that does not have the :method:`sh."
"stopBalancer()` or :method:`sh.setBalancerState()` helpers, issue the "
"following command from the ``config`` database:"
msgstr ""
"如果要在不提供 :method:`sh.stopBalancer()` 方法或者 :method:`sh."
"setBalancerState()` 方法的驱动中禁用均衡过程,可以在 ``config`` 数据库中使用以"
"下命令禁用:"

#: ../source/tutorial/manage-sharded-cluster-balancer.txt:171
msgid "Enable the Balancer"
msgstr "开启均衡过程"

#: ../source/tutorial/manage-sharded-cluster-balancer.txt:173
msgid ""
"Use this procedure if you have disabled the balancer and are ready to re-"
"enable it:"
msgstr "在禁用均衡过程之后,使用以下命令将其重新打开:"

#: ../source/tutorial/manage-sharded-cluster-balancer.txt:179
msgid "Issue one of the following operations to enable the balancer:"
msgstr "使用以下命令之一启用均衡器."

#: ../source/tutorial/manage-sharded-cluster-balancer.txt:181
msgid "From the :program:`mongo` shell, issue:"
msgstr "在 :program:`mongo` 终端中,执行:"

#: ../source/tutorial/manage-sharded-cluster-balancer.txt:187
msgid ""
"From a driver that does not have the :method:`sh.startBalancer()` helper, "
"issue the following from the ``config`` database:"
msgstr ""
"在不提供 :method:`sh.startBalancer()` 方法的驱动中,可以更改 ``config`` 数据库"
"将均衡过程打开:"

#: ../source/tutorial/manage-sharded-cluster-balancer.txt:195
msgid "Disable Balancing During Backups"
msgstr "在备份过程中禁用均衡过程"

#: ../source/tutorial/manage-sharded-cluster-balancer.txt:197
msgid ""
"If MongoDB migrates a :term:`chunk` during a :doc:`backup </core/backups>`, "
"you can end with an inconsistent snapshot of your :term:`sharded cluster`. "
"Never run a backup while the balancer is active. To ensure that the balancer "
"is inactive during your backup operation:"
msgstr ""
"如果在进行 :doc:`备份 </core/backups>` 期间MongoDB歉意了数据块,可能造成不一致"
"的备份结果.因此在备份期间要保证均衡过程一定不能运行."

#: ../source/tutorial/manage-sharded-cluster-balancer.txt:203
msgid ""
"Set the :ref:`balancing window <sharding-schedule-balancing-window>` so that "
"the balancer is inactive during the backup. Ensure that the backup can "
"complete while you have the balancer disabled."
msgstr ""
"设定 :ref:`均衡过程时间窗口 <sharding-schedule-balancing-window>` 使得在备份"
"期间均衡过程是关闭的.要确保在均衡过程被禁用的时间内备份任务可以完全进行完."

#: ../source/tutorial/manage-sharded-cluster-balancer.txt:207
msgid ""
":ref:`manually disable the balancer <sharding-balancing-disable-"
"temporarily>` for the duration of the backup procedure."
msgstr ""
"在备份时暂时 :ref:`手动禁用均衡过程 <sharding-balancing-disable-"
"temporarily>`."

#: ../source/tutorial/manage-sharded-cluster-balancer.txt:210
msgid ""
"If you turn the balancer off while it is in the middle of a balancing round, "
"the shut down is not instantaneous. The balancer completes the chunk move in-"
"progress and then ceases all further balancing rounds."
msgstr ""
"如果在均衡过程运行中禁用均衡过程,当前的数据块迁移会继续运行,结束后之后来的均"
"衡过程不再运行."

#: ../source/tutorial/manage-sharded-cluster-balancer.txt:214
msgid ""
"Before starting a backup operation, confirm that the balancer is not active. "
"You can use the following command to determine if the balancer is active:"
msgstr ""
"在开始备份操作之前,要确认均衡过程没有在进行.使用以下命令确认均衡过程没有在进"
"行:"

#: ../source/tutorial/manage-sharded-cluster-balancer.txt:222
msgid ""
"When the backup procedure is complete you can reactivate the balancer "
"process."
msgstr "在备份结束之后,可以将均衡过程重新打开."

#: ../source/tutorial/manage-sharded-cluster-balancer.txt:226
msgid "Disable Balancing on a Collection"
msgstr "在集合上禁用均衡过程"

#: ../source/tutorial/manage-sharded-cluster-balancer.txt:228
msgid ""
"You can disable balancing for a specific collection with the :method:`sh."
"disableBalancing()` method. You may want to disable the balancer for a "
"specific collection to support maintenance operations or atypical workloads, "
"for example, during data ingestions or data exports."
msgstr ""
"使用 :method:`sh.disableBalancing()` 禁止某个特定的集合上的均衡过程.在数据导"
"入导出期间,也许有需要禁用某个特定集合上的均衡过程."

#: ../source/tutorial/manage-sharded-cluster-balancer.txt:233
msgid ""
"When you disable balancing on a collection, MongoDB will not interrupt in "
"progress migrations."
msgstr "在禁用某个集合上的均衡过程时,MongoDB不会终端进行中的均衡."

#: ../source/tutorial/manage-sharded-cluster-balancer.txt:236
msgid ""
"To disable balancing on a collection, connect to a :program:`mongos` with "
"the :program:`mongo` shell and call the :method:`sh.disableBalancing()` "
"method."
msgstr ""
"要禁用某个集合上的均衡过程,使用 :program:`mongo` 终端连接到一个 :program:"
"`mongos` 并使用 :method:`sh.disableBalancing()` 方法."

#: ../source/tutorial/manage-sharded-cluster-balancer.txt:240
#: ../source/tutorial/manage-sharded-cluster-balancer.txt:264
msgid "For example:"
msgstr "示例"

#: ../source/tutorial/manage-sharded-cluster-balancer.txt:246
msgid ""
"The :method:`sh.disableBalancing()` method accepts as its parameter the "
"full :term:`namespace` of the collection."
msgstr ""
":method:`sh.disableBalancing()` 使用集合的完整 :term:`namespace` 作为参数."

#: ../source/tutorial/manage-sharded-cluster-balancer.txt:250
msgid "Enable Balancing on a Collection"
msgstr "在集合上开启均衡过程"

#: ../source/tutorial/manage-sharded-cluster-balancer.txt:252
msgid ""
"You can enable balancing for a specific collection with the :method:`sh."
"enableBalancing()` method."
msgstr "可以使用 :method:`sh.enableBalancing()` 为特定的集合开启分片."

#: ../source/tutorial/manage-sharded-cluster-balancer.txt:255
msgid ""
"When you enable balancing for a collection, MongoDB will not *immediately* "
"begin balancing data. However, if the data in your sharded collection is not "
"balanced, MongoDB will be able to begin distributing the data more evenly."
msgstr ""
"在开启了集合的均衡之后,MongoDB并不会 *立刻* 开始均衡数据.不过,如果集合中的数"
"据是不均衡的,MongoDB可以分发数据使得数据更均衡."

#: ../source/tutorial/manage-sharded-cluster-balancer.txt:260
msgid ""
"To enable balancing on a collection, connect to a :program:`mongos` with "
"the :program:`mongo` shell and call the :method:`sh.enableBalancing()` "
"method."
msgstr ""
"在一个集合上开启均衡,需要使用 :program:`mongo` 连接到一个 :program:`mongos` "
"并执行 :method:`sh.enableBalancing()` 命令:"

#: ../source/tutorial/manage-sharded-cluster-balancer.txt:270
msgid ""
"The :method:`sh.enableBalancing()` method accepts as its parameter the full :"
"term:`namespace` of the collection."
msgstr ""
":method:`sh.enableBalancing()` 方法的参数为集合的完整的 :term:`namespace` ."

#: ../source/tutorial/manage-sharded-cluster-balancer.txt:274
msgid "Confirm Balancing is Enabled or Disabled"
msgstr "确认均衡是启用的还是禁用的"

#: ../source/tutorial/manage-sharded-cluster-balancer.txt:276
msgid ""
"To confirm whether balancing for a collection is enabled or disabled, query "
"the ``collections`` collection in the ``config`` database for the "
"collection :term:`namespace` and check the ``noBalance`` field. For example:"
msgstr ""
"要确认一个集合的均衡是否启用,可以检查 ``config`` 数据库中的 ``collections`` "
"集合,找到相应的 :term:`namespace` 记录,查看 ``noBalance`` 字段."

#: ../source/tutorial/manage-sharded-cluster-balancer.txt:285
msgid ""
"This operation will return a null error, ``true``, ``false``, or no output:"
msgstr "操作将返回记录空的错误,``true`` 或者 ``false``,或者没有结果:"

#: ../source/tutorial/manage-sharded-cluster-balancer.txt:287
msgid "A null error indicates the collection namespace is incorrect."
msgstr "空错误表明集合的namespace不正确."

#: ../source/tutorial/manage-sharded-cluster-balancer.txt:289
msgid "If the result is ``true``, balancing is disabled."
msgstr "返回 ``true`` ,表明均衡过程被禁用."

#: ../source/tutorial/manage-sharded-cluster-balancer.txt:291
msgid ""
"If the result is ``false``, balancing is enabled currently but has been "
"disabled in the past for the collection. Balancing of this collection will "
"begin the next time the balancer runs."
msgstr ""
"如果返回值是 ``false`` ,表明集合当前的均衡是启用的,但是之前被禁用过.在下次均"
"衡器运行时,集合的均衡会开始进行."

#: ../source/tutorial/manage-sharded-cluster-balancer.txt:295
msgid ""
"If the operation returns no output, balancing is enabled currently and has "
"never been disabled in the past for this collection. Balancing of this "
"collection will begin the next time the balancer runs."
msgstr ""
"如果操作没有返回数据,表明均衡过程是启用的且从没被禁用过.在下次均衡器运行时,集"
"合的均衡会开始进行."

#: ../source/tutorial/manage-sharded-cluster-balancer.txt:299
msgid ""
"You can also see if the balancer is enabled using :method:`sh.status()`. The"
" :data:`~sh.status.balancer.currently-enabled` field indicates if the "
"balancer is enabled."
msgstr ""

#: ../source/tutorial/manage-sharded-cluster-balancer.txt:1
msgid "balancing"
msgstr "均衡"

#: ../source/tutorial/manage-sharded-cluster-balancer.txt:1
msgid "operations"
<<<<<<< HEAD
msgstr "操作"
=======
msgstr ""

#: ../source/tutorial/manage-sharded-cluster-balancer.txt:0
msgid "On this page"
msgstr ""

#: ../source/tutorial/manage-sharded-cluster-balancer.txt:25
msgid ""
":method:`sh.getBalancerState()` checks if the balancer is enabled (i.e. that"
" the balancer is permitted to run). :method:`sh.getBalancerState()` does not"
" check if the balancer is actively balancing chunks."
msgstr ""

#: ../source/tutorial/manage-sharded-cluster-balancer.txt:29
msgid ""
"To see if the balancer is enabled in your :term:`sharded cluster`, issue the"
" following command, which returns a boolean:"
msgstr ""

#: ../source/tutorial/manage-sharded-cluster-balancer.txt:93
msgid ""
"In some situations, particularly when your data set grows slowly and a "
"migration can impact performance, it is useful to ensure that the balancer "
"is active only at certain times. The following procedure specifies the "
"``activeWindow``, which is the timeframe during which the :term:`balancer` "
"will be able to migrate chunks:"
msgstr ""

#: ../source/tutorial/manage-sharded-cluster-balancer.txt:107
msgid ""
"If you have :ref:`set the balancing window <sharding-schedule-balancing-"
"window>` and wish to remove the schedule so that the balancer is always "
"running, use :update:`$unset` to clear the ``activeWindow``, as in the "
"following:"
msgstr ""

#: ../source/tutorial/manage-sharded-cluster-balancer.txt:123
msgid ""
"By default, the balancer may run at any time and only moves chunks as "
"needed. To disable the balancer for a short period of time and prevent all "
"migration, use the following procedure:"
msgstr ""

#~ msgid ""
#~ "The following command checks if the balancer is enabled (i.e. that the "
#~ "balancer is allowed to run). The command does not check if the balancer is "
#~ "active (i.e. if it is actively balancing chunks)."
#~ msgstr ""

#~ msgid ""
#~ "To see if the balancer is enabled in your :term:`cluster <sharded cluster>`,"
#~ " issue the following command, which returns a boolean:"
#~ msgstr ""

#~ msgid ""
#~ "In some situations, particularly when your data set grows slowly and a "
#~ "migration can impact performance, it's useful to be able to ensure that the "
#~ "balancer is active only at certain times.  Use the following procedure to "
#~ "specify a window during which the :term:`balancer` will be able to migrate "
#~ "chunks:"
#~ msgstr ""

#~ msgid ""
#~ "Issue the following operation to ensure the balancer is not in the "
#~ "``stopped`` state:"
#~ msgstr ""

#~ msgid ""
#~ "The balancer will not activate if in the ``stopped`` state or outside the "
#~ "``activeWindow`` timeframe."
#~ msgstr ""

#~ msgid ""
#~ "Use an operation modeled on the following :method:`~db.collection.update()` "
#~ "operation to modify the balancer's window:"
#~ msgstr ""

#~ msgid ""
#~ "Replace ``<start-time>`` and ``<end-time>`` with time values using two digit"
#~ " hour and minute values (i.e. ``HH:MM``) that specify the beginning and end "
#~ "boundaries of the balancing window."
#~ msgstr ""

#~ msgid "For ``HH`` values, use hour values ranging from ``00`` - ``23``."
#~ msgstr ""

#~ msgid "For ``MM`` value, use minute values ranging from ``00`` - ``59``."
#~ msgstr ""

#~ msgid ""
#~ "The start and stop times will be evaluated relative to the time zone of each"
#~ " individual :program:`mongos` instance in the sharded cluster. If your "
#~ ":program:`mongos` instances are physically located in different time zones, "
#~ "use a common time zone (e.g. GMT) to ensure that the balancer window is "
#~ "interpreted correctly."
#~ msgstr ""

#~ msgid ""
#~ "For instance, running the following will force the balancer to run between "
#~ "11PM and 6AM local time only:"
#~ msgstr ""

#~ msgid ""
#~ "The balancer window must be sufficient to *complete* the migration of all "
#~ "data inserted during the day."
#~ msgstr ""

#~ msgid ""
#~ "As data insert rates can change based on activity and usage patterns, it is "
#~ "important to ensure that the balancing window you select will be sufficient "
#~ "to support the needs of your deployment."
#~ msgstr ""

#~ msgid ""
#~ "Do not use the :method:`sh.startBalancer()` method when you have set an "
#~ "``activeWindow``."
#~ msgstr ""

#~ msgid ""
#~ "If you have :ref:`set the balancing window <sharding-schedule-balancing-"
#~ "window>` and wish to remove the schedule so that the balancer is always "
#~ "running, issue the following sequence of operations:"
#~ msgstr ""

#~ msgid ""
#~ "By default the balancer may run at any time and only moves chunks as needed."
#~ " To disable the balancer for a short period of time and prevent all "
#~ "migration, use the following procedure:"
#~ msgstr ""
>>>>>>> 7b6fda55
<|MERGE_RESOLUTION|>--- conflicted
+++ resolved
@@ -30,30 +30,11 @@
 msgid ":doc:`/tutorial/configure-sharded-cluster-balancer`"
 msgstr ":doc:`/tutorial/configure-sharded-cluster-balancer`"
 
-<<<<<<< HEAD
-#: ../source/tutorial/manage-sharded-cluster-balancer.txt:17
-msgid "Check the Balancer State"
-msgstr "检查均衡状态"
-
-#: ../source/tutorial/manage-sharded-cluster-balancer.txt:19
-msgid ""
-"The following command checks if the balancer is enabled (i.e. that the "
-"balancer is allowed to run). The command does not check if the balancer is "
-"active (i.e. if it is actively balancing chunks)."
-msgstr ""
-"以下的命令用来检测均衡过程是否打开(即均衡过程是否被允许运行),这个命令不检测均"
-"衡过程是否在运行."
-
-#: ../source/tutorial/manage-sharded-cluster-balancer.txt:23
-msgid ""
-"To see if the balancer is enabled in your :term:`cluster <sharded cluster>`, "
-"issue the following command, which returns a boolean:"
-msgstr "使用以下命令检查集群中均衡器是否打开,命令返回布尔值:"
-=======
+
 #: ../source/tutorial/manage-sharded-cluster-balancer.txt:23
 msgid "Check the Balancer State"
 msgstr ""
->>>>>>> 7b6fda55
+
 
 #: ../source/tutorial/manage-sharded-cluster-balancer.txt:36
 msgid ""
@@ -117,135 +98,21 @@
 msgid "Schedule the Balancing Window"
 msgstr "为均衡窗口设置时间表"
 
-<<<<<<< HEAD
-#: ../source/tutorial/manage-sharded-cluster-balancer.txt:87
-msgid ""
-"In some situations, particularly when your data set grows slowly and a "
-"migration can impact performance, it's useful to be able to ensure that the "
-"balancer is active only at certain times.  Use the following procedure to "
-"specify a window during which the :term:`balancer` will be able to migrate "
-"chunks:"
-msgstr ""
-"在某些情况下,需要设定均衡过程运行的时间窗口,最典型的情况是,数据增长缓慢,均衡"
-"过程可以满足数据均衡的需要,但是均衡过程在运行的时候会对集群性能造成影响.使用"
-"以下过程为 the :term:`balancer` 设置运行时间窗口:"
-
-#: ../source/tutorial/manage-sharded-cluster-balancer.txt:102
-msgid ""
-"Issue the following operation to ensure the balancer is not in the "
-"``stopped`` state:"
-msgstr "使用以下命令确认均衡过程不处于 ``stopped`` 状态:"
-
-#: ../source/tutorial/manage-sharded-cluster-balancer.txt:109
-msgid ""
-"The balancer will not activate if in the ``stopped`` state or outside the "
-"``activeWindow`` timeframe."
-msgstr ""
-"如果处于 ``stopped`` 过程或者在 ``activeWindow`` 设置的时间窗口之外,均衡过程"
-"不会开始."
-
-#: ../source/tutorial/manage-sharded-cluster-balancer.txt:112
-msgid ""
-"Use an operation modeled on the following :method:`~db.collection.update()` "
-"operation to modify the balancer's window:"
-msgstr ""
-"在特定的记录上使用 :method:`update() <db.collection.update()>` 可以更改均衡器"
-"运行的时间窗口."
-
-#: ../source/tutorial/manage-sharded-cluster-balancer.txt:124
-msgid ""
-"Replace ``<start-time>`` and ``<end-time>`` with time values using two digit"
-" hour and minute values (i.e. ``HH:MM``) that specify the beginning and end "
-"boundaries of the balancing window."
-msgstr ""
-
-#: ../source/tutorial/manage-sharded-cluster-balancer.txt:128
-msgid "For ``HH`` values, use hour values ranging from ``00`` - ``23``."
-msgstr ""
-
-#: ../source/tutorial/manage-sharded-cluster-balancer.txt:129
-msgid "For ``MM`` value, use minute values ranging from ``00`` - ``59``."
-msgstr ""
-"将 ``<start-time>`` 与 ``<end-time>`` 替换成要开始和结束运行均衡过程的时间"
-"(如 ``HH:MM``) ,这个时间由每个 :program:`mongos` 根据所处的时区处理.如果你"
-"的 :program:`mongos` 处于不同的时区,使用通用的时间(比如 GMT)来保证时间被正确"
-"解释."
-
-#: ../source/tutorial/manage-sharded-cluster-balancer.txt:131
-msgid ""
-"The start and stop times will be evaluated relative to the time zone of each"
-" individual :program:`mongos` instance in the sharded cluster. If your "
-":program:`mongos` instances are physically located in different time zones, "
-"use a common time zone (e.g. GMT) to ensure that the balancer window is "
-"interpreted correctly."
-msgstr ""
-
-#: ../source/tutorial/manage-sharded-cluster-balancer.txt:137
-msgid ""
-"For instance, running the following will force the balancer to run between "
-"11PM and 6AM local time only:"
-msgstr "举例,以下的命令将会使均衡器只在本地时间 6AM 到 11PM之间运行."
-
-#: ../source/tutorial/manage-sharded-cluster-balancer.txt:150
-msgid ""
-"The balancer window must be sufficient to *complete* the migration of all "
-"data inserted during the day."
-msgstr "设定的均衡时间窗口必须足以将当天 *所有* 写入的数据均衡完成."
-
-#: ../source/tutorial/manage-sharded-cluster-balancer.txt:153
-msgid ""
-"As data insert rates can change based on activity and usage patterns, it is "
-"important to ensure that the balancing window you select will be sufficient "
-"to support the needs of your deployment."
-msgstr ""
-"由于数据写入的速度随着使用方式与业务端的活跃度而变化,保证设定的时间窗口足以将"
-"当天写入的数据均衡完成是很重要的."
-
-#: ../source/tutorial/manage-sharded-cluster-balancer.txt:157
-msgid ""
-"Do not use the :method:`sh.startBalancer()` method when you have set an "
-"``activeWindow``."
-msgstr ""
-"在设置了 ``activeWindow`` 不要再使用 :method:`sh.startBalancer()` 方法."
-
-#: ../source/tutorial/manage-sharded-cluster-balancer.txt:163
-=======
+
 #: ../source/tutorial/manage-sharded-cluster-balancer.txt:105
->>>>>>> 7b6fda55
+
 msgid "Remove a Balancing Window Schedule"
 msgstr "删除均衡时间窗口"
 
-<<<<<<< HEAD
-#: ../source/tutorial/manage-sharded-cluster-balancer.txt:165
-msgid ""
-"If you have :ref:`set the balancing window <sharding-schedule-balancing-"
-"window>` and wish to remove the schedule so that the balancer is always "
-"running, issue the following sequence of operations:"
-msgstr ""
-"如果你已经 :ref:`设置了均衡时间窗口 <sharding-schedule-balancing-window>` ,现"
-"在想移除时间窗口,使均衡器一直运行,要按照以下的操作进行:"
-
-#: ../source/tutorial/manage-sharded-cluster-balancer.txt:179
-=======
+
 #: ../source/tutorial/manage-sharded-cluster-balancer.txt:121
->>>>>>> 7b6fda55
+
 msgid "Disable the Balancer"
 msgstr "禁用均衡器"
 
-<<<<<<< HEAD
-#: ../source/tutorial/manage-sharded-cluster-balancer.txt:181
-msgid ""
-"By default the balancer may run at any time and only moves chunks as needed. "
-"To disable the balancer for a short period of time and prevent all "
-"migration, use the following procedure:"
-msgstr ""
-"默认情况下,均衡器会在任意时刻运行,并在需要的时候迁移数据块.使用以下命令,短时"
-"间禁用均衡器并阻止所有数据迁移:"
-
-#: ../source/tutorial/manage-sharded-cluster-balancer.txt:188
-=======
+
 #: ../source/tutorial/manage-sharded-cluster-balancer.txt:130
->>>>>>> 7b6fda55
+
 msgid "Issue the following operation to disable the balancer:"
 msgstr "使用以下命令禁用均衡器:"
 
@@ -490,9 +357,7 @@
 
 #: ../source/tutorial/manage-sharded-cluster-balancer.txt:1
 msgid "operations"
-<<<<<<< HEAD
-msgstr "操作"
-=======
+
 msgstr ""
 
 #: ../source/tutorial/manage-sharded-cluster-balancer.txt:0
@@ -622,4 +487,3 @@
 #~ " To disable the balancer for a short period of time and prevent all "
 #~ "migration, use the following procedure:"
 #~ msgstr ""
->>>>>>> 7b6fda55
