#
msgid ""
msgstr ""
"Project-Id-Version: mongodb-manual 3.0\n"
"Report-Msgid-Bugs-To: \n"
"POT-Creation-Date: 2015-08-20 19:13-0400\n"
"PO-Revision-Date: YEAR-MO-DA HO:MI+ZONE\n"
"Last-Translator: FULL NAME <EMAIL@ADDRESS>\n"
"Language-Team: LANGUAGE <LL@li.org>\n"
"MIME-Version: 1.0\n"
"Content-Type: text/plain; charset=UTF-8\n"
"Content-Transfer-Encoding: 8bit\n"

#: ../source/core/replica-set-high-availability.txt:8
msgid "Replica Set High Availability"
msgstr "复制集的高可用"

#: ../source/core/replica-set-high-availability.txt:43
msgid ""
"Replica sets remove \"rollback\" data when needed without intervention. "
"Administrators must apply or discard rollback data manually."
msgstr ""

<<<<<<< HEAD
#: ../source/core/replica-set-high-availability.txt:17
msgid ""
"Replica set members keep the same data set but are otherwise independent. If "
"the primary becomes unavailable, the replica set holds an :doc:`election </"
"core/replica-set-elections>` to select a new primary. In some situations, "
"the failover process may require a :doc:`rollback </core/replica-set-"
"rollbacks>`. [#rollback-automatic]_"
=======
#: ../source/core/replica-set-high-availability.txt:1
msgid "replica set"
>>>>>>> 7b6fda55
msgstr ""
"复制集成员拥有者相同的数据集副本但是在其他方面却是独立的。一旦主节点不可用"
"了，复制集就会进行 :doc:`选举 </core/replica-set-elections>` 来推选出新的主节"
"点。在一些特殊情况下，复制集的故障切换可能是需要 :doc:`回滚 </core/replica-"
"set-rollbacks>` 。 [#rollback-automatic]_ "

<<<<<<< HEAD
#: ../source/core/replica-set-high-availability.txt:23
msgid ""
"The deployment of a replica set affects the outcome of failover situations. "
"To support effective failover, ensure that one facility can elect a primary "
"if needed. Choose the facility that hosts the core application systems to "
"host the majority of the replica set. Place a majority of voting members and "
"all the members that can become primary in this facility. Otherwise, network "
"partitions could prevent the set from being able to form a majority."
=======
#: ../source/core/replica-set-high-availability.txt:1
msgid "failover"
>>>>>>> 7b6fda55
msgstr ""
"复制集的架构直观的影响着故障切换时的结果。为了能够有效的故障切换，请确保至少"
"有一个节点能够顺利升职为主节点。保证在拥有核心业务系统的数据中心中拥有复制集"
"中多数节点。让多数能够参与投票的节点或是所有可以成为主节点的节点在这个数据中"
"心中。但是，如果节点间网络不通将会让其无法参与并成为多数节点。"

#: ../source/core/replica-set-high-availability.txt:18
msgid ""
":term:`Replica sets <replica set>` provide high availability using automatic"
" :term:`failover`. Failover allows a :term:`secondary` member to become "
":term:`primary` if the current primary becomes unavailable."
msgstr ""
"如果不人工进行介入，复制集将会删除 \"回滚\"的数据。管理员必须手动应用或丢弃这"
"些数据。"

<<<<<<< HEAD
#: ../source/core/replica-set-high-availability.txt:36
msgid "Failover Processes"
msgstr "故障切换"
=======
#: ../source/core/replica-set-high-availability.txt:24
msgid ""
"MongoDB introduces a version 1 of the replication protocol "
"(:rsconf:`protocolVersion: 1 <protocolVersion>`) to reduce replica set "
"failover time and accelerates the detection of multiple simultaneous "
"primaries. New replica sets will, by default, use :rsconf:`protocolVersion: "
"1 <protocolVersion>`. Previous versions of MongoDB use version 0 of the "
"protocol. To upgrade existing replica sets to use :rsconf:`protocolVersion: "
"1 <protocolVersion>`, see :ref:`3.2-upgrade-replica-set`."
msgstr ""
>>>>>>> 7b6fda55

#: ../source/core/replica-set-high-availability.txt:33
msgid ""
<<<<<<< HEAD
"The replica set recovers from the loss of a primary by holding an election. "
"Consider the following:"
msgstr "复制集通过选举来从当前主节点不可用的困境中恢复。参考以下信息："

#: ../source/includes/toc/dfn-list-replica-set-high-availability.rst:5
msgid ":doc:`/core/replica-set-elections`"
msgstr " :doc:`/core/replica-set-elections` "

#: ../source/includes/toc/dfn-list-replica-set-high-availability.rst:4
msgid ""
"Elections occur when the primary becomes unavailable and the replica set "
"members autonomously select a new primary."
msgstr "一旦当前主节点不可用了，复制集就会进行选举并推选出一个新的主节点。"

#: ../source/includes/toc/dfn-list-replica-set-high-availability.rst:8
msgid ":doc:`/core/replica-set-rollbacks`"
msgstr " :doc:`/core/replica-set-rollbacks` "

#: ../source/includes/toc/dfn-list-replica-set-high-availability.rst:8
msgid ""
"A rollback reverts write operations on a former primary when the member "
"rejoins the replica set after a failover."
msgstr ""
"当之前的主节点在故障切换后重新加入复制集中得时候，其上并未应用到其他节点的写"
"操作将会回滚。"

#: ../source/core/replica-set-high-availability.txt:1
msgid "replica set"
msgstr "复制集"
=======
"Replica set members keep the same data set but are otherwise independent. If"
" the primary becomes unavailable, an eligible secondary holds an "
":doc:`election </core/replica-set-elections>` to elect itself as a new "
"primary. In some situations, the failover process may undertake a "
":doc:`rollback </core/replica-set-rollbacks>`. [#rollback-automatic]_"
msgstr ""

#~ msgid ""
#~ ":term:`Replica sets <replica set>` provide high availability using automatic"
#~ " :term:`failover`. Failover allows a :term:`secondary` member to become "
#~ ":term:`primary` if primary is unavailable. Failover, in most situations does"
#~ " not require manual intervention."
#~ msgstr ""

#~ msgid ""
#~ "Replica set members keep the same data set but are otherwise independent. If"
#~ " the primary becomes unavailable, the replica set holds an :doc:`election "
#~ "</core/replica-set-elections>` to select a new primary. In some situations, "
#~ "the failover process may require a :doc:`rollback </core/replica-set-"
#~ "rollbacks>`. [#rollback-automatic]_"
#~ msgstr ""

#~ msgid ""
#~ "The deployment of a replica set affects the outcome of failover situations. "
#~ "To support effective failover, ensure that one facility can elect a primary "
#~ "if needed. Choose the facility that hosts the core application systems to "
#~ "host the majority of the replica set. Place a majority of voting members and"
#~ " all the members that can become primary in this facility. Otherwise, "
#~ "network partitions could prevent the set from being able to form a majority."
#~ msgstr ""

#~ msgid "Failover Processes"
#~ msgstr ""

#~ msgid ""
#~ "The replica set recovers from the loss of a primary by holding an election. "
#~ "Consider the following:"
#~ msgstr ""
>>>>>>> 7b6fda55

#~ msgid ":doc:`/core/replica-set-elections`"
#~ msgstr ""

#~ msgid ""
#~ "Elections occur when the primary becomes unavailable and the replica set "
#~ "members autonomously select a new primary."
#~ msgstr ""

#~ msgid ":doc:`/core/replica-set-rollbacks`"
#~ msgstr ""

#~ msgid ""
#~ "A rollback reverts write operations on a former primary when the member "
#~ "rejoins the replica set after a failover."
#~ msgstr ""<|MERGE_RESOLUTION|>--- conflicted
+++ resolved
@@ -21,37 +21,20 @@
 "Administrators must apply or discard rollback data manually."
 msgstr ""
 
-<<<<<<< HEAD
-#: ../source/core/replica-set-high-availability.txt:17
-msgid ""
-"Replica set members keep the same data set but are otherwise independent. If "
-"the primary becomes unavailable, the replica set holds an :doc:`election </"
-"core/replica-set-elections>` to select a new primary. In some situations, "
-"the failover process may require a :doc:`rollback </core/replica-set-"
-"rollbacks>`. [#rollback-automatic]_"
-=======
+
 #: ../source/core/replica-set-high-availability.txt:1
 msgid "replica set"
->>>>>>> 7b6fda55
+
 msgstr ""
 "复制集成员拥有者相同的数据集副本但是在其他方面却是独立的。一旦主节点不可用"
 "了，复制集就会进行 :doc:`选举 </core/replica-set-elections>` 来推选出新的主节"
 "点。在一些特殊情况下，复制集的故障切换可能是需要 :doc:`回滚 </core/replica-"
 "set-rollbacks>` 。 [#rollback-automatic]_ "
 
-<<<<<<< HEAD
-#: ../source/core/replica-set-high-availability.txt:23
-msgid ""
-"The deployment of a replica set affects the outcome of failover situations. "
-"To support effective failover, ensure that one facility can elect a primary "
-"if needed. Choose the facility that hosts the core application systems to "
-"host the majority of the replica set. Place a majority of voting members and "
-"all the members that can become primary in this facility. Otherwise, network "
-"partitions could prevent the set from being able to form a majority."
-=======
+
 #: ../source/core/replica-set-high-availability.txt:1
 msgid "failover"
->>>>>>> 7b6fda55
+
 msgstr ""
 "复制集的架构直观的影响着故障切换时的结果。为了能够有效的故障切换，请确保至少"
 "有一个节点能够顺利升职为主节点。保证在拥有核心业务系统的数据中心中拥有复制集"
@@ -67,11 +50,7 @@
 "如果不人工进行介入，复制集将会删除 \"回滚\"的数据。管理员必须手动应用或丢弃这"
 "些数据。"
 
-<<<<<<< HEAD
-#: ../source/core/replica-set-high-availability.txt:36
-msgid "Failover Processes"
-msgstr "故障切换"
-=======
+
 #: ../source/core/replica-set-high-availability.txt:24
 msgid ""
 "MongoDB introduces a version 1 of the replication protocol "
@@ -82,41 +61,11 @@
 "protocol. To upgrade existing replica sets to use :rsconf:`protocolVersion: "
 "1 <protocolVersion>`, see :ref:`3.2-upgrade-replica-set`."
 msgstr ""
->>>>>>> 7b6fda55
+
 
 #: ../source/core/replica-set-high-availability.txt:33
 msgid ""
-<<<<<<< HEAD
-"The replica set recovers from the loss of a primary by holding an election. "
-"Consider the following:"
-msgstr "复制集通过选举来从当前主节点不可用的困境中恢复。参考以下信息："
 
-#: ../source/includes/toc/dfn-list-replica-set-high-availability.rst:5
-msgid ":doc:`/core/replica-set-elections`"
-msgstr " :doc:`/core/replica-set-elections` "
-
-#: ../source/includes/toc/dfn-list-replica-set-high-availability.rst:4
-msgid ""
-"Elections occur when the primary becomes unavailable and the replica set "
-"members autonomously select a new primary."
-msgstr "一旦当前主节点不可用了，复制集就会进行选举并推选出一个新的主节点。"
-
-#: ../source/includes/toc/dfn-list-replica-set-high-availability.rst:8
-msgid ":doc:`/core/replica-set-rollbacks`"
-msgstr " :doc:`/core/replica-set-rollbacks` "
-
-#: ../source/includes/toc/dfn-list-replica-set-high-availability.rst:8
-msgid ""
-"A rollback reverts write operations on a former primary when the member "
-"rejoins the replica set after a failover."
-msgstr ""
-"当之前的主节点在故障切换后重新加入复制集中得时候，其上并未应用到其他节点的写"
-"操作将会回滚。"
-
-#: ../source/core/replica-set-high-availability.txt:1
-msgid "replica set"
-msgstr "复制集"
-=======
 "Replica set members keep the same data set but are otherwise independent. If"
 " the primary becomes unavailable, an eligible secondary holds an "
 ":doc:`election </core/replica-set-elections>` to elect itself as a new "
@@ -155,7 +104,7 @@
 #~ "The replica set recovers from the loss of a primary by holding an election. "
 #~ "Consider the following:"
 #~ msgstr ""
->>>>>>> 7b6fda55
+
 
 #~ msgid ":doc:`/core/replica-set-elections`"
 #~ msgstr ""
