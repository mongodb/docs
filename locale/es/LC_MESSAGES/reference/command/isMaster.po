# SOME DESCRIPTIVE TITLE.
# Copyright (C) 2011-2014, MongoDB, Inc.
# This file is distributed under the same license as the mongodb-manual
# package.
#
# Translators:
msgid ""
msgstr ""
"Project-Id-Version: MongoDB Manual\n"
"Report-Msgid-Bugs-To: \n"
<<<<<<< HEAD
"POT-Creation-Date: 2019-03-19 11:02-0400\n"
=======
"POT-Creation-Date: 2016-12-08 12:02-0500\n"
>>>>>>> 2478a500
"PO-Revision-Date: 2013-12-16 23:17+0000\n"
"Last-Translator: tychoish <tychoish@gmail.com>\n"
"Language: es\n"
"Language-Team: Spanish (http://www.transifex.com/projects/p/mongodb-"
"manual/language/es/)\n"
"Plural-Forms: nplurals=2; plural=(n != 1)\n"
"MIME-Version: 1.0\n"
"Content-Type: text/plain; charset=utf-8\n"
"Content-Transfer-Encoding: 8bit\n"
"Generated-By: Babel 2.6.0\n"

<<<<<<< HEAD
=======
# 709006cda7ed4604b56308f49ee1221e
>>>>>>> 2478a500
#: ../source/reference/command/isMaster.txt:3
msgid "isMaster"
msgstr ""

<<<<<<< HEAD
=======
# 9d6f8bcf91a947f0b307f4cea67ac0b0
#: ../source/reference/command/isMaster.txt
msgid "On this page"
msgstr ""

# 055fac1ca67940ddae66a15006b8a5d8
>>>>>>> 2478a500
#: ../source/reference/command/isMaster.txt:14
msgid "Definition"
msgstr ""

<<<<<<< HEAD
#: ../source/reference/command/isMaster.txt:20
msgid ""
"Starting in MongoDB 4.0, the :dbcommand:`isMaster` command accepts an "
"optional field ``saslSupportedMechs: <db.user>`` to return an additional "
"field :data:`isMaster.saslSupportedMechs` in its result."
msgstr ""

#: ../source/reference/command/isMaster.txt:24
=======
# 31771c1f236841ef8558b8f53a5c0236
#: ../source/reference/command/isMaster.txt:18
>>>>>>> 2478a500
msgid ""
":dbcommand:`isMaster` returns a document that describes the role of the "
":binary:`~bin.mongod` instance. If the optional field "
"``saslSupportedMechs`` is specified, the command also returns an "
":data:`array of SASL mechanisms <isMaster.saslSupportedMechs>` used to "
"create the specified user's credentials."
msgstr ""

<<<<<<< HEAD
#: ../source/reference/command/isMaster.txt:30
=======
# 87ca7d89ec764340ae746641f52a07bf
#: ../source/reference/command/isMaster.txt:21
>>>>>>> 2478a500
msgid ""
"If the instance is a member of a replica set, then :dbcommand:`isMaster` "
"returns a subset of the replica set configuration and status including "
"whether or not the instance is the :term:`primary` of the replica set."
msgstr ""

<<<<<<< HEAD
#: ../source/reference/command/isMaster.txt:35
msgid ""
"When sent to a :binary:`~bin.mongod` instance that is not a member of a "
"replica set, :dbcommand:`isMaster` returns a subset of this information."
msgstr ""

#: ../source/reference/command/isMaster.txt:39
=======
# df6d01def6ad420a9fb8f01ed021e4a7
#: ../source/reference/command/isMaster.txt:26
msgid ""
"When sent to a :program:`mongod` instance that is not a member of a "
"replica set, :dbcommand:`isMaster` returns a subset of this information."
msgstr ""

# f241e8a30d4d46bdba8fb04056a98877
#: ../source/reference/command/isMaster.txt:30
>>>>>>> 2478a500
msgid ""
"MongoDB :term:`drivers <driver>` and :term:`clients <client>` use "
":dbcommand:`isMaster` to determine the state of the replica set members "
"and to discover additional members of a :term:`replica set`."
msgstr ""

<<<<<<< HEAD
#: ../source/reference/command/isMaster.txt:44
msgid ""
"The :method:`db.isMaster()` method in the :binary:`~bin.mongo` shell "
"provides a wrapper around :dbcommand:`isMaster`."
msgstr ""

#: ../source/reference/command/isMaster.txt:47
msgid "The command takes the following form:"
msgstr ""

#: ../source/reference/command/isMaster.txt:53
msgid ""
"The command can also take an optional field ``saslSupportedMechs`` set to"
" the ``<db.user>``"
msgstr ""

#: ../source/reference/command/isMaster.txt:62
msgid "Output"
msgstr ""

#: ../source/reference/command/isMaster.txt:65
msgid "All Instances"
msgstr ""

#: ../source/reference/command/isMaster.txt:67
msgid "The following :dbcommand:`isMaster` fields are common across all roles:"
msgstr ""

#: ../source/reference/command/isMaster.txt:72
msgid ""
"A boolean value that reports when this node is writable. If ``true``, "
"then this instance is a :term:`primary` in a :term:`replica set`, or a "
":binary:`~bin.mongos` instance, or a standalone :binary:`~bin.mongod`."
msgstr ""

#: ../source/reference/command/isMaster.txt:77
=======
# be2f705f199048f0b07fec77b928e4d5
#: ../source/reference/command/isMaster.txt:35
msgid ""
"The :method:`db.isMaster()` method in the :program:`mongo` shell provides"
" a wrapper around :dbcommand:`isMaster`."
msgstr ""

# 7b5a433916ea4ecdb19be52ff20f6afb
#: ../source/reference/command/isMaster.txt:38
msgid "The command takes the following form:"
msgstr ""

# 268067174c9e456e9f06ab94e4bbd663
#: ../source/reference/command/isMaster.txt:46
msgid ":method:`db.isMaster()`"
msgstr ""

# e8d0ed5363184a649575bd3d49b2f44d
#: ../source/reference/command/isMaster.txt:49
msgid "Output"
msgstr ""

# 4ae8c00e05704df5a3e1b66333916174
#: ../source/reference/command/isMaster.txt:52
msgid "All Instances"
msgstr ""

# 9862565f2018481784dd6fc923009039
#: ../source/reference/command/isMaster.txt:54
msgid "The following :dbcommand:`isMaster` fields are common across all roles:"
msgstr ""

# 67ce9989bb5b48b88c8def9a35da66f0
#: ../source/reference/command/isMaster.txt:59
msgid ""
"A boolean value that reports when this node is writable. If ``true``, "
"then this instance is a :term:`primary` in a :term:`replica set`, or a "
":term:`master` in a master-slave configuration, or a :program:`mongos` "
"instance, or a standalone :program:`mongod`."
msgstr ""

# 099a9eade61443ad8c99e2879e3f0cc0
#: ../source/reference/command/isMaster.txt:65
>>>>>>> 2478a500
msgid ""
"This field will be ``false`` if the instance is a :term:`secondary` "
"member of a replica set or if the member is an :term:`arbiter` of a "
"replica set."
msgstr ""

<<<<<<< HEAD
#: ../source/reference/command/isMaster.txt:83
msgid ""
"The maximum permitted size of a :term:`BSON` object in bytes for this "
":binary:`~bin.mongod` process. If not provided, clients should assume a "
"max size of \"``16 * 1024 * 1024``\"."
msgstr ""

#: ../source/reference/command/isMaster.txt:89
=======
# 01dba57d72cd4f24aef1da059934b5c0
#: ../source/reference/command/isMaster.txt:71
msgid ""
"The maximum permitted size of a :term:`BSON` object in bytes for this "
":program:`mongod` process. If not provided, clients should assume a max "
"size of \"``16 * 1024 * 1024``\"."
msgstr ""

# e5630bd545104f1c9a07c45a5c64d96f
#: ../source/reference/command/isMaster.txt:79
>>>>>>> 2478a500
msgid ""
"The maximum permitted size of a :term:`BSON` wire protocol message. The "
"default value is ``48000000`` bytes."
msgstr ""

<<<<<<< HEAD
#: ../source/reference/command/isMaster.txt:94
msgid ""
"The maximum number of write operations permitted in a write batch. If a "
"batch exceeds this :limit:`limit<Write Command Batch Limit Size>`, the "
"client driver divides the batch into smaller groups each with counts less"
" than or equal to the value of this field."
msgstr ""

#: ../source/reference/command/isMaster.txt:100
msgid "The value of this limit is ``100,000`` writes."
msgstr ""

#: ../source/reference/command/isMaster.txt:104
msgid ""
"The limit raises from ``1,000`` to ``100,000`` writes. This limit also "
"applies to legacy ``OP_INSERT`` messages."
msgstr ""

#: ../source/reference/command/isMaster.txt:109
=======
# 1f01ada52ed943978ff860a43406d678
#: ../source/reference/command/isMaster.txt:84
>>>>>>> 2478a500
msgid ""
"Returns the local server time in UTC. This value is an :term:`ISO date "
"<ISODate>`."
msgstr ""

<<<<<<< HEAD
#: ../source/includes/fact-session-timeout.rst:1
msgid ""
"The time in minutes that a :ref:`session <sessions>` remains active after"
" its most recent use. Sessions that have not received a new read/write "
"operation from the client or been refreshed with "
":dbcommand:`refreshSessions` within this threshold are cleared from the "
"cache. State associated with an expired session may be cleaned up by the "
"server at any time."
msgstr ""

#: ../source/reference/command/isMaster.txt:118
msgid ""
"Only available when ``featureCompatibilityVersion`` is ``\"3.6\"`` or "
"greater. See :ref:`3.6-compatibility-enabled`."
msgstr ""

#: ../source/reference/command/isMaster.txt:125
msgid ""
"The earliest version of the wire protocol that this :binary:`~bin.mongod`"
" or :binary:`~bin.mongos` instance is capable of using to communicate "
"with clients."
msgstr ""

#: ../source/reference/command/isMaster.txt:129
=======
# 8960250ee94f4d6791935fea7930eb3c
#: ../source/reference/command/isMaster.txt:91
msgid ""
"The earliest version of the wire protocol that this :program:`mongod` or "
":program:`mongos` instance is capable of using to communicate with "
"clients."
msgstr ""

# 2412c838745c4c1690ae5b586777991e
#: ../source/reference/command/isMaster.txt:95
>>>>>>> 2478a500
msgid ""
"Clients may use :data:`~isMaster.minWireVersion` to help negotiate "
"compatibility with MongoDB."
msgstr ""

<<<<<<< HEAD
#: ../source/reference/command/isMaster.txt:136
msgid ""
"The latest version of the wire protocol that this :binary:`~bin.mongod` "
"or :binary:`~bin.mongos` instance is capable of using to communicate with"
" clients."
msgstr ""

#: ../source/reference/command/isMaster.txt:140
=======
# 2ef77dd35f70441d8b0831454f5f5958
#: ../source/reference/command/isMaster.txt:102
msgid ""
"The latest version of the wire protocol that this :program:`mongod` or "
":program:`mongos` instance is capable of using to communicate with "
"clients."
msgstr ""

# a61045041a194ea5a5bc428bc68863f5
#: ../source/reference/command/isMaster.txt:106
>>>>>>> 2478a500
msgid ""
"Clients may use :data:`~isMaster.maxWireVersion` to help negotiate "
"compatibility with MongoDB."
msgstr ""

<<<<<<< HEAD
#: ../source/reference/command/isMaster.txt:147
msgid ""
"A boolean value that, when ``true``, indicates that the "
":binary:`~bin.mongod` or :binary:`~bin.mongos` is running in read-only "
"mode."
msgstr ""

#: ../source/reference/command/isMaster.txt:154
msgid ""
"An array listing the compression algorithms used or available for use "
"(i.e. common to both the client and the :binary:`~bin.mongod` or "
":binary:`~bin.mongos` instance) to compress the communication between the"
" client and the :binary:`~bin.mongod` or :binary:`~bin.mongos` instance."
msgstr ""

#: ../source/reference/command/isMaster.txt:160
msgid "The field is only available if compression is used. For example:"
msgstr ""

#: ../source/reference/command/isMaster.txt:162
msgid ""
"If the :binary:`~bin.mongod` is enabled to use both the ``snappy,zlib`` "
"compressors and a client has specified ``zlib``, the "
":data:`~isMaster.compression` field would contain:"
msgstr ""

#: ../source/reference/command/isMaster.txt:170
msgid ""
"If the :binary:`~bin.mongod` is enabled to use both the ``snappy,zlib`` "
"compressors and a client has specified ``zlib,snappy``, the "
":data:`~isMaster.compression` field would contain:"
msgstr ""

#: ../source/reference/command/isMaster.txt:178
msgid ""
"If the :binary:`~bin.mongod` is enabled to use  the ``snappy`` compressor"
" and a client has specified ``zlib,snappy``, the "
":data:`~isMaster.compression` field would contain :"
msgstr ""

#: ../source/reference/command/isMaster.txt:186
msgid ""
"If the :binary:`~bin.mongod` is enabled to use  the ``snappy`` compressor"
" and a client has specified ``zlib`` or the client has specified no "
"compressor, the field is omitted."
msgstr ""

#: ../source/reference/command/isMaster.txt:190
msgid ""
"That is, if the client does not specify compression or if the client "
"specifies a compressor not enabled for the connected "
":binary:`~bin.mongod` or :binary:`~bin.mongos` instance, the field does "
"not return."
msgstr ""

#: ../source/reference/command/isMaster.txt:197
msgid ""
"An array of SASL mechanisms used to create the user's credential or "
"credentials.  Supported SASL mechanisms are:"
msgstr ""

#: ../source/reference/command/isMaster.txt:200
msgid "``GSSAPI``"
msgstr ""

#: ../source/reference/command/isMaster.txt:201
msgid "``SCRAM-SHA-256``"
msgstr ""

#: ../source/reference/command/isMaster.txt:202
msgid "``SCRAM-SHA-1``"
msgstr ""

#: ../source/reference/command/isMaster.txt:204
msgid ""
"The field is returned only when the command is run with the "
"``saslSupportedMechs`` field:"
msgstr ""

#: ../source/reference/command/isMaster.txt:212
msgid "Sharded Instances"
msgstr ""

#: ../source/reference/command/isMaster.txt:214
=======
# 656707c86d2140ebbfa14b896e580371
#: ../source/reference/command/isMaster.txt:110
msgid "Sharded Instances"
msgstr ""

# 6d7701eb04f64c7ca7f39cab98f814b7
#: ../source/reference/command/isMaster.txt:112
>>>>>>> 2478a500
msgid ""
":binary:`~bin.mongos` instances add the following field to the "
":dbcommand:`isMaster` response document:"
msgstr ""

<<<<<<< HEAD
#: ../source/reference/command/isMaster.txt:219
msgid ""
"Contains the value ``isdbgrid`` when :dbcommand:`isMaster` returns from a"
" :binary:`~bin.mongos` instance."
msgstr ""

#: ../source/reference/command/isMaster.txt:223
msgid "Replica Sets"
msgstr ""

#: ../source/reference/command/isMaster.txt:225
=======
# 6ac349b04419411fb69fd8de4ea46beb
#: ../source/reference/command/isMaster.txt:117
msgid ""
"Contains the value ``isdbgrid`` when :dbcommand:`isMaster` returns from a"
" :program:`mongos` instance."
msgstr ""

# f6967313597c4fdab9c37b97750d51d2
#: ../source/reference/command/isMaster.txt:121
msgid "Replica Sets"
msgstr ""

# 19c97c851c4a492ba91c5931d00945e6
#: ../source/reference/command/isMaster.txt:123
>>>>>>> 2478a500
msgid ""
":dbcommand:`isMaster` contains these fields when returned by a member of "
"a replica set:"
msgstr ""

<<<<<<< HEAD
#: ../source/reference/command/isMaster.txt:230
msgid "The name of the current :replica set."
msgstr ""

#: ../source/reference/command/isMaster.txt:236
msgid "The current replica set config version."
msgstr ""

#: ../source/reference/command/isMaster.txt:240
msgid ""
"A boolean value that, when ``true``, indicates if the "
":binary:`~bin.mongod` is a :term:`secondary` member of a :term:`replica "
"set`."
msgstr ""

#: ../source/reference/command/isMaster.txt:246
=======
# 210a975b76de4a1cb25b5c961cce9646
#: ../source/reference/command/isMaster.txt:128
msgid "The name of the current :replica set."
msgstr ""

# ca2c9bf6690b40df944bed3379fcdddd
#: ../source/reference/command/isMaster.txt:134
msgid "The current replica set config version."
msgstr ""

# 105fbce999af4a05bb39ba77e18c980f
#: ../source/reference/command/isMaster.txt:138
msgid ""
"A boolean value that, when ``true``, indicates if the :program:`mongod` "
"is a :term:`secondary` member of a :term:`replica set`."
msgstr ""

# 67ccca17bc5e4dbc9f857202a17ee602
#: ../source/reference/command/isMaster.txt:144
>>>>>>> 2478a500
msgid ""
"An array of strings in the format of ``\"[hostname]:[port]\"`` that lists"
" all members of the :term:`replica set` that are neither :term:`hidden "
"<hidden member>`, :term:`passive <passive member>`, nor :term:`arbiters "
"<arbiter>`."
msgstr ""

<<<<<<< HEAD
#: ../source/reference/command/isMaster.txt:251
=======
# 29fff9fa90cf46a09fdc8cbf5cea6d6f
#: ../source/reference/command/isMaster.txt:149
>>>>>>> 2478a500
msgid ""
"Drivers use this array and the :data:`isMaster.passives` to determine "
"which members to read from."
msgstr ""

<<<<<<< HEAD
#: ../source/reference/command/isMaster.txt:256
=======
# 1f17d79584e94feba17fe28a1e817028
#: ../source/reference/command/isMaster.txt:154
>>>>>>> 2478a500
msgid ""
"An array of strings in the format of ``\"[hostname]:[port]\"`` listing "
"all members of the :term:`replica set` which have a "
":rsconf:`members[n].priority` of ``0``."
msgstr ""

<<<<<<< HEAD
#: ../source/reference/command/isMaster.txt:260
=======
# 019713af814a4d8fa46e83fa719e1b80
#: ../source/reference/command/isMaster.txt:158
>>>>>>> 2478a500
msgid ""
"This field only appears if there is at least one member with a "
":rsconf:`members[n].priority` of ``0``."
msgstr ""

<<<<<<< HEAD
#: ../source/reference/command/isMaster.txt:263
=======
# 7c7a518a793e4b1fbaacde302ab75a37
#: ../source/reference/command/isMaster.txt:161
>>>>>>> 2478a500
msgid ""
"Drivers use this array and the :data:`isMaster.hosts` to determine which "
"members to read from."
msgstr ""

<<<<<<< HEAD
#: ../source/reference/command/isMaster.txt:268
=======
# 180dbb61759b49159d014925d7f33881
#: ../source/reference/command/isMaster.txt:166
>>>>>>> 2478a500
msgid ""
"An array of strings  in the format of ``\"[hostname]:[port]\"`` listing "
"all members of the :term:`replica set` that are :term:`arbiters "
"<arbiter>`."
msgstr ""

<<<<<<< HEAD
#: ../source/reference/command/isMaster.txt:272
=======
# fa327a3d4eec4fc0bc5db1517bae27a9
#: ../source/reference/command/isMaster.txt:170
>>>>>>> 2478a500
msgid ""
"This field only appears if there is at least one arbiter in the replica "
"set."
msgstr ""

<<<<<<< HEAD
#: ../source/reference/command/isMaster.txt:277
=======
# fc8e9f4d27b14d19ab69f4b1aacd8f04
#: ../source/reference/command/isMaster.txt:175
>>>>>>> 2478a500
msgid ""
"A string in the format of ``\"[hostname]:[port]\"`` listing the current "
":term:`primary` member of the replica set."
msgstr ""

<<<<<<< HEAD
#: ../source/reference/command/isMaster.txt:282
=======
# 8421df6ffc0543f789d053cde333b7e2
#: ../source/reference/command/isMaster.txt:180
>>>>>>> 2478a500
msgid ""
"A boolean value that , when ``true``, indicates that the current instance"
" is an :term:`arbiter`.  The :data:`~isMaster.arbiterOnly` field is only "
"present, if the instance is an arbiter."
msgstr ""

<<<<<<< HEAD
#: ../source/reference/command/isMaster.txt:288
=======
# 2db4bfb0878f4a53810909856ae061eb
#: ../source/reference/command/isMaster.txt:186
>>>>>>> 2478a500
msgid ""
"A boolean value that, when ``true``, indicates that the current instance "
"is :term:`passive <passive member>`.  The :data:`~isMaster.passive` field"
" is only present for members with a :rsconf:`members[n].priority` of "
"``0``."
msgstr ""

<<<<<<< HEAD
#: ../source/reference/command/isMaster.txt:295
=======
# 862a469ae0584dd3b3d439df94ab4a71
#: ../source/reference/command/isMaster.txt:193
>>>>>>> 2478a500
msgid ""
"A boolean value that, when ``true``, indicates that the current instance "
"is :term:`hidden <hidden member>`.  The :data:`~isMaster.hidden` field is"
" only present for hidden members."
msgstr ""

<<<<<<< HEAD
#: ../source/includes/fact-tag-set-field.rst:1
msgid ""
"A :term:`tag set` document containing mappings of arbitrary keys and "
"values. These documents describe replica set members in order to "
"customize :doc:`write concern </reference/write-concern>` and :doc:`read "
"preference </reference/read-preference>` and thereby allow configurable "
"data center awareness."
msgstr ""

#: ../source/includes/fact-tag-set-field.rst:7
msgid ""
"This field is only present if there are tags assigned to the member. See "
":doc:`/tutorial/configure-replica-set-tag-sets` for more information."
msgstr ""

#: ../source/reference/command/isMaster.txt:305
msgid ""
"The ``[hostname]:[port]`` of the member that returned "
":dbcommand:`isMaster`."
msgstr ""

#: ../source/reference/command/isMaster.txt:312
msgid ""
"A unique identifier for each election. Included only in the output of "
":dbcommand:`isMaster` for the :term:`primary`. Used by clients to "
"determine when elections occur."
msgstr ""

#: ../source/reference/command/isMaster.txt:320
msgid ""
"A document containing :term:`optime` and date information for the "
"database's most recent write operation."
msgstr ""

#: ../source/reference/command/isMaster.txt:325
msgid "An object giving the :term:`optime` of the last write operation."
msgstr ""

#: ../source/reference/command/isMaster.txt:329
msgid ""
"A :bsontype:`date <data_date>` object containing the time of the last "
"write operation."
msgstr ""

#: ../source/reference/command/isMaster.txt:334
msgid ""
"An object giving the :term:`optime` of the last write operation readable "
"by :readconcern:`majority <\"majority\">` reads."
msgstr ""

#: ../source/reference/command/isMaster.txt:339
msgid ""
"A :bsontype:`date <data_date>` object containing the time of the last "
"write operation readable by :readconcern:`majority <\"majority\">` reads."
msgstr ""

#: ../source/reference/command/isMaster.txt:343
msgid ""
"For details on the ``ok`` status field, the ``operationTime`` field, and "
"the ``$clusterTime`` field, see :ref:`Command Response <command-"
"response>`."
=======
# 2e524933c2104dffaeaf205327262c2e
#: ../source/includes/fact-tag-set-field.rst:1
msgid ""
"A :term:`tag set` document containing mappings of arbitrary keys and "
"values. These documents describe replica set members in order to "
"customize :doc:`write concern </reference/write-concern>` and :doc:`read "
"preference </reference/read-preference>` and thereby allow configurable "
"data center awareness."
msgstr ""

# bcef776238d84355a3029aacb43be392
#: ../source/includes/fact-tag-set-field.rst:7
msgid ""
"This field is only present if there are tags assigned to the member. See "
":doc:`/tutorial/configure-replica-set-tag-sets` for more information."
msgstr ""

# d11b5cc2d7964ab48137aa515c29e7a0
#: ../source/reference/command/isMaster.txt:203
msgid ""
"The ``[hostname]:[port]`` of the member that returned "
":dbcommand:`isMaster`."
msgstr ""

# 0806064912ec4eb0be91f6307ed975f7
#: ../source/reference/command/isMaster.txt:210
msgid ""
"A unique identifier for each election. Included only in the output of "
":dbcommand:`isMaster` for the :term:`primary`. Used by clients to "
"determine when elections occur."
>>>>>>> 2478a500
msgstr ""

#~ msgid ""
#~ "A boolean value that, when ``true``, "
#~ "indicates that the current instance is"
#~ " :term:`hidden <hidden member>`.  The "
#~ ":data:`~isMaster.passive` field is only "
#~ "present for hidden members."
#~ msgstr ""

<<<<<<< HEAD
# fc4568e8f47043af8108095210a59d91
#~ msgid ""
#~ ":dbcommand:`isMaster` returns a document that"
#~ " describes the role of the "
#~ ":program:`mongod` instance."
#~ msgstr ""

# a7f77af2cd9e4ac0946b8ad2309e8372
#~ msgid ""
#~ "When sent to a :program:`mongod` "
#~ "instance that is not a member of"
#~ " a replica set, :dbcommand:`isMaster` "
#~ "returns a subset of this information."
#~ msgstr ""

# 0d4aeb7d84dc45a497269ee8e04061f4
#~ msgid ""
#~ "The :method:`db.isMaster()` method in the "
#~ ":program:`mongo` shell provides a wrapper "
#~ "around :dbcommand:`isMaster`."
#~ msgstr ""

# 8f44ff966e5947b09fbb883f6eecd904
#~ msgid ":method:`db.isMaster()`"
#~ msgstr ""

# e1ab36af58694515bbd91b98855d0b6c
#~ msgid ""
#~ "A boolean value that reports when "
#~ "this node is writable. If ``true``, "
#~ "then this instance is a :term:`primary`"
#~ " in a :term:`replica set`, or a "
#~ ":term:`master` in a master-slave "
#~ "configuration, or a :program:`mongos` "
#~ "instance, or a standalone :program:`mongod`."
#~ msgstr ""

# 54621a53301a42019c0bcf5f6646770d
#~ msgid ""
#~ "The maximum permitted size of a "
#~ ":term:`BSON` object in bytes for this"
#~ " :program:`mongod` process. If not "
#~ "provided, clients should assume a max"
#~ " size of \"``16 * 1024 * "
#~ "1024``\"."
#~ msgstr ""

# fd1612b4ac2d4afc8de238f6e18aeacb
#~ msgid ""
#~ "The earliest version of the wire "
#~ "protocol that this :program:`mongod` or "
#~ ":program:`mongos` instance is capable of "
#~ "using to communicate with clients."
#~ msgstr ""

# a7059db82f524a7ab5b7b105cc7accf8
#~ msgid ""
#~ "The latest version of the wire "
#~ "protocol that this :program:`mongod` or "
#~ ":program:`mongos` instance is capable of "
#~ "using to communicate with clients."
#~ msgstr ""

# 76294ad43cb94b69968e37fdb0a9d08d
#~ msgid ""
#~ ":program:`mongos` instances add the following"
#~ " field to the :dbcommand:`isMaster` "
#~ "response document:"
#~ msgstr ""

# ee9bb0bdd75d4e05b68052285e91e0c2
#~ msgid ""
#~ "Contains the value ``isdbgrid`` when "
#~ ":dbcommand:`isMaster` returns from a "
#~ ":program:`mongos` instance."
#~ msgstr ""

# 4e49bcffddda45cdb3a5eb911eaddff6
#~ msgid ""
#~ "A boolean value that, when ``true``, "
#~ "indicates if the :program:`mongod` is a"
#~ " :term:`secondary` member of a "
#~ ":term:`replica set`."
#~ msgstr ""

=======
>>>>>>> 2478a500
# fce65283c2584058bf442dcdb3e0f93d
#~ msgid ""
#~ "An array of strings in the format"
#~ " of ``\"[hostname]:[port]\"`` listing all "
#~ "members of the :term:`replica set` which"
#~ " have a "
#~ ":data:`~local.system.replset.members[n].priority` of "
#~ "``0``."
#~ msgstr ""

# eac60280d3634511b722ec22530201c0
#~ msgid ""
#~ "This field only appears if there "
#~ "is at least one member with a "
#~ ":data:`~local.system.replset.members[n].priority` of "
#~ "``0``."
#~ msgstr ""

# 42cbced3da734174b0cf5c6604890bb3
#~ msgid ""
#~ "A document that lists any tags "
#~ "assigned to this member. This field "
#~ "is only present if there are tags"
#~ " assigned to the member. See "
#~ ":doc:`/tutorial/configure-replica-set-tag-"
#~ "sets` for more information."
#~ msgstr ""

#~ msgid ""
#~ "A boolean value that, when ``true``, "
#~ "indicates that the current instance is"
#~ " :term:`passive <passive member>`.  The "
#~ ":data:`~isMaster.passive` field is only "
#~ "present for members with a "
#~ ":data:`~local.system.replset.members[n].priority` of "
#~ "``0``."
#~ msgstr ""
<|MERGE_RESOLUTION|>--- conflicted
+++ resolved
@@ -8,11 +8,7 @@
 msgstr ""
 "Project-Id-Version: MongoDB Manual\n"
 "Report-Msgid-Bugs-To: \n"
-<<<<<<< HEAD
-"POT-Creation-Date: 2019-03-19 11:02-0400\n"
-=======
 "POT-Creation-Date: 2016-12-08 12:02-0500\n"
->>>>>>> 2478a500
 "PO-Revision-Date: 2013-12-16 23:17+0000\n"
 "Last-Translator: tychoish <tychoish@gmail.com>\n"
 "Language: es\n"
@@ -24,69 +20,36 @@
 "Content-Transfer-Encoding: 8bit\n"
 "Generated-By: Babel 2.6.0\n"
 
-<<<<<<< HEAD
-=======
 # 709006cda7ed4604b56308f49ee1221e
->>>>>>> 2478a500
 #: ../source/reference/command/isMaster.txt:3
 msgid "isMaster"
 msgstr ""
 
-<<<<<<< HEAD
-=======
 # 9d6f8bcf91a947f0b307f4cea67ac0b0
 #: ../source/reference/command/isMaster.txt
 msgid "On this page"
 msgstr ""
 
 # 055fac1ca67940ddae66a15006b8a5d8
->>>>>>> 2478a500
 #: ../source/reference/command/isMaster.txt:14
 msgid "Definition"
 msgstr ""
 
-<<<<<<< HEAD
-#: ../source/reference/command/isMaster.txt:20
-msgid ""
-"Starting in MongoDB 4.0, the :dbcommand:`isMaster` command accepts an "
-"optional field ``saslSupportedMechs: <db.user>`` to return an additional "
-"field :data:`isMaster.saslSupportedMechs` in its result."
-msgstr ""
-
-#: ../source/reference/command/isMaster.txt:24
-=======
 # 31771c1f236841ef8558b8f53a5c0236
 #: ../source/reference/command/isMaster.txt:18
->>>>>>> 2478a500
 msgid ""
 ":dbcommand:`isMaster` returns a document that describes the role of the "
-":binary:`~bin.mongod` instance. If the optional field "
-"``saslSupportedMechs`` is specified, the command also returns an "
-":data:`array of SASL mechanisms <isMaster.saslSupportedMechs>` used to "
-"create the specified user's credentials."
-msgstr ""
-
-<<<<<<< HEAD
-#: ../source/reference/command/isMaster.txt:30
-=======
+":program:`mongod` instance."
+msgstr ""
+
 # 87ca7d89ec764340ae746641f52a07bf
 #: ../source/reference/command/isMaster.txt:21
->>>>>>> 2478a500
 msgid ""
 "If the instance is a member of a replica set, then :dbcommand:`isMaster` "
 "returns a subset of the replica set configuration and status including "
 "whether or not the instance is the :term:`primary` of the replica set."
 msgstr ""
 
-<<<<<<< HEAD
-#: ../source/reference/command/isMaster.txt:35
-msgid ""
-"When sent to a :binary:`~bin.mongod` instance that is not a member of a "
-"replica set, :dbcommand:`isMaster` returns a subset of this information."
-msgstr ""
-
-#: ../source/reference/command/isMaster.txt:39
-=======
 # df6d01def6ad420a9fb8f01ed021e4a7
 #: ../source/reference/command/isMaster.txt:26
 msgid ""
@@ -96,51 +59,12 @@
 
 # f241e8a30d4d46bdba8fb04056a98877
 #: ../source/reference/command/isMaster.txt:30
->>>>>>> 2478a500
 msgid ""
 "MongoDB :term:`drivers <driver>` and :term:`clients <client>` use "
 ":dbcommand:`isMaster` to determine the state of the replica set members "
 "and to discover additional members of a :term:`replica set`."
 msgstr ""
 
-<<<<<<< HEAD
-#: ../source/reference/command/isMaster.txt:44
-msgid ""
-"The :method:`db.isMaster()` method in the :binary:`~bin.mongo` shell "
-"provides a wrapper around :dbcommand:`isMaster`."
-msgstr ""
-
-#: ../source/reference/command/isMaster.txt:47
-msgid "The command takes the following form:"
-msgstr ""
-
-#: ../source/reference/command/isMaster.txt:53
-msgid ""
-"The command can also take an optional field ``saslSupportedMechs`` set to"
-" the ``<db.user>``"
-msgstr ""
-
-#: ../source/reference/command/isMaster.txt:62
-msgid "Output"
-msgstr ""
-
-#: ../source/reference/command/isMaster.txt:65
-msgid "All Instances"
-msgstr ""
-
-#: ../source/reference/command/isMaster.txt:67
-msgid "The following :dbcommand:`isMaster` fields are common across all roles:"
-msgstr ""
-
-#: ../source/reference/command/isMaster.txt:72
-msgid ""
-"A boolean value that reports when this node is writable. If ``true``, "
-"then this instance is a :term:`primary` in a :term:`replica set`, or a "
-":binary:`~bin.mongos` instance, or a standalone :binary:`~bin.mongod`."
-msgstr ""
-
-#: ../source/reference/command/isMaster.txt:77
-=======
 # be2f705f199048f0b07fec77b928e4d5
 #: ../source/reference/command/isMaster.txt:35
 msgid ""
@@ -184,23 +108,12 @@
 
 # 099a9eade61443ad8c99e2879e3f0cc0
 #: ../source/reference/command/isMaster.txt:65
->>>>>>> 2478a500
 msgid ""
 "This field will be ``false`` if the instance is a :term:`secondary` "
 "member of a replica set or if the member is an :term:`arbiter` of a "
 "replica set."
 msgstr ""
 
-<<<<<<< HEAD
-#: ../source/reference/command/isMaster.txt:83
-msgid ""
-"The maximum permitted size of a :term:`BSON` object in bytes for this "
-":binary:`~bin.mongod` process. If not provided, clients should assume a "
-"max size of \"``16 * 1024 * 1024``\"."
-msgstr ""
-
-#: ../source/reference/command/isMaster.txt:89
-=======
 # 01dba57d72cd4f24aef1da059934b5c0
 #: ../source/reference/command/isMaster.txt:71
 msgid ""
@@ -211,67 +124,18 @@
 
 # e5630bd545104f1c9a07c45a5c64d96f
 #: ../source/reference/command/isMaster.txt:79
->>>>>>> 2478a500
 msgid ""
 "The maximum permitted size of a :term:`BSON` wire protocol message. The "
 "default value is ``48000000`` bytes."
 msgstr ""
 
-<<<<<<< HEAD
-#: ../source/reference/command/isMaster.txt:94
-msgid ""
-"The maximum number of write operations permitted in a write batch. If a "
-"batch exceeds this :limit:`limit<Write Command Batch Limit Size>`, the "
-"client driver divides the batch into smaller groups each with counts less"
-" than or equal to the value of this field."
-msgstr ""
-
-#: ../source/reference/command/isMaster.txt:100
-msgid "The value of this limit is ``100,000`` writes."
-msgstr ""
-
-#: ../source/reference/command/isMaster.txt:104
-msgid ""
-"The limit raises from ``1,000`` to ``100,000`` writes. This limit also "
-"applies to legacy ``OP_INSERT`` messages."
-msgstr ""
-
-#: ../source/reference/command/isMaster.txt:109
-=======
 # 1f01ada52ed943978ff860a43406d678
 #: ../source/reference/command/isMaster.txt:84
->>>>>>> 2478a500
 msgid ""
 "Returns the local server time in UTC. This value is an :term:`ISO date "
 "<ISODate>`."
 msgstr ""
 
-<<<<<<< HEAD
-#: ../source/includes/fact-session-timeout.rst:1
-msgid ""
-"The time in minutes that a :ref:`session <sessions>` remains active after"
-" its most recent use. Sessions that have not received a new read/write "
-"operation from the client or been refreshed with "
-":dbcommand:`refreshSessions` within this threshold are cleared from the "
-"cache. State associated with an expired session may be cleaned up by the "
-"server at any time."
-msgstr ""
-
-#: ../source/reference/command/isMaster.txt:118
-msgid ""
-"Only available when ``featureCompatibilityVersion`` is ``\"3.6\"`` or "
-"greater. See :ref:`3.6-compatibility-enabled`."
-msgstr ""
-
-#: ../source/reference/command/isMaster.txt:125
-msgid ""
-"The earliest version of the wire protocol that this :binary:`~bin.mongod`"
-" or :binary:`~bin.mongos` instance is capable of using to communicate "
-"with clients."
-msgstr ""
-
-#: ../source/reference/command/isMaster.txt:129
-=======
 # 8960250ee94f4d6791935fea7930eb3c
 #: ../source/reference/command/isMaster.txt:91
 msgid ""
@@ -282,22 +146,11 @@
 
 # 2412c838745c4c1690ae5b586777991e
 #: ../source/reference/command/isMaster.txt:95
->>>>>>> 2478a500
 msgid ""
 "Clients may use :data:`~isMaster.minWireVersion` to help negotiate "
 "compatibility with MongoDB."
 msgstr ""
 
-<<<<<<< HEAD
-#: ../source/reference/command/isMaster.txt:136
-msgid ""
-"The latest version of the wire protocol that this :binary:`~bin.mongod` "
-"or :binary:`~bin.mongos` instance is capable of using to communicate with"
-" clients."
-msgstr ""
-
-#: ../source/reference/command/isMaster.txt:140
-=======
 # 2ef77dd35f70441d8b0831454f5f5958
 #: ../source/reference/command/isMaster.txt:102
 msgid ""
@@ -308,98 +161,11 @@
 
 # a61045041a194ea5a5bc428bc68863f5
 #: ../source/reference/command/isMaster.txt:106
->>>>>>> 2478a500
 msgid ""
 "Clients may use :data:`~isMaster.maxWireVersion` to help negotiate "
 "compatibility with MongoDB."
 msgstr ""
 
-<<<<<<< HEAD
-#: ../source/reference/command/isMaster.txt:147
-msgid ""
-"A boolean value that, when ``true``, indicates that the "
-":binary:`~bin.mongod` or :binary:`~bin.mongos` is running in read-only "
-"mode."
-msgstr ""
-
-#: ../source/reference/command/isMaster.txt:154
-msgid ""
-"An array listing the compression algorithms used or available for use "
-"(i.e. common to both the client and the :binary:`~bin.mongod` or "
-":binary:`~bin.mongos` instance) to compress the communication between the"
-" client and the :binary:`~bin.mongod` or :binary:`~bin.mongos` instance."
-msgstr ""
-
-#: ../source/reference/command/isMaster.txt:160
-msgid "The field is only available if compression is used. For example:"
-msgstr ""
-
-#: ../source/reference/command/isMaster.txt:162
-msgid ""
-"If the :binary:`~bin.mongod` is enabled to use both the ``snappy,zlib`` "
-"compressors and a client has specified ``zlib``, the "
-":data:`~isMaster.compression` field would contain:"
-msgstr ""
-
-#: ../source/reference/command/isMaster.txt:170
-msgid ""
-"If the :binary:`~bin.mongod` is enabled to use both the ``snappy,zlib`` "
-"compressors and a client has specified ``zlib,snappy``, the "
-":data:`~isMaster.compression` field would contain:"
-msgstr ""
-
-#: ../source/reference/command/isMaster.txt:178
-msgid ""
-"If the :binary:`~bin.mongod` is enabled to use  the ``snappy`` compressor"
-" and a client has specified ``zlib,snappy``, the "
-":data:`~isMaster.compression` field would contain :"
-msgstr ""
-
-#: ../source/reference/command/isMaster.txt:186
-msgid ""
-"If the :binary:`~bin.mongod` is enabled to use  the ``snappy`` compressor"
-" and a client has specified ``zlib`` or the client has specified no "
-"compressor, the field is omitted."
-msgstr ""
-
-#: ../source/reference/command/isMaster.txt:190
-msgid ""
-"That is, if the client does not specify compression or if the client "
-"specifies a compressor not enabled for the connected "
-":binary:`~bin.mongod` or :binary:`~bin.mongos` instance, the field does "
-"not return."
-msgstr ""
-
-#: ../source/reference/command/isMaster.txt:197
-msgid ""
-"An array of SASL mechanisms used to create the user's credential or "
-"credentials.  Supported SASL mechanisms are:"
-msgstr ""
-
-#: ../source/reference/command/isMaster.txt:200
-msgid "``GSSAPI``"
-msgstr ""
-
-#: ../source/reference/command/isMaster.txt:201
-msgid "``SCRAM-SHA-256``"
-msgstr ""
-
-#: ../source/reference/command/isMaster.txt:202
-msgid "``SCRAM-SHA-1``"
-msgstr ""
-
-#: ../source/reference/command/isMaster.txt:204
-msgid ""
-"The field is returned only when the command is run with the "
-"``saslSupportedMechs`` field:"
-msgstr ""
-
-#: ../source/reference/command/isMaster.txt:212
-msgid "Sharded Instances"
-msgstr ""
-
-#: ../source/reference/command/isMaster.txt:214
-=======
 # 656707c86d2140ebbfa14b896e580371
 #: ../source/reference/command/isMaster.txt:110
 msgid "Sharded Instances"
@@ -407,25 +173,11 @@
 
 # 6d7701eb04f64c7ca7f39cab98f814b7
 #: ../source/reference/command/isMaster.txt:112
->>>>>>> 2478a500
-msgid ""
-":binary:`~bin.mongos` instances add the following field to the "
+msgid ""
+":program:`mongos` instances add the following field to the "
 ":dbcommand:`isMaster` response document:"
 msgstr ""
 
-<<<<<<< HEAD
-#: ../source/reference/command/isMaster.txt:219
-msgid ""
-"Contains the value ``isdbgrid`` when :dbcommand:`isMaster` returns from a"
-" :binary:`~bin.mongos` instance."
-msgstr ""
-
-#: ../source/reference/command/isMaster.txt:223
-msgid "Replica Sets"
-msgstr ""
-
-#: ../source/reference/command/isMaster.txt:225
-=======
 # 6ac349b04419411fb69fd8de4ea46beb
 #: ../source/reference/command/isMaster.txt:117
 msgid ""
@@ -440,30 +192,11 @@
 
 # 19c97c851c4a492ba91c5931d00945e6
 #: ../source/reference/command/isMaster.txt:123
->>>>>>> 2478a500
 msgid ""
 ":dbcommand:`isMaster` contains these fields when returned by a member of "
 "a replica set:"
 msgstr ""
 
-<<<<<<< HEAD
-#: ../source/reference/command/isMaster.txt:230
-msgid "The name of the current :replica set."
-msgstr ""
-
-#: ../source/reference/command/isMaster.txt:236
-msgid "The current replica set config version."
-msgstr ""
-
-#: ../source/reference/command/isMaster.txt:240
-msgid ""
-"A boolean value that, when ``true``, indicates if the "
-":binary:`~bin.mongod` is a :term:`secondary` member of a :term:`replica "
-"set`."
-msgstr ""
-
-#: ../source/reference/command/isMaster.txt:246
-=======
 # 210a975b76de4a1cb25b5c961cce9646
 #: ../source/reference/command/isMaster.txt:128
 msgid "The name of the current :replica set."
@@ -483,7 +216,6 @@
 
 # 67ccca17bc5e4dbc9f857202a17ee602
 #: ../source/reference/command/isMaster.txt:144
->>>>>>> 2478a500
 msgid ""
 "An array of strings in the format of ``\"[hostname]:[port]\"`` that lists"
 " all members of the :term:`replica set` that are neither :term:`hidden "
@@ -491,103 +223,67 @@
 "<arbiter>`."
 msgstr ""
 
-<<<<<<< HEAD
-#: ../source/reference/command/isMaster.txt:251
-=======
 # 29fff9fa90cf46a09fdc8cbf5cea6d6f
 #: ../source/reference/command/isMaster.txt:149
->>>>>>> 2478a500
 msgid ""
 "Drivers use this array and the :data:`isMaster.passives` to determine "
 "which members to read from."
 msgstr ""
 
-<<<<<<< HEAD
-#: ../source/reference/command/isMaster.txt:256
-=======
 # 1f17d79584e94feba17fe28a1e817028
 #: ../source/reference/command/isMaster.txt:154
->>>>>>> 2478a500
 msgid ""
 "An array of strings in the format of ``\"[hostname]:[port]\"`` listing "
 "all members of the :term:`replica set` which have a "
 ":rsconf:`members[n].priority` of ``0``."
 msgstr ""
 
-<<<<<<< HEAD
-#: ../source/reference/command/isMaster.txt:260
-=======
 # 019713af814a4d8fa46e83fa719e1b80
 #: ../source/reference/command/isMaster.txt:158
->>>>>>> 2478a500
 msgid ""
 "This field only appears if there is at least one member with a "
 ":rsconf:`members[n].priority` of ``0``."
 msgstr ""
 
-<<<<<<< HEAD
-#: ../source/reference/command/isMaster.txt:263
-=======
 # 7c7a518a793e4b1fbaacde302ab75a37
 #: ../source/reference/command/isMaster.txt:161
->>>>>>> 2478a500
 msgid ""
 "Drivers use this array and the :data:`isMaster.hosts` to determine which "
 "members to read from."
 msgstr ""
 
-<<<<<<< HEAD
-#: ../source/reference/command/isMaster.txt:268
-=======
 # 180dbb61759b49159d014925d7f33881
 #: ../source/reference/command/isMaster.txt:166
->>>>>>> 2478a500
 msgid ""
 "An array of strings  in the format of ``\"[hostname]:[port]\"`` listing "
 "all members of the :term:`replica set` that are :term:`arbiters "
 "<arbiter>`."
 msgstr ""
 
-<<<<<<< HEAD
-#: ../source/reference/command/isMaster.txt:272
-=======
 # fa327a3d4eec4fc0bc5db1517bae27a9
 #: ../source/reference/command/isMaster.txt:170
->>>>>>> 2478a500
 msgid ""
 "This field only appears if there is at least one arbiter in the replica "
 "set."
 msgstr ""
 
-<<<<<<< HEAD
-#: ../source/reference/command/isMaster.txt:277
-=======
 # fc8e9f4d27b14d19ab69f4b1aacd8f04
 #: ../source/reference/command/isMaster.txt:175
->>>>>>> 2478a500
 msgid ""
 "A string in the format of ``\"[hostname]:[port]\"`` listing the current "
 ":term:`primary` member of the replica set."
 msgstr ""
 
-<<<<<<< HEAD
-#: ../source/reference/command/isMaster.txt:282
-=======
 # 8421df6ffc0543f789d053cde333b7e2
 #: ../source/reference/command/isMaster.txt:180
->>>>>>> 2478a500
 msgid ""
 "A boolean value that , when ``true``, indicates that the current instance"
 " is an :term:`arbiter`.  The :data:`~isMaster.arbiterOnly` field is only "
 "present, if the instance is an arbiter."
 msgstr ""
 
-<<<<<<< HEAD
-#: ../source/reference/command/isMaster.txt:288
-=======
 # 2db4bfb0878f4a53810909856ae061eb
 #: ../source/reference/command/isMaster.txt:186
->>>>>>> 2478a500
 msgid ""
 "A boolean value that, when ``true``, indicates that the current instance "
 "is :term:`passive <passive member>`.  The :data:`~isMaster.passive` field"
@@ -595,19 +291,15 @@
 "``0``."
 msgstr ""
 
-<<<<<<< HEAD
-#: ../source/reference/command/isMaster.txt:295
-=======
 # 862a469ae0584dd3b3d439df94ab4a71
 #: ../source/reference/command/isMaster.txt:193
->>>>>>> 2478a500
 msgid ""
 "A boolean value that, when ``true``, indicates that the current instance "
 "is :term:`hidden <hidden member>`.  The :data:`~isMaster.hidden` field is"
 " only present for hidden members."
 msgstr ""
 
-<<<<<<< HEAD
+# 2e524933c2104dffaeaf205327262c2e
 #: ../source/includes/fact-tag-set-field.rst:1
 msgid ""
 "A :term:`tag set` document containing mappings of arbitrary keys and "
@@ -617,90 +309,26 @@
 "data center awareness."
 msgstr ""
 
+# bcef776238d84355a3029aacb43be392
 #: ../source/includes/fact-tag-set-field.rst:7
 msgid ""
 "This field is only present if there are tags assigned to the member. See "
 ":doc:`/tutorial/configure-replica-set-tag-sets` for more information."
 msgstr ""
 
-#: ../source/reference/command/isMaster.txt:305
+# d11b5cc2d7964ab48137aa515c29e7a0
+#: ../source/reference/command/isMaster.txt:203
 msgid ""
 "The ``[hostname]:[port]`` of the member that returned "
 ":dbcommand:`isMaster`."
 msgstr ""
 
-#: ../source/reference/command/isMaster.txt:312
+# 0806064912ec4eb0be91f6307ed975f7
+#: ../source/reference/command/isMaster.txt:210
 msgid ""
 "A unique identifier for each election. Included only in the output of "
 ":dbcommand:`isMaster` for the :term:`primary`. Used by clients to "
 "determine when elections occur."
-msgstr ""
-
-#: ../source/reference/command/isMaster.txt:320
-msgid ""
-"A document containing :term:`optime` and date information for the "
-"database's most recent write operation."
-msgstr ""
-
-#: ../source/reference/command/isMaster.txt:325
-msgid "An object giving the :term:`optime` of the last write operation."
-msgstr ""
-
-#: ../source/reference/command/isMaster.txt:329
-msgid ""
-"A :bsontype:`date <data_date>` object containing the time of the last "
-"write operation."
-msgstr ""
-
-#: ../source/reference/command/isMaster.txt:334
-msgid ""
-"An object giving the :term:`optime` of the last write operation readable "
-"by :readconcern:`majority <\"majority\">` reads."
-msgstr ""
-
-#: ../source/reference/command/isMaster.txt:339
-msgid ""
-"A :bsontype:`date <data_date>` object containing the time of the last "
-"write operation readable by :readconcern:`majority <\"majority\">` reads."
-msgstr ""
-
-#: ../source/reference/command/isMaster.txt:343
-msgid ""
-"For details on the ``ok`` status field, the ``operationTime`` field, and "
-"the ``$clusterTime`` field, see :ref:`Command Response <command-"
-"response>`."
-=======
-# 2e524933c2104dffaeaf205327262c2e
-#: ../source/includes/fact-tag-set-field.rst:1
-msgid ""
-"A :term:`tag set` document containing mappings of arbitrary keys and "
-"values. These documents describe replica set members in order to "
-"customize :doc:`write concern </reference/write-concern>` and :doc:`read "
-"preference </reference/read-preference>` and thereby allow configurable "
-"data center awareness."
-msgstr ""
-
-# bcef776238d84355a3029aacb43be392
-#: ../source/includes/fact-tag-set-field.rst:7
-msgid ""
-"This field is only present if there are tags assigned to the member. See "
-":doc:`/tutorial/configure-replica-set-tag-sets` for more information."
-msgstr ""
-
-# d11b5cc2d7964ab48137aa515c29e7a0
-#: ../source/reference/command/isMaster.txt:203
-msgid ""
-"The ``[hostname]:[port]`` of the member that returned "
-":dbcommand:`isMaster`."
-msgstr ""
-
-# 0806064912ec4eb0be91f6307ed975f7
-#: ../source/reference/command/isMaster.txt:210
-msgid ""
-"A unique identifier for each election. Included only in the output of "
-":dbcommand:`isMaster` for the :term:`primary`. Used by clients to "
-"determine when elections occur."
->>>>>>> 2478a500
 msgstr ""
 
 #~ msgid ""
@@ -711,94 +339,6 @@
 #~ "present for hidden members."
 #~ msgstr ""
 
-<<<<<<< HEAD
-# fc4568e8f47043af8108095210a59d91
-#~ msgid ""
-#~ ":dbcommand:`isMaster` returns a document that"
-#~ " describes the role of the "
-#~ ":program:`mongod` instance."
-#~ msgstr ""
-
-# a7f77af2cd9e4ac0946b8ad2309e8372
-#~ msgid ""
-#~ "When sent to a :program:`mongod` "
-#~ "instance that is not a member of"
-#~ " a replica set, :dbcommand:`isMaster` "
-#~ "returns a subset of this information."
-#~ msgstr ""
-
-# 0d4aeb7d84dc45a497269ee8e04061f4
-#~ msgid ""
-#~ "The :method:`db.isMaster()` method in the "
-#~ ":program:`mongo` shell provides a wrapper "
-#~ "around :dbcommand:`isMaster`."
-#~ msgstr ""
-
-# 8f44ff966e5947b09fbb883f6eecd904
-#~ msgid ":method:`db.isMaster()`"
-#~ msgstr ""
-
-# e1ab36af58694515bbd91b98855d0b6c
-#~ msgid ""
-#~ "A boolean value that reports when "
-#~ "this node is writable. If ``true``, "
-#~ "then this instance is a :term:`primary`"
-#~ " in a :term:`replica set`, or a "
-#~ ":term:`master` in a master-slave "
-#~ "configuration, or a :program:`mongos` "
-#~ "instance, or a standalone :program:`mongod`."
-#~ msgstr ""
-
-# 54621a53301a42019c0bcf5f6646770d
-#~ msgid ""
-#~ "The maximum permitted size of a "
-#~ ":term:`BSON` object in bytes for this"
-#~ " :program:`mongod` process. If not "
-#~ "provided, clients should assume a max"
-#~ " size of \"``16 * 1024 * "
-#~ "1024``\"."
-#~ msgstr ""
-
-# fd1612b4ac2d4afc8de238f6e18aeacb
-#~ msgid ""
-#~ "The earliest version of the wire "
-#~ "protocol that this :program:`mongod` or "
-#~ ":program:`mongos` instance is capable of "
-#~ "using to communicate with clients."
-#~ msgstr ""
-
-# a7059db82f524a7ab5b7b105cc7accf8
-#~ msgid ""
-#~ "The latest version of the wire "
-#~ "protocol that this :program:`mongod` or "
-#~ ":program:`mongos` instance is capable of "
-#~ "using to communicate with clients."
-#~ msgstr ""
-
-# 76294ad43cb94b69968e37fdb0a9d08d
-#~ msgid ""
-#~ ":program:`mongos` instances add the following"
-#~ " field to the :dbcommand:`isMaster` "
-#~ "response document:"
-#~ msgstr ""
-
-# ee9bb0bdd75d4e05b68052285e91e0c2
-#~ msgid ""
-#~ "Contains the value ``isdbgrid`` when "
-#~ ":dbcommand:`isMaster` returns from a "
-#~ ":program:`mongos` instance."
-#~ msgstr ""
-
-# 4e49bcffddda45cdb3a5eb911eaddff6
-#~ msgid ""
-#~ "A boolean value that, when ``true``, "
-#~ "indicates if the :program:`mongod` is a"
-#~ " :term:`secondary` member of a "
-#~ ":term:`replica set`."
-#~ msgstr ""
-
-=======
->>>>>>> 2478a500
 # fce65283c2584058bf442dcdb3e0f93d
 #~ msgid ""
 #~ "An array of strings in the format"
