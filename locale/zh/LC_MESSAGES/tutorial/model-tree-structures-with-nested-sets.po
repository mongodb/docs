#
msgid ""
msgstr ""
"Project-Id-Version: mongodb-manual 3.0\n"
"Report-Msgid-Bugs-To: \n"
"POT-Creation-Date: 2015-08-20 19:13-0400\n"
"PO-Revision-Date: YEAR-MO-DA HO:MI+ZONE\n"
"Last-Translator: TJWORKS <evertang@gmail.com>\n"
"Language-Team: LANGUAGE <LL@li.org>\n"
"MIME-Version: 1.0\n"
"Content-Type: text/plain; charset=UTF-8\n"
"Content-Transfer-Encoding: 8bit\n"

#: ../source/tutorial/model-tree-structures-with-nested-sets.txt:3
msgid "Model Tree Structures with Nested Sets"
msgstr "树结构建模： 嵌套集合"

#: ../source/tutorial/model-tree-structures-with-nested-sets.txt:14
msgid "Overview"
msgstr "概述"

#: ../source/tutorial/model-tree-structures-with-nested-sets.txt:16
msgid ""
"Data in MongoDB has a *flexible schema*. :term:`Collections <collection>` do"
" not enforce :term:`document` structure. Decisions that affect how you model"
" data can affect application performance and database capacity. See "
":doc:`/core/data-models` for a full high level overview of data modeling in "
"MongoDB."
msgstr ""
"MongoDB的数据具有 *灵活的模式* 。 :term:`集合 <collection>` 本身没有"
"对文档结构的规则性校验。 但是你建模时所作的决定会影响到应用程序的性能和数据库的处理能力。" 
"参见 :doc:`/core/data-models` 以更多的了解一些关于MongoDB数据建模全面介绍。"

#: ../source/tutorial/model-tree-structures-with-nested-sets.txt:22
msgid ""
"This document describes a data model that describes a tree like structure "
"that optimizes discovering subtrees at the expense of tree mutability."
msgstr ""
"这篇文章讲述一种对子树查询优化的树结构建模方式。这种方式是以牺牲树结构的更新性能作为代价的。"

#: ../source/tutorial/model-tree-structures-with-nested-sets.txt:27
msgid "Pattern"
msgstr "范式"

#: ../source/tutorial/model-tree-structures-with-nested-sets.txt:31
msgid ""
"The *Nested Sets* pattern identifies each node in the tree as stops in a "
"round-trip traversal of the tree. The application visits each node in the "
"tree twice; first during the initial trip, and second during the return "
"trip. The *Nested Sets* pattern stores each tree node in a document; in "
"addition to the tree node, document stores the id of node's parent, the "
"node's initial stop in the ``left`` field, and its return stop in the "
"``right`` field."
msgstr ""
"*嵌套集合* 模式对整个树结构进行一次深度优先的遍历。遍历时候对每个节点的压栈和出栈"
"作为两个不同的步骤记录下来。然后每一个节点就是一个文档，除了节点信息外，文档还保存"
"父节点的id以及遍历的两个步骤编号。压栈时的步骤编号保存到 ``left`` 字段里， "
"而出栈时的步骤编号则保存到 ``right`` 字段里。"

#: ../source/tutorial/model-tree-structures-with-nested-sets.txt:39
msgid "Consider the following hierarchy of categories:"
msgstr "让我们看一下下图表示的树形分类结构："

#: ../source/tutorial/model-tree-structures-with-nested-sets.txt:43
msgid "The following example models the tree using *Nested Sets*:"
msgstr "下面是一个使用 *嵌套集合* 来建模的例子："

#: ../source/tutorial/model-tree-structures-with-nested-sets.txt:54
msgid "You can query to retrieve the descendants of a node:"
msgstr "你可以查询某个节点的子代节点："

#: ../source/tutorial/model-tree-structures-with-nested-sets.txt:61
msgid ""
"The *Nested Sets* pattern provides a fast and efficient solution for finding"
" subtrees but is inefficient for modifying the tree structure. As such, this"
" pattern is best for static trees that do not change."
msgstr ""
<<<<<<< HEAD
"使用 *嵌套集合* 模式对查询子树类的操作而言是个快速高效的方案。然而在修改树结构时效率"
"却相对较低。因此这个模式适合于那些树结构不经常会改变的场景。"
=======

#: ../source/tutorial/model-tree-structures-with-nested-sets.txt:0
msgid "On this page"
msgstr ""
>>>>>>> 7b6fda55
<|MERGE_RESOLUTION|>--- conflicted
+++ resolved
@@ -75,12 +75,8 @@
 " subtrees but is inefficient for modifying the tree structure. As such, this"
 " pattern is best for static trees that do not change."
 msgstr ""
-<<<<<<< HEAD
-"使用 *嵌套集合* 模式对查询子树类的操作而言是个快速高效的方案。然而在修改树结构时效率"
-"却相对较低。因此这个模式适合于那些树结构不经常会改变的场景。"
-=======
+
 
 #: ../source/tutorial/model-tree-structures-with-nested-sets.txt:0
 msgid "On this page"
 msgstr ""
->>>>>>> 7b6fda55
