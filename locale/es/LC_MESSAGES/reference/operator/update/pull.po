--- conflicted
+++ resolved
@@ -8,11 +8,7 @@
 msgstr ""
 "Project-Id-Version: MongoDB Manual\n"
 "Report-Msgid-Bugs-To: \n"
-<<<<<<< HEAD
-"POT-Creation-Date: 2019-03-19 11:02-0400\n"
-=======
 "POT-Creation-Date: 2016-12-08 12:02-0500\n"
->>>>>>> 2478a500
 "PO-Revision-Date: 2014-04-08 18:53+0000\n"
 "Last-Translator: tychoish <tychoish@gmail.com>\n"
 "Language: es\n"
@@ -24,52 +20,41 @@
 "Content-Transfer-Encoding: 8bit\n"
 "Generated-By: Babel 2.6.0\n"
 
-<<<<<<< HEAD
-=======
 # 6f0c567383d145ab962d77c740000916
->>>>>>> 2478a500
 #: ../source/reference/operator/update/pull.txt:3
 msgid "$pull"
 msgstr ""
 
-<<<<<<< HEAD
-=======
 # 42d394261265429797e2377c54811e68
 #: ../source/reference/operator/update/pull.txt
 msgid "On this page"
 msgstr ""
 
 # 64705da2e176421aa61a85dd707c6232
->>>>>>> 2478a500
 #: ../source/reference/operator/update/pull.txt:15
 msgid ""
 "The :update:`$pull` operator removes from an existing array all instances"
 " of a value or values that match a specified condition."
 msgstr ""
 
-<<<<<<< HEAD
-=======
 # d0a0780584f74984970f2eced69198a2
->>>>>>> 2478a500
 #: ../source/reference/operator/update/pull.txt:18
 msgid "The :update:`$pull` operator has the form:"
 msgstr ""
 
-<<<<<<< HEAD
-=======
 # 84609142970b43b586d4e7fc65da6c72
->>>>>>> 2478a500
 #: ../source/includes/use-dot-notation.rst:1
 msgid ""
 "To specify a ``<field>`` in an embedded document or in an array, use "
 ":ref:`dot notation <document-dot-notation>`."
 msgstr ""
 
-<<<<<<< HEAD
+# 4f3407517e65438ca77f96a8aca10560
 #: ../source/reference/operator/update/pull.txt:27
 msgid "Behavior"
 msgstr ""
 
+# d46eae6c4b1a4418b5a52440b35a0e60
 #: ../source/reference/operator/update/pull.txt:29
 msgid ""
 "If you specify a ``<condition>`` and the array elements are embedded "
@@ -78,23 +63,7 @@
 "of-documents` for an example."
 msgstr ""
 
-=======
-# 4f3407517e65438ca77f96a8aca10560
-#: ../source/reference/operator/update/pull.txt:27
-msgid "Behavior"
-msgstr ""
-
-# d46eae6c4b1a4418b5a52440b35a0e60
-#: ../source/reference/operator/update/pull.txt:29
-msgid ""
-"If you specify a ``<condition>`` and the array elements are embedded "
-"documents, :update:`$pull` operator applies the ``<condition>`` as if "
-"each array element were a document in a collection. See :ref:`pull-array-"
-"of-documents` for an example."
-msgstr ""
-
 # 9440978654744bfe8defb024934c43f3
->>>>>>> 2478a500
 #: ../source/reference/operator/update/pull.txt:34
 msgid ""
 "If the specified ``<value>`` to remove is an array, :update:`$pull` "
@@ -102,10 +71,7 @@
 "``<value>`` exactly, including order."
 msgstr ""
 
-<<<<<<< HEAD
-=======
 # 5035de293db3453298383a44b7efda30
->>>>>>> 2478a500
 #: ../source/reference/operator/update/pull.txt:38
 msgid ""
 "If the specified ``<value>`` to remove is a document, :update:`$pull` "
@@ -113,16 +79,6 @@
 "and values. The ordering of the fields can differ."
 msgstr ""
 
-<<<<<<< HEAD
-#: ../source/reference/operator/update/pull.txt:43
-msgid "Examples"
-msgstr ""
-
-#: ../source/reference/operator/update/pull.txt:46
-msgid "Remove All Items That Equal a Specified Value"
-msgstr ""
-
-=======
 # 9a52529dd6b1456eb259512d1c8ba06a
 #: ../source/reference/operator/update/pull.txt:43
 msgid "Examples"
@@ -134,15 +90,11 @@
 msgstr ""
 
 # 80088923142243289fa7749b99fc38d0
->>>>>>> 2478a500
 #: ../source/reference/operator/update/pull.txt:48
 msgid "Given the following document in the ``stores`` collection:"
 msgstr ""
 
-<<<<<<< HEAD
-=======
 # 86b9e6833c744252b45261dd79cf6df4
->>>>>>> 2478a500
 #: ../source/reference/operator/update/pull.txt:63
 msgid ""
 "The following operation updates all documents in the collection to remove"
@@ -150,10 +102,7 @@
 "``\"carrots\"`` from the array ``vegetables``:"
 msgstr ""
 
-<<<<<<< HEAD
-=======
 # 7ad6c946d82d4e07870d67d646b783fb
->>>>>>> 2478a500
 #: ../source/reference/operator/update/pull.txt:75
 msgid ""
 "After the operation, the ``fruits`` array no longer contains any "
@@ -161,60 +110,39 @@
 " longer contains any ``\"carrots\"`` values:"
 msgstr ""
 
-<<<<<<< HEAD
-=======
 # c0d20068ef1141029e99b35f68056bbd
->>>>>>> 2478a500
 #: ../source/reference/operator/update/pull.txt:93
 msgid "Remove All Items That Match a Specified ``$pull`` Condition"
 msgstr ""
 
-<<<<<<< HEAD
-=======
 # 68fe28a58ba442348d2089faee46e6d2
->>>>>>> 2478a500
 #: ../source/reference/operator/update/pull.txt:95
 msgid "Given the following document in the ``profiles`` collection:"
 msgstr ""
 
-<<<<<<< HEAD
-=======
 # d22bb04e104f4b019cf2fd17e1cce455
->>>>>>> 2478a500
 #: ../source/reference/operator/update/pull.txt:101
 msgid ""
 "The following operation will remove all items from the ``votes`` array "
 "that are greater than or equal to (:query:`$gte`) ``6``:"
 msgstr ""
 
-<<<<<<< HEAD
-=======
 # 56a80c471a254d1b83ade2fb8a787030
->>>>>>> 2478a500
 #: ../source/reference/operator/update/pull.txt:108
 msgid "After the update operation, the document only has values less than 6:"
 msgstr ""
 
-<<<<<<< HEAD
-=======
 # 763e414c5d2a4069a9f0437331930608
->>>>>>> 2478a500
 #: ../source/reference/operator/update/pull.txt:117
 msgid "Remove Items from an Array of Documents"
 msgstr ""
 
-<<<<<<< HEAD
-=======
 # 90ff98158cc549c18a6b2504bd53a829
->>>>>>> 2478a500
 #: ../source/reference/operator/update/pull.txt:119
 msgid "A ``survey`` collection contains the following documents:"
 msgstr ""
 
-<<<<<<< HEAD
-=======
 # c15da31d0ff64a47810d8d96f4f92871
->>>>>>> 2478a500
 #: ../source/reference/operator/update/pull.txt:138
 msgid ""
 "The following operation will remove from the ``results`` array all "
@@ -222,20 +150,14 @@
 "``item`` field equal to ``\"B\"``:"
 msgstr ""
 
-<<<<<<< HEAD
-=======
 # b15ec891ac7e4061bb43b2c3d38c625d
->>>>>>> 2478a500
 #: ../source/reference/operator/update/pull.txt:150
 msgid ""
 "The :update:`$pull` expression applies the condition to each element of "
 "the ``results`` array as though it were a top-level document."
 msgstr ""
 
-<<<<<<< HEAD
-=======
 # ffa9cf65505644d9b72fb89f58cb4f30
->>>>>>> 2478a500
 #: ../source/reference/operator/update/pull.txt:153
 msgid ""
 "After the operation, the ``results`` array contains no documents that "
@@ -243,10 +165,7 @@
 " to ``\"B\"``."
 msgstr ""
 
-<<<<<<< HEAD
-=======
 # 6a1f604bd93d44deb695e8ba232ddf08
->>>>>>> 2478a500
 #: ../source/reference/operator/update/pull.txt:171
 msgid ""
 "Because :update:`$pull` operator applies its query to each element as "
@@ -257,10 +176,7 @@
 "collection."
 msgstr ""
 
-<<<<<<< HEAD
-=======
 # 014565cfb3cf4fdc945b6bd720054cbc
->>>>>>> 2478a500
 #: ../source/reference/operator/update/pull.txt:186
 msgid ""
 "However, if the ``survey`` collection contained the following documents, "
@@ -268,20 +184,14 @@
 " arrays:"
 msgstr ""
 
-<<<<<<< HEAD
-=======
 # f931bf63636c4aa9b040c60f8eaedc1d
->>>>>>> 2478a500
 #: ../source/reference/operator/update/pull.txt:207
 msgid ""
 "Then you can specify multiple conditions on the elements of the "
 "``answers`` array with :query:`$elemMatch`:"
 msgstr ""
 
-<<<<<<< HEAD
-=======
 # c03b6c7ae4a24208ac2becff36603dfb
->>>>>>> 2478a500
 #: ../source/reference/operator/update/pull.txt:218
 msgid ""
 "The operation removed from the ``results`` array those embedded documents"
@@ -289,10 +199,7 @@
 " equal to ``2`` and ``a`` greater than or equal to ``8``:"
 msgstr ""
 
-<<<<<<< HEAD
-=======
 # e783f57be6f54273ae032e56aafed2a0
->>>>>>> 2478a500
 #: ../source/reference/operator/update/pull.txt:237
 msgid ":method:`db.collection.update()`, :method:`db.collection.findAndModify()`"
 msgstr ""
@@ -324,13 +231,6 @@
 #~ "specified query."
 #~ msgstr ""
 
-<<<<<<< HEAD
-# aa1fafadb6354abd923f1738c341c28b
-#~ msgid "Remove All Items That Equals a Specified Value"
-#~ msgstr ""
-
-=======
->>>>>>> 2478a500
 # 41f6ddee073d48b1a1b094b3dd3b8e6a
 #~ msgid "Given the following documents in the ``cpuinfo`` collection:"
 #~ msgstr ""
