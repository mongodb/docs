--- conflicted
+++ resolved
@@ -8,11 +8,7 @@
 msgstr ""
 "Project-Id-Version: MongoDB Manual\n"
 "Report-Msgid-Bugs-To: \n"
-<<<<<<< HEAD
-"POT-Creation-Date: 2019-03-19 11:02-0400\n"
-=======
 "POT-Creation-Date: 2016-12-08 12:02-0500\n"
->>>>>>> 2478a500
 "PO-Revision-Date: 2014-04-08 19:38+0000\n"
 "Last-Translator: tychoish <tychoish@gmail.com>\n"
 "Language: es\n"
@@ -24,31 +20,22 @@
 "Content-Transfer-Encoding: 8bit\n"
 "Generated-By: Babel 2.6.0\n"
 
-<<<<<<< HEAD
-=======
 # 285147b797e5497290757bdfe0b8d637
->>>>>>> 2478a500
 #: ../source/reference/command/shardConnPoolStats.txt:3
 msgid "shardConnPoolStats"
 msgstr ""
 
-<<<<<<< HEAD
-=======
 # cbb6f889601c439a928f7f45be79fc78
 #: ../source/reference/command/shardConnPoolStats.txt
 msgid "On this page"
 msgstr ""
 
 # 1f3057c5ebef49ae9335aa238fd62ccd
->>>>>>> 2478a500
 #: ../source/reference/command/shardConnPoolStats.txt:16
 msgid "Definition"
 msgstr ""
 
-<<<<<<< HEAD
-=======
 # ed0be254820a449586b2d7e6357874f4
->>>>>>> 2478a500
 #: ../source/reference/command/shardConnPoolStats.txt:20
 msgid ""
 "Returns information on the pooled and cached connections in the sharded "
@@ -56,25 +43,11 @@
 "connection cache in the connection pool."
 msgstr ""
 
-<<<<<<< HEAD
-=======
 # 93f71738cf2c4fa09d4cde9b81e590b9
->>>>>>> 2478a500
 #: ../source/reference/command/shardConnPoolStats.txt:24
 msgid "The :dbcommand:`shardConnPoolStats` command uses the following syntax:"
 msgstr ""
 
-<<<<<<< HEAD
-#: ../source/reference/command/shardConnPoolStats.txt:30
-msgid ""
-"The sharded connection pool is specific to connections between members in"
-" a sharded cluster. The :binary:`~bin.mongos` instances in a cluster use "
-"the connection pool to execute client reads and writes. The "
-":binary:`~bin.mongod` instances in a cluster use the pool when issuing "
-":dbcommand:`mapReduce` to query temporary collections on other shards."
-msgstr ""
-
-=======
 # dfeb2cae2ccb400ba1b3ee38148390ba
 #: ../source/reference/command/shardConnPoolStats.txt:30
 msgid ""
@@ -86,7 +59,6 @@
 msgstr ""
 
 # 172bd5ca4e2b49b5834f628354f6ee3e
->>>>>>> 2478a500
 #: ../source/reference/command/shardConnPoolStats.txt:36
 msgid ""
 "When the cluster requires a connection, MongoDB pulls a connection from "
@@ -94,56 +66,38 @@
 " returns the connection to the connection pool after every operation."
 msgstr ""
 
-<<<<<<< HEAD
-=======
 # 927447dacbbb4055a8b7eb59eaf276b6
->>>>>>> 2478a500
 #: ../source/reference/command/shardConnPoolStats.txt:42
 msgid "Output"
 msgstr ""
 
-<<<<<<< HEAD
-=======
 # d29cfaa7d2e2480d8fa76e120bd2a56f
->>>>>>> 2478a500
 #: ../source/reference/command/shardConnPoolStats.txt:46
 msgid ""
 "Displays connection status for each :term:`config server`, :term:`replica"
 " set`, and :term:`standalone instance <standalone>` in the cluster."
 msgstr ""
 
-<<<<<<< HEAD
-=======
 # f3c2d95d3eac4e2e9c590c66ca9e1885
->>>>>>> 2478a500
 #: ../source/reference/command/shardConnPoolStats.txt:52
 msgid ""
 "The number of connections available for this host to connect to the "
-":binary:`~bin.mongos`."
-msgstr ""
-
-<<<<<<< HEAD
-=======
+":program:`mongos`."
+msgstr ""
+
 # 9f4e72d7b3bc41a4b0aea807fe0df718
->>>>>>> 2478a500
 #: ../source/reference/command/shardConnPoolStats.txt:57
 msgid ""
 "The number of connections the host has ever created to connect to the "
-":binary:`~bin.mongos`."
-msgstr ""
-
-<<<<<<< HEAD
-=======
+":program:`mongos`."
+msgstr ""
+
 # eceaeee7f1344e379bf656a953ea1150
->>>>>>> 2478a500
 #: ../source/reference/command/shardConnPoolStats.txt:62
 msgid "Displays information specific to replica sets."
 msgstr ""
 
-<<<<<<< HEAD
-=======
 # 1a6d78af466847a6b6417ea2231bfab5
->>>>>>> 2478a500
 #: ../source/reference/command/shardConnPoolStats.txt:66
 msgid ""
 "Holds an array of documents that report on each replica set member. These"
@@ -151,23 +105,11 @@
 "</reference/command/replSetGetStatus>` values."
 msgstr ""
 
-<<<<<<< HEAD
-=======
 # 8d9c38ae0faf490d985a994516d0496f
->>>>>>> 2478a500
 #: ../source/reference/command/shardConnPoolStats.txt:72
 msgid "The host address in the format ``[hostname]:[port]``."
 msgstr ""
 
-<<<<<<< HEAD
-#: ../source/reference/command/shardConnPoolStats.txt:76
-msgid ""
-"This field is for internal use. Reports ``false`` when the "
-":binary:`~bin.mongos` either cannot connect to instance or received a "
-"connection exception or error."
-msgstr ""
-
-=======
 # 9ba06f0619814c40b9e3098575dfa744
 #: ../source/reference/command/shardConnPoolStats.txt:76
 msgid ""
@@ -177,16 +119,12 @@
 msgstr ""
 
 # f4475ea20b05416f82e7847edbead481
->>>>>>> 2478a500
 #: ../source/reference/command/shardConnPoolStats.txt:82
 msgid "The host is the replica set's :term:`primary` if this is ``true``."
 msgstr ""
 
-<<<<<<< HEAD
-=======
 # 9928b795b2614cd3af0ba85cfb1b7118
 # 7751001cee3b471d945158c3f38c2c62
->>>>>>> 2478a500
 #: ../source/reference/command/shardConnPoolStats.txt:86
 #: ../source/reference/command/shardConnPoolStats.txt:91
 msgid ""
@@ -194,23 +132,19 @@
 "``true``."
 msgstr ""
 
-<<<<<<< HEAD
-=======
 # 69795fd8cf5d4567b9cb51a4f2c51464
->>>>>>> 2478a500
 #: ../source/reference/command/shardConnPoolStats.txt:94
 msgid ""
 "The host is a :term:`secondary` member of the replica set if this is "
 "``true``."
 msgstr ""
 
-<<<<<<< HEAD
+# cee01e0af8ab4e768ddb51f71cd87e5c
 #: ../source/reference/command/shardConnPoolStats.txt:99
-msgid ""
-"The latency, in milliseconds, from the :binary:`~bin.mongos` to this "
-"member."
-msgstr ""
-
+msgid "The latency, in milliseconds, from the :program:`mongos` to this member."
+msgstr ""
+
+# 07a2157a076e4c1f9ed25829c9784fdd
 #: ../source/includes/fact-tag-set-field.rst:1
 msgid ""
 "A :term:`tag set` document containing mappings of arbitrary keys and "
@@ -220,80 +154,33 @@
 "data center awareness."
 msgstr ""
 
+# 753aba2eebd04f42be885690a0b460e8
 #: ../source/includes/fact-tag-set-field.rst:7
 msgid ""
 "This field is only present if there are tags assigned to the member. See "
 ":doc:`/tutorial/configure-replica-set-tag-sets` for more information."
 msgstr ""
 
-=======
-# cee01e0af8ab4e768ddb51f71cd87e5c
-#: ../source/reference/command/shardConnPoolStats.txt:99
-msgid "The latency, in milliseconds, from the :program:`mongos` to this member."
-msgstr ""
-
-# 07a2157a076e4c1f9ed25829c9784fdd
-#: ../source/includes/fact-tag-set-field.rst:1
-msgid ""
-"A :term:`tag set` document containing mappings of arbitrary keys and "
-"values. These documents describe replica set members in order to "
-"customize :doc:`write concern </reference/write-concern>` and :doc:`read "
-"preference </reference/read-preference>` and thereby allow configurable "
-"data center awareness."
-msgstr ""
-
-# 753aba2eebd04f42be885690a0b460e8
-#: ../source/includes/fact-tag-set-field.rst:7
-msgid ""
-"This field is only present if there are tags assigned to the member. See "
-":doc:`/tutorial/configure-replica-set-tag-sets` for more information."
-msgstr ""
-
 # 3b66946d9c3c4e07925341e0bfcf40ca
->>>>>>> 2478a500
 #: ../source/reference/command/shardConnPoolStats.txt:107
 msgid "The number connections in the cluster's connection pool."
 msgstr ""
 
-<<<<<<< HEAD
-=======
 # e515fc855aa54d75826568022ec0601e
->>>>>>> 2478a500
 #: ../source/reference/command/shardConnPoolStats.txt:111
 msgid "The number of connections to a shard."
 msgstr ""
 
-<<<<<<< HEAD
-=======
 # 3e2734d3ae24498c812c345b6c7838fe
->>>>>>> 2478a500
 #: ../source/reference/command/shardConnPoolStats.txt:115
 msgid "The number of connections to a replica set."
 msgstr ""
 
-<<<<<<< HEAD
-=======
 # 51bf2be874a14dcdafa3a34ceb1dc714
->>>>>>> 2478a500
 #: ../source/reference/command/shardConnPoolStats.txt:119
 msgid "The number of connections to the config database."
 msgstr ""
 
-<<<<<<< HEAD
-#: ../source/reference/command/shardConnPoolStats.txt:123
-msgid ""
-"The number of connections available from the :binary:`~bin.mongos` to the"
-" config servers, replica sets, and standalone :binary:`~bin.mongod` "
-"instances in the cluster."
-msgstr ""
-
-#: ../source/reference/command/shardConnPoolStats.txt:129
-msgid ""
-"The number of connections the :binary:`~bin.mongos` has ever created to "
-"other members of the cluster."
-msgstr ""
-
-=======
 # f7378dc9a7cf4591b5bcee5f5d93421a
 #: ../source/reference/command/shardConnPoolStats.txt:123
 msgid ""
@@ -310,97 +197,41 @@
 msgstr ""
 
 # d9d7c484b62246f991725d4063c29e96
->>>>>>> 2478a500
 #: ../source/reference/command/shardConnPoolStats.txt:134
 msgid "Displays information on the per-thread connection cache."
 msgstr ""
 
-<<<<<<< HEAD
-=======
 # 272bc04033204b09b45ad6b7efe42973
->>>>>>> 2478a500
 #: ../source/reference/command/shardConnPoolStats.txt:138
 msgid ""
-"Displays each incoming client connection. For a :binary:`~bin.mongos`, "
-"this array field displays one document per incoming client thread. For a "
-":binary:`~bin.mongod`, the array displays one entry per incoming sharded "
+"Displays each incoming client connection. For a :program:`mongos`, this "
+"array field displays one document per incoming client thread. For a "
+":program:`mongod`, the array displays one entry per incoming sharded "
 ":dbcommand:`mapReduce` client thread."
 msgstr ""
 
-<<<<<<< HEAD
-=======
 # 649a586914084ea6ab2b35db92ec0e62
->>>>>>> 2478a500
 #: ../source/reference/command/shardConnPoolStats.txt:145
 msgid ""
 "The host using the connection. The host can be a :term:`config server`, "
 ":term:`replica set`, or :term:`standalone instance <standalone>`."
 msgstr ""
 
-<<<<<<< HEAD
-=======
 # a2f71a10c9a94332b64a51a9b3fe0790
->>>>>>> 2478a500
 #: ../source/reference/command/shardConnPoolStats.txt:151
 msgid "The number of times the host pulled a connection from the pool."
 msgstr ""
 
-<<<<<<< HEAD
-=======
 # eb6fdab412424d149b038b653387cb6d
->>>>>>> 2478a500
 #: ../source/reference/command/shardConnPoolStats.txt:155
 msgid "The thread's availability."
 msgstr ""
 
-<<<<<<< HEAD
-=======
 # faf3e2239b8343e1b17268a6b24ecaea
->>>>>>> 2478a500
 #: ../source/reference/command/shardConnPoolStats.txt:159
 msgid "The namespaces used on this connection thus far."
 msgstr ""
 
-<<<<<<< HEAD
-# 784c6d7e18194029beaff70548b5b9bc
-#~ msgid ""
-#~ "The sharded connection pool is specific"
-#~ " to connections between members in a"
-#~ " sharded cluster. The :program:`mongos` "
-#~ "instances in a cluster use the "
-#~ "connection pool to execute client reads"
-#~ " and writes. The :program:`mongod` "
-#~ "instances in a cluster use the "
-#~ "pool when issuing :dbcommand:`mapReduce` to"
-#~ " query temporary collections on other "
-#~ "shards."
-#~ msgstr ""
-
-# 9fa5f96662fd43979fd415d8ce29ab7d
-#~ msgid ""
-#~ "The number of connections available for"
-#~ " this host to connect to the "
-#~ ":program:`mongos`."
-#~ msgstr ""
-
-# 5749aef32d124f5c9c9d8b8604bfa26c
-#~ msgid ""
-#~ "The number of connections the host "
-#~ "has ever created to connect to the"
-#~ " :program:`mongos`."
-#~ msgstr ""
-
-# a2305b7724714448baf3f75794a12b0d
-#~ msgid ""
-#~ "This field is for internal use. "
-#~ "Reports ``false`` when the :program:`mongos`"
-#~ " either cannot connect to instance or"
-#~ " received a connection exception or "
-#~ "error."
-#~ msgstr ""
-
-=======
->>>>>>> 2478a500
 # 9bff818bfad447c28807e5ac658e85ae
 #~ msgid ""
 #~ "The host is the replica set's "
@@ -423,44 +254,6 @@
 #~ " set to ``true``."
 #~ msgstr ""
 
-<<<<<<< HEAD
-# 282df0363cc14a8d857b668ebf7ea2a7
-#~ msgid ""
-#~ "The latency, in milliseconds, from the"
-#~ " :program:`mongos` to this member."
-#~ msgstr ""
-
 # d1583de36df74d738e7663e537b21034
 #~ msgid "The member has tags configured."
 #~ msgstr ""
-
-# 42be1420cdda46c99dde88d4da276451
-#~ msgid ""
-#~ "The number of connections available from"
-#~ " the :program:`mongos` to the config "
-#~ "servers, replica sets, and standalone "
-#~ ":program:`mongod` instances in the cluster."
-#~ msgstr ""
-
-# 830437f15af448afab80f812ce397af7
-#~ msgid ""
-#~ "The number of connections the "
-#~ ":program:`mongos` has ever created to "
-#~ "other members of the cluster."
-#~ msgstr ""
-
-# c7431b53583f40c6bb28bd3c79ee2b57
-#~ msgid ""
-#~ "Displays each incoming client connection. "
-#~ "For a :program:`mongos`, this array "
-#~ "field displays one document per incoming"
-#~ " client thread. For a :program:`mongod`,"
-#~ " the array displays one entry per "
-#~ "incoming sharded :dbcommand:`mapReduce` client "
-#~ "thread."
-#~ msgstr ""
-=======
-# d1583de36df74d738e7663e537b21034
-#~ msgid "The member has tags configured."
-#~ msgstr ""
->>>>>>> 2478a500
