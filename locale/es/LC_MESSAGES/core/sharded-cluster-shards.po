--- conflicted
+++ resolved
@@ -8,11 +8,7 @@
 msgstr ""
 "Project-Id-Version: MongoDB Manual\n"
 "Report-Msgid-Bugs-To: \n"
-<<<<<<< HEAD
-"POT-Creation-Date: 2019-03-19 11:02-0400\n"
-=======
 "POT-Creation-Date: 2016-12-08 12:02-0500\n"
->>>>>>> 2478a500
 "PO-Revision-Date: 2013-12-16 23:48+0000\n"
 "Last-Translator: tychoish <tychoish@gmail.com>\n"
 "Language: es\n"
@@ -24,15 +20,17 @@
 "Content-Transfer-Encoding: 8bit\n"
 "Generated-By: Babel 2.6.0\n"
 
-<<<<<<< HEAD
-=======
 # 74e02b2059754207b0d9262a1a250985
->>>>>>> 2478a500
 #: ../source/core/sharded-cluster-shards.txt:3
 msgid "Shards"
 msgstr ""
 
-<<<<<<< HEAD
+# aafa92e1e90a4dec96e43dd282e29293
+#: ../source/core/sharded-cluster-shards.txt
+msgid "On this page"
+msgstr ""
+
+# 60b59ea8c3394d2599c23a3c3069c725
 #: ../source/core/sharded-cluster-shards.txt:13
 msgid ""
 "A :term:`shard` contains a subset of sharded data for a :term:`sharded "
@@ -40,39 +38,6 @@
 " cluster."
 msgstr ""
 
-#: ../source/core/sharded-cluster-shards.txt:17
-msgid ""
-"As of MongoDB 3.6, shards must be deployed as a :term:`replica set` to "
-"provide redundancy and high availability."
-msgstr ""
-
-#: ../source/core/sharded-cluster-shards.txt:20
-msgid ""
-"Users, clients, or applications should only directly connect to a shard "
-"to perform local administrative and maintenance operations."
-msgstr ""
-
-#: ../source/core/sharded-cluster-shards.txt:23
-msgid ""
-"Performing queries on a single shard only returns a subset of data. "
-"Connect to the :binary:`~bin.mongos` to perform cluster level operations,"
-" including read or write operations."
-msgstr ""
-
-=======
-# aafa92e1e90a4dec96e43dd282e29293
-#: ../source/core/sharded-cluster-shards.txt
-msgid "On this page"
-msgstr ""
-
-# 60b59ea8c3394d2599c23a3c3069c725
-#: ../source/core/sharded-cluster-shards.txt:13
-msgid ""
-"A :term:`shard` contains a subset of sharded data for a :term:`sharded "
-"cluster`. Together, the cluster's shards hold the entire data set for the"
-" cluster."
-msgstr ""
-
 # e1cd3645eec44d01883194bdd5b749f7
 #: ../source/core/sharded-cluster-shards.txt:17
 msgid ""
@@ -96,25 +61,18 @@
 msgstr ""
 
 # d96e132860f042b6b44b3228de25ba31
->>>>>>> 2478a500
 #: ../source/core/sharded-cluster-shards.txt:29
 msgid ""
 "MongoDB does not guarantee that any two contiguous :term:`chunks<chunk>` "
 "reside on a single shard."
 msgstr ""
 
-<<<<<<< HEAD
-=======
 # d4d1c39d8cd9408d80f9dbc95bc07d63
->>>>>>> 2478a500
 #: ../source/core/sharded-cluster-shards.txt:35
 msgid "Primary Shard"
 msgstr ""
 
-<<<<<<< HEAD
-=======
 # f923d736e7c144fab90c96969c15fa15
->>>>>>> 2478a500
 #: ../source/core/sharded-cluster-shards.txt:37
 msgid ""
 "Each database in a sharded cluster has a :term:`primary shard` that holds"
@@ -123,15 +81,16 @@
 ":term:`primary` in a replica set."
 msgstr ""
 
-<<<<<<< HEAD
+# 7087b325ede04e74b26b621de5b66199
 #: ../source/core/sharded-cluster-shards.txt:42
 msgid ""
-"The :binary:`~bin.mongos` selects the primary shard when creating a new "
+"The :program:`mongos` selects the primary shard when creating a new "
 "database by picking the shard in the cluster that has the least amount of"
-" data. :binary:`~bin.mongos` uses the ``totalSize`` field returned by the"
-" :dbcommand:`listDatabase` command as a part of the selection criteria."
-msgstr ""
-
+" data. :program:`mongos` uses the ``totalSize`` field returned by the "
+":dbcommand:`listDatabase` command as a part of the selection criteria."
+msgstr ""
+
+# a80acf46ad064434a63c2806edb1d153
 #: ../source/core/sharded-cluster-shards.txt:49
 msgid ""
 "To change the primary shard for a database, use the "
@@ -143,6 +102,7 @@
 " load before attempting to change the primary shard."
 msgstr ""
 
+# 37d4254d6f514500aa725cc881a64832
 #: ../source/core/sharded-cluster-shards.txt:57
 msgid ""
 "When you deploy a new :term:`sharded cluster` with shards that were "
@@ -151,53 +111,11 @@
 " reside on any shard in the cluster."
 msgstr ""
 
-=======
-# 7087b325ede04e74b26b621de5b66199
-#: ../source/core/sharded-cluster-shards.txt:42
-msgid ""
-"The :program:`mongos` selects the primary shard when creating a new "
-"database by picking the shard in the cluster that has the least amount of"
-" data. :program:`mongos` uses the ``totalSize`` field returned by the "
-":dbcommand:`listDatabase` command as a part of the selection criteria."
-msgstr ""
-
-# a80acf46ad064434a63c2806edb1d153
-#: ../source/core/sharded-cluster-shards.txt:49
-msgid ""
-"To change the primary shard for a database, use the "
-":dbcommand:`movePrimary` command. The process of migrating the primary "
-"shard may take significant time to complete, and you should not access "
-"the collections associated to the database until it completes. Depending "
-"on the amount of data being migrated, the migration may affect overall "
-"cluster operations. Consider the impact to cluster operations and network"
-" load before attempting to change the primary shard."
-msgstr ""
-
-# 37d4254d6f514500aa725cc881a64832
-#: ../source/core/sharded-cluster-shards.txt:57
-msgid ""
-"When you deploy a new :term:`sharded cluster` with shards that were "
-"previously used as replica sets, all existing databases continue to "
-"reside on their original replica sets. Databases created subsequently may"
-" reside on any shard in the cluster."
-msgstr ""
-
 # 74c41de5dec545f9bd866669792bf157
->>>>>>> 2478a500
 #: ../source/core/sharded-cluster-shards.txt:63
 msgid "Shard Status"
 msgstr ""
 
-<<<<<<< HEAD
-#: ../source/core/sharded-cluster-shards.txt:65
-msgid ""
-"Use the :method:`sh.status()` method in the :binary:`~bin.mongo` shell to"
-" see an overview of the cluster. This reports includes which shard is "
-"primary for the database and the :term:`chunk` distribution across the "
-"shards. See :method:`sh.status()` method for more details."
-msgstr ""
-
-=======
 # dda4edfc3af14c4796eeaf504a7d644c
 #: ../source/core/sharded-cluster-shards.txt:65
 msgid ""
@@ -208,60 +126,37 @@
 msgstr ""
 
 # 4f2f7f565a3b49b88a9648f95b2f6bee
->>>>>>> 2478a500
 #: ../source/core/sharded-cluster-shards.txt:71
 msgid "Sharded Cluster Security"
 msgstr ""
 
-<<<<<<< HEAD
-=======
 # afcbcb16d5ab459b96eeaa8187ef4789
->>>>>>> 2478a500
 #: ../source/core/sharded-cluster-shards.txt:73
 msgid ""
 "Use :doc:`/core/security-internal-authentication` to enforce intra-"
 "cluster security and prevent unauthorized cluster components from "
-<<<<<<< HEAD
-"accessing the cluster. You must start each :binary:`~bin.mongod` in the "
-=======
 "accessing the cluster. You must start each :program:`mongod` in the "
->>>>>>> 2478a500
 "cluster with the appropriate security settings in order to enforce "
 "internal authentication."
 msgstr ""
 
-<<<<<<< HEAD
-=======
 # db6780ec85eb420c98949df483fd440a
->>>>>>> 2478a500
 #: ../source/core/sharded-cluster-shards.txt:78
 msgid ""
 "See :doc:`/tutorial/deploy-sharded-cluster-with-keyfile-access-control` "
 "for a tutorial on deploying a secured sharded cluster."
 msgstr ""
 
-<<<<<<< HEAD
-=======
 # 9093b445b7b6490d9ce00ee812c5695a
->>>>>>> 2478a500
 #: ../source/core/sharded-cluster-shards.txt:82
 msgid "Shard Local Users"
 msgstr ""
 
-<<<<<<< HEAD
-=======
 # 4a209a02885746f3974978a3d30a1405
->>>>>>> 2478a500
 #: ../source/core/sharded-cluster-shards.txt:84
 msgid ""
 "Each shard supports :doc:`/core/authorization` *(RBAC)* for restricting "
 "unauthorized access to shard data and operations. Start each "
-<<<<<<< HEAD
-":binary:`~bin.mongod` in the replica set with the :option:`--auth <mongod"
-" --auth>` option to enforce RBAC. Alternatively, enforcing :doc:`/core"
-"/security-internal-authentication` for intra-cluster security also "
-"enables user access controls via RBAC."
-=======
 ":program:`mongod` in the replica set with the :option:`--auth` option to "
 "enforce RBAC. Alternatively, enforcing :doc:`/core/security-internal-"
 "authentication` for intra-cluster security also enables user access "
@@ -277,20 +172,6 @@
 msgstr ""
 
 # 239eecaca75c4a9499acdddeca2308b4
-#: ../source/core/sharded-cluster-shards.txt:94
-msgid ""
-"See :doc:`/tutorial/enable-authentication` for a tutorial on enabling "
-"adding users to an RBAC-enabled MongoDB deployment."
->>>>>>> 2478a500
-msgstr ""
-
-#: ../source/core/sharded-cluster-shards.txt:90
-msgid ""
-"Each shard has its own shard-local users. These users cannot be used on "
-"other shards, nor can they be used for connecting to the cluster via a "
-":binary:`~bin.mongos`."
-msgstr ""
-
 #: ../source/core/sharded-cluster-shards.txt:94
 msgid ""
 "See :doc:`/tutorial/enable-authentication` for a tutorial on enabling "
@@ -372,97 +253,8 @@
 #~ "sets <replica set>`."
 #~ msgstr ""
 
-# b9b8050bee7b483c92c17f061efb6b44
-#~ msgid ""
-#~ "Use the :method:`sh.status()` method in "
-#~ "the :program:`mongo` shell to see an "
-#~ "overview of the cluster. This reports"
-#~ " includes which shard is primary for"
-#~ " the database and the :term:`chunk` "
-#~ "distribution across the shards. See "
-#~ ":method:`sh.status()` method for more details."
-#~ msgstr ""
-
 #~ msgid ""
 #~ "When you deploy a new :term:`sharded "
-<<<<<<< HEAD
-=======
-#~ "cluster`, the \"first\" shard becomes "
-#~ "the primary shard for all existing "
-#~ "databases before enabling sharding. Databases"
-#~ " created subsequently may reside on "
-#~ "any shard in the cluster."
-#~ msgstr ""
-
-# 40b6ace2cef64995814df98b1836f6c3
-#~ msgid ""
-#~ "A shard is a :term:`replica set` "
-#~ "or a single :program:`mongod` that "
-#~ "contains a subset of the data for"
-#~ " the sharded cluster. Together, the "
-#~ "cluster's shards hold the entire data"
-#~ " set for the cluster."
-#~ msgstr ""
-
-# c38f9d4d7c0b46e28761a20f6a85e155
-#~ msgid ""
-#~ "Typically each shard is a replica "
-#~ "set. The replica set provides redundancy"
-#~ " and high availability for the data"
-#~ " in each shard."
-#~ msgstr ""
-
-# 733db74d8a2d412e85b5588ea9d9b8d2
-#~ msgid ""
-#~ "MongoDB shards data on a *per "
-#~ "collection* basis. You *must* access all"
-#~ " data in a sharded cluster via "
-#~ "the :program:`mongos` instances. If you "
-#~ "connect directly to a shard, you "
-#~ "will see only its fraction of the"
-#~ " cluster's data. There is no "
-#~ "particular order to the data set "
-#~ "on a specific shard. MongoDB does "
-#~ "not guarantee that any two contiguous"
-#~ " chunks will reside on a single "
-#~ "shard."
-#~ msgstr ""
-
-# b6a0629f242e421eb09e9c9024a5c1bc
-#~ msgid ""
-#~ "Every database has a \"primary\" "
-#~ "[#overloaded-primary-term]_ shard that "
-#~ "holds all the un-sharded collections "
-#~ "in that database."
-#~ msgstr ""
-
-# f551716ca7954e769839ab963bbae946
-#~ msgid ""
-#~ "To change the primary shard for a"
-#~ " database, use the :dbcommand:`movePrimary` "
-#~ "command."
-#~ msgstr ""
-
-# 393694090d3541fd89ea4c0a9df4e54c
-#~ msgid ""
-#~ "The :dbcommand:`movePrimary` command can be"
-#~ " expensive because it copies all "
-#~ "non-sharded data to the new shard."
-#~ " During this time, this data will "
-#~ "be unavailable for other operations."
-#~ msgstr ""
-
-# 444d127553924100804de2fedd51d0ff
-#~ msgid ""
-#~ "The term \"primary\" shard has nothing"
-#~ " to do with the term :term:`primary`"
-#~ " in the context of :term:`replica "
-#~ "sets <replica set>`."
-#~ msgstr ""
-
-#~ msgid ""
-#~ "When you deploy a new :term:`sharded "
->>>>>>> 2478a500
 #~ "cluster` with shards that were "
 #~ "previously used as replica sets, all "
 #~ "existing databases continue to reside on"
