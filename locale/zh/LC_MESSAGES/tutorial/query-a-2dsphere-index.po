#
msgid ""
msgstr ""
"Project-Id-Version: mongodb-manual 3.0\n"
"Report-Msgid-Bugs-To: \n"
<<<<<<< HEAD
"POT-Creation-Date: 2014-09-03 15:39-0400\n"
"PO-Revision-Date: 2014-11-01 21:45+0800\n"
"Last-Translator: YEXINGZHE54 <ispe54@gmail.com>\n"
"Language-Team: Chinese (http://www.transifex.com/projects/p/mongodb-manual/"
"language/zh/)\n"
=======
"POT-Creation-Date: 2015-08-20 19:13-0400\n"
"PO-Revision-Date: YEAR-MO-DA HO:MI+ZONE\n"
"Last-Translator: FULL NAME <EMAIL@ADDRESS>\n"
"Language-Team: LANGUAGE <LL@li.org>\n"
>>>>>>> 2ec0463a
"MIME-Version: 1.0\n"
"Content-Type: text/plain; charset=UTF-8\n"
"Content-Transfer-Encoding: 8bit\n"
"Plural-Forms: nplurals=1; plural=0;\n"
"Language: zh\n"
"X-Generator: Poedit 1.6.9\n"

#: ../source/tutorial/query-a-2dsphere-index.txt:5
msgid "Query a ``2dsphere`` Index"
msgstr "查询 ``2dsphere`` 索引"

#: ../source/tutorial/query-a-2dsphere-index.txt:9
msgid ""
<<<<<<< HEAD
"The following sections describe queries supported by the ``2dsphere`` index. "
"For an overview of recommended geospatial queries, see :ref:`geospatial-"
"query-compatibility-chart`."
=======
"The following sections describe queries supported by the ``2dsphere`` index."
>>>>>>> 2ec0463a
msgstr ""
"接下来的部分将会描述 ``2dsphere`` 索引所支持的查询。您可以参见 :ref:"
"`geospatial-query-compatibility-chart` 对推荐使用的地理查询有个全面了解。"

#: ../source/tutorial/query-a-2dsphere-index.txt:12
msgid "GeoJSON Objects Bounded by a Polygon"
msgstr "查找在某个多边形内部的GeoJSON对象"

#: ../source/tutorial/query-a-2dsphere-index.txt:14
msgid ""
"The :query:`$geoWithin` operator queries for location data found within a "
"GeoJSON polygon. Your location data must be stored in GeoJSON format. Use "
"the following syntax:"
msgstr ""
"操作符 :query:`$geoWithin` 可以在一个GeoJSON多边形内部查找位置信息。位置信息"
"必须以GeoJSON格式存储。使用如下格式："

#: ../source/tutorial/query-a-2dsphere-index.txt:27
msgid ""
"The following example selects all points and shapes that exist entirely "
"within a GeoJSON polygon:"
msgstr "下例可以得到完全处于一个GeoJSON多边形区域内的所有点和形状:"

#: ../source/tutorial/query-a-2dsphere-index.txt:45
msgid "Intersections of GeoJSON Objects"
msgstr "GeoJSON对象的交叉"

#: ../source/tutorial/query-a-2dsphere-index.txt:49
msgid ""
"The :query:`$geoIntersects` operator queries for locations that intersect a "
"specified GeoJSON object. A location intersects the object if the "
"intersection is non-empty. This includes documents that have a shared edge."
msgstr ""
"操作符 :query:`$geoIntersects` 可以查找和某个指定GeoJSON对象相交的位置。如果"
"一个位置和一个GeoJSON对象的交集是非空的，那么它们是相交的。这也包括了共享边的"
"情况。"

#: ../source/tutorial/query-a-2dsphere-index.txt:54
msgid "The :query:`$geoIntersects` operator uses the following syntax:"
msgstr "操作符 :query:`$geoIntersects` 格式如下："

#: ../source/tutorial/query-a-2dsphere-index.txt:65
msgid ""
"The following example uses :query:`$geoIntersects` to select all indexed "
"points and shapes that intersect with the polygon defined by the "
"``coordinates`` array."
msgstr ""
"下例使用 :query:`$geoIntersects` 来选取和多边形相交的所有被索引的点和形状，多"
"边形由 ``coordinates`` 数组定义："

#: ../source/tutorial/query-a-2dsphere-index.txt:84
msgid "Proximity to a GeoJSON Point"
msgstr "和GeoJSON点邻近"

#: ../source/tutorial/query-a-2dsphere-index.txt:86
msgid ""
"Proximity queries return the points closest to the defined point and sorts "
"the results by distance. A proximity query on GeoJSON data requires a "
"``2dsphere`` index."
msgstr ""
"邻近查询可以返回离指定点最近的点并按距离排序。在GeoJSON数据上使用邻近查询时，"
"需要有 ``2dsphere`` 索引。"

#: ../source/tutorial/query-a-2dsphere-index.txt:90
msgid ""
"To query for proximity to a GeoJSON point, use either the :query:`$near` "
"operator or :dbcommand:`geoNear` command. Distance is in meters."
msgstr ""
"可以使用 :query:`$near` 操作符或者 :dbcommand:`geoNear` 命令来查询某个GeoJSON"
"点的邻近点。距离以米为单位。"

#: ../source/tutorial/query-a-2dsphere-index.txt:94
msgid "The :query:`$near` uses the following syntax:"
msgstr "操作符 :query:`$near` 格式如下："

#: ../source/tutorial/query-a-2dsphere-index.txt:106
msgid "For examples, see :query:`$near`."
msgstr "参见 :query:`$near` 了解更多例子。"

#: ../source/tutorial/query-a-2dsphere-index.txt:108
msgid "The :dbcommand:`geoNear` command uses the following syntax:"
msgstr "命令 :dbcommand:`geoNear` 的格式如下："

#: ../source/tutorial/query-a-2dsphere-index.txt:117
msgid ""
"The :dbcommand:`geoNear` command offers more options and returns more "
"information than does the :query:`$near` operator. To run the command, see :"
"dbcommand:`geoNear`."
msgstr ""
"命令 :dbcommand:`geoNear` 和 :query:`$near` 相比，可以有更多的选项，且返回更"
"多的信息。 :dbcommand:`geoNear` 查看命令详情。"

#: ../source/tutorial/query-a-2dsphere-index.txt:122
msgid "Points within a Circle Defined on a Sphere"
msgstr "在一个球面上，查找圆内部的点"

#: ../source/tutorial/query-a-2dsphere-index.txt:124
msgid ""
"To select all grid coordinates in a \"spherical cap\" on a sphere, use :"
"query:`$geoWithin` with the :query:`$centerSphere` operator. Specify an "
"array that contains:"
msgstr ""
"如果需要在球面上选取位于 \"球冠(spherical cap)\" 内部的所有网格坐标，可以使"
"用 :query:`$geoWithin` 和 :query:`$centerSphere` 操作符。需要指定一个包含如下"
"元素的数组："

#: ../source/tutorial/query-a-2dsphere-index.txt:128
msgid "The grid coordinates of the circle's center point"
msgstr "圆心的坐标"

#: ../source/tutorial/query-a-2dsphere-index.txt:130
msgid ""
"The circle's radius measured in radians. To calculate radians, see :doc:`/"
"tutorial/calculate-distances-using-spherical-geometry-with-2d-geospatial-"
"indexes`."
msgstr ""
"表示为弧度的圆半径。可以参见 :doc:`/tutorial/calculate-distances-using-"
"spherical-geometry-with-2d-geospatial-indexes` ，查看如何计算弧度。"

#: ../source/tutorial/query-a-2dsphere-index.txt:133
msgid "Use the following syntax:"
msgstr "格式如下："

#: ../source/tutorial/query-a-2dsphere-index.txt:143
msgid ""
"The following example queries grid coordinates and returns all documents "
"within a 10 mile radius of longitude ``88 W`` and latitude ``30 N``. The "
"example converts the distance, 10 miles, to radians by dividing by the "
<<<<<<< HEAD
"approximate radius of the earth, 3959 miles:"
msgstr ""
"如下示例会查询所有网格坐标并返回处于圆内的文档，这个圆以经度 ``88W`` 纬度 "
"``30N`` 为圆心，半径 10英里。这个例子将距离10英里转换成了弧度，通过将距离除以"
"地球近似半径3959英里的方式："
=======
"approximate equatorial radius of the earth, 3963.2 miles:"
msgstr ""
>>>>>>> 2ec0463a
<|MERGE_RESOLUTION|>--- conflicted
+++ resolved
@@ -3,18 +3,10 @@
 msgstr ""
 "Project-Id-Version: mongodb-manual 3.0\n"
 "Report-Msgid-Bugs-To: \n"
-<<<<<<< HEAD
-"POT-Creation-Date: 2014-09-03 15:39-0400\n"
-"PO-Revision-Date: 2014-11-01 21:45+0800\n"
-"Last-Translator: YEXINGZHE54 <ispe54@gmail.com>\n"
-"Language-Team: Chinese (http://www.transifex.com/projects/p/mongodb-manual/"
-"language/zh/)\n"
-=======
 "POT-Creation-Date: 2015-08-20 19:13-0400\n"
 "PO-Revision-Date: YEAR-MO-DA HO:MI+ZONE\n"
 "Last-Translator: FULL NAME <EMAIL@ADDRESS>\n"
 "Language-Team: LANGUAGE <LL@li.org>\n"
->>>>>>> 2ec0463a
 "MIME-Version: 1.0\n"
 "Content-Type: text/plain; charset=UTF-8\n"
 "Content-Transfer-Encoding: 8bit\n"
@@ -28,13 +20,7 @@
 
 #: ../source/tutorial/query-a-2dsphere-index.txt:9
 msgid ""
-<<<<<<< HEAD
-"The following sections describe queries supported by the ``2dsphere`` index. "
-"For an overview of recommended geospatial queries, see :ref:`geospatial-"
-"query-compatibility-chart`."
-=======
 "The following sections describe queries supported by the ``2dsphere`` index."
->>>>>>> 2ec0463a
 msgstr ""
 "接下来的部分将会描述 ``2dsphere`` 索引所支持的查询。您可以参见 :ref:"
 "`geospatial-query-compatibility-chart` 对推荐使用的地理查询有个全面了解。"
@@ -163,13 +149,8 @@
 "The following example queries grid coordinates and returns all documents "
 "within a 10 mile radius of longitude ``88 W`` and latitude ``30 N``. The "
 "example converts the distance, 10 miles, to radians by dividing by the "
-<<<<<<< HEAD
-"approximate radius of the earth, 3959 miles:"
+"approximate equatorial radius of the earth, 3963.2 miles:"
 msgstr ""
 "如下示例会查询所有网格坐标并返回处于圆内的文档，这个圆以经度 ``88W`` 纬度 "
 "``30N`` 为圆心，半径 10英里。这个例子将距离10英里转换成了弧度，通过将距离除以"
-"地球近似半径3959英里的方式："
-=======
-"approximate equatorial radius of the earth, 3963.2 miles:"
-msgstr ""
->>>>>>> 2ec0463a
+"地球近似半径3959英里的方式："