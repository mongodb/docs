# 
msgid ""
msgstr ""
"Project-Id-Version: mongodb-manual 3.0\n"
"Report-Msgid-Bugs-To: \n"
<<<<<<< HEAD
"POT-Creation-Date: 2014-09-03 15:39-0400\n"
"PO-Revision-Date: 2014-11-08 22:31+0800\n"
"Last-Translator: YEXINGZHE54 <ispe54@gmail.com>\n"
"Language-Team: Chinese (http://www.transifex.com/projects/p/mongodb-manual/language/zh/)\n"
=======
"POT-Creation-Date: 2015-08-20 19:13-0400\n"
"PO-Revision-Date: YEAR-MO-DA HO:MI+ZONE\n"
"Last-Translator: FULL NAME <EMAIL@ADDRESS>\n"
"Language-Team: LANGUAGE <LL@li.org>\n"
>>>>>>> 2ec0463a
"MIME-Version: 1.0\n"
"Content-Type: text/plain; charset=UTF-8\n"
"Content-Transfer-Encoding: 8bit\n"
"Plural-Forms: nplurals=1; plural=0;\n"
"Language: zh\n"
"X-Generator: Poedit 1.6.9\n"

#: ../source/tutorial/avoid-text-index-name-limit.txt:3
msgid "Specify Name for ``text`` Index"
msgstr "为 ``文本`` 索引指定名称"

#: ../source/tutorial/avoid-text-index-name-limit.txt:7
msgid "The default name for the index consists of each indexed field name concatenated with ``_text``. For example, the following command creates a ``text`` index on the fields ``content``, ``users.comments``, and ``users.profiles``:"
msgstr "索引的默认名称由每个键名和 ``_text`` 拼接而成。例如，以下命令会在 ``content``, ``users.comments`` 和 ``users.profiles`` 键上创建一个 ``文本`` 索引："

#: ../source/tutorial/avoid-text-index-name-limit.txt:22
msgid "The default name for the index is:"
msgstr "索引的默认名称为："

#: ../source/tutorial/avoid-text-index-name-limit.txt:28
msgid "The ``text`` index, like other indexes, must fall within the :limit:`index name length limit <Index Name Length>`."
msgstr "就像其他索引一样， ``文本`` 索引夜必须遵守 :limit:`index name length limit <Index Name Length>` 。"

#: ../source/tutorial/avoid-text-index-name-limit.txt:32
msgid "Specify a Name for ``text`` Index"
msgstr "为 ``文本`` 索引指定名称"

#: ../source/tutorial/avoid-text-index-name-limit.txt:34
<<<<<<< HEAD
msgid "To avoid creating an index with a name that exceeds the :limit:`index name length limit <Index Name Length>`, you can pass the ``name`` option to the :method:`db.collection.ensureIndex()` method:"
msgstr "为了避免创建的索引超出了 :limit:`index name length limit <Index Name Length>` 的限制，您可以在 :method:`db.collection.ensureIndex()` 方法中传递 ``name`` 选项。"
=======
msgid ""
"To avoid creating an index with a name that exceeds the :limit:`index name "
"length limit <Index Name Length>`, you can pass the ``name`` option to the "
":method:`db.collection.createIndex()` method:"
msgstr ""
>>>>>>> 2ec0463a

#: ../source/tutorial/avoid-text-index-name-limit.txt:56
msgid "Use the Index Name to Drop a ``text`` Index"
msgstr "使用索引名称来删除 ``文本`` 索引"

#: ../source/tutorial/avoid-text-index-name-limit.txt:58
msgid "Whether the :doc:`text </core/index-text>` index has the default name or you specified a name for the :doc:`text </core/index-text>` index, to drop the :doc:`text </core/index-text>` index, pass the index name to the :method:`db.collection.dropIndex()` method."
msgstr "无论 :doc:`文本 </core/index-text>` 索引名称是默认的还是您重新指定的，如果希望删除 :doc:`文本 </core/index-text>` 索引，请在 :method:`db.collection.dropIndex()` 方法中传递索引名称作为参数。"

#: ../source/tutorial/avoid-text-index-name-limit.txt:63
msgid "For example, consider the index created by the following operation:"
msgstr "例如，假设由如下操作创建了一个索引："

#: ../source/tutorial/avoid-text-index-name-limit.txt:78
msgid "Then, to remove this text index, pass the name ``\"MyTextIndex\"`` to the :method:`db.collection.dropIndex()` method, as in the following:"
msgstr "那么，为了删除这条索引，可以将名称 ``\"MyTextIndex\"`` 作为参数传递给 :method:`db.collection.dropIndex()` 方法，如下："

#: ../source/tutorial/avoid-text-index-name-limit.txt:85
msgid "To get the names of the indexes, use the :method:`db.collection.getIndexes()` method."
msgstr "如果需要获得索引的名称，使用 :method:`db.collection.getIndexes()` 命令。"
<|MERGE_RESOLUTION|>--- conflicted
+++ resolved
@@ -3,17 +3,10 @@
 msgstr ""
 "Project-Id-Version: mongodb-manual 3.0\n"
 "Report-Msgid-Bugs-To: \n"
-<<<<<<< HEAD
-"POT-Creation-Date: 2014-09-03 15:39-0400\n"
-"PO-Revision-Date: 2014-11-08 22:31+0800\n"
-"Last-Translator: YEXINGZHE54 <ispe54@gmail.com>\n"
-"Language-Team: Chinese (http://www.transifex.com/projects/p/mongodb-manual/language/zh/)\n"
-=======
 "POT-Creation-Date: 2015-08-20 19:13-0400\n"
 "PO-Revision-Date: YEAR-MO-DA HO:MI+ZONE\n"
 "Last-Translator: FULL NAME <EMAIL@ADDRESS>\n"
 "Language-Team: LANGUAGE <LL@li.org>\n"
->>>>>>> 2ec0463a
 "MIME-Version: 1.0\n"
 "Content-Type: text/plain; charset=UTF-8\n"
 "Content-Transfer-Encoding: 8bit\n"
@@ -42,16 +35,11 @@
 msgstr "为 ``文本`` 索引指定名称"
 
 #: ../source/tutorial/avoid-text-index-name-limit.txt:34
-<<<<<<< HEAD
-msgid "To avoid creating an index with a name that exceeds the :limit:`index name length limit <Index Name Length>`, you can pass the ``name`` option to the :method:`db.collection.ensureIndex()` method:"
-msgstr "为了避免创建的索引超出了 :limit:`index name length limit <Index Name Length>` 的限制，您可以在 :method:`db.collection.ensureIndex()` 方法中传递 ``name`` 选项。"
-=======
 msgid ""
 "To avoid creating an index with a name that exceeds the :limit:`index name "
 "length limit <Index Name Length>`, you can pass the ``name`` option to the "
 ":method:`db.collection.createIndex()` method:"
 msgstr ""
->>>>>>> 2ec0463a
 
 #: ../source/tutorial/avoid-text-index-name-limit.txt:56
 msgid "Use the Index Name to Drop a ``text`` Index"
