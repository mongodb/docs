.. _rm-field-customizations:

======
Fields
======

.. contents:: On this page
   :local:
   :backlinks: none
   :depth: 2
   :class: singlecol

You can customize fields when adding or editing your mapping rules. 
Relational Migrator allows you to define custom fields using 
:ref:`rm-calculated-fields`, define custom IDs using 
:ref:`rm-id-field-customizations`, or convert your source 
relational column data types into :ref:`a supported BSON data type<rm-field-supported-types>`.

Use Cases
---------

You can use field customization to:

- Include or exclude fields in your mapping rules.
- Change field names.
- Rename fields to include a dotted path, which results in 
  that field embedded in a parent document. For details, see 
  :ref:`embedding fields<rm-embedding-individual-fields>`.
- Customize ``_id`` fields using JavaScript expressions.
- Customize a field using JavaScript expressions.
- Configure null handling behavior.

Behavior
--------

The fields section contains a list of fields derived from columns 
in the relational table. Mapping rules include each column by default. 
<<<<<<< HEAD
You can exclude a field from your sync job by unchecking the box. 
The fields name initially matches the column name (with the 
:ref:`global casing <rm-global-casing>` applied). You can modify the 
=======
You can uncheck the checkbox to exclude that field from your sync job. 
The field name initially matches the column name (with the 
:ref:`global casing <rm-global-casing>` applied). Modify the 
>>>>>>> 63509d91
name by editing the text box. You can click the :icon-fa5:`chevron-left`
icon next to each field to reveal additional options.

- Relational Migrator assigns a default data type to your MongoDB fields 
  that most closely matches the source column data type. 

<<<<<<< HEAD
- You can use the :guilabel:`BSON Type` dropdown to change the MongoDB 
  field data type to a different data type to fine-tune your schema.
  If the :guilabel:`BSON type` is not compatible with your source 
  value, each field results in an error during the sync job. Sync jobs 
  continue until the user-defined maximum error threshold gets reached.
=======
- You can use the :guilabel:`BSON Type` drop-down to change the MongoDB 
  field data type to a different data type to fine-tune your schema. 
  If the chosen type is not compatible with the source values, each 
  field converted results in an error during the sync job. Sync jobs 
  continue until the user-defined maximum error threshold is reached.
>>>>>>> 63509d91

.. _rm-embedding-individual-fields:

- You can rename a field and include a ``.`` to embed fields in the 
  document. For example, renaming the field ``productName`` to 
  ``product.name``, results in an embedded document, ``product``. Any 
  additional fields with the same ``product.`` prefix are also 
  embedded as children.

- Change a source relational datatype to a specific MongoDB BSON datatype.

  .. _rm-field-supported-types:

  - Supported data types for converted fields include: ``Boolean``, 
    ``Date``, ``Decimal``, ``Double``, ``Integer``, ``Long``, and ``String``.
    For details, see :ref:`conversion examples<rm-data-type-conversion-guide>`.

- :guilabel:`Null Handlings` allow you to specify the behavior 
  of ``Null`` values. You can omit these values or include 
  them in your destination collections.

- You can view a field's :guilabel:`Original name` and 
  :guilabel:`Original type`. These values correspond to the relational 
  columns from which the field originates.

.. note::

   For calculated fields, the BSON type is initially shown as 
   :guilabel:`Default`, which means the field type is automatically 
   selected at runtime. You can choose an explicit BSON type 
   for a calculated field and your sync job converts the type as 
   part of the process.

Get Started
-----------

- :ref:`mapping-rules-edit`

Learn More
----------

- :ref:`rm-calculated-fields`
- :ref:`rm-id-field-customizations`
- :ref:`rm-data-type-conversion-guide`

.. toctree::
   :titlesonly:
   :hidden:

   /mapping-rules/fields/data-type-conversion-guide
   /mapping-rules/fields/calculated-fields/calculated-fields<|MERGE_RESOLUTION|>--- conflicted
+++ resolved
@@ -35,34 +35,20 @@
 
 The fields section contains a list of fields derived from columns 
 in the relational table. Mapping rules include each column by default. 
-<<<<<<< HEAD
-You can exclude a field from your sync job by unchecking the box. 
-The fields name initially matches the column name (with the 
-:ref:`global casing <rm-global-casing>` applied). You can modify the 
-=======
 You can uncheck the checkbox to exclude that field from your sync job. 
 The field name initially matches the column name (with the 
 :ref:`global casing <rm-global-casing>` applied). Modify the 
->>>>>>> 63509d91
 name by editing the text box. You can click the :icon-fa5:`chevron-left`
 icon next to each field to reveal additional options.
 
 - Relational Migrator assigns a default data type to your MongoDB fields 
   that most closely matches the source column data type. 
 
-<<<<<<< HEAD
-- You can use the :guilabel:`BSON Type` dropdown to change the MongoDB 
-  field data type to a different data type to fine-tune your schema.
-  If the :guilabel:`BSON type` is not compatible with your source 
-  value, each field results in an error during the sync job. Sync jobs 
-  continue until the user-defined maximum error threshold gets reached.
-=======
 - You can use the :guilabel:`BSON Type` drop-down to change the MongoDB 
   field data type to a different data type to fine-tune your schema. 
   If the chosen type is not compatible with the source values, each 
   field converted results in an error during the sync job. Sync jobs 
   continue until the user-defined maximum error threshold is reached.
->>>>>>> 63509d91
 
 .. _rm-embedding-individual-fields:
 
