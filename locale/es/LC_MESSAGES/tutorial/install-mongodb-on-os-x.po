--- conflicted
+++ resolved
@@ -8,11 +8,7 @@
 msgstr ""
 "Project-Id-Version: MongoDB Manual\n"
 "Report-Msgid-Bugs-To: \n"
-<<<<<<< HEAD
-"POT-Creation-Date: 2019-03-19 11:02-0400\n"
-=======
 "POT-Creation-Date: 2016-12-08 12:02-0500\n"
->>>>>>> 2478a500
 "PO-Revision-Date: 2014-04-08 18:34+0000\n"
 "Last-Translator: tychoish <tychoish@gmail.com>\n"
 "Language: es\n"
@@ -24,12 +20,6 @@
 "Content-Transfer-Encoding: 8bit\n"
 "Generated-By: Babel 2.6.0\n"
 
-<<<<<<< HEAD
-#: ../source/tutorial/install-mongodb-on-os-x.txt:3
-msgid "Install MongoDB Community Edition on macOS"
-msgstr ""
-
-=======
 # 3ed2db3686da4930b32d753244b73b64
 #: ../source/tutorial/install-mongodb-on-os-x.txt:3
 msgid "Install MongoDB Community Edition on OS X"
@@ -41,260 +31,10 @@
 msgstr ""
 
 # 407818edcd834021931ee671b227e764
->>>>>>> 2478a500
 #: ../source/tutorial/install-mongodb-on-os-x.txt:14
 msgid "Overview"
 msgstr ""
 
-<<<<<<< HEAD
-#: ../source/tutorial/install-mongodb-on-os-x.txt:16
-msgid ""
-"The following tutorial uses ``brew`` to install MongoDB 4.0 Community "
-"Edition on macOS systems. To install a different version of MongoDB, "
-"please refer to that version’s documentation."
-msgstr ""
-
-#: ../source/tutorial/install-mongodb-on-os-x.txt:21
-msgid "Platform Support"
-msgstr ""
-
-#: ../source/tutorial/install-mongodb-on-os-x.txt:23
-msgid ""
-"MongoDB only supports macOS versions 10.11 and later on Intel x86-64. See"
-" :ref:`mongodb-supported-platforms` for more information."
-msgstr ""
-
-#: ../source/includes/extracts/4.0-errata-wt-4018.rst:2
-msgid "MongoDB 4.0 may lose data during unclean shutdowns on macOS 10.13+."
-msgstr ""
-
-#: ../source/tutorial/install-mongodb-on-os-x.txt:31
-msgid "For details, see :issue:`WT-4018`."
-msgstr ""
-
-#: ../source/tutorial/install-mongodb-on-os-x.txt:36
-msgid "Install MongoDB Community Edition"
-msgstr ""
-
-#: ../source/tutorial/install-mongodb-on-os-x.txt:39
-msgid "Prerequisite"
-msgstr ""
-
-#: ../source/tutorial/install-mongodb-on-os-x.txt:43
-msgid ""
-"If you have previously tapped the official MongoDB formula repository, "
-"you can go directly to the :ref:`install` step."
-msgstr ""
-
-#: ../source/tutorial/install-mongodb-on-os-x.txt:46
-msgid ""
-"If you have not previously tapped the official MongoDB formula "
-"repository, tap the official MongoDB formula repository to add to the "
-"formula list. From a terminal, issue the following:"
-msgstr ""
-
-#: ../source/tutorial/install-mongodb-on-os-x.txt:57
-msgid "Install MongoDB"
-msgstr ""
-
-#: ../source/tutorial/install-mongodb-on-os-x.txt:61
-msgid "From a terminal, issue the following:"
-msgstr ""
-
-#: ../source/tutorial/install-mongodb-on-os-x.txt:67
-msgid ""
-"In addition to the :doc:`binaries </reference/program>`, the install "
-"creates:"
-msgstr ""
-
-#: ../source/tutorial/install-mongodb-on-os-x.txt:70
-msgid ""
-"the :doc:`configuration file </reference/configuration-options>` "
-"(:file:`/usr/local/etc/mongod.conf`)"
-msgstr ""
-
-#: ../source/tutorial/install-mongodb-on-os-x.txt:73
-msgid ""
-"the  :setting:`log directory path <systemLog.path>` "
-"(``/usr/local/var/log/mongodb``)"
-msgstr ""
-
-#: ../source/tutorial/install-mongodb-on-os-x.txt:75
-msgid ""
-"the :setting:`data directory path <storage.dbPath>` "
-"(``/usr/local/var/mongodb``)"
-msgstr ""
-
-#: ../source/tutorial/install-mongodb-on-os-x.txt:78
-msgid "Run MongoDB"
-msgstr ""
-
-#: ../source/tutorial/install-mongodb-on-os-x.txt:82
-msgid ""
-"From a terminal, issue the following to run MongoDB (i.e. the "
-":binary:`~bin.mongod` process) in the foreground."
-msgstr ""
-
-#: ../source/tutorial/install-mongodb-on-os-x.txt:89
-msgid ""
-"Alternatively, to run MongoDB as a macOS service, issue the following "
-"(the process uses the :file:`/usr/local/etc/mongod.conf` file, created "
-"during the install):"
-msgstr ""
-
-#: ../source/tutorial/install-mongodb-on-os-x.txt:98
-msgid "Connect and Use MongoDB"
-msgstr ""
-
-#: ../source/tutorial/install-mongodb-on-os-x.txt:102
-msgid ""
-"To begin using MongoDB, connect a :binary:`~bin.mongo` shell to the "
-"running instance. From a new terminal, issue the following:"
-msgstr ""
-
-#: ../source/tutorial/install-mongodb-on-os-x.txt:109
-msgid "For information on CRUD (Create,Read,Update,Delete) operations, see:"
-msgstr ""
-
-#: ../source/tutorial/install-mongodb-on-os-x.txt:111
-msgid ":doc:`/tutorial/insert-documents`"
-msgstr ""
-
-#: ../source/tutorial/install-mongodb-on-os-x.txt:112
-msgid ":doc:`/tutorial/query-documents`"
-msgstr ""
-
-#: ../source/tutorial/install-mongodb-on-os-x.txt:113
-msgid ":doc:`/tutorial/update-documents`"
-msgstr ""
-
-#: ../source/tutorial/install-mongodb-on-os-x.txt:114
-msgid ":doc:`/tutorial/remove-documents`"
-msgstr ""
-
-#: ../source/tutorial/install-mongodb-on-os-x.txt:117
-msgid "Additional Considerations"
-msgstr ""
-
-#: ../source/tutorial/install-mongodb-on-os-x.txt:120
-msgid "Security"
-msgstr ""
-
-#: ../source/tutorial/install-mongodb-on-os-x.txt:122
-msgid ""
-"Starting with MongoDB 3.6, MongoDB binaries, :binary:`mongod "
-"<bin.mongod>` and :binary:`mongos <bin.mongos>`, bind to ``localhost`` by"
-" default."
-msgstr ""
-
-#: ../source/tutorial/install-mongodb-on-os-x.txt:126
-msgid ""
-"When bound only to the localhost, these binaries can only accept "
-"connections from clients that are running on the same machine. Remote "
-"clients cannot connect to the binaries bound only to localhost. For more "
-"information, including how to override and bind to other ip addresses, "
-"see :ref:`3.6-bind_ip-compatibility`."
-msgstr ""
-
-#~ msgid ""
-#~ "`Homebrew <http://brew.sh/>`_ installs binary "
-#~ "packages based on published \"formulae\". "
-#~ "This section describes how to update "
-#~ "``brew`` to the latest packages and "
-#~ "install MongoDB. Homebrew requires some "
-#~ "initial setup and configuration, which "
-#~ "is beyond the scope of this "
-#~ "document."
-#~ msgstr ""
-
-#~ msgid "You can install MongoDB with via ``brew`` in several different ways:"
-#~ msgstr ""
-
-#~ msgid ""
-#~ "In a terminal shell, use the "
-#~ "following sequence of commands to "
-#~ "update``brew`` to the latest packages "
-#~ "and install MongoDB:"
-#~ msgstr ""
-
-#~ msgid ""
-#~ "If you later need to upgrade "
-#~ "MongoDB, you can run the following "
-#~ "sequence of commands:"
-#~ msgstr ""
-
-#~ msgid ""
-#~ "Build MongoDB from source. In a "
-#~ "terminal shell, use the following "
-#~ "command to build MongoDB with SSL "
-#~ "support:"
-#~ msgstr ""
-
-#~ msgid ""
-#~ "Install the latest development release "
-#~ "of MongoDB for testing and development"
-#~ " with the following command:"
-#~ msgstr ""
-
-#~ msgid ""
-#~ "The MongoDB binaries are in the "
-#~ "``bin/`` directory of the archive. To"
-#~ " ensure that the binaries are in "
-#~ "your ``PATH``, you can modify your "
-#~ "``PATH``. Or you can create symbolic "
-#~ "links in your :file:`/usr/local/bin` directory"
-#~ " that point to to the MongoDB "
-#~ "binaries."
-#~ msgstr ""
-
-#~ msgid "To begin using MongoDB, see :doc:`/tutorial/getting-started`."
-#~ msgstr ""
-
-# 5a08b01d9f8a47729caee14755b62646
-#~ msgid "Install MongoDB on OS X"
-#~ msgstr ""
-
-# 4566bd0d8c0847988accfe7851035c95
-#~ msgid "Use this tutorial to install MongoDB on on OS X systems."
-#~ msgstr ""
-
-# b739ac7003474fc2a9ac80199ed6f58e
-#~ msgid ""
-#~ "Starting in version 2.4, MongoDB only"
-#~ " supports OS X versions 10.6 (Snow"
-#~ " Leopard) on Intel x86-64 and later."
-#~ msgstr ""
-
-# d4fa8180befe462987711d6c5e3cdd63
-#~ msgid ""
-#~ "MongoDB is available through the popular"
-#~ " OS X package manager `Homebrew "
-#~ "<http://brew.sh/>`_ or through the `MongoDB"
-#~ " Download site <http://www.mongodb.org/downloads>`_."
-#~ msgstr ""
-
-# eead1f69deee41c4852ed462966023b0
-#~ msgid ""
-#~ "You can install MongoDB with `Homebrew"
-#~ " <http://brew.sh/>`_ or manually. This "
-#~ "section describes both."
-#~ msgstr ""
-
-# 1801d47bdffd49c48e47585141f3a93a
-#~ msgid "Install MongoDB with Homebrew"
-#~ msgstr ""
-
-# 6edbd5c5fe0f4dfc8c53c6e2d4a899f4
-#~ msgid "Install MongoDB Manually"
-#~ msgstr ""
-
-# cb5ce139fdda414593b79af6f3a9783d
-#~ msgid "Download the binary files for the desired release of MongoDB."
-#~ msgstr ""
-
-# d7f9d7f312ee4fe8a974d1aa931b267e
-#~ msgid "Download the binaries from ``https://www.mongodb.org/downloads``."
-=======
 # 24ed8715f34b4f5d90697dcda5f62ed3
 #: ../source/tutorial/install-mongodb-on-os-x.txt:16
 msgid "Use this tutorial to install MongoDB Community Edition on OS X systems."
@@ -647,253 +387,42 @@
 #~ msgstr ""
 
 #~ msgid "Build MongoDB from Source with SSL Support"
->>>>>>> 2478a500
-#~ msgstr ""
-
-# 9e33cb2bdeff40efbb74468abc0a1c33
-#~ msgid ""
-<<<<<<< HEAD
-#~ "For example, to download the latest "
-#~ "release through the shell, issue the "
-#~ "following:"
-#~ msgstr ""
-
-# 3f7eeaa582a34c2fbafc5516680531b9
-#~ msgid "Extract the files from the downloaded archive."
-=======
+#~ msgstr ""
+
+#~ msgid ""
 #~ "To build MongoDB from the source "
 #~ "files and include SSL support, issue "
 #~ "the following from a system shell:"
 #~ msgstr ""
 
 #~ msgid "Install the Latest Development Release of MongoDB"
->>>>>>> 2478a500
-#~ msgstr ""
-
-# 5f8b4d9a733d4aa7b20b6d782d1af3dc
-#~ msgid ""
-<<<<<<< HEAD
-#~ "For example, from a system shell, "
-#~ "you can extract through the ``tar`` "
-#~ "command:"
-=======
+#~ msgstr ""
+
+#~ msgid ""
 #~ "To install the latest development "
 #~ "release for use in testing and "
 #~ "development, issue the following command "
 #~ "in a system shell:"
->>>>>>> 2478a500
-#~ msgstr ""
-
-# b11e9b49921c4933bbbd16d69eab4ed1
-#~ msgid "Copy the extracted archive to the target directory."
-#~ msgstr ""
-
-# 9c89fe5b1dd44e3ca545546913e9f642
-#~ msgid "Copy the extracted folder to the location from which MongoDB will run."
-#~ msgstr ""
-
-# 42dda08ca7484bda9972e0dc7f1a2f58
-#~ msgid "Ensure the location of the binaries is in the ``PATH`` variable."
-#~ msgstr ""
-
-# 684f58556db540b6bcbd1ebc9f630f74
-#~ msgid "Create the data directory."
-#~ msgstr ""
-
-# d4c11dc0fed74538b51275caf2f80efe
-#~ msgid ""
-<<<<<<< HEAD
-#~ "Before you start MongoDB for the "
-#~ "first time, create the directory to "
-#~ "which the :program:`mongod` process will "
-#~ "write data. By default, the "
-#~ ":program:`mongod` process uses the "
-#~ "``/data/db`` directory. If you create a"
-#~ " directory other than this one, you"
-#~ " must specify that directory in the"
-#~ " :setting:`dbpath` option when starting the"
-#~ " :program:`mongod` process later in this"
-#~ " procedure."
-=======
+#~ msgstr ""
+
+#~ msgid ""
 #~ "Only install MongoDB using this "
 #~ "procedure if you cannot use "
 #~ ":ref:`homebrew <install-with-homebrew>`."
->>>>>>> 2478a500
-#~ msgstr ""
-
-# 7d283bd8c6594845ac061fa54272c754
-#~ msgid ""
-<<<<<<< HEAD
-#~ "The following example command creates "
-#~ "the default ``/data/db`` directory:"
-=======
+#~ msgstr ""
+
+#~ msgid ""
 #~ "The MongoDB binaries are in the "
 #~ "``bin/`` directory of the archive. To"
 #~ " ensure that the binaries are in "
 #~ "your ``PATH``, you can modify your "
 #~ "``PATH``."
->>>>>>> 2478a500
-#~ msgstr ""
-
-# b4fa75ec45b24aae93a23ca79583eac3
-#~ msgid "Set permissions for the data directory."
-#~ msgstr ""
-
-# 05281b1a0974491ca76d5c1a5959d4c6
-#~ msgid ""
-<<<<<<< HEAD
-#~ "Before running :program:`mongod` for the "
-#~ "first time, ensure that the user "
-#~ "account running :program:`mongod` has read "
-#~ "and write permissions for the directory."
-#~ msgstr ""
-
-# eb9d7d5c808548d7b997d96af67a6597
-#~ msgid "Run MongoDB."
-=======
+#~ msgstr ""
+
+#~ msgid ""
 #~ "For example, you can add the "
 #~ "following line to your shell's ``rc``"
 #~ " file (e.g. ``~/.bashrc``):"
->>>>>>> 2478a500
-#~ msgstr ""
-
-# 93db0b0a2ad94f59aa35726efda7b765
-#~ msgid ""
-<<<<<<< HEAD
-#~ "To run MongoDB, run the "
-#~ ":program:`mongod` process at the system "
-#~ "prompt. If necessary, specify the path"
-#~ " of the :program:`mongod` or the data"
-#~ " directory. See the following examples."
-#~ msgstr ""
-
-# f8828f43a3c747edb461b2395d7e53f0
-#~ msgid "Run without specifying paths"
-#~ msgstr ""
-
-# dc2dd2e6006e4245a393c154b9608495
-#~ msgid ""
-#~ "If your system ``PATH`` variable "
-#~ "includes the location of the "
-#~ ":program:`mongod` binary and if you use"
-#~ " the default data directory (i.e., "
-#~ "``/data/db``), simply enter ``mongod`` at "
-#~ "the system prompt:"
-#~ msgstr ""
-
-# 847acf2f75144939933947ba490dbfa2
-#~ msgid "Specify the path of the :program:`mongod`"
-#~ msgstr ""
-
-# f0e565f24b6d4c9ea650dbbbbf272199
-#~ msgid ""
-#~ "If your ``PATH`` does not include "
-#~ "the location of the :program:`mongod` "
-#~ "binary, enter the full path to the"
-#~ " :program:`mongod` binary at the system "
-#~ "prompt:"
-#~ msgstr ""
-
-# b208230419a4419f886b434fdf5b7932
-#~ msgid "Specify the path of the data directory"
-#~ msgstr ""
-
-# ed934aa302a944eb850fc0076d646e57
-#~ msgid ""
-#~ "If you do not use the default "
-#~ "data directory (i.e., ``/data/db``), specify"
-#~ " the path to the data directory "
-#~ "using the :option:`--dbpath <mongod --dbpath>`"
-#~ " option:"
-#~ msgstr ""
-
-# 0a717eabbe2a4a228d65b73006197925
-#~ msgid "Stop MongoDB as needed."
-#~ msgstr ""
-
-# a27535dca0714ca6be93eb76c01d71a1
-#~ msgid ""
-#~ "To stop MongoDB, press ``Control+C`` in"
-#~ " the terminal where the :program:`mongod`"
-#~ " instance is running."
-#~ msgstr ""
-
-# 45ca472b14e24dab931167e237924604
-#~ msgid "Begin using MongoDB."
-#~ msgstr ""
-
-#~ msgid ""
-#~ "`Homebrew <http://brew.sh/>`_ installs binary "
-#~ "packages based on published \"formulae.\" "
-#~ "This section describes how to update "
-#~ "``brew`` to the latest packages and "
-#~ "install MongoDB. Homebrew requires some "
-#~ "initial setup and configuration, which "
-#~ "is beyond the scope of this "
-#~ "document."
-#~ msgstr ""
-
-#~ msgid "Update Homebrew's package database."
-#~ msgstr ""
-
-#~ msgid "In a system shell, issue the following command:"
-#~ msgstr ""
-
-#~ msgid "Install MongoDB."
-#~ msgstr ""
-
-#~ msgid ""
-#~ "You can install MongoDB with via "
-#~ "``brew`` with several different options. "
-#~ "Use one of the following operations:"
-#~ msgstr ""
-
-#~ msgid "Install the MongoDB Binaries"
-#~ msgstr ""
-
-#~ msgid ""
-#~ "To install the MongoDB binaries, issue"
-#~ " the following command in a system"
-#~ " shell:"
-#~ msgstr ""
-
-#~ msgid "Build MongoDB from Source with SSL Support"
-#~ msgstr ""
-
-#~ msgid ""
-#~ "To build MongoDB from the source "
-#~ "files and include SSL support, issue "
-#~ "the following from a system shell:"
-#~ msgstr ""
-
-#~ msgid "Install the Latest Development Release of MongoDB"
-#~ msgstr ""
-
-#~ msgid ""
-#~ "To install the latest development "
-#~ "release for use in testing and "
-#~ "development, issue the following command "
-#~ "in a system shell:"
-#~ msgstr ""
-
-#~ msgid ""
-#~ "Only install MongoDB using this "
-#~ "procedure if you cannot use "
-#~ ":ref:`homebrew <install-with-homebrew>`."
-#~ msgstr ""
-
-#~ msgid ""
-#~ "The MongoDB binaries are in the "
-#~ "``bin/`` directory of the archive. To"
-#~ " ensure that the binaries are in "
-#~ "your ``PATH``, you can modify your "
-#~ "``PATH``."
-#~ msgstr ""
-
-#~ msgid ""
-#~ "For example, you can add the "
-#~ "following line to your shell's ``rc``"
-#~ " file (e.g. ``~/.bashrc``):"
 #~ msgstr ""
 
 #~ msgid ""
@@ -902,13 +431,6 @@
 #~ " archive."
 #~ msgstr ""
 
-=======
-#~ "Replace ``<mongodb-install-directory>`` with"
-#~ " the path to the extracted MongoDB"
-#~ " archive."
-#~ msgstr ""
-
->>>>>>> 2478a500
 #~ msgid ""
 #~ "To begin using MongoDB, see "
 #~ ":doc:`/tutorial/getting-started`. Also consider "
