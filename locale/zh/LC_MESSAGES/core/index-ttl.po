<<<<<<< HEAD
# SOME DESCRIPTIVE TITLE.
# Copyright (C) 2011-2014, MongoDB, Inc.
# This file is distributed under the same license as the mongodb-manual package.
#
# Translators:
=======
# 
>>>>>>> 2ec0463a
msgid ""
msgstr ""
"Project-Id-Version: mongodb-manual 3.0\n"
"Report-Msgid-Bugs-To: \n"
<<<<<<< HEAD
"POT-Creation-Date: 2014-04-08 13:03-0400\n"
"PO-Revision-Date: 2014-10-19 11:45+0800\n"
"Last-Translator: YEXINGZHE54 <ispe54@gmail.com>\n"
"Language-Team: Chinese (http://www.transifex.com/projects/p/mongodb-manual/"
"language/zh/)\n"
"MIME-Version: 1.0\n"
"Content-Type: text/plain; charset=UTF-8\n"
"Content-Transfer-Encoding: 8bit\n"
"Language: zh\n"
"Plural-Forms: nplurals=1; plural=0;\n"
"X-Generator: Poedit 1.6.9\n"
=======
"POT-Creation-Date: 2015-08-20 19:13-0400\n"
"PO-Revision-Date: YEAR-MO-DA HO:MI+ZONE\n"
"Last-Translator: FULL NAME <EMAIL@ADDRESS>\n"
"Language-Team: LANGUAGE <LL@li.org>\n"
"MIME-Version: 1.0\n"
"Content-Type: text/plain; charset=UTF-8\n"
"Content-Transfer-Encoding: 8bit\n"
>>>>>>> 2ec0463a

#: ../source/core/index-ttl.txt:7
msgid "TTL Indexes"
msgstr "TTL索引"

#: ../source/core/index-ttl.txt:11
msgid ""
<<<<<<< HEAD
"TTL indexes are special indexes that MongoDB can use to automatically remove "
"documents from a collection after a certain amount of time. This is ideal "
"for some types of information like machine generated event data, logs, and "
"session information that only need to persist in a database for a limited "
"amount of time."
=======
"TTL indexes are special single-field indexes that MongoDB can use to "
"automatically remove documents from a collection after a certain amount of "
"time. Data expiration is useful for certain types of information like "
"machine generated event data, logs, and session information that only need "
"to persist in a database for a finite amount of time."
>>>>>>> 2ec0463a
msgstr ""
"TTL索引是一种特殊索引，通过这种索引MongoDB会过一段时间后自动移除集合中的文"
"档。这对于某些类型的信息来说是一个很理想的特性，例如机器生成的事件数据，日"
"志，会话信息等，这些数据都只需要在数据库中保存有限时间。"

<<<<<<< HEAD
# 720f5464db0041d48cdc72825bd46835
#: ../source/core/index-ttl.txt:18
msgid "Considerations"
msgstr "注意事项"

# c253dae28dbc482aa1433f51801e0a12
#: ../source/core/index-ttl.txt:20
msgid "TTL indexes have the following limitations:"
msgstr "TTL索引有如下限制"

# 1d70d3b6e30f495ab9401901ec2ba055
#: ../source/core/index-ttl.txt:22
msgid ":ref:`Compound indexes <index-type-compound>` are *not* supported."
msgstr "它 *不* 支持 :ref:`复合索引 <index-type-compound>` 。"

# 43a21fdab36749e5906c2bc2df5a720a
#: ../source/core/index-ttl.txt:24
msgid "The indexed field **must** be a date :term:`type <bson types>`."
msgstr "被索引键 **必须是** 日期 :term:`type <bson types>` 的数据。"
=======
#: ../source/core/index-ttl.txt:17
msgid ""
"To create a TTL index, use the :method:`db.collection.createIndex()` method "
"with the ``expireAfterSeconds`` option on a field whose value is either a "
":ref:`date <document-bson-type-date>` or an array that contains :ref:`date "
"values <document-bson-type-date>`."
msgstr ""

#: ../source/core/index-ttl.txt:22
msgid ""
"For example, to create a TTL index on the ``lastModifiedDate`` field of the "
"``eventlog`` collection, use the following operation in the :program:`mongo`"
" shell:"
msgstr ""

#: ../source/core/index-ttl.txt:31
msgid "Behavior"
msgstr ""

#: ../source/core/index-ttl.txt:34
msgid "Expiration of Data"
msgstr ""

#: ../source/core/index-ttl.txt:36
msgid ""
"TTL indexes expire documents after the specified number of seconds has "
"passed since the indexed field value; i.e. the expiration threshold is the "
"indexed field value plus the specified number of seconds."
msgstr ""
>>>>>>> 2ec0463a

#: ../source/core/index-ttl.txt:40
msgid ""
"If the field is an array, and there are multiple date values in the index, "
"MongoDB uses *lowest* (i.e. earliest) date value in the array to calculate "
"the expiration threshold."
msgstr ""
"如果这个键存储的是一个数组，且在索引中有多个日期类型的数据(和一篇文档关联)，"
"那么当其中 *最低* (比如，最早)过期阈值得到匹配时，这篇文档就会过期失效了。"

#: ../source/core/index-ttl.txt:44
msgid ""
"If the indexed field in a document is not a :term:`date <bson types>` or an "
"array that holds a date value(s), the document will not expire."
msgstr ""

#: ../source/core/index-ttl.txt:47
msgid ""
"If a document does not contain the indexed field, the document will not "
"expire."
msgstr ""

#: ../source/core/index-ttl.txt:51
msgid "Delete Operations"
msgstr ""

#: ../source/core/index-ttl.txt:53
msgid ""
"A background thread in :program:`mongod` reads the values in the index and "
"removes expired :term:`documents <document>` from the collection."
msgstr ""

#: ../source/core/index-ttl.txt:56
msgid ""
"When the TTL thread is active, you will see :doc:`delete </core/write-"
"operations>` operations in the output of :method:`db.currentOp()` or in the "
"data collected by the :ref:`database profiler <database-profiler>`."
msgstr ""

#: ../source/core/index-ttl.txt:62
msgid "Timing of the Delete Operation"
msgstr ""

#: ../source/core/index-ttl.txt:64
msgid ""
"When you build a TTL index in the :ref:`background <index-creation-"
"background>`, the TTL thread can begin deleting documents while the index is"
" building. If you build a TTL index in the foreground, MongoDB begins "
"removing expired documents as soon as the index finishes building."
msgstr ""

#: ../source/includes/fact-ttl-collection-background-timing.rst:1
msgid ""
"The TTL index does not guarantee that expired data will be deleted "
"immediately upon expiration. There may be a delay between the time a "
"document expires and the time that MongoDB removes the document from the "
"database."
msgstr ""
"TTL索引不能保证过期数据会被立刻删除。在文档过期和MongoDB从数据库中删除文档之"
"间，可能会有延迟。"

#: ../source/includes/fact-ttl-collection-background-timing.rst:6
msgid ""
"The background task that removes expired documents runs *every 60 seconds*. "
"As a result, documents may remain in a collection during the period between "
"the expiration of the document and the running of the background task."
msgstr ""
"删除过期数据的后台任务 *每隔60秒* 运行一次。所以，在文档过期 *之后* 和 后台任"
"务运行或者结束 *之前* ，文档会依然存在于集合中。"

#: ../source/includes/fact-ttl-collection-background-timing.rst:11
msgid ""
<<<<<<< HEAD
"The duration of the removal operation depends on the workload of your :"
"program:`mongod` instance. Therefore, expired data may exist for some time "
=======
"Because the duration of the removal operation depends on the workload of "
"your :program:`mongod` instance, expired data may exist for some time "
>>>>>>> 2ec0463a
"*beyond* the 60 second period between runs of the background task."
msgstr ""
"删除操作的持续实际取决于您的 :program:`mongod` 实例的负载。因此，在两次后台任"
"务运行的间隔间，过期数据可能会继续留在数据库中 *超过* 60秒。"

#: ../source/core/index-ttl.txt:73
msgid "Replica Sets"
msgstr ""

#: ../source/core/index-ttl.txt:75
msgid ""
"On :term:`replica sets <replica set>`, the TTL background thread *only* "
"deletes documents on the :term:`primary`. However, the TTL background thread"
" does run on secondaries. :term:`Secondary` members replicate deletion "
"operations from the primary."
msgstr ""

#: ../source/core/index-ttl.txt:81
msgid "Support for Queries"
msgstr ""

#: ../source/core/index-ttl.txt:83
msgid "A TTL index supports queries in the same way non-TTL indexes do."
msgstr ""

#: ../source/core/index-ttl.txt:86
msgid "Record Allocation"
msgstr ""

#: ../source/core/index-ttl.txt:88
msgid ""
"A collection with a TTL index has :collflag:`usePowerOf2Sizes` enabled, and "
"you cannot modify this setting for the collection. As a result of enabling "
":collflag:`usePowerOf2Sizes`, MongoDB must allocate more disk space relative"
" to data size. This approach helps mitigate the possibility of storage "
"fragmentation caused by frequent delete operations and leads to more "
"predictable storage use patterns."
msgstr ""

#: ../source/core/index-ttl.txt:96
msgid "Restrictions"
msgstr ""

#: ../source/core/index-ttl.txt:98
msgid ""
"TTL indexes are a single-field indexes. :ref:`Compound indexes <index-type-"
"compound>` do not support TTL and ignores the ``expireAfterSeconds`` option."
msgstr ""

#: ../source/core/index-ttl.txt:102
msgid "The ``_id`` field does not support TTL indexes."
msgstr ""

#: ../source/core/index-ttl.txt:104
msgid ""
"You cannot create a TTL index on a :doc:`capped collection </core/capped-"
"collections>` because MongoDB cannot remove documents from a capped "
"collection."
msgstr ""

#: ../source/core/index-ttl.txt:108
msgid ""
"You cannot use :method:`~db.collection.createIndex()` to change the value of"
" ``expireAfterSeconds`` of an existing index. Instead use the "
":dbcommand:`collMod` database command in conjunction with the "
":collflag:`index` collection flag. Otherwise, to change the value of the "
"option of an existing index, you must drop the index first and recreate."
msgstr ""

#: ../source/core/index-ttl.txt:115
msgid ""
"If a non-TTL single-field index already exists for a field, you cannot "
"create a TTL index on the same field since you cannot create indexes that "
"have the same key specification and differ only by the options. To change a "
"non-TTL single-field index to a TTL index, you must drop the index first and"
" recreate with the ``expireAfterSeconds`` option."
msgstr ""
"在其他方面，TTL索引是普通索引，并且如果可以的话，MongoDB会使用这些索引来匹配"
"任意查询。"

#: ../source/core/index-ttl.txt:123
msgid "Additional Information"
msgstr "附加信息"

#: ../source/core/index-ttl.txt:125
msgid "For examples, see :doc:`/tutorial/expire-data`."
msgstr ""

#: ../source/core/index-ttl.txt:1
msgid "index"
msgstr "索引"

#: ../source/core/index-ttl.txt:1 ../source/core/index-ttl.txt:2
msgid "TTL index"
msgstr "TTL索引"<|MERGE_RESOLUTION|>--- conflicted
+++ resolved
@@ -1,29 +1,8 @@
-<<<<<<< HEAD
-# SOME DESCRIPTIVE TITLE.
-# Copyright (C) 2011-2014, MongoDB, Inc.
-# This file is distributed under the same license as the mongodb-manual package.
-#
-# Translators:
-=======
 # 
->>>>>>> 2ec0463a
 msgid ""
 msgstr ""
 "Project-Id-Version: mongodb-manual 3.0\n"
 "Report-Msgid-Bugs-To: \n"
-<<<<<<< HEAD
-"POT-Creation-Date: 2014-04-08 13:03-0400\n"
-"PO-Revision-Date: 2014-10-19 11:45+0800\n"
-"Last-Translator: YEXINGZHE54 <ispe54@gmail.com>\n"
-"Language-Team: Chinese (http://www.transifex.com/projects/p/mongodb-manual/"
-"language/zh/)\n"
-"MIME-Version: 1.0\n"
-"Content-Type: text/plain; charset=UTF-8\n"
-"Content-Transfer-Encoding: 8bit\n"
-"Language: zh\n"
-"Plural-Forms: nplurals=1; plural=0;\n"
-"X-Generator: Poedit 1.6.9\n"
-=======
 "POT-Creation-Date: 2015-08-20 19:13-0400\n"
 "PO-Revision-Date: YEAR-MO-DA HO:MI+ZONE\n"
 "Last-Translator: FULL NAME <EMAIL@ADDRESS>\n"
@@ -31,7 +10,6 @@
 "MIME-Version: 1.0\n"
 "Content-Type: text/plain; charset=UTF-8\n"
 "Content-Transfer-Encoding: 8bit\n"
->>>>>>> 2ec0463a
 
 #: ../source/core/index-ttl.txt:7
 msgid "TTL Indexes"
@@ -39,45 +17,16 @@
 
 #: ../source/core/index-ttl.txt:11
 msgid ""
-<<<<<<< HEAD
-"TTL indexes are special indexes that MongoDB can use to automatically remove "
-"documents from a collection after a certain amount of time. This is ideal "
-"for some types of information like machine generated event data, logs, and "
-"session information that only need to persist in a database for a limited "
-"amount of time."
-=======
 "TTL indexes are special single-field indexes that MongoDB can use to "
 "automatically remove documents from a collection after a certain amount of "
 "time. Data expiration is useful for certain types of information like "
 "machine generated event data, logs, and session information that only need "
 "to persist in a database for a finite amount of time."
->>>>>>> 2ec0463a
 msgstr ""
 "TTL索引是一种特殊索引，通过这种索引MongoDB会过一段时间后自动移除集合中的文"
 "档。这对于某些类型的信息来说是一个很理想的特性，例如机器生成的事件数据，日"
 "志，会话信息等，这些数据都只需要在数据库中保存有限时间。"
 
-<<<<<<< HEAD
-# 720f5464db0041d48cdc72825bd46835
-#: ../source/core/index-ttl.txt:18
-msgid "Considerations"
-msgstr "注意事项"
-
-# c253dae28dbc482aa1433f51801e0a12
-#: ../source/core/index-ttl.txt:20
-msgid "TTL indexes have the following limitations:"
-msgstr "TTL索引有如下限制"
-
-# 1d70d3b6e30f495ab9401901ec2ba055
-#: ../source/core/index-ttl.txt:22
-msgid ":ref:`Compound indexes <index-type-compound>` are *not* supported."
-msgstr "它 *不* 支持 :ref:`复合索引 <index-type-compound>` 。"
-
-# 43a21fdab36749e5906c2bc2df5a720a
-#: ../source/core/index-ttl.txt:24
-msgid "The indexed field **must** be a date :term:`type <bson types>`."
-msgstr "被索引键 **必须是** 日期 :term:`type <bson types>` 的数据。"
-=======
 #: ../source/core/index-ttl.txt:17
 msgid ""
 "To create a TTL index, use the :method:`db.collection.createIndex()` method "
@@ -107,7 +56,6 @@
 "passed since the indexed field value; i.e. the expiration threshold is the "
 "indexed field value plus the specified number of seconds."
 msgstr ""
->>>>>>> 2ec0463a
 
 #: ../source/core/index-ttl.txt:40
 msgid ""
@@ -180,13 +128,8 @@
 
 #: ../source/includes/fact-ttl-collection-background-timing.rst:11
 msgid ""
-<<<<<<< HEAD
-"The duration of the removal operation depends on the workload of your :"
-"program:`mongod` instance. Therefore, expired data may exist for some time "
-=======
 "Because the duration of the removal operation depends on the workload of "
 "your :program:`mongod` instance, expired data may exist for some time "
->>>>>>> 2ec0463a
 "*beyond* the 60 second period between runs of the background task."
 msgstr ""
 "删除操作的持续实际取决于您的 :program:`mongod` 实例的负载。因此，在两次后台任"
