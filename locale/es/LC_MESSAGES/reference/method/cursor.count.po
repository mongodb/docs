# SOME DESCRIPTIVE TITLE.
# Copyright (C) 2011-2014, MongoDB, Inc.
# This file is distributed under the same license as the mongodb-manual
# package.
#
# Translators:
msgid ""
msgstr ""
"Project-Id-Version: MongoDB Manual\n"
"Report-Msgid-Bugs-To: \n"
<<<<<<< HEAD
"POT-Creation-Date: 2019-03-19 11:02-0400\n"
=======
"POT-Creation-Date: 2016-12-08 12:02-0500\n"
>>>>>>> 2478a500
"PO-Revision-Date: 2014-04-08 19:23+0000\n"
"Last-Translator: tychoish <tychoish@gmail.com>\n"
"Language: es\n"
"Language-Team: Spanish (http://www.transifex.com/projects/p/mongodb-"
"manual/language/es/)\n"
"Plural-Forms: nplurals=2; plural=(n != 1)\n"
"MIME-Version: 1.0\n"
"Content-Type: text/plain; charset=utf-8\n"
"Content-Transfer-Encoding: 8bit\n"
"Generated-By: Babel 2.6.0\n"

<<<<<<< HEAD
=======
# a6df5de3f17148d3b4f3911c224ba9a5
>>>>>>> 2478a500
#: ../source/reference/method/cursor.count.txt:3
msgid "cursor.count()"
msgstr ""

<<<<<<< HEAD
=======
# 26d6b3c673c845ccb60f96d1ce095e80
#: ../source/reference/method/cursor.count.txt
msgid "On this page"
msgstr ""

# f05d91244ba2479fb9010da817a56e9e
>>>>>>> 2478a500
#: ../source/reference/method/cursor.count.txt:14
msgid "Definition"
msgstr ""

<<<<<<< HEAD
#: ../source/reference/method/cursor.count.txt:20
msgid ""
"MongoDB drivers compatible with the 4.0 features deprecate their "
"respective cursor and collection ``count()`` APIs in favor of new APIs "
"that corresponds to ``countDocuments()`` and "
"``estimatedDocumentCount()``. For the specific API names for a given "
"driver, see the driver API documentation."
msgstr ""

#: ../source/reference/method/cursor.count.txt:26
=======
# 047ed6c5abf446a7a37ee2000d71fbc0
#: ../source/reference/method/cursor.count.txt:18
>>>>>>> 2478a500
msgid ""
"Counts the number of documents referenced by a cursor. Append the "
":method:`~cursor.count()` method to a :method:`~db.collection.find()` "
"query to return the number of matching documents. The operation does not "
"perform the query but instead counts the results that would be returned "
"by the query."
msgstr ""

<<<<<<< HEAD
#: ../source/reference/method/cursor.count.txt:34
=======
# 404857005c1a44078b0644545df962f4
#: ../source/reference/method/cursor.count.txt:24
>>>>>>> 2478a500
msgid ""
"Avoid using :method:`~cursor.count()` if the "
":method:`~db.collection.find()` operation is run without a query "
"predicate since without the query predicate, these "
":method:`~cursor.count()` returns results based on the collection's "
"metadata, which may result in an approximate count. In particular,"
msgstr ""

<<<<<<< HEAD
#: ../source/reference/method/cursor.count.txt:41
msgid ""
"On a sharded cluster, the resulting count will not correctly filter out "
":term:`orphaned documents <orphaned document>`."
msgstr ""

#: ../source/reference/method/cursor.count.txt:44
msgid "After an unclean shutdown, the count may be incorrect."
msgstr ""

#: ../source/reference/method/cursor.count.txt:47
msgid ""
"For counts based on collection metadata, see also :ref:`collStats "
"pipeline stage with the count <collstat-count>` option."
msgstr ""

#: ../source/reference/method/cursor.count.txt:52
msgid "The :method:`~cursor.count()` method has the following prototype form:"
msgstr ""

#: ../source/reference/method/cursor.count.txt:59
msgid "The :method:`~cursor.count()` method has the following parameter:"
msgstr ""

#: ../source/includes/apiargs/method-cursor.count-param.rst:7
msgid "Parameter"
msgstr ""

#: ../source/includes/apiargs/method-cursor.count-param.rst:9
msgid "Type"
msgstr ""

#: ../source/includes/apiargs/method-cursor.count-param.rst:11
msgid "Description"
msgstr ""

#: ../source/includes/apiargs/method-cursor.count-param.rst:13
msgid "``applySkipLimit``"
msgstr ""

#: ../source/includes/apiargs/method-cursor.count-param.rst:15
msgid "boolean"
msgstr ""

#: ../source/includes/apiargs/method-cursor.count-param.rst:17
#: ../source/includes/apiargs/method-cursor.count-param.rst:31
msgid ""
"Optional. Specifies whether to consider the effects of the "
":method:`cursor.skip()` and :method:`cursor.limit()` methods in the "
"count. By default, the :method:`~cursor.count()` method ignores the "
"effects of the :method:`cursor.skip()` and :method:`cursor.limit()`. Set "
"``applySkipLimit`` to ``true`` to consider the effect of these methods."
msgstr ""

#: ../source/includes/apiargs/method-cursor.count-param.rst
msgid "param boolean applySkipLimit"
msgstr ""

#: ../source/reference/method/cursor.count.txt:64
msgid ""
"MongoDB also provides an equivalent :method:`db.collection.count()` as an"
" alternative to the ``db.collection.find(<query>).count()`` construct."
msgstr ""

#: ../source/reference/method/cursor.count.txt:68
msgid ""
"MongoDB supports the use of :method:`~cursor.hint()` with "
":method:`~cursor.count()`. See :ref:`count-method-hint` for an example."
msgstr ""

#: ../source/reference/method/cursor.count.txt:72
msgid ":method:`cursor.size()`"
msgstr ""

#: ../source/reference/method/cursor.count.txt:75
msgid "Behavior"
msgstr ""

#: ../source/reference/method/cursor.count.txt:78
msgid "Count and Transactions"
msgstr ""

#: ../source/reference/method/cursor.count.txt:80
msgid ""
"You cannot use :dbcommand:`count` and shell helpers "
":method:`~cursor.count()` and :method:`db.collection.count()` in "
":ref:`transactions <transactions-ops-count>`."
msgstr ""

#: ../source/reference/method/cursor.count.txt:84
msgid ""
"For details, see :ref:`Transactions and Count Operations <transactions-"
"ops-count>`."
msgstr ""

#: ../source/reference/method/cursor.count.txt:88
msgid "Sharded Clusters"
msgstr ""

#: ../source/includes/extracts/fact-count-on-sharded-clusters-method-cursor.count.rst:1
msgid ""
"On a sharded cluster, :method:`~cursor.count()` without a query predicate"
" in the ``find`` can result in an *inaccurate* count if :term:`orphaned "
"documents <orphaned document>` exist or if a :doc:`chunk migration </core"
"/sharding-balancer-administration>` is in progress."
msgstr ""

#: ../source/includes/extracts/fact-count-on-sharded-clusters-method-cursor.count.rst:5
msgid ""
"To avoid these situations, on a sharded cluster, use the "
":method:`db.collection.aggregate()` method:"
msgstr ""

#: ../source/includes/extracts/fact-count-on-sharded-clusters-method-cursor.count.rst:8
msgid ""
"You can use the :pipeline:`$count` stage to count the documents. For "
"example, the following operation counts the documents in a collection:"
msgstr ""

#: ../source/includes/extracts/fact-count-on-sharded-clusters-method-cursor.count.rst:17
msgid ""
"The :pipeline:`$count` stage is equivalent to the following "
":pipeline:`$group` + :pipeline:`$project` sequence:"
msgstr ""

#: ../source/includes/extracts/fact-count-on-sharded-clusters-method-cursor.count.rst:27
msgid ""
":pipeline:`$collStats` to return an approximate count based on the "
"collection's metadata."
msgstr ""

#: ../source/reference/method/cursor.count.txt:93
msgid "Index Use"
=======
# 8b7980b1c3464e9fa81a793fed4db119
#: ../source/reference/method/cursor.count.txt:29
msgid "The :method:`~cursor.count()` method has the following prototype form:"
msgstr ""

# 4aeaeb69e8fe428595c87e63a28a3d74
#: ../source/reference/method/cursor.count.txt:36
msgid "The :method:`~cursor.count()` method has the following parameter:"
msgstr ""

# 42754cab7f944df58cf52d880181936b
#: ../source/reference/method/cursor.count.txt:41
msgid ""
"MongoDB also provides an equivalent :method:`db.collection.count()` as an"
" alternative to the ``db.collection.find(<query>).count()`` construct."
msgstr ""

# a711670769a84da6afafcdaf8fb4a31d
#: ../source/reference/method/cursor.count.txt:45
msgid ":method:`cursor.size()`"
msgstr ""

# 124da664bd5d44d7a6f005e140e7924b
#: ../source/reference/method/cursor.count.txt:48
msgid "Behavior"
msgstr ""

# f2b985b0c11345dbbb96030ed9d66e6c
#: ../source/reference/method/cursor.count.txt:51
msgid "Sharded Clusters"
msgstr ""

# 5b90f976b25f488f81dbc86eaf43b957
#: ../source/includes/extracts/fact-count-on-sharded-clusters-method-cursor.count.rst:1
msgid ""
"On a sharded cluster, :method:`~cursor.count()` can result in an "
"*inaccurate* count if :term:`orphaned documents <orphaned document>` "
"exist or if a :doc:`chunk migration </core/sharding-balancer-"
"administration>` is in progress."
msgstr ""

# ad6a3b218137463cb4de931388a5309e
#: ../source/includes/extracts/fact-count-on-sharded-clusters-method-cursor.count.rst:5
msgid ""
"To avoid these situations, on a sharded cluster, use the "
":pipeline:`$group` stage of the :method:`db.collection.aggregate()` "
"method to :group:`$sum` the documents. For example, the following "
"operation counts the documents in a collection:"
msgstr ""

# b6f282e8aeb04b2aab31b204a1b287d4
#: ../source/includes/extracts/fact-count-on-sharded-clusters-method-cursor.count.rst:18
msgid ""
"To get a count of documents that match a query condition, include the "
":pipeline:`$match` stage as well:"
msgstr ""

# 1886c816f7a5439dae461e4e00be2710
#: ../source/includes/extracts/fact-count-on-sharded-clusters-method-cursor.count.rst:30
msgid "See :ref:`match-perform-a-count` for an example."
msgstr ""

# 92b4607bdbb6430cb3f510165bd773b3
#: ../source/reference/method/cursor.count.txt:56
msgid "Index Use"
msgstr ""

# 45e8953fc29b4025bdef0ddb5daaec38
#: ../source/includes/fact-count-index-use.rst:1
msgid "Consider a collection with the following index:"
msgstr ""

# 50374537adb34cd88ed47344715ddbcf
#: ../source/includes/fact-count-index-use.rst:7
msgid ""
"When performing a count, MongoDB can return the count using only the "
"index if:"
msgstr ""

# c696f11e814e46d4998f0676e01ccea6
#: ../source/includes/fact-count-index-use.rst:10
msgid "the query can use an index,"
msgstr ""

# 7611fb4f25084ee085f9324e329f3d13
#: ../source/includes/fact-count-index-use.rst:12
msgid "the query only contains conditions on the keys of the index, *and*"
msgstr ""

# df96996c9ec342a3bffcf91c5f1cacaf
#: ../source/includes/fact-count-index-use.rst:14
msgid "the query predicates access a single contiguous range of index keys."
msgstr ""

# 93251576b52641deb40441a5f7b467f4
#: ../source/includes/fact-count-index-use.rst:16
msgid ""
"For example, the following operations can return the count using only the"
" index:"
msgstr ""

# 743a5c830ae949bc81bee2dc24867bb5
#: ../source/includes/fact-count-index-use.rst:25
msgid ""
"If, however, the query can use an index but the query predicates do not "
"access a single contiguous range of index keys or the query also contains"
" conditions on fields outside the index, then in addition to using the "
"index, MongoDB must also read the documents to return the count."
msgstr ""

# 3cc4a38c539f409d8a0a1627668a56a1
#: ../source/includes/fact-count-index-use.rst:37
msgid ""
"In such cases, during the initial read of the documents, MongoDB pages "
"the documents into memory such that subsequent calls of the same count "
"operation will have better performance."
msgstr ""

# 8825d542c92a47d89fc5747c6820f075
#: ../source/reference/method/cursor.count.txt:61
msgid "Examples"
msgstr ""

# a91aa2c268944ef481d9f9cbddb72cbb
#: ../source/reference/method/cursor.count.txt:63
msgid "The following are examples of the :method:`~cursor.count()` method."
>>>>>>> 2478a500
msgstr ""

# ff81e86212b64c21abb33d8ac02c9bbe
#: ../source/reference/method/cursor.count.txt:66
msgid "Count All Documents"
msgstr ""

# 10848b6f09a042218b00c948398a9f6a
#: ../source/reference/method/cursor.count.txt:68
msgid ""
<<<<<<< HEAD
"When performing a count, MongoDB can return the count using only the "
"index if:"
=======
"The following operation counts the number of all documents in the "
"``orders`` collection:"
>>>>>>> 2478a500
msgstr ""

# c8b009661a8345e78570b3f89d147ebe
#: ../source/reference/method/cursor.count.txt:76
msgid "Count Documents That Match a Query"
msgstr ""

# 50a6f6d7b2c64553b005e4775c12957d
#: ../source/reference/method/cursor.count.txt:78
msgid ""
"The following operation counts the number of the documents in the "
"``orders`` collection with the field ``ord_dt`` greater than ``new "
"Date('01/01/2012')``:"
msgstr ""

# ae94006310e84cdc8ebd88b0653e4214
#: ../source/reference/method/cursor.count.txt:87
msgid "Limit Documents in Count"
msgstr ""

# 24156ae7fc0e485f88e86b2ff7f6676a
#: ../source/reference/method/cursor.count.txt:89
msgid ""
<<<<<<< HEAD
"For example, the following operations can return the count using only the"
" index:"
msgstr ""

#: ../source/includes/fact-count-index-use.rst:25
msgid ""
"If, however, the query can use an index but the query predicates do not "
"access a single contiguous range of index keys or the query also contains"
" conditions on fields outside the index, then in addition to using the "
"index, MongoDB must also read the documents to return the count."
=======
"The following operation counts the number of the documents in the "
"``orders`` collection with the field ``ord_dt`` greater than ``new "
"Date('01/01/2012')`` *taking into account* the effect of the "
"``limit(5)``:"
msgstr ""

# fe9a7678d33a4a19a60461da2708600a
#: ../source/reference/method/cursor.count.txt:101
msgid "Specify the Index to Use"
>>>>>>> 2478a500
msgstr ""

# 355019fa1c9a498c819ddbc86efbf1e6
#: ../source/reference/method/cursor.count.txt:103
msgid ""
<<<<<<< HEAD
"In such cases, during the initial read of the documents, MongoDB pages "
"the documents into memory such that subsequent calls of the same count "
"operation will have better performance."
msgstr ""

#: ../source/reference/method/cursor.count.txt:98
msgid "Examples"
msgstr ""

#: ../source/reference/method/cursor.count.txt:100
msgid "The following are examples of the :method:`~cursor.count()` method."
msgstr ""

#: ../source/reference/method/cursor.count.txt:103
msgid "Count All Documents"
msgstr ""

#: ../source/reference/method/cursor.count.txt:105
msgid ""
"The following operation counts the number of all documents in the "
"``orders`` collection:"
msgstr ""

#: ../source/reference/method/cursor.count.txt:113
msgid "Count Documents That Match a Query"
msgstr ""

#: ../source/reference/method/cursor.count.txt:115
msgid ""
"The following operation counts the number of the documents in the "
"``orders`` collection with the field ``ord_dt`` greater than ``new "
"Date('01/01/2012')``:"
msgstr ""

#: ../source/reference/method/cursor.count.txt:124
msgid "Limit Documents in Count"
msgstr ""

#: ../source/reference/method/cursor.count.txt:126
msgid ""
"The following operation counts the number of the documents in the "
"``orders`` collection with the field ``ord_dt`` greater than ``new "
"Date('01/01/2012')`` *taking into account* the effect of the "
"``limit(5)``:"
msgstr ""

#: ../source/reference/method/cursor.count.txt:138
msgid "Specify the Index to Use"
msgstr ""

#: ../source/reference/method/cursor.count.txt:140
msgid ""
=======
>>>>>>> 2478a500
"The following operation uses the index named ``\"status_1\"``, which has "
"the index key specification of ``{ status: 1 }``, to return a count of "
"the documents in the ``orders`` collection with the field ``ord_dt`` "
"greater than ``new Date('01/01/2012')`` and the ``status`` field is equal"
" to ``\"D\"``:"
msgstr ""

#~ msgid ""
#~ "MongoDB also provides the shell wrapper"
#~ " :method:`db.collection.count()` for the "
#~ "``db.collection.find().count()`` construct."
#~ msgstr ""

# c8642f6269ad4f508a9f7d77026bc9f0
#~ msgid ""
#~ "The following operation uses the index"
#~ " ``{ status: 1 }`` to return a"
#~ " count of the documents in the "
#~ "``orders`` collection with the field "
#~ "``ord_dt`` greater than ``new "
#~ "Date('01/01/2012')`` and the ``status`` field"
#~ " is equal to ``\"D\"``:"
#~ msgstr ""

#~ msgid ""
#~ "On a sharded cluster, |count-op| "
#~ "can result in an *inaccurate* count "
#~ "if :term:`orphaned documents <orphaned "
#~ "document>` exist or if a :doc:`chunk "
#~ "migration </core/sharding-chunk-migration>` is"
#~ " in progress."
#~ msgstr ""
<<<<<<< HEAD

#~ msgid ""
#~ "To avoid these situations, on a "
#~ "sharded cluster, use the :pipeline:`$group`"
#~ " stage of the :method:`db.collection.aggregate()`"
#~ " method to :group:`$sum` the documents. "
#~ "For example, the following operation "
#~ "counts the documents in a collection:"
#~ msgstr ""

#~ msgid ""
#~ "To get a count of documents that"
#~ " match a query condition, include the"
#~ " :pipeline:`$match` stage as well:"
#~ msgstr ""

#~ msgid "See :ref:`match-perform-a-count` for an example."
#~ msgstr ""
=======
>>>>>>> 2478a500
<|MERGE_RESOLUTION|>--- conflicted
+++ resolved
@@ -8,11 +8,7 @@
 msgstr ""
 "Project-Id-Version: MongoDB Manual\n"
 "Report-Msgid-Bugs-To: \n"
-<<<<<<< HEAD
-"POT-Creation-Date: 2019-03-19 11:02-0400\n"
-=======
 "POT-Creation-Date: 2016-12-08 12:02-0500\n"
->>>>>>> 2478a500
 "PO-Revision-Date: 2014-04-08 19:23+0000\n"
 "Last-Translator: tychoish <tychoish@gmail.com>\n"
 "Language: es\n"
@@ -24,42 +20,23 @@
 "Content-Transfer-Encoding: 8bit\n"
 "Generated-By: Babel 2.6.0\n"
 
-<<<<<<< HEAD
-=======
 # a6df5de3f17148d3b4f3911c224ba9a5
->>>>>>> 2478a500
 #: ../source/reference/method/cursor.count.txt:3
 msgid "cursor.count()"
 msgstr ""
 
-<<<<<<< HEAD
-=======
 # 26d6b3c673c845ccb60f96d1ce095e80
 #: ../source/reference/method/cursor.count.txt
 msgid "On this page"
 msgstr ""
 
 # f05d91244ba2479fb9010da817a56e9e
->>>>>>> 2478a500
 #: ../source/reference/method/cursor.count.txt:14
 msgid "Definition"
 msgstr ""
 
-<<<<<<< HEAD
-#: ../source/reference/method/cursor.count.txt:20
-msgid ""
-"MongoDB drivers compatible with the 4.0 features deprecate their "
-"respective cursor and collection ``count()`` APIs in favor of new APIs "
-"that corresponds to ``countDocuments()`` and "
-"``estimatedDocumentCount()``. For the specific API names for a given "
-"driver, see the driver API documentation."
-msgstr ""
-
-#: ../source/reference/method/cursor.count.txt:26
-=======
 # 047ed6c5abf446a7a37ee2000d71fbc0
 #: ../source/reference/method/cursor.count.txt:18
->>>>>>> 2478a500
 msgid ""
 "Counts the number of documents referenced by a cursor. Append the "
 ":method:`~cursor.count()` method to a :method:`~db.collection.find()` "
@@ -68,155 +45,13 @@
 "by the query."
 msgstr ""
 
-<<<<<<< HEAD
-#: ../source/reference/method/cursor.count.txt:34
-=======
 # 404857005c1a44078b0644545df962f4
 #: ../source/reference/method/cursor.count.txt:24
->>>>>>> 2478a500
-msgid ""
-"Avoid using :method:`~cursor.count()` if the "
-":method:`~db.collection.find()` operation is run without a query "
-"predicate since without the query predicate, these "
-":method:`~cursor.count()` returns results based on the collection's "
-"metadata, which may result in an approximate count. In particular,"
-msgstr ""
-
-<<<<<<< HEAD
-#: ../source/reference/method/cursor.count.txt:41
-msgid ""
-"On a sharded cluster, the resulting count will not correctly filter out "
-":term:`orphaned documents <orphaned document>`."
-msgstr ""
-
-#: ../source/reference/method/cursor.count.txt:44
-msgid "After an unclean shutdown, the count may be incorrect."
-msgstr ""
-
-#: ../source/reference/method/cursor.count.txt:47
-msgid ""
-"For counts based on collection metadata, see also :ref:`collStats "
-"pipeline stage with the count <collstat-count>` option."
-msgstr ""
-
-#: ../source/reference/method/cursor.count.txt:52
-msgid "The :method:`~cursor.count()` method has the following prototype form:"
-msgstr ""
-
-#: ../source/reference/method/cursor.count.txt:59
-msgid "The :method:`~cursor.count()` method has the following parameter:"
-msgstr ""
-
-#: ../source/includes/apiargs/method-cursor.count-param.rst:7
-msgid "Parameter"
-msgstr ""
-
-#: ../source/includes/apiargs/method-cursor.count-param.rst:9
-msgid "Type"
-msgstr ""
-
-#: ../source/includes/apiargs/method-cursor.count-param.rst:11
-msgid "Description"
-msgstr ""
-
-#: ../source/includes/apiargs/method-cursor.count-param.rst:13
-msgid "``applySkipLimit``"
-msgstr ""
-
-#: ../source/includes/apiargs/method-cursor.count-param.rst:15
-msgid "boolean"
-msgstr ""
-
-#: ../source/includes/apiargs/method-cursor.count-param.rst:17
-#: ../source/includes/apiargs/method-cursor.count-param.rst:31
-msgid ""
-"Optional. Specifies whether to consider the effects of the "
-":method:`cursor.skip()` and :method:`cursor.limit()` methods in the "
-"count. By default, the :method:`~cursor.count()` method ignores the "
-"effects of the :method:`cursor.skip()` and :method:`cursor.limit()`. Set "
-"``applySkipLimit`` to ``true`` to consider the effect of these methods."
-msgstr ""
-
-#: ../source/includes/apiargs/method-cursor.count-param.rst
-msgid "param boolean applySkipLimit"
-msgstr ""
-
-#: ../source/reference/method/cursor.count.txt:64
-msgid ""
-"MongoDB also provides an equivalent :method:`db.collection.count()` as an"
-" alternative to the ``db.collection.find(<query>).count()`` construct."
-msgstr ""
-
-#: ../source/reference/method/cursor.count.txt:68
 msgid ""
 "MongoDB supports the use of :method:`~cursor.hint()` with "
 ":method:`~cursor.count()`. See :ref:`count-method-hint` for an example."
 msgstr ""
 
-#: ../source/reference/method/cursor.count.txt:72
-msgid ":method:`cursor.size()`"
-msgstr ""
-
-#: ../source/reference/method/cursor.count.txt:75
-msgid "Behavior"
-msgstr ""
-
-#: ../source/reference/method/cursor.count.txt:78
-msgid "Count and Transactions"
-msgstr ""
-
-#: ../source/reference/method/cursor.count.txt:80
-msgid ""
-"You cannot use :dbcommand:`count` and shell helpers "
-":method:`~cursor.count()` and :method:`db.collection.count()` in "
-":ref:`transactions <transactions-ops-count>`."
-msgstr ""
-
-#: ../source/reference/method/cursor.count.txt:84
-msgid ""
-"For details, see :ref:`Transactions and Count Operations <transactions-"
-"ops-count>`."
-msgstr ""
-
-#: ../source/reference/method/cursor.count.txt:88
-msgid "Sharded Clusters"
-msgstr ""
-
-#: ../source/includes/extracts/fact-count-on-sharded-clusters-method-cursor.count.rst:1
-msgid ""
-"On a sharded cluster, :method:`~cursor.count()` without a query predicate"
-" in the ``find`` can result in an *inaccurate* count if :term:`orphaned "
-"documents <orphaned document>` exist or if a :doc:`chunk migration </core"
-"/sharding-balancer-administration>` is in progress."
-msgstr ""
-
-#: ../source/includes/extracts/fact-count-on-sharded-clusters-method-cursor.count.rst:5
-msgid ""
-"To avoid these situations, on a sharded cluster, use the "
-":method:`db.collection.aggregate()` method:"
-msgstr ""
-
-#: ../source/includes/extracts/fact-count-on-sharded-clusters-method-cursor.count.rst:8
-msgid ""
-"You can use the :pipeline:`$count` stage to count the documents. For "
-"example, the following operation counts the documents in a collection:"
-msgstr ""
-
-#: ../source/includes/extracts/fact-count-on-sharded-clusters-method-cursor.count.rst:17
-msgid ""
-"The :pipeline:`$count` stage is equivalent to the following "
-":pipeline:`$group` + :pipeline:`$project` sequence:"
-msgstr ""
-
-#: ../source/includes/extracts/fact-count-on-sharded-clusters-method-cursor.count.rst:27
-msgid ""
-":pipeline:`$collStats` to return an approximate count based on the "
-"collection's metadata."
-msgstr ""
-
-#: ../source/reference/method/cursor.count.txt:93
-msgid "Index Use"
-=======
 # 8b7980b1c3464e9fa81a793fed4db119
 #: ../source/reference/method/cursor.count.txt:29
 msgid "The :method:`~cursor.count()` method has the following prototype form:"
@@ -343,7 +178,6 @@
 # a91aa2c268944ef481d9f9cbddb72cbb
 #: ../source/reference/method/cursor.count.txt:63
 msgid "The following are examples of the :method:`~cursor.count()` method."
->>>>>>> 2478a500
 msgstr ""
 
 # ff81e86212b64c21abb33d8ac02c9bbe
@@ -354,13 +188,8 @@
 # 10848b6f09a042218b00c948398a9f6a
 #: ../source/reference/method/cursor.count.txt:68
 msgid ""
-<<<<<<< HEAD
-"When performing a count, MongoDB can return the count using only the "
-"index if:"
-=======
 "The following operation counts the number of all documents in the "
 "``orders`` collection:"
->>>>>>> 2478a500
 msgstr ""
 
 # c8b009661a8345e78570b3f89d147ebe
@@ -384,18 +213,6 @@
 # 24156ae7fc0e485f88e86b2ff7f6676a
 #: ../source/reference/method/cursor.count.txt:89
 msgid ""
-<<<<<<< HEAD
-"For example, the following operations can return the count using only the"
-" index:"
-msgstr ""
-
-#: ../source/includes/fact-count-index-use.rst:25
-msgid ""
-"If, however, the query can use an index but the query predicates do not "
-"access a single contiguous range of index keys or the query also contains"
-" conditions on fields outside the index, then in addition to using the "
-"index, MongoDB must also read the documents to return the count."
-=======
 "The following operation counts the number of the documents in the "
 "``orders`` collection with the field ``ord_dt`` greater than ``new "
 "Date('01/01/2012')`` *taking into account* the effect of the "
@@ -405,67 +222,11 @@
 # fe9a7678d33a4a19a60461da2708600a
 #: ../source/reference/method/cursor.count.txt:101
 msgid "Specify the Index to Use"
->>>>>>> 2478a500
 msgstr ""
 
 # 355019fa1c9a498c819ddbc86efbf1e6
 #: ../source/reference/method/cursor.count.txt:103
 msgid ""
-<<<<<<< HEAD
-"In such cases, during the initial read of the documents, MongoDB pages "
-"the documents into memory such that subsequent calls of the same count "
-"operation will have better performance."
-msgstr ""
-
-#: ../source/reference/method/cursor.count.txt:98
-msgid "Examples"
-msgstr ""
-
-#: ../source/reference/method/cursor.count.txt:100
-msgid "The following are examples of the :method:`~cursor.count()` method."
-msgstr ""
-
-#: ../source/reference/method/cursor.count.txt:103
-msgid "Count All Documents"
-msgstr ""
-
-#: ../source/reference/method/cursor.count.txt:105
-msgid ""
-"The following operation counts the number of all documents in the "
-"``orders`` collection:"
-msgstr ""
-
-#: ../source/reference/method/cursor.count.txt:113
-msgid "Count Documents That Match a Query"
-msgstr ""
-
-#: ../source/reference/method/cursor.count.txt:115
-msgid ""
-"The following operation counts the number of the documents in the "
-"``orders`` collection with the field ``ord_dt`` greater than ``new "
-"Date('01/01/2012')``:"
-msgstr ""
-
-#: ../source/reference/method/cursor.count.txt:124
-msgid "Limit Documents in Count"
-msgstr ""
-
-#: ../source/reference/method/cursor.count.txt:126
-msgid ""
-"The following operation counts the number of the documents in the "
-"``orders`` collection with the field ``ord_dt`` greater than ``new "
-"Date('01/01/2012')`` *taking into account* the effect of the "
-"``limit(5)``:"
-msgstr ""
-
-#: ../source/reference/method/cursor.count.txt:138
-msgid "Specify the Index to Use"
-msgstr ""
-
-#: ../source/reference/method/cursor.count.txt:140
-msgid ""
-=======
->>>>>>> 2478a500
 "The following operation uses the index named ``\"status_1\"``, which has "
 "the index key specification of ``{ status: 1 }``, to return a count of "
 "the documents in the ``orders`` collection with the field ``ord_dt`` "
@@ -498,24 +259,3 @@
 #~ "migration </core/sharding-chunk-migration>` is"
 #~ " in progress."
 #~ msgstr ""
-<<<<<<< HEAD
-
-#~ msgid ""
-#~ "To avoid these situations, on a "
-#~ "sharded cluster, use the :pipeline:`$group`"
-#~ " stage of the :method:`db.collection.aggregate()`"
-#~ " method to :group:`$sum` the documents. "
-#~ "For example, the following operation "
-#~ "counts the documents in a collection:"
-#~ msgstr ""
-
-#~ msgid ""
-#~ "To get a count of documents that"
-#~ " match a query condition, include the"
-#~ " :pipeline:`$match` stage as well:"
-#~ msgstr ""
-
-#~ msgid "See :ref:`match-perform-a-count` for an example."
-#~ msgstr ""
-=======
->>>>>>> 2478a500
