--- conflicted
+++ resolved
@@ -11,14 +11,11 @@
   #. In the :guilabel:`Version` dropdown, select the version that
      corresponds to the latest MongoDB Server |version|.
 
-<<<<<<< HEAD
-=======
      .. note:: 
 
         MongoDB |version| is currently available via the ``4.1.x`` 
         developer series. 
 
->>>>>>> 2478a500
   #. In the :guilabel:`OS` dropdown, :guilabel:`Windows 64-bit X64`
      should be selected.
 
@@ -59,11 +56,7 @@
         executables are installed and where.
 
    #. :guilabel:`Service Configuration`
-<<<<<<< HEAD
-        Starting in MongoDB 4.0, you can set up MongoDB as a service
-=======
         Starting in MongoDB 4.0, you can set up MongoDB as a Windows service
->>>>>>> 2478a500
         during the install or just install the binaries.
 
         .. tabs::
@@ -74,19 +67,11 @@
                 name: MongoDB Service
                 content: |
 
-<<<<<<< HEAD
-                   The following installs and configures MongoDB as a
-                   service.
-
-                   Starting in MongoDB 4.0, you can configure
-                   and start MongoDB as a service during the install, and
-=======
                    The following installs and configures MongoDB as a Windows
                    service.
 
                    Starting in MongoDB 4.0, you can configure
                    and start MongoDB as a Windows service during the install, and
->>>>>>> 2478a500
                    the MongoDB service is started upon successful
                    installation.
 
@@ -143,15 +128,9 @@
                 content: |
 
                    The following installs MongoDB only and does not
-<<<<<<< HEAD
-                   configure MongoDB as a service.
-
-                   If you choose not to configure MongoDB as a service,
-=======
                    configure MongoDB as a Windows service.
 
                    If you choose not to configure MongoDB as a Windows service,
->>>>>>> 2478a500
                    uncheck the :guilabel:`Install MongoD as a Service`.
 
                    .. figure:: /images/windows-installer-install-only.png
