# SOME DESCRIPTIVE TITLE.
# Copyright (C) 2011-2014, MongoDB, Inc.
# This file is distributed under the same license as the mongodb-manual
# package.
#
# Translators:
msgid ""
msgstr ""
"Project-Id-Version: MongoDB Manual\n"
"Report-Msgid-Bugs-To: \n"
<<<<<<< HEAD
"POT-Creation-Date: 2019-03-19 11:02-0400\n"
=======
"POT-Creation-Date: 2016-12-08 12:02-0500\n"
>>>>>>> 2478a500
"PO-Revision-Date: 2014-04-08 19:41+0000\n"
"Last-Translator: tychoish <tychoish@gmail.com>\n"
"Language: es\n"
"Language-Team: Spanish (http://www.transifex.com/projects/p/mongodb-"
"manual/language/es/)\n"
"Plural-Forms: nplurals=2; plural=(n != 1)\n"
"MIME-Version: 1.0\n"
"Content-Type: text/plain; charset=utf-8\n"
"Content-Transfer-Encoding: 8bit\n"
"Generated-By: Babel 2.6.0\n"

<<<<<<< HEAD
=======
# 2659ca2a2cfe42eabfe602cc09bbf22e
>>>>>>> 2478a500
#: ../source/core/index-intersection.txt:3
msgid "Index Intersection"
msgstr ""

<<<<<<< HEAD
=======
# b3ee75c3b8f849af801bf73a47cb1069
#: ../source/core/index-intersection.txt
msgid "On this page"
msgstr ""

# 4ac1c2772d3b458684204fc59d8a0c98
>>>>>>> 2478a500
#: ../source/core/index-intersection.txt:15
msgid ""
"MongoDB can use the intersection of multiple indexes to fulfill queries. "
"[#previous-versions]_ In general, each index intersection involves two "
"indexes; however, MongoDB can employ multiple/nested index intersections "
"to resolve a query."
msgstr ""

<<<<<<< HEAD
=======
# e02c419812ae4995b44b88ad374aca84
>>>>>>> 2478a500
#: ../source/core/index-intersection.txt:20
msgid ""
"To illustrate index intersection, consider a collection ``orders`` that "
"has the following indexes:"
msgstr ""

<<<<<<< HEAD
=======
# 073fe2550312423f8762382e5159f2c6
>>>>>>> 2478a500
#: ../source/core/index-intersection.txt:28
msgid ""
"MongoDB can use the intersection of the two indexes to support the "
"following query:"
msgstr ""

<<<<<<< HEAD
=======
# cffce35e290f4cda8f0e4477cae65f84
>>>>>>> 2478a500
#: ../source/core/index-intersection.txt:35
msgid ""
"To determine if MongoDB used index intersection, run "
":method:`~cursor.explain()`; the results of :ref:`explain() <explain-"
"output-index-intersection>` will include either an ``AND_SORTED`` stage "
"or an ``AND_HASH`` stage."
msgstr ""

<<<<<<< HEAD
=======
# ec6ab7162df04757b03736bf4a8df539
>>>>>>> 2478a500
#: ../source/core/index-intersection.txt:40
msgid ""
"In previous versions, MongoDB could use only a single index to fulfill "
"most queries. The exception to this is queries with :query:`$or` clauses,"
" which could use a single index for each :query:`$or` clause."
msgstr ""

<<<<<<< HEAD
=======
# af5f19bfa39844a6ae66dfff19da2b10
>>>>>>> 2478a500
#: ../source/core/index-intersection.txt:46
msgid "Index Prefix Intersection"
msgstr ""

<<<<<<< HEAD
=======
# e6acfb5039704668a3165040e39e79e2
>>>>>>> 2478a500
#: ../source/core/index-intersection.txt:48
msgid ""
"With index intersection, MongoDB can use an intersection of either the "
"entire index or the index prefix. An index prefix is a subset of a "
"compound index, consisting of one or more keys starting from the "
"beginning of the index."
msgstr ""

<<<<<<< HEAD
=======
# be02789ab6b84d6cac399ca772071837
>>>>>>> 2478a500
#: ../source/core/index-intersection.txt:53
msgid "Consider a collection ``orders`` with the following indexes:"
msgstr ""

<<<<<<< HEAD
=======
# ef3d90bb59414852a72ea629b16ef130
>>>>>>> 2478a500
#: ../source/core/index-intersection.txt:60
msgid ""
"To fulfill the following query which specifies a condition on both the "
"``qty`` field and the ``status`` field, MongoDB can use the intersection "
"of the two indexes:"
msgstr ""

<<<<<<< HEAD
=======
# 2cbec824296b497f947f3298fa0b3457
>>>>>>> 2478a500
#: ../source/core/index-intersection.txt:71
msgid "Index Intersection and Compound Indexes"
msgstr ""

<<<<<<< HEAD
=======
# 67f37ce32cf8498ab55e3e2d94b1a60d
>>>>>>> 2478a500
#: ../source/core/index-intersection.txt:73
msgid ""
"Index intersection does not eliminate the need for creating "
":doc:`compound indexes </core/index-compound>`. However, because both the"
" list order (i.e. the order in which the keys are listed in the index) "
"and the sort order (i.e. ascending or descending), matter in "
":doc:`compound indexes </core/index-compound>`, a compound index may not "
"support a query condition that does not include the :ref:`index prefix "
"keys <compound-index-prefix>` or that specifies a different sort order."
msgstr ""

<<<<<<< HEAD
=======
# cccd80e48668401a8dc0d548798e1bbe
>>>>>>> 2478a500
#: ../source/core/index-intersection.txt:82
msgid ""
"For example, if a collection ``orders`` has the following compound index,"
" with the ``status`` field listed before the ``ord_date`` field:"
msgstr ""

<<<<<<< HEAD
=======
# 5279b5dc3ceb47eb9220518c7a257617
>>>>>>> 2478a500
#: ../source/core/index-intersection.txt:89
msgid "The compound index can support the following queries:"
msgstr ""

<<<<<<< HEAD
=======
# cfb806ad01344005bc3d40913104810d
>>>>>>> 2478a500
#: ../source/core/index-intersection.txt:101
msgid "But not the following two queries:"
msgstr ""

<<<<<<< HEAD
=======
# 19f32a5abf904616999b88967ffa063d
>>>>>>> 2478a500
#: ../source/core/index-intersection.txt:108
msgid "However, if the collection has two separate indexes:"
msgstr ""

<<<<<<< HEAD
=======
# 5b91d296e8794bb681eea8edc444a9cc
>>>>>>> 2478a500
#: ../source/core/index-intersection.txt:115
msgid ""
"The two indexes can, either individually or through index intersection, "
"support all four aforementioned queries."
msgstr ""

<<<<<<< HEAD
=======
# c355d482ccf14cd7b331356b7c7abe86
>>>>>>> 2478a500
#: ../source/core/index-intersection.txt:118
msgid ""
"The choice between creating compound indexes that support your queries or"
" relying on index intersection depends on the specifics of your system."
msgstr ""

<<<<<<< HEAD
=======
# 90342fdb06e74f8583173717685fc655
>>>>>>> 2478a500
#: ../source/core/index-intersection.txt:122
msgid ""
":doc:`compound indexes </core/index-compound>`, :ref:`compound-key-"
"indexes`"
msgstr ""

<<<<<<< HEAD
=======
# b5d759192fb441248a991ea173bd3c1f
>>>>>>> 2478a500
#: ../source/core/index-intersection.txt:126
msgid "Index Intersection and Sort"
msgstr ""

<<<<<<< HEAD
=======
# 1e6da886e26b4abb85bd3854f9dd14ba
>>>>>>> 2478a500
#: ../source/core/index-intersection.txt:128
msgid ""
"Index intersection does not apply when the :method:`~cursor.sort()` "
"operation requires an index completely separate from the query predicate."
msgstr ""

<<<<<<< HEAD
=======
# 18f8247838f24c33b2f9cf122bc7e36e
>>>>>>> 2478a500
#: ../source/core/index-intersection.txt:132
msgid "For example, the ``orders`` collection has the following indexes:"
msgstr ""

<<<<<<< HEAD
=======
# 22827be436414cb68c5340445e76b0d8
>>>>>>> 2478a500
#: ../source/core/index-intersection.txt:141
msgid "MongoDB cannot use index intersection for the following query with sort:"
msgstr ""

<<<<<<< HEAD
=======
# 0199d61bc56c4874a48d5c8f548189d2
>>>>>>> 2478a500
#: ../source/core/index-intersection.txt:147
msgid ""
"That is, MongoDB does not use the ``{ qty: 1 }`` index for the query, and"
" the separate ``{ status: 1 }`` or the ``{ status: 1, ord_date: -1 }`` "
"index for the sort."
msgstr ""

<<<<<<< HEAD
=======
# df281325f94a4de6a424b7d0164161d3
>>>>>>> 2478a500
#: ../source/core/index-intersection.txt:151
msgid ""
"However, MongoDB can use index intersection for the following query with "
"sort since the index ``{ status: 1, ord_date: -1 }`` can fulfill part of "
"the query predicate."
msgstr ""

# 698ec96b9ea4460f8284588b3a433de9
#~ msgid ""
#~ "For query plans that use index "
#~ "intersection, the :method:`~cursor.explain()` "
#~ "returns the value ``Complex Plan`` in"
#~ " the ``cursor`` field."
#~ msgstr ""
<|MERGE_RESOLUTION|>--- conflicted
+++ resolved
@@ -8,11 +8,7 @@
 msgstr ""
 "Project-Id-Version: MongoDB Manual\n"
 "Report-Msgid-Bugs-To: \n"
-<<<<<<< HEAD
-"POT-Creation-Date: 2019-03-19 11:02-0400\n"
-=======
 "POT-Creation-Date: 2016-12-08 12:02-0500\n"
->>>>>>> 2478a500
 "PO-Revision-Date: 2014-04-08 19:41+0000\n"
 "Last-Translator: tychoish <tychoish@gmail.com>\n"
 "Language: es\n"
@@ -24,23 +20,17 @@
 "Content-Transfer-Encoding: 8bit\n"
 "Generated-By: Babel 2.6.0\n"
 
-<<<<<<< HEAD
-=======
 # 2659ca2a2cfe42eabfe602cc09bbf22e
->>>>>>> 2478a500
 #: ../source/core/index-intersection.txt:3
 msgid "Index Intersection"
 msgstr ""
 
-<<<<<<< HEAD
-=======
 # b3ee75c3b8f849af801bf73a47cb1069
 #: ../source/core/index-intersection.txt
 msgid "On this page"
 msgstr ""
 
 # 4ac1c2772d3b458684204fc59d8a0c98
->>>>>>> 2478a500
 #: ../source/core/index-intersection.txt:15
 msgid ""
 "MongoDB can use the intersection of multiple indexes to fulfill queries. "
@@ -49,30 +39,21 @@
 "to resolve a query."
 msgstr ""
 
-<<<<<<< HEAD
-=======
 # e02c419812ae4995b44b88ad374aca84
->>>>>>> 2478a500
 #: ../source/core/index-intersection.txt:20
 msgid ""
 "To illustrate index intersection, consider a collection ``orders`` that "
 "has the following indexes:"
 msgstr ""
 
-<<<<<<< HEAD
-=======
 # 073fe2550312423f8762382e5159f2c6
->>>>>>> 2478a500
 #: ../source/core/index-intersection.txt:28
 msgid ""
 "MongoDB can use the intersection of the two indexes to support the "
 "following query:"
 msgstr ""
 
-<<<<<<< HEAD
-=======
 # cffce35e290f4cda8f0e4477cae65f84
->>>>>>> 2478a500
 #: ../source/core/index-intersection.txt:35
 msgid ""
 "To determine if MongoDB used index intersection, run "
@@ -81,10 +62,7 @@
 "or an ``AND_HASH`` stage."
 msgstr ""
 
-<<<<<<< HEAD
-=======
 # ec6ab7162df04757b03736bf4a8df539
->>>>>>> 2478a500
 #: ../source/core/index-intersection.txt:40
 msgid ""
 "In previous versions, MongoDB could use only a single index to fulfill "
@@ -92,18 +70,12 @@
 " which could use a single index for each :query:`$or` clause."
 msgstr ""
 
-<<<<<<< HEAD
-=======
 # af5f19bfa39844a6ae66dfff19da2b10
->>>>>>> 2478a500
 #: ../source/core/index-intersection.txt:46
 msgid "Index Prefix Intersection"
 msgstr ""
 
-<<<<<<< HEAD
-=======
 # e6acfb5039704668a3165040e39e79e2
->>>>>>> 2478a500
 #: ../source/core/index-intersection.txt:48
 msgid ""
 "With index intersection, MongoDB can use an intersection of either the "
@@ -112,18 +84,12 @@
 "beginning of the index."
 msgstr ""
 
-<<<<<<< HEAD
-=======
 # be02789ab6b84d6cac399ca772071837
->>>>>>> 2478a500
 #: ../source/core/index-intersection.txt:53
 msgid "Consider a collection ``orders`` with the following indexes:"
 msgstr ""
 
-<<<<<<< HEAD
-=======
 # ef3d90bb59414852a72ea629b16ef130
->>>>>>> 2478a500
 #: ../source/core/index-intersection.txt:60
 msgid ""
 "To fulfill the following query which specifies a condition on both the "
@@ -131,18 +97,12 @@
 "of the two indexes:"
 msgstr ""
 
-<<<<<<< HEAD
-=======
 # 2cbec824296b497f947f3298fa0b3457
->>>>>>> 2478a500
 #: ../source/core/index-intersection.txt:71
 msgid "Index Intersection and Compound Indexes"
 msgstr ""
 
-<<<<<<< HEAD
-=======
 # 67f37ce32cf8498ab55e3e2d94b1a60d
->>>>>>> 2478a500
 #: ../source/core/index-intersection.txt:73
 msgid ""
 "Index intersection does not eliminate the need for creating "
@@ -154,108 +114,72 @@
 "keys <compound-index-prefix>` or that specifies a different sort order."
 msgstr ""
 
-<<<<<<< HEAD
-=======
 # cccd80e48668401a8dc0d548798e1bbe
->>>>>>> 2478a500
 #: ../source/core/index-intersection.txt:82
 msgid ""
 "For example, if a collection ``orders`` has the following compound index,"
 " with the ``status`` field listed before the ``ord_date`` field:"
 msgstr ""
 
-<<<<<<< HEAD
-=======
 # 5279b5dc3ceb47eb9220518c7a257617
->>>>>>> 2478a500
 #: ../source/core/index-intersection.txt:89
 msgid "The compound index can support the following queries:"
 msgstr ""
 
-<<<<<<< HEAD
-=======
 # cfb806ad01344005bc3d40913104810d
->>>>>>> 2478a500
 #: ../source/core/index-intersection.txt:101
 msgid "But not the following two queries:"
 msgstr ""
 
-<<<<<<< HEAD
-=======
 # 19f32a5abf904616999b88967ffa063d
->>>>>>> 2478a500
 #: ../source/core/index-intersection.txt:108
 msgid "However, if the collection has two separate indexes:"
 msgstr ""
 
-<<<<<<< HEAD
-=======
 # 5b91d296e8794bb681eea8edc444a9cc
->>>>>>> 2478a500
 #: ../source/core/index-intersection.txt:115
 msgid ""
 "The two indexes can, either individually or through index intersection, "
 "support all four aforementioned queries."
 msgstr ""
 
-<<<<<<< HEAD
-=======
 # c355d482ccf14cd7b331356b7c7abe86
->>>>>>> 2478a500
 #: ../source/core/index-intersection.txt:118
 msgid ""
 "The choice between creating compound indexes that support your queries or"
 " relying on index intersection depends on the specifics of your system."
 msgstr ""
 
-<<<<<<< HEAD
-=======
 # 90342fdb06e74f8583173717685fc655
->>>>>>> 2478a500
 #: ../source/core/index-intersection.txt:122
 msgid ""
 ":doc:`compound indexes </core/index-compound>`, :ref:`compound-key-"
 "indexes`"
 msgstr ""
 
-<<<<<<< HEAD
-=======
 # b5d759192fb441248a991ea173bd3c1f
->>>>>>> 2478a500
 #: ../source/core/index-intersection.txt:126
 msgid "Index Intersection and Sort"
 msgstr ""
 
-<<<<<<< HEAD
-=======
 # 1e6da886e26b4abb85bd3854f9dd14ba
->>>>>>> 2478a500
 #: ../source/core/index-intersection.txt:128
 msgid ""
 "Index intersection does not apply when the :method:`~cursor.sort()` "
 "operation requires an index completely separate from the query predicate."
 msgstr ""
 
-<<<<<<< HEAD
-=======
 # 18f8247838f24c33b2f9cf122bc7e36e
->>>>>>> 2478a500
 #: ../source/core/index-intersection.txt:132
 msgid "For example, the ``orders`` collection has the following indexes:"
 msgstr ""
 
-<<<<<<< HEAD
-=======
 # 22827be436414cb68c5340445e76b0d8
->>>>>>> 2478a500
 #: ../source/core/index-intersection.txt:141
 msgid "MongoDB cannot use index intersection for the following query with sort:"
 msgstr ""
 
-<<<<<<< HEAD
-=======
 # 0199d61bc56c4874a48d5c8f548189d2
->>>>>>> 2478a500
 #: ../source/core/index-intersection.txt:147
 msgid ""
 "That is, MongoDB does not use the ``{ qty: 1 }`` index for the query, and"
@@ -263,10 +187,7 @@
 "index for the sort."
 msgstr ""
 
-<<<<<<< HEAD
-=======
 # df281325f94a4de6a424b7d0164161d3
->>>>>>> 2478a500
 #: ../source/core/index-intersection.txt:151
 msgid ""
 "However, MongoDB can use index intersection for the following query with "
