--- conflicted
+++ resolved
@@ -55,12 +55,6 @@
 
    db.collection.insert( <document> )
 
-<<<<<<< HEAD
-The :method:`insert() <db.collection.insert()>` method corresponds to
-the ``INSERT`` statement in SQL. To illustrate the behavior of
-:method:`insert() <db.collection.insert()>`, consider the following
-examples:
-=======
 .. admonition:: Corresponding Operation in SQL
 
    The :method:`insert() <db.collection.insert()>` method is analogous
@@ -68,7 +62,6 @@
 
 Consider the following examples that illustrate the behavior of
 :method:`insert() <db.collection.insert()>`:
->>>>>>> 44e329ed
 
 - If the collection does not exist, then the :method:`insert()
   <db.collection.insert()>` method creates the collection during the
@@ -489,7 +482,7 @@
 - If the document does not contain the ``_id`` field or contains an
   ``_id`` field with a value not in the collection, the :method:`save()
   <db.collection.save()>` method performs an insert of the document.
-  
+
 - Otherwise, the :method:`save() <db.collection.save()>` method
   performs an update.
 
