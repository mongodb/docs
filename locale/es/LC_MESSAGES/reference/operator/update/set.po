--- conflicted
+++ resolved
@@ -8,11 +8,7 @@
 msgstr ""
 "Project-Id-Version: MongoDB Manual\n"
 "Report-Msgid-Bugs-To: \n"
-<<<<<<< HEAD
-"POT-Creation-Date: 2019-03-19 11:02-0400\n"
-=======
 "POT-Creation-Date: 2016-12-08 12:02-0500\n"
->>>>>>> 2478a500
 "PO-Revision-Date: 2013-12-16 23:05+0000\n"
 "Last-Translator: tychoish <tychoish@gmail.com>\n"
 "Language: es\n"
@@ -24,20 +20,11 @@
 "Content-Transfer-Encoding: 8bit\n"
 "Generated-By: Babel 2.6.0\n"
 
-<<<<<<< HEAD
-=======
 # 6dde8967fcc2478e9fb8b038c18fd6fb
->>>>>>> 2478a500
 #: ../source/reference/operator/update/set.txt:3
 msgid "$set"
 msgstr ""
 
-<<<<<<< HEAD
-#: ../source/reference/operator/update/set.txt:14
-msgid "Definition"
-msgstr ""
-
-=======
 # cb17cafbfc2b4a66a628df3bb2eb25c3
 #: ../source/reference/operator/update/set.txt
 msgid "On this page"
@@ -49,38 +36,32 @@
 msgstr ""
 
 # b8bc3124633f42cda6935d6f42c398f0
->>>>>>> 2478a500
 #: ../source/reference/operator/update/set.txt:18
 msgid ""
 "The :update:`$set` operator replaces the value of a field with the "
 "specified value."
 msgstr ""
 
-<<<<<<< HEAD
-=======
 # 820ec64a9a1c489bbfbb99a05789b81e
->>>>>>> 2478a500
 #: ../source/reference/operator/update/set.txt:21
 msgid "The :update:`$set` operator expression has the following form:"
 msgstr ""
 
-<<<<<<< HEAD
-=======
 # 52d0e1e5b055449badcde1e97fa89547
 # b225ee93c6a8403eb24beaadc6b4ce21
 # bd12ead2bd3c4d5ea08c721e3c5b15ef
->>>>>>> 2478a500
 #: ../source/includes/use-dot-notation.rst:1
 msgid ""
 "To specify a ``<field>`` in an embedded document or in an array, use "
 ":ref:`dot notation <document-dot-notation>`."
 msgstr ""
 
-<<<<<<< HEAD
+# 11a6178e73e448ae8e9545a5421551c3
 #: ../source/reference/operator/update/set.txt:30
 msgid "Behavior"
 msgstr ""
 
+# 9273065cc8bb46fcab5d062fc5d0feba
 #: ../source/reference/operator/update/set.txt:32
 msgid ""
 "If the field does not exist, :update:`$set` will add a new field with the"
@@ -90,61 +71,29 @@
 "the dotted path to the field."
 msgstr ""
 
+# fc86cdce1b4a496f9485209c96d4e946
 #: ../source/reference/operator/update/set.txt:39
 msgid ""
 "If you specify multiple field-value pairs, :update:`$set` will update or "
 "create each field."
 msgstr ""
 
-=======
-# 11a6178e73e448ae8e9545a5421551c3
-#: ../source/reference/operator/update/set.txt:30
-msgid "Behavior"
-msgstr ""
-
-# 9273065cc8bb46fcab5d062fc5d0feba
-#: ../source/reference/operator/update/set.txt:32
-msgid ""
-"If the field does not exist, :update:`$set` will add a new field with the"
-" specified value, provided that the new field does not violate a type "
-"constraint. If you specify a dotted path for a non-existent field, "
-":update:`$set` will create the embedded documents *as needed* to fulfill "
-"the dotted path to the field."
-msgstr ""
-
-# fc86cdce1b4a496f9485209c96d4e946
-#: ../source/reference/operator/update/set.txt:39
-msgid ""
-"If you specify multiple field-value pairs, :update:`$set` will update or "
-"create each field."
-msgstr ""
-
 # 9a6e7c9c2fbf40438f9c4abfb7fa6134
->>>>>>> 2478a500
 #: ../source/reference/operator/update/set.txt:43
 msgid "Examples"
 msgstr ""
 
-<<<<<<< HEAD
-=======
 # 2484eb3b53224c68960a16767e9a7178
->>>>>>> 2478a500
 #: ../source/reference/operator/update/set.txt:45
 msgid "Consider a collection ``products`` with the following document:"
 msgstr ""
 
-<<<<<<< HEAD
-=======
 # a2175e3b3c8e45989cb3843c3c547081
->>>>>>> 2478a500
 #: ../source/reference/operator/update/set.txt:61
 msgid "Set Top-Level Fields"
 msgstr ""
 
-<<<<<<< HEAD
-=======
 # 2c8ca7dcc5194a3e89e8cbbb4baab0a2
->>>>>>> 2478a500
 #: ../source/reference/operator/update/set.txt:63
 msgid ""
 "For the document matching the criteria ``_id`` equal to ``100``, the "
@@ -152,10 +101,7 @@
 "of the ``quantity`` field, ``details`` field, and the ``tags`` field."
 msgstr ""
 
-<<<<<<< HEAD
-=======
 # 7972f00b205448baa3dec7c77ade5ce6
->>>>>>> 2478a500
 #: ../source/reference/operator/update/set.txt:81
 msgid ""
 "The operation replaces the value of: ``quantity`` to ``500``; the "
@@ -163,18 +109,12 @@
 " new array."
 msgstr ""
 
-<<<<<<< HEAD
-=======
 # 455ac2669a4a4e1590d54da6fd573ed5
->>>>>>> 2478a500
 #: ../source/reference/operator/update/set.txt:86
 msgid "Set Fields in Embedded Documents"
 msgstr ""
 
-<<<<<<< HEAD
-=======
 # 30599db3633a455fafe00c7280dda283
->>>>>>> 2478a500
 #: ../source/reference/operator/update/set.txt:90
 msgid ""
 "For the document matching the criteria ``_id`` equal to ``100``, the "
@@ -182,18 +122,12 @@
 "document:"
 msgstr ""
 
-<<<<<<< HEAD
-=======
 # 4bfdc526e58d4e54a3166a18247593c8
->>>>>>> 2478a500
 #: ../source/reference/operator/update/set.txt:102
 msgid "Set Elements in Arrays"
 msgstr ""
 
-<<<<<<< HEAD
-=======
 # bd6548558c424d0991edad3af75d82f8
->>>>>>> 2478a500
 #: ../source/reference/operator/update/set.txt:106
 msgid ""
 "For the document matching the criteria ``_id`` equal to ``100``, the "
@@ -202,20 +136,14 @@
 "element (array index of ``0``) of the ``ratings`` array."
 msgstr ""
 
-<<<<<<< HEAD
-=======
 # 40357ac0fd7f49d48f024f4a74dd3b0f
->>>>>>> 2478a500
 #: ../source/reference/operator/update/set.txt:123
 msgid ""
 "For additional update operators for arrays, see :doc:`/reference/operator"
 "/update-array`."
 msgstr ""
 
-<<<<<<< HEAD
-=======
 # 9e884fb3d7b34c549ef41291ab1b9dd3
->>>>>>> 2478a500
 #: ../source/reference/operator/update/set.txt:126
 msgid ":method:`db.collection.update()`, :method:`db.collection.findAndModify()`"
 msgstr ""
@@ -230,7 +158,6 @@
 #~ " does not exist, the :update:`$set` "
 #~ "operator will add the field with "
 #~ "the specified value."
-<<<<<<< HEAD
 #~ msgstr ""
 
 #~ msgid ""
@@ -280,57 +207,6 @@
 #~ msgstr ""
 
 #~ msgid ""
-=======
-#~ msgstr ""
-
-#~ msgid ""
-#~ "The following example uses the "
-#~ ":update:`$set` operator to update the "
-#~ "value of the ``quantity`` field to "
-#~ "``500`` and the ``instock`` field to "
-#~ "``true`` for the *first* document where"
-#~ " the field ``sku`` has the value "
-#~ "``abc123``:"
-#~ msgstr ""
-
-# 4a84efa3d5a842c5b2c939468eed8151
-#~ msgid ""
-#~ "To update all matching documents in "
-#~ "the collection, specify ``multi: true`` "
-#~ "option in the :method:`~db.collection.update()` "
-#~ "method, as in the following example "
-#~ "which sets the value of the field"
-#~ " ``instock`` to ``true`` for all "
-#~ "documents in the ``products`` collection "
-#~ "where the ``quantity`` field is greater"
-#~ " than (i.e. :query:`$gt`) ``0`` :"
-#~ msgstr ""
-
-#~ msgid ""
-#~ "The :update:`$set` operator replaces the "
-#~ "value of a field to the specified"
-#~ " value. If the field does not "
-#~ "exist, the :update:`$set` operator will "
-#~ "add the field with the specified "
-#~ "value."
-#~ msgstr ""
-
-#~ msgid "To access fields in embedded documents, use the :term:`dot notation`."
-#~ msgstr ""
-
-#~ msgid ""
-#~ "By default, :method:`db.collection.update()` method"
-#~ " updates the first document that "
-#~ "matches the update condition. Use the"
-#~ " ``multi`` option to update all "
-#~ "matching documents."
-#~ msgstr ""
-
-#~ msgid "Update a Single Document"
-#~ msgstr ""
-
-#~ msgid ""
->>>>>>> 2478a500
 #~ "The following operation uses the "
 #~ ":update:`$set` operator to update the "
 #~ "value of the ``quantity`` field to "
