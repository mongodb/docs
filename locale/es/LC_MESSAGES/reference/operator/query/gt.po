# SOME DESCRIPTIVE TITLE.
# Copyright (C) 2011-2014, MongoDB, Inc.
# This file is distributed under the same license as the mongodb-manual
# package.
#
# Translators:
msgid ""
msgstr ""
"Project-Id-Version: MongoDB Manual\n"
"Report-Msgid-Bugs-To: \n"
<<<<<<< HEAD
"POT-Creation-Date: 2019-03-19 11:02-0400\n"
=======
"POT-Creation-Date: 2016-12-08 12:02-0500\n"
>>>>>>> 2478a500
"PO-Revision-Date: 2014-04-08 18:54+0000\n"
"Last-Translator: tychoish <tychoish@gmail.com>\n"
"Language: es\n"
"Language-Team: Spanish (http://www.transifex.com/projects/p/mongodb-"
"manual/language/es/)\n"
"Plural-Forms: nplurals=2; plural=(n != 1)\n"
"MIME-Version: 1.0\n"
"Content-Type: text/plain; charset=utf-8\n"
"Content-Transfer-Encoding: 8bit\n"
"Generated-By: Babel 2.6.0\n"

<<<<<<< HEAD
=======
# fa92a9a248ed40d2b69b57d17472776f
>>>>>>> 2478a500
#: ../source/reference/operator/query/gt.txt:3
msgid "$gt"
msgstr ""

<<<<<<< HEAD
=======
# 3a88f2aca2544a48921cdf78791a8962
>>>>>>> 2478a500
#: ../source/reference/operator/query/gt.txt:15
msgid "*Syntax*: ``{field: {$gt: value} }``"
msgstr ""

<<<<<<< HEAD
=======
# c2f753c7154e48f5bcb63050d56d4a7d
>>>>>>> 2478a500
#: ../source/reference/operator/query/gt.txt:17
msgid ""
":query:`$gt` selects those documents where the value of the ``field`` is "
"greater than (i.e. ``>``) the specified ``value``."
msgstr ""

<<<<<<< HEAD
=======
# 24d4031313424ff9b16b0b9f4eaa742d
>>>>>>> 2478a500
#: ../source/includes/fact-type-bracketing.rst:1
msgid ""
"For most data types, :doc:`comparison operators</reference/operator"
"/query-comparison>` only perform comparisons on fields where the "
":doc:`BSON type</reference/bson-types>` matches the query value's type. "
"MongoDB supports limited cross-BSON comparison through :ref:`type-"
"bracketing`."
msgstr ""

<<<<<<< HEAD
=======
# 6ccb23a07fe348139f4e76475cce7281
>>>>>>> 2478a500
#: ../source/reference/operator/query/gt.txt:22
msgid "Consider the following example:"
msgstr ""

<<<<<<< HEAD
=======
# 764d5c8960a946b4b86f021c4c496a66
>>>>>>> 2478a500
#: ../source/reference/operator/query/gt.txt:28
msgid ""
"This query will select all documents in the ``inventory`` collection "
"where the ``qty`` field value is greater than ``20``."
msgstr ""

<<<<<<< HEAD
=======
# 795407fd189c4e5888e5c8ea41bd043b
>>>>>>> 2478a500
#: ../source/reference/operator/query/gt.txt:31
msgid ""
"Consider the following example that uses the :query:`$gt` operator with a"
" field from an embedded document:"
msgstr ""

<<<<<<< HEAD
=======
# 9796473a1a0a401f902658cc0dd2e40a
>>>>>>> 2478a500
#: ../source/reference/operator/query/gt.txt:38
msgid ""
"This :method:`~db.collection.update()` operation will set the value of "
"the ``price`` field in the first document found containing the embedded "
"document ``carrier`` whose ``fee`` field value is greater than ``2``."
msgstr ""

<<<<<<< HEAD
=======
# 853f9304b52f4beb9c25aba3adc6ac95
>>>>>>> 2478a500
#: ../source/reference/operator/query/gt.txt:43
msgid ""
"To set the value of the ``price`` field in *all* documents containing the"
" embedded document ``carrier`` whose ``fee`` field value is greater than "
"``2``, specify the ``multi:true`` option in the "
":method:`~db.collection.update()` method:"
msgstr ""

<<<<<<< HEAD
=======
# 02344bb9b2e8401194f94d4aba81fff3
>>>>>>> 2478a500
#: ../source/reference/operator/query/gt.txt:57
msgid ""
":method:`~db.collection.find()`, :method:`~db.collection.update()`, "
":update:`$set`."
msgstr ""

#~ msgid ""
#~ "For comparison of different BSON type"
#~ " values, see the :ref:`specified BSON "
#~ "comparison order <bson-types-comparison-"
#~ "order>`."
#~ msgstr ""
<|MERGE_RESOLUTION|>--- conflicted
+++ resolved
@@ -8,11 +8,7 @@
 msgstr ""
 "Project-Id-Version: MongoDB Manual\n"
 "Report-Msgid-Bugs-To: \n"
-<<<<<<< HEAD
-"POT-Creation-Date: 2019-03-19 11:02-0400\n"
-=======
 "POT-Creation-Date: 2016-12-08 12:02-0500\n"
->>>>>>> 2478a500
 "PO-Revision-Date: 2014-04-08 18:54+0000\n"
 "Last-Translator: tychoish <tychoish@gmail.com>\n"
 "Language: es\n"
@@ -24,36 +20,24 @@
 "Content-Transfer-Encoding: 8bit\n"
 "Generated-By: Babel 2.6.0\n"
 
-<<<<<<< HEAD
-=======
 # fa92a9a248ed40d2b69b57d17472776f
->>>>>>> 2478a500
 #: ../source/reference/operator/query/gt.txt:3
 msgid "$gt"
 msgstr ""
 
-<<<<<<< HEAD
-=======
 # 3a88f2aca2544a48921cdf78791a8962
->>>>>>> 2478a500
 #: ../source/reference/operator/query/gt.txt:15
 msgid "*Syntax*: ``{field: {$gt: value} }``"
 msgstr ""
 
-<<<<<<< HEAD
-=======
 # c2f753c7154e48f5bcb63050d56d4a7d
->>>>>>> 2478a500
 #: ../source/reference/operator/query/gt.txt:17
 msgid ""
 ":query:`$gt` selects those documents where the value of the ``field`` is "
 "greater than (i.e. ``>``) the specified ``value``."
 msgstr ""
 
-<<<<<<< HEAD
-=======
 # 24d4031313424ff9b16b0b9f4eaa742d
->>>>>>> 2478a500
 #: ../source/includes/fact-type-bracketing.rst:1
 msgid ""
 "For most data types, :doc:`comparison operators</reference/operator"
@@ -63,38 +47,26 @@
 "bracketing`."
 msgstr ""
 
-<<<<<<< HEAD
-=======
 # 6ccb23a07fe348139f4e76475cce7281
->>>>>>> 2478a500
 #: ../source/reference/operator/query/gt.txt:22
 msgid "Consider the following example:"
 msgstr ""
 
-<<<<<<< HEAD
-=======
 # 764d5c8960a946b4b86f021c4c496a66
->>>>>>> 2478a500
 #: ../source/reference/operator/query/gt.txt:28
 msgid ""
 "This query will select all documents in the ``inventory`` collection "
 "where the ``qty`` field value is greater than ``20``."
 msgstr ""
 
-<<<<<<< HEAD
-=======
 # 795407fd189c4e5888e5c8ea41bd043b
->>>>>>> 2478a500
 #: ../source/reference/operator/query/gt.txt:31
 msgid ""
 "Consider the following example that uses the :query:`$gt` operator with a"
 " field from an embedded document:"
 msgstr ""
 
-<<<<<<< HEAD
-=======
 # 9796473a1a0a401f902658cc0dd2e40a
->>>>>>> 2478a500
 #: ../source/reference/operator/query/gt.txt:38
 msgid ""
 "This :method:`~db.collection.update()` operation will set the value of "
@@ -102,10 +74,7 @@
 "document ``carrier`` whose ``fee`` field value is greater than ``2``."
 msgstr ""
 
-<<<<<<< HEAD
-=======
 # 853f9304b52f4beb9c25aba3adc6ac95
->>>>>>> 2478a500
 #: ../source/reference/operator/query/gt.txt:43
 msgid ""
 "To set the value of the ``price`` field in *all* documents containing the"
@@ -114,10 +83,7 @@
 ":method:`~db.collection.update()` method:"
 msgstr ""
 
-<<<<<<< HEAD
-=======
 # 02344bb9b2e8401194f94d4aba81fff3
->>>>>>> 2478a500
 #: ../source/reference/operator/query/gt.txt:57
 msgid ""
 ":method:`~db.collection.find()`, :method:`~db.collection.update()`, "
