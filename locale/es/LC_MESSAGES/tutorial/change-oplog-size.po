# SOME DESCRIPTIVE TITLE.
# Copyright (C) 2011-2014, MongoDB, Inc.
# This file is distributed under the same license as the mongodb-manual
# package.
#
# Translators:
msgid ""
msgstr ""
"Project-Id-Version: MongoDB Manual\n"
"Report-Msgid-Bugs-To: \n"
<<<<<<< HEAD
"POT-Creation-Date: 2019-03-19 11:02-0400\n"
=======
"POT-Creation-Date: 2016-12-08 12:02-0500\n"
>>>>>>> 2478a500
"PO-Revision-Date: 2014-04-08 18:34+0000\n"
"Last-Translator: tychoish <tychoish@gmail.com>\n"
"Language: es\n"
"Language-Team: Spanish (http://www.transifex.com/projects/p/mongodb-"
"manual/language/es/)\n"
"Plural-Forms: nplurals=2; plural=(n != 1)\n"
"MIME-Version: 1.0\n"
"Content-Type: text/plain; charset=utf-8\n"
"Content-Transfer-Encoding: 8bit\n"
"Generated-By: Babel 2.6.0\n"

<<<<<<< HEAD
=======
# 634abb2164524194a84ac92d0a3ac787
>>>>>>> 2478a500
#: ../source/tutorial/change-oplog-size.txt:3
msgid "Change the Size of the Oplog"
msgstr ""

<<<<<<< HEAD
#: ../source/tutorial/change-oplog-size.txt:13
msgid ""
"This procedure changes the size of the oplog [#oplog]_ on each member of "
"a replica set using the :dbcommand:`replSetResizeOplog` command, starting"
" with the :term:`secondary` members before proceeding to the "
":term:`primary`. The :dbcommand:`replSetResizeOplog` command only "
"supports the :ref:`storage-wiredtiger` storage engine."
msgstr ""

#: ../source/tutorial/change-oplog-size.txt:19
msgid ""
"Perform these steps on each :term:`secondary` replica set member *first*."
" Once you have changed the oplog size for all secondary members, perform "
"these steps on the :term:`primary`."
msgstr ""

#: ../source/tutorial/change-oplog-size.txt:24
msgid "A. Connect to the replica set member"
msgstr ""

#: ../source/tutorial/change-oplog-size.txt:26
msgid "Connect to the replica set member using the :binary:`~bin.mongo` shell:"
msgstr ""

#: ../source/tutorial/change-oplog-size.txt:34
msgid ""
"If the replica set enforces :ref:`authentication <authentication>`, you "
"must authenticate as a user with privileges to modify the ``local`` "
"database, such as the :authrole:`clusterManager` or "
":authrole:`clusterAdmin` role."
msgstr ""

#: ../source/tutorial/change-oplog-size.txt:40
msgid "B. (Optional) Verify the current size of the oplog"
msgstr ""

#: ../source/tutorial/change-oplog-size.txt:42
=======
# 4be61e7f8ef04d218b8f1a621e1187eb
#: ../source/tutorial/change-oplog-size.txt
msgid "On this page"
msgstr ""

# 7add785f4bdc47a9b2824fc8a9d0f3ae
#: ../source/tutorial/change-oplog-size.txt:13
msgid ""
"The :term:`oplog` exists internally as a :term:`capped collection`, so "
"you cannot modify its size in the course of normal operations. In most "
"cases the :ref:`default oplog size <replica-set-oplog-sizing>` is an "
"acceptable size; however, in some situations you may need a larger or "
"smaller oplog. For example, you might need to change the oplog size if "
"your applications perform large numbers of multi-updates or deletes in "
"short periods of time."
msgstr ""

# fb79866e48a34c5d9728266d64756c77
#: ../source/tutorial/change-oplog-size.txt:21
msgid ""
"This tutorial describes how to resize the oplog. For a detailed "
"explanation of oplog sizing, see :ref:`replica-set-oplog-sizing`.  For "
"details how oplog size affects :term:`delayed members <delayed member>` "
"and affects :term:`replication lag`, see :ref:`replica-set-delayed-"
"members`."
msgstr ""

# bc3e2ad4614a4fd98a58f0c28e80f03a
#: ../source/tutorial/change-oplog-size.txt:28
msgid "Overview"
msgstr ""

# 9fd41bae5777488e8eadd358c9b7fe22
#: ../source/tutorial/change-oplog-size.txt:30
msgid ""
"To change the size of the oplog, you must perform maintenance on each "
"member of the replica set in turn. The procedure requires: stopping the "
":program:`mongod` instance and starting as a standalone instance, "
"modifying the oplog size, and restarting the member."
msgstr ""

# 4996a5fb5ad14accade067dc2e53e3f8
#: ../source/tutorial/change-oplog-size.txt:35
>>>>>>> 2478a500
msgid ""
"To view the current size of the oplog, switch to the ``local`` database "
"and run :method:`db.collection.stats()` against the ``oplog.rs`` "
"collection. :method:`~db.collection.stats()` displays the oplog size as "
":data:`~collStats.maxSize`."
msgstr ""

<<<<<<< HEAD
#: ../source/tutorial/change-oplog-size.txt:53
msgid "The ``maxSize`` field displays the collection size in bytes."
msgstr ""

#: ../source/tutorial/change-oplog-size.txt:56
msgid "C. Change the oplog size of the replica set member"
msgstr ""

#: ../source/tutorial/change-oplog-size.txt:58
msgid ""
"To resize the oplog, run the :dbcommand:`replSetResizeOplog` command, "
"passing the desired size in megabytes as the ``size`` parameter. The "
"specified size must be greater than ``990``, or 990 megabytes."
msgstr ""

#: ../source/tutorial/change-oplog-size.txt:62
msgid ""
"The following operation changes the oplog size of the replica set member "
"to 16 gigabytes, or 16000 megabytes."
msgstr ""

#: ../source/includes/fact-oplog-size.rst:1
msgid ""
"Starting in MongoDB 4.0, the oplog can grow past its configured size "
"limit to avoid deleting the :data:`majority commit point "
"<replSetGetStatus.optimes.lastCommittedOpTime>`."
msgstr ""

#: ../source/tutorial/change-oplog-size.txt:76
msgid "D. (Optional) Compact ``oplog.rs`` to reclaim disk space"
msgstr ""

#: ../source/tutorial/change-oplog-size.txt:78
msgid ""
"Reducing the size of the oplog does *not* automatically reclaim the disk "
"space allocated to the original oplog size. You must run "
":dbcommand:`compact` against the ``oplog.rs`` collection in the ``local``"
" database to reclaim disk space. There are no benefits to running "
"``compact`` on the ``oplog.rs`` collection after increasing the oplog "
"size."
msgstr ""

#: ../source/tutorial/change-oplog-size.txt:87
=======
# 636cdb772ee543b6b7f693183492cd4e
#: ../source/tutorial/change-oplog-size.txt:39
msgid "Procedure"
msgstr ""

# 79b76ab92d82459ea0f75cae929616d6
#: ../source/tutorial/change-oplog-size.txt:41
msgid "Restart the member in standalone mode."
msgstr ""

# 63bebf7919f647ecb6363e0f99fa4b4c
#: ../source/tutorial/change-oplog-size.txt
msgid "Tip"
msgstr ""

# 94002171fd1b4e2388afc838ef31f2f4
#: ../source/tutorial/change-oplog-size.txt:47
msgid ""
"Recreate the oplog with the new size and with an old oplog entry as a "
"seed."
msgstr ""

# 0978b5be341d4b9d94b5d60df59c547b
#: ../source/tutorial/change-oplog-size.txt:50
msgid "Restart the :program:`mongod` instance as a member of the replica set."
msgstr ""

# 90aec4689190435d9340871745d82061
#: ../source/tutorial/change-oplog-size.txt:54
msgid "Restart a Secondary in Standalone Mode on a Different Port"
msgstr ""

# 3618b557f2884513b0b582586e541f96
#: ../source/tutorial/change-oplog-size.txt:56
msgid ""
"Shut down the :program:`mongod` instance for one of the non-primary "
"members of your replica set. For example, to shut down, use the "
":method:`db.shutdownServer()` method:"
msgstr ""

# 8f4c0ac700444b648b4896c663f3becc
#: ../source/tutorial/change-oplog-size.txt:64
>>>>>>> 2478a500
msgid ""
"The replica set member cannot replicate oplog entries while the "
"``compact`` operation is ongoing. While ``compact`` runs, the member may "
"fall so far behind the primary that it cannot resume replication. The "
"likelihood of a member becoming \"stale\" during the ``compact`` "
"procedure increases with cluster write throughput, and may be further "
"exacerbated by the reduced oplog size."
msgstr ""

<<<<<<< HEAD
#: ../source/tutorial/change-oplog-size.txt:94
msgid ""
"Consider scheduling a maintenance window during which writes are "
"throttled or stopped to mitigate the risk of the member becoming "
"\"stale\" and requiring a :ref:`full resync <resync-replica-member>`."
msgstr ""

#: ../source/tutorial/change-oplog-size.txt:98
msgid ""
"Do **not** run ``compact`` against the primary replica set member. "
"Connect a :binary:`mongo <bin.mongo>` shell to the primary and run "
":method:`rs.stepDown()`. If successful, the primary steps down and closes"
" all open connections. Reconnect the :binary:`mongo <bin.mongo>` shell to"
" the member and run the ``compact`` command on the member."
msgstr ""

#: ../source/tutorial/change-oplog-size.txt:104
msgid ""
"The following operation runs the ``compact`` command against the "
"``oplog.rs`` collection:"
msgstr ""

#: ../source/tutorial/change-oplog-size.txt:112
msgid ""
"For clusters enforcing :ref:`authentication <authentication>`, "
"authenticate as a user with the :authaction:`compact` privilege action on"
" the ``local`` database and the ``oplog.rs`` collection. For complete "
"documentation on :dbcommand:`compact` authentication requirements, see "
":ref:`compact-authentication`."
msgstr ""

# 42c2bbed9ecc4447bb7cd234049431c3
#~ msgid ""
#~ "The :term:`oplog` exists internally as a"
#~ " :term:`capped collection`, so you cannot"
#~ " modify its size in the course "
#~ "of normal operations. In most cases "
#~ "the :ref:`default oplog size <replica-"
#~ "set-oplog-sizing>` is an acceptable "
#~ "size; however, in some situations you"
#~ " may need a larger or smaller "
#~ "oplog. For example, you might need "
#~ "to change the oplog size if your"
#~ " applications perform large numbers of "
#~ "multi-updates or deletes in short "
#~ "periods of time."
#~ msgstr ""

# 4fe4208f5a114d7e8888ecf5fc042194
#~ msgid ""
#~ "This tutorial describes how to resize"
#~ " the oplog. For a detailed "
#~ "explanation of oplog sizing, see :ref"
#~ ":`replica-set-oplog-sizing`.  For details"
#~ " how oplog size affects :term:`delayed "
#~ "members <delayed member>` and affects "
#~ ":term:`replication lag`, see :ref:`replica-"
#~ "set-delayed-members`."
#~ msgstr ""

# 4185f0b211d84a7a975b3c669b2f0a2d
#~ msgid "Overview"
#~ msgstr ""

# 8e2661847569435483ffd538bc8e42da
#~ msgid ""
#~ "To change the size of the oplog,"
#~ " you must perform maintenance on each"
#~ " member of the replica set in "
#~ "turn. The procedure requires: stopping "
#~ "the :program:`mongod` instance and starting"
#~ " as a standalone instance, modifying "
#~ "the oplog size, and restarting the "
#~ "member."
#~ msgstr ""

# 64fd1b9b9f2a41e886ee1c7f6a504262
#~ msgid ""
#~ "Always start rolling replica set "
#~ "maintenance with the secondaries, and "
#~ "finish with the maintenance on primary"
#~ " member."
#~ msgstr ""

# 0c53e380c7ef4b05afd5224e29b5f829
#~ msgid "Procedure"
#~ msgstr ""

# e4b18bc0b7a94c0784d71f05e122186c
#~ msgid "Restart the member in standalone mode."
#~ msgstr ""

# 581bb6c475344a1a9dc0e4f20ce5ec12
#~ msgid "Tip"
#~ msgstr ""

# af47d4e485e942a39818f1ae6cf70593
#~ msgid ""
#~ "Recreate the oplog with the new "
#~ "size and with an old oplog entry"
#~ " as a seed."
#~ msgstr ""

# e33116cd093641768f023f388b4c0da1
#~ msgid "Restart the :program:`mongod` instance as a member of the replica set."
#~ msgstr ""

# 7860b1842b254a7d9b94d7a21a37d512
#~ msgid "Restart a Secondary in Standalone Mode on a Different Port"
#~ msgstr ""

# 089ed1bdb11f45cda555eb979cf4b372
#~ msgid ""
#~ "Shut down the :program:`mongod` instance "
#~ "for one of the non-primary members"
#~ " of your replica set. For example,"
#~ " to shut down, use the "
#~ ":method:`db.shutdownServer()` method:"
#~ msgstr ""

# 2e9bb405a6dc4f32847cb1e6f2f94484
#~ msgid ""
#~ "Restart this :program:`mongod` as a "
#~ "standalone instance running on a "
#~ "different port and *without* the "
#~ ":option:`--replSet <mongod --replSet>` parameter."
#~ " Use a command similar to the "
#~ "following:"
#~ msgstr ""

# c6d8c236b7a84fbbad7a858a61b70b95
#~ msgid "Create a Backup of the Oplog (Optional)"
#~ msgstr ""

# 7e99835d2646409a9018f8e8cef46247
#~ msgid ""
#~ "Optionally, backup the existing oplog on"
#~ " the standalone instance, as in the"
#~ " following example:"
#~ msgstr ""

# 6c7adeb464074ebe9ccf5e1fa9521918
#~ msgid "Recreate the Oplog with a New Size and a Seed Entry"
#~ msgstr ""

# a21e4b1fc1fd46d0931a90f8fa8c2b31
#~ msgid ""
#~ "Save the last entry from the "
#~ "oplog. For example, connect to the "
#~ "instance using the :program:`mongo` shell, "
#~ "and enter the following command to "
#~ "switch to the ``local`` database:"
#~ msgstr ""

# 32a14d43284b4282a5c537a5ce450c4a
#~ msgid ""
#~ "In :program:`mongo` shell scripts you "
#~ "can use the following operation to "
#~ "set the ``db`` object:"
#~ msgstr ""

# 6164247f795b45de9ed6bf23346f3879
#~ msgid ""
#~ "Use the :method:`db.collection.save()` method "
#~ "and a sort on reverse :term:`natural "
#~ "order` to find the last entry and"
#~ " save it to a temporary collection:"
#~ msgstr ""

# b45046adef9e4207bd6e2bac4212367e
#~ msgid "To see this oplog entry, use the following operation:"
#~ msgstr ""

# df38b1fa47db4336b410bd05e858f01b
#~ msgid "Remove the Existing Oplog Collection"
#~ msgstr ""

# d2d59d3d43ea402891f4cf5f6ce44a98
#~ msgid ""
#~ "Drop the old ``oplog.rs`` collection in"
#~ " the ``local`` database. Use the "
#~ "following command:"
#~ msgstr ""

# c8962664a6914a95a9241f9bb0adfa5c
#~ msgid "This returns ``true`` in the shell."
#~ msgstr ""

# cdf40c260a034ae1b5506b9fb742386b
#~ msgid "Create a New Oplog"
#~ msgstr ""

# 0b2b46ebd86842e9b22d7cee10f68431
#~ msgid ""
#~ "Use the :dbcommand:`create` command to "
#~ "create a new oplog of a different"
#~ " size. Specify the ``size`` argument "
#~ "in bytes. A value of ``2 * "
#~ "1024 * 1024 * 1024`` will create"
#~ " a new oplog that's 2 gigabytes:"
#~ msgstr ""

# be1efa71aba7476e815ceabc2de6d70a
#~ msgid "Upon success, this command returns the following status:"
#~ msgstr ""

# a8d01127c27b46b4a76484ed963fdb94
#~ msgid "Insert the Last Entry of the Old Oplog into the New Oplog"
#~ msgstr ""

# ffadaa0eb15f438a8209e39fd7ca8a97
#~ msgid ""
#~ "Insert the previously saved last entry"
#~ " from the old oplog into the "
#~ "new oplog. For example:"
#~ msgstr ""

# a239a9541c4c4b01af7e5f3d09055f62
#~ msgid "To confirm the entry is in the new oplog, use the following operation:"
#~ msgstr ""

# de521f17cd3d451e933b950232eb1bf7
#~ msgid "Restart the Member"
#~ msgstr ""

# 788c8ca41f80468686c9acab1605fc63
#~ msgid ""
#~ "Restart the :program:`mongod` as a "
#~ "member of the replica set on its"
#~ " usual port. For example:"
#~ msgstr ""

# 878d1bc9032d41088742bdd7b0371668
#~ msgid ""
#~ "The replica set member will recover "
#~ "and \"catch up\" before it is "
#~ "eligible for election to primary."
#~ msgstr ""

# 36a349261dd848b1b4ea5ef88f7239af
#~ msgid "Repeat Process for all Members that may become Primary"
#~ msgstr ""

# 25bf387c2417411897e3e997a7f8342e
#~ msgid ""
#~ "Repeat this procedure for all members"
#~ " you want to change the size of"
#~ " the oplog. Repeat the procedure for"
#~ " the primary as part of the "
#~ "following step."
#~ msgstr ""

# dbd845aab54449f9b8cd582c4ec702d1
#~ msgid "Change the Size of the Oplog on the Primary"
#~ msgstr ""

# c4f89f6ab3da4e0ea269b922e218311a
#~ msgid ""
#~ "To finish the rolling maintenance "
#~ "operation, step down the primary with"
#~ " the :method:`rs.stepDown()` method and "
#~ "repeat the oplog resizing procedure "
#~ "above."
#~ msgstr ""

#~ msgid ""
#~ "Ensure that the ``temp`` temporary "
#~ "collection is empty by dropping the "
#~ "collection:"
#~ msgstr ""
=======
# 7e0bb89eaccd4e96a7d96534c66a2250
#: ../source/tutorial/change-oplog-size.txt:74
msgid "Create a Backup of the Oplog (Optional)"
msgstr ""

# eac74cc6d03b402ea3c86e1af0a86784
#: ../source/tutorial/change-oplog-size.txt:76
msgid ""
"Optionally, backup the existing oplog on the standalone instance, as in "
"the following example:"
msgstr ""

# df9590e12c21417e9c42d5fa5bb5a4bd
#: ../source/tutorial/change-oplog-size.txt:85
msgid "Recreate the Oplog with a New Size and a Seed Entry"
msgstr ""

# d73241d323d24ef5af1350b26294c700
#: ../source/tutorial/change-oplog-size.txt:87
msgid ""
"Save the last entry from the oplog. For example, connect to the instance "
"using the :program:`mongo` shell, and enter the following command to "
"switch to the ``local`` database:"
msgstr ""

# 44120b25c0f1481dabca95c0d1dac6f9
#: ../source/tutorial/change-oplog-size.txt:95
msgid ""
"In :program:`mongo` shell scripts you can use the following operation to "
"set the ``db`` object:"
msgstr ""

# ea95d9198bb1496ea541cb49cfd89775
#: ../source/tutorial/change-oplog-size.txt:102
msgid ""
"Ensure that the ``temp`` temporary collection is empty by dropping the "
"collection:"
msgstr ""

# 6feb2d7de4354e5bac626b5305100afa
#: ../source/tutorial/change-oplog-size.txt:109
msgid ""
"Use the :method:`db.collection.save()` method and a sort on reverse "
":term:`natural order` to find the last entry and save it to a temporary "
"collection:"
msgstr ""

# 7e1cc8ef4e03426eb4b3cf13294eff12
#: ../source/tutorial/change-oplog-size.txt:119
msgid "To see this oplog entry, use the following operation:"
msgstr ""

# f27ca75bbaed461ebaeccf265b319aca
#: ../source/tutorial/change-oplog-size.txt:126
msgid "Remove the Existing Oplog Collection"
msgstr ""

# 1f9d269823ea4e0abdc2c16c5a26c4fa
#: ../source/tutorial/change-oplog-size.txt:128
msgid ""
"Drop the old ``oplog.rs`` collection in the ``local`` database. Use the "
"following command:"
msgstr ""

# 7d0d21b8959c4630a9b4f0535fcb3ae7
#: ../source/tutorial/change-oplog-size.txt:136
msgid "This returns ``true`` in the shell."
msgstr ""

# 52f9ba4947aa4764ba46ca75513573df
#: ../source/tutorial/change-oplog-size.txt:139
msgid "Create a New Oplog"
msgstr ""

# 9270e77f59904c9f9b7eb258fa40f83f
#: ../source/tutorial/change-oplog-size.txt:141
msgid ""
"Use the :dbcommand:`create` command to create a new oplog of a different "
"size. Specify the ``size`` argument in bytes. A value of ``2 * 1024 * "
"1024 * 1024`` will create a new oplog that's 2 gigabytes:"
msgstr ""

# cccaee9dc11b4dc88b7cb6fdc9743126
#: ../source/tutorial/change-oplog-size.txt:149
msgid "Upon success, this command returns the following status:"
msgstr ""

# 3644551fd4fa4af3a26644256fb564ba
#: ../source/tutorial/change-oplog-size.txt:156
msgid "Insert the Last Entry of the Old Oplog into the New Oplog"
msgstr ""

# 6488266b769e4b598cd1cb149788a53d
#: ../source/tutorial/change-oplog-size.txt:158
msgid ""
"Insert the previously saved last entry from the old oplog into the new "
"oplog. For example:"
msgstr ""

# b08ef40b156d48d7bf444cfa8c2e2b3a
#: ../source/tutorial/change-oplog-size.txt:165
msgid "To confirm the entry is in the new oplog, use the following operation:"
msgstr ""

# 3f8cf1137bc14cdca3a6fde3cff53076
#: ../source/tutorial/change-oplog-size.txt:172
msgid "Restart the Member"
msgstr ""

# 9710baa85cc44135980ff3ec5498e5fc
#: ../source/tutorial/change-oplog-size.txt:174
msgid ""
"Restart the :program:`mongod` as a member of the replica set on its usual"
" port. For example:"
msgstr ""

# 2a57cdd6656e47f382ffc400240def30
#: ../source/tutorial/change-oplog-size.txt:182
msgid ""
"The replica set member will recover and \"catch up\" before it is "
"eligible for election to primary."
msgstr ""

# df81a9d499a54a99ae9069e10b70b74c
#: ../source/tutorial/change-oplog-size.txt:186
msgid "Repeat Process for all Members that may become Primary"
msgstr ""

# 90fc814a366d401fae3eb1a89f1c9dce
#: ../source/tutorial/change-oplog-size.txt:188
msgid ""
"Repeat this procedure for all members you want to change the size of the "
"oplog. Repeat the procedure for the primary as part of the following "
"step."
msgstr ""

# b01688e64508490b81d7f7f701f8818d
#: ../source/tutorial/change-oplog-size.txt:193
msgid "Change the Size of the Oplog on the Primary"
msgstr ""

# ba8f65b5fd0d493c876d84fa17ff3af0
#: ../source/tutorial/change-oplog-size.txt:195
msgid ""
"To finish the rolling maintenance operation, step down the primary with "
"the :method:`rs.stepDown()` method and repeat the oplog resizing "
"procedure above."
msgstr ""
>>>>>>> 2478a500
<|MERGE_RESOLUTION|>--- conflicted
+++ resolved
@@ -8,11 +8,7 @@
 msgstr ""
 "Project-Id-Version: MongoDB Manual\n"
 "Report-Msgid-Bugs-To: \n"
-<<<<<<< HEAD
-"POT-Creation-Date: 2019-03-19 11:02-0400\n"
-=======
 "POT-Creation-Date: 2016-12-08 12:02-0500\n"
->>>>>>> 2478a500
 "PO-Revision-Date: 2014-04-08 18:34+0000\n"
 "Last-Translator: tychoish <tychoish@gmail.com>\n"
 "Language: es\n"
@@ -24,53 +20,11 @@
 "Content-Transfer-Encoding: 8bit\n"
 "Generated-By: Babel 2.6.0\n"
 
-<<<<<<< HEAD
-=======
 # 634abb2164524194a84ac92d0a3ac787
->>>>>>> 2478a500
 #: ../source/tutorial/change-oplog-size.txt:3
 msgid "Change the Size of the Oplog"
 msgstr ""
 
-<<<<<<< HEAD
-#: ../source/tutorial/change-oplog-size.txt:13
-msgid ""
-"This procedure changes the size of the oplog [#oplog]_ on each member of "
-"a replica set using the :dbcommand:`replSetResizeOplog` command, starting"
-" with the :term:`secondary` members before proceeding to the "
-":term:`primary`. The :dbcommand:`replSetResizeOplog` command only "
-"supports the :ref:`storage-wiredtiger` storage engine."
-msgstr ""
-
-#: ../source/tutorial/change-oplog-size.txt:19
-msgid ""
-"Perform these steps on each :term:`secondary` replica set member *first*."
-" Once you have changed the oplog size for all secondary members, perform "
-"these steps on the :term:`primary`."
-msgstr ""
-
-#: ../source/tutorial/change-oplog-size.txt:24
-msgid "A. Connect to the replica set member"
-msgstr ""
-
-#: ../source/tutorial/change-oplog-size.txt:26
-msgid "Connect to the replica set member using the :binary:`~bin.mongo` shell:"
-msgstr ""
-
-#: ../source/tutorial/change-oplog-size.txt:34
-msgid ""
-"If the replica set enforces :ref:`authentication <authentication>`, you "
-"must authenticate as a user with privileges to modify the ``local`` "
-"database, such as the :authrole:`clusterManager` or "
-":authrole:`clusterAdmin` role."
-msgstr ""
-
-#: ../source/tutorial/change-oplog-size.txt:40
-msgid "B. (Optional) Verify the current size of the oplog"
-msgstr ""
-
-#: ../source/tutorial/change-oplog-size.txt:42
-=======
 # 4be61e7f8ef04d218b8f1a621e1187eb
 #: ../source/tutorial/change-oplog-size.txt
 msgid "On this page"
@@ -114,59 +68,11 @@
 
 # 4996a5fb5ad14accade067dc2e53e3f8
 #: ../source/tutorial/change-oplog-size.txt:35
->>>>>>> 2478a500
-msgid ""
-"To view the current size of the oplog, switch to the ``local`` database "
-"and run :method:`db.collection.stats()` against the ``oplog.rs`` "
-"collection. :method:`~db.collection.stats()` displays the oplog size as "
-":data:`~collStats.maxSize`."
-msgstr ""
-
-<<<<<<< HEAD
-#: ../source/tutorial/change-oplog-size.txt:53
-msgid "The ``maxSize`` field displays the collection size in bytes."
-msgstr ""
-
-#: ../source/tutorial/change-oplog-size.txt:56
-msgid "C. Change the oplog size of the replica set member"
-msgstr ""
-
-#: ../source/tutorial/change-oplog-size.txt:58
-msgid ""
-"To resize the oplog, run the :dbcommand:`replSetResizeOplog` command, "
-"passing the desired size in megabytes as the ``size`` parameter. The "
-"specified size must be greater than ``990``, or 990 megabytes."
-msgstr ""
-
-#: ../source/tutorial/change-oplog-size.txt:62
-msgid ""
-"The following operation changes the oplog size of the replica set member "
-"to 16 gigabytes, or 16000 megabytes."
-msgstr ""
-
-#: ../source/includes/fact-oplog-size.rst:1
-msgid ""
-"Starting in MongoDB 4.0, the oplog can grow past its configured size "
-"limit to avoid deleting the :data:`majority commit point "
-"<replSetGetStatus.optimes.lastCommittedOpTime>`."
-msgstr ""
-
-#: ../source/tutorial/change-oplog-size.txt:76
-msgid "D. (Optional) Compact ``oplog.rs`` to reclaim disk space"
-msgstr ""
-
-#: ../source/tutorial/change-oplog-size.txt:78
-msgid ""
-"Reducing the size of the oplog does *not* automatically reclaim the disk "
-"space allocated to the original oplog size. You must run "
-":dbcommand:`compact` against the ``oplog.rs`` collection in the ``local``"
-" database to reclaim disk space. There are no benefits to running "
-"``compact`` on the ``oplog.rs`` collection after increasing the oplog "
-"size."
-msgstr ""
-
-#: ../source/tutorial/change-oplog-size.txt:87
-=======
+msgid ""
+"Always start rolling replica set maintenance with the secondaries, and "
+"finish with the maintenance on primary member."
+msgstr ""
+
 # 636cdb772ee543b6b7f693183492cd4e
 #: ../source/tutorial/change-oplog-size.txt:39
 msgid "Procedure"
@@ -209,288 +115,12 @@
 
 # 8f4c0ac700444b648b4896c663f3becc
 #: ../source/tutorial/change-oplog-size.txt:64
->>>>>>> 2478a500
-msgid ""
-"The replica set member cannot replicate oplog entries while the "
-"``compact`` operation is ongoing. While ``compact`` runs, the member may "
-"fall so far behind the primary that it cannot resume replication. The "
-"likelihood of a member becoming \"stale\" during the ``compact`` "
-"procedure increases with cluster write throughput, and may be further "
-"exacerbated by the reduced oplog size."
-msgstr ""
-
-<<<<<<< HEAD
-#: ../source/tutorial/change-oplog-size.txt:94
-msgid ""
-"Consider scheduling a maintenance window during which writes are "
-"throttled or stopped to mitigate the risk of the member becoming "
-"\"stale\" and requiring a :ref:`full resync <resync-replica-member>`."
-msgstr ""
-
-#: ../source/tutorial/change-oplog-size.txt:98
-msgid ""
-"Do **not** run ``compact`` against the primary replica set member. "
-"Connect a :binary:`mongo <bin.mongo>` shell to the primary and run "
-":method:`rs.stepDown()`. If successful, the primary steps down and closes"
-" all open connections. Reconnect the :binary:`mongo <bin.mongo>` shell to"
-" the member and run the ``compact`` command on the member."
-msgstr ""
-
-#: ../source/tutorial/change-oplog-size.txt:104
-msgid ""
-"The following operation runs the ``compact`` command against the "
-"``oplog.rs`` collection:"
-msgstr ""
-
-#: ../source/tutorial/change-oplog-size.txt:112
-msgid ""
-"For clusters enforcing :ref:`authentication <authentication>`, "
-"authenticate as a user with the :authaction:`compact` privilege action on"
-" the ``local`` database and the ``oplog.rs`` collection. For complete "
-"documentation on :dbcommand:`compact` authentication requirements, see "
-":ref:`compact-authentication`."
-msgstr ""
-
-# 42c2bbed9ecc4447bb7cd234049431c3
-#~ msgid ""
-#~ "The :term:`oplog` exists internally as a"
-#~ " :term:`capped collection`, so you cannot"
-#~ " modify its size in the course "
-#~ "of normal operations. In most cases "
-#~ "the :ref:`default oplog size <replica-"
-#~ "set-oplog-sizing>` is an acceptable "
-#~ "size; however, in some situations you"
-#~ " may need a larger or smaller "
-#~ "oplog. For example, you might need "
-#~ "to change the oplog size if your"
-#~ " applications perform large numbers of "
-#~ "multi-updates or deletes in short "
-#~ "periods of time."
-#~ msgstr ""
-
-# 4fe4208f5a114d7e8888ecf5fc042194
-#~ msgid ""
-#~ "This tutorial describes how to resize"
-#~ " the oplog. For a detailed "
-#~ "explanation of oplog sizing, see :ref"
-#~ ":`replica-set-oplog-sizing`.  For details"
-#~ " how oplog size affects :term:`delayed "
-#~ "members <delayed member>` and affects "
-#~ ":term:`replication lag`, see :ref:`replica-"
-#~ "set-delayed-members`."
-#~ msgstr ""
-
-# 4185f0b211d84a7a975b3c669b2f0a2d
-#~ msgid "Overview"
-#~ msgstr ""
-
-# 8e2661847569435483ffd538bc8e42da
-#~ msgid ""
-#~ "To change the size of the oplog,"
-#~ " you must perform maintenance on each"
-#~ " member of the replica set in "
-#~ "turn. The procedure requires: stopping "
-#~ "the :program:`mongod` instance and starting"
-#~ " as a standalone instance, modifying "
-#~ "the oplog size, and restarting the "
-#~ "member."
-#~ msgstr ""
-
-# 64fd1b9b9f2a41e886ee1c7f6a504262
-#~ msgid ""
-#~ "Always start rolling replica set "
-#~ "maintenance with the secondaries, and "
-#~ "finish with the maintenance on primary"
-#~ " member."
-#~ msgstr ""
-
-# 0c53e380c7ef4b05afd5224e29b5f829
-#~ msgid "Procedure"
-#~ msgstr ""
-
-# e4b18bc0b7a94c0784d71f05e122186c
-#~ msgid "Restart the member in standalone mode."
-#~ msgstr ""
-
-# 581bb6c475344a1a9dc0e4f20ce5ec12
-#~ msgid "Tip"
-#~ msgstr ""
-
-# af47d4e485e942a39818f1ae6cf70593
-#~ msgid ""
-#~ "Recreate the oplog with the new "
-#~ "size and with an old oplog entry"
-#~ " as a seed."
-#~ msgstr ""
-
-# e33116cd093641768f023f388b4c0da1
-#~ msgid "Restart the :program:`mongod` instance as a member of the replica set."
-#~ msgstr ""
-
-# 7860b1842b254a7d9b94d7a21a37d512
-#~ msgid "Restart a Secondary in Standalone Mode on a Different Port"
-#~ msgstr ""
-
-# 089ed1bdb11f45cda555eb979cf4b372
-#~ msgid ""
-#~ "Shut down the :program:`mongod` instance "
-#~ "for one of the non-primary members"
-#~ " of your replica set. For example,"
-#~ " to shut down, use the "
-#~ ":method:`db.shutdownServer()` method:"
-#~ msgstr ""
-
-# 2e9bb405a6dc4f32847cb1e6f2f94484
-#~ msgid ""
-#~ "Restart this :program:`mongod` as a "
-#~ "standalone instance running on a "
-#~ "different port and *without* the "
-#~ ":option:`--replSet <mongod --replSet>` parameter."
-#~ " Use a command similar to the "
-#~ "following:"
-#~ msgstr ""
-
-# c6d8c236b7a84fbbad7a858a61b70b95
-#~ msgid "Create a Backup of the Oplog (Optional)"
-#~ msgstr ""
-
-# 7e99835d2646409a9018f8e8cef46247
-#~ msgid ""
-#~ "Optionally, backup the existing oplog on"
-#~ " the standalone instance, as in the"
-#~ " following example:"
-#~ msgstr ""
-
-# 6c7adeb464074ebe9ccf5e1fa9521918
-#~ msgid "Recreate the Oplog with a New Size and a Seed Entry"
-#~ msgstr ""
-
-# a21e4b1fc1fd46d0931a90f8fa8c2b31
-#~ msgid ""
-#~ "Save the last entry from the "
-#~ "oplog. For example, connect to the "
-#~ "instance using the :program:`mongo` shell, "
-#~ "and enter the following command to "
-#~ "switch to the ``local`` database:"
-#~ msgstr ""
-
-# 32a14d43284b4282a5c537a5ce450c4a
-#~ msgid ""
-#~ "In :program:`mongo` shell scripts you "
-#~ "can use the following operation to "
-#~ "set the ``db`` object:"
-#~ msgstr ""
-
-# 6164247f795b45de9ed6bf23346f3879
-#~ msgid ""
-#~ "Use the :method:`db.collection.save()` method "
-#~ "and a sort on reverse :term:`natural "
-#~ "order` to find the last entry and"
-#~ " save it to a temporary collection:"
-#~ msgstr ""
-
-# b45046adef9e4207bd6e2bac4212367e
-#~ msgid "To see this oplog entry, use the following operation:"
-#~ msgstr ""
-
-# df38b1fa47db4336b410bd05e858f01b
-#~ msgid "Remove the Existing Oplog Collection"
-#~ msgstr ""
-
-# d2d59d3d43ea402891f4cf5f6ce44a98
-#~ msgid ""
-#~ "Drop the old ``oplog.rs`` collection in"
-#~ " the ``local`` database. Use the "
-#~ "following command:"
-#~ msgstr ""
-
-# c8962664a6914a95a9241f9bb0adfa5c
-#~ msgid "This returns ``true`` in the shell."
-#~ msgstr ""
-
-# cdf40c260a034ae1b5506b9fb742386b
-#~ msgid "Create a New Oplog"
-#~ msgstr ""
-
-# 0b2b46ebd86842e9b22d7cee10f68431
-#~ msgid ""
-#~ "Use the :dbcommand:`create` command to "
-#~ "create a new oplog of a different"
-#~ " size. Specify the ``size`` argument "
-#~ "in bytes. A value of ``2 * "
-#~ "1024 * 1024 * 1024`` will create"
-#~ " a new oplog that's 2 gigabytes:"
-#~ msgstr ""
-
-# be1efa71aba7476e815ceabc2de6d70a
-#~ msgid "Upon success, this command returns the following status:"
-#~ msgstr ""
-
-# a8d01127c27b46b4a76484ed963fdb94
-#~ msgid "Insert the Last Entry of the Old Oplog into the New Oplog"
-#~ msgstr ""
-
-# ffadaa0eb15f438a8209e39fd7ca8a97
-#~ msgid ""
-#~ "Insert the previously saved last entry"
-#~ " from the old oplog into the "
-#~ "new oplog. For example:"
-#~ msgstr ""
-
-# a239a9541c4c4b01af7e5f3d09055f62
-#~ msgid "To confirm the entry is in the new oplog, use the following operation:"
-#~ msgstr ""
-
-# de521f17cd3d451e933b950232eb1bf7
-#~ msgid "Restart the Member"
-#~ msgstr ""
-
-# 788c8ca41f80468686c9acab1605fc63
-#~ msgid ""
-#~ "Restart the :program:`mongod` as a "
-#~ "member of the replica set on its"
-#~ " usual port. For example:"
-#~ msgstr ""
-
-# 878d1bc9032d41088742bdd7b0371668
-#~ msgid ""
-#~ "The replica set member will recover "
-#~ "and \"catch up\" before it is "
-#~ "eligible for election to primary."
-#~ msgstr ""
-
-# 36a349261dd848b1b4ea5ef88f7239af
-#~ msgid "Repeat Process for all Members that may become Primary"
-#~ msgstr ""
-
-# 25bf387c2417411897e3e997a7f8342e
-#~ msgid ""
-#~ "Repeat this procedure for all members"
-#~ " you want to change the size of"
-#~ " the oplog. Repeat the procedure for"
-#~ " the primary as part of the "
-#~ "following step."
-#~ msgstr ""
-
-# dbd845aab54449f9b8cd582c4ec702d1
-#~ msgid "Change the Size of the Oplog on the Primary"
-#~ msgstr ""
-
-# c4f89f6ab3da4e0ea269b922e218311a
-#~ msgid ""
-#~ "To finish the rolling maintenance "
-#~ "operation, step down the primary with"
-#~ " the :method:`rs.stepDown()` method and "
-#~ "repeat the oplog resizing procedure "
-#~ "above."
-#~ msgstr ""
-
-#~ msgid ""
-#~ "Ensure that the ``temp`` temporary "
-#~ "collection is empty by dropping the "
-#~ "collection:"
-#~ msgstr ""
-=======
+msgid ""
+"Restart this :program:`mongod` as a standalone instance running on a "
+"different port and *without* the :option:`--replSet <mongod --replSet>` "
+"parameter. Use a command similar to the following:"
+msgstr ""
+
 # 7e0bb89eaccd4e96a7d96534c66a2250
 #: ../source/tutorial/change-oplog-size.txt:74
 msgid "Create a Backup of the Oplog (Optional)"
@@ -639,4 +269,3 @@
 "the :method:`rs.stepDown()` method and repeat the oplog resizing "
 "procedure above."
 msgstr ""
->>>>>>> 2478a500
