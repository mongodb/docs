--- conflicted
+++ resolved
@@ -1,29 +1,8 @@
-<<<<<<< HEAD
-# SOME DESCRIPTIVE TITLE.
-# Copyright (C) 2011-2014, MongoDB, Inc.
-# This file is distributed under the same license as the mongodb-manual package.
-#
-# Translators:
-=======
 # 
->>>>>>> 2ec0463a
 msgid ""
 msgstr ""
 "Project-Id-Version: mongodb-manual 3.0\n"
 "Report-Msgid-Bugs-To: \n"
-<<<<<<< HEAD
-"POT-Creation-Date: 2014-04-08 13:03-0400\n"
-"PO-Revision-Date: 2014-10-19 18:19+0800\n"
-"Last-Translator: YEXINGZHE54 <ispe54@gmail.com>\n"
-"Language-Team: Chinese (http://www.transifex.com/projects/p/mongodb-manual/"
-"language/zh/)\n"
-"MIME-Version: 1.0\n"
-"Content-Type: text/plain; charset=UTF-8\n"
-"Content-Transfer-Encoding: 8bit\n"
-"Language: zh\n"
-"Plural-Forms: nplurals=1; plural=0;\n"
-"X-Generator: Poedit 1.6.9\n"
-=======
 "POT-Creation-Date: 2015-08-20 19:13-0400\n"
 "PO-Revision-Date: YEAR-MO-DA HO:MI+ZONE\n"
 "Last-Translator: FULL NAME <EMAIL@ADDRESS>\n"
@@ -31,7 +10,6 @@
 "MIME-Version: 1.0\n"
 "Content-Type: text/plain; charset=UTF-8\n"
 "Content-Transfer-Encoding: 8bit\n"
->>>>>>> 2ec0463a
 
 #: ../source/core/index-creation.txt:7
 msgid "Index Creation"
@@ -40,15 +18,9 @@
 #: ../source/core/index-creation.txt:11
 msgid ""
 "MongoDB provides several options that *only* affect the creation of the "
-<<<<<<< HEAD
-"index. Specify these options in a document as the second argument to the :"
-"method:`db.collection.ensureIndex()` method. This section describes the uses "
-"of these creation options and their behavior."
-=======
 "index. Specify these options in a document as the second argument to the "
 ":method:`db.collection.createIndex()` method. This section describes the "
 "uses of these creation options and their behavior."
->>>>>>> 2ec0463a
 msgstr ""
 "MongoDB提供了几个 *只会* 影响索引创建的选项。您可以在使用 :method:`db."
 "collection.ensureIndex()` 时，把这些选项设置在一个文档里传递给方法作为第二个"
@@ -60,18 +32,11 @@
 
 #: ../source/core/index-creation.txt:18
 msgid ""
-<<<<<<< HEAD
-"Some options that you can specify to :method:`~db.collection.ensureIndex()` "
-"options control the :doc:`properties of the index </core/index-properties>`, "
-"which are *not* index creation options. For example, the :doc:`unique </core/"
-"index-unique>` option affects the behavior of the index after creation."
-=======
 "Some options that you can specify to :method:`~db.collection.createIndex()` "
 "options control the :doc:`properties of the index </core/index-properties>`,"
 " which are *not* index creation options. For example, the :doc:`unique "
 "</core/index-unique>` option affects the behavior of the index after "
 "creation."
->>>>>>> 2ec0463a
 msgstr ""
 "还有某些选项是您也可以在 :method:`~db.collection.ensureIndex()` 方法的选项参"
 "数(第二个参数)里设置以控制 :doc:`索引的属性 </core/index-properties>` ，但这"
@@ -199,17 +164,10 @@
 
 #: ../source/core/index-creation.txt:103
 msgid ""
-<<<<<<< HEAD
-"If your application includes :method:`ensureIndex() <db.collection."
-"ensureIndex()>` operations, and an index *doesn't* exist for other "
-"operational concerns, building the index can have a severe impact on the "
-"performance of the database."
-=======
 "If your application includes :method:`~db.collection.createIndex()` "
 "operations, and an index *doesn't* exist for other operational concerns, "
 "building the index can have a severe impact on the performance of the "
 "database."
->>>>>>> 2ec0463a
 msgstr ""
 "如果您的应用中包含 :method:`ensureIndex() <db.collection.ensureIndex()>` 操"
 "作，且出于其他操作上的考虑这个索引 *不* 存在，那么建立一个索引可能会对数据库"
@@ -311,75 +269,7 @@
 "参见 :ref:`index-building-replica-sets` 对从节点上创建索引过程有一个完整了"
 "解。"
 
-<<<<<<< HEAD
-# 5b19e7f956324d9a9a7768f366345d2c
-#: ../source/core/index-creation.txt:154
-msgid "Drop Duplicates"
-msgstr "删除重复"
-
-# 439e1f0b69724fafa9f9fb9cdcd71180
-#: ../source/core/index-creation.txt:156
-msgid ""
-"MongoDB cannot create a :ref:`unique index <index-type-unique>` on a field "
-"that has duplicate values. To force the creation of a unique index, you can "
-"specify the ``dropDups`` option, which will only index the first occurrence "
-"of a value for the key, and delete all subsequent values."
-msgstr ""
-"MongoDB无法在一个有重复值的键上创建 :ref:`唯一索引 <index-type-unique>` 。因"
-"此，如果希望强制创建唯一索引，您可以指定 ``dropDups`` 选项，这会让MongoDB在键"
-"的值第一次出现时建立索引，并删除随后所有重复值。"
-
-# 023e9e97a0d24e12ad6118712af2aef6
-#: ../source/core/index-creation.txt:164
-msgid ""
-"As in all unique indexes, if a document does not have the indexed field, "
-"MongoDB will include it in the index with a \"null\" value."
-msgstr ""
-"就像在所有唯一索引中一样，如果一篇文档中不包含被索引键，MongoDB会为这篇文档在"
-"键上保存一个 \"null\" 值。"
-
-# 3b19d16f99ee419b81eb156d8f1a50d5
-#: ../source/core/index-creation.txt:167
-msgid ""
-"If subsequent fields *do not* have the indexed field, and you have set "
-"``{dropDups: true}``, MongoDB will remove these documents from the "
-"collection when creating the index. If you combine ``dropDups`` with the :"
-"ref:`sparse <index-type-sparse>` option, this index will only include "
-"documents in the index that have the value, and the documents without the "
-"field will remain in the database."
-msgstr ""
-"如果后续的文档 *也不包含* 被索引键，且您还设置了 ``{dropDups: true}`` 选项，"
-"那么MongoDB将会在创建索引时从集合中移除这些文档。如果您组合使用 ``dropDups`` "
-"和 :ref:`sparse <index-type-sparse>` 选项，那么索引只会包括那些在被索引键上有"
-"值的文档，而那些没有键的文档会保留在数据库中。"
-
-# 2d2cb9a3a0ae4053a54152b0e5496ece
-#: ../source/core/index-creation.txt:174
-msgid ""
-"To create a unique index that drops duplicates on the ``username`` field of "
-"the ``accounts`` collection, use a command in the following form:"
-msgstr ""
-"可以使用如下命令，在 ``accounts`` 集合的 ``username`` 键上建立一个唯一索引并"
-"去重："
-
-# 586b58b1437a4597ae39516b7129054b
-#: ../source/core/index-creation.txt:183
-msgid ""
-"Specifying ``{ dropDups: true }`` will delete data from your database. Use "
-"with extreme caution."
-msgstr ""
-"指定  ``{ dropDups: true }`` 会导致数据从数据库中删除。使用时请慎重考虑。"
-
-# ea6951029d9e49cd91f8b597f751b5f0
-#: ../source/core/index-creation.txt:186
-msgid "By default, ``dropDups`` is ``false``."
-msgstr "默认地， ``dropDups`` 是 ``false`` 。"
-
-# 24bc2ef84bb346cf88b7ac339cecd165
-#: ../source/core/index-creation.txt:192
-=======
 #: ../source/core/index-creation.txt:166
->>>>>>> 2ec0463a
 msgid "Index Names"
 msgstr "索引名字"
 
@@ -389,13 +279,7 @@
 "each key's direction in the index, 1 or -1."
 msgstr "一个索引的默认名字是每个被索引键和键的方向如1,-1的拼接。"
 
-<<<<<<< HEAD
-# f6908c5f82bf41a1ac8b14d6ae9d0b01
-# c1c8c7a5cf7e4ff587e2da854882492c
-#: ../source/core/index-creation.txt:0
-=======
 #: ../source/core/index-creation.txt:0 ../source/core/index-creation.txt:0
->>>>>>> 2ec0463a
 msgid "Example"
 msgstr "例子"
 
@@ -434,21 +318,6 @@
 msgid "background creation"
 msgstr "后台创建"
 
-<<<<<<< HEAD
-# dc72351b38274089a9c1fc833c57662a
-#: ../source/core/index-creation.txt:149
-msgid "duplicates"
-msgstr "重复"
-
-# 6a93c443c8384597a01188fda3188103
-#: ../source/core/index-creation.txt:150
-msgid "drop duplicates"
-msgstr "去重"
-
-# fe558c80505046ae9658f0ab8b9f3126
-#: ../source/core/index-creation.txt:188
-=======
 #: ../source/core/index-creation.txt:162
->>>>>>> 2ec0463a
 msgid "name"
 msgstr "名字"