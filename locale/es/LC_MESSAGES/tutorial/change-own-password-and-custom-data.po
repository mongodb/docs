--- conflicted
+++ resolved
@@ -8,11 +8,7 @@
 msgstr ""
 "Project-Id-Version: MongoDB Manual\n"
 "Report-Msgid-Bugs-To: \n"
-<<<<<<< HEAD
-"POT-Creation-Date: 2019-03-19 11:02-0400\n"
-=======
 "POT-Creation-Date: 2016-12-08 12:02-0500\n"
->>>>>>> 2478a500
 "PO-Revision-Date: 2014-04-08 19:36+0000\n"
 "Last-Translator: tychoish <tychoish@gmail.com>\n"
 "Language: es\n"
@@ -24,21 +20,11 @@
 "Content-Transfer-Encoding: 8bit\n"
 "Generated-By: Babel 2.6.0\n"
 
-<<<<<<< HEAD
-=======
 # 8312bce023614b638ddda705500ee518
->>>>>>> 2478a500
 #: ../source/tutorial/change-own-password-and-custom-data.txt:3
 msgid "Change Your Password and Custom Data"
 msgstr ""
 
-<<<<<<< HEAD
-#: ../source/tutorial/change-own-password-and-custom-data.txt:14
-msgid "Overview"
-msgstr ""
-
-#: ../source/tutorial/change-own-password-and-custom-data.txt:16
-=======
 # b066e7d847224a10977c0840135023c4
 #: ../source/tutorial/change-own-password-and-custom-data.txt
 msgid "On this page"
@@ -51,20 +37,12 @@
 
 # 914b78ff46274f2e909b51fb42485514
 #: ../source/tutorial/change-own-password-and-custom-data.txt:18
->>>>>>> 2478a500
 msgid ""
 "Users with appropriate privileges can change their own passwords and "
 "custom data. :data:`Custom data <admin.system.users.customData>` stores "
 "optional user information."
 msgstr ""
 
-<<<<<<< HEAD
-#: ../source/tutorial/change-own-password-and-custom-data.txt:21
-msgid "Considerations"
-msgstr ""
-
-#: ../source/tutorial/change-own-password-and-custom-data.txt:23
-=======
 # 0f865db87ed04a9990bc34dde739a56e
 #: ../source/tutorial/change-own-password-and-custom-data.txt:23
 msgid "Considerations"
@@ -72,7 +50,6 @@
 
 # 1b17c64c1e7e4f8380cc7cefdd1c736b
 #: ../source/tutorial/change-own-password-and-custom-data.txt:25
->>>>>>> 2478a500
 msgid ""
 "To generate a strong password for use in this procedure, you can use the "
 "``openssl`` utility's ``rand`` command. For example, issue ``openssl "
@@ -80,19 +57,12 @@
 " pseudo-random bytes:"
 msgstr ""
 
-<<<<<<< HEAD
-#: ../source/tutorial/change-own-password-and-custom-data.txt:35
-msgid "Prerequisites"
-msgstr ""
-
-=======
 # b2a544577ef84bdb98139111cb3fdb78
 #: ../source/tutorial/change-own-password-and-custom-data.txt:37
 msgid "Prerequisites"
 msgstr ""
 
 # b8bfbf16e060482091f980e18cb25402
->>>>>>> 2478a500
 #: ../source/includes/access-change-own-password-and-custom-data.rst:1
 msgid ""
 "To modify your own password and custom data, you must have privileges "
@@ -101,191 +71,6 @@
 "respectively on the user's database."
 msgstr ""
 
-<<<<<<< HEAD
-#: ../source/includes/steps/change-own-password-and-custom-data-prereq.rst:8
-msgid "Connect as a user with privileges to manage users and roles."
-msgstr ""
-
-#: ../source/includes/steps/change-own-password-and-custom-data-prereq.rst:10
-#: ../source/includes/steps/change-own-password-and-custom-data-prereq.rst:30
-msgid ""
-"Connect to the :binary:`~bin.mongod` or :binary:`~bin.mongos` with "
-"privileges to manage users and roles, such as a user with "
-":authrole:`userAdminAnyDatabase` role. The following procedure uses the "
-"``myUserAdmin`` created in :doc:`/tutorial/enable-authentication`."
-msgstr ""
-
-#: ../source/includes/steps/change-own-password-and-custom-data-prereq.rst:28
-msgid "Step 1: Connect as a user with privileges to manage users and roles."
-msgstr ""
-
-#: ../source/includes/steps/change-own-password-and-custom-data-prereq.rst:48
-msgid "Create a role with appropriate privileges."
-msgstr ""
-
-#: ../source/includes/steps/change-own-password-and-custom-data-prereq.rst:50
-#: ../source/includes/steps/change-own-password-and-custom-data-prereq.rst:80
-msgid ""
-"In the ``admin`` database, :method:`create <db.createRole>` a new role "
-"with :authaction:`changeOwnPassword` and "
-":authaction:`changeOwnCustomData`."
-msgstr ""
-
-#: ../source/includes/steps/change-own-password-and-custom-data-prereq.rst:78
-msgid "Step 2: Create a role with appropriate privileges."
-msgstr ""
-
-#: ../source/includes/steps/change-own-password-and-custom-data-prereq.rst:108
-msgid "Add a user with this role."
-msgstr ""
-
-#: ../source/includes/steps/change-own-password-and-custom-data-prereq.rst:110
-#: ../source/includes/steps/change-own-password-and-custom-data-prereq.rst:141
-msgid ""
-"In the ``test`` database, :method:`create <db.createUser>` a new user "
-"with the created ``\"changeOwnPasswordCustomDataRole\"`` role. For "
-"example, the following operation creates a user with both the built-in "
-"role :authrole:`readWrite` and the user-created "
-"``\"changeOwnPasswordCustomDataRole\"``."
-msgstr ""
-
-#: ../source/includes/steps/change-own-password-and-custom-data-prereq.rst:128
-#: ../source/includes/steps/change-own-password-and-custom-data-prereq.rst:159
-msgid ""
-"To grant an existing user the new role, use "
-":method:`db.grantRolesToUser()`."
-msgstr ""
-
-#: ../source/includes/steps/change-own-password-and-custom-data-prereq.rst:139
-msgid "Step 3: Add a user with this role."
-msgstr ""
-
-#: ../source/tutorial/change-own-password-and-custom-data.txt:42
-msgid "Procedure"
-msgstr ""
-
-#: ../source/includes/steps/change-own-password-and-custom-data.rst:8
-msgid "Connect with the appropriate privileges."
-msgstr ""
-
-#: ../source/includes/steps/change-own-password-and-custom-data.rst:10
-#: ../source/includes/steps/change-own-password-and-custom-data.rst:39
-msgid ""
-"Connect to the :binary:`~bin.mongod` or :binary:`~bin.mongos` as a user "
-"with appropriate privileges."
-msgstr ""
-
-#: ../source/includes/steps/change-own-password-and-custom-data.rst:14
-#: ../source/includes/steps/change-own-password-and-custom-data.rst:43
-msgid ""
-"For example, the following operation connects to MongoDB as ``user123`` "
-"created in the :ref:`change-own-password-prereq` section."
-msgstr ""
-
-#: ../source/includes/steps/change-own-password-and-custom-data.rst:24
-#: ../source/includes/steps/change-own-password-and-custom-data.rst:53
-msgid ""
-"To check that you have the privileges specified in the :ref:`change-own-"
-"password-prereq` section as well as to see user information, use the "
-":dbcommand:`usersInfo` command with the ``showPrivileges`` option."
-msgstr ""
-
-#: ../source/includes/steps/change-own-password-and-custom-data.rst:37
-msgid "Step 1: Connect with the appropriate privileges."
-msgstr ""
-
-#: ../source/includes/steps/change-own-password-and-custom-data.rst:66
-msgid "Change your password and custom data."
-msgstr ""
-
-#: ../source/includes/steps/change-own-password-and-custom-data.rst:68
-#: ../source/includes/steps/change-own-password-and-custom-data.rst:97
-msgid ""
-"Use the :method:`db.updateUser()` method to update the password and "
-"custom data."
-msgstr ""
-
-#: ../source/includes/steps/change-own-password-and-custom-data.rst:72
-#: ../source/includes/steps/change-own-password-and-custom-data.rst:101
-msgid ""
-"For example, the following operation changes the user's password to "
-"``KNlZmiaNUp0B`` and custom data to ``{ title: \"Senior Manager\" }``:"
-msgstr ""
-
-#: ../source/includes/steps/change-own-password-and-custom-data.rst:95
-msgid "Step 2: Change your password and custom data."
-msgstr ""
-
-# 7b83fa36874c4cf1bc638315a000a77d
-#~ msgid ""
-#~ "To modify your own password or "
-#~ "custom data, you must have the "
-#~ ":authaction:`changeOwnPassword` and "
-#~ ":authaction:`changeOwnCustomData` :ref:`actions "
-#~ "<security-user-actions>` respectively on "
-#~ "the ``cluster`` resource."
-#~ msgstr ""
-
-# ea542392beac48afbb8b8aba02b18364
-# 1b73206bc9bd4379bd6ac94fe5fd5889
-#~ msgid ""
-#~ "Connect to the :program:`mongod` or "
-#~ ":program:`mongos` with your username and "
-#~ "current password."
-#~ msgstr ""
-
-# 816fdf42bdd54a608145f72005a098d0
-#~ msgid ""
-#~ "For example, the following operation "
-#~ "connects to MongoDB as an authenticated"
-#~ " user named ``manager``."
-#~ msgstr ""
-
-# fa816680bc15479ea60b0b07244f09ba
-#~ msgid "Verify your privileges."
-#~ msgstr ""
-
-# e8a2605aa5a245538c90786ec8499f26
-#~ msgid ""
-#~ "To check that you have the "
-#~ "privileges specified in the :ref:`change-"
-#~ "own-password-prereq` section, use the"
-#~ " :dbcommand:`usersInfo` command with the "
-#~ "``showPrivileges`` option."
-#~ msgstr ""
-
-# 3672024cfd954f408e41672b503f5403
-#~ msgid ""
-#~ "The following example operation checks "
-#~ "privileges for a user connected as "
-#~ "``manager``:"
-#~ msgstr ""
-
-# 2cb880ec0581417a94b99e99a01c6ecc
-#~ msgid ""
-#~ "The resulting ``users`` document displays "
-#~ "the privileges granted to ``manager``."
-#~ msgstr ""
-
-# c4042e3ebec245efb843d6b959d307b8
-#~ msgid "View your custom data."
-#~ msgstr ""
-
-# 7c922ba7777742a1b78a236ea6bd35ed
-#~ msgid ""
-#~ "For example, the following operation "
-#~ "returns information for the ``manager`` "
-#~ "user:"
-#~ msgstr ""
-
-# c325f00027e543f9ae9a821025fd9fba
-#~ msgid ""
-#~ "Pass your username, new password, and"
-#~ " new custom data to the "
-#~ ":dbcommand:`updateUser` command."
-#~ msgstr ""
-
-=======
 # 5e66a9bb82f9436281968890e76f64b9
 #: ../source/tutorial/change-own-password-and-custom-data.txt:44
 msgid "Procedure"
@@ -368,7 +153,6 @@
 #~ ":dbcommand:`updateUser` command."
 #~ msgstr ""
 
->>>>>>> 2478a500
 # a1727efb97254b3da988b2d1836f00d8
 #~ msgid ""
 #~ "For example, the following operation "
