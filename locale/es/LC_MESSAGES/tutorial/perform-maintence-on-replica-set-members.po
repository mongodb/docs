# SOME DESCRIPTIVE TITLE.
# Copyright (C) 2011-2014, MongoDB, Inc.
# This file is distributed under the same license as the mongodb-manual
# package.
#
# Translators:
msgid ""
msgstr ""
"Project-Id-Version: MongoDB Manual\n"
"Report-Msgid-Bugs-To: \n"
<<<<<<< HEAD
"POT-Creation-Date: 2019-03-19 11:02-0400\n"
=======
"POT-Creation-Date: 2016-12-08 12:02-0500\n"
>>>>>>> 2478a500
"PO-Revision-Date: 2014-04-08 19:34+0000\n"
"Last-Translator: tychoish <tychoish@gmail.com>\n"
"Language: es\n"
"Language-Team: Spanish (http://www.transifex.com/projects/p/mongodb-"
"manual/language/es/)\n"
"Plural-Forms: nplurals=2; plural=(n != 1)\n"
"MIME-Version: 1.0\n"
"Content-Type: text/plain; charset=utf-8\n"
"Content-Transfer-Encoding: 8bit\n"
"Generated-By: Babel 2.6.0\n"

<<<<<<< HEAD
=======
# 606ef4b339934e7ab9c612f30c86db68
>>>>>>> 2478a500
#: ../source/tutorial/perform-maintence-on-replica-set-members.txt:3
msgid "Perform Maintenance on Replica Set Members"
msgstr ""

<<<<<<< HEAD
=======
# b7679b26183c467396d9e2e8f1f95658
#: ../source/tutorial/perform-maintence-on-replica-set-members.txt
msgid "On this page"
msgstr ""

# 64fd4ec7f028487bb872be8298ab2978
>>>>>>> 2478a500
#: ../source/tutorial/perform-maintence-on-replica-set-members.txt:14
msgid "Overview"
msgstr ""

<<<<<<< HEAD
=======
# 709a14dc82b948d089850334ad7d1827
>>>>>>> 2478a500
#: ../source/tutorial/perform-maintence-on-replica-set-members.txt:16
msgid ""
":term:`Replica sets <replica set>` allow a MongoDB deployment to remain "
"available during the majority of a maintenance window."
msgstr ""

<<<<<<< HEAD
=======
# 7c62163ff61b4b75aea5ad561e699f35
>>>>>>> 2478a500
#: ../source/tutorial/perform-maintence-on-replica-set-members.txt:19
msgid ""
"This document outlines the basic procedure for performing maintenance on "
"each of the members of a replica set. Furthermore, this particular "
"sequence strives to minimize the amount of time that the :term:`primary` "
<<<<<<< HEAD
"is unavailable and control the impact on the entire deployment."
msgstr ""

=======
"is unavailable and controlling the impact on the entire deployment."
msgstr ""

# f62da709f16e425fa5f8d03011ea7f75
>>>>>>> 2478a500
#: ../source/tutorial/perform-maintence-on-replica-set-members.txt:25
msgid ""
"Use these steps as the basis for common replica set operations, "
"particularly for procedures such as :doc:`upgrading to the latest version"
<<<<<<< HEAD
" of MongoDB </tutorial/upgrade-revision>`."
msgstr ""

#: ../source/tutorial/perform-maintence-on-replica-set-members.txt:30
msgid "Procedure"
msgstr ""

#: ../source/tutorial/perform-maintence-on-replica-set-members.txt:32
=======
" of MongoDB </tutorial/upgrade-revision>` and :doc:`changing the size of "
"the oplog</tutorial/change-oplog-size>`."
msgstr ""

# a151e7c509db46a4a90ebed7fcccce15
#: ../source/tutorial/perform-maintence-on-replica-set-members.txt:31
msgid "Procedure"
msgstr ""

# e416dff96548496f9c44160630ad489e
#: ../source/tutorial/perform-maintence-on-replica-set-members.txt:33
>>>>>>> 2478a500
msgid ""
"For each member of a replica set, starting with a secondary member, "
"perform the following sequence of events, ending with the primary:"
msgstr ""

<<<<<<< HEAD
#: ../source/tutorial/perform-maintence-on-replica-set-members.txt:35
msgid "Restart the :binary:`~bin.mongod` instance as a standalone."
msgstr ""

#: ../source/tutorial/perform-maintence-on-replica-set-members.txt:37
msgid "Perform the task on the standalone instance."
msgstr ""

#: ../source/tutorial/perform-maintence-on-replica-set-members.txt:39
msgid "Restart the :binary:`~bin.mongod` instance as a member of the replica set."
msgstr ""

#: ../source/includes/steps/perform-maintenance-task-on-replica-set-members.rst:8
msgid "Stop a secondary."
msgstr ""

#: ../source/includes/steps/perform-maintenance-task-on-replica-set-members.rst:10
#: ../source/includes/steps/perform-maintenance-task-on-replica-set-members.rst:26
msgid ""
"In the :binary:`~bin.mongo` shell, shut down the :binary:`~bin.mongod` "
"instance:"
msgstr ""

#: ../source/includes/steps/perform-maintenance-task-on-replica-set-members.rst:24
msgid "Step 1: Stop a secondary."
msgstr ""

#: ../source/includes/steps/perform-maintenance-task-on-replica-set-members.rst:40
msgid "Restart the secondary as a standalone on a different port."
msgstr ""

#: ../source/includes/steps/perform-maintenance-task-on-replica-set-members.rst:43
#: ../source/includes/steps/perform-maintenance-task-on-replica-set-members.rst:140
msgid ""
"At the operating system shell prompt restart :binary:`~bin.mongod` as a "
"standalone instance."
msgstr ""

#: ../source/includes/warning-bind-ip-security-considerations.rst:3
msgid ""
"Before binding to a non-localhost (e.g. publicly accessible) IP address, "
"ensure you have secured your cluster from unauthorized access. For a "
"complete list of security recommendations, see :doc:`/administration"
"/security-checklist`. At minimum, consider :ref:`enabling authentication "
"<checklist-auth>` and :doc:`hardening network infrastructure </core"
"/security-network>`."
msgstr ""

#: ../source/includes/steps/perform-maintenance-task-on-replica-set-members.rst:126
#: ../source/includes/steps/perform-maintenance-task-on-replica-set-members.rst:223
msgid ""
"Always start :binary:`~bin.mongod` with the same user, even when "
"restarting a replica set member as a standalone instance."
msgstr ""

#: ../source/includes/steps/perform-maintenance-task-on-replica-set-members.rst:137
msgid "Step 2: Restart the secondary as a standalone on a different port."
msgstr ""

#: ../source/includes/steps/perform-maintenance-task-on-replica-set-members.rst:234
msgid "Perform maintenance operations on the secondary."
msgstr ""

#: ../source/includes/steps/perform-maintenance-task-on-replica-set-members.rst:236
#: ../source/includes/steps/perform-maintenance-task-on-replica-set-members.rst:264
msgid ""
"While the member is a standalone, use the :binary:`~bin.mongo` shell to "
"perform maintenance:"
msgstr ""

#: ../source/includes/steps/perform-maintenance-task-on-replica-set-members.rst:246
#: ../source/includes/steps/perform-maintenance-task-on-replica-set-members.rst:274
#: ../source/includes/steps/perform-maintenance-task-on-replica-set-members.rst:493
#: ../source/includes/steps/perform-maintenance-task-on-replica-set-members.rst:626
msgid ""
"While the member is a standalone, no writes are replicated to this member"
" nor are writes on this member replicated to the other members of the "
"replica set."
msgstr ""

#: ../source/includes/steps/perform-maintenance-task-on-replica-set-members.rst:250
#: ../source/includes/steps/perform-maintenance-task-on-replica-set-members.rst:278
#: ../source/includes/steps/perform-maintenance-task-on-replica-set-members.rst:497
#: ../source/includes/steps/perform-maintenance-task-on-replica-set-members.rst:630
msgid ""
"Ensure that any writes on this standalone do not conflict with oplog "
"writes that will be applied to the member when it rejoins the replica "
"set."
msgstr ""

#: ../source/includes/steps/perform-maintenance-task-on-replica-set-members.rst:262
msgid "Step 3: Perform maintenance operations on the secondary."
msgstr ""

#: ../source/includes/steps/perform-maintenance-task-on-replica-set-members.rst:290
msgid "Restart ``mongod`` as a member of the replica set."
msgstr ""

#: ../source/includes/steps/perform-maintenance-task-on-replica-set-members.rst:292
#: ../source/includes/steps/perform-maintenance-task-on-replica-set-members.rst:340
msgid ""
"After performing all maintenance tasks, use the following procedure to "
"restart the :binary:`~bin.mongod` as a member of the replica set on its "
"usual port."
msgstr ""

#: ../source/includes/steps/perform-maintenance-task-on-replica-set-members.rst:297
#: ../source/includes/steps/perform-maintenance-task-on-replica-set-members.rst:345
msgid ""
"From the :binary:`~bin.mongo` shell, shut down the standalone server "
"after completing the maintenance:"
msgstr ""

#: ../source/includes/steps/perform-maintenance-task-on-replica-set-members.rst:308
#: ../source/includes/steps/perform-maintenance-task-on-replica-set-members.rst:356
msgid ""
"Restart the :binary:`~bin.mongod` instance as a replica set member with "
"its original configuration; that is, undo the configuration changes made "
"when starting as a standalone."
msgstr ""

#: ../source/includes/steps/perform-maintenance-task-on-replica-set-members.rst:314
#: ../source/includes/steps/perform-maintenance-task-on-replica-set-members.rst:362
#: ../source/includes/steps/perform-maintenance-task-on-replica-set-members.rst:508
#: ../source/includes/steps/perform-maintenance-task-on-replica-set-members.rst:641
msgid ""
"For shard or config server members, be sure to remove the "
":parameter:`skipShardingConfigurationChecks` parameter."
msgstr ""

#: ../source/includes/steps/perform-maintenance-task-on-replica-set-members.rst:317
#: ../source/includes/steps/perform-maintenance-task-on-replica-set-members.rst:365
msgid ""
"When it has started, connect the :binary:`~bin.mongo` shell to the "
"restarted instance."
msgstr ""

#: ../source/includes/steps/perform-maintenance-task-on-replica-set-members.rst:321
#: ../source/includes/steps/perform-maintenance-task-on-replica-set-members.rst:369
msgid ""
"The secondary takes time to :doc:`catch up to the primary </core/replica-"
"set-sync>`. From the :binary:`~bin.mongo` shell, use the following "
"command to verify that the member has caught up from the "
":replstate:`RECOVERING` state to the :replstate:`SECONDARY` state."
msgstr ""

#: ../source/includes/steps/perform-maintenance-task-on-replica-set-members.rst:338
msgid "Step 4: Restart ``mongod`` as a member of the replica set."
msgstr ""

#: ../source/includes/steps/perform-maintenance-task-on-replica-set-members.rst:386
msgid "Perform maintenance on the primary last."
msgstr ""

#: ../source/includes/steps/perform-maintenance-task-on-replica-set-members.rst:389
#: ../source/includes/steps/perform-maintenance-task-on-replica-set-members.rst:522
msgid ""
"To perform maintenance on the primary after completing maintenance tasks "
"on all secondaries, connect a :binary:`~bin.mongo` shell to the primary "
"and use :method:`rs.stepDown()` to step down the primary and allow one of"
" the secondaries to be elected the new primary. Specify a 300 second "
"waiting period to prevent the member from being elected primary again for"
" five minutes:"
msgstr ""

#: ../source/includes/steps/perform-maintenance-task-on-replica-set-members.rst:401
#: ../source/includes/steps/perform-maintenance-task-on-replica-set-members.rst:534
msgid ""
"After the primary steps down, the replica set will :ref:`elect a new "
"primary <replica-set-elections>`."
msgstr ""

#: ../source/includes/steps/perform-maintenance-task-on-replica-set-members.rst:404
#: ../source/includes/steps/perform-maintenance-task-on-replica-set-members.rst:537
msgid ""
"Restart :binary:`~bin.mongod` as a standalone instance, making the "
"following configuration updates."
msgstr ""

#: ../source/includes/steps/perform-maintenance-task-on-replica-set-members.rst:489
#: ../source/includes/steps/perform-maintenance-task-on-replica-set-members.rst:622
msgid "Perform maintentance task on the now standalone."
msgstr ""

#: ../source/includes/steps/perform-maintenance-task-on-replica-set-members.rst:501
#: ../source/includes/steps/perform-maintenance-task-on-replica-set-members.rst:634
msgid ""
"After performing all maintenance tasks, restart the :binary:`~bin.mongod`"
" instance as a replica set member with its original configuration; that "
"is, undo the configuration changes made when starting as a standalone."
msgstr ""

#: ../source/includes/steps/perform-maintenance-task-on-replica-set-members.rst:519
msgid "Step 5: Perform maintenance on the primary last."
msgstr ""

# 13cf6c120aed4829a01a67126ada4c38
#~ msgid ""
#~ "This document outlines the basic "
#~ "procedure for performing maintenance on "
#~ "each of the members of a replica"
#~ " set. Furthermore, this particular sequence"
#~ " strives to minimize the amount of"
#~ " time that the :term:`primary` is "
#~ "unavailable and controlling the impact "
#~ "on the entire deployment."
#~ msgstr ""

# 2f5c53203e804b5bb0a57abdbf5378fd
#~ msgid ""
#~ "Use these steps as the basis for"
#~ " common replica set operations, "
#~ "particularly for procedures such as "
#~ ":doc:`upgrading to the latest version of"
#~ " MongoDB </tutorial/upgrade-revision>` and "
#~ ":doc:`changing the size of the "
#~ "oplog</tutorial/change-oplog-size>`."
#~ msgstr ""

# 4c4cd5b3fa12469483ed9d917e15def6
#~ msgid "Restart the :program:`mongod` instance as a standalone."
#~ msgstr ""

# e703f7cdedae44e7a80698c28f12f186
#~ msgid "Restart the :program:`mongod` instance as a member of the replica set."
#~ msgstr ""

# 9186a57b421841eb9ca9e2f55a06719a
#~ msgid ""
#~ "In the :program:`mongo` shell, shut down"
#~ " the :program:`mongod` instance:"
#~ msgstr ""

# 15f3d98f649741d8a8a86627450f903f
#~ msgid ""
#~ "At the operating system shell prompt,"
#~ " restart :program:`mongod` as a standalone"
#~ " instance running on a different port"
#~ " and *without* the :option:`--replSet "
#~ "<mongod --replSet>` parameter:"
#~ msgstr ""

# b6bd0e6827d04c0ea3a9471e39fcfd77
#~ msgid ""
#~ "While the member is a standalone, "
#~ "use the :program:`mongo` shell to "
#~ "perform maintenance:"
#~ msgstr ""

# 8797ae692d6c405587a960dc4506f762
#~ msgid ""
#~ "After performing all maintenance tasks, "
#~ "use the following procedure to restart"
#~ " the :program:`mongod` as a member of"
#~ " the replica set on its usual "
#~ "port."
#~ msgstr ""

# f0b2941e2d204e12a26f8f0a3433dfd6
#~ msgid ""
#~ "From the :program:`mongo` shell, shut "
#~ "down the standalone server after "
#~ "completing the maintenance:"
#~ msgstr ""

# ff36aa28fed04d9aa73a8f7178f04ab0
#~ msgid ""
#~ "Restart the :program:`mongod` instance as "
#~ "a member of the replica set using"
#~ " its normal command-line arguments or"
#~ " configuration file."
#~ msgstr ""

# 303d1cd16571475c82adfbd5e0435c55
#~ msgid ""
#~ "The secondary takes time to :doc:`catch"
#~ " up to the primary </core/replica-"
#~ "set-sync>`. From the :program:`mongo` "
#~ "shell, use the following command to "
#~ "verify that the member has caught "
#~ "up from the :replstate:`RECOVERING` state "
#~ "to the :replstate:`SECONDARY` state."
#~ msgstr ""

# a880b3715372427a80b60668e22ad4f3
#~ msgid ""
#~ "To perform maintenance on the primary"
#~ " after completing maintenance tasks on "
#~ "all secondaries, use :method:`rs.stepDown()` "
#~ "in the :program:`mongo` shell to step"
#~ " down the primary and allow one "
#~ "of the secondaries to be elected "
#~ "the new primary. Specify a 300 "
#~ "second waiting period to prevent the "
#~ "member from being elected primary again"
#~ " for five minutes:"
#~ msgstr ""

=======
# 3b6bbba6062e486ebb8e6dec19edcb9f
#: ../source/tutorial/perform-maintence-on-replica-set-members.txt:36
msgid "Restart the :program:`mongod` instance as a standalone."
msgstr ""

# eb37af1487e1412589f706d1972e1a43
#: ../source/tutorial/perform-maintence-on-replica-set-members.txt:38
msgid "Perform the task on the standalone instance."
msgstr ""

# 06608fef2730493c9082fe7f683bad33
#: ../source/tutorial/perform-maintence-on-replica-set-members.txt:40
msgid "Restart the :program:`mongod` instance as a member of the replica set."
msgstr ""

# a32d2ae4401142cabbb53c2b976dd19e
#~ msgid "Stop a secondary."
#~ msgstr ""

# 9186a57b421841eb9ca9e2f55a06719a
#~ msgid ""
#~ "In the :program:`mongo` shell, shut down"
#~ " the :program:`mongod` instance:"
#~ msgstr ""

# f4537808e4db4aaaa640387707074734
#~ msgid "Restart the secondary as a standalone on a different port."
#~ msgstr ""

# 15f3d98f649741d8a8a86627450f903f
#~ msgid ""
#~ "At the operating system shell prompt,"
#~ " restart :program:`mongod` as a standalone"
#~ " instance running on a different port"
#~ " and *without* the :option:`--replSet "
#~ "<mongod --replSet>` parameter:"
#~ msgstr ""

# e461e745815c41aab4e281de5386c727
#~ msgid "Perform maintenance operations on the secondary."
#~ msgstr ""

# b6bd0e6827d04c0ea3a9471e39fcfd77
#~ msgid ""
#~ "While the member is a standalone, "
#~ "use the :program:`mongo` shell to "
#~ "perform maintenance:"
#~ msgstr ""

# 4606e2e3270c443b87aa8c6f63d9e7fa
#~ msgid "Restart ``mongod`` as a member of the replica set."
#~ msgstr ""

# 8797ae692d6c405587a960dc4506f762
#~ msgid ""
#~ "After performing all maintenance tasks, "
#~ "use the following procedure to restart"
#~ " the :program:`mongod` as a member of"
#~ " the replica set on its usual "
#~ "port."
#~ msgstr ""

# f0b2941e2d204e12a26f8f0a3433dfd6
#~ msgid ""
#~ "From the :program:`mongo` shell, shut "
#~ "down the standalone server after "
#~ "completing the maintenance:"
#~ msgstr ""

# ff36aa28fed04d9aa73a8f7178f04ab0
#~ msgid ""
#~ "Restart the :program:`mongod` instance as "
#~ "a member of the replica set using"
#~ " its normal command-line arguments or"
#~ " configuration file."
#~ msgstr ""

# 303d1cd16571475c82adfbd5e0435c55
#~ msgid ""
#~ "The secondary takes time to :doc:`catch"
#~ " up to the primary </core/replica-"
#~ "set-sync>`. From the :program:`mongo` "
#~ "shell, use the following command to "
#~ "verify that the member has caught "
#~ "up from the :replstate:`RECOVERING` state "
#~ "to the :replstate:`SECONDARY` state."
#~ msgstr ""

# d92b0cbbbbc44fdeb0c3c9c741d731da
#~ msgid "Perform maintenance on the primary last."
#~ msgstr ""

# a880b3715372427a80b60668e22ad4f3
#~ msgid ""
#~ "To perform maintenance on the primary"
#~ " after completing maintenance tasks on "
#~ "all secondaries, use :method:`rs.stepDown()` "
#~ "in the :program:`mongo` shell to step"
#~ " down the primary and allow one "
#~ "of the secondaries to be elected "
#~ "the new primary. Specify a 300 "
#~ "second waiting period to prevent the "
#~ "member from being elected primary again"
#~ " for five minutes:"
#~ msgstr ""

>>>>>>> 2478a500
# 462da00a4f8e4a659d3f43c3a4776df8
#~ msgid ""
#~ "After the primary steps down, the "
#~ "replica set will elect a new "
#~ "primary. See :doc:`/core/replica-set-"
#~ "elections` for more information about "
#~ "replica set elections."
#~ msgstr ""
<|MERGE_RESOLUTION|>--- conflicted
+++ resolved
@@ -8,11 +8,7 @@
 msgstr ""
 "Project-Id-Version: MongoDB Manual\n"
 "Report-Msgid-Bugs-To: \n"
-<<<<<<< HEAD
-"POT-Creation-Date: 2019-03-19 11:02-0400\n"
-=======
 "POT-Creation-Date: 2016-12-08 12:02-0500\n"
->>>>>>> 2478a500
 "PO-Revision-Date: 2014-04-08 19:34+0000\n"
 "Last-Translator: tychoish <tychoish@gmail.com>\n"
 "Language: es\n"
@@ -24,70 +20,42 @@
 "Content-Transfer-Encoding: 8bit\n"
 "Generated-By: Babel 2.6.0\n"
 
-<<<<<<< HEAD
-=======
 # 606ef4b339934e7ab9c612f30c86db68
->>>>>>> 2478a500
 #: ../source/tutorial/perform-maintence-on-replica-set-members.txt:3
 msgid "Perform Maintenance on Replica Set Members"
 msgstr ""
 
-<<<<<<< HEAD
-=======
 # b7679b26183c467396d9e2e8f1f95658
 #: ../source/tutorial/perform-maintence-on-replica-set-members.txt
 msgid "On this page"
 msgstr ""
 
 # 64fd4ec7f028487bb872be8298ab2978
->>>>>>> 2478a500
 #: ../source/tutorial/perform-maintence-on-replica-set-members.txt:14
 msgid "Overview"
 msgstr ""
 
-<<<<<<< HEAD
-=======
 # 709a14dc82b948d089850334ad7d1827
->>>>>>> 2478a500
 #: ../source/tutorial/perform-maintence-on-replica-set-members.txt:16
 msgid ""
 ":term:`Replica sets <replica set>` allow a MongoDB deployment to remain "
 "available during the majority of a maintenance window."
 msgstr ""
 
-<<<<<<< HEAD
-=======
 # 7c62163ff61b4b75aea5ad561e699f35
->>>>>>> 2478a500
 #: ../source/tutorial/perform-maintence-on-replica-set-members.txt:19
 msgid ""
 "This document outlines the basic procedure for performing maintenance on "
 "each of the members of a replica set. Furthermore, this particular "
 "sequence strives to minimize the amount of time that the :term:`primary` "
-<<<<<<< HEAD
-"is unavailable and control the impact on the entire deployment."
-msgstr ""
-
-=======
 "is unavailable and controlling the impact on the entire deployment."
 msgstr ""
 
 # f62da709f16e425fa5f8d03011ea7f75
->>>>>>> 2478a500
 #: ../source/tutorial/perform-maintence-on-replica-set-members.txt:25
 msgid ""
 "Use these steps as the basis for common replica set operations, "
 "particularly for procedures such as :doc:`upgrading to the latest version"
-<<<<<<< HEAD
-" of MongoDB </tutorial/upgrade-revision>`."
-msgstr ""
-
-#: ../source/tutorial/perform-maintence-on-replica-set-members.txt:30
-msgid "Procedure"
-msgstr ""
-
-#: ../source/tutorial/perform-maintence-on-replica-set-members.txt:32
-=======
 " of MongoDB </tutorial/upgrade-revision>` and :doc:`changing the size of "
 "the oplog</tutorial/change-oplog-size>`."
 msgstr ""
@@ -99,312 +67,11 @@
 
 # e416dff96548496f9c44160630ad489e
 #: ../source/tutorial/perform-maintence-on-replica-set-members.txt:33
->>>>>>> 2478a500
 msgid ""
 "For each member of a replica set, starting with a secondary member, "
 "perform the following sequence of events, ending with the primary:"
 msgstr ""
 
-<<<<<<< HEAD
-#: ../source/tutorial/perform-maintence-on-replica-set-members.txt:35
-msgid "Restart the :binary:`~bin.mongod` instance as a standalone."
-msgstr ""
-
-#: ../source/tutorial/perform-maintence-on-replica-set-members.txt:37
-msgid "Perform the task on the standalone instance."
-msgstr ""
-
-#: ../source/tutorial/perform-maintence-on-replica-set-members.txt:39
-msgid "Restart the :binary:`~bin.mongod` instance as a member of the replica set."
-msgstr ""
-
-#: ../source/includes/steps/perform-maintenance-task-on-replica-set-members.rst:8
-msgid "Stop a secondary."
-msgstr ""
-
-#: ../source/includes/steps/perform-maintenance-task-on-replica-set-members.rst:10
-#: ../source/includes/steps/perform-maintenance-task-on-replica-set-members.rst:26
-msgid ""
-"In the :binary:`~bin.mongo` shell, shut down the :binary:`~bin.mongod` "
-"instance:"
-msgstr ""
-
-#: ../source/includes/steps/perform-maintenance-task-on-replica-set-members.rst:24
-msgid "Step 1: Stop a secondary."
-msgstr ""
-
-#: ../source/includes/steps/perform-maintenance-task-on-replica-set-members.rst:40
-msgid "Restart the secondary as a standalone on a different port."
-msgstr ""
-
-#: ../source/includes/steps/perform-maintenance-task-on-replica-set-members.rst:43
-#: ../source/includes/steps/perform-maintenance-task-on-replica-set-members.rst:140
-msgid ""
-"At the operating system shell prompt restart :binary:`~bin.mongod` as a "
-"standalone instance."
-msgstr ""
-
-#: ../source/includes/warning-bind-ip-security-considerations.rst:3
-msgid ""
-"Before binding to a non-localhost (e.g. publicly accessible) IP address, "
-"ensure you have secured your cluster from unauthorized access. For a "
-"complete list of security recommendations, see :doc:`/administration"
-"/security-checklist`. At minimum, consider :ref:`enabling authentication "
-"<checklist-auth>` and :doc:`hardening network infrastructure </core"
-"/security-network>`."
-msgstr ""
-
-#: ../source/includes/steps/perform-maintenance-task-on-replica-set-members.rst:126
-#: ../source/includes/steps/perform-maintenance-task-on-replica-set-members.rst:223
-msgid ""
-"Always start :binary:`~bin.mongod` with the same user, even when "
-"restarting a replica set member as a standalone instance."
-msgstr ""
-
-#: ../source/includes/steps/perform-maintenance-task-on-replica-set-members.rst:137
-msgid "Step 2: Restart the secondary as a standalone on a different port."
-msgstr ""
-
-#: ../source/includes/steps/perform-maintenance-task-on-replica-set-members.rst:234
-msgid "Perform maintenance operations on the secondary."
-msgstr ""
-
-#: ../source/includes/steps/perform-maintenance-task-on-replica-set-members.rst:236
-#: ../source/includes/steps/perform-maintenance-task-on-replica-set-members.rst:264
-msgid ""
-"While the member is a standalone, use the :binary:`~bin.mongo` shell to "
-"perform maintenance:"
-msgstr ""
-
-#: ../source/includes/steps/perform-maintenance-task-on-replica-set-members.rst:246
-#: ../source/includes/steps/perform-maintenance-task-on-replica-set-members.rst:274
-#: ../source/includes/steps/perform-maintenance-task-on-replica-set-members.rst:493
-#: ../source/includes/steps/perform-maintenance-task-on-replica-set-members.rst:626
-msgid ""
-"While the member is a standalone, no writes are replicated to this member"
-" nor are writes on this member replicated to the other members of the "
-"replica set."
-msgstr ""
-
-#: ../source/includes/steps/perform-maintenance-task-on-replica-set-members.rst:250
-#: ../source/includes/steps/perform-maintenance-task-on-replica-set-members.rst:278
-#: ../source/includes/steps/perform-maintenance-task-on-replica-set-members.rst:497
-#: ../source/includes/steps/perform-maintenance-task-on-replica-set-members.rst:630
-msgid ""
-"Ensure that any writes on this standalone do not conflict with oplog "
-"writes that will be applied to the member when it rejoins the replica "
-"set."
-msgstr ""
-
-#: ../source/includes/steps/perform-maintenance-task-on-replica-set-members.rst:262
-msgid "Step 3: Perform maintenance operations on the secondary."
-msgstr ""
-
-#: ../source/includes/steps/perform-maintenance-task-on-replica-set-members.rst:290
-msgid "Restart ``mongod`` as a member of the replica set."
-msgstr ""
-
-#: ../source/includes/steps/perform-maintenance-task-on-replica-set-members.rst:292
-#: ../source/includes/steps/perform-maintenance-task-on-replica-set-members.rst:340
-msgid ""
-"After performing all maintenance tasks, use the following procedure to "
-"restart the :binary:`~bin.mongod` as a member of the replica set on its "
-"usual port."
-msgstr ""
-
-#: ../source/includes/steps/perform-maintenance-task-on-replica-set-members.rst:297
-#: ../source/includes/steps/perform-maintenance-task-on-replica-set-members.rst:345
-msgid ""
-"From the :binary:`~bin.mongo` shell, shut down the standalone server "
-"after completing the maintenance:"
-msgstr ""
-
-#: ../source/includes/steps/perform-maintenance-task-on-replica-set-members.rst:308
-#: ../source/includes/steps/perform-maintenance-task-on-replica-set-members.rst:356
-msgid ""
-"Restart the :binary:`~bin.mongod` instance as a replica set member with "
-"its original configuration; that is, undo the configuration changes made "
-"when starting as a standalone."
-msgstr ""
-
-#: ../source/includes/steps/perform-maintenance-task-on-replica-set-members.rst:314
-#: ../source/includes/steps/perform-maintenance-task-on-replica-set-members.rst:362
-#: ../source/includes/steps/perform-maintenance-task-on-replica-set-members.rst:508
-#: ../source/includes/steps/perform-maintenance-task-on-replica-set-members.rst:641
-msgid ""
-"For shard or config server members, be sure to remove the "
-":parameter:`skipShardingConfigurationChecks` parameter."
-msgstr ""
-
-#: ../source/includes/steps/perform-maintenance-task-on-replica-set-members.rst:317
-#: ../source/includes/steps/perform-maintenance-task-on-replica-set-members.rst:365
-msgid ""
-"When it has started, connect the :binary:`~bin.mongo` shell to the "
-"restarted instance."
-msgstr ""
-
-#: ../source/includes/steps/perform-maintenance-task-on-replica-set-members.rst:321
-#: ../source/includes/steps/perform-maintenance-task-on-replica-set-members.rst:369
-msgid ""
-"The secondary takes time to :doc:`catch up to the primary </core/replica-"
-"set-sync>`. From the :binary:`~bin.mongo` shell, use the following "
-"command to verify that the member has caught up from the "
-":replstate:`RECOVERING` state to the :replstate:`SECONDARY` state."
-msgstr ""
-
-#: ../source/includes/steps/perform-maintenance-task-on-replica-set-members.rst:338
-msgid "Step 4: Restart ``mongod`` as a member of the replica set."
-msgstr ""
-
-#: ../source/includes/steps/perform-maintenance-task-on-replica-set-members.rst:386
-msgid "Perform maintenance on the primary last."
-msgstr ""
-
-#: ../source/includes/steps/perform-maintenance-task-on-replica-set-members.rst:389
-#: ../source/includes/steps/perform-maintenance-task-on-replica-set-members.rst:522
-msgid ""
-"To perform maintenance on the primary after completing maintenance tasks "
-"on all secondaries, connect a :binary:`~bin.mongo` shell to the primary "
-"and use :method:`rs.stepDown()` to step down the primary and allow one of"
-" the secondaries to be elected the new primary. Specify a 300 second "
-"waiting period to prevent the member from being elected primary again for"
-" five minutes:"
-msgstr ""
-
-#: ../source/includes/steps/perform-maintenance-task-on-replica-set-members.rst:401
-#: ../source/includes/steps/perform-maintenance-task-on-replica-set-members.rst:534
-msgid ""
-"After the primary steps down, the replica set will :ref:`elect a new "
-"primary <replica-set-elections>`."
-msgstr ""
-
-#: ../source/includes/steps/perform-maintenance-task-on-replica-set-members.rst:404
-#: ../source/includes/steps/perform-maintenance-task-on-replica-set-members.rst:537
-msgid ""
-"Restart :binary:`~bin.mongod` as a standalone instance, making the "
-"following configuration updates."
-msgstr ""
-
-#: ../source/includes/steps/perform-maintenance-task-on-replica-set-members.rst:489
-#: ../source/includes/steps/perform-maintenance-task-on-replica-set-members.rst:622
-msgid "Perform maintentance task on the now standalone."
-msgstr ""
-
-#: ../source/includes/steps/perform-maintenance-task-on-replica-set-members.rst:501
-#: ../source/includes/steps/perform-maintenance-task-on-replica-set-members.rst:634
-msgid ""
-"After performing all maintenance tasks, restart the :binary:`~bin.mongod`"
-" instance as a replica set member with its original configuration; that "
-"is, undo the configuration changes made when starting as a standalone."
-msgstr ""
-
-#: ../source/includes/steps/perform-maintenance-task-on-replica-set-members.rst:519
-msgid "Step 5: Perform maintenance on the primary last."
-msgstr ""
-
-# 13cf6c120aed4829a01a67126ada4c38
-#~ msgid ""
-#~ "This document outlines the basic "
-#~ "procedure for performing maintenance on "
-#~ "each of the members of a replica"
-#~ " set. Furthermore, this particular sequence"
-#~ " strives to minimize the amount of"
-#~ " time that the :term:`primary` is "
-#~ "unavailable and controlling the impact "
-#~ "on the entire deployment."
-#~ msgstr ""
-
-# 2f5c53203e804b5bb0a57abdbf5378fd
-#~ msgid ""
-#~ "Use these steps as the basis for"
-#~ " common replica set operations, "
-#~ "particularly for procedures such as "
-#~ ":doc:`upgrading to the latest version of"
-#~ " MongoDB </tutorial/upgrade-revision>` and "
-#~ ":doc:`changing the size of the "
-#~ "oplog</tutorial/change-oplog-size>`."
-#~ msgstr ""
-
-# 4c4cd5b3fa12469483ed9d917e15def6
-#~ msgid "Restart the :program:`mongod` instance as a standalone."
-#~ msgstr ""
-
-# e703f7cdedae44e7a80698c28f12f186
-#~ msgid "Restart the :program:`mongod` instance as a member of the replica set."
-#~ msgstr ""
-
-# 9186a57b421841eb9ca9e2f55a06719a
-#~ msgid ""
-#~ "In the :program:`mongo` shell, shut down"
-#~ " the :program:`mongod` instance:"
-#~ msgstr ""
-
-# 15f3d98f649741d8a8a86627450f903f
-#~ msgid ""
-#~ "At the operating system shell prompt,"
-#~ " restart :program:`mongod` as a standalone"
-#~ " instance running on a different port"
-#~ " and *without* the :option:`--replSet "
-#~ "<mongod --replSet>` parameter:"
-#~ msgstr ""
-
-# b6bd0e6827d04c0ea3a9471e39fcfd77
-#~ msgid ""
-#~ "While the member is a standalone, "
-#~ "use the :program:`mongo` shell to "
-#~ "perform maintenance:"
-#~ msgstr ""
-
-# 8797ae692d6c405587a960dc4506f762
-#~ msgid ""
-#~ "After performing all maintenance tasks, "
-#~ "use the following procedure to restart"
-#~ " the :program:`mongod` as a member of"
-#~ " the replica set on its usual "
-#~ "port."
-#~ msgstr ""
-
-# f0b2941e2d204e12a26f8f0a3433dfd6
-#~ msgid ""
-#~ "From the :program:`mongo` shell, shut "
-#~ "down the standalone server after "
-#~ "completing the maintenance:"
-#~ msgstr ""
-
-# ff36aa28fed04d9aa73a8f7178f04ab0
-#~ msgid ""
-#~ "Restart the :program:`mongod` instance as "
-#~ "a member of the replica set using"
-#~ " its normal command-line arguments or"
-#~ " configuration file."
-#~ msgstr ""
-
-# 303d1cd16571475c82adfbd5e0435c55
-#~ msgid ""
-#~ "The secondary takes time to :doc:`catch"
-#~ " up to the primary </core/replica-"
-#~ "set-sync>`. From the :program:`mongo` "
-#~ "shell, use the following command to "
-#~ "verify that the member has caught "
-#~ "up from the :replstate:`RECOVERING` state "
-#~ "to the :replstate:`SECONDARY` state."
-#~ msgstr ""
-
-# a880b3715372427a80b60668e22ad4f3
-#~ msgid ""
-#~ "To perform maintenance on the primary"
-#~ " after completing maintenance tasks on "
-#~ "all secondaries, use :method:`rs.stepDown()` "
-#~ "in the :program:`mongo` shell to step"
-#~ " down the primary and allow one "
-#~ "of the secondaries to be elected "
-#~ "the new primary. Specify a 300 "
-#~ "second waiting period to prevent the "
-#~ "member from being elected primary again"
-#~ " for five minutes:"
-#~ msgstr ""
-
-=======
 # 3b6bbba6062e486ebb8e6dec19edcb9f
 #: ../source/tutorial/perform-maintence-on-replica-set-members.txt:36
 msgid "Restart the :program:`mongod` instance as a standalone."
@@ -511,7 +178,6 @@
 #~ " for five minutes:"
 #~ msgstr ""
 
->>>>>>> 2478a500
 # 462da00a4f8e4a659d3f43c3a4776df8
 #~ msgid ""
 #~ "After the primary steps down, the "
