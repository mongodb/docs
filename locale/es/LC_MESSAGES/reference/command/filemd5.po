--- conflicted
+++ resolved
@@ -8,11 +8,7 @@
 msgstr ""
 "Project-Id-Version: MongoDB Manual\n"
 "Report-Msgid-Bugs-To: \n"
-<<<<<<< HEAD
-"POT-Creation-Date: 2019-03-19 11:02-0400\n"
-=======
 "POT-Creation-Date: 2016-12-08 12:02-0500\n"
->>>>>>> 2478a500
 "PO-Revision-Date: 2013-12-16 23:21+0000\n"
 "Last-Translator: tychoish <tychoish@gmail.com>\n"
 "Language: es\n"
@@ -24,18 +20,12 @@
 "Content-Transfer-Encoding: 8bit\n"
 "Generated-By: Babel 2.6.0\n"
 
-<<<<<<< HEAD
-=======
 # c22aeaaf62d74237acab458f60346c30
->>>>>>> 2478a500
 #: ../source/reference/command/filemd5.txt:3
 msgid "filemd5"
 msgstr ""
 
-<<<<<<< HEAD
-=======
 # 2bc58398dcd64cec9afb4b0b8248696b
->>>>>>> 2478a500
 #: ../source/reference/command/filemd5.txt:15
 msgid ""
 "The :dbcommand:`filemd5` command returns the :term:`md5` hash for a "
@@ -45,10 +35,7 @@
 "the name of the GridFS root collection as arguments. For example:"
 msgstr ""
 
-<<<<<<< HEAD
-=======
 # 65eea0b5195048a492475aac6dc8601e
->>>>>>> 2478a500
 #: ../source/reference/command/filemd5.txt:27
 msgid ""
 "MongoDB computes the ``filemd5`` using all data in the GridFS file object"
