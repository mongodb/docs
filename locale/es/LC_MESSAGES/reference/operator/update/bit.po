--- conflicted
+++ resolved
@@ -8,11 +8,7 @@
 msgstr ""
 "Project-Id-Version: MongoDB Manual\n"
 "Report-Msgid-Bugs-To: \n"
-<<<<<<< HEAD
-"POT-Creation-Date: 2019-03-19 11:02-0400\n"
-=======
 "POT-Creation-Date: 2016-12-08 12:02-0500\n"
->>>>>>> 2478a500
 "PO-Revision-Date: 2013-12-16 23:05+0000\n"
 "Last-Translator: tychoish <tychoish@gmail.com>\n"
 "Language: es\n"
@@ -24,21 +20,11 @@
 "Content-Transfer-Encoding: 8bit\n"
 "Generated-By: Babel 2.6.0\n"
 
-<<<<<<< HEAD
-=======
 # 18062e5da4804bce9e66d8f4279eebcf
->>>>>>> 2478a500
 #: ../source/reference/operator/update/bit.txt:3
 msgid "$bit"
 msgstr ""
 
-<<<<<<< HEAD
-#: ../source/reference/operator/update/bit.txt:14
-msgid "Definition"
-msgstr ""
-
-#: ../source/reference/operator/update/bit.txt:18
-=======
 # 2016c394376e4872bc8b2a638e92a90d
 #: ../source/reference/operator/update/bit.txt
 msgid "On this page"
@@ -56,32 +42,11 @@
 
 # 09aabc5fb21b41f39bcd963bf0a12b76
 #: ../source/reference/operator/update/bit.txt:21
->>>>>>> 2478a500
 msgid ""
 "The :update:`$bit` operator performs a bitwise update of a field. The "
 "operator supports bitwise ``and``, bitwise ``or``, and bitwise ``xor`` "
 "(i.e. exclusive or) operations. To specify a :update:`$bit` operator "
 "expression, use the following prototype:"
-<<<<<<< HEAD
-msgstr ""
-
-#: ../source/reference/operator/update/bit.txt:28
-msgid ""
-"Only use this operator with integer fields (either 32-bit integer or "
-"64-bit integer)."
-msgstr ""
-
-#: ../source/includes/use-dot-notation.rst:1
-msgid ""
-"To specify a ``<field>`` in an embedded document or in an array, use "
-":ref:`dot notation <document-dot-notation>`."
-msgstr ""
-
-#: ../source/reference/operator/update/bit.txt:35
-msgid ""
-"All numbers in the :binary:`~bin.mongo` shell are doubles, not integers. "
-"Use the ``NumberInt()`` or the ``NumberLong()`` constructor to specify "
-=======
 msgstr ""
 
 # b8da6a7b2d4a456c8cdcda65671fe966
@@ -103,27 +68,10 @@
 msgid ""
 "All numbers in the :program:`mongo` shell are doubles, not integers. Use "
 "the ``NumberInt()`` or the ``NumberLong()`` constructor to specify "
->>>>>>> 2478a500
 "integers. See :ref:`shell-type-int` or :ref:`shell-type-long` for more "
 "information."
 msgstr ""
 
-<<<<<<< HEAD
-#: ../source/reference/operator/update/bit.txt:41
-msgid "Examples"
-msgstr ""
-
-#: ../source/reference/operator/update/bit.txt:44
-msgid "Bitwise AND"
-msgstr ""
-
-#: ../source/reference/operator/update/bit.txt:46
-#: ../source/reference/operator/update/bit.txt:85
-msgid "Consider the following document inserted into the collection ``switches``:"
-msgstr ""
-
-#: ../source/reference/operator/update/bit.txt:53
-=======
 # ccbd34cb50e3492eb32a7ce7dd0dd46e
 #: ../source/reference/operator/update/bit.txt:44
 msgid "Examples"
@@ -143,7 +91,6 @@
 
 # ab06c0aca6f54163beeba29f19042754
 #: ../source/reference/operator/update/bit.txt:56
->>>>>>> 2478a500
 msgid ""
 "The following :method:`~db.collection.update()` operation updates the "
 "``expdata`` field to the result of a bitwise ``and`` operation between "
@@ -151,27 +98,6 @@
 " (i.e. ``1010``):"
 msgstr ""
 
-<<<<<<< HEAD
-#: ../source/reference/operator/update/bit.txt:65
-msgid "The bitwise ``and`` operation results in the integer 8 (i.e. ``1000``):"
-msgstr ""
-
-#: ../source/reference/operator/update/bit.txt:74
-#: ../source/reference/operator/update/bit.txt:113
-#: ../source/reference/operator/update/bit.txt:149
-msgid "And the updated document has the following value for ``expdata``:"
-msgstr ""
-
-#: ../source/reference/operator/update/bit.txt:80
-msgid "The :binary:`~bin.mongo` shell displays ``NumberInt(8)`` as ``8``."
-msgstr ""
-
-#: ../source/reference/operator/update/bit.txt:83
-msgid "Bitwise OR"
-msgstr ""
-
-#: ../source/reference/operator/update/bit.txt:92
-=======
 # 5ce69843504248279ed1587f562180ac
 #: ../source/reference/operator/update/bit.txt:68
 msgid "The bitwise ``and`` operation results in the integer 8 (i.e. ``1000``):"
@@ -198,7 +124,6 @@
 
 # f00caa4ccf284ccbb8025804fd1226e8
 #: ../source/reference/operator/update/bit.txt:95
->>>>>>> 2478a500
 msgid ""
 "The following :method:`~db.collection.update()` operation updates the "
 "``expdata`` field to the result of a bitwise ``or`` operation between the"
@@ -206,21 +131,6 @@
 "(i.e. ``0101``):"
 msgstr ""
 
-<<<<<<< HEAD
-#: ../source/reference/operator/update/bit.txt:104
-msgid "The bitwise ``or`` operation results in the integer 7 (i.e. ``0111``):"
-msgstr ""
-
-#: ../source/reference/operator/update/bit.txt:120
-msgid "Bitwise XOR"
-msgstr ""
-
-#: ../source/reference/operator/update/bit.txt:122
-msgid "Consider the following document in the collection ``switches``:"
-msgstr ""
-
-#: ../source/reference/operator/update/bit.txt:128
-=======
 # ec75ae8e394241c2b62d5f35914e25fe
 #: ../source/reference/operator/update/bit.txt:107
 msgid "The bitwise ``or`` operation results in the integer 7 (i.e. ``0111``):"
@@ -238,7 +148,6 @@
 
 # b7a684880dd64696ba234293e2cadefe
 #: ../source/reference/operator/update/bit.txt:131
->>>>>>> 2478a500
 msgid ""
 "The following :method:`~db.collection.update()` operation updates the "
 "``expdata`` field to the result of a bitwise ``xor`` operation between "
@@ -246,13 +155,6 @@
 "(i.e. ``0101``):"
 msgstr ""
 
-<<<<<<< HEAD
-#: ../source/reference/operator/update/bit.txt:140
-msgid "The bitwise ``xor`` operation results in the integer 4:"
-msgstr ""
-
-#: ../source/reference/operator/update/bit.txt:155
-=======
 # 8a5fae001a6c4cc28ba32b0f1f26703e
 #: ../source/reference/operator/update/bit.txt:143
 msgid "The bitwise ``xor`` operation results in the integer 4:"
@@ -260,20 +162,12 @@
 
 # 3adaff2cdffe4e5cbfae3fc0cfa12e19
 #: ../source/reference/operator/update/bit.txt:158
->>>>>>> 2478a500
 msgid ":method:`db.collection.update()`, :method:`db.collection.findAndModify()`"
 msgstr ""
 
 #~ msgid "The bitwise ``or`` operation results in the integer 4:"
 #~ msgstr ""
 
-<<<<<<< HEAD
-# 1a7651df06014f1394d672214f5c4c97
-#~ msgid "Added support for bitwise ``xor`` operation."
-#~ msgstr ""
-
-=======
->>>>>>> 2478a500
 # ed41bd32cc3f4626b76c162a56d07b27
 #~ msgid ""
 #~ "The :update:`$bit` operator performs a "
@@ -284,20 +178,3 @@
 #~ "To specify a :update:`$bit` operator "
 #~ "expression, use the following prototype:"
 #~ msgstr ""
-<<<<<<< HEAD
-
-# 52535de71d244128a7533823c69d477c
-#~ msgid ""
-#~ "All numbers in the :program:`mongo` "
-#~ "shell are doubles, not integers. Use "
-#~ "the ``NumberInt()`` or the ``NumberLong()``"
-#~ " constructor to specify integers. See "
-#~ ":ref:`shell-type-int` or :ref:`shell-"
-#~ "type-long` for more information."
-#~ msgstr ""
-
-# cb9bef9ff477451e8f78fde3419ef64c
-#~ msgid "The :program:`mongo` shell displays ``NumberInt(8)`` as ``8``."
-#~ msgstr ""
-=======
->>>>>>> 2478a500
