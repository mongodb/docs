--- conflicted
+++ resolved
@@ -8,11 +8,7 @@
 msgstr ""
 "Project-Id-Version: MongoDB Manual\n"
 "Report-Msgid-Bugs-To: \n"
-<<<<<<< HEAD
-"POT-Creation-Date: 2019-03-19 11:02-0400\n"
-=======
 "POT-Creation-Date: 2016-12-08 12:02-0500\n"
->>>>>>> 2478a500
 "PO-Revision-Date: 2014-04-08 18:49+0000\n"
 "Last-Translator: tychoish <tychoish@gmail.com>\n"
 "Language: es\n"
@@ -24,37 +20,33 @@
 "Content-Transfer-Encoding: 8bit\n"
 "Generated-By: Babel 2.6.0\n"
 
-<<<<<<< HEAD
-=======
 # 0f739736e2c043a1ba3cbb513223ff48
->>>>>>> 2478a500
 #: ../source/reference/operator/aggregation/geoNear.txt:3
 msgid "$geoNear (aggregation)"
 msgstr ""
 
-<<<<<<< HEAD
-=======
 # 5ab303df03574ddc977859e31da4d125
 #: ../source/reference/operator/aggregation/geoNear.txt
 msgid "On this page"
 msgstr ""
 
 # f0d1262046114c62b577ae050bbd81a1
->>>>>>> 2478a500
 #: ../source/reference/operator/aggregation/geoNear.txt:14
 msgid "Definition"
 msgstr ""
 
-<<<<<<< HEAD
-#: ../source/reference/operator/aggregation/geoNear.txt:18
+# 8e479bce7f354b1e94bbe217a5298133
+#: ../source/reference/operator/aggregation/geoNear.txt:20
 msgid "Outputs documents in order of nearest to farthest from a specified point."
 msgstr ""
 
-#: ../source/reference/operator/aggregation/geoNear.txt:21
+# 9145babf943c4dc6afc3c7e11325b858
+#: ../source/reference/operator/aggregation/geoNear.txt:23
 msgid "The :pipeline:`$geoNear` stage has the following prototype form:"
 msgstr ""
 
-#: ../source/reference/operator/aggregation/geoNear.txt:27
+# 46a8fd89057f4bc4a333793a726ec9ca
+#: ../source/reference/operator/aggregation/geoNear.txt:29
 msgid ""
 "The :pipeline:`$geoNear` operator accepts a :term:`document` that "
 "contains the following :pipeline:`$geoNear` options. Specify all "
@@ -62,61 +54,6 @@
 "coordinate system:"
 msgstr ""
 
-#: ../source/includes/apiargs/pipeline-geoNear-field.rst:7
-msgid "Field"
-msgstr ""
-
-#: ../source/includes/apiargs/pipeline-geoNear-field.rst:9
-msgid "Type"
-msgstr ""
-
-#: ../source/includes/apiargs/pipeline-geoNear-field.rst:11
-msgid "Description"
-msgstr ""
-
-#: ../source/includes/apiargs/pipeline-geoNear-field.rst:13
-msgid "``spherical``"
-msgstr ""
-
-#: ../source/includes/apiargs/pipeline-geoNear-field.rst:15
-#: ../source/includes/apiargs/pipeline-geoNear-field.rst:88
-msgid "boolean"
-msgstr ""
-
-#: ../source/includes/apiargs/pipeline-geoNear-field.rst:17
-#: ../source/includes/apiargs/pipeline-geoNear-field.rst:175
-msgid "Determines how MongoDB calculates the distance between two points:"
-msgstr ""
-
-#: ../source/includes/apiargs/pipeline-geoNear-field.rst:19
-#: ../source/includes/apiargs/pipeline-geoNear-field.rst:177
-msgid ""
-"When ``true``, MongoDB uses :query:`$nearSphere` semantics and calculates"
-" distances using spherical geometry."
-msgstr ""
-
-#: ../source/includes/apiargs/pipeline-geoNear-field.rst:22
-#: ../source/includes/apiargs/pipeline-geoNear-field.rst:180
-=======
-# 8e479bce7f354b1e94bbe217a5298133
-#: ../source/reference/operator/aggregation/geoNear.txt:20
-msgid "Outputs documents in order of nearest to farthest from a specified point."
-msgstr ""
-
-# 9145babf943c4dc6afc3c7e11325b858
-#: ../source/reference/operator/aggregation/geoNear.txt:23
-msgid "The :pipeline:`$geoNear` stage has the following prototype form:"
-msgstr ""
-
-# 46a8fd89057f4bc4a333793a726ec9ca
-#: ../source/reference/operator/aggregation/geoNear.txt:29
-msgid ""
-"The :pipeline:`$geoNear` operator accepts a :term:`document` that "
-"contains the following :pipeline:`$geoNear` options. Specify all "
-"distances in the same units as those of the processed documents' "
-"coordinate system:"
-msgstr ""
-
 # 3bc49d1ff4844c78b7eefdc1bb9a8758
 #: ../source/reference/operator/aggregation/geoNear.txt:37
 msgid "Behavior"
@@ -141,363 +78,11 @@
 
 # 9d8b50ec00ee41a18a6f90a3c5555518
 #: ../source/reference/operator/aggregation/geoNear.txt:48
->>>>>>> 2478a500
-msgid ""
-"When ``false``, MongoDB uses :query:`$near` semantics: spherical geometry"
-" for :doc:`2dsphere </core/2dsphere>` indexes and planar geometry for "
-":doc:`2d </core/2d>` indexes."
-msgstr ""
-
-<<<<<<< HEAD
-#: ../source/includes/apiargs/pipeline-geoNear-field.rst:26
-#: ../source/includes/apiargs/pipeline-geoNear-field.rst:184
-msgid "*Default: false.*"
-msgstr ""
-
-#: ../source/includes/apiargs/pipeline-geoNear-field.rst:30
-msgid "``limit``"
-msgstr ""
-
-#: ../source/includes/apiargs/pipeline-geoNear-field.rst:32
-#: ../source/includes/apiargs/pipeline-geoNear-field.rst:41
-#: ../source/includes/apiargs/pipeline-geoNear-field.rst:51
-#: ../source/includes/apiargs/pipeline-geoNear-field.rst:77
-#: ../source/includes/apiargs/pipeline-geoNear-field.rst:135
-msgid "number"
-msgstr ""
-
-#: ../source/includes/apiargs/pipeline-geoNear-field.rst:34
-#: ../source/includes/apiargs/pipeline-geoNear-field.rst:190
-msgid ""
-"Optional. The maximum number of documents to return. The default value is"
-" ``100``. See also the ``num`` option."
-msgstr ""
-
-#: ../source/includes/apiargs/pipeline-geoNear-field.rst:39
-msgid "``num``"
-msgstr ""
-
-#: ../source/includes/apiargs/pipeline-geoNear-field.rst:43
-#: ../source/includes/apiargs/pipeline-geoNear-field.rst:197
-msgid ""
-"Optional. The ``num`` option provides the same function as the ``limit`` "
-"option. Both define the maximum number of documents to return. If both "
-"options are included, the ``num`` value overrides the ``limit`` value."
-msgstr ""
-
-#: ../source/includes/apiargs/pipeline-geoNear-field.rst:49
-msgid "``maxDistance``"
-msgstr ""
-
-#: ../source/includes/apiargs/pipeline-geoNear-field.rst:53
-#: ../source/includes/apiargs/pipeline-geoNear-field.rst:205
-msgid ""
-"Optional. The maximum distance from the center point that the documents "
-"*can* be. MongoDB limits the results to those documents that fall within "
-"the specified distance from the center point."
-msgstr ""
-
-#: ../source/includes/apiargs/pipeline-geoNear-field.rst:57
-#: ../source/includes/apiargs/pipeline-geoNear-field.rst:209
-msgid ""
-"Specify the distance in meters if the specified point is :term:`GeoJSON` "
-"and in radians if the specified point is :term:`legacy coordinate pairs "
-"<legacy coordinate pairs>`."
-msgstr ""
-
-#: ../source/includes/apiargs/pipeline-geoNear-field.rst:63
-msgid "``query``"
-msgstr ""
-
-#: ../source/includes/apiargs/pipeline-geoNear-field.rst:65
-msgid "document"
-msgstr ""
-
-#: ../source/includes/apiargs/pipeline-geoNear-field.rst:67
-#: ../source/includes/apiargs/pipeline-geoNear-field.rst:217
-msgid ""
-"Optional. Limits the results to the documents that match the query. The "
-"query syntax is the usual MongoDB :ref:`read operation query <read-"
-"operations-query-argument>` syntax."
-msgstr ""
-
-#: ../source/includes/fact-geoNear-restrict-near-in-query.rst:1
-msgid ""
-"You cannot specify a :query:`$near` predicate in the ``query`` field of "
-"the |geoNear|."
-msgstr ""
-
-#: ../source/includes/apiargs/pipeline-geoNear-field.rst:75
-msgid "``distanceMultiplier``"
-msgstr ""
-
-#: ../source/includes/apiargs/pipeline-geoNear-field.rst:79
-#: ../source/includes/apiargs/pipeline-geoNear-field.rst:227
-msgid ""
-"Optional. The factor to multiply all distances returned by the query. For"
-" example, use the ``distanceMultiplier`` to convert radians, as returned "
-"by a spherical query, to kilometers by multiplying by the radius of the "
-"Earth."
-msgstr ""
-
-#: ../source/includes/apiargs/pipeline-geoNear-field.rst:86
-msgid "``uniqueDocs``"
-msgstr ""
-
-#: ../source/includes/apiargs/pipeline-geoNear-field.rst:90
-#: ../source/includes/apiargs/pipeline-geoNear-field.rst:236
-msgid ""
-"Optional. If this value is ``true``, the query returns a matching "
-"document once, even if more than one of the document's location fields "
-"match the query."
-msgstr ""
-
-#: ../source/includes/deprecation-uniqueDocs.rst:1
-msgid ""
-"Geospatial queries no longer return duplicate results. The "
-":query:`$uniqueDocs` operator has no impact on results."
-msgstr ""
-
-#: ../source/includes/apiargs/pipeline-geoNear-field.rst:98
-msgid "``near``"
-msgstr ""
-
-#: ../source/includes/apiargs/pipeline-geoNear-field.rst:100
-msgid "GeoJSON point or :term:`legacy coordinate pair <legacy coordinate pairs>`"
-msgstr ""
-
-#: ../source/includes/apiargs/pipeline-geoNear-field.rst:102
-#: ../source/includes/apiargs/pipeline-geoNear-field.rst:246
-msgid "The point for which to find the closest documents."
-msgstr ""
-
-#: ../source/includes/apiargs/pipeline-geoNear-field.rst:104
-#: ../source/includes/apiargs/pipeline-geoNear-field.rst:248
-msgid ""
-"If using a :doc:`2dsphere </core/2dsphere>` index, you can specify the "
-"point as either a GeoJSON point or legacy coordinate pair."
-msgstr ""
-
-#: ../source/includes/apiargs/pipeline-geoNear-field.rst:107
-#: ../source/includes/apiargs/pipeline-geoNear-field.rst:251
-msgid ""
-"If using a :doc:`2d </core/2d>` index, specify the point as a legacy "
-"coordinate pair."
-msgstr ""
-
-#: ../source/includes/apiargs/pipeline-geoNear-field.rst:112
-msgid "``distanceField``"
-msgstr ""
-
-#: ../source/includes/apiargs/pipeline-geoNear-field.rst:114
-#: ../source/includes/apiargs/pipeline-geoNear-field.rst:124
-#: ../source/includes/apiargs/pipeline-geoNear-field.rst:150
-msgid "string"
-msgstr ""
-
-#: ../source/includes/apiargs/pipeline-geoNear-field.rst:116
-#: ../source/includes/apiargs/pipeline-geoNear-field.rst:258
-msgid ""
-"The output field that contains the calculated distance. To specify a "
-"field within an embedded document, use :term:`dot notation`."
-msgstr ""
-
-#: ../source/includes/apiargs/pipeline-geoNear-field.rst:122
-msgid "``includeLocs``"
-msgstr ""
-
-#: ../source/includes/apiargs/pipeline-geoNear-field.rst:126
-#: ../source/includes/apiargs/pipeline-geoNear-field.rst:266
-msgid ""
-"Optional. This specifies the output field that identifies the location "
-"used to calculate the distance. This option is useful when a location "
-"field contains multiple locations. To specify a field within an embedded "
-"document, use :term:`dot notation`."
-msgstr ""
-
-#: ../source/includes/apiargs/pipeline-geoNear-field.rst:133
-msgid "``minDistance``"
-msgstr ""
-
-#: ../source/includes/apiargs/pipeline-geoNear-field.rst:137
-#: ../source/includes/apiargs/pipeline-geoNear-field.rst:275
-msgid ""
-"Optional. The minimum distance from the center point that the documents "
-"can be. MongoDB limits the results to those documents that fall outside "
-"the specified distance from the center point."
-msgstr ""
-
-#: ../source/includes/apiargs/pipeline-geoNear-field.rst:141
-#: ../source/includes/apiargs/pipeline-geoNear-field.rst:279
-msgid ""
-"Specify the distance in meters for GeoJSON data and in radians for legacy"
-" coordinate pairs."
-msgstr ""
-
-#: ../source/includes/apiargs/pipeline-geoNear-field.rst:148
-msgid "``key``"
-msgstr ""
-
-#: ../source/includes/apiargs/pipeline-geoNear-field.rst:152
-#: ../source/includes/apiargs/pipeline-geoNear-field.rst:288
-msgid ""
-"Optional. Specify the geospatial indexed field to use when calculating "
-"the distance."
-msgstr ""
-
-#: ../source/includes/apiargs/pipeline-geoNear-field.rst:154
-#: ../source/includes/apiargs/pipeline-geoNear-field.rst:290
-msgid ""
-"If your collection has multiple ``2d`` and/or multiple ``2dsphere`` "
-"indexes, you **must** use the ``key`` option to specify the indexed field"
-" path to use. :ref:`pipeline-geoNear-key-param-example` provides a full "
-"example."
-msgstr ""
-
-#: ../source/includes/apiargs/pipeline-geoNear-field.rst:158
-#: ../source/includes/apiargs/pipeline-geoNear-field.rst:294
-msgid ""
-"If there is more than one ``2d`` index or more than one ``2dsphere`` "
-"index and you do not specify a ``key``, MongoDB will return an error."
-msgstr ""
-
-#: ../source/includes/apiargs/pipeline-geoNear-field.rst:161
-#: ../source/includes/apiargs/pipeline-geoNear-field.rst:297
-msgid ""
-"If you do not specify the ``key``, and you have at most only one ``2d`` "
-"index and/or only one ``2dsphere`` index, MongoDB looks first for a "
-"``2d`` index to use. If a ``2d`` index does not exists, then MongoDB "
-"looks for a ``2dsphere`` index to use."
-msgstr ""
-
-#: ../source/includes/apiargs/pipeline-geoNear-field.rst
-msgid "field boolean spherical"
-msgstr ""
-
-#: ../source/includes/apiargs/pipeline-geoNear-field.rst
-msgid "field number limit"
-msgstr ""
-
-#: ../source/includes/apiargs/pipeline-geoNear-field.rst
-msgid "field number num"
-msgstr ""
-
-#: ../source/includes/apiargs/pipeline-geoNear-field.rst
-msgid "field number maxDistance"
-msgstr ""
-
-#: ../source/includes/apiargs/pipeline-geoNear-field.rst
-msgid "field document query"
-msgstr ""
-
-#: ../source/includes/apiargs/pipeline-geoNear-field.rst
-msgid "field number distanceMultiplier"
-msgstr ""
-
-#: ../source/includes/apiargs/pipeline-geoNear-field.rst
-msgid "field boolean uniqueDocs"
-msgstr ""
-
-#: ../source/includes/apiargs/pipeline-geoNear-field.rst:244
-msgid ""
-":field GeoJSON point, :term:`legacy coordinate pair <legacy coordinate "
-"pairs>` near:"
-msgstr ""
-
-#: ../source/includes/apiargs/pipeline-geoNear-field.rst
-msgid "field string distanceField"
-msgstr ""
-
-#: ../source/includes/apiargs/pipeline-geoNear-field.rst
-msgid "field string includeLocs"
-msgstr ""
-
-#: ../source/includes/apiargs/pipeline-geoNear-field.rst
-msgid "field number minDistance"
-msgstr ""
-
-#: ../source/includes/apiargs/pipeline-geoNear-field.rst
-msgid "field string key"
-msgstr ""
-
-#: ../source/reference/operator/aggregation/geoNear.txt:35
-msgid "Behavior"
-msgstr ""
-
-#: ../source/reference/operator/aggregation/geoNear.txt:37
-msgid "When using :pipeline:`$geoNear`, consider that:"
-msgstr ""
-
-#: ../source/reference/operator/aggregation/geoNear.txt:39
-msgid "You can only use :pipeline:`$geoNear` as the first stage of a pipeline."
-msgstr ""
-
-#: ../source/reference/operator/aggregation/geoNear.txt:42
-msgid ""
-"You must include the ``distanceField`` option. The ``distanceField`` "
-"option specifies the field that will contain the calculated distance."
-msgstr ""
-
-#: ../source/includes/extracts/geoNear-stage-index-requirement.rst:1
-msgid ""
-":pipeline:`$geoNear` requires a :doc:`geospatial index </core/geospatial-"
+msgid ""
+"The collection must have a :doc:`geospatial index </core/geospatial-"
 "indexes>`."
 msgstr ""
 
-#: ../source/reference/operator/aggregation/geoNear.txt:47
-msgid ""
-"If you have more than one geospatial index on the collection, use the "
-"``keys`` parameter to specify which field to use in the calculation. If "
-"you have only one geospatial index, :pipeline:`$geoNear` implicitly uses "
-"the indexed field for the calculation."
-msgstr ""
-
-#: ../source/includes/extracts/views-unsupported-geoNear.rst:1
-msgid ""
-":doc:`Views </core/views>` do not support geoNear operations (i.e. "
-":pipeline:`$geoNear` pipeline stage and the deprecated "
-":dbcommand:`geoNear` command)."
-msgstr ""
-
-#: ../source/reference/operator/aggregation/geoNear.txt:58
-msgid ""
-"Generally, the options for :pipeline:`$geoNear` are similar to the "
-"deprecated :dbcommand:`geoNear` command with the following exceptions:"
-msgstr ""
-
-#: ../source/reference/operator/aggregation/geoNear.txt:61
-msgid ""
-"``distanceField`` is a mandatory field for the :pipeline:`$geoNear` "
-"pipeline operator; the option does not exist in the :dbcommand:`geoNear` "
-"command."
-msgstr ""
-
-#: ../source/reference/operator/aggregation/geoNear.txt:65
-msgid ""
-"``includeLocs`` accepts a ``string`` in the :pipeline:`$geoNear` pipeline"
-" operator and a ``boolean`` in the :dbcommand:`geoNear` command."
-msgstr ""
-
-#: ../source/reference/operator/aggregation/geoNear.txt:70
-msgid "Example"
-msgstr ""
-
-#: ../source/reference/operator/aggregation/geoNear.txt:72
-msgid ""
-"Consider a collection ``places`` that has a ``2dsphere`` index. The "
-"following aggregation finds at most ``5`` unique documents with a "
-"location at most 2 meters from the center ``[ -73.99279 , 40.719296 ]`` "
-"and have ``type`` equal to ``public``:"
-msgstr ""
-
-#: ../source/reference/operator/aggregation/geoNear.txt:93
-#: ../source/reference/operator/aggregation/geoNear.txt:190
-msgid "The aggregation returns the following:"
-msgstr ""
-
-#: ../source/reference/operator/aggregation/geoNear.txt:114
-msgid "The matching document contains two new fields:"
-=======
 # 2b6dd9fd2117423e910083158e616f8a
 #: ../source/reference/operator/aggregation/geoNear.txt:51
 msgid ""
@@ -606,51 +191,6 @@
 "minimum distance from the center point that the documents can be. MongoDB"
 " limits the results to those documents that fall outside the specified "
 "distance from the center point."
->>>>>>> 2478a500
-msgstr ""
-
-#: ../source/reference/operator/aggregation/geoNear.txt:116
-msgid "``dist.calculated`` field that contains the calculated distance, and"
-msgstr ""
-
-#: ../source/reference/operator/aggregation/geoNear.txt:118
-msgid ""
-"``dist.location`` field that contains the location used in the "
-"calculation."
-msgstr ""
-
-#: ../source/reference/operator/aggregation/geoNear.txt:122
-msgid "Minimum Distance"
-msgstr ""
-
-#: ../source/reference/operator/aggregation/geoNear.txt:126
-msgid ""
-"The following example uses the option ``minDistance`` to specify the "
-"minimum distance from the center point that the documents can be. MongoDB"
-" limits the results to those documents that fall outside the specified "
-"distance from the center point."
-msgstr ""
-
-#: ../source/reference/operator/aggregation/geoNear.txt:150
-msgid "Specify Which Geospatial Index to Use"
-msgstr ""
-
-#: ../source/reference/operator/aggregation/geoNear.txt:154
-msgid ""
-"Consider a ``places`` collection that has a :doc:`2dsphere "
-"</core/2dsphere>` index on the ``location`` field and a :doc:`2d "
-"</core/2d>` index on the ``legacy`` field."
-msgstr ""
-
-#: ../source/reference/operator/aggregation/geoNear.txt:158
-msgid "A document in the ``places`` collection resembles the following:"
-msgstr ""
-
-#: ../source/reference/operator/aggregation/geoNear.txt:173
-msgid ""
-"The following example uses the ``keys`` option to specify that the "
-"aggregation should use the ``location`` field values for the "
-":pipeline:`$geoNear` operation rather than the ``legacy`` field values."
 msgstr ""
 
 #~ msgid ""
@@ -679,43 +219,3 @@
 
 #~ msgid "The matching documents in the ``result`` field contain two new fields:"
 #~ msgstr ""
-<<<<<<< HEAD
-
-# 1b36b0e58e244d2eb982e53ae18c4ca0
-#~ msgid ""
-#~ "The collection must have a "
-#~ ":doc:`geospatial index </core/geospatial-indexes>`."
-#~ msgstr ""
-
-# 20c8834630104586b6f5e03f4b317782
-#~ msgid ""
-#~ "Generally, the options for "
-#~ ":pipeline:`$geoNear` are similar to the "
-#~ ":dbcommand:`geoNear` command with the "
-#~ "following exceptions:"
-#~ msgstr ""
-
-#~ msgid ""
-#~ "The :pipeline:`$geoNear` requires that a "
-#~ "collection have *at most* only one "
-#~ ":doc:`2d index </core/2d>` and/or only "
-#~ "one :doc:`2dsphere index </core/2dsphere>`."
-#~ msgstr ""
-
-#~ msgid ""
-#~ "If using a :doc:`2dsphere index "
-#~ "</core/2dsphere>`, you must specify "
-#~ "``spherical: true``."
-#~ msgstr ""
-
-#~ msgid ""
-#~ "Consider a collection ``places`` that "
-#~ "has a ``2dsphere`` index. The following"
-#~ " aggregation finds at most ``5`` "
-#~ "unique documents with a location at "
-#~ "most 2 units from the center ``["
-#~ " -73.99279 , 40.719296 ]`` and have"
-#~ " ``type`` equal to ``public``:"
-#~ msgstr ""
-=======
->>>>>>> 2478a500
