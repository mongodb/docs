<<<<<<< HEAD
# SOME DESCRIPTIVE TITLE.
# Copyright (C) 2011-2014, MongoDB, Inc.
# This file is distributed under the same license as the mongodb-manual package.
#
# Translators:
=======
# 
>>>>>>> 2ec0463a
msgid ""
msgstr ""
"Project-Id-Version: mongodb-manual 3.0\n"
"Report-Msgid-Bugs-To: \n"
<<<<<<< HEAD
"POT-Creation-Date: 2014-04-08 13:03-0400\n"
"PO-Revision-Date: 2015-01-28 10:10+0800\n"
"Last-Translator: tychoish <tychoish@gmail.com>\n"
"Language-Team: Chinese (http://www.transifex.com/projects/p/mongodb-manual/"
"language/zh/)\n"
"MIME-Version: 1.0\n"
"Content-Type: text/plain; charset=UTF-8\n"
"Content-Transfer-Encoding: 8bit\n"
"Language: zh\n"
"Plural-Forms: nplurals=1; plural=0;\n"
"X-Generator: Poedit 1.7.3\n"
=======
"POT-Creation-Date: 2015-08-20 19:13-0400\n"
"PO-Revision-Date: YEAR-MO-DA HO:MI+ZONE\n"
"Last-Translator: FULL NAME <EMAIL@ADDRESS>\n"
"Language-Team: LANGUAGE <LL@li.org>\n"
"MIME-Version: 1.0\n"
"Content-Type: text/plain; charset=UTF-8\n"
"Content-Transfer-Encoding: 8bit\n"
>>>>>>> 2ec0463a

#: ../source/core/journaling.txt:5
msgid "Journaling Mechanics"
msgstr "Journaling机制"

#: ../source/core/journaling.txt:9
msgid ""
"When running with journaling, MongoDB stores and applies :doc:`write "
"operations </core/write-operations>` in memory and in the on-disk journal "
<<<<<<< HEAD
"before the changes are present in the data files on disk. This document "
"discusses the implementation and mechanics of journaling in MongoDB systems.  "
"See :doc:`/tutorial/manage-journaling` for information on configuring, "
"tuning, and managing journaling."
=======
"before the changes are present in the data files on disk. Writes to the "
"journal are atomic, ensuring the consistency of the on-disk journal files. "
"This document discusses the implementation and mechanics of journaling in "
"MongoDB systems.  See :doc:`/tutorial/manage-journaling` for information on "
"configuring, tuning, and managing journaling."
>>>>>>> 2ec0463a
msgstr ""
"当MongoDB运行在journaling状态下时， :doc:`write operations </core/write-"
"operations>` 在写入磁盘数据文件之前会先写入内存和journal文件。本文讨论在"
"MongoDB系统中的journaling机制以及它的实现。更多关于配置、调试和管理journaling"
"的信息请参看 :doc:`/tutorial/manage-journaling` 。"

#: ../source/core/journaling.txt:22
msgid "Journal Files"
msgstr "Journal文件"

#: ../source/core/journaling.txt:24
msgid ""
"With journaling enabled, MongoDB creates a journal subdirectory within the "
"directory defined by :setting:`~storage.dbPath`, which is :file:`/data/db` by "
"default. The journal directory holds journal files, which contain write-ahead "
"redo logs. The directory also holds a last-sequence-number file. A clean "
"shutdown removes all the files in the journal directory. A dirty shutdown "
"(crash) leaves files in the journal directory; these are used to "
"automatically recover the database to a consistent state when the mongod "
"process is restarted."
msgstr ""
"当journaling开启后，MongoDB在定义好的 :setting:`~storage.dbPath` 路径下创建一"
"个journal子目录，dbPath默认路径为 :file:`/data/db` 。journal目录用来存放"
"journal文件，该文件用来记录write-ahead redo日志。该目录下还包含一个用来保存最"
"近队列数的文件。一次正常的shutdown会删除journal目录下的所有文件，而非正常的"
"shutdown（比如崩溃）则不会删除文件。当mongod进程重启时，这些文件用来自动恢复数"
"据库保证数据的一致性。"

#: ../source/core/journaling.txt:33
msgid ""
"Journal files are append-only files and have file names prefixed with ``j."
"_``. When a journal file holds 1 gigabyte of data, MongoDB creates a new "
"journal file. Once MongoDB applies all the write operations in a particular "
"journal file to the database data files, it deletes the file, as it is no "
"longer needed for recovery purposes. Unless you write *many* bytes of data "
"per second, the journal directory should contain only two or three journal "
"files."
msgstr ""
"Journal文件是只追加文件，文件名以 ``j._`` 开头。当journal文件达到1G数据时，"
"MongoDB会创建一个新的journal文件。一旦某个journal文件的所有写操作都被刷新到数"
"据库数据文件之后，MongoDB将删除掉这个文件，因为以后都不会再用该文件来进行数据"
"恢复了。除非你每秒进行大量数据的写入，否则journal目录里应该只会有两三个文件。"

#: ../source/core/journaling.txt:41
msgid ""
"You can use the :setting:`storage.smallFiles` run time option when starting "
":program:`mongod` to limit the size of each journal file to 128 megabytes, "
"if you prefer."
msgstr ""

#: ../source/core/journaling.txt:45
msgid ""
"To speed the frequent sequential writes that occur to the current journal "
"file, you can ensure that the journal directory is on a different filesystem "
"from the database data files."
msgstr ""
"为了提高当前journal文件频繁的顺序写入速度，您可以将journal文件放在与数据库数据"
"文件不同的文件系统下。"

#: ../source/core/journaling.txt:51
msgid ""
"If you place the journal on a different filesystem from your data files you "
"*cannot* use a filesystem snapshot alone to capture valid backups of a :"
"setting:`~storage.dbPath` directory. In this case, use :method:`~db."
"fsyncLock()` to ensure that database files are consistent before the snapshot "
"and :method:`~db.fsyncUnlock()` once the snapshot is complete."
msgstr ""
"如果将journal文件放在与数据文件不同的文件系统下，那么将 *不能* 单独使用文件系"
"统快照备份 :setting:`~storage.dbPath` 目录下的文件。在这种情况下，利用 :"
"method:`~db.fsyncLock()` 方法来确保数据库文件的一致性，等快照生成完毕之后使"
"用 :method:`~db.fsyncUnlock()` 方法释放锁定。"

#: ../source/core/journaling.txt:60
msgid ""
"Depending on your filesystem, you might experience a preallocation lag the "
"first time you start a :program:`mongod` instance with journaling enabled."
msgstr ""
"根据你文件系统的不同，当第一次以journaling方式启动一个 :program:`mongod` 进程"
"时，可能会因为预分配而产生延时。"

#: ../source/core/journaling.txt:64
msgid ""
"MongoDB may preallocate journal files if the :program:`mongod` process "
"determines that it is more efficient to preallocate journal files than create "
"new journal files as needed. The amount of time required to pre-allocate lag "
"might last several minutes, during which you will not be able to connect to "
"the database. This is a one-time preallocation and does not occur with future "
"invocations."
msgstr ""
"如果 :program:`mongod` 进程认为预分配journal文件比在需要时去创建一个新的"
"journal文件更有效，那么MongoDB会预先分配journal文件。预分配所需要的时间可能需"
"要几分钟，在这段时间里是连接不了数据库的。这是一次性预分配，在以后的调用中都不"
"会发生再分配。"

#: ../source/core/journaling.txt:71
msgid ""
"To avoid preallocation lag, see :ref:`journaling-avoid-preallocation-lag`."
msgstr ""
"为了避免预分配带来的延时，可以参见 :ref:`journaling-avoid-preallocation-"
"lag` 。"

#: ../source/core/journaling.txt:76
msgid "Storage Views used in Journaling"
msgstr "journaling中的存储视图"

<<<<<<< HEAD
# 8e3ff5f04d784bc586d55dd60e00a794
#: ../source/core/journaling.txt:75
msgid "Journaling adds three internal storage views to MongoDB."
msgstr "journaling中包括三种内部存储视图来服务MongoDB"
=======
#: ../source/core/journaling.txt:78
msgid ""
"With journaling, MongoDB's storage layer has two internal views of the data "
"set."
msgstr ""
>>>>>>> 2ec0463a

#: ../source/core/journaling.txt:81
msgid ""
"The ``shared view`` stores modified data for upload to the MongoDB data "
"files. The ``shared view`` is the only view with direct access to the MongoDB "
"data files. When running with journaling, :program:`mongod` asks the "
"operating system to map your existing on-disk data files to the ``shared "
"view`` virtual memory view. The operating system maps the files but does not "
"load them. MongoDB later loads data files into the ``shared view`` as needed."
msgstr ""
" ``shared view`` 存储修改过后的数据并刷新到MongoDB数据文件中。 ``shared "
"view`` 是唯一能够直接访问MongoDB数据文件的视图。当运行在journaling开启状态下"
"时， :program:`mongod` 要求操作系统将磁盘上存在的数据文件映射到 ``shared "
"view`` 虚拟内存视图。操作系统只映射文件而不会加载数据文件。只有在需要时MongoDB"
"才会将数据文件加载进 ``shared view`` 。"

#: ../source/core/journaling.txt:89
msgid ""
"The ``private view`` stores data for use with :doc:`read operations </core/"
"read-operations>`.  The ``private view`` is the first place MongoDB applies "
"new :doc:`write operations </core/write-operations>`. Upon a journal commit, "
"MongoDB copies the changes made in the ``private view`` to the ``shared "
"view``, where they are then available for uploading to the database data "
"files."
msgstr ""
" ``private view`` 用来存储 :doc:`read operations </core/read-operations>` 的数"
"据。 ``private view`` 是第一个接受MongoDB新的 :doc:`write operations </core/"
"write-operations>` 的位置。在journal提交后，MongoDB将 ``private view`` 的更改"
"复制到 ``shared view`` ，这些更改通过shared view刷新到数据库数据文件里。"

#: ../source/core/journaling.txt:95
msgid ""
"The journal is an on-disk view that stores new write operations after MongoDB "
"applies the operation to the ``private view`` but before applying them to the "
"data files. The journal provides durability. If the :program:`mongod` "
"instance were to crash without having applied the writes to the data files, "
"the journal could replay the writes to the ``shared view`` for eventual "
"upload to the data files."
msgstr ""
"journal是一个硬盘视图，用来存储MongoDB将写操作应用到 ``private view`` 之后数据"
"文件之前的写操作。journal文件提供健壮性。如果 :program:`mongod` 进程在将写操作"
"数据写入数据文件之前崩溃，journal文件可以重新将写操作数据应用到 ``shared "
"view`` ，最后再加载到数据文件。"

#: ../source/core/journaling.txt:105
msgid "How Journaling Records Write Operations"
msgstr "journaling如何记录写操作"

#: ../source/core/journaling.txt:107
msgid ""
"MongoDB copies the write operations to the journal in batches called group "
"commits. These \"group commits\" help minimize the performance impact of "
"journaling, since a group commit must block all writers during the commit.  "
"See :setting:`~storage.journal.commitIntervalMs` for information on the "
"default commit interval."
msgstr ""
"MongoDB将写操作批量复制到journal文件，这种方式成为批量提交。 \"group commits"
"\" 可以降低journaling机制对性能的影响，因为批量提交在提交时阻塞所有的写操作。"
"关于默认的提交时间间隔参见 :setting:`~storage.journal.commitIntervalMs` 。"

#: ../source/core/journaling.txt:113
msgid ""
"Journaling stores raw operations that allow MongoDB to reconstruct the "
"following:"
msgstr "journaling机制存储的都是原始操作，这样MongoDB可以用它来重现以下操作："

#: ../source/core/journaling.txt:116
msgid "document insertion/updates"
msgstr "文档的插入/更新"

#: ../source/core/journaling.txt:117
msgid "index modifications"
msgstr "索引的修改"

#: ../source/core/journaling.txt:118
msgid "metadata changes to the namespace files"
msgstr "对命名空间文件元数据的更改"

#: ../source/core/journaling.txt:119
msgid "creation and dropping of databases and their associated data files"
msgstr "创建和删除数据库以及他们关联的数据文件"

#: ../source/core/journaling.txt:121
msgid ""
"As :doc:`write operations </core/write-operations>` occur, MongoDB writes the "
"data to the ``private view`` in RAM and then copies the write operations in "
"batches to the journal. The journal stores the operations on disk to ensure "
"durability.  Each journal entry describes the bytes the write operation "
"changed in the data files."
msgstr ""
"当 :doc:`write operations </core/write-operations>` 发生时，MongoDB将数据写入"
"内存的 ``private view`` ，然后批量复制写操作到journal文件。journal文件将这些操"
"作存储到磁盘保证持久性。每条journal都描述了写操作在数据文件里发生改变的具体地"
"址。"

#: ../source/core/journaling.txt:127
msgid ""
"MongoDB next applies the journal's write operations to the ``shared view``. "
"At this point, the ``shared view`` becomes inconsistent with the data files."
msgstr ""
"然后MongoDB将journal文件里的写操作应用到 ``shared view`` 。这时， ``shared "
"view`` 将与数据文件中的数据不一致。"

#: ../source/core/journaling.txt:131
msgid ""
"At default intervals of 60 seconds, MongoDB asks the operating system to "
"flush the ``shared view`` to disk. This brings the data files up-to-date with "
"the latest write operations.  The operating system may choose to flush the "
"``shared view`` to disk at a higher frequency than 60 seconds, particularly "
"if the system is low on free memory."
msgstr ""
"在默认的60秒间隔内，MongoDB通过操作系统将 ``shared view`` 里的数据刷新到磁盘"
"上。这保证了数据文件里的数据与最新写操作数据是一致的。操作系统可以选择高于60秒"
"的频率刷新 ``shared view`` ，特别是当系统的空闲内存较少时。"

#: ../source/core/journaling.txt:137
msgid ""
"When MongoDB flushes write operations to the data files, MongoDB notes which "
"journal writes have been flushed.  Once a journal file contains only flushed "
"writes, it is no longer needed for recovery, and MongoDB either deletes it or "
"recycles it for a new journal file."
msgstr ""
"当MongoDB刷新journal文件的写操作到数据文件时，会记录哪些journal写操作已经被刷"
"新过。一旦journal文件中只包含被刷新过的写操作时，这个文件就不会再起到恢复数据"
"的作用，MongoDB会删除它，或者将其回收用作新的journal文件"

#: ../source/core/journaling.txt:141
msgid ""
"As part of journaling, MongoDB routinely asks the operating system to remap "
"the ``shared view`` to the ``private view``, in order to save physical RAM. "
"Upon a new remapping, the operating system knows that physical memory pages "
"can be shared between the ``shared view`` and the ``private view`` mappings."
msgstr ""
"作为整个journaling机制的一部分，MongoDB会照常请求操作系统将 ``shared view`` 重"
"新映射到 ``private view`` ，以节省物理内存。这一次的重新映射，操作系统知道将物"
"理内存页共享在 ``shared view`` 和 ``private view`` 映射之间。"

#: ../source/core/journaling.txt:148
msgid ""
"The interaction between the ``shared view`` and the on-disk data files is "
<<<<<<< HEAD
"similar to how MongoDB works *without* journaling, which is that MongoDB asks "
"the operating system to flush in-memory changes back to the data files every "
"60 seconds."
msgstr ""
" ``shared view`` 和磁盘数据文件之间的交互和MongoDB工作在无journaling状态是一样"
"的，MongoDB请求操作系统每60秒将内存改变刷新到数据文件中"

#: ../source/core/journaling.txt:38
msgid ""
"You can use the :setting:`storage.smallFiles` run time option when starting :"
"program:`mongod` to limit the size of each journal file to 128 megabytes, if "
"you prefer."
msgstr ""
"如果愿意，您可以在 :program:`mongod` 启动时利用启动参数 :setting:`storage."
"smallFiles` 限制每个journal的大小为128M。"
=======
"similar to how MongoDB works *without* journaling, which is that MongoDB "
"asks the operating system to flush in-memory changes back to the data files "
"every 60 seconds."
msgstr ""
>>>>>>> 2ec0463a
<|MERGE_RESOLUTION|>--- conflicted
+++ resolved
@@ -1,29 +1,8 @@
-<<<<<<< HEAD
-# SOME DESCRIPTIVE TITLE.
-# Copyright (C) 2011-2014, MongoDB, Inc.
-# This file is distributed under the same license as the mongodb-manual package.
-#
-# Translators:
-=======
 # 
->>>>>>> 2ec0463a
 msgid ""
 msgstr ""
 "Project-Id-Version: mongodb-manual 3.0\n"
 "Report-Msgid-Bugs-To: \n"
-<<<<<<< HEAD
-"POT-Creation-Date: 2014-04-08 13:03-0400\n"
-"PO-Revision-Date: 2015-01-28 10:10+0800\n"
-"Last-Translator: tychoish <tychoish@gmail.com>\n"
-"Language-Team: Chinese (http://www.transifex.com/projects/p/mongodb-manual/"
-"language/zh/)\n"
-"MIME-Version: 1.0\n"
-"Content-Type: text/plain; charset=UTF-8\n"
-"Content-Transfer-Encoding: 8bit\n"
-"Language: zh\n"
-"Plural-Forms: nplurals=1; plural=0;\n"
-"X-Generator: Poedit 1.7.3\n"
-=======
 "POT-Creation-Date: 2015-08-20 19:13-0400\n"
 "PO-Revision-Date: YEAR-MO-DA HO:MI+ZONE\n"
 "Last-Translator: FULL NAME <EMAIL@ADDRESS>\n"
@@ -31,7 +10,6 @@
 "MIME-Version: 1.0\n"
 "Content-Type: text/plain; charset=UTF-8\n"
 "Content-Transfer-Encoding: 8bit\n"
->>>>>>> 2ec0463a
 
 #: ../source/core/journaling.txt:5
 msgid "Journaling Mechanics"
@@ -41,18 +19,11 @@
 msgid ""
 "When running with journaling, MongoDB stores and applies :doc:`write "
 "operations </core/write-operations>` in memory and in the on-disk journal "
-<<<<<<< HEAD
-"before the changes are present in the data files on disk. This document "
-"discusses the implementation and mechanics of journaling in MongoDB systems.  "
-"See :doc:`/tutorial/manage-journaling` for information on configuring, "
-"tuning, and managing journaling."
-=======
 "before the changes are present in the data files on disk. Writes to the "
 "journal are atomic, ensuring the consistency of the on-disk journal files. "
 "This document discusses the implementation and mechanics of journaling in "
 "MongoDB systems.  See :doc:`/tutorial/manage-journaling` for information on "
 "configuring, tuning, and managing journaling."
->>>>>>> 2ec0463a
 msgstr ""
 "当MongoDB运行在journaling状态下时， :doc:`write operations </core/write-"
 "operations>` 在写入磁盘数据文件之前会先写入内存和journal文件。本文讨论在"
@@ -158,18 +129,11 @@
 msgid "Storage Views used in Journaling"
 msgstr "journaling中的存储视图"
 
-<<<<<<< HEAD
-# 8e3ff5f04d784bc586d55dd60e00a794
-#: ../source/core/journaling.txt:75
-msgid "Journaling adds three internal storage views to MongoDB."
-msgstr "journaling中包括三种内部存储视图来服务MongoDB"
-=======
 #: ../source/core/journaling.txt:78
 msgid ""
 "With journaling, MongoDB's storage layer has two internal views of the data "
 "set."
 msgstr ""
->>>>>>> 2ec0463a
 
 #: ../source/core/journaling.txt:81
 msgid ""
@@ -310,25 +274,7 @@
 #: ../source/core/journaling.txt:148
 msgid ""
 "The interaction between the ``shared view`` and the on-disk data files is "
-<<<<<<< HEAD
 "similar to how MongoDB works *without* journaling, which is that MongoDB asks "
 "the operating system to flush in-memory changes back to the data files every "
 "60 seconds."
-msgstr ""
-" ``shared view`` 和磁盘数据文件之间的交互和MongoDB工作在无journaling状态是一样"
-"的，MongoDB请求操作系统每60秒将内存改变刷新到数据文件中"
-
-#: ../source/core/journaling.txt:38
-msgid ""
-"You can use the :setting:`storage.smallFiles` run time option when starting :"
-"program:`mongod` to limit the size of each journal file to 128 megabytes, if "
-"you prefer."
-msgstr ""
-"如果愿意，您可以在 :program:`mongod` 启动时利用启动参数 :setting:`storage."
-"smallFiles` 限制每个journal的大小为128M。"
-=======
-"similar to how MongoDB works *without* journaling, which is that MongoDB "
-"asks the operating system to flush in-memory changes back to the data files "
-"every 60 seconds."
-msgstr ""
->>>>>>> 2ec0463a
+msgstr ""