# SOME DESCRIPTIVE TITLE.
# Copyright (C) 2011-2014, MongoDB, Inc.
# This file is distributed under the same license as the mongodb-manual
# package.
#
# Translators:
msgid ""
msgstr ""
"Project-Id-Version: MongoDB Manual\n"
"Report-Msgid-Bugs-To: \n"
<<<<<<< HEAD
"POT-Creation-Date: 2019-03-19 11:02-0400\n"
=======
"POT-Creation-Date: 2016-12-08 12:02-0500\n"
>>>>>>> 2478a500
"PO-Revision-Date: 2013-12-16 23:08+0000\n"
"Last-Translator: tychoish <tychoish@gmail.com>\n"
"Language: es\n"
"Language-Team: Spanish (http://www.transifex.com/projects/p/mongodb-"
"manual/language/es/)\n"
"Plural-Forms: nplurals=2; plural=(n != 1)\n"
"MIME-Version: 1.0\n"
"Content-Type: text/plain; charset=utf-8\n"
"Content-Transfer-Encoding: 8bit\n"
"Generated-By: Babel 2.6.0\n"

<<<<<<< HEAD
=======
# c9edd21e9c04444bbe4cf2ff55127465
>>>>>>> 2478a500
#: ../source/reference/operator/query/lt.txt:3
msgid "$lt"
msgstr ""

<<<<<<< HEAD
=======
# ccec22ddf5d44955b787b06acd3afaad
>>>>>>> 2478a500
#: ../source/reference/operator/query/lt.txt:15
msgid "*Syntax*: ``{field: {$lt: value} }``"
msgstr ""

<<<<<<< HEAD
=======
# 29e73d159b364684b19db011239c0f98
>>>>>>> 2478a500
#: ../source/reference/operator/query/lt.txt:17
msgid ""
":query:`$lt` selects the documents where the value of the ``field`` is "
"less than (i.e. ``<``) the specified ``value``."
msgstr ""

<<<<<<< HEAD
=======
# 2ca7f79eb70e4024907d2736b5b07f71
>>>>>>> 2478a500
#: ../source/includes/fact-type-bracketing.rst:1
msgid ""
"For most data types, :doc:`comparison operators</reference/operator"
"/query-comparison>` only perform comparisons on fields where the "
":doc:`BSON type</reference/bson-types>` matches the query value's type. "
"MongoDB supports limited cross-BSON comparison through :ref:`type-"
"bracketing`."
msgstr ""

<<<<<<< HEAD
=======
# 9d7861794b5b47c5821c75b4e7e2a21c
>>>>>>> 2478a500
#: ../source/reference/operator/query/lt.txt:22
msgid "Consider the following example:"
msgstr ""

<<<<<<< HEAD
=======
# c907bce4d8b94e2180018a876da4e7d6
>>>>>>> 2478a500
#: ../source/reference/operator/query/lt.txt:28
msgid ""
"This query will select all documents in the ``inventory`` collection "
"where the ``qty`` field value is less than ``20``."
msgstr ""

<<<<<<< HEAD
=======
# 11babbe8242e448686734d39c17020be
>>>>>>> 2478a500
#: ../source/reference/operator/query/lt.txt:31
msgid ""
"Consider the following example which uses the :query:`$lt` operator with "
"a field from an embedded document:"
msgstr ""

<<<<<<< HEAD
=======
# 37f86c92f58341b59b957edd84a2a654
>>>>>>> 2478a500
#: ../source/reference/operator/query/lt.txt:38
msgid ""
"This :method:`~db.collection.update()` operation will set the ``price`` "
"field value in the documents that contain the embedded document "
"``carrier`` whose ``fee`` field value is less than ``20``."
msgstr ""

<<<<<<< HEAD
=======
# 8d56f54b257d492f8a8be8382cb98f4a
>>>>>>> 2478a500
#: ../source/reference/operator/query/lt.txt:45
msgid ""
":method:`~db.collection.find()`, :method:`~db.collection.update()`, "
":update:`$set`."
msgstr ""

#~ msgid ""
#~ "For comparison of different BSON type"
#~ " values, see the :ref:`specified BSON "
#~ "comparison order <bson-types-comparison-"
#~ "order>`."
#~ msgstr ""
<|MERGE_RESOLUTION|>--- conflicted
+++ resolved
@@ -8,11 +8,7 @@
 msgstr ""
 "Project-Id-Version: MongoDB Manual\n"
 "Report-Msgid-Bugs-To: \n"
-<<<<<<< HEAD
-"POT-Creation-Date: 2019-03-19 11:02-0400\n"
-=======
 "POT-Creation-Date: 2016-12-08 12:02-0500\n"
->>>>>>> 2478a500
 "PO-Revision-Date: 2013-12-16 23:08+0000\n"
 "Last-Translator: tychoish <tychoish@gmail.com>\n"
 "Language: es\n"
@@ -24,36 +20,24 @@
 "Content-Transfer-Encoding: 8bit\n"
 "Generated-By: Babel 2.6.0\n"
 
-<<<<<<< HEAD
-=======
 # c9edd21e9c04444bbe4cf2ff55127465
->>>>>>> 2478a500
 #: ../source/reference/operator/query/lt.txt:3
 msgid "$lt"
 msgstr ""
 
-<<<<<<< HEAD
-=======
 # ccec22ddf5d44955b787b06acd3afaad
->>>>>>> 2478a500
 #: ../source/reference/operator/query/lt.txt:15
 msgid "*Syntax*: ``{field: {$lt: value} }``"
 msgstr ""
 
-<<<<<<< HEAD
-=======
 # 29e73d159b364684b19db011239c0f98
->>>>>>> 2478a500
 #: ../source/reference/operator/query/lt.txt:17
 msgid ""
 ":query:`$lt` selects the documents where the value of the ``field`` is "
 "less than (i.e. ``<``) the specified ``value``."
 msgstr ""
 
-<<<<<<< HEAD
-=======
 # 2ca7f79eb70e4024907d2736b5b07f71
->>>>>>> 2478a500
 #: ../source/includes/fact-type-bracketing.rst:1
 msgid ""
 "For most data types, :doc:`comparison operators</reference/operator"
@@ -63,38 +47,26 @@
 "bracketing`."
 msgstr ""
 
-<<<<<<< HEAD
-=======
 # 9d7861794b5b47c5821c75b4e7e2a21c
->>>>>>> 2478a500
 #: ../source/reference/operator/query/lt.txt:22
 msgid "Consider the following example:"
 msgstr ""
 
-<<<<<<< HEAD
-=======
 # c907bce4d8b94e2180018a876da4e7d6
->>>>>>> 2478a500
 #: ../source/reference/operator/query/lt.txt:28
 msgid ""
 "This query will select all documents in the ``inventory`` collection "
 "where the ``qty`` field value is less than ``20``."
 msgstr ""
 
-<<<<<<< HEAD
-=======
 # 11babbe8242e448686734d39c17020be
->>>>>>> 2478a500
 #: ../source/reference/operator/query/lt.txt:31
 msgid ""
 "Consider the following example which uses the :query:`$lt` operator with "
 "a field from an embedded document:"
 msgstr ""
 
-<<<<<<< HEAD
-=======
 # 37f86c92f58341b59b957edd84a2a654
->>>>>>> 2478a500
 #: ../source/reference/operator/query/lt.txt:38
 msgid ""
 "This :method:`~db.collection.update()` operation will set the ``price`` "
@@ -102,10 +74,7 @@
 "``carrier`` whose ``fee`` field value is less than ``20``."
 msgstr ""
 
-<<<<<<< HEAD
-=======
 # 8d56f54b257d492f8a8be8382cb98f4a
->>>>>>> 2478a500
 #: ../source/reference/operator/query/lt.txt:45
 msgid ""
 ":method:`~db.collection.find()`, :method:`~db.collection.update()`, "
