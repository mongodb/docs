--- conflicted
+++ resolved
@@ -3,13 +3,8 @@
 msgstr ""
 "Project-Id-Version: mongodb-manual 3.0\n"
 "Report-Msgid-Bugs-To: \n"
-<<<<<<< HEAD
-"POT-Creation-Date: 2014-09-03 15:39-0400\n"
-"PO-Revision-Date: 2014-10-14 15:33+0800\n"
-=======
 "POT-Creation-Date: 2015-08-20 19:13-0400\n"
 "PO-Revision-Date: YEAR-MO-DA HO:MI+ZONE\n"
->>>>>>> 2ec0463a
 "Last-Translator: FULL NAME <EMAIL@ADDRESS>\n"
 "Language-Team: LANGUAGE <LL@li.org>\n"
 "MIME-Version: 1.0\n"
@@ -32,14 +27,8 @@
 
 #: ../source/applications/replication.txt:11
 msgid ""
-<<<<<<< HEAD
-"By default, in MongoDB, read operations to a replica set return results from "
-"the :doc:`primary </core/replica-set-primary>` and are :term:`consistent "
-"<strict consistency>` with the last write operation."
-=======
 "By default, in MongoDB, read operations to a replica set return results from"
 " the :doc:`primary </core/replica-set-primary>`."
->>>>>>> 2ec0463a
 msgstr ""
 "默认情况下，MongoDB的读请求将会在 :doc:`主节点 </core/replica-set-primary>` "
 "上执行，并一直与最后一次写操作保持数据的 :term:`一致性 <strict "
@@ -48,18 +37,10 @@
 #: ../source/applications/replication.txt:14
 msgid ""
 "Users may configure :term:`read preference` on a per-connection basis to "
-<<<<<<< HEAD
-"prefer that the read operations return on the :term:`secondary` members. If "
-"clients configure the :term:`read preference` to permit secondary reads, "
-"read operations can return from :term:`secondary` members that have not "
-"replicated more recent updates or operations. When reading from a secondary, "
-"a query may return data that reflects a previous state."
-=======
 "prefer that the read operations return results from the :term:`secondary` "
 "members. If clients configure the :term:`read preference` to permit "
 "secondary reads, read operations can return data from :term:`secondary` "
 "members that have not replicated more recent write operations."
->>>>>>> 2ec0463a
 msgstr ""
 "用户可以配置每一个连接的 :term:`复制集读选项 <read preference>` 来让其将读请"
 "求发送到 :term:`从节点 <secondary>` 上。"
@@ -67,15 +48,9 @@
 #: ../source/applications/replication.txt:21
 msgid ""
 "This behavior is sometimes characterized as :term:`eventual consistency` "
-<<<<<<< HEAD
-"because the secondary member's state will *eventually* reflect the primary's "
-"state and MongoDB cannot guarantee :term:`strict consistency` for read "
-"operations from secondary members."
-=======
 "because the secondary member's state will *eventually* reflect the primary's"
 " state and MongoDB cannot guarantee :term:`strict consistency` for read "
 "operations from secondary members. [#edge-cases-2-primaries]_"
->>>>>>> 2ec0463a
 msgstr ""
 "这种情况的出现一般与数据的 :term:`最终一致性 <eventual consistency>` 有关因为"
 "虽然从节点的数据集最终会与主节点一致，但当在从节点上进行读操作的时候，MongoDB"
@@ -83,16 +58,8 @@
 
 #: ../source/applications/replication.txt:29
 msgid ""
-<<<<<<< HEAD
-"To guarantee consistency for reads from secondary members, you can configure "
-"the :term:`client` and :term:`driver` to ensure that write operations "
-"succeed on all members before completing successfully. See :doc:`/core/write-"
-"concern` for more information. Additionally, such configuration can help "
-"prevent :doc:`/core/replica-set-rollbacks` during a failover."
-=======
 "In MongoDB, clients can see the results of writes before they are made "
 "durable:"
->>>>>>> 2ec0463a
 msgstr ""
 "为了确保从从节点上进行读操作时的数据一致性，我们可以配置 :term:`客户端 "
 "<client>`和  :term:`驱动 <driver>` 来确保写操作在应用到复制集中所有节点后才算"
@@ -150,9 +117,6 @@
 msgid ""
 "With replica sets, read operations may have additional semantics and "
 "behavior."
-<<<<<<< HEAD
-msgstr "在复制集中，读操作可能有额外的语义或是表现。"
-=======
 msgstr ""
 
 #: ../source/includes/footnote-two-primaries-edge-cases.rst:1
@@ -165,5 +129,4 @@
 "typically due to a :term:`network partition`. When this occurs, clients that"
 " connect to the former primary may observe stale data despite having "
 "requested read preference :readmode:`primary`."
-msgstr ""
->>>>>>> 2ec0463a
+msgstr ""