--- conflicted
+++ resolved
@@ -8,11 +8,7 @@
 msgstr ""
 "Project-Id-Version: MongoDB Manual\n"
 "Report-Msgid-Bugs-To: \n"
-<<<<<<< HEAD
-"POT-Creation-Date: 2019-03-19 11:02-0400\n"
-=======
 "POT-Creation-Date: 2016-12-08 12:02-0500\n"
->>>>>>> 2478a500
 "PO-Revision-Date: 2013-12-16 22:44+0000\n"
 "Last-Translator: tychoish <tychoish@gmail.com>\n"
 "Language: es\n"
@@ -24,22 +20,11 @@
 "Content-Transfer-Encoding: 8bit\n"
 "Generated-By: Babel 2.6.0\n"
 
-<<<<<<< HEAD
-=======
 # 35365b1a8e1f46a7a7e1fef6fb79a857
->>>>>>> 2478a500
 #: ../source/tutorial/troubleshoot-replica-sets.txt:3
 msgid "Troubleshoot Replica Sets"
 msgstr ""
 
-<<<<<<< HEAD
-#: ../source/tutorial/troubleshoot-replica-sets.txt:13
-msgid ""
-"This section describes common strategies for troubleshooting "
-":term:`replica set` deployments."
-msgstr ""
-
-=======
 # 2f92ae46152843f5a9ca51a0cbcc6ec3
 #: ../source/tutorial/troubleshoot-replica-sets.txt
 msgid "On this page"
@@ -53,22 +38,10 @@
 msgstr ""
 
 # 5672507c2e40480b8c771910e240109e
->>>>>>> 2478a500
 #: ../source/tutorial/troubleshoot-replica-sets.txt:19
 msgid "Check Replica Set Status"
 msgstr ""
 
-<<<<<<< HEAD
-#: ../source/tutorial/troubleshoot-replica-sets.txt:21
-msgid ""
-"To display the current state of the replica set and current state of each"
-" member, run the :method:`rs.status()` method in a :binary:`~bin.mongo` "
-"shell connected to the replica set's :term:`primary`. For descriptions of"
-" the information displayed by :method:`rs.status()`, see "
-":doc:`/reference/command/replSetGetStatus`."
-msgstr ""
-
-=======
 # 07c00e86d99e43e5a0203c4ac67267ab
 #: ../source/tutorial/troubleshoot-replica-sets.txt:21
 msgid ""
@@ -80,34 +53,19 @@
 msgstr ""
 
 # 5081682246f64522842bd8b9cf304eee
->>>>>>> 2478a500
 #: ../source/tutorial/troubleshoot-replica-sets.txt:29
 msgid ""
 "The :method:`rs.status()` method is a wrapper that runs the "
 ":dbcommand:`replSetGetStatus` database command."
 msgstr ""
 
-<<<<<<< HEAD
-=======
 # e32c9a2487a34727a527e36775443772
->>>>>>> 2478a500
 #: ../source/tutorial/troubleshoot-replica-sets.txt:35
 msgid "Check the Replication Lag"
 msgstr ""
 
-<<<<<<< HEAD
-#: ../source/tutorial/troubleshoot-replica-sets.txt:39
-msgid ""
-"Starting in version 4.0, MongoDB offers :doc:`free monitoring "
-"</administration/free-monitoring>` for standalone and replica sets. For "
-"more information, see :doc:`/administration/free-monitoring`."
-msgstr ""
-
-#: ../source/tutorial/troubleshoot-replica-sets.txt:43
-=======
 # c8fab16996df4f7781864e214029a749
 #: ../source/tutorial/troubleshoot-replica-sets.txt:37
->>>>>>> 2478a500
 msgid ""
 "Replication lag is a delay between an operation on the :term:`primary` "
 "and the application of that operation from the :term:`oplog` to the "
@@ -118,13 +76,6 @@
 "will be inconsistent."
 msgstr ""
 
-<<<<<<< HEAD
-#: ../source/tutorial/troubleshoot-replica-sets.txt:51
-msgid "To check the current length of replication lag:"
-msgstr ""
-
-#: ../source/tutorial/troubleshoot-replica-sets.txt:53
-=======
 # 11a2231198634693a043057d8ff9690c
 #: ../source/tutorial/troubleshoot-replica-sets.txt:45
 msgid "To check the current length of replication lag:"
@@ -132,68 +83,34 @@
 
 # 5ee39d1244e44d5090e22eaca176b633
 #: ../source/tutorial/troubleshoot-replica-sets.txt:47
->>>>>>> 2478a500
-msgid ""
-"In a :binary:`~bin.mongo` shell connected to the primary, call the "
+msgid ""
+"In a :program:`mongo` shell connected to the primary, call the "
 ":method:`rs.printSlaveReplicationInfo()` method."
 msgstr ""
 
-<<<<<<< HEAD
-#: ../source/tutorial/troubleshoot-replica-sets.txt:56
-=======
 # 252187fd1a114a47879910885a3cf967
 #: ../source/tutorial/troubleshoot-replica-sets.txt:50
->>>>>>> 2478a500
 msgid ""
 "Returns the ``syncedTo`` value for each member, which shows the time when"
 " the last oplog entry was written to the secondary, as shown in the "
 "following example:"
 msgstr ""
 
-<<<<<<< HEAD
-#: ../source/tutorial/troubleshoot-replica-sets.txt:69
-=======
 # 8977c75971b34a9e98105bec746bec57
 #: ../source/tutorial/troubleshoot-replica-sets.txt:63
->>>>>>> 2478a500
 msgid ""
 "A :ref:`delayed member <replica-set-delayed-members>` may show as ``0`` "
 "seconds behind the primary when the inactivity period on the primary is "
 "greater than the :rsconf:`members[n].slaveDelay` value."
 msgstr ""
 
-<<<<<<< HEAD
-#: ../source/tutorial/troubleshoot-replica-sets.txt:76
-=======
 # 16fa5160c08847d68ba4067f61b2d769
 #: ../source/tutorial/troubleshoot-replica-sets.txt:70
->>>>>>> 2478a500
 msgid ""
 "The :method:`rs.status()` method is a wrapper around the "
 ":dbcommand:`replSetGetStatus` database command."
 msgstr ""
 
-<<<<<<< HEAD
-#: ../source/tutorial/troubleshoot-replica-sets.txt:79
-msgid ""
-"Monitor the rate of replication by checking for non-zero or increasing "
-"oplog time values in the :guilabel:`Replication Lag` graph available in "
-"`Cloud Manager <https://docs.cloudmanager.mongodb.com/reference/alerts"
-"/replication-lag/>`_ and in `Ops Manager "
-"<https://docs.opsmanager.mongodb.com/current/reference/alerts"
-"/replication-lag/>`_."
-msgstr ""
-
-#: ../source/tutorial/troubleshoot-replica-sets.txt:86
-msgid "Possible causes of replication lag include:"
-msgstr ""
-
-#: ../source/tutorial/troubleshoot-replica-sets.txt:88
-msgid "**Network Latency**"
-msgstr ""
-
-#: ../source/tutorial/troubleshoot-replica-sets.txt:90
-=======
 # b4847d57dd55440f9c5bf9aee09da5c8
 #: ../source/tutorial/troubleshoot-replica-sets.txt:73
 msgid ""
@@ -216,30 +133,18 @@
 
 # 5e2ea2b73ee945d28a6562476794e5e0
 #: ../source/tutorial/troubleshoot-replica-sets.txt:87
->>>>>>> 2478a500
 msgid ""
 "Check the network routes between the members of your set to ensure that "
 "there is no packet loss or network routing issue."
 msgstr ""
 
-<<<<<<< HEAD
-#: ../source/tutorial/troubleshoot-replica-sets.txt:93
-=======
 # 874c75d9424644459cb9bfea47908eb8
 #: ../source/tutorial/troubleshoot-replica-sets.txt:90
->>>>>>> 2478a500
 msgid ""
 "Use tools including ``ping`` to test latency between set members and "
 "``traceroute`` to expose the routing of packets network endpoints."
 msgstr ""
 
-<<<<<<< HEAD
-#: ../source/tutorial/troubleshoot-replica-sets.txt:97
-msgid "**Disk Throughput**"
-msgstr ""
-
-#: ../source/tutorial/troubleshoot-replica-sets.txt:99
-=======
 # 451ffc5daf014bfe966f6122e651ff5e
 #: ../source/tutorial/troubleshoot-replica-sets.txt:94
 msgid "**Disk Throughput**"
@@ -247,7 +152,6 @@
 
 # e925f31dcaea43eaa9820a0f529bb911
 #: ../source/tutorial/troubleshoot-replica-sets.txt:96
->>>>>>> 2478a500
 msgid ""
 "If the file system and disk device on the secondary is unable to flush "
 "data to disk as quickly as the primary, then the secondary will have "
@@ -257,24 +161,13 @@
 "the case with Amazon's EBS system.)"
 msgstr ""
 
-<<<<<<< HEAD
-#: ../source/tutorial/troubleshoot-replica-sets.txt:107
-=======
 # 7110635ffbe14a12b66f86bac328e472
 #: ../source/tutorial/troubleshoot-replica-sets.txt:104
->>>>>>> 2478a500
 msgid ""
 "Use system-level tools to assess disk status, including ``iostat`` or "
 "``vmstat``."
 msgstr ""
 
-<<<<<<< HEAD
-#: ../source/tutorial/troubleshoot-replica-sets.txt:110
-msgid "**Concurrency**"
-msgstr ""
-
-#: ../source/tutorial/troubleshoot-replica-sets.txt:112
-=======
 # 6b982d30876e4d759d4b9f230095d70c
 #: ../source/tutorial/troubleshoot-replica-sets.txt:107
 msgid "**Concurrency**"
@@ -282,7 +175,6 @@
 
 # 0aeb25f59b7b47daa05cbf10f565fe8a
 #: ../source/tutorial/troubleshoot-replica-sets.txt:109
->>>>>>> 2478a500
 msgid ""
 "In some cases, long-running operations on the primary can block "
 "replication on secondaries. For best results, configure :ref:`write "
@@ -291,20 +183,6 @@
 "up with the write load."
 msgstr ""
 
-<<<<<<< HEAD
-#: ../source/tutorial/troubleshoot-replica-sets.txt:118
-msgid ""
-"You can also use the :term:`database profiler` to see if there are slow "
-"queries or long-running operations that correspond to the incidences of "
-"lag."
-msgstr ""
-
-#: ../source/tutorial/troubleshoot-replica-sets.txt:121
-msgid "**Appropriate Write Concern**"
-msgstr ""
-
-#: ../source/tutorial/troubleshoot-replica-sets.txt:123
-=======
 # 0f8f443fda9c4cd99309f8ea1e4664c9
 #: ../source/tutorial/troubleshoot-replica-sets.txt:115
 msgid ""
@@ -319,7 +197,6 @@
 
 # 17f5b996a6004c69b9dc760359c72b72
 #: ../source/tutorial/troubleshoot-replica-sets.txt:120
->>>>>>> 2478a500
 msgid ""
 "If you are performing a large data ingestion or bulk load operation that "
 "requires a large number of writes to the primary, particularly with "
@@ -327,54 +204,6 @@
 "not be able to read the oplog fast enough to keep up with changes."
 msgstr ""
 
-<<<<<<< HEAD
-#: ../source/tutorial/troubleshoot-replica-sets.txt:129
-msgid ""
-"To prevent this, request :doc:`write acknowledgement write concern "
-"</reference/write-concern>` after every 100, 1,000, or another interval "
-"to provide an opportunity for secondaries to catch up with the primary."
-msgstr ""
-
-#: ../source/tutorial/troubleshoot-replica-sets.txt:134
-msgid "For more information see:"
-msgstr ""
-
-#: ../source/tutorial/troubleshoot-replica-sets.txt:136
-msgid ":ref:`Write Concern <wc-w>`"
-msgstr ""
-
-#: ../source/tutorial/troubleshoot-replica-sets.txt:137
-msgid ":ref:`Replica Set Write Concern <write-operations-replica-sets>`"
-msgstr ""
-
-#: ../source/tutorial/troubleshoot-replica-sets.txt:138
-msgid ":ref:`replica-set-oplog-sizing`"
-msgstr ""
-
-#: ../source/tutorial/troubleshoot-replica-sets.txt:141
-msgid "Slow Application of Oplog Entries"
-msgstr ""
-
-#: ../source/includes/fact-slow-oplog-log-message-footnote.rst:1
-msgid ""
-"Starting in version 4.0.6, secondary members of a replica set now "
-":ref:`log oplog entries <slow-oplog>` that take longer than the slow "
-"operation threshold to apply. These slow oplog messages are logged for "
-"the secondaries in the :option:`diagnostic log <mongod --logpath>` under "
-"the :data:`REPL` component with the text ``applied op: <oplog entry> took"
-" <num>ms``. These slow oplog entries depend only on the slow operation "
-"threshold. They do not depend on the log levels (either at the system or "
-"component level), or the profiling level, or the slow operation sample "
-"rate. The profiler does not capture slow oplog entries. For more "
-"information, see :ref:`slow-oplog`."
-msgstr ""
-
-#: ../source/tutorial/troubleshoot-replica-sets.txt:148
-msgid "Test Connections Between all Members"
-msgstr ""
-
-#: ../source/tutorial/troubleshoot-replica-sets.txt:150
-=======
 # d67eb544890c4606a4ba7e4528b42d9c
 #: ../source/tutorial/troubleshoot-replica-sets.txt:126
 msgid ""
@@ -411,7 +240,6 @@
 
 # 5ca03eae1a99465fb16d34bbf2e176b4
 #: ../source/tutorial/troubleshoot-replica-sets.txt:142
->>>>>>> 2478a500
 msgid ""
 "All members of a :term:`replica set` must be able to connect to every "
 "other member of the set to support replication. Always verify connections"
@@ -420,85 +248,6 @@
 "block replication."
 msgstr ""
 
-<<<<<<< HEAD
-#: ../source/includes/fact-default-bind-ip.rst:1
-msgid ""
-"Starting in MongoDB 3.6, MongoDB binaries, :binary:`~bin.mongod` and "
-":binary:`~bin.mongos`, bind to localhost by default. If the "
-":setting:`net.ipv6` configuration file setting or the ``--ipv6`` command "
-"line option is set for the binary, the binary additionally binds to the "
-"localhost IPv6 address."
-msgstr ""
-
-#: ../source/includes/fact-default-bind-ip.rst:7
-msgid ""
-"Previously, starting from MongoDB 2.6, only the binaries from the "
-"official MongoDB RPM (Red Hat, CentOS, Fedora Linux, and derivatives) and"
-" DEB (Debian, Ubuntu, and derivatives) packages bind to localhost by "
-"default."
-msgstr ""
-
-#: ../source/includes/fact-default-bind-ip.rst:12
-msgid ""
-"When bound only to the localhost, these MongoDB 3.6 binaries can only "
-"accept connections from clients (including the :binary:`~bin.mongo` "
-"shell, other members in your deployment for replica sets and sharded "
-"clusters) that are running on the same machine. Remote clients cannot "
-"connect to the binaries bound only to localhost."
-msgstr ""
-
-#: ../source/includes/fact-default-bind-ip.rst:18
-msgid ""
-"To override and bind to other ip addresses, you can use the "
-":setting:`net.bindIp` configuration file setting or the ``--bind_ip`` "
-"command-line option to specify a list of hostnames or ip addresses."
-msgstr ""
-
-#: ../source/includes/warning-bind-ip-security-considerations.rst:3
-msgid ""
-"Before binding to a non-localhost (e.g. publicly accessible) IP address, "
-"ensure you have secured your cluster from unauthorized access. For a "
-"complete list of security recommendations, see :doc:`/administration"
-"/security-checklist`. At minimum, consider :ref:`enabling authentication "
-"<checklist-auth>` and :doc:`hardening network infrastructure </core"
-"/security-network>`."
-msgstr ""
-
-#: ../source/includes/fact-default-bind-ip.rst:25
-msgid ""
-"For example, the following :binary:`~bin.mongod` instance binds to both "
-"the localhost and the hostname ``My-Example-Associated-Hostname``, which "
-"is associated with the ip address ``198.51.100.1``:"
-msgstr ""
-
-#: ../source/includes/fact-default-bind-ip.rst:33
-msgid ""
-"In order to connect to this instance, remote clients must specify the "
-"hostname  or its associated ip address ``198.51.100.1``:"
-msgstr ""
-
-#: ../source/tutorial/troubleshoot-replica-sets.txt:160
-msgid "Consider the following example of a bidirectional test of networking:"
-msgstr ""
-
-#: ../source/tutorial/troubleshoot-replica-sets.txt:165
-msgid "``m1.example.net``"
-msgstr ""
-
-#: ../source/tutorial/troubleshoot-replica-sets.txt:166
-msgid "``m2.example.net``"
-msgstr ""
-
-#: ../source/tutorial/troubleshoot-replica-sets.txt:167
-msgid "``m3.example.net``"
-msgstr ""
-
-#: ../source/tutorial/troubleshoot-replica-sets.txt:169
-msgid "All three use the default port ``27017``."
-msgstr ""
-
-#: ../source/tutorial/troubleshoot-replica-sets.txt:171
-=======
 # 186b088520834d53afe7871848b6a5d8
 #: ../source/tutorial/troubleshoot-replica-sets.txt:148
 msgid "Consider the following example of a bidirectional test of networking:"
@@ -528,64 +277,40 @@
 
 # bb0ff3a22353480096a5366163cf5ced
 #: ../source/tutorial/troubleshoot-replica-sets.txt:157
->>>>>>> 2478a500
 msgid ""
 "Test the connection from ``m1.example.net`` to the other hosts with the "
 "following operation set ``m1.example.net``:"
 msgstr ""
 
-<<<<<<< HEAD
-#: ../source/tutorial/troubleshoot-replica-sets.txt:180
-=======
 # 68f6608996c1467bb60dee72f8f08aeb
 #: ../source/tutorial/troubleshoot-replica-sets.txt:166
->>>>>>> 2478a500
 msgid ""
 "Test the connection from ``m2.example.net`` to the other two hosts with "
 "the following operation set from ``m2.example.net``, as in:"
 msgstr ""
 
-<<<<<<< HEAD
-#: ../source/tutorial/troubleshoot-replica-sets.txt:190
-=======
 # 1588aa52d50042299e8c0a99aa23e0e4
 #: ../source/tutorial/troubleshoot-replica-sets.txt:176
->>>>>>> 2478a500
 msgid ""
 "You have now tested the connection between ``m2.example.net`` and "
 "``m1.example.net`` in both directions."
 msgstr ""
 
-<<<<<<< HEAD
-#: ../source/tutorial/troubleshoot-replica-sets.txt:193
-=======
 # 00288065df9542f1b024532822651a2b
 #: ../source/tutorial/troubleshoot-replica-sets.txt:179
->>>>>>> 2478a500
 msgid ""
 "Test the connection from ``m3.example.net`` to the other two hosts with "
 "the following operation set from the ``m3.example.net`` host, as in:"
 msgstr ""
 
-<<<<<<< HEAD
-#: ../source/tutorial/troubleshoot-replica-sets.txt:203
-=======
 # 0572a96f0e4c48f39a45dbef8453dec0
 #: ../source/tutorial/troubleshoot-replica-sets.txt:189
->>>>>>> 2478a500
 msgid ""
 "If any connection, in any direction fails, check your networking and "
 "firewall configuration and reconfigure your environment to allow these "
 "connections."
 msgstr ""
 
-<<<<<<< HEAD
-#: ../source/tutorial/troubleshoot-replica-sets.txt:208
-msgid "Socket Exceptions when Rebooting More than One Secondary"
-msgstr ""
-
-#: ../source/tutorial/troubleshoot-replica-sets.txt:210
-=======
 # f2ce84f18be5472e9b07688f059b20af
 #: ../source/tutorial/troubleshoot-replica-sets.txt:194
 msgid "Socket Exceptions when Rebooting More than One Secondary"
@@ -593,19 +318,14 @@
 
 # c10cf228eee74b33bf184fd137981445
 #: ../source/tutorial/troubleshoot-replica-sets.txt:196
->>>>>>> 2478a500
 msgid ""
 "When you reboot members of a replica set, ensure that the set is able to "
 "elect a primary during the maintenance. This means ensuring that a "
 "majority of the set's :rsconf:`members[n].votes` are available."
 msgstr ""
 
-<<<<<<< HEAD
-#: ../source/tutorial/troubleshoot-replica-sets.txt:215
-=======
 # bf2b132f53af4aad919ac98a8ce775be
 #: ../source/tutorial/troubleshoot-replica-sets.txt:201
->>>>>>> 2478a500
 msgid ""
 "When a set's active members can no longer form a majority, the set's "
 ":term:`primary` steps down and becomes a :term:`secondary`. The former "
@@ -614,24 +334,13 @@
 "*Connection reset* errors until the set can elect a primary."
 msgstr ""
 
-<<<<<<< HEAD
-#: ../source/tutorial/troubleshoot-replica-sets.txt:229
-=======
 # c846148eb7214edc85fe9c75f9aaadd6
 #: ../source/tutorial/troubleshoot-replica-sets.txt:215
->>>>>>> 2478a500
 msgid ""
 "For more information on votes, see :doc:`/core/replica-set-elections`. "
 "For related information on connection errors, see :ref:`faq-keepalive`."
 msgstr ""
 
-<<<<<<< HEAD
-#: ../source/tutorial/troubleshoot-replica-sets.txt:235
-msgid "Check the Size of the Oplog"
-msgstr ""
-
-#: ../source/tutorial/troubleshoot-replica-sets.txt:237
-=======
 # 2047250d3fce4519b760701a4a63abb3
 #: ../source/tutorial/troubleshoot-replica-sets.txt:221
 msgid "Check the Size of the Oplog"
@@ -639,30 +348,21 @@
 
 # 4708b071daab430f8b5c80473d82fd69
 #: ../source/tutorial/troubleshoot-replica-sets.txt:223
->>>>>>> 2478a500
 msgid ""
 "A larger :term:`oplog` can give a replica set a greater tolerance for "
 "lag, and make the set more resilient."
 msgstr ""
 
-<<<<<<< HEAD
-#: ../source/tutorial/troubleshoot-replica-sets.txt:240
-=======
 # 6ad03637d81b45db85c48ab04ef1a724
 #: ../source/tutorial/troubleshoot-replica-sets.txt:226
->>>>>>> 2478a500
 msgid ""
 "To check the size of the oplog for a given :term:`replica set` member, "
-"connect to the member in a :binary:`~bin.mongo` shell and run the "
+"connect to the member in a :program:`mongo` shell and run the "
 ":method:`rs.printReplicationInfo()` method."
 msgstr ""
 
-<<<<<<< HEAD
-#: ../source/tutorial/troubleshoot-replica-sets.txt:244
-=======
 # 7323d1af558c4247a4bca5e1e13cc0c6
 #: ../source/tutorial/troubleshoot-replica-sets.txt:230
->>>>>>> 2478a500
 msgid ""
 "The output displays the size of the oplog and the date ranges of the "
 "operations contained in the oplog. In the following example, the oplog is"
@@ -670,33 +370,6 @@
 "operations:"
 msgstr ""
 
-<<<<<<< HEAD
-#: ../source/tutorial/troubleshoot-replica-sets.txt:257
-msgid ""
-"The oplog should be long enough to hold all transactions for the longest "
-"downtime you expect on a secondary. [#oplog]_ At a minimum, an oplog "
-"should be able to hold minimum 24 hours of operations; however, many "
-"users prefer to have 72 hours or even a week's work of operations."
-msgstr ""
-
-#: ../source/tutorial/troubleshoot-replica-sets.txt:262
-msgid "For more information on how oplog size affects operations, see:"
-msgstr ""
-
-#: ../source/tutorial/troubleshoot-replica-sets.txt:264
-msgid ":ref:`replica-set-oplog-sizing`,"
-msgstr ""
-
-#: ../source/tutorial/troubleshoot-replica-sets.txt:265
-msgid ":ref:`replica-set-delayed-members`, and"
-msgstr ""
-
-#: ../source/tutorial/troubleshoot-replica-sets.txt:266
-msgid ":ref:`replica-set-replication-lag`."
-msgstr ""
-
-#: ../source/tutorial/troubleshoot-replica-sets.txt:268
-=======
 # 00c426f747d5428a83e11f19423bacdd
 #: ../source/tutorial/troubleshoot-replica-sets.txt:243
 msgid ""
@@ -728,34 +401,11 @@
 
 # 1bfb94efc0e2494792edf8648106fde6
 #: ../source/tutorial/troubleshoot-replica-sets.txt:254
->>>>>>> 2478a500
 msgid ""
 "You normally want the oplog to be the same size on all members. If you "
 "resize the oplog, resize it on all members."
 msgstr ""
 
-<<<<<<< HEAD
-#: ../source/tutorial/troubleshoot-replica-sets.txt:271
-msgid "To change oplog size, see the :doc:`/tutorial/change-oplog-size` tutorial."
-msgstr ""
-
-#: ../source/includes/fact-oplog-size.rst:1
-msgid ""
-"Starting in MongoDB 4.0, the oplog can grow past its configured size "
-"limit to avoid deleting the :data:`majority commit point "
-"<replSetGetStatus.optimes.lastCommittedOpTime>`."
-msgstr ""
-
-#: ../source/tutorial/troubleshoot-replica-sets.txt:280
-msgid "Oplog Entry Timestamp Error"
-msgstr ""
-
-#: ../source/tutorial/troubleshoot-replica-sets.txt:284
-msgid "Consider the following error in :binary:`~bin.mongod` output and logs:"
-msgstr ""
-
-#: ../source/tutorial/troubleshoot-replica-sets.txt:291
-=======
 # 6caeda0e08fc4a15a6783373228b8358
 #: ../source/tutorial/troubleshoot-replica-sets.txt:257
 msgid "To change oplog size, see the :doc:`/tutorial/change-oplog-size` tutorial."
@@ -773,30 +423,21 @@
 
 # 775376914ca540d78071d9ae1915dbad
 #: ../source/tutorial/troubleshoot-replica-sets.txt:273
->>>>>>> 2478a500
 msgid ""
 "Often, an incorrectly typed value in the ``ts`` field in the last "
 ":term:`oplog` entry causes this error. The correct data type is "
 "Timestamp."
 msgstr ""
 
-<<<<<<< HEAD
-#: ../source/tutorial/troubleshoot-replica-sets.txt:295
-=======
 # 1124b286a1324454bdfd661196bf5968
 #: ../source/tutorial/troubleshoot-replica-sets.txt:277
->>>>>>> 2478a500
 msgid ""
 "Check the type of the ``ts`` value using the following two queries "
 "against the oplog collection:"
 msgstr ""
 
-<<<<<<< HEAD
-#: ../source/tutorial/troubleshoot-replica-sets.txt:304
-=======
 # fc1a658f1ca843e18466dfecc4de10c1
 #: ../source/tutorial/troubleshoot-replica-sets.txt:286
->>>>>>> 2478a500
 msgid ""
 "The first query returns the last document in the oplog, while the second "
 "returns the last document in the oplog where the ``ts`` value is a "
@@ -804,24 +445,13 @@
 "type <BSON types>` 17, is the Timestamp data type."
 msgstr ""
 
-<<<<<<< HEAD
-#: ../source/tutorial/troubleshoot-replica-sets.txt:309
-=======
 # ea719fa7dad045e19d964041f52ed4c5
 #: ../source/tutorial/troubleshoot-replica-sets.txt:291
->>>>>>> 2478a500
 msgid ""
 "If the queries don't return the same document, then the last document in "
 "the oplog has the wrong data type in the ``ts`` field."
 msgstr ""
 
-<<<<<<< HEAD
-#: ../source/tutorial/troubleshoot-replica-sets.txt:314
-msgid "If the first query returns this as the last oplog entry:"
-msgstr ""
-
-#: ../source/tutorial/troubleshoot-replica-sets.txt:324
-=======
 # 1757633cf6ec4b8fa5041eef5c544b55
 #: ../source/tutorial/troubleshoot-replica-sets.txt:296
 msgid "If the first query returns this as the last oplog entry:"
@@ -829,53 +459,33 @@
 
 # 4fc199ead2674007b90e9ca3e8007939
 #: ../source/tutorial/troubleshoot-replica-sets.txt:306
->>>>>>> 2478a500
 msgid ""
 "And the second query returns this as the last entry where ``ts`` has the "
 "``Timestamp`` type:"
 msgstr ""
 
-<<<<<<< HEAD
-#: ../source/tutorial/troubleshoot-replica-sets.txt:335
-=======
 # 639e1e38246f40f1a1335547d03093cb
 #: ../source/tutorial/troubleshoot-replica-sets.txt:317
->>>>>>> 2478a500
 msgid ""
 "Then the value for the ``ts`` field in the last oplog entry is of the "
 "wrong data type."
 msgstr ""
 
-<<<<<<< HEAD
-#: ../source/tutorial/troubleshoot-replica-sets.txt:338
-=======
 # 95bd030dac1847768593902f10f5e63d
 #: ../source/tutorial/troubleshoot-replica-sets.txt:320
->>>>>>> 2478a500
 msgid ""
 "To set the proper type for this value and resolve this issue, use an "
 "update operation that resembles the following:"
 msgstr ""
 
-<<<<<<< HEAD
-#: ../source/tutorial/troubleshoot-replica-sets.txt:346
-=======
 # 23c52b808b314cc1aeb03811a936cbc5
 #: ../source/tutorial/troubleshoot-replica-sets.txt:328
->>>>>>> 2478a500
 msgid ""
 "Modify the timestamp values as needed based on your oplog entry. This "
 "operation may take some period to complete because the update must scan "
 "and pull the entire oplog into memory."
 msgstr ""
 
-<<<<<<< HEAD
-#: ../source/tutorial/troubleshoot-replica-sets.txt:351
-msgid "Duplicate Key Error on ``local.slaves``"
-msgstr ""
-
-#: ../source/tutorial/troubleshoot-replica-sets.txt:355
-=======
 # c8de87a9235e40a68bdfc1b0ec1d01b9
 #: ../source/tutorial/troubleshoot-replica-sets.txt:333
 msgid "Duplicate Key Error on ``local.slaves``"
@@ -883,7 +493,6 @@
 
 # 75baf9abec1847daa159d44b6df51f13
 #: ../source/tutorial/troubleshoot-replica-sets.txt:337
->>>>>>> 2478a500
 msgid ""
 "MongoDB 3.0.0 removes the :data:`local.slaves` collection. For "
 "``local.slaves`` error in earlier versions of MongoDB, refer to the "
@@ -898,29 +507,6 @@
 #~ " in the following example:"
 #~ msgstr ""
 
-<<<<<<< HEAD
-# 74a71792a5524744b580b75f26263161
-#~ msgid ""
-#~ "To display the current state of "
-#~ "the replica set and current state "
-#~ "of each member, run the "
-#~ ":method:`rs.status()` method in a "
-#~ ":program:`mongo` shell connected to the "
-#~ "replica set's :term:`primary`. For "
-#~ "descriptions of the information displayed "
-#~ "by :method:`rs.status()`, see "
-#~ ":doc:`/reference/command/replSetGetStatus`."
-#~ msgstr ""
-
-# 94c6e9e98c244b80bfe05533bd8bd889
-#~ msgid ""
-#~ "In a :program:`mongo` shell connected to"
-#~ " the primary, call the "
-#~ ":method:`rs.printSlaveReplicationInfo()` method."
-#~ msgstr ""
-
-=======
->>>>>>> 2478a500
 # 2acee7d06bf14495a2f9dd889035b7c5
 #~ msgid ""
 #~ "Monitor the rate of replication by "
@@ -945,17 +531,6 @@
 #~ "load."
 #~ msgstr ""
 
-<<<<<<< HEAD
-# 4e3faa93f03742ecbd8f16457ca24a67
-#~ msgid ""
-#~ "Use the :term:`database profiler` to see"
-#~ " if there are slow queries or "
-#~ "long-running operations that correspond to"
-#~ " the incidences of lag."
-#~ msgstr ""
-
-=======
->>>>>>> 2478a500
 # 0c5191a14728425190a5e9befb50da53
 #~ msgid ""
 #~ "If you are performing a large data"
@@ -996,15 +571,6 @@
 #~ " can block replication."
 #~ msgstr ""
 
-<<<<<<< HEAD
-# 74e1db31621d47a08236e1e4c12dbaa1
-# 17128dbb72f046359a9d3ecca9eede89
-# 41f5db1f788246da979b7c9bbfb29583
-#~ msgid "Example"
-#~ msgstr ""
-
-=======
->>>>>>> 2478a500
 # 2c05d6219b834eb594cd71c2fe7baa55
 #~ msgid ""
 #~ "When you reboot members of a "
@@ -1016,18 +582,6 @@
 #~ "available."
 #~ msgstr ""
 
-<<<<<<< HEAD
-# ecb8eafb8c444e97b23e993b4a34eb4d
-#~ msgid ""
-#~ "To check the size of the oplog "
-#~ "for a given :term:`replica set` member,"
-#~ " connect to the member in a "
-#~ ":program:`mongo` shell and run the "
-#~ ":method:`rs.printReplicationInfo()` method."
-#~ msgstr ""
-
-=======
->>>>>>> 2478a500
 # dddd1e573000418e998bdb74b08b926e
 #~ msgid ""
 #~ "The output displays the size of "
@@ -1039,25 +593,6 @@
 #~ "seconds) of operations:"
 #~ msgstr ""
 
-<<<<<<< HEAD
-# 4a84a8b4d9914812bf229888f8b7df89
-#~ msgid ""
-#~ "The oplog should be long enough to"
-#~ " hold all transactions for the "
-#~ "longest downtime you expect on a "
-#~ "secondary. At a minimum, an oplog "
-#~ "should be able to hold minimum 24"
-#~ " hours of operations; however, many "
-#~ "users prefer to have 72 hours or"
-#~ " even a week's work of operations."
-#~ msgstr ""
-
-# f7a83c68250a4fe68998a0f50bf4e005
-#~ msgid "Consider the following error in :program:`mongod` output and logs:"
-#~ msgstr ""
-
-=======
->>>>>>> 2478a500
 # 826d967d91d14695a0a2831097c8a5fb
 #~ msgid ""
 #~ "The *duplicate key on local.slaves* "
