--- conflicted
+++ resolved
@@ -82,13 +82,8 @@
 ":data:`~WriteResult.nMatched` and :data:`~WriteResult.nModified` would be "
 "``0`` and would indicate that you could not check out the book."
 msgstr ""
-<<<<<<< HEAD
-"如果没有满足条件的文档，那么"
-" :data:`~WriteResult.nMatched` 字段和 :data:`~WriteResult.nModified`  字段都将为"
-"``0``，表示该书不可以被出借。"
-=======
+
 
 #: ../source/tutorial/model-data-for-atomic-operations.txt:0
 msgid "On this page"
 msgstr ""
->>>>>>> 7b6fda55
