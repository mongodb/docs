--- conflicted
+++ resolved
@@ -8,11 +8,7 @@
 msgstr ""
 "Project-Id-Version: MongoDB Manual\n"
 "Report-Msgid-Bugs-To: \n"
-<<<<<<< HEAD
-"POT-Creation-Date: 2019-03-19 11:02-0400\n"
-=======
 "POT-Creation-Date: 2016-12-08 12:02-0500\n"
->>>>>>> 2478a500
 "PO-Revision-Date: 2014-04-08 19:09+0000\n"
 "Last-Translator: tychoish <tychoish@gmail.com>\n"
 "Language: es\n"
@@ -24,90 +20,11 @@
 "Content-Transfer-Encoding: 8bit\n"
 "Generated-By: Babel 2.6.0\n"
 
-<<<<<<< HEAD
-=======
 # b5f121e0d03940b58885fae6ee401772
->>>>>>> 2478a500
 #: ../source/reference/program/mongo.txt:5
 msgid "``mongo``"
 msgstr ""
 
-<<<<<<< HEAD
-#: ../source/includes/extracts/ssl-facts-certificate-selector-properties.rst:8
-#: ../source/includes/list-table-auth-mechanisms.rst:7
-#: ../source/reference/program/mongo.txt:22
-msgid "Description"
-msgstr ""
-
-#: ../source/reference/program/mongo.txt:30
-msgid ""
-":binary:`~bin.mongo` is an interactive JavaScript shell interface to "
-"MongoDB, which provides a powerful interface for system administrators as"
-" well as a way for developers to test queries and operations directly "
-"with the database. :binary:`~bin.mongo` also provides a fully functional "
-"JavaScript environment for use with a MongoDB. The :binary:`~bin.mongo` "
-"shell is part of the `MongoDB distributions <https://www.mongodb.com"
-"/download-center?jmp=docs#production>`_."
-msgstr ""
-
-#: ../source/includes/fact-tls-1.0.rst:1
-msgid ""
-"Starting in version 4.0, |binary| disables support for TLS 1.0 encryption"
-" on systems where TLS 1.1+ is available. For more details, see :ref:`4.0"
-"-disable-tls`."
-msgstr ""
-
-#: ../source/reference/program/mongo.txt:43
-msgid "Syntax"
-msgstr ""
-
-#: ../source/reference/program/mongo.txt:45
-msgid ""
-"You can run :binary:`~bin.mongo` shell without any command-line options "
-"use the default settings:"
-msgstr ""
-
-#: ../source/reference/program/mongo.txt:52
-msgid ""
-"You can run :binary:`~bin.mongo` shell with a :doc:`connection string "
-"</reference/connection-string>` that specifies the host and port and "
-"other connection options. For example:"
-msgstr ""
-
-#: ../source/reference/program/mongo.txt:60
-msgid ""
-"To connect :binary:`~bin.mongo` shell to a replica set, you can specify "
-"in the :doc:`connection string </reference/connection-string>` the "
-"replica set members and name:"
-msgstr ""
-
-#: ../source/reference/program/mongo.txt:68
-msgid ""
-"For more information on the connection string options, see "
-":doc:`/reference/connection-string`."
-msgstr ""
-
-#: ../source/reference/program/mongo.txt:71
-msgid ""
-"You can run :binary:`~bin.mongo` shell with various command-line options."
-" For example:"
-msgstr ""
-
-#: ../source/reference/program/mongo.txt:80
-msgid ""
-"For more information on the options available, see :ref:`mongo-shell-"
-"options`."
-msgstr ""
-
-#: ../source/reference/program/mongo.txt:87
-msgid "Options"
-msgstr ""
-
-#: ../source/reference/program/mongo.txt:90
-msgid "Core Options"
-msgstr ""
-
-=======
 # 1bef318e34974c02817a82b2a5ed7dae
 #: ../source/reference/program/mongo.txt
 msgid "On this page"
@@ -142,7 +59,6 @@
 msgstr ""
 
 # 1d4fe0f73553429da215c9ebe0ecb65c
->>>>>>> 2478a500
 #: ../source/includes/option/option-mongo-shell.rst:3
 msgid ""
 "Enables the shell interface. If you invoke the :program:`mongo` command "
@@ -151,10 +67,7 @@
 "provides the user with a shell prompt after the file finishes executing."
 msgstr ""
 
-<<<<<<< HEAD
-=======
 # add6138e58ba4dc1aaeeb3887c25317a
->>>>>>> 2478a500
 #: ../source/includes/option/option-mongo-nodb.rst:3
 msgid ""
 "Prevents the shell from connecting to any database instances. Later, to "
@@ -162,33 +75,18 @@
 "connections`."
 msgstr ""
 
-<<<<<<< HEAD
-=======
 # 2c54b8cfe20d4fe2aa5bfee4cb41e536
->>>>>>> 2478a500
 #: ../source/includes/option/option-mongo-norc.rst:3
 msgid ""
 "Prevents the shell from sourcing and evaluating :file:`~/.mongorc.js` on "
 "start up."
 msgstr ""
 
-<<<<<<< HEAD
-=======
 # e5d07d1411874cc78089c6bccfada6b4
->>>>>>> 2478a500
 #: ../source/includes/option/option-mongo-quiet.rst:3
 msgid "Silences output from the shell during the connection process."
 msgstr ""
 
-<<<<<<< HEAD
-#: ../source/includes/option/option-mongo-port.rst:3
-msgid ""
-"Specifies the port where the :binary:`~bin.mongod` or "
-":binary:`~bin.mongos` instance is listening. If :option:`--port` is not "
-"specified, :program:`mongo` attempts to connect to port ``27017``."
-msgstr ""
-
-=======
 # cfa8e391079446188a3ea94e1d1fa1c3
 #: ../source/includes/option/option-mongo-port.rst:3
 msgid ""
@@ -198,63 +96,13 @@
 msgstr ""
 
 # 9482f5160f2141518d2462947667726b
->>>>>>> 2478a500
 #: ../source/includes/option/option-mongo-host.rst:3
 msgid ""
-"Specifies the name of the host machine where the :binary:`~bin.mongod` or"
-" :binary:`~bin.mongos` is running. If this is not specified, "
-":program:`mongo` attempts to connect to a MongoDB process running on the "
-"localhost."
-msgstr ""
-
-#: ../source/includes/option/option-mongo-host.rst:14
-msgid "To connect to a replica set,"
-msgstr ""
-
-#: ../source/includes/option/option-mongo-host.rst:9
-msgid ""
-"Specify the :setting:`replica set name <~replication.replSetName>` and a "
-"seed list of set members. Use the following form:"
-msgstr ""
-
-#: ../source/includes/option/option-mongo-host.rst:17
-msgid "For TLS/SSL connections (``--ssl``),"
-msgstr ""
-
-#: ../source/includes/extracts/ssl-facts-mongo-ssl-hostname-verification.rst:2
-msgid ""
-"The :binary:`~bin.mongo` shell verifies that the hostname (specified in "
-":option:`--host <mongo --host>` option or the connection string) matches "
-"the ``SAN`` (or, if ``SAN`` is not present, the ``CN``) in the "
-"certificate presented by the :binary:`~bin.mongod` or "
-":binary:`~bin.mongos`. If ``SAN`` is present, :binary:`~bin.mongo` does "
-"not match against the ``CN``. If the hostname does not match the ``SAN`` "
-"(or ``CN``), the :binary:`~bin.mongo` shell will fail to connect."
-msgstr ""
-
-#: ../source/includes/option/option-mongo-host.rst:34
-msgid ""
-"For `DNS seedlist connections <https://docs.mongodb.com/manual/reference"
-"/connection-string/#dns-seedlist-connection-format/>`_,"
-msgstr ""
-
-#: ../source/includes/option/option-mongo-host.rst:20
-msgid ""
-"Specify the connection protocol as ``mongodb+srv``, followed by the DNS "
-"SRV hostname record and any options. The ``authSource`` and "
-"``replicaSet`` options, if included in the connection string, will "
-"override any corresponding DNS-configured options set in the TXT record. "
-"Use of the ``mongodb+srv:`` connection string implicitly enables TLS/SSL "
-"(normally set with ``ssl=true``) for the client connection. The TLS/SSL "
-"option can be turned off by setting ``ssl=false`` in the query string."
-msgstr ""
-
-#: ../source/includes/option/option-mongo-host.rst:29
-msgid "Example:"
-msgstr ""
-
-<<<<<<< HEAD
-=======
+"Specifies the name of the host machine where the :program:`mongod` or "
+":program:`mongos` is running. If this is not specified, :program:`mongo` "
+"attempts to connect to a MongoDB process running on the localhost."
+msgstr ""
+
 # b4d7f334f3ac463aaf3cf107c801b3c3
 #: ../source/includes/option/option-mongo-host.rst:8
 msgid ""
@@ -274,7 +122,6 @@
 msgstr ""
 
 # dedd316cadfd421787d41a69180fa0dd
->>>>>>> 2478a500
 #: ../source/includes/option/option-mongo-eval.rst:3
 msgid ""
 "Evaluates a JavaScript expression that is specified as an argument. "
@@ -282,10 +129,7 @@
 "As a result many options of the shell environment are not available."
 msgstr ""
 
-<<<<<<< HEAD
-=======
 # 947566cea00b4e88b06363a2ea294f6f
->>>>>>> 2478a500
 #: ../source/includes/option/option-mongo-username.rst:3
 msgid ""
 "Specifies a username with which to authenticate to a MongoDB database "
@@ -293,10 +137,7 @@
 "``--authenticationDatabase`` options."
 msgstr ""
 
-<<<<<<< HEAD
-=======
 # b369bfa64a3c457799cca3ee302ced9a
->>>>>>> 2478a500
 #: ../source/includes/option/option-mongo-password.rst:3
 msgid ""
 "Specifies a password with which to authenticate to a MongoDB database "
@@ -307,61 +148,23 @@
 "argument."
 msgstr ""
 
-<<<<<<< HEAD
-=======
 # 99c9943d731d4214ab694e5d9dd1e084
->>>>>>> 2478a500
 #: ../source/includes/option/option-mongo-help.rst:3
 msgid "Returns information on the options and use of :program:`mongo`."
 msgstr ""
 
-<<<<<<< HEAD
-=======
 # f7b4ff5da2cf48398b4d60296a814a40
->>>>>>> 2478a500
 #: ../source/includes/option/option-mongo-version.rst:3
 msgid "Returns the :program:`mongo` release number."
 msgstr ""
 
-<<<<<<< HEAD
-=======
 # c3efcd8aaee645ccad585e3b71ae0b60
->>>>>>> 2478a500
 #: ../source/includes/option/option-mongo-verbose.rst:3
 msgid ""
 "Increases the verbosity of the output of the shell during the connection "
 "process."
 msgstr ""
 
-<<<<<<< HEAD
-#: ../source/includes/option/option-mongo-networkMessageCompressors.rst:6
-msgid ""
-"Enables network compression for communication between this "
-":program:`mongo` shell and:"
-msgstr ""
-
-#: ../source/includes/option/option-mongo-networkMessageCompressors.rst:9
-msgid "a :binary:`~bin.mongod` instance"
-msgstr ""
-
-#: ../source/includes/option/option-mongo-networkMessageCompressors.rst:11
-msgid "a :binary:`~bin.mongos` instance."
-msgstr ""
-
-#: ../source/includes/option/option-mongo-networkMessageCompressors.rst:13
-msgid "You can specify the following compressors:"
-msgstr ""
-
-#: ../source/includes/option/option-mongo-networkMessageCompressors.rst:15
-msgid ":term:`snappy`"
-msgstr ""
-
-#: ../source/includes/option/option-mongo-networkMessageCompressors.rst:17
-msgid ":term:`zlib` (Available in MongoDB 3.6 or greater)"
-msgstr ""
-
-#: ../source/includes/fact-networkMessageCompressors.rst:3
-=======
 # 162815d024ab43db9f22d02434da1100
 #: ../source/includes/option/option-mongo-ipv6.rst:3
 msgid "*Removed in version 3.0.*"
@@ -450,38 +253,11 @@
 
 # 3df9f99e919e49d59421b839eca1fc32
 #: ../source/includes/option/option-mongo-<file.js>.rst:16
->>>>>>> 2478a500
-msgid ""
-"Messages are compressed when both parties enable network compression. "
-"Otherwise, messages between the parties are uncompressed."
-msgstr ""
-
-<<<<<<< HEAD
-#: ../source/includes/fact-networkMessageCompressors.rst:7
-msgid ""
-"If you specify multiple compressors, then the order in which you list the"
-" compressors matter as well as the communication initiator. For example, "
-"if a :binary:`~bin.mongo` shell specifies the following network "
-"compressors ``zlib,snappy`` and the :binary:`~bin.mongod` specifies "
-"``snappy,zlib``, messages between :binary:`~bin.mongo` shell and "
-":binary:`~bin.mongod` uses ``zlib``."
-msgstr ""
-
-#: ../source/includes/fact-networkMessageCompressors.rst:14
-msgid ""
-"If the parties do not share at least one common compressor, messages "
-"between the parties are uncompressed. For example, if a "
-":binary:`~bin.mongo` shell specifies the network compressor ``zlib`` and "
-":binary:`~bin.mongod` specifies ``snappy``, messages between "
-":binary:`~bin.mongo` shell and :binary:`~bin.mongod` are not compressed."
-msgstr ""
-
-#: ../source/includes/option/option-mongo-ipv6.rst:3
-msgid "Enables IPv6 support. :program:`mongo` disables IPv6 by default."
-msgstr ""
-
-#: ../source/includes/option/option-mongo-ipv6.rst:5
-=======
+msgid ""
+"Use the :option:`--shell` option to return to a shell after the file "
+"finishes running."
+msgstr ""
+
 # 1c84d506763043c1855c92dc8e432795
 #: ../source/reference/program/mongo.txt:85
 msgid "Authentication Options"
@@ -508,114 +284,11 @@
 
 # 6c2319903bb94db78eda17a71e579e1b
 #: ../source/includes/option/option-mongo-authenticationMechanism.rst:5
->>>>>>> 2478a500
-msgid ""
-"To connect to a MongoDB cluster via IPv6, you must specify both "
-":option:`--ipv6` *and* :option:`--host \\<mongod/mongos IPv6 address\\> "
-"<mongo --host>` when starting the :program:`mongo` shell."
-msgstr ""
-
-<<<<<<< HEAD
-#: ../source/includes/option/option-mongo-ipv6.rst:10
-msgid ""
-":binary:`~bin.mongod` and :binary:`~bin.mongos` disable IPv6 support by "
-"default. Specifying :option:`--ipv6` when connecting to a "
-"``mongod/mongos`` does not enable IPv6 support on the ``mongod/mongos``. "
-"For documentation on enabling IPv6 support on the ``mongod/mongos``, see "
-":setting:`net.ipv6`."
-msgstr ""
-
-#: ../source/includes/option/option-mongo-<db name>.rst:3
-msgid "Specifies the name of the database to connect to. For example:"
-msgstr ""
-
-#: ../source/includes/option/option-mongo-<db name>.rst:10
-msgid ""
-"The above command will connect the :program:`mongo` shell to the "
-":term:`admin database` of the MongoDB deployment running on the local "
-"machine. You may specify a remote database instance, with the resolvable "
-"hostname or IP address. Separate the database name from the hostname "
-"using a ``/`` character. See the following examples:"
-msgstr ""
-
-#: ../source/includes/option/option-mongo-<db name>.rst:22
-msgid "This syntax is the *only* way to connect to a specific database."
-msgstr ""
-
-#: ../source/includes/option/option-mongo-<db name>.rst:24
-msgid ""
-"To specify alternate hosts and a database, you must use this syntax and "
-"cannot use :option:`--host` or :option:`--port`."
-msgstr ""
-
-#: ../source/includes/option/option-mongo-enableJavaScriptJIT.rst:5
-msgid "Enable the JavaScript engine's JIT compiler."
-msgstr ""
-
-#: ../source/includes/fact-jit-disabled.rst:1
-msgid "The JavaScript engine's JIT compiler is now disabled by default."
-msgstr ""
-
-#: ../source/includes/option/option-mongo-disableJavaScriptJIT.rst:7
-msgid "Disables the JavaScript engine's JIT compiler."
-msgstr ""
-
-#: ../source/includes/option/option-mongo-disableJavaScriptProtection.rst:5
-msgid ""
-"Allows fields of type :ref:`javascript<bson-types>` and "
-":ref:`javascriptWithScope<bson-types>` to be automatically marshalled to "
-"JavaScript functions in the :binary:`~bin.mongo` shell."
-msgstr ""
-
-#: ../source/includes/option/option-mongo-disableJavaScriptProtection.rst:10
-msgid ""
-"With the ``--disableJavaScriptProtection`` flag set, it is possible to "
-"immediately execute JavaScript functions contained in documents. The "
-"following example demonstrates this behavior within the shell:"
-msgstr ""
-
-#: ../source/includes/option/option-mongo-disableJavaScriptProtection.rst:26
-msgid ""
-"The default behavior (when :binary:`~bin.mongo` starts *without* the "
-"``--disableJavaScriptProtection`` flag) is to convert embedded JavaScript"
-" functions to the non-executable MongoDB shell type ``Code``. The "
-"following example demonstrates the default behavior within the shell:"
-msgstr ""
-
-#: ../source/includes/option/option-mongo-<file.js>.rst:3
-msgid ""
-"Specifies a JavaScript file to run and then exit. Generally this should "
-"be the last option specified."
-msgstr ""
-
-#: ../source/includes/option/option-mongo-<file.js>.rst:16
-msgid ""
-"Use the :option:`--shell` option to return to a shell after the file "
-"finishes running."
-msgstr ""
-
-#: ../source/reference/program/mongo.txt:137
-msgid "Authentication Options"
-msgstr ""
-
-#: ../source/includes/option/option-mongo-authenticationDatabase.rst:3
-msgid ""
-"Specifies the database in which the user is created. See :ref:`user-"
-"authentication-database`."
-msgstr ""
-
-#: ../source/includes/option/option-mongo-authenticationDatabase.rst:7
-msgid ""
-"If you do not specify a value for :option:`--authenticationDatabase`, "
-":program:`mongo` uses the database specified in the connection string."
-msgstr ""
-
-#: ../source/includes/option/option-mongo-authenticationMechanism.rst:3
-msgid "*Default*: SCRAM-SHA-1"
-msgstr ""
-
-#: ../source/includes/option/option-mongo-authenticationMechanism.rst:5
-=======
+msgid ""
+"Added support for the ``PLAIN`` and ``MONGODB-X509`` authentication "
+"mechanisms."
+msgstr ""
+
 # c31573cb822c41368463a0b1f91500e5
 #: ../source/includes/option/option-mongo-authenticationMechanism.rst:9
 msgid ""
@@ -813,35 +486,12 @@
 
 # 18c73a1a84b84c4d837133a7744dafd8
 #: ../source/includes/option/option-mongo-sslCRLFile.rst:5
->>>>>>> 2478a500
-msgid ""
-"Specifies the authentication mechanism the :program:`mongo` instance uses"
-" to authenticate to the :binary:`~bin.mongod` or :binary:`~bin.mongos`."
-msgstr ""
-
-<<<<<<< HEAD
-#: ../source/includes/option/option-mongo-authenticationMechanism.rst:10
-msgid ""
-"MongoDB removes support for the deprecated MongoDB Challenge-Response "
-"(``MONGODB-CR``) authentication mechanism."
-msgstr ""
-
-#: ../source/includes/option/option-mongo-authenticationMechanism.rst:13
-msgid ""
-"MongoDB adds support for SCRAM mechanism using the SHA-256 hash function "
-"(``SCRAM-SHA-256``)."
-msgstr ""
-
-#: ../source/includes/list-table-auth-mechanisms.rst:5
-msgid "Value"
-msgstr ""
-
-#: ../source/includes/list-table-auth-mechanisms.rst:9
-msgid ":ref:`SCRAM-SHA-1 <authentication-scram-sha-1>`"
-msgstr ""
-
-#: ../source/includes/list-table-auth-mechanisms.rst:11
-=======
+msgid ""
+"Specifies the :file:`.pem` file that contains the Certificate Revocation "
+"List. Specify the file name of the :file:`.pem` file using relative or "
+"absolute paths."
+msgstr ""
+
 # 270a1027af6f426e86fc5da0265f50ef
 #: ../source/includes/option/option-mongo-sslFIPSMode.rst:5
 msgid ""
@@ -887,74 +537,11 @@
 
 # b09153806e7e4259b1cda31c1357dd50
 #: ../source/reference/program/mongo.txt:124
->>>>>>> 2478a500
-msgid ""
-"`RFC 5802 <https://tools.ietf.org/html/rfc5802>`_ standard Salted "
-"Challenge Response Authentication Mechanism using the SHA-1 hash "
-"function."
-msgstr ""
-
-<<<<<<< HEAD
-#: ../source/includes/list-table-auth-mechanisms.rst:15
-msgid ":ref:`SCRAM-SHA-256 <authentication-scram-sha-256>`"
-msgstr ""
-
-#: ../source/includes/list-table-auth-mechanisms.rst:17
-msgid ""
-"`RFC 7677 <https://tools.ietf.org/html/rfc7677>`_ standard Salted "
-"Challenge Response Authentication Mechanism using the SHA-256 hash "
-"function."
-msgstr ""
-
-#: ../source/includes/list-table-auth-mechanisms.rst:21
-msgid "Requires featureCompatibilityVersion set to ``4.0``."
-msgstr ""
-
-#: ../source/includes/list-table-auth-mechanisms.rst:25
-msgid ":ref:`MONGODB-X509 <security-auth-x509>`"
-msgstr ""
-
-#: ../source/includes/list-table-auth-mechanisms.rst:27
-msgid "MongoDB TLS/SSL certificate authentication."
-msgstr ""
-
-#: ../source/includes/list-table-auth-mechanisms.rst:29
-msgid ":ref:`GSSAPI <security-auth-kerberos>` (Kerberos)"
-msgstr ""
-
-#: ../source/includes/list-table-auth-mechanisms.rst:31
-msgid ""
-"External authentication using Kerberos. This mechanism is available only "
-"in `MongoDB Enterprise <http://www.mongodb.com/products/mongodb-"
-"enterprise?jmp=docs>`_."
-msgstr ""
-
-#: ../source/includes/list-table-auth-mechanisms.rst:35
-msgid ":ref:`PLAIN <security-auth-ldap>` (LDAP SASL)"
-msgstr ""
-
-#: ../source/includes/list-table-auth-mechanisms.rst:37
-msgid ""
-"External authentication using LDAP. You can also use ``PLAIN`` for "
-"authenticating in-database users. ``PLAIN`` transmits passwords in plain "
-"text. This mechanism is available only in `MongoDB Enterprise "
-"<http://www.mongodb.com/products/mongodb-enterprise?jmp=docs>`_."
-msgstr ""
-
-#: ../source/includes/option/option-mongo-gssapiHostName.rst:5
-msgid ""
-"Specify the hostname of a service using :doc:`GSSAPI/Kerberos "
-"</core/kerberos>`. *Only* required if the hostname of a machine does not "
-"match the hostname resolved by DNS."
-msgstr ""
-
-#: ../source/includes/option/option-mongo-gssapiHostName.rst:9
-#: ../source/includes/option/option-mongo-gssapiServiceName.rst:9
-msgid "This option is available only in MongoDB Enterprise."
-msgstr ""
-
-#: ../source/includes/option/option-mongo-gssapiServiceName.rst:5
-=======
+msgid ""
+":program:`mongo` maintains a history of commands in the :file:`.dbshell` "
+"file."
+msgstr ""
+
 # 4aa92e56ac0643c095efa8d061ba8716
 #: ../source/reference/program/mongo.txt:129
 msgid ""
@@ -1030,72 +617,12 @@
 
 # 2c876c01f1334ac98c1a2be14d4cca29
 #: ../source/reference/program/mongo.txt:172
->>>>>>> 2478a500
-msgid ""
-"Specify the name of the service using :doc:`GSSAPI/Kerberos "
-"</core/kerberos>`. Only required if the service does not use the default "
-"name of ``mongodb``."
-msgstr ""
-
-<<<<<<< HEAD
-#: ../source/reference/program/mongo.txt:152
-msgid "TLS/SSL Options"
-msgstr ""
-
-#: ../source/includes/option/option-mongo-ssl.rst:6
-msgid ""
-"Enables connection to a :binary:`~bin.mongod` or :binary:`~bin.mongos` "
-"that has TLS/SSL support enabled."
-msgstr ""
-
-#: ../source/includes/extracts/ssl-facts-mongo-shell-ca.rst:2
-msgid ""
-"Starting in version 3.2.6, if ``--sslCAFile`` or ``ssl.CAFile`` is not "
-"specified, the system-wide CA certificate store will be used when "
-"connecting to an TLS/SSL-enabled server. In previous versions of MongoDB,"
-" the :binary:`~bin.mongo` shell exited with an error that it could not "
-"validate the certificate."
-msgstr ""
-
-#: ../source/includes/extracts/ssl-facts-x509-ca-file.rst:2
-msgid ""
-"If using x.509 authentication, ``--sslCAFile`` or ``ssl.CAFile`` must be "
-"specified unless using :option:`--sslCertificateSelector <mongod "
-"--sslCertificateSelector>`."
-msgstr ""
-
-#: ../source/includes/extracts/ssl-facts-see-more.rst:1
-msgid ""
-"For more information about TLS/SSL and MongoDB, see :doc:`/tutorial"
-"/configure-ssl` and :doc:`/tutorial/configure-ssl-clients` ."
-msgstr ""
-
-#: ../source/includes/option/option-mongo-sslPEMKeyFile.rst:4
-msgid ""
-"Specifies the :file:`.pem` file that contains both the TLS/SSL "
-"certificate and key. Specify the file name of the :file:`.pem` file using"
-" relative or absolute paths."
-msgstr ""
-
-#: ../source/includes/option/option-mongo-sslPEMKeyFile.rst:8
-msgid ""
-"This option is required when using the ``--ssl`` option to connect to a "
-":binary:`~bin.mongod` or :binary:`~bin.mongos` that has "
-":setting:`~net.ssl.CAFile` enabled *without* "
-":setting:`~net.ssl.allowConnectionsWithoutCertificates`."
-msgstr ""
-
-#: ../source/includes/option/option-mongo-sslPEMKeyPassword.rst:4
-msgid ""
-"Specifies the password to de-crypt the certificate-key file (i.e. "
-"``--sslPEMKeyFile``). Use the :option:`--sslPEMKeyPassword` option only "
-"if the certificate-key file is encrypted. In all cases, the "
-":program:`mongo` will redact the password from all logging and reporting "
-"output."
-msgstr ""
-
-#: ../source/includes/option/option-mongo-sslPEMKeyPassword.rst:9
-=======
+msgid ""
+"Created by :program:`mongo` when editing a file. If the file exists, "
+":program:`mongo` will append an integer from ``1`` to ``10`` to the time "
+"value to attempt to create a unique file."
+msgstr ""
+
 # fee56c952d8e438cbdcd80bc40af20e5
 #: ../source/reference/program/mongo.txt:180
 msgid ":file:`%TEMP%\\mongo_edit{<time_t>}.js`"
@@ -1152,665 +679,11 @@
 
 # 7008535222a1442f9d90e4845641ffc0
 #: ../source/reference/program/mongo.txt:214
->>>>>>> 2478a500
-msgid ""
-"If the private key in the PEM file is encrypted and you do not specify "
-"the :option:`--sslPEMKeyPassword` option, the :program:`mongo` will "
-"prompt for a passphrase. See :ref:`ssl-certificate-password`."
-msgstr ""
-
-<<<<<<< HEAD
-#: ../source/includes/option/option-mongo-sslCAFile.rst:3
-msgid ""
-"Specifies the :file:`.pem` file that contains the root certificate chain "
-"from the Certificate Authority. Specify the file name of the :file:`.pem`"
-" file using relative or absolute paths."
-msgstr ""
-
-#: ../source/includes/option/option-mongo-sslCertificateSelector.rst:6
-msgid ""
-"Available on Windows and macOS as an alternative to "
-":option:`--sslPEMKeyFile`."
-msgstr ""
-
-#: ../source/includes/option/option-mongo-sslCertificateSelector.rst:8
-msgid ""
-":option:`--sslPEMKeyFile` and :option:`--sslCertificateSelector` options "
-"are mutually exclusive. You can only specify one."
-msgstr ""
-
-#: ../source/includes/option/option-mongo-sslCertificateSelector.rst:11
-msgid ""
-"Specifies a certificate property in order to select a matching "
-"certificate from the operating system's certificate store."
-msgstr ""
-
-#: ../source/includes/option/option-mongo-sslCertificateSelector.rst:14
-msgid ""
-":option:`--sslCertificateSelector` accepts an argument of the format "
-"``<property>=<value>`` where the property can be one of the following:"
-msgstr ""
-
-#: ../source/includes/extracts/ssl-facts-certificate-selector-properties.rst:6
-msgid "Property"
-msgstr ""
-
-#: ../source/includes/extracts/ssl-facts-certificate-selector-properties.rst:7
-msgid "Value type"
-msgstr ""
-
-#: ../source/includes/extracts/ssl-facts-certificate-selector-properties.rst:10
-msgid "``subject``"
-msgstr ""
-
-#: ../source/includes/extracts/ssl-facts-certificate-selector-properties.rst:11
-msgid "ASCII string"
-msgstr ""
-
-#: ../source/includes/extracts/ssl-facts-certificate-selector-properties.rst:12
-msgid "Subject name or common name on certificate"
-msgstr ""
-
-#: ../source/includes/extracts/ssl-facts-certificate-selector-properties.rst:14
-msgid "``thumbprint``"
-msgstr ""
-
-#: ../source/includes/extracts/ssl-facts-certificate-selector-properties.rst:15
-msgid "hex string"
-msgstr ""
-
-#: ../source/includes/extracts/ssl-facts-certificate-selector-properties.rst:17
-msgid ""
-"A sequence of bytes, expressed as hexadecimal, used to identify a public "
-"key by its SHA-1 digest."
-msgstr ""
-
-#: ../source/includes/extracts/ssl-facts-certificate-selector-properties.rst:20
-msgid "The ``thumbprint`` is sometimes referred to as a ``fingerprint``."
-msgstr ""
-
-#: ../source/includes/extracts/ssl-facts-certificate-selector-revocation.rst:2
-msgid ""
-"When using the system SSL certificate store, OCSP (Online Certificate "
-"Status Protocol) is used to validate the revocation status of "
-"certificates."
-msgstr ""
-
-#: ../source/includes/option/option-mongo-sslCRLFile.rst:4
-msgid ""
-"Specifies the :file:`.pem` file that contains the Certificate Revocation "
-"List. Specify the file name of the :file:`.pem` file using relative or "
-"absolute paths."
-msgstr ""
-
-#: ../source/includes/option/option-mongo-sslFIPSMode.rst:5
-msgid ""
-"Directs the :program:`mongo` to use the FIPS mode of the TLS/SSL library."
-" Your system must have a FIPS compliant library to use the "
-":option:`--sslFIPSMode` option."
-msgstr ""
-
-#: ../source/includes/note-fips-is-enterprise-only.rst:1
-msgid ""
-"FIPS-compatible TLS/SSL is available only in `MongoDB Enterprise "
-"<http://www.mongodb.com/products/mongodb-enterprise?jmp=docs>`_. See "
-":doc:`/tutorial/configure-fips` for more information."
-msgstr ""
-
-#: ../source/includes/option/option-mongo-sslAllowInvalidCertificates.rst:4
-msgid ""
-"Bypasses the validation checks for server certificates and allows the use"
-" of invalid certificates to connect."
-msgstr ""
-
-#: ../source/includes/extracts/ssl-facts-x509-invalid-certificate.rst:2
-msgid ""
-"Starting in MongoDB 4.0, if you specify ``--sslAllowInvalidCertificates``"
-" or ``ssl.allowInvalidCertificates: true`` when using x.509 "
-"authentication, an invalid certificate is only sufficient to establish a "
-"TLS/SSL connection but is *insufficient* for authentication."
-msgstr ""
-
-#: ../source/includes/extracts/ssl-facts-invalid-cert-warning-clients.rst:4
-msgid ""
-"Although available, avoid using the ``--sslAllowInvalidCertificates`` "
-"option if possible. If the use of ``--sslAllowInvalidCertificates`` is "
-"necessary, only use the option on systems where intrusion is not "
-"possible."
-msgstr ""
-
-#: ../source/includes/extracts/ssl-facts-invalid-cert-warning-clients.rst:9
-msgid ""
-"If the :binary:`~bin.mongo` shell (and other :ref:`mongodb-tools-support-"
-"ssl`) runs with the ``--sslAllowInvalidCertificates`` option, the "
-":binary:`~bin.mongo` shell (and other :ref:`mongodb-tools-support-ssl`) "
-"will not attempt to validate the server certificates. This creates a "
-"vulnerability to expired :binary:`~bin.mongod` and :binary:`~bin.mongos` "
-"certificates as well as to foreign processes posing as valid "
-":binary:`~bin.mongod` or :binary:`~bin.mongos` instances. If you only "
-"need to disable the validation of the hostname in the TLS/SSL "
-"certificates, see ``--sslAllowInvalidHostnames``."
-msgstr ""
-
-#: ../source/includes/option/option-mongo-sslAllowInvalidCertificates.rst:13
-msgid ""
-"When using the :setting:`~net.ssl.allowInvalidCertificates` setting, "
-"MongoDB logs as a warning the use of the invalid certificate."
-msgstr ""
-
-#: ../source/includes/option/option-mongo-sslAllowInvalidHostnames.rst:5
-msgid ""
-"Disables the validation of the hostnames in TLS/SSL certificates. Allows "
-":program:`mongo` to connect to MongoDB instances even if the hostname in "
-"their certificates do not match the specified hostname."
-msgstr ""
-
-#: ../source/includes/option/option-mongo-sslDisabledProtocols.rst:4
-msgid ""
-"Disables the specified TLS protocols. The option recognizes the following"
-" protocols: ``TLS1_0``, ``TLS1_1``, ``TLS1_2``, and starting in version "
-"4.0.4 (and 3.6.9), ``TLS1_3``."
-msgstr ""
-
-#: ../source/includes/option/option-mongo-sslDisabledProtocols.rst:8
-msgid ""
-"On macOS, you cannot disable ``TLS1_1`` and leave both ``TLS1_0`` and "
-"``TLS1_2`` enabled. You must also disable at least one of the other two; "
-"for example, ``TLS1_0,TLS1_1``."
-msgstr ""
-
-#: ../source/includes/option/option-mongo-sslDisabledProtocols.rst:12
-msgid ""
-"To list multiple protocols, specify as a comma separated list of "
-"protocols. For example ``TLS1_0,TLS1_1``."
-msgstr ""
-
-#: ../source/includes/option/option-mongo-sslDisabledProtocols.rst:15
-msgid "The specified disabled protocols overrides any default disabled protocols."
-msgstr ""
-
-#: ../source/includes/option/option-mongo-sslDisabledProtocols.rst:18
-msgid ""
-"Starting in version 4.0, MongoDB disables the use of TLS 1.0 if TLS 1.1+ "
-"is available on the system. To enable the disabled TLS 1.0, specify "
-"``none`` to :option:`--sslDisabledProtocols`.  See :ref:`4.0-disable-"
-"tls`."
-msgstr ""
-
-#: ../source/reference/program/mongo.txt:175
-msgid "Sessions"
-msgstr ""
-
-#: ../source/includes/option/option-mongo-retryWrites.rst:6
-msgid ""
-"Enables retryable writes as the default for sessions in the "
-":binary:`~bin.mongo` shell."
-msgstr ""
-
-#: ../source/includes/option/option-mongo-retryWrites.rst:9
-msgid "For more information on sessions, see :ref:`sessions`."
-msgstr ""
-
-#: ../source/reference/program/mongo.txt:180
-msgid "Files"
-msgstr ""
-
-#: ../source/reference/program/mongo.txt:192
-msgid ":file:`~/.dbshell`"
-msgstr ""
-
-#: ../source/reference/program/mongo.txt:185
-msgid ""
-":binary:`~bin.mongo` maintains a history of commands in the "
-":file:`.dbshell` file."
-msgstr ""
-
-#: ../source/reference/program/mongo.txt:190
-msgid ""
-":binary:`~bin.mongo` does not record interaction related to "
-"authentication in the history file, including :dbcommand:`authenticate` "
-"and :method:`db.createUser()`."
-msgstr ""
-
-#: ../source/reference/program/mongo.txt:208
-msgid ":file:`~/.mongorc.js`"
-msgstr ""
-
-#: ../source/reference/program/mongo.txt:197
-msgid ""
-":binary:`~bin.mongo` will read the ``.mongorc.js`` file from the home "
-"directory of the user invoking :binary:`~bin.mongo`. In the file, users "
-"can define variables, customize the :binary:`~bin.mongo` shell prompt, or"
-" update information that they would like updated every time they launch a"
-" shell. If you use the shell to evaluate a JavaScript file or expression "
-"either on the command line with :option:`mongo --eval` or by specifying "
-":ref:`a .js file to mongo <mongo-shell-file>`, :binary:`~bin.mongo` will "
-"read the ``.mongorc.js`` file *after* the JavaScript has finished "
-"processing."
-msgstr ""
-
-#: ../source/reference/program/mongo.txt:207
-msgid ""
-"Specify the :option:`--norc <mongo --norc>` option to disable reading "
-"``.mongorc.js``."
-msgstr ""
-
-#: ../source/reference/program/mongo.txt:224
-msgid ":file:`/etc/mongorc.js`"
-msgstr ""
-
-#: ../source/reference/program/mongo.txt:213
-msgid ""
-"Global ``mongorc.js`` file which the :binary:`~bin.mongo` shell evaluates"
-" upon start-up. If a user also has a :file:`.mongorc.js` file located in "
-"the :envvar:`HOME` directory, the :binary:`~bin.mongo` shell evaluates "
-"the global :file:`/etc/mongorc.js` file *before* evaluating the user's "
-":file:`.mongorc.js` file."
-msgstr ""
-
-#: ../source/reference/program/mongo.txt:219
-msgid ""
-":file:`/etc/mongorc.js` must have read permission for the user running "
-"the shell. The :option:`--norc <mongo --norc>` option for "
-":binary:`~bin.mongo` suppresses only the user's :file:`.mongorc.js` file."
-msgstr ""
-
-#: ../source/reference/program/mongo.txt:223
-msgid ""
-"On Windows, the global :file:`mongorc.js </etc/mongorc.js>` exists in the"
-" :file:`%ProgramData%\\\\MongoDB` directory."
-msgstr ""
-
-#: ../source/reference/program/mongo.txt:229
-msgid ":file:`/tmp/mongo_edit{<time_t>}.js`"
-msgstr ""
-
-#: ../source/reference/program/mongo.txt:227
-msgid ""
-"Created by :binary:`~bin.mongo` when editing a file. If the file exists, "
-":binary:`~bin.mongo` will append an integer from ``1`` to ``10`` to the "
-"time value to attempt to create a unique file."
-msgstr ""
-
-#: ../source/reference/program/mongo.txt:235
-msgid ":file:`%TEMP%\\mongo_edit{<time_t>}.js`"
-msgstr ""
-
-#: ../source/reference/program/mongo.txt:232
-msgid ""
-"Created by :binary:`~bin.mongo.exe` on Windows when editing a file. If "
-"the file exists, :binary:`~bin.mongo` will append an integer from ``1`` "
-"to ``10`` to the time value to attempt to create a unique file."
-msgstr ""
-
-#: ../source/reference/program/mongo.txt:238
-msgid "Environment"
-msgstr ""
-
-#: ../source/reference/program/mongo.txt:242
-msgid ""
-"Specifies the path to an editor to use with the ``edit`` shell command.  "
-"A JavaScript variable ``EDITOR`` will override the value of "
-":envvar:`EDITOR`."
-msgstr ""
-
-#: ../source/reference/program/mongo.txt:248
-msgid ""
-"Specifies the path to the home directory where :binary:`~bin.mongo` will "
-"read the :file:`.mongorc.js` file and write the :file:`.dbshell` file."
-msgstr ""
-
-#: ../source/reference/program/mongo.txt:254
-msgid ""
-"On Windows systems, :envvar:`HOMEDRIVE` specifies the path the directory "
-"where :binary:`~bin.mongo` will read the :file:`.mongorc.js` file and "
-"write the :file:`.dbshell` file."
-msgstr ""
-
-#: ../source/reference/program/mongo.txt:260
-msgid ""
-"Specifies the Windows path to the home directory where "
-":binary:`~bin.mongo` will read the :file:`.mongorc.js` file and write the"
-" :file:`.dbshell` file."
-msgstr ""
-
-#: ../source/reference/program/mongo.txt:267
-msgid "Keyboard Shortcuts"
-msgstr ""
-
-#: ../source/reference/program/mongo.txt:269
-msgid ""
-"The :binary:`~bin.mongo` shell supports the following keyboard shortcuts:"
-" [#multiple-bindings]_"
-msgstr ""
-
-#: ../source/reference/program/mongo.txt:275
-msgid "**Keybinding**"
-msgstr ""
-
-#: ../source/reference/program/mongo.txt:276
-msgid "**Function**"
-msgstr ""
-
-#: ../source/reference/program/mongo.txt:278
-msgid "Up arrow"
-msgstr ""
-
-#: ../source/reference/program/mongo.txt:279
-#: ../source/reference/program/mongo.txt:348
-msgid "Retrieve previous command from history"
-msgstr ""
-
-#: ../source/reference/program/mongo.txt:281
-msgid "Down-arrow"
-msgstr ""
-
-#: ../source/reference/program/mongo.txt:282
-#: ../source/reference/program/mongo.txt:345
-msgid "Retrieve next command from history"
-msgstr ""
-
-#: ../source/reference/program/mongo.txt:284
-msgid "Home"
-msgstr ""
-
-#: ../source/reference/program/mongo.txt:285
-msgid "Go to beginning of the line"
-msgstr ""
-
-#: ../source/reference/program/mongo.txt:287
-msgid "End"
-msgstr ""
-
-#: ../source/reference/program/mongo.txt:288
-msgid "Go to end of the line"
-msgstr ""
-
-#: ../source/reference/program/mongo.txt:290
-msgid "Tab"
-msgstr ""
-
-#: ../source/reference/program/mongo.txt:291
-msgid "Autocomplete method/command"
-msgstr ""
-
-#: ../source/reference/program/mongo.txt:293
-msgid "Left-arrow"
-msgstr ""
-
-#: ../source/reference/program/mongo.txt:294
-#: ../source/reference/program/mongo.txt:315
-msgid "Go backward one character"
-msgstr ""
-
-#: ../source/reference/program/mongo.txt:296
-msgid "Right-arrow"
-msgstr ""
-
-#: ../source/reference/program/mongo.txt:297
-#: ../source/reference/program/mongo.txt:327
-msgid "Go forward one character"
-msgstr ""
-
-#: ../source/reference/program/mongo.txt:299
-msgid "Ctrl-left-arrow"
-msgstr ""
-
-#: ../source/reference/program/mongo.txt:300
-#: ../source/reference/program/mongo.txt:306
-#: ../source/reference/program/mongo.txt:378
-msgid "Go backward one word"
-msgstr ""
-
-#: ../source/reference/program/mongo.txt:302
-msgid "Ctrl-right-arrow"
-msgstr ""
-
-#: ../source/reference/program/mongo.txt:303
-#: ../source/reference/program/mongo.txt:309
-#: ../source/reference/program/mongo.txt:387
-msgid "Go forward one word"
-msgstr ""
-
-#: ../source/reference/program/mongo.txt:305
-msgid "Meta-left-arrow"
-msgstr ""
-
-#: ../source/reference/program/mongo.txt:308
-msgid "Meta-right-arrow"
-msgstr ""
-
-#: ../source/reference/program/mongo.txt:311
-msgid "Ctrl-A"
-msgstr ""
-
-#: ../source/reference/program/mongo.txt:312
-msgid "Go to the beginning of the line"
-msgstr ""
-
-#: ../source/reference/program/mongo.txt:314
-msgid "Ctrl-B"
-msgstr ""
-
-#: ../source/reference/program/mongo.txt:317
-msgid "Ctrl-C"
-msgstr ""
-
-#: ../source/reference/program/mongo.txt:318
-msgid "Exit the :binary:`~bin.mongo` shell"
-msgstr ""
-
-#: ../source/reference/program/mongo.txt:320
-msgid "Ctrl-D"
-msgstr ""
-
-#: ../source/reference/program/mongo.txt:321
-msgid "Delete a char (or exit the :binary:`~bin.mongo` shell)"
-msgstr ""
-
-#: ../source/reference/program/mongo.txt:323
-msgid "Ctrl-E"
-msgstr ""
-
-#: ../source/reference/program/mongo.txt:324
-msgid "Go to the end of the line"
-msgstr ""
-
-#: ../source/reference/program/mongo.txt:326
-msgid "Ctrl-F"
-msgstr ""
-
-#: ../source/reference/program/mongo.txt:329
-msgid "Ctrl-G"
-msgstr ""
-
-#: ../source/reference/program/mongo.txt:330
-msgid "Abort"
-msgstr ""
-
-#: ../source/reference/program/mongo.txt:332
-msgid "Ctrl-J"
-msgstr ""
-
-#: ../source/reference/program/mongo.txt:333
-#: ../source/reference/program/mongo.txt:342
-msgid "Accept/evaluate the line"
-msgstr ""
-
-#: ../source/reference/program/mongo.txt:335
-msgid "Ctrl-K"
-msgstr ""
-
-#: ../source/reference/program/mongo.txt:336
-msgid "Kill/erase the line"
-msgstr ""
-
-#: ../source/reference/program/mongo.txt:338
-msgid "Ctrl-L or type ``cls``"
-msgstr ""
-
-#: ../source/reference/program/mongo.txt:339
-msgid "Clear the screen"
-msgstr ""
-
-#: ../source/reference/program/mongo.txt:341
-msgid "Ctrl-M"
-msgstr ""
-
-#: ../source/reference/program/mongo.txt:344
-msgid "Ctrl-N"
-msgstr ""
-
-#: ../source/reference/program/mongo.txt:347
-msgid "Ctrl-P"
-msgstr ""
-
-#: ../source/reference/program/mongo.txt:350
-msgid "Ctrl-R"
-msgstr ""
-
-#: ../source/reference/program/mongo.txt:351
-msgid "Reverse-search command history"
-msgstr ""
-
-#: ../source/reference/program/mongo.txt:353
-msgid "Ctrl-S"
-msgstr ""
-
-#: ../source/reference/program/mongo.txt:354
-msgid "Forward-search command history"
-msgstr ""
-
-#: ../source/reference/program/mongo.txt:356
-msgid "Ctrl-T"
-msgstr ""
-
-#: ../source/reference/program/mongo.txt:357
-msgid "Transpose characters"
-msgstr ""
-
-#: ../source/reference/program/mongo.txt:359
-msgid "Ctrl-U"
-msgstr ""
-
-#: ../source/reference/program/mongo.txt:360
-msgid "Perform Unix line-discard"
-msgstr ""
-
-#: ../source/reference/program/mongo.txt:362
-msgid "Ctrl-W"
-msgstr ""
-
-#: ../source/reference/program/mongo.txt:363
-msgid "Perform Unix word-rubout"
-msgstr ""
-
-#: ../source/reference/program/mongo.txt:365
-msgid "Ctrl-Y"
-msgstr ""
-
-#: ../source/reference/program/mongo.txt:366
-msgid "Yank"
-msgstr ""
-
-#: ../source/reference/program/mongo.txt:368
-msgid "Ctrl-Z"
-msgstr ""
-
-#: ../source/reference/program/mongo.txt:369
-msgid "Suspend (job control works in linux)"
-msgstr ""
-
-#: ../source/reference/program/mongo.txt:371
-msgid "Ctrl-H"
-msgstr ""
-
-#: ../source/reference/program/mongo.txt:372
-msgid "Backward-delete a character"
-msgstr ""
-
-#: ../source/reference/program/mongo.txt:374
-msgid "Ctrl-I"
-msgstr ""
-
-#: ../source/reference/program/mongo.txt:375
-msgid "Complete, same as Tab"
-msgstr ""
-
-#: ../source/reference/program/mongo.txt:377
-msgid "Meta-B"
-msgstr ""
-
-#: ../source/reference/program/mongo.txt:380
-msgid "Meta-C"
-msgstr ""
-
-#: ../source/reference/program/mongo.txt:381
-msgid "Capitalize word"
-msgstr ""
-
-#: ../source/reference/program/mongo.txt:383
-msgid "Meta-D"
-msgstr ""
-
-#: ../source/reference/program/mongo.txt:384
-msgid "Kill word"
-msgstr ""
-
-#: ../source/reference/program/mongo.txt:386
-msgid "Meta-F"
-msgstr ""
-
-#: ../source/reference/program/mongo.txt:389
-msgid "Meta-L"
-msgstr ""
-
-#: ../source/reference/program/mongo.txt:390
-msgid "Change word to lowercase"
-msgstr ""
-
-#: ../source/reference/program/mongo.txt:392
-msgid "Meta-U"
-msgstr ""
-
-#: ../source/reference/program/mongo.txt:393
-msgid "Change word to uppercase"
-msgstr ""
-
-#: ../source/reference/program/mongo.txt:395
-msgid "Meta-Y"
-msgstr ""
-
-#: ../source/reference/program/mongo.txt:396
-msgid "Yank-pop"
-msgstr ""
-
-#: ../source/reference/program/mongo.txt:398
-msgid "Meta-Backspace"
-msgstr ""
-
-#: ../source/reference/program/mongo.txt:399
-msgid "Backward-kill word"
-msgstr ""
-
-#: ../source/reference/program/mongo.txt:401
-msgid "Meta-<"
-msgstr ""
-
-#: ../source/reference/program/mongo.txt:402
-msgid "Retrieve the first command in command history"
-msgstr ""
-
-#: ../source/reference/program/mongo.txt:404
-msgid "Meta->"
-msgstr ""
-
-#: ../source/reference/program/mongo.txt:405
-msgid "Retrieve the last command in command history"
-msgstr ""
-
-#: ../source/reference/program/mongo.txt:407
-=======
+msgid ""
+"The :program:`mongo` shell supports the following keyboard shortcuts: "
+"[#multiple-bindings]_"
+msgstr ""
+
 # 43a4e064a68447dea7029ad2b4e2a8c2
 #: ../source/reference/program/mongo.txt:220
 msgid "**Keybinding**"
@@ -2226,29 +1099,11 @@
 
 # b6ec3117c0674e0ca211d1647fa504d4
 #: ../source/reference/program/mongo.txt:352
->>>>>>> 2478a500
-msgid ""
-"MongoDB accommodates multiple keybinding. Since 2.0, :binary:`~bin.mongo`"
-" includes support for basic emacs keybindings."
-msgstr ""
-
-<<<<<<< HEAD
-#: ../source/reference/program/mongo.txt:414
-msgid "Use"
-msgstr ""
-
-#: ../source/reference/program/mongo.txt:416
-msgid ""
-"Typically users invoke the shell with the :binary:`~bin.mongo` command at"
-" the system prompt. Consider the following examples for other scenarios."
-msgstr ""
-
-#: ../source/reference/program/mongo.txt:421
-msgid "Connect to a :binary:`~bin.mongod` Instance with Access Control"
-msgstr ""
-
-#: ../source/reference/program/mongo.txt:423
-=======
+msgid ""
+"MongoDB accommodates multiple keybinding. Since 2.0, :program:`mongo` "
+"includes support for basic emacs keybindings."
+msgstr ""
+
 # 3f7b88e335894596b0ffdf7a4c4656c6
 #: ../source/reference/program/mongo.txt:359
 msgid "Use"
@@ -2263,30 +1118,11 @@
 
 # fc11d0d4a2d44a139a7249bd1c570883
 #: ../source/reference/program/mongo.txt:365
->>>>>>> 2478a500
 msgid ""
 "To connect to a database on a remote host using authentication and a non-"
 "standard port, use the following form:"
 msgstr ""
 
-<<<<<<< HEAD
-#: ../source/reference/program/mongo.txt:430
-msgid "Alternatively, consider the following short form:"
-msgstr ""
-
-#: ../source/reference/program/mongo.txt:436
-msgid ""
-"Replace ``<user>``, ``<pass>``, and ``<host>`` with the appropriate "
-"values for your situation and substitute or omit the :option:`--port "
-"<mongo --port>` as needed."
-msgstr ""
-
-#: ../source/reference/program/mongo.txt:443
-msgid "Connect to a Replica Set Using the DNS Seedlist Connection Format"
-msgstr ""
-
-#: ../source/reference/program/mongo.txt:447
-=======
 # 88ebf4bc615c4d0791642932a9eab4a9
 #: ../source/reference/program/mongo.txt:372
 msgid "Alternatively, consider the following short form:"
@@ -2309,23 +1145,11 @@
 
 # e22ed9ac7c4e4d1c8648b5c08a69fc33
 #: ../source/reference/program/mongo.txt:389
->>>>>>> 2478a500
-msgid ""
-"To connect to a replica set described using the :ref:`connections-dns-"
-"seedlist`, use the :option:`--host <mongo --host>` option to specify the "
-"connection string to the :binary:`~bin.mongo` shell. In the following "
-"example, the DNS configuration resembles:"
-msgstr ""
-
-<<<<<<< HEAD
-#: ../source/reference/program/mongo.txt:458
-msgid ""
-"The TXT record for the DNS entry includes the ``replicaSet`` and "
-"``authSource`` options:"
-msgstr ""
-
-#: ../source/reference/program/mongo.txt:465
-=======
+msgid ""
+"To execute a JavaScript file with authentication, with password prompted "
+"rather than provided on the command-line, use the following form:"
+msgstr ""
+
 # 267d3b7917854b4d8872fbd03ed2ca56
 #: ../source/reference/program/mongo.txt:396
 msgid ""
@@ -2335,63 +1159,11 @@
 
 # 4501e14b241e41e2a3e4d3c26d951c19
 #: ../source/reference/program/mongo.txt:403
->>>>>>> 2478a500
-msgid ""
-"The following command then connects the :binary:`~bin.mongo` shell to the"
-" replica set:"
-msgstr ""
-
-<<<<<<< HEAD
-#: ../source/reference/program/mongo.txt:472
-msgid ""
-"The :binary:`~bin.mongo` shell will automatically prompt you to provide "
-"the password for the user specified in the ``username`` option."
-msgstr ""
-
-#: ../source/reference/program/mongo.txt:476
-msgid "Execute JavaScript Against the :binary:`~bin.mongo` Shell"
-msgstr ""
-
-#: ../source/reference/program/mongo.txt:478
-msgid ""
-"To execute a JavaScript file without evaluating the :file:`~/.mongorc.js`"
-" file before starting a shell session, use the following form:"
-msgstr ""
-
-#: ../source/reference/program/mongo.txt:485
-msgid ""
-"To execute a JavaScript file with authentication, with password prompted "
-"rather than provided on the command-line, use the following form:"
-msgstr ""
-
-#: ../source/reference/program/mongo.txt:493
-msgid "Use :option:`--eval <mongo --eval>` to Print Query Results as JSON"
-msgstr ""
-
-#: ../source/reference/program/mongo.txt:495
-msgid ""
-"To print return a query as :term:`JSON`, from the system prompt using the"
-" :option:`--eval <mongo --eval>` option, use the following form:"
-msgstr ""
-
-#: ../source/reference/program/mongo.txt:502
 msgid ""
 "Use single quotes (e.g. ``'``) to enclose the JavaScript, as well as the "
 "additional JavaScript required to generate this output."
 msgstr ""
 
-#: ../source/reference/program/mongo.txt:507
-msgid ":doc:`/reference/mongo-shell`"
-msgstr ""
-
-#: ../source/reference/program/mongo.txt:509
-msgid ":doc:`/reference/method`"
-msgstr ""
-
-#: ../source/reference/program/mongo.txt:511
-msgid ":doc:`/mongo`"
-msgstr ""
-=======
 # 2b045503df8b4239aec8e6ca9d60640f
 #: ../source/reference/program/mongo.txt:408
 msgid ":doc:`/reference/mongo-shell`"
@@ -2522,201 +1294,6 @@
 #~ "more information on MongoDB and SSL, "
 #~ "see :doc:`/tutorial/configure-ssl`."
 #~ msgstr ""
->>>>>>> 2478a500
-
-# 2de62570eb94478e8b8eec4b92e599fb
-#~ msgid ""
-<<<<<<< HEAD
-#~ "This option is required when using "
-#~ "the :option:`--ssl` option to connect to"
-#~ " a :program:`mongod` or :program:`mongos` "
-#~ "that has :setting:`~net.ssl.CAFile` enabled "
-#~ "*without* :setting:`~net.ssl.weakCertificateValidation`."
-#~ msgstr ""
-
-#~ msgid ""
-#~ "Specifies the password to de-crypt "
-#~ "the certificate-key file (i.e. "
-#~ ":option:`--sslPEMKeyFile`). Use the "
-#~ ":option:`--sslPEMKeyPassword` option only if "
-#~ "the certificate-key file is encrypted."
-#~ " In all cases, the :program:`mongo` "
-#~ "will redact the password from all "
-#~ "logging and reporting output."
-#~ msgstr ""
-
-# b51064ff2f7b4835aa2d93ba6698454e
-#~ msgid ""
-#~ ":program:`mongo` is an interactive JavaScript"
-#~ " shell interface to MongoDB, which "
-#~ "provides a powerful interface for "
-#~ "systems administrators as well as a "
-#~ "way for developers to test queries "
-#~ "and operations directly with the "
-#~ "database. :program:`mongo` also provides a "
-#~ "fully functional JavaScript environment for"
-#~ " use with a MongoDB. This document"
-#~ " addresses the basic invocation of "
-#~ "the :program:`mongo` shell and an "
-#~ "overview of its usage."
-#~ msgstr ""
-
-# 81c04e010bd9414ea258250e267e875b
-#~ msgid ""
-#~ "Specifies the port where the "
-#~ ":program:`mongod` or :program:`mongos` instance "
-#~ "is listening. If :option:`--port` is not"
-#~ " specified, :program:`mongo` attempts to "
-#~ "connect to port ``27017``."
-#~ msgstr ""
-
-# 53b15d821832405795a2d66e4392f36c
-#~ msgid ""
-#~ "Specifies the name of the host "
-#~ "machine where the :program:`mongod` or "
-#~ ":program:`mongos` is running. If this is"
-#~ " not specified, :program:`mongo` attempts "
-#~ "to connect to a MongoDB process "
-#~ "running on the localhost."
-#~ msgstr ""
-
-# f15b124936da44d2b2569daa59f51b3e
-#~ msgid ""
-#~ "Specifies a password with which to "
-#~ "authenticate to a MongoDB database that"
-#~ " uses authentication. Use in conjunction"
-#~ " with the ``--username`` and "
-#~ "``--authenticationDatabase`` options."
-#~ msgstr ""
-
-# 8bed782dd2da4ab5b7d6b959ad551c9d
-#~ msgid ""
-#~ "Enables IPv6 support and allows the "
-#~ ":program:`mongo` to connect to the "
-#~ "MongoDB instance using an IPv6 network."
-#~ " All MongoDB programs and processes "
-#~ "disable IPv6 support by default."
-#~ msgstr ""
-
-# 06ecef130e07405fa0f5205fc39a9235
-#~ msgid ""
-#~ "Specifies the \"database address\" of "
-#~ "the database to connect to. For "
-#~ "example:"
-#~ msgstr ""
-
-# 59eeb9285644420f98fe535e05abd8a1
-#~ msgid ""
-#~ "The above command will connect the "
-#~ ":program:`mongo` shell to the :term:`admin "
-#~ "database` on the local machine. You "
-#~ "may specify a remote database instance,"
-#~ " with the resolvable hostname or IP"
-#~ " address. Separate the database name "
-#~ "from the hostname using a ``/`` "
-#~ "character. See the following examples:"
-#~ msgstr ""
-
-# 420a8aed46b6447386b9cd8062da084e
-#~ msgid "Optional"
-#~ msgstr ""
-
-# 62e78636e6e14781ac133510a75f45f5
-#~ msgid ""
-#~ "Specifies the database that holds the"
-#~ " user's credentials. If you do not"
-#~ " specify an authentication database, the"
-#~ " :program:`mongo` assumes that the database"
-#~ " specified as the argument to the "
-#~ ":option:`--db` option holds the user's "
-#~ "credentials."
-#~ msgstr ""
-
-# 95acc35231dd48f89d824a41f66f8a49
-#~ msgid "*Default*: MONGODB-CR"
-#~ msgstr ""
-
-# 558d0930f5934d05bedf8bc7442b5982
-#~ msgid ""
-#~ "Added support for the ``PLAIN`` and "
-#~ "``MONGODB-X509`` authentication mechanisms."
-#~ msgstr ""
-
-# 3c5a793e2214479ba7f43343c407c716
-#~ msgid ""
-#~ "Specifies the authentication mechanism the "
-#~ ":program:`mongo` instance uses to authenticate"
-#~ " to the :program:`mongod` or "
-#~ ":program:`mongos`."
-#~ msgstr ""
-
-# d5e037c706dc4f1d8d6d0cb54b82cf9d
-#~ msgid "MONGODB-CR"
-#~ msgstr ""
-
-# 06db6d590843429b81806e35ece64f51
-#~ msgid "MongoDB challenge/response authentication."
-#~ msgstr ""
-
-# 32f1ca11368043a899f90ed9c77b7eb9
-#~ msgid "MONGODB-X509"
-#~ msgstr ""
-
-# b04a610495ee4df5bc8972999417b1d7
-#~ msgid "MongoDB SSL certificate authentication."
-#~ msgstr ""
-
-# bc25223a52aa4e479c9faeee0b1f3d34
-#~ msgid "PLAIN"
-#~ msgstr ""
-
-# 01cf7e016778429e97a900b4e3de630f
-#~ msgid ""
-#~ "External authentication using LDAP. You "
-#~ "can also use ``PLAIN`` for "
-#~ "authenticating in-database users. ``PLAIN``"
-#~ " transmits passwords in plain text. "
-#~ "This mechanism is available only in "
-#~ "`MongoDB Enterprise <http://www.mongodb.com/products"
-#~ "/mongodb-enterprise>`_."
-#~ msgstr ""
-
-# f857a9d740af4f3296c018ba8c380ffe
-#~ msgid "GSSAPI"
-#~ msgstr ""
-
-# 17648283bd45420d87b079ee732977b5
-#~ msgid ""
-#~ "External authentication using Kerberos. This"
-#~ " mechanism is available only in "
-#~ "`MongoDB Enterprise <http://www.mongodb.com/products"
-#~ "/mongodb-enterprise>`_."
-#~ msgstr ""
-
-# efe2d50d87e54b26b81a0d40c110b63d
-#~ msgid "SSL Options"
-#~ msgstr ""
-
-# fc91070182284702b5a0c96df2608742
-#~ msgid ""
-#~ "Enables connection to a :program:`mongod` "
-#~ "or :program:`mongos` that has SSL "
-#~ "support enabled."
-#~ msgstr ""
-
-# 19311e22a75849a8ab915772953e27d9
-# 395f2ac1dc2c4d4ea52cdb7b843be464
-# e19164c13ff64bbabb8cae54602d7a28
-# 8091685230214b70bfcce097f0c4ce9e
-# 00e9ddbf15e24b9e8ad299451673ccf3
-# ad6c1bd5f0854384a1b7b77e3863b05c
-# d3bf475bc4814780bcb7f7a1e10d4068
-#~ msgid ""
-#~ "The default distribution of MongoDB does"
-#~ " not contain support for SSL. For "
-#~ "more information on MongoDB and SSL, "
-#~ "see :doc:`/tutorial/configure-ssl`."
-#~ msgstr ""
 
 # 2de62570eb94478e8b8eec4b92e599fb
 #~ msgid ""
@@ -2727,31 +1304,6 @@
 #~ " absolute paths."
 #~ msgstr ""
 
-# 3b070c7d162e48a597e7718cf902356c
-#~ msgid ""
-#~ "Directs the :program:`mongo` to use the"
-#~ " FIPS mode of the installed OpenSSL"
-#~ " library. Your system must have a "
-#~ "FIPS compliant OpenSSL library to use"
-#~ " the :option:`--sslFIPSMode` option."
-#~ msgstr ""
-
-# 4fc891196a5e4105a9b700e3ff5fbd0b
-#~ msgid ""
-#~ "Bypasses the validation checks for "
-#~ "server certificates and allows the use"
-#~ " of invalid certificates. When using "
-#~ "the :setting:`~net.ssl.allowInvalidCertificates` setting,"
-#~ " MongoDB logs as a warning the "
-#~ "use of the invalid certificate."
-#~ msgstr ""
-
-# 85c6dcb71013488fb481ceaceff099a5
-#~ msgid ""
-#~ ":program:`mongo` maintains a history of "
-#~ "commands in the :file:`.dbshell` file."
-#~ msgstr ""
-
 # a1f4aafdea66404e8752e239edcb675b
 #~ msgid ""
 #~ ":program:`mongo` does not recorded interaction"
@@ -2760,168 +1312,7 @@
 #~ " and :method:`db.addUser()`."
 #~ msgstr ""
 
-# 483276555dcd4633bb530d069e4367f6
 #~ msgid ""
-#~ "Versions of Windows :program:`mongo.exe` "
-#~ "earlier than 2.2.0 will save the "
-#~ "`.dbshell` file in the :program:`mongo.exe`"
-#~ " working directory."
-#~ msgstr ""
-
-# 8d35efa25f9e4fc8ba7323a636a46966
-#~ msgid ""
-#~ ":program:`mongo` will read the ``.mongorc.js``"
-#~ " file from the home directory of "
-#~ "the user invoking :program:`mongo`. In "
-#~ "the file, users can define variables,"
-#~ " customize the :program:`mongo` shell "
-#~ "prompt, or update information that they"
-#~ " would like updated every time they"
-#~ " launch a shell. If you use the"
-#~ " shell to evaluate a JavaScript file"
-#~ " or expression either on the command"
-#~ " line with :option:`--eval` or by "
-#~ "specifying :ref:`a .js file to mongo "
-#~ "<mongo-shell-file>`, :program:`mongo` will "
-#~ "read the ``.mongorc.js`` file *after* "
-#~ "the JavaScript has finished processing."
-#~ msgstr ""
-
-# d9248116df2a47ba81353e5bc2ab215d
-#~ msgid "Specify the :option:`--norc` option to disable reading ``.mongorc.js``."
-#~ msgstr ""
-
-# 6ea58b48aae04fa0b4d0d7fc47a73e1b
-#~ msgid ""
-#~ "Global ``mongorc.js`` file which the "
-#~ ":program:`mongo` shell evaluates upon "
-#~ "start-up. If a user also has a"
-#~ " :file:`.mongorc.js` file located in the"
-#~ " :envvar:`HOME` directory, the :program:`mongo`"
-#~ " shell evaluates the global "
-#~ ":file:`/etc/mongorc.js` file *before* evaluating "
-#~ "the user's :file:`.mongorc.js` file."
-#~ msgstr ""
-
-# b2d2798c230d435683b9f98667160bb8
-#~ msgid ""
-#~ ":file:`/etc/mongorc.js` must have read "
-#~ "permission for the user running the "
-#~ "shell. The :option:`--norc` option for "
-#~ ":program:`mongo` suppresses only the user's"
-#~ " :file:`.mongorc.js` file."
-#~ msgstr ""
-
-# 6b7e654eff8947728c12d95edb052590
-#~ msgid ""
-#~ "Created by :program:`mongo` when editing "
-#~ "a file. If the file exists, "
-#~ ":program:`mongo` will append an integer "
-#~ "from ``1`` to ``10`` to the time"
-#~ " value to attempt to create a "
-#~ "unique file."
-#~ msgstr ""
-
-# 33014f942a0c4a5a912f53b42cde1479
-#~ msgid ""
-#~ "Created by :program:`mongo.exe` on Windows "
-#~ "when editing a file. If the file"
-#~ " exists, :program:`mongo` will append an"
-#~ " integer from ``1`` to ``10`` to "
-#~ "the time value to attempt to "
-#~ "create a unique file."
-#~ msgstr ""
-
-# dd3a0fc907fe4a77a365e6bab59b01ef
-#~ msgid ""
-#~ "Specifies the path to the home "
-#~ "directory where :program:`mongo` will read "
-#~ "the :file:`.mongorc.js` file and write "
-#~ "the :file:`.dbshell` file."
-#~ msgstr ""
-
-# 08403cb64d6141e3bd9e51197980ecb0
-#~ msgid ""
-#~ "On Windows systems, :envvar:`HOMEDRIVE` "
-#~ "specifies the path the directory where"
-#~ " :program:`mongo` will read the "
-#~ ":file:`.mongorc.js` file and write the "
-#~ ":file:`.dbshell` file."
-#~ msgstr ""
-
-# d77b1817dcb348ca8d4f3361b2945725
-#~ msgid ""
-#~ "Specifies the Windows path to the "
-#~ "home directory where :program:`mongo` will "
-#~ "read the :file:`.mongorc.js` file and "
-#~ "write the :file:`.dbshell` file."
-#~ msgstr ""
-
-# 85a300abad7e4461be81e6895eb69802
-#~ msgid ""
-#~ "The :program:`mongo` shell supports the "
-#~ "following keyboard shortcuts: [#multiple-"
-#~ "bindings]_"
-#~ msgstr ""
-
-# 60a1edb4f5684c179e88e03822a05507
-#~ msgid "Exit the :program:`mongo` shell"
-#~ msgstr ""
-
-# d25920c59cdc4e68840cf346297beeba
-#~ msgid "Delete a char (or exit the :program:`mongo` shell)"
-#~ msgstr ""
-
-# cc177617980446759a11468f618ecbc8
-#~ msgid ""
-#~ "MongoDB accommodates multiple keybinding. "
-#~ "Since 2.0, :program:`mongo` includes support"
-#~ " for basic emacs keybindings."
-#~ msgstr ""
-
-# d8501f7704704e2fbb0b58a06dc7d770
-#~ msgid ""
-#~ "Typically users invoke the shell with"
-#~ " the :program:`mongo` command at the "
-#~ "system prompt. Consider the following "
-#~ "examples for other scenarios."
-#~ msgstr ""
-
-# b19eda29041c4045904ec8308aa5e69d
-#~ msgid ""
-#~ "Replace ``<user>``, ``<pass>``, and ``<host>``"
-#~ " with the appropriate values for your"
-#~ " situation and substitute or omit the"
-#~ " :option:`--port` as needed."
-#~ msgstr ""
-
-#~ msgid ""
-#~ "To connect to a replica set, "
-#~ "specify the :setting:`replica set name "
-#~ "<~replication.replSetName>` and a seed list"
-#~ " of set members. Use the following"
-#~ " form:"
-#~ msgstr ""
-
-#~ msgid ""
-=======
-#~ "Specifies the :file:`.pem` file that "
-#~ "contains both the SSL certificate and"
-#~ " key. Specify the file name of "
-#~ "the :file:`.pem` file using relative or"
-#~ " absolute paths."
-#~ msgstr ""
-
-# a1f4aafdea66404e8752e239edcb675b
-#~ msgid ""
-#~ ":program:`mongo` does not recorded interaction"
-#~ " related to authentication in the "
-#~ "history file, including :dbcommand:`authenticate`"
-#~ " and :method:`db.addUser()`."
-#~ msgstr ""
-
-#~ msgid ""
->>>>>>> 2478a500
 #~ "This option is required when using "
 #~ "the ``--ssl`` option to connect to "
 #~ "a :program:`mongod` or :program:`mongos` that"
