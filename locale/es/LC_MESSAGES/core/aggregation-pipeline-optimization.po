# SOME DESCRIPTIVE TITLE.
# Copyright (C) 2011-2014, MongoDB, Inc.
# This file is distributed under the same license as the mongodb-manual
# package.
#
# Translators:
msgid ""
msgstr ""
"Project-Id-Version: MongoDB Manual\n"
"Report-Msgid-Bugs-To: \n"
<<<<<<< HEAD
"POT-Creation-Date: 2019-03-19 11:02-0400\n"
=======
"POT-Creation-Date: 2016-12-08 12:02-0500\n"
>>>>>>> 2478a500
"PO-Revision-Date: 2014-04-08 19:25+0000\n"
"Last-Translator: tychoish <tychoish@gmail.com>\n"
"Language: es\n"
"Language-Team: Spanish (http://www.transifex.com/projects/p/mongodb-"
"manual/language/es/)\n"
"Plural-Forms: nplurals=2; plural=(n != 1)\n"
"MIME-Version: 1.0\n"
"Content-Type: text/plain; charset=utf-8\n"
"Content-Transfer-Encoding: 8bit\n"
"Generated-By: Babel 2.6.0\n"

<<<<<<< HEAD
=======
# 8e9ab8d0f74a47cf97f775a1df08a96e
>>>>>>> 2478a500
#: ../source/core/aggregation-pipeline-optimization.txt:3
msgid "Aggregation Pipeline Optimization"
msgstr ""

<<<<<<< HEAD
#: ../source/core/aggregation-pipeline-optimization.txt:13
msgid ""
"Aggregation pipeline operations have an optimization phase which attempts"
" to reshape the pipeline for improved performance."
msgstr ""

#: ../source/core/aggregation-pipeline-optimization.txt:16
msgid ""
"To see how the optimizer transforms a particular aggregation pipeline, "
"include the :method:`explain <db.collection.aggregate()>` option in the "
":method:`db.collection.aggregate()` method."
msgstr ""

#: ../source/includes/fact-optimizations-subject-to-change.rst:1
msgid "Optimizations are subject to change between releases."
msgstr ""

#: ../source/core/aggregation-pipeline-optimization.txt:25
msgid "Projection Optimization"
msgstr ""

#: ../source/core/aggregation-pipeline-optimization.txt:27
msgid ""
"The aggregation pipeline can determine if it requires only a subset of "
"the fields in the documents to obtain the results. If so, the pipeline "
"will only use those required fields, reducing the amount of data passing "
"through the pipeline."
msgstr ""

#: ../source/core/aggregation-pipeline-optimization.txt:35
msgid "Pipeline Sequence Optimization"
msgstr ""

#: ../source/core/aggregation-pipeline-optimization.txt:40
msgid "``$project`` or ``$addFields`` + ``$match`` Sequence Optimization"
msgstr ""

#: ../source/core/aggregation-pipeline-optimization.txt:42
msgid ""
"For an aggregation pipeline that contains a projection stage "
"(:pipeline:`$project` or :pipeline:`$addFields`) followed by a "
":pipeline:`$match` stage, MongoDB moves any filters in the "
":pipeline:`$match` stage that do not require values computed in the "
"projection stage to a new :pipeline:`$match` stage before the projection."
msgstr ""

#: ../source/core/aggregation-pipeline-optimization.txt:49
msgid ""
"If an aggregation pipeline contains multiple projection and/or "
":pipeline:`$match` stages, MongoDB performs this optimization for each "
":pipeline:`$match` stage, moving each :pipeline:`$match` filter before "
"all projection stages that the filter does not depend on."
msgstr ""

#: ../source/core/aggregation-pipeline-optimization.txt:54
msgid "Consider a pipeline of the following stages:"
msgstr ""

#: ../source/core/aggregation-pipeline-optimization.txt:74
msgid ""
"The optimizer breaks up the :pipeline:`$match` stage into four individual"
" filters, one for each key in the :pipeline:`$match` query document. The "
"optimizer then moves each filter before as many projection stages as "
"possible, creating new :pipeline:`$match` stages as needed. Given this "
"example, the optimizer produces the following *optimized* pipeline:"
msgstr ""

#: ../source/core/aggregation-pipeline-optimization.txt:96
msgid ""
"The :pipeline:`$match` filter ``{ avgTime: { $gt: 7 } }`` depends on the "
":pipeline:`$project` stage to compute the ``avgTime`` field. The "
":pipeline:`$project` stage is the last projection stage in this pipeline,"
" so the :pipeline:`$match` filter on ``avgTime`` could not be moved."
msgstr ""

#: ../source/core/aggregation-pipeline-optimization.txt:102
msgid ""
"The ``maxTime`` and ``minTime`` fields are computed in the "
":pipeline:`$addFields` stage but have no dependency on the "
":pipeline:`$project` stage. The optimizer created a new "
":pipeline:`$match` stage for the filters on these fields and placed it "
"before the :pipeline:`$project` stage."
msgstr ""

#: ../source/core/aggregation-pipeline-optimization.txt:108
=======
# 47d87691fa934250afb854f26f667510
#: ../source/core/aggregation-pipeline-optimization.txt
msgid "On this page"
msgstr ""

# 9d30d7cf22794393b31a4096bc91d8f6
#: ../source/core/aggregation-pipeline-optimization.txt:13
msgid ""
"Aggregation pipeline operations have an optimization phase which attempts"
" to reshape the pipeline for improved performance."
msgstr ""

# 0aab6779f25a418bb368e5a77abb22bf
#: ../source/core/aggregation-pipeline-optimization.txt:16
msgid ""
"To see how the optimizer transforms a particular aggregation pipeline, "
"include the :method:`explain <db.collection.aggregate()>` option in the "
":method:`db.collection.aggregate()` method."
msgstr ""

# ff0abe99145e44d783878fc743a94f20
#: ../source/includes/fact-optimizations-subject-to-change.rst:1
msgid "Optimizations are subject to change between releases."
msgstr ""

# 044cf7b99b2f4eb38bbed89932a5cfc4
#: ../source/core/aggregation-pipeline-optimization.txt:25
msgid "Projection Optimization"
msgstr ""

# dc2c274e7ccc4a899b029888c4ab0835
#: ../source/core/aggregation-pipeline-optimization.txt:27
msgid ""
"The aggregation pipeline can determine if it requires only a subset of "
"the fields in the documents to obtain the results. If so, the pipeline "
"will only use those required fields, reducing the amount of data passing "
"through the pipeline."
msgstr ""

# 6344719143c04f9196d14e08e8a16965
#: ../source/core/aggregation-pipeline-optimization.txt:35
msgid "Pipeline Sequence Optimization"
msgstr ""

# f0df7a8213e1416ea182b4701e541005
#: ../source/core/aggregation-pipeline-optimization.txt:40
msgid "``$sort`` + ``$match`` Sequence Optimization"
msgstr ""

# 0d7c74fd00df4cd5bc2a54de2f3c63f9
#: ../source/core/aggregation-pipeline-optimization.txt:42
msgid ""
"When you have a sequence with :pipeline:`$sort` followed by a "
":pipeline:`$match`, the :pipeline:`$match` moves before the "
":pipeline:`$sort` to minimize the number of objects to sort. For example,"
" if the pipeline consists of the following stages:"
msgstr ""

# 0d5868c01a6d4c03bd1c64e1c8966e2a
# d12d5b8c34a14de5b9fd695cca1ecc04
# ef28982d8a7c419ba8e344e916826606
#: ../source/core/aggregation-pipeline-optimization.txt:52
#: ../source/core/aggregation-pipeline-optimization.txt:77
#: ../source/core/aggregation-pipeline-optimization.txt:141
msgid ""
"During the optimization phase, the optimizer transforms the sequence to "
"the following:"
msgstr ""

# fe8e22b627614a478166eccc9fd2e299
#: ../source/core/aggregation-pipeline-optimization.txt:63
msgid "``$skip`` + ``$limit`` Sequence Optimization"
msgstr ""

# c429ed90e70f44d281eb4f65eace7047
#: ../source/core/aggregation-pipeline-optimization.txt:65
>>>>>>> 2478a500
msgid ""
"The :pipeline:`$match` filter ``{ name: \"Joe Schmoe\" }`` does not use "
"any values computed in either the :pipeline:`$project` or "
":pipeline:`$addFields` stages so it was moved to a new :pipeline:`$match`"
" stage before both of the projection stages."
msgstr ""

<<<<<<< HEAD
#: ../source/core/aggregation-pipeline-optimization.txt:114
msgid ""
"After optimization, the filter ``{ name: \"Joe Schmoe\" }`` is in a "
":pipeline:`$match` stage at the beginning of the pipeline. This has the "
"added benefit of allowing the aggregation to use an index on the ``name``"
" field when initially querying the collection. See :ref:`aggregation-"
"pipeline-operators-and-performance` for more information."
msgstr ""

#: ../source/core/aggregation-pipeline-optimization.txt:124
msgid "``$sort`` + ``$match`` Sequence Optimization"
msgstr ""

#: ../source/core/aggregation-pipeline-optimization.txt:126
msgid ""
"When you have a sequence with :pipeline:`$sort` followed by a "
":pipeline:`$match`, the :pipeline:`$match` moves before the "
":pipeline:`$sort` to minimize the number of objects to sort. For example,"
" if the pipeline consists of the following stages:"
msgstr ""

#: ../source/core/aggregation-pipeline-optimization.txt:136
#: ../source/core/aggregation-pipeline-optimization.txt:190
=======
# 203acfa82c8448b69190b66ed6b293a5
# 2877fe8226644c66a5463709e8770ab2
#: ../source/core/aggregation-pipeline-optimization.txt:70
#: ../source/core/aggregation-pipeline-optimization.txt:107
msgid "For example, if the pipeline consists of the following stages:"
msgstr ""

# 99645fcf88ec42df84bfa0884b32a6a2
#: ../source/core/aggregation-pipeline-optimization.txt:85
msgid ""
"This optimization allows for more opportunities for :ref:`agg-sort-limit-"
"coalescence`, such as with ``$sort`` + ``$skip`` + ``$limit`` sequences. "
"See :ref:`agg-sort-limit-coalescence` for details on the coalescence and "
":ref:`agg-sort-skip-limit-sequence` for an example."
msgstr ""

# b4732ab857924c5caad69881367527ad
#: ../source/core/aggregation-pipeline-optimization.txt:91
>>>>>>> 2478a500
msgid ""
"During the optimization phase, the optimizer transforms the sequence to "
"the following:"
msgstr ""

<<<<<<< HEAD
#: ../source/core/aggregation-pipeline-optimization.txt:145
msgid "``$redact`` + ``$match`` Sequence Optimization"
msgstr ""

#: ../source/core/aggregation-pipeline-optimization.txt:147
=======
# 30f3d51115d04e81a32314705288af9d
#: ../source/core/aggregation-pipeline-optimization.txt:96
msgid "``$redact`` + ``$match`` Sequence Optimization"
msgstr ""

# 54723a96cb81457f96097d82a2a63fc3
#: ../source/core/aggregation-pipeline-optimization.txt:98
>>>>>>> 2478a500
msgid ""
"When possible, when the pipeline has the :pipeline:`$redact` stage "
"immediately followed by the :pipeline:`$match` stage, the aggregation can"
" sometimes add a portion of the :pipeline:`$match` stage before the "
":pipeline:`$redact` stage. If the added :pipeline:`$match` stage is at "
"the start of a pipeline, the aggregation can use an index as well as "
"query the collection to limit the number of documents that enter the "
"pipeline. See :ref:`aggregation-pipeline-operators-and-performance` for "
"more information."
msgstr ""

<<<<<<< HEAD
#: ../source/core/aggregation-pipeline-optimization.txt:156
#: ../source/core/aggregation-pipeline-optimization.txt:223
msgid "For example, if the pipeline consists of the following stages:"
msgstr ""

#: ../source/core/aggregation-pipeline-optimization.txt:163
=======
# 9ef4f0e16650405b9c4f529a88df1b77
#: ../source/core/aggregation-pipeline-optimization.txt:114
>>>>>>> 2478a500
msgid ""
"The optimizer can add the same :pipeline:`$match` stage before the "
":pipeline:`$redact` stage:"
msgstr ""

<<<<<<< HEAD
#: ../source/core/aggregation-pipeline-optimization.txt:175
msgid "``$project`` + ``$skip`` Sequence Optimization"
msgstr ""

#: ../source/core/aggregation-pipeline-optimization.txt:179
msgid ""
"When you have a sequence with :pipeline:`$project` followed by "
":pipeline:`$skip`, the :pipeline:`$skip` moves before "
":pipeline:`$project`. For example, if the pipeline consists of the "
"following stages:"
msgstr ""

#: ../source/core/aggregation-pipeline-optimization.txt:202
msgid "Pipeline Coalescence Optimization"
msgstr ""

#: ../source/core/aggregation-pipeline-optimization.txt:204
=======
# 0c5703440bbe444db1dd054587e57230
#: ../source/core/aggregation-pipeline-optimization.txt:126
msgid "``$project`` + ``$skip`` or ``$limit`` Sequence Optimization"
msgstr ""

# a298c0d4d59f4cfe84848c554b38a7cc
#: ../source/core/aggregation-pipeline-optimization.txt:130
msgid ""
"When you have a sequence with :pipeline:`$project` followed by either "
":pipeline:`$skip` or :pipeline:`$limit`, the :pipeline:`$skip` or "
":pipeline:`$limit` moves before :pipeline:`$project`. For example, if the"
" pipeline consists of the following stages:"
msgstr ""

# 59f3f441856e47c9ade0456711d04502
#: ../source/core/aggregation-pipeline-optimization.txt:150
msgid ""
"This optimization allows for more opportunities for :ref:`agg-sort-limit-"
"coalescence`, such as with ``$sort`` + ``$limit`` sequences. See :ref"
":`agg-sort-limit-coalescence` for details on the coalescence."
msgstr ""

# d2a3f0d9b391415b978fccfc85be7606
#: ../source/core/aggregation-pipeline-optimization.txt:158
msgid "Pipeline Coalescence Optimization"
msgstr ""

# f027103c30aa4a1b8c15f390113f829f
#: ../source/core/aggregation-pipeline-optimization.txt:160
>>>>>>> 2478a500
msgid ""
"When possible, the optimization phase coalesces a pipeline stage into its"
" predecessor. Generally, coalescence occurs *after* any sequence "
"reordering optimization."
msgstr ""

<<<<<<< HEAD
#: ../source/core/aggregation-pipeline-optimization.txt:211
msgid "``$sort`` + ``$limit`` Coalescence"
msgstr ""

#: ../source/core/aggregation-pipeline-optimization.txt:215
msgid ""
"When a :pipeline:`$sort` precedes a :pipeline:`$limit`, the optimizer can"
" coalesce the :pipeline:`$limit` into the :pipeline:`$sort` if no "
"intervening stages modify the number of documents (e.g. "
":pipeline:`$unwind`, :pipeline:`$group`). MongoDB will not coalesce the "
":pipeline:`$limit` into the :pipeline:`$sort` if there are pipeline "
"stages that change the number of documents between the :pipeline:`$sort` "
"and :pipeline:`$limit` stages.."
msgstr ""

#: ../source/core/aggregation-pipeline-optimization.txt:231
msgid ""
"During the optimization phase, the optimizer coalesces the sequence to "
"the following:"
msgstr ""

#: ../source/core/aggregation-pipeline-optimization.txt:251
msgid ""
"This allows the sort operation to only maintain the top ``n`` results as "
"it progresses, where ``n`` is the specified limit, and MongoDB only needs"
" to store ``n`` items in memory [#coalescence-allowDiskUse]_. See :ref"
":`sort-and-memory` for more information."
msgstr ""

#: ../source/core/aggregation-pipeline-optimization.txt:257
msgid "Sequence Optimization with $skip"
msgstr ""

#: ../source/core/aggregation-pipeline-optimization.txt:259
msgid ""
"If there is a :pipeline:`$skip` stage between the :pipeline:`$sort` and "
":pipeline:`$limit` stages, MongoDB will coalesce the :pipeline:`$limit` "
"into the :pipeline:`$sort` stage and increase the :pipeline:`$limit` "
"value by the :pipeline:`$skip` amount. See :ref:`agg-sort-skip-limit-"
"sequence` for an example."
msgstr ""

#: ../source/core/aggregation-pipeline-optimization.txt:265
msgid ""
=======
# 3328e2dd6c3041d0bd2a15ee7a8cbfd2
#: ../source/core/aggregation-pipeline-optimization.txt:167
msgid "``$sort`` + ``$limit`` Coalescence"
msgstr ""

# dc8cdf3b23f24918b65836b5cc286bfd
#: ../source/core/aggregation-pipeline-optimization.txt:169
msgid ""
"When a :pipeline:`$sort` immediately precedes a :pipeline:`$limit`, the "
"optimizer can coalesce the :pipeline:`$limit` into the :pipeline:`$sort`."
" This allows the sort operation to only maintain the top ``n`` results as"
" it progresses, where ``n`` is the specified limit, and MongoDB only "
"needs to store ``n`` items in memory [#coalescence-allowDiskUse]_. See "
":ref:`sort-and-memory` for more information."
msgstr ""

# fb2fa87a17c8429897e2e06dd3c0ff24
#: ../source/core/aggregation-pipeline-optimization.txt:177
msgid ""
>>>>>>> 2478a500
"The optimization will still apply when ``allowDiskUse`` is ``true`` and "
"the ``n`` items exceed the :ref:`aggregation memory limit <agg-memory-"
"restrictions>`."
msgstr ""

<<<<<<< HEAD
#: ../source/core/aggregation-pipeline-optimization.txt:272
msgid "``$limit`` + ``$limit`` Coalescence"
msgstr ""

#: ../source/core/aggregation-pipeline-optimization.txt:274
=======
# e2a8fd769ffa4de3bc8a06d8a4bf8a2d
#: ../source/core/aggregation-pipeline-optimization.txt:184
msgid "``$limit`` + ``$limit`` Coalescence"
msgstr ""

# 4eb32ce7b9454d66bcdabfd084ab742f
#: ../source/core/aggregation-pipeline-optimization.txt:186
>>>>>>> 2478a500
msgid ""
"When a :pipeline:`$limit` immediately follows another :pipeline:`$limit`,"
" the two stages can coalesce into a single :pipeline:`$limit` where the "
"limit amount is the *smaller* of the two initial limit amounts. For "
"example, a pipeline contains the following sequence:"
msgstr ""

<<<<<<< HEAD
#: ../source/core/aggregation-pipeline-optimization.txt:285
=======
# bc0ce741975a4b858c092099465eedbb
#: ../source/core/aggregation-pipeline-optimization.txt:197
>>>>>>> 2478a500
msgid ""
"Then the second :pipeline:`$limit` stage can coalesce into the first "
":pipeline:`$limit` stage and result in a single :pipeline:`$limit` stage "
"where the limit amount ``10`` is the minimum of the two initial limits "
"``100`` and ``10``."
msgstr ""

<<<<<<< HEAD
#: ../source/core/aggregation-pipeline-optimization.txt:297
msgid "``$skip`` + ``$skip`` Coalescence"
msgstr ""

#: ../source/core/aggregation-pipeline-optimization.txt:299
=======
# 8175163b388642e88b2fa005de0e24ad
#: ../source/core/aggregation-pipeline-optimization.txt:209
msgid "``$skip`` + ``$skip`` Coalescence"
msgstr ""

# a3f04c339d5b4b419cfac9e630e57ccd
#: ../source/core/aggregation-pipeline-optimization.txt:211
>>>>>>> 2478a500
msgid ""
"When a :pipeline:`$skip` immediately follows another :pipeline:`$skip`, "
"the two stages can coalesce into a single :pipeline:`$skip` where the "
"skip amount is the *sum* of the two initial skip amounts. For example, a "
"pipeline contains the following sequence:"
msgstr ""

<<<<<<< HEAD
#: ../source/core/aggregation-pipeline-optimization.txt:309
=======
# 3c3dcb5fb2b34ecd849e880c25270a52
#: ../source/core/aggregation-pipeline-optimization.txt:221
>>>>>>> 2478a500
msgid ""
"Then the second :pipeline:`$skip` stage can coalesce into the first "
":pipeline:`$skip` stage and result in a single :pipeline:`$skip` stage "
"where the skip amount ``7`` is the sum of the two initial limits ``5`` "
"and ``2``."
msgstr ""

<<<<<<< HEAD
#: ../source/core/aggregation-pipeline-optimization.txt:321
msgid "``$match`` + ``$match`` Coalescence"
msgstr ""

#: ../source/core/aggregation-pipeline-optimization.txt:323
=======
# d23bd280ae1b454aa84c34dc3144326b
#: ../source/core/aggregation-pipeline-optimization.txt:233
msgid "``$match`` + ``$match`` Coalescence"
msgstr ""

# 4b5a40c72b604a92863c1be3100700a7
#: ../source/core/aggregation-pipeline-optimization.txt:235
>>>>>>> 2478a500
msgid ""
"When a :pipeline:`$match` immediately follows another :pipeline:`$match`,"
" the two stages can coalesce into a single :pipeline:`$match` combining "
"the conditions with an :expression:`$and`. For example, a pipeline "
"contains the following sequence:"
msgstr ""

<<<<<<< HEAD
#: ../source/core/aggregation-pipeline-optimization.txt:334
=======
# dfd928fd77f94492815c4ff46c6c3074
#: ../source/core/aggregation-pipeline-optimization.txt:246
>>>>>>> 2478a500
msgid ""
"Then the second :pipeline:`$match` stage can coalesce into the first "
":pipeline:`$match` stage and result in a single :pipeline:`$match` stage"
msgstr ""

<<<<<<< HEAD
#: ../source/core/aggregation-pipeline-optimization.txt:345
msgid "``$lookup`` + ``$unwind`` Coalescence"
msgstr ""

#: ../source/core/aggregation-pipeline-optimization.txt:349
=======
# 2b7bb8cd27d54c998f0ddd5610f405f7
#: ../source/core/aggregation-pipeline-optimization.txt:257
msgid "``$lookup`` + ``$unwind`` Coalescence"
msgstr ""

# ddfbc16af2b7410a9215410be7d4004c
#: ../source/core/aggregation-pipeline-optimization.txt:261
msgid ""
"When a :pipeline:`$unwind` immediately follows another "
":pipeline:`$lookup`, and the :pipeline:`$unwind` operates on the ``as`` "
"field of the :pipeline:`$lookup`, the optimizer can coalesce the "
":pipeline:`$unwind` into the :pipeline:`$lookup` stage. This avoids "
"creating large intermediate documents."
msgstr ""

# 46d1d6e745d6415a9fd837cb87b60ef9
#: ../source/core/aggregation-pipeline-optimization.txt:267
msgid "For example, a pipeline contains the following sequence:"
msgstr ""

# 9b3f095d5b004d91882ec35c6d3e7e02
#: ../source/core/aggregation-pipeline-optimization.txt:281
msgid ""
"The optimizer can coalesce the :pipeline:`$unwind` stage into the "
":pipeline:`$lookup` stage. If you run the aggregation with ``explain`` "
"option, the ``explain`` output shows the coalesced stage:"
msgstr ""

# be2f51dbff504f33bd8137bf1eeed4fa
#: ../source/core/aggregation-pipeline-optimization.txt:298
msgid "Examples"
msgstr ""

# 929bd085e11d4a79acc5108ff7882be4
#: ../source/core/aggregation-pipeline-optimization.txt:300
msgid ""
"The following examples are some sequences that can take advantage of both"
" sequence reordering and coalescence. Generally, coalescence occurs "
"*after* any sequence reordering optimization."
msgstr ""

# 72a51aa92adf4d49b84635c00e142541
#: ../source/core/aggregation-pipeline-optimization.txt:307
msgid "``$sort`` + ``$skip`` + ``$limit`` Sequence"
msgstr ""

# 70e20f8cc1464ad093a7c87b3a74f694
#: ../source/core/aggregation-pipeline-optimization.txt:309
>>>>>>> 2478a500
msgid ""
"When a :pipeline:`$unwind` immediately follows another "
":pipeline:`$lookup`, and the :pipeline:`$unwind` operates on the ``as`` "
"field of the :pipeline:`$lookup`, the optimizer can coalesce the "
":pipeline:`$unwind` into the :pipeline:`$lookup` stage. This avoids "
"creating large intermediate documents."
msgstr ""

<<<<<<< HEAD
#: ../source/core/aggregation-pipeline-optimization.txt:355
msgid "For example, a pipeline contains the following sequence:"
msgstr ""

#: ../source/core/aggregation-pipeline-optimization.txt:369
=======
# b67f74db70bb4129b7e467b2919d6712
#: ../source/core/aggregation-pipeline-optimization.txt:318
msgid ""
"First, the optimizer performs the :ref:`agg-skip-limit-optimization` to "
"transforms the sequence to the following:"
msgstr ""

# 8ed735c436514badaf85a1646284663a
#: ../source/core/aggregation-pipeline-optimization.txt:327
>>>>>>> 2478a500
msgid ""
"The optimizer can coalesce the :pipeline:`$unwind` stage into the "
":pipeline:`$lookup` stage. If you run the aggregation with ``explain`` "
"option, the ``explain`` output shows the coalesced stage:"
msgstr ""

<<<<<<< HEAD
#: ../source/core/aggregation-pipeline-optimization.txt:386
msgid "Example"
msgstr ""

#: ../source/core/aggregation-pipeline-optimization.txt:390
msgid "``$sort`` + ``$skip`` + ``$limit`` Sequence"
msgstr ""

#: ../source/core/aggregation-pipeline-optimization.txt:392
msgid ""
"A pipeline contains a sequence of :pipeline:`$sort` followed by a "
":pipeline:`$skip` followed by a :pipeline:`$limit`:"
msgstr ""

#: ../source/core/aggregation-pipeline-optimization.txt:401
msgid ""
"The optimizer performs :ref:`agg-sort-limit-coalescence` to transforms "
"the sequence to the following:"
msgstr ""

#: ../source/core/aggregation-pipeline-optimization.txt:418
msgid "MongoDB increases the :pipeline:`$limit` amount with the reordering."
msgstr ""

#: ../source/core/aggregation-pipeline-optimization.txt:421
=======
# 332400d103c84785bb10a8fde34cde9e
#: ../source/core/aggregation-pipeline-optimization.txt:331
msgid ""
"The reordered sequence now has :pipeline:`$sort` immediately preceding "
"the :pipeline:`$limit`, and the pipeline can coalesce the two stages to "
"decrease memory usage during the sort operation. See :ref:`agg-sort-"
"limit-coalescence` for more information."
msgstr ""

# 2f1c40d62b894fc992cb4468b10f6c67
#: ../source/core/aggregation-pipeline-optimization.txt:337
msgid "``$limit`` + ``$skip`` + ``$limit`` + ``$skip`` Sequence"
msgstr ""

# ba8fc2bd8ae449f8a8feefe1dbeed407
#: ../source/core/aggregation-pipeline-optimization.txt:339
msgid ""
"A pipeline contains a sequence of alternating :pipeline:`$limit` and "
":pipeline:`$skip` stages:"
msgstr ""

# 58c486be2b9f42c5b28f0f94194b964a
#: ../source/core/aggregation-pipeline-optimization.txt:349
msgid ""
"The :ref:`agg-skip-limit-optimization` reverses the position of the ``{ "
"$skip: 5 }`` and ``{ $limit: 10 }`` stages and increases the limit "
"amount:"
msgstr ""

# db63d8bdc2074487b3946625fa81c1d2
#: ../source/core/aggregation-pipeline-optimization.txt:360
msgid ""
"The optimizer then coalesces the two :pipeline:`$limit` stages into a "
"single :pipeline:`$limit` stage and the two :pipeline:`$skip` stages into"
" a single :pipeline:`$skip` stage. The resulting sequence is the "
"following:"
msgstr ""

# 560ad31cc7654626b688e23746e901a7
#: ../source/core/aggregation-pipeline-optimization.txt:370
msgid ""
"See :ref:`agg-limit-limit-coalescence` and :ref:`agg-skip-skip-"
"coalescence` for details."
msgstr ""

# b3e04363f10c4ff9b4de38c5ab240830
#: ../source/core/aggregation-pipeline-optimization.txt:374
>>>>>>> 2478a500
msgid ""
":method:`explain <db.collection.aggregate()>` option in the "
":method:`db.collection.aggregate()`"
msgstr ""

#~ msgid ""
#~ "Aggregation pipeline operations have an "
#~ "optimization phase which attempts to "
#~ "rearrange the pipeline for improved "
#~ "performance."
#~ msgstr ""

#~ msgid "``$sort`` + ``$skip`` + ``$limit`` Sequence Optimization"
#~ msgstr ""

#~ msgid ""
#~ "When you have a sequence with "
#~ ":pipeline:`$sort` followed by a "
#~ ":pipeline:`$skip` followed by a "
#~ ":pipeline:`$limit`, an optimization occurs "
#~ "that moves the :pipeline:`$limit` operator "
#~ "before the :pipeline:`$skip` operator. For "
#~ "example, if the pipeline consists of "
#~ "the following stages:"
#~ msgstr ""

#~ msgid ""
#~ "The :pipeline:`$limit` value has increased "
#~ "to the sum of the initial value"
#~ " and the :pipeline:`$skip` value."
#~ msgstr ""

#~ msgid ""
#~ "The optimized sequence now has "
#~ ":pipeline:`$sort` immediately preceding the "
#~ ":pipeline:`$limit`. See :pipeline:`$sort` for "
#~ "information on the behavior of the "
#~ ":pipeline:`$sort` operation when it "
#~ "immediately precedes :pipeline:`$limit`."
#~ msgstr ""

#~ msgid "``$limit`` + ``$skip`` + ``$limit`` + ``$skip`` Sequence Optimization"
#~ msgstr ""

#~ msgid ""
#~ "When you have a continuous sequence "
#~ "of a :pipeline:`$limit` pipeline stage "
#~ "followed by a :pipeline:`$skip` pipeline "
#~ "stage, the optimization phase attempts "
#~ "to arrange the pipeline stages to "
#~ "combine the limits and skips. For "
#~ "example, if the pipeline consists of "
#~ "the following stages:"
<<<<<<< HEAD
#~ msgstr ""

#~ msgid ""
#~ "During the intermediate step, the "
#~ "optimizer reverses the position of the"
#~ " :pipeline:`$skip` followed by a "
#~ ":pipeline:`$limit` to :pipeline:`$limit` followed"
#~ " by the :pipeline:`$skip`."
#~ msgstr ""

#~ msgid ""
#~ "The :pipeline:`$limit` value has increased "
#~ "to the sum of the initial value"
#~ " and the :pipeline:`$skip` value. Then, "
#~ "for the final :pipeline:`$limit` value, "
#~ "the optimizer selects the minimum "
#~ "between the adjacent :pipeline:`$limit` "
#~ "values. For the final :pipeline:`$skip` "
#~ "value, the optimizer adds the adjacent"
#~ " :pipeline:`$skip` values, to transform the"
#~ " sequence to the following:"
#~ msgstr ""

#~ msgid "``$skip`` + ``$limit`` Sequence Optimization"
#~ msgstr ""

#~ msgid ""
#~ "When you have a sequence with "
#~ ":pipeline:`$skip` followed by a "
#~ ":pipeline:`$limit`, the :pipeline:`$limit` moves "
#~ "before the :pipeline:`$skip`. With the "
#~ "reordering, the :pipeline:`$limit` value "
#~ "increases by the :pipeline:`$skip` amount."
#~ msgstr ""

#~ msgid ""
#~ "This optimization allows for more "
#~ "opportunities for :ref:`agg-sort-limit-"
#~ "coalescence`, such as with ``$sort`` +"
#~ " ``$skip`` + ``$limit`` sequences. See "
#~ ":ref:`agg-sort-limit-coalescence` for "
#~ "details on the coalescence and :ref"
#~ ":`agg-sort-skip-limit-sequence` for "
#~ "an example."
#~ msgstr ""

#~ msgid ""
#~ "For aggregation operations on :doc:`sharded"
#~ " collections <aggregation-pipeline-sharded-"
#~ "collections>`, this optimization reduces the"
#~ " results returned from each shard."
#~ msgstr ""

#~ msgid ""
#~ "When a :pipeline:`$sort` immediately precedes"
#~ " a :pipeline:`$limit`, the optimizer can"
#~ " coalesce the :pipeline:`$limit` into the"
#~ " :pipeline:`$sort`. This allows the sort"
#~ " operation to only maintain the top"
#~ " ``n`` results as it progresses, "
#~ "where ``n`` is the specified limit, "
#~ "and MongoDB only needs to store "
#~ "``n`` items in memory [#coalescence-"
#~ "allowDiskUse]_. See :ref:`sort-and-memory` "
#~ "for more information."
#~ msgstr ""

#~ msgid "Examples"
#~ msgstr ""

#~ msgid ""
#~ "The following examples are some "
#~ "sequences that can take advantage of "
#~ "both sequence reordering and coalescence. "
#~ "Generally, coalescence occurs *after* any "
#~ "sequence reordering optimization."
#~ msgstr ""

#~ msgid ""
#~ "First, the optimizer performs the :ref"
#~ ":`agg-skip-limit-optimization` to "
#~ "transforms the sequence to the "
#~ "following:"
#~ msgstr ""

#~ msgid ""
#~ "The :ref:`agg-skip-limit-optimization` "
#~ "increases the :pipeline:`$limit` amount with"
#~ " the reordering. See :ref:`agg-skip-"
#~ "limit-optimization` for details."
#~ msgstr ""

#~ msgid ""
#~ "The reordered sequence now has "
#~ ":pipeline:`$sort` immediately preceding the "
#~ ":pipeline:`$limit`, and the pipeline can "
#~ "coalesce the two stages to decrease "
#~ "memory usage during the sort operation."
#~ " See :ref:`agg-sort-limit-coalescence` "
#~ "for more information."
#~ msgstr ""

#~ msgid "``$limit`` + ``$skip`` + ``$limit`` + ``$skip`` Sequence"
#~ msgstr ""

#~ msgid ""
#~ "A pipeline contains a sequence of "
#~ "alternating :pipeline:`$limit` and :pipeline:`$skip`"
#~ " stages:"
#~ msgstr ""

#~ msgid ""
#~ "The :ref:`agg-skip-limit-optimization` "
#~ "reverses the position of the ``{ "
#~ "$skip: 5 }`` and ``{ $limit: 10"
#~ " }`` stages and increases the limit"
#~ " amount:"
#~ msgstr ""

#~ msgid ""
#~ "The optimizer then coalesces the two "
#~ ":pipeline:`$limit` stages into a single "
#~ ":pipeline:`$limit` stage and the two "
#~ ":pipeline:`$skip` stages into a single "
#~ ":pipeline:`$skip` stage. The resulting "
#~ "sequence is the following:"
#~ msgstr ""

#~ msgid ""
#~ "See :ref:`agg-limit-limit-coalescence` "
#~ "and :ref:`agg-skip-skip-coalescence` for"
#~ " details."
=======
#~ msgstr ""

#~ msgid ""
#~ "During the intermediate step, the "
#~ "optimizer reverses the position of the"
#~ " :pipeline:`$skip` followed by a "
#~ ":pipeline:`$limit` to :pipeline:`$limit` followed"
#~ " by the :pipeline:`$skip`."
#~ msgstr ""

#~ msgid ""
#~ "The :pipeline:`$limit` value has increased "
#~ "to the sum of the initial value"
#~ " and the :pipeline:`$skip` value. Then, "
#~ "for the final :pipeline:`$limit` value, "
#~ "the optimizer selects the minimum "
#~ "between the adjacent :pipeline:`$limit` "
#~ "values. For the final :pipeline:`$skip` "
#~ "value, the optimizer adds the adjacent"
#~ " :pipeline:`$skip` values, to transform the"
#~ " sequence to the following:"
>>>>>>> 2478a500
#~ msgstr ""
<|MERGE_RESOLUTION|>--- conflicted
+++ resolved
@@ -8,11 +8,7 @@
 msgstr ""
 "Project-Id-Version: MongoDB Manual\n"
 "Report-Msgid-Bugs-To: \n"
-<<<<<<< HEAD
-"POT-Creation-Date: 2019-03-19 11:02-0400\n"
-=======
 "POT-Creation-Date: 2016-12-08 12:02-0500\n"
->>>>>>> 2478a500
 "PO-Revision-Date: 2014-04-08 19:25+0000\n"
 "Last-Translator: tychoish <tychoish@gmail.com>\n"
 "Language: es\n"
@@ -24,101 +20,11 @@
 "Content-Transfer-Encoding: 8bit\n"
 "Generated-By: Babel 2.6.0\n"
 
-<<<<<<< HEAD
-=======
 # 8e9ab8d0f74a47cf97f775a1df08a96e
->>>>>>> 2478a500
 #: ../source/core/aggregation-pipeline-optimization.txt:3
 msgid "Aggregation Pipeline Optimization"
 msgstr ""
 
-<<<<<<< HEAD
-#: ../source/core/aggregation-pipeline-optimization.txt:13
-msgid ""
-"Aggregation pipeline operations have an optimization phase which attempts"
-" to reshape the pipeline for improved performance."
-msgstr ""
-
-#: ../source/core/aggregation-pipeline-optimization.txt:16
-msgid ""
-"To see how the optimizer transforms a particular aggregation pipeline, "
-"include the :method:`explain <db.collection.aggregate()>` option in the "
-":method:`db.collection.aggregate()` method."
-msgstr ""
-
-#: ../source/includes/fact-optimizations-subject-to-change.rst:1
-msgid "Optimizations are subject to change between releases."
-msgstr ""
-
-#: ../source/core/aggregation-pipeline-optimization.txt:25
-msgid "Projection Optimization"
-msgstr ""
-
-#: ../source/core/aggregation-pipeline-optimization.txt:27
-msgid ""
-"The aggregation pipeline can determine if it requires only a subset of "
-"the fields in the documents to obtain the results. If so, the pipeline "
-"will only use those required fields, reducing the amount of data passing "
-"through the pipeline."
-msgstr ""
-
-#: ../source/core/aggregation-pipeline-optimization.txt:35
-msgid "Pipeline Sequence Optimization"
-msgstr ""
-
-#: ../source/core/aggregation-pipeline-optimization.txt:40
-msgid "``$project`` or ``$addFields`` + ``$match`` Sequence Optimization"
-msgstr ""
-
-#: ../source/core/aggregation-pipeline-optimization.txt:42
-msgid ""
-"For an aggregation pipeline that contains a projection stage "
-"(:pipeline:`$project` or :pipeline:`$addFields`) followed by a "
-":pipeline:`$match` stage, MongoDB moves any filters in the "
-":pipeline:`$match` stage that do not require values computed in the "
-"projection stage to a new :pipeline:`$match` stage before the projection."
-msgstr ""
-
-#: ../source/core/aggregation-pipeline-optimization.txt:49
-msgid ""
-"If an aggregation pipeline contains multiple projection and/or "
-":pipeline:`$match` stages, MongoDB performs this optimization for each "
-":pipeline:`$match` stage, moving each :pipeline:`$match` filter before "
-"all projection stages that the filter does not depend on."
-msgstr ""
-
-#: ../source/core/aggregation-pipeline-optimization.txt:54
-msgid "Consider a pipeline of the following stages:"
-msgstr ""
-
-#: ../source/core/aggregation-pipeline-optimization.txt:74
-msgid ""
-"The optimizer breaks up the :pipeline:`$match` stage into four individual"
-" filters, one for each key in the :pipeline:`$match` query document. The "
-"optimizer then moves each filter before as many projection stages as "
-"possible, creating new :pipeline:`$match` stages as needed. Given this "
-"example, the optimizer produces the following *optimized* pipeline:"
-msgstr ""
-
-#: ../source/core/aggregation-pipeline-optimization.txt:96
-msgid ""
-"The :pipeline:`$match` filter ``{ avgTime: { $gt: 7 } }`` depends on the "
-":pipeline:`$project` stage to compute the ``avgTime`` field. The "
-":pipeline:`$project` stage is the last projection stage in this pipeline,"
-" so the :pipeline:`$match` filter on ``avgTime`` could not be moved."
-msgstr ""
-
-#: ../source/core/aggregation-pipeline-optimization.txt:102
-msgid ""
-"The ``maxTime`` and ``minTime`` fields are computed in the "
-":pipeline:`$addFields` stage but have no dependency on the "
-":pipeline:`$project` stage. The optimizer created a new "
-":pipeline:`$match` stage for the filters on these fields and placed it "
-"before the :pipeline:`$project` stage."
-msgstr ""
-
-#: ../source/core/aggregation-pipeline-optimization.txt:108
-=======
 # 47d87691fa934250afb854f26f667510
 #: ../source/core/aggregation-pipeline-optimization.txt
 msgid "On this page"
@@ -195,39 +101,13 @@
 
 # c429ed90e70f44d281eb4f65eace7047
 #: ../source/core/aggregation-pipeline-optimization.txt:65
->>>>>>> 2478a500
-msgid ""
-"The :pipeline:`$match` filter ``{ name: \"Joe Schmoe\" }`` does not use "
-"any values computed in either the :pipeline:`$project` or "
-":pipeline:`$addFields` stages so it was moved to a new :pipeline:`$match`"
-" stage before both of the projection stages."
-msgstr ""
-
-<<<<<<< HEAD
-#: ../source/core/aggregation-pipeline-optimization.txt:114
-msgid ""
-"After optimization, the filter ``{ name: \"Joe Schmoe\" }`` is in a "
-":pipeline:`$match` stage at the beginning of the pipeline. This has the "
-"added benefit of allowing the aggregation to use an index on the ``name``"
-" field when initially querying the collection. See :ref:`aggregation-"
-"pipeline-operators-and-performance` for more information."
-msgstr ""
-
-#: ../source/core/aggregation-pipeline-optimization.txt:124
-msgid "``$sort`` + ``$match`` Sequence Optimization"
-msgstr ""
-
-#: ../source/core/aggregation-pipeline-optimization.txt:126
-msgid ""
-"When you have a sequence with :pipeline:`$sort` followed by a "
-":pipeline:`$match`, the :pipeline:`$match` moves before the "
-":pipeline:`$sort` to minimize the number of objects to sort. For example,"
-" if the pipeline consists of the following stages:"
-msgstr ""
-
-#: ../source/core/aggregation-pipeline-optimization.txt:136
-#: ../source/core/aggregation-pipeline-optimization.txt:190
-=======
+msgid ""
+"When you have a sequence with :pipeline:`$skip` followed by a "
+":pipeline:`$limit`, the :pipeline:`$limit` moves before the "
+":pipeline:`$skip`. With the reordering, the :pipeline:`$limit` value "
+"increases by the :pipeline:`$skip` amount."
+msgstr ""
+
 # 203acfa82c8448b69190b66ed6b293a5
 # 2877fe8226644c66a5463709e8770ab2
 #: ../source/core/aggregation-pipeline-optimization.txt:70
@@ -246,19 +126,12 @@
 
 # b4732ab857924c5caad69881367527ad
 #: ../source/core/aggregation-pipeline-optimization.txt:91
->>>>>>> 2478a500
-msgid ""
-"During the optimization phase, the optimizer transforms the sequence to "
-"the following:"
-msgstr ""
-
-<<<<<<< HEAD
-#: ../source/core/aggregation-pipeline-optimization.txt:145
-msgid "``$redact`` + ``$match`` Sequence Optimization"
-msgstr ""
-
-#: ../source/core/aggregation-pipeline-optimization.txt:147
-=======
+msgid ""
+"For aggregation operations on :doc:`sharded collections <aggregation-"
+"pipeline-sharded-collections>`, this optimization reduces the results "
+"returned from each shard."
+msgstr ""
+
 # 30f3d51115d04e81a32314705288af9d
 #: ../source/core/aggregation-pipeline-optimization.txt:96
 msgid "``$redact`` + ``$match`` Sequence Optimization"
@@ -266,7 +139,6 @@
 
 # 54723a96cb81457f96097d82a2a63fc3
 #: ../source/core/aggregation-pipeline-optimization.txt:98
->>>>>>> 2478a500
 msgid ""
 "When possible, when the pipeline has the :pipeline:`$redact` stage "
 "immediately followed by the :pipeline:`$match` stage, the aggregation can"
@@ -278,41 +150,13 @@
 "more information."
 msgstr ""
 
-<<<<<<< HEAD
-#: ../source/core/aggregation-pipeline-optimization.txt:156
-#: ../source/core/aggregation-pipeline-optimization.txt:223
-msgid "For example, if the pipeline consists of the following stages:"
-msgstr ""
-
-#: ../source/core/aggregation-pipeline-optimization.txt:163
-=======
 # 9ef4f0e16650405b9c4f529a88df1b77
 #: ../source/core/aggregation-pipeline-optimization.txt:114
->>>>>>> 2478a500
 msgid ""
 "The optimizer can add the same :pipeline:`$match` stage before the "
 ":pipeline:`$redact` stage:"
 msgstr ""
 
-<<<<<<< HEAD
-#: ../source/core/aggregation-pipeline-optimization.txt:175
-msgid "``$project`` + ``$skip`` Sequence Optimization"
-msgstr ""
-
-#: ../source/core/aggregation-pipeline-optimization.txt:179
-msgid ""
-"When you have a sequence with :pipeline:`$project` followed by "
-":pipeline:`$skip`, the :pipeline:`$skip` moves before "
-":pipeline:`$project`. For example, if the pipeline consists of the "
-"following stages:"
-msgstr ""
-
-#: ../source/core/aggregation-pipeline-optimization.txt:202
-msgid "Pipeline Coalescence Optimization"
-msgstr ""
-
-#: ../source/core/aggregation-pipeline-optimization.txt:204
-=======
 # 0c5703440bbe444db1dd054587e57230
 #: ../source/core/aggregation-pipeline-optimization.txt:126
 msgid "``$project`` + ``$skip`` or ``$limit`` Sequence Optimization"
@@ -342,59 +186,12 @@
 
 # f027103c30aa4a1b8c15f390113f829f
 #: ../source/core/aggregation-pipeline-optimization.txt:160
->>>>>>> 2478a500
 msgid ""
 "When possible, the optimization phase coalesces a pipeline stage into its"
 " predecessor. Generally, coalescence occurs *after* any sequence "
 "reordering optimization."
 msgstr ""
 
-<<<<<<< HEAD
-#: ../source/core/aggregation-pipeline-optimization.txt:211
-msgid "``$sort`` + ``$limit`` Coalescence"
-msgstr ""
-
-#: ../source/core/aggregation-pipeline-optimization.txt:215
-msgid ""
-"When a :pipeline:`$sort` precedes a :pipeline:`$limit`, the optimizer can"
-" coalesce the :pipeline:`$limit` into the :pipeline:`$sort` if no "
-"intervening stages modify the number of documents (e.g. "
-":pipeline:`$unwind`, :pipeline:`$group`). MongoDB will not coalesce the "
-":pipeline:`$limit` into the :pipeline:`$sort` if there are pipeline "
-"stages that change the number of documents between the :pipeline:`$sort` "
-"and :pipeline:`$limit` stages.."
-msgstr ""
-
-#: ../source/core/aggregation-pipeline-optimization.txt:231
-msgid ""
-"During the optimization phase, the optimizer coalesces the sequence to "
-"the following:"
-msgstr ""
-
-#: ../source/core/aggregation-pipeline-optimization.txt:251
-msgid ""
-"This allows the sort operation to only maintain the top ``n`` results as "
-"it progresses, where ``n`` is the specified limit, and MongoDB only needs"
-" to store ``n`` items in memory [#coalescence-allowDiskUse]_. See :ref"
-":`sort-and-memory` for more information."
-msgstr ""
-
-#: ../source/core/aggregation-pipeline-optimization.txt:257
-msgid "Sequence Optimization with $skip"
-msgstr ""
-
-#: ../source/core/aggregation-pipeline-optimization.txt:259
-msgid ""
-"If there is a :pipeline:`$skip` stage between the :pipeline:`$sort` and "
-":pipeline:`$limit` stages, MongoDB will coalesce the :pipeline:`$limit` "
-"into the :pipeline:`$sort` stage and increase the :pipeline:`$limit` "
-"value by the :pipeline:`$skip` amount. See :ref:`agg-sort-skip-limit-"
-"sequence` for an example."
-msgstr ""
-
-#: ../source/core/aggregation-pipeline-optimization.txt:265
-msgid ""
-=======
 # 3328e2dd6c3041d0bd2a15ee7a8cbfd2
 #: ../source/core/aggregation-pipeline-optimization.txt:167
 msgid "``$sort`` + ``$limit`` Coalescence"
@@ -414,19 +211,11 @@
 # fb2fa87a17c8429897e2e06dd3c0ff24
 #: ../source/core/aggregation-pipeline-optimization.txt:177
 msgid ""
->>>>>>> 2478a500
 "The optimization will still apply when ``allowDiskUse`` is ``true`` and "
 "the ``n`` items exceed the :ref:`aggregation memory limit <agg-memory-"
 "restrictions>`."
 msgstr ""
 
-<<<<<<< HEAD
-#: ../source/core/aggregation-pipeline-optimization.txt:272
-msgid "``$limit`` + ``$limit`` Coalescence"
-msgstr ""
-
-#: ../source/core/aggregation-pipeline-optimization.txt:274
-=======
 # e2a8fd769ffa4de3bc8a06d8a4bf8a2d
 #: ../source/core/aggregation-pipeline-optimization.txt:184
 msgid "``$limit`` + ``$limit`` Coalescence"
@@ -434,7 +223,6 @@
 
 # 4eb32ce7b9454d66bcdabfd084ab742f
 #: ../source/core/aggregation-pipeline-optimization.txt:186
->>>>>>> 2478a500
 msgid ""
 "When a :pipeline:`$limit` immediately follows another :pipeline:`$limit`,"
 " the two stages can coalesce into a single :pipeline:`$limit` where the "
@@ -442,12 +230,8 @@
 "example, a pipeline contains the following sequence:"
 msgstr ""
 
-<<<<<<< HEAD
-#: ../source/core/aggregation-pipeline-optimization.txt:285
-=======
 # bc0ce741975a4b858c092099465eedbb
 #: ../source/core/aggregation-pipeline-optimization.txt:197
->>>>>>> 2478a500
 msgid ""
 "Then the second :pipeline:`$limit` stage can coalesce into the first "
 ":pipeline:`$limit` stage and result in a single :pipeline:`$limit` stage "
@@ -455,13 +239,6 @@
 "``100`` and ``10``."
 msgstr ""
 
-<<<<<<< HEAD
-#: ../source/core/aggregation-pipeline-optimization.txt:297
-msgid "``$skip`` + ``$skip`` Coalescence"
-msgstr ""
-
-#: ../source/core/aggregation-pipeline-optimization.txt:299
-=======
 # 8175163b388642e88b2fa005de0e24ad
 #: ../source/core/aggregation-pipeline-optimization.txt:209
 msgid "``$skip`` + ``$skip`` Coalescence"
@@ -469,7 +246,6 @@
 
 # a3f04c339d5b4b419cfac9e630e57ccd
 #: ../source/core/aggregation-pipeline-optimization.txt:211
->>>>>>> 2478a500
 msgid ""
 "When a :pipeline:`$skip` immediately follows another :pipeline:`$skip`, "
 "the two stages can coalesce into a single :pipeline:`$skip` where the "
@@ -477,12 +253,8 @@
 "pipeline contains the following sequence:"
 msgstr ""
 
-<<<<<<< HEAD
-#: ../source/core/aggregation-pipeline-optimization.txt:309
-=======
 # 3c3dcb5fb2b34ecd849e880c25270a52
 #: ../source/core/aggregation-pipeline-optimization.txt:221
->>>>>>> 2478a500
 msgid ""
 "Then the second :pipeline:`$skip` stage can coalesce into the first "
 ":pipeline:`$skip` stage and result in a single :pipeline:`$skip` stage "
@@ -490,13 +262,6 @@
 "and ``2``."
 msgstr ""
 
-<<<<<<< HEAD
-#: ../source/core/aggregation-pipeline-optimization.txt:321
-msgid "``$match`` + ``$match`` Coalescence"
-msgstr ""
-
-#: ../source/core/aggregation-pipeline-optimization.txt:323
-=======
 # d23bd280ae1b454aa84c34dc3144326b
 #: ../source/core/aggregation-pipeline-optimization.txt:233
 msgid "``$match`` + ``$match`` Coalescence"
@@ -504,7 +269,6 @@
 
 # 4b5a40c72b604a92863c1be3100700a7
 #: ../source/core/aggregation-pipeline-optimization.txt:235
->>>>>>> 2478a500
 msgid ""
 "When a :pipeline:`$match` immediately follows another :pipeline:`$match`,"
 " the two stages can coalesce into a single :pipeline:`$match` combining "
@@ -512,24 +276,13 @@
 "contains the following sequence:"
 msgstr ""
 
-<<<<<<< HEAD
-#: ../source/core/aggregation-pipeline-optimization.txt:334
-=======
 # dfd928fd77f94492815c4ff46c6c3074
 #: ../source/core/aggregation-pipeline-optimization.txt:246
->>>>>>> 2478a500
 msgid ""
 "Then the second :pipeline:`$match` stage can coalesce into the first "
 ":pipeline:`$match` stage and result in a single :pipeline:`$match` stage"
 msgstr ""
 
-<<<<<<< HEAD
-#: ../source/core/aggregation-pipeline-optimization.txt:345
-msgid "``$lookup`` + ``$unwind`` Coalescence"
-msgstr ""
-
-#: ../source/core/aggregation-pipeline-optimization.txt:349
-=======
 # 2b7bb8cd27d54c998f0ddd5610f405f7
 #: ../source/core/aggregation-pipeline-optimization.txt:257
 msgid "``$lookup`` + ``$unwind`` Coalescence"
@@ -578,22 +331,11 @@
 
 # 70e20f8cc1464ad093a7c87b3a74f694
 #: ../source/core/aggregation-pipeline-optimization.txt:309
->>>>>>> 2478a500
-msgid ""
-"When a :pipeline:`$unwind` immediately follows another "
-":pipeline:`$lookup`, and the :pipeline:`$unwind` operates on the ``as`` "
-"field of the :pipeline:`$lookup`, the optimizer can coalesce the "
-":pipeline:`$unwind` into the :pipeline:`$lookup` stage. This avoids "
-"creating large intermediate documents."
-msgstr ""
-
-<<<<<<< HEAD
-#: ../source/core/aggregation-pipeline-optimization.txt:355
-msgid "For example, a pipeline contains the following sequence:"
-msgstr ""
-
-#: ../source/core/aggregation-pipeline-optimization.txt:369
-=======
+msgid ""
+"A pipeline contains a sequence of :pipeline:`$sort` followed by a "
+":pipeline:`$skip` followed by a :pipeline:`$limit`:"
+msgstr ""
+
 # b67f74db70bb4129b7e467b2919d6712
 #: ../source/core/aggregation-pipeline-optimization.txt:318
 msgid ""
@@ -603,40 +345,12 @@
 
 # 8ed735c436514badaf85a1646284663a
 #: ../source/core/aggregation-pipeline-optimization.txt:327
->>>>>>> 2478a500
-msgid ""
-"The optimizer can coalesce the :pipeline:`$unwind` stage into the "
-":pipeline:`$lookup` stage. If you run the aggregation with ``explain`` "
-"option, the ``explain`` output shows the coalesced stage:"
-msgstr ""
-
-<<<<<<< HEAD
-#: ../source/core/aggregation-pipeline-optimization.txt:386
-msgid "Example"
-msgstr ""
-
-#: ../source/core/aggregation-pipeline-optimization.txt:390
-msgid "``$sort`` + ``$skip`` + ``$limit`` Sequence"
-msgstr ""
-
-#: ../source/core/aggregation-pipeline-optimization.txt:392
-msgid ""
-"A pipeline contains a sequence of :pipeline:`$sort` followed by a "
-":pipeline:`$skip` followed by a :pipeline:`$limit`:"
-msgstr ""
-
-#: ../source/core/aggregation-pipeline-optimization.txt:401
-msgid ""
-"The optimizer performs :ref:`agg-sort-limit-coalescence` to transforms "
-"the sequence to the following:"
-msgstr ""
-
-#: ../source/core/aggregation-pipeline-optimization.txt:418
-msgid "MongoDB increases the :pipeline:`$limit` amount with the reordering."
-msgstr ""
-
-#: ../source/core/aggregation-pipeline-optimization.txt:421
-=======
+msgid ""
+"The :ref:`agg-skip-limit-optimization` increases the :pipeline:`$limit` "
+"amount with the reordering. See :ref:`agg-skip-limit-optimization` for "
+"details."
+msgstr ""
+
 # 332400d103c84785bb10a8fde34cde9e
 #: ../source/core/aggregation-pipeline-optimization.txt:331
 msgid ""
@@ -684,7 +398,6 @@
 
 # b3e04363f10c4ff9b4de38c5ab240830
 #: ../source/core/aggregation-pipeline-optimization.txt:374
->>>>>>> 2478a500
 msgid ""
 ":method:`explain <db.collection.aggregate()>` option in the "
 ":method:`db.collection.aggregate()`"
@@ -738,7 +451,6 @@
 #~ "combine the limits and skips. For "
 #~ "example, if the pipeline consists of "
 #~ "the following stages:"
-<<<<<<< HEAD
 #~ msgstr ""
 
 #~ msgid ""
@@ -761,137 +473,3 @@
 #~ " :pipeline:`$skip` values, to transform the"
 #~ " sequence to the following:"
 #~ msgstr ""
-
-#~ msgid "``$skip`` + ``$limit`` Sequence Optimization"
-#~ msgstr ""
-
-#~ msgid ""
-#~ "When you have a sequence with "
-#~ ":pipeline:`$skip` followed by a "
-#~ ":pipeline:`$limit`, the :pipeline:`$limit` moves "
-#~ "before the :pipeline:`$skip`. With the "
-#~ "reordering, the :pipeline:`$limit` value "
-#~ "increases by the :pipeline:`$skip` amount."
-#~ msgstr ""
-
-#~ msgid ""
-#~ "This optimization allows for more "
-#~ "opportunities for :ref:`agg-sort-limit-"
-#~ "coalescence`, such as with ``$sort`` +"
-#~ " ``$skip`` + ``$limit`` sequences. See "
-#~ ":ref:`agg-sort-limit-coalescence` for "
-#~ "details on the coalescence and :ref"
-#~ ":`agg-sort-skip-limit-sequence` for "
-#~ "an example."
-#~ msgstr ""
-
-#~ msgid ""
-#~ "For aggregation operations on :doc:`sharded"
-#~ " collections <aggregation-pipeline-sharded-"
-#~ "collections>`, this optimization reduces the"
-#~ " results returned from each shard."
-#~ msgstr ""
-
-#~ msgid ""
-#~ "When a :pipeline:`$sort` immediately precedes"
-#~ " a :pipeline:`$limit`, the optimizer can"
-#~ " coalesce the :pipeline:`$limit` into the"
-#~ " :pipeline:`$sort`. This allows the sort"
-#~ " operation to only maintain the top"
-#~ " ``n`` results as it progresses, "
-#~ "where ``n`` is the specified limit, "
-#~ "and MongoDB only needs to store "
-#~ "``n`` items in memory [#coalescence-"
-#~ "allowDiskUse]_. See :ref:`sort-and-memory` "
-#~ "for more information."
-#~ msgstr ""
-
-#~ msgid "Examples"
-#~ msgstr ""
-
-#~ msgid ""
-#~ "The following examples are some "
-#~ "sequences that can take advantage of "
-#~ "both sequence reordering and coalescence. "
-#~ "Generally, coalescence occurs *after* any "
-#~ "sequence reordering optimization."
-#~ msgstr ""
-
-#~ msgid ""
-#~ "First, the optimizer performs the :ref"
-#~ ":`agg-skip-limit-optimization` to "
-#~ "transforms the sequence to the "
-#~ "following:"
-#~ msgstr ""
-
-#~ msgid ""
-#~ "The :ref:`agg-skip-limit-optimization` "
-#~ "increases the :pipeline:`$limit` amount with"
-#~ " the reordering. See :ref:`agg-skip-"
-#~ "limit-optimization` for details."
-#~ msgstr ""
-
-#~ msgid ""
-#~ "The reordered sequence now has "
-#~ ":pipeline:`$sort` immediately preceding the "
-#~ ":pipeline:`$limit`, and the pipeline can "
-#~ "coalesce the two stages to decrease "
-#~ "memory usage during the sort operation."
-#~ " See :ref:`agg-sort-limit-coalescence` "
-#~ "for more information."
-#~ msgstr ""
-
-#~ msgid "``$limit`` + ``$skip`` + ``$limit`` + ``$skip`` Sequence"
-#~ msgstr ""
-
-#~ msgid ""
-#~ "A pipeline contains a sequence of "
-#~ "alternating :pipeline:`$limit` and :pipeline:`$skip`"
-#~ " stages:"
-#~ msgstr ""
-
-#~ msgid ""
-#~ "The :ref:`agg-skip-limit-optimization` "
-#~ "reverses the position of the ``{ "
-#~ "$skip: 5 }`` and ``{ $limit: 10"
-#~ " }`` stages and increases the limit"
-#~ " amount:"
-#~ msgstr ""
-
-#~ msgid ""
-#~ "The optimizer then coalesces the two "
-#~ ":pipeline:`$limit` stages into a single "
-#~ ":pipeline:`$limit` stage and the two "
-#~ ":pipeline:`$skip` stages into a single "
-#~ ":pipeline:`$skip` stage. The resulting "
-#~ "sequence is the following:"
-#~ msgstr ""
-
-#~ msgid ""
-#~ "See :ref:`agg-limit-limit-coalescence` "
-#~ "and :ref:`agg-skip-skip-coalescence` for"
-#~ " details."
-=======
-#~ msgstr ""
-
-#~ msgid ""
-#~ "During the intermediate step, the "
-#~ "optimizer reverses the position of the"
-#~ " :pipeline:`$skip` followed by a "
-#~ ":pipeline:`$limit` to :pipeline:`$limit` followed"
-#~ " by the :pipeline:`$skip`."
-#~ msgstr ""
-
-#~ msgid ""
-#~ "The :pipeline:`$limit` value has increased "
-#~ "to the sum of the initial value"
-#~ " and the :pipeline:`$skip` value. Then, "
-#~ "for the final :pipeline:`$limit` value, "
-#~ "the optimizer selects the minimum "
-#~ "between the adjacent :pipeline:`$limit` "
-#~ "values. For the final :pipeline:`$skip` "
-#~ "value, the optimizer adds the adjacent"
-#~ " :pipeline:`$skip` values, to transform the"
-#~ " sequence to the following:"
->>>>>>> 2478a500
-#~ msgstr ""
