#
msgid ""
msgstr ""
"Project-Id-Version: mongodb-manual 2.6\n"
"Report-Msgid-Bugs-To: \n"
<<<<<<< HEAD
"POT-Creation-Date: 2019-03-19 11:02-0400\n"
=======
"POT-Creation-Date: 2016-12-08 12:02-0500\n"
>>>>>>> 2478a500
"PO-Revision-Date: YEAR-MO-DA HO:MI+ZONE\n"
"Last-Translator: FULL NAME <EMAIL@ADDRESS>\n"
"Language-Team: LANGUAGE <LL@li.org>\n"
"MIME-Version: 1.0\n"
"Content-Type: text/plain; charset=utf-8\n"
"Content-Transfer-Encoding: 8bit\n"
"Generated-By: Babel 2.6.0\n"

# 5fa9b2ae2e424ba7a27290aba586b55b
#: ../source/core/collection-level-access-control.txt:3
msgid "Collection-Level Access Control"
msgstr ""

<<<<<<< HEAD
=======
# a27016c778c74ffa826d831eca898c67
#: ../source/core/collection-level-access-control.txt
msgid "On this page"
msgstr ""

# 0f2b268e7a7947fa9ff6b395abebb6d2
>>>>>>> 2478a500
#: ../source/core/collection-level-access-control.txt:13
msgid ""
"Collection-level access control allows administrators to grant users "
"privileges that are scoped to specific collections."
msgstr ""

<<<<<<< HEAD
=======
# 4dc1bfc608214e769a695cd2108a6692
>>>>>>> 2478a500
#: ../source/core/collection-level-access-control.txt:16
msgid ""
"Administrators can implement collection-level access control through :ref"
":`user-defined roles <user-defined-roles>`. By creating a role with "
":ref:`privileges <privileges>` that are scoped to a specific collection "
"in a particular database, administrators can provision users with roles "
"that grant privileges on a collection level."
msgstr ""

<<<<<<< HEAD
=======
# 443466fdb78c4bf385da205fcabb03a9
>>>>>>> 2478a500
#: ../source/core/collection-level-access-control.txt:23
msgid "Privileges and Scope"
msgstr ""

<<<<<<< HEAD
=======
# 7ed6becb5ccf49e9b9416b631478235f
>>>>>>> 2478a500
#: ../source/core/collection-level-access-control.txt:25
msgid ""
"A privilege consists of :doc:`actions </reference/privilege-actions>` and"
" the :doc:`resources </reference/resource-document>` upon which the "
"actions are permissible; i.e. the resources define the scope of the "
"actions for that privilege."
msgstr ""

<<<<<<< HEAD
=======
# 61df53be29d6433693db65263e6a80ff
>>>>>>> 2478a500
#: ../source/core/collection-level-access-control.txt:30
msgid ""
"By specifying both the database and the collection in the :ref:`resource "
"document <resource-specific-db-collection>` for a privilege, "
"administrator can limit the privilege actions just to a specific "
"collection in a specific database. Each privilege action in a role can be"
" scoped to a different collection."
msgstr ""

<<<<<<< HEAD
=======
# c1bff16fb0354f838c159165fed6df52
>>>>>>> 2478a500
#: ../source/core/collection-level-access-control.txt:36
msgid "For example, a user defined role can contain the following privileges:"
msgstr ""

<<<<<<< HEAD
=======
# f83df54d3fd349ba93b3fc10625f2e49
>>>>>>> 2478a500
#: ../source/core/collection-level-access-control.txt:45
msgid ""
"The first privilege scopes its actions to the ``inventory`` collection of"
" the ``products`` database. The second privilege scopes its actions to "
"the ``orders`` collection of the ``products`` database."
msgstr ""

<<<<<<< HEAD
=======
# 0ea73659e157473aa59029d3d3c108b6
>>>>>>> 2478a500
#: ../source/core/collection-level-access-control.txt:50
msgid "Additional Information"
msgstr ""

<<<<<<< HEAD
=======
# 0df57dcf817c428bbfa817b46a24ed4e
>>>>>>> 2478a500
#: ../source/core/collection-level-access-control.txt:52
msgid ""
"For more information on user-defined roles and MongoDB authorization "
"model, see :doc:`/core/authorization`. For a tutorial on creating user-"
"defined roles, see :doc:`/tutorial/manage-users-and-roles`."
msgstr ""

#~ msgid ""
#~ "For more information on user-defined "
#~ "roles and MongoDB authorization model, "
#~ "see :doc:`/core/authorization`. For a tutorial"
#~ " on creating user-defined roles, see"
#~ " :doc:`/tutorial/define-roles`."
#~ msgstr ""
<|MERGE_RESOLUTION|>--- conflicted
+++ resolved
@@ -3,11 +3,7 @@
 msgstr ""
 "Project-Id-Version: mongodb-manual 2.6\n"
 "Report-Msgid-Bugs-To: \n"
-<<<<<<< HEAD
-"POT-Creation-Date: 2019-03-19 11:02-0400\n"
-=======
 "POT-Creation-Date: 2016-12-08 12:02-0500\n"
->>>>>>> 2478a500
 "PO-Revision-Date: YEAR-MO-DA HO:MI+ZONE\n"
 "Last-Translator: FULL NAME <EMAIL@ADDRESS>\n"
 "Language-Team: LANGUAGE <LL@li.org>\n"
@@ -21,25 +17,19 @@
 msgid "Collection-Level Access Control"
 msgstr ""
 
-<<<<<<< HEAD
-=======
 # a27016c778c74ffa826d831eca898c67
 #: ../source/core/collection-level-access-control.txt
 msgid "On this page"
 msgstr ""
 
 # 0f2b268e7a7947fa9ff6b395abebb6d2
->>>>>>> 2478a500
 #: ../source/core/collection-level-access-control.txt:13
 msgid ""
 "Collection-level access control allows administrators to grant users "
 "privileges that are scoped to specific collections."
 msgstr ""
 
-<<<<<<< HEAD
-=======
 # 4dc1bfc608214e769a695cd2108a6692
->>>>>>> 2478a500
 #: ../source/core/collection-level-access-control.txt:16
 msgid ""
 "Administrators can implement collection-level access control through :ref"
@@ -49,18 +39,12 @@
 "that grant privileges on a collection level."
 msgstr ""
 
-<<<<<<< HEAD
-=======
 # 443466fdb78c4bf385da205fcabb03a9
->>>>>>> 2478a500
 #: ../source/core/collection-level-access-control.txt:23
 msgid "Privileges and Scope"
 msgstr ""
 
-<<<<<<< HEAD
-=======
 # 7ed6becb5ccf49e9b9416b631478235f
->>>>>>> 2478a500
 #: ../source/core/collection-level-access-control.txt:25
 msgid ""
 "A privilege consists of :doc:`actions </reference/privilege-actions>` and"
@@ -69,10 +53,7 @@
 "actions for that privilege."
 msgstr ""
 
-<<<<<<< HEAD
-=======
 # 61df53be29d6433693db65263e6a80ff
->>>>>>> 2478a500
 #: ../source/core/collection-level-access-control.txt:30
 msgid ""
 "By specifying both the database and the collection in the :ref:`resource "
@@ -82,18 +63,12 @@
 " scoped to a different collection."
 msgstr ""
 
-<<<<<<< HEAD
-=======
 # c1bff16fb0354f838c159165fed6df52
->>>>>>> 2478a500
 #: ../source/core/collection-level-access-control.txt:36
 msgid "For example, a user defined role can contain the following privileges:"
 msgstr ""
 
-<<<<<<< HEAD
-=======
 # f83df54d3fd349ba93b3fc10625f2e49
->>>>>>> 2478a500
 #: ../source/core/collection-level-access-control.txt:45
 msgid ""
 "The first privilege scopes its actions to the ``inventory`` collection of"
@@ -101,18 +76,12 @@
 "the ``orders`` collection of the ``products`` database."
 msgstr ""
 
-<<<<<<< HEAD
-=======
 # 0ea73659e157473aa59029d3d3c108b6
->>>>>>> 2478a500
 #: ../source/core/collection-level-access-control.txt:50
 msgid "Additional Information"
 msgstr ""
 
-<<<<<<< HEAD
-=======
 # 0df57dcf817c428bbfa817b46a24ed4e
->>>>>>> 2478a500
 #: ../source/core/collection-level-access-control.txt:52
 msgid ""
 "For more information on user-defined roles and MongoDB authorization "
