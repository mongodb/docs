--- conflicted
+++ resolved
@@ -10,14 +10,6 @@
 pre: |
   To repair the data files, start the :binary:`~bin.mongod` instance with
   the :option:`--repair <mongod --repair>` option.
-<<<<<<< HEAD
-  
-  If the :binary:`~bin.mongod` instance uses :doc:`/core/mmapv1`, you can
-  include the :option:`--repairpath <mongod --repairpath>` option to specify a
-  temporary directory used during repair. For details, see
-  :option:`--repairpath <mongod --repairpath>`.
-=======
->>>>>>> 2478a500
 
   Issue a command similar to the following for your standalone:
 
