--- conflicted
+++ resolved
@@ -8,11 +8,7 @@
 msgstr ""
 "Project-Id-Version: MongoDB Manual\n"
 "Report-Msgid-Bugs-To: \n"
-<<<<<<< HEAD
-"POT-Creation-Date: 2019-03-19 11:02-0400\n"
-=======
 "POT-Creation-Date: 2016-12-08 12:02-0500\n"
->>>>>>> 2478a500
 "PO-Revision-Date: 2013-12-16 23:04+0000\n"
 "Last-Translator: tychoish <tychoish@gmail.com>\n"
 "Language: es\n"
@@ -24,47 +20,32 @@
 "Content-Transfer-Encoding: 8bit\n"
 "Generated-By: Babel 2.6.0\n"
 
-<<<<<<< HEAD
-=======
 # 69d993554ef8402caafc62e77d17ed49
->>>>>>> 2478a500
 #: ../source/reference/operator/aggregation/toUpper.txt:3
 msgid "$toUpper (aggregation)"
 msgstr ""
 
-<<<<<<< HEAD
-=======
 # 78a0f991666d415ea5d05d7721179079
 #: ../source/reference/operator/aggregation/toUpper.txt
 msgid "On this page"
 msgstr ""
 
 # 645455c441004027ab0866110498c246
->>>>>>> 2478a500
 #: ../source/reference/operator/aggregation/toUpper.txt:14
 msgid "Definition"
 msgstr ""
 
-<<<<<<< HEAD
-=======
 # 61a303dc75264be3b4076dd7b4450683
->>>>>>> 2478a500
 #: ../source/reference/operator/aggregation/toUpper.txt:18
 msgid "Converts a string to uppercase, returning the result."
 msgstr ""
 
-<<<<<<< HEAD
-=======
 # 66bbe79f089f46c68b7547330f1a74ee
->>>>>>> 2478a500
 #: ../source/reference/operator/aggregation/toUpper.txt:20
 msgid ":expression:`$toUpper` has the following syntax:"
 msgstr ""
 
-<<<<<<< HEAD
-=======
 # b483b61cdfb24c728d362d60b2c853ce
->>>>>>> 2478a500
 #: ../source/reference/operator/aggregation/toUpper.txt:26
 msgid ""
 "The argument can be any :ref:`expression <aggregation-expressions>` as "
@@ -72,14 +53,6 @@
 " :ref:`aggregation-expressions`."
 msgstr ""
 
-<<<<<<< HEAD
-#: ../source/reference/operator/aggregation/toUpper.txt:30
-msgid ""
-"If the argument resolves to null, :expression:`$toUpper` returns an empty"
-" string ``\"\"``."
-msgstr ""
-
-=======
 # d0e2c48be8e14166bcfcc391d3e65104
 #: ../source/reference/operator/aggregation/toUpper.txt:30
 msgid ""
@@ -88,7 +61,6 @@
 msgstr ""
 
 # 1297f9a0db6842b5bd390fdfce1a2ffe
->>>>>>> 2478a500
 #: ../source/reference/operator/aggregation/toUpper.txt:34
 msgid "Behavior"
 msgstr ""
@@ -98,36 +70,24 @@
 msgid "|exp-has| a well-defined behavior for strings of ASCII characters."
 msgstr ""
 
-<<<<<<< HEAD
-=======
 # 9e7c0f0eb3df49d0815f9127fd786586
->>>>>>> 2478a500
 #: ../source/reference/operator/aggregation/toUpper.txt:41
 msgid "Example"
 msgstr ""
 
-<<<<<<< HEAD
-=======
 # 63c75fcf1f6141f3a353dcb32774b4e9
->>>>>>> 2478a500
 #: ../source/reference/operator/aggregation/toUpper.txt:43
 msgid "Consider a ``inventory`` collection with the following documents:"
 msgstr ""
 
-<<<<<<< HEAD
-=======
 # 5cc2b8bfa54b402ca8e50c910e68b049
->>>>>>> 2478a500
 #: ../source/reference/operator/aggregation/toUpper.txt:51
 msgid ""
 "The following operation uses the :expression:`$toUpper` operator return "
 "uppercase ``item`` and uppercase ``description`` values:"
 msgstr ""
 
-<<<<<<< HEAD
-=======
 # 8be6a8ee7e4c437485d320e76e587f9e
->>>>>>> 2478a500
 #: ../source/reference/operator/aggregation/toUpper.txt:68
 msgid "The operation returns the following results:"
 msgstr ""
@@ -144,12 +104,3 @@
 #~ "when applied to glyphs outside the "
 #~ "Roman alphabet."
 #~ msgstr ""
-<<<<<<< HEAD
-
-#~ msgid ""
-#~ "If the argument resolves to null, "
-#~ ":expression:`$toLower` returns an empty string"
-#~ " ``\"\"``."
-#~ msgstr ""
-=======
->>>>>>> 2478a500
