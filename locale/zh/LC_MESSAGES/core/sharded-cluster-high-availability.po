--- conflicted
+++ resolved
@@ -15,11 +15,7 @@
 msgid "Sharded Cluster High Availability"
 msgstr "集群的高可用性"
 
-<<<<<<< HEAD
-#: ../source/core/sharded-cluster-high-availability.txt:9
-msgid "A :ref:`production <sharding-production-architecture>` :term:`cluster` has no single point of failure. This section introduces the availability concerns for MongoDB deployments in general and highlights potential failure scenarios and available resolutions."
-msgstr " ref:`生产环境中的 <sharding-production-architecture>` :term:`cluster` 不会因为单节点失效而停止服务.这一节介绍了部署集群时需要如何考虑可用性,以及可能出现的问题和相应的解决办法."
-=======
+
 #: ../source/core/sharded-cluster-high-availability.txt:15
 msgid ""
 "A :ref:`production <sharding-production-architecture>` :term:`cluster` has "
@@ -27,70 +23,19 @@
 "concerns for MongoDB deployments in general and highlights potential failure"
 " scenarios and available resolutions."
 msgstr ""
->>>>>>> 7b6fda55
+
 
 #: ../source/core/sharded-cluster-high-availability.txt:21
 msgid "Application Servers or :program:`mongos` Instances Become Unavailable"
 msgstr "应用服务器或者 :program:`mongos` 不可用"
 
-<<<<<<< HEAD
-#: ../source/core/sharded-cluster-high-availability.txt:17
-msgid "If each application server has its own :program:`mongos` instance, other application servers can continue access the database. Furthermore, :program:`mongos` instances do not maintain persistent state, and they can restart and become unavailable without losing any state or data. When a :program:`mongos` instance starts, it retrieves a copy of the :term:`config database` and can begin routing queries."
-msgstr "如果每个应用服务器都有自己独有的 :program:`mongos` 实例,一个应用服务器出问题时,其他应用服务器还可以继续访问数据库,另外, :program:`mongos` 并不存储集群固有的状态,他们可以随时重启,并且在变得不可用时不会丢失任何状态或数据.当 :program:`mongos` 启动时,会拷贝一份 :term:`config database` 并开始处理请求."
-
-#: ../source/core/sharded-cluster-high-availability.txt:25
-=======
+
 #: ../source/core/sharded-cluster-high-availability.txt:31
->>>>>>> 7b6fda55
+
 msgid "A Single :program:`mongod` Becomes Unavailable in a Shard"
 msgstr "一个分片中的一个 :program:`mongod` 不可用"
 
-<<<<<<< HEAD
-#: ../source/core/sharded-cluster-high-availability.txt:27
-msgid ":doc:`Replica sets </replication>` provide high availability for shards. If the unavailable :program:`mongod` is a :term:`primary`, then the replica set will :ref:`elect <replica-set-elections>` a new primary. If the unavailable :program:`mongod` is a :term:`secondary`, and it disconnects the primary and secondary will continue to hold all data. In a three member replica set, even if a single member of the set experiences catastrophic failure, two other members have full copies of the data. [#recovery-window]_"
-msgstr " :doc:`复制集 </replication>` 为集群提供了高可用性的保证.如果不可用的 :program:`mongod`是 :term:`primary` ,复制集会 :ref:`选举 <replica-set-elections>` 出一个新的主节点.如果不可用的 :program:`mongod` 是 :term:`secondary` ,剩余的主节点与从节点会继续提供服务.在一个三节点的复制集中,即使一个节点发生灾难性损坏 ,剩余的两个节点依然有全部的数据拷贝. [#recovery-window]_"
-
-#: ../source/core/sharded-cluster-high-availability.txt:36
-msgid "Always investigate availability interruptions and failures. If a system is unrecoverable, replace it and create a new member of the replica set as soon as possible to replace the lost redundancy."
-msgstr "对系统的异常和可用性要做监控,如果一个节点不可用,尽快使用一个新节点进行替换,保证有足够的冗余."
-
-#: ../source/core/sharded-cluster-high-availability.txt:41
-msgid "All Members of a Replica Set Become Unavailable"
-msgstr "复制集中所有成员都不可用"
-
-#: ../source/core/sharded-cluster-high-availability.txt:43
-msgid "If all members of a replica set within a shard are unavailable, all data held in that shard is unavailable. However, the data on all other shards will remain available, and it's possible to read and write data to the other shards. However, your application must be able to deal with partial results, and you should investigate the cause of the interruption and attempt to recover the shard as soon as possible."
-msgstr "如果一个分片的复制集中所有成员都不可用,存储在这个分片的所有数据将不可用.不过,存储在其他分片的数据依然可用,并且其他分片依然可读可写,在这种情况下,你的应用程序获取的只是部分的结果,你应该尽快调查问题发生的原因并恢复不可用的节点."
-
-#: ../source/core/sharded-cluster-high-availability.txt:51
-msgid "One or Two Config Servers Become Unavailable"
-msgstr ""
-
-#: ../source/core/sharded-cluster-high-availability.txt:53
-msgid ""
-"Three distinct :program:`mongod` instances provide the :doc:`config servers "
-"</core/sharded-cluster-config-servers>`."
-msgstr ""
-
-#: ../source/core/sharded-cluster-high-availability.txt:56
-msgid ""
-"If one or two config servers become unavailable, the cluster's metadata "
-"becomes *read only*. You can still read and write data from the shards, but "
-"no :ref:`chunk migration <sharding-balancing>` or :doc:`chunk splits "
-"</tutorial/split-chunks-in-sharded-cluster>` will occur until all three "
-"servers are available. Replace the config server as soon as possible. If all"
-" config databases become unavailable, the cluster can become inoperable."
-msgstr ""
-
-#: ../source/core/sharded-cluster-high-availability.txt:64
-msgid ""
-"If the config servers are inconsistent, the balancer will not perform any "
-":ref:`chunk migration <sharding-balancing>` nor will the :program:`mongos` "
-"perform :doc:`auto-chunk splits </tutorial/split-chunks-in-sharded-"
-"cluster>`."
-msgstr ""
-
-=======
+
 #: ../source/core/sharded-cluster-high-availability.txt:33
 msgid ""
 ":doc:`Replica sets </replication>` provide high availability for shards. If "
@@ -109,32 +54,14 @@
 " as possible to replace the lost redundancy."
 msgstr ""
 
->>>>>>> 7b6fda55
+
 #: ../source/includes/note-config-server-startup.rst:3
 msgid "All config servers must be running and available when you first initiate a :term:`sharded cluster`."
 msgstr "在初始化一个集群时,所有的配置服务器都必须正常运行并且可访问."
 
-<<<<<<< HEAD
-#: ../source/core/sharded-cluster-high-availability.txt:71
-msgid ""
-"If an unavailable secondary becomes available while it still has current "
-"oplog entries, it can catch up to the latest state of the set using the "
-"normal :term:`replication process <sync>`, otherwise it must perform an "
-":term:`initial sync`."
-msgstr ""
-
-#: ../source/core/sharded-cluster-high-availability.txt:79
-msgid "Renaming Config Servers and Cluster Availability"
-msgstr "重命名配置服务器"
-
-#: ../source/includes/fact-rename-config-servers-requires-cluster-restart.rst:1
-msgid "If the name or address that a sharded cluster uses to connect to a config server changes, you must restart **every** :program:`mongod` and :program:`mongos` instance in the sharded cluster. Avoid downtime by using CNAMEs to identify config servers within the MongoDB deployment."
-msgstr "如果配置服务器的域名或者ip发生变化,你必须重启集群中的 **每一台** :program:`mongod` 和 :program:`mongos` ,你也可以使用cNAMES来标识配置服务器以防止集群停止服务."
-
-#: ../source/core/sharded-cluster-high-availability.txt:83
-=======
+
 #: ../source/core/sharded-cluster-high-availability.txt:90
->>>>>>> 7b6fda55
+
 msgid ""
 "To avoid downtime when renaming config servers, use DNS names unrelated to "
 "physical or virtual hostnames to refer to your :ref:`config servers "
