--- conflicted
+++ resolved
@@ -15,20 +15,9 @@
 msgid "Recover Data after an Unexpected Shutdown"
 msgstr "从意外的关闭中恢复数据"
 
-<<<<<<< HEAD
-#: ../source/tutorial/recover-data-following-unexpected-shutdown.txt:7
-msgid ""
-"If MongoDB does not shutdown cleanly [#clean-shutdown]_ the on-disk "
-"representation of the data files will likely reflect an inconsistent state "
-"which could lead to data corruption. [#validation]_"
-msgstr ""
-"如果MongoDB意外关闭 [#clean-shutdown]_ 在磁盘上的数据文件可能会反映出不一致"
-"状态，这将会导致数据损坏。 [#validation]_"
-
-#: ../source/tutorial/recover-data-following-unexpected-shutdown.txt:11
-=======
+
 #: ../source/tutorial/recover-data-following-unexpected-shutdown.txt:17
->>>>>>> 7b6fda55
+
 msgid ""
 "To prevent data inconsistency and corruption, always shut down the database "
 "cleanly and use the :term:`durability journaling <journal>`. MongoDB writes "
@@ -66,24 +55,9 @@
 "syncing>` 并且记录 :option:`--repair <mongod --repair>` :setting:`~storage."
 "repairPath` 以及 :setting:`storage.journal.enabled` 设置."
 
-<<<<<<< HEAD
-#: ../source/tutorial/recover-data-following-unexpected-shutdown.txt:31
-msgid ""
-"To ensure a clean shut down, use the :method:`db.shutdownServer()` from "
-"the :program:`mongo` shell, your control script, the :option:`mongod --"
-"shutdown` option on Linux systems, \"Control-C\" when running :program:"
-"`mongod` in interactive mode, or ``kill $(pidof mongod)`` or ``kill -2 "
-"$(pidof mongod)``."
-msgstr ""
-"为确保正常关闭，在 :program:`mongo` shell中使用 :method:`db."
-"shutdownServer()` ，在Linux系统中选择 :option:`mongod --shutdown` 选"
-"项，\"Control-C\"在互动模式下运行 :program:`mongod`，或者 ``kill $(pidof "
-"mongod)`` 或 ``kill -2 $(pidof mongod)``。"
-
-#: ../source/tutorial/recover-data-following-unexpected-shutdown.txt:37
-=======
+
 #: ../source/tutorial/recover-data-following-unexpected-shutdown.txt:45
->>>>>>> 7b6fda55
+
 msgid ""
 "You can also use the :method:`db.collection.validate()` method to test the "
 "integrity of a single collection. However, this process is time consuming, "
@@ -288,12 +262,7 @@
 "intact member of the set, as described in :doc:`/tutorial/resync-replica-"
 "set-member`."
 msgstr ""
-<<<<<<< HEAD
-"如果不启用日志，并且数据库因为*任何*原因意外关闭，而你还要继续使用，但是你的"
-"数据库可能不一致并且处于损坏状态。尽最大可能从 :doc:`backup </core/"
-"backups>` 恢复，或者从具有完整数据的 :term:`replica set` 中恢复，详见 :doc:"
-"`/tutorial/resync-replica-set-member`。"
-=======
+
 
 #: ../source/tutorial/recover-data-following-unexpected-shutdown.txt:0
 msgid "On this page"
@@ -343,4 +312,3 @@
 #~ "interactive mode, or ``kill $(pidof mongod)`` or ``kill -2 $(pidof "
 #~ "mongod)``."
 #~ msgstr ""
->>>>>>> 7b6fda55
