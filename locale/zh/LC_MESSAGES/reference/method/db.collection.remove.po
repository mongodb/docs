#
msgid ""
msgstr ""
"Project-Id-Version: mongodb-manual 3.0\n"
"Report-Msgid-Bugs-To: \n"
"POT-Creation-Date: 2015-08-20 19:13-0400\n"
"PO-Revision-Date: YEAR-MO-DA HO:MI+ZONE\n"
"Last-Translator: FULL NAME <EMAIL@ADDRESS>\n"
"Language-Team: LANGUAGE <LL@li.org>\n"
"MIME-Version: 1.0\n"
"Content-Type: text/plain; charset=UTF-8\n"
"Content-Transfer-Encoding: 8bit\n"

#: ../source/reference/method/db.collection.remove.txt:3
msgid "db.collection.remove()"
msgstr "db.collection.remove()"

#: ../source/reference/method/db.collection.remove.txt:14
msgid "Definition"
msgstr "说明 "

#: ../source/reference/method/db.collection.remove.txt:18
msgid "Removes documents from a collection."
msgstr "在集合中删除记录"

#: ../source/reference/method/db.collection.remove.txt:20
msgid ""
"The :method:`db.collection.remove()` method can have one of two syntaxes. "
"The :method:`~db.collection.remove()` method can take a query document and "
"an optional ``justOne`` boolean:"
msgstr ""
" :method:`db.collection.remove()` 方法有两种调用方法。 :method:`~db."
"collection.remove()` 可以接受一个查询条件和一个boolean型的可选参数 "
"``justOne`` ："

#: ../source/reference/method/db.collection.remove.txt:31
msgid ""
"Or the method can take a query document and an optional remove options "
"document:"
msgstr "这个方法还可以传入一个查询条件和一个可选的删除选项参数："

#: ../source/reference/method/db.collection.remove.txt:48
msgid ""
"The :method:`~db.collection.remove()` returns an object that contains the "
"status of the operation."
msgstr " :method:`~db.collection.remove()` 方法返回一个包含操作状态的对象。"

#: ../source/reference/method/db.collection.remove.txt:52
msgid ""
"A :ref:`writeresults-remove` object that contains the status of the "
"operation."
msgstr "删除结果对象（ :ref:`writeresults-remove` ）中包含操作状态。"

#: ../source/reference/method/db.collection.remove.txt:56
msgid "Behavior"
msgstr "行为"

<<<<<<< HEAD
#: ../source/reference/method/db.collection.remove.txt:55
msgid "Safe Writes"
msgstr "安全写入"

#: ../source/reference/method/db.collection.remove.txt:59
msgid ""
"The :method:`~db.collection.remove()` method uses the :dbcommand:`delete` "
"command, which uses the default write concern. To specify a different write "
"concern, include the write concern in the options parameter."
msgstr ""
" :method:`~db.collection.remove()` 方法会使用默认的写确认级别来调用 :"
"dbcommand:`delete` 命令。如果想使用其他的写确认级别，可以在选项参数中指定。"

#: ../source/reference/method/db.collection.remove.txt:65
=======
#: ../source/reference/method/db.collection.remove.txt:71
>>>>>>> 7b6fda55
msgid "Query Considerations"
msgstr "注意事项"

#: ../source/reference/method/db.collection.remove.txt:73
msgid ""
"By default, :method:`~db.collection.remove()` removes all documents that "
"match the ``query`` expression. Specify the ``justOne`` option to limit the "
"operation to removing a single document. To delete a single document sorted "
"by a specified order, use the :ref:`findAndModify() <findAndModify-wrapper-"
"sorted-remove>` method."
msgstr ""
"默认情况下， :method:`~db.collection.remove()` 操作会删除匹配上 ``query`` 条"
"件的所有文档记录。指定 ``justOne`` 选项后每次操作只删除一个文档记录。如果想要"
"指定顺序后删除一个记录，可以使用 :ref:`findAndModify() <findAndModify-"
"wrapper-sorted-remove>` 方法。"

#: ../source/reference/method/db.collection.remove.txt:79
msgid ""
"When removing multiple documents, the remove operation may interleave with "
"other read and/or write operations to the collection. For *unsharded* "
"collections, you can override this behavior with the :update:`$isolated` "
"operator, which \"isolates\" the remove operation and disallows yielding "
"during the operation. This ensures that no client can see the affected "
"documents until they are all processed or an error stops the remove "
"operation."
msgstr ""

#: ../source/reference/method/db.collection.remove.txt:87
msgid "See :ref:`isolate-remove-operations` for an example."
msgstr ""

#: ../source/reference/method/db.collection.remove.txt:90
msgid "Capped Collections"
msgstr "自限制集合"

#: ../source/includes/fact-remove-capped-collection-restriction.rst:1
msgid ""
"You cannot use the :method:`~db.collection.remove()` method with a :term:"
"`capped collection`."
msgstr ""
"不能在自限制集合（  :term:`capped collection` ）中使用 :method:`~db."
"collection.remove()` 方法。"

#: ../source/reference/method/db.collection.remove.txt:95
msgid "Sharded Collections"
msgstr "分片集合"

#: ../source/includes/fact-single-modification-in-sharded-collections.rst:1
msgid ""
"All |single-modification-operation-names| operations for a sharded "
"collection that specify the |single-modification-operation-option| option "
"must include the :term:`shard key` *or* the ``_id`` field in the query "
"specification. |single-modification-operation-names| operations specifying |"
"single-modification-operation-option| in a sharded collection without the :"
"term:`shard key` *or* the ``_id`` field return an error."
msgstr ""
"All |single-modification-operation-names| operations for a sharded "
"collection that specify the |single-modification-operation-option| option "
"must include the :term:`shard key` *or* the ``_id`` field in the query "
"specification. |single-modification-operation-names| operations specifying |"
"single-modification-operation-option| 操作分片集合时，如果条件里没有 :term:"
"`shard key` 字段 *也没有*  ``_id`` 字段，操作会返回异常。"

#: ../source/reference/method/db.collection.remove.txt:104
msgid "Examples"
msgstr "例子"

#: ../source/reference/method/db.collection.remove.txt:106
msgid ""
"The following are examples of the :method:`~db.collection.remove()` method."
msgstr "下面是使用 :method:`~db.collection.remove()` 方法的例子。"

#: ../source/reference/method/db.collection.remove.txt:109
msgid "Remove All Documents from a Collection"
msgstr "删除一个集合中的所有文档记录"

#: ../source/reference/method/db.collection.remove.txt:111
msgid ""
"To remove all documents in a collection, call the :method:`remove <db."
"collection.remove()>` method with an empty query document ``{}``. The "
"following operation deletes all documents from the :doc:`bios collection </"
"reference/bios-example-collection>`:"
msgstr ""
"如果想要删除一个集合中的所有文档记录，使用 :method:`remove <db.collection."
"remove()>` 方法并传入一个空文档（ ``{}`` ）作为参数 。下面的操作会删除  :doc:"
"`bios collection </reference/bios-example-collection>` 集合中的所有文档记录："

#: ../source/reference/method/db.collection.remove.txt:120
msgid ""
"This operation is not equivalent to the :method:`~db.collection.drop()` "
"method."
msgstr ""
" :method:`remove <db.collection.remove()>` 方法和 :method:`~db.collection."
"drop()` 方法是不同的。"

#: ../source/reference/method/db.collection.remove.txt:123
msgid ""
"To remove all documents from a collection, it may be more efficient to use "
"the :method:`~db.collection.drop()` method to drop the entire collection, "
"including the indexes, and then recreate the collection and rebuild the "
"indexes."
msgstr ""
"如果想要删除一个集合中的所有文档记录，使用 :method:`~db.collection.drop()` 方"
"法效率更加高，它会把整个集合和索引全都删掉，然后再重建集合和索引就行了。"

#: ../source/reference/method/db.collection.remove.txt:129
msgid "Remove All Documents that Match a Condition"
msgstr "删除匹配条件的所有文档记录"

#: ../source/reference/method/db.collection.remove.txt:131
msgid ""
"To remove the documents that match a deletion criteria, call the :method:"
"`~db.collection.remove()` method with the ``<query>`` parameter:"
msgstr ""
"想要删除满足指定条件的文档记录，使用 :method:`~db.collection.remove()` 方法并"
"传入 ``<query>`` 参数："

#: ../source/reference/method/db.collection.remove.txt:135
msgid ""
"The following operation removes all the documents from the collection "
"``products`` where ``qty`` is greater than ``20``:"
msgstr "下面的操作会删除所有 ``qty`` 大于 ``20`` 的文档记录："

#: ../source/reference/method/db.collection.remove.txt:143
msgid "Override Default Write Concern"
msgstr "自定义写确认级别"

#: ../source/reference/method/db.collection.remove.txt:145
msgid ""
"The following operation to a replica set removes all the documents from the "
"collection ``products`` where ``qty`` is greater than ``20`` and specifies a"
" :doc:`write concern </reference/write-concern>` of ``\"w: majority\"`` with"
" a ``wtimeout`` of 5000 milliseconds such that the method returns after the "
"write propagates to a majority of the voting replica set members or the "
"method times out after 5 seconds."
msgstr ""
"下面的操作在使用副本集的 ``products`` 集合中删除 所有  ``qty`` 大于 ``20`` 的"
"文档记录并指定写确认级别（ :doc:`write concern </reference/write-concern>` ）"
"为 ``\"w: majority\"`` ， ``wtimeout`` 为 5000  毫秒，这时操作会在副本集的大"
"多数成员完成操作或者时间大于5秒时返回。"

#: ../source/reference/method/db.collection.remove.txt:162
msgid "Remove a Single Document that Matches a Condition"
msgstr "删除满足条件的单个记录"

#: ../source/reference/method/db.collection.remove.txt:164
msgid ""
"To remove the first document that match a deletion criteria, call the :"
"method:`remove <db.collection.remove()>` method with the ``query`` criteria "
"and the ``justOne`` parameter set to ``true`` or ``1``."
msgstr ""
"想要删除满足条件的第一个文档记录，使用 :method:`remove <db.collection."
"remove()>` 方法，传入 ``query`` 条件参数并把 ``justOne`` 设置成 ``true`` 或 "
"``1`` 。"

#: ../source/reference/method/db.collection.remove.txt:168
msgid ""
"The following operation removes the first document from the collection "
"``products`` where ``qty`` is greater than ``20``:"
msgstr ""
"下面的操作会删除  ``products`` 集合中 ``qty`` 大于 ``20`` 的第一个记录："

#: ../source/reference/method/db.collection.remove.txt:178
msgid "Isolate Remove Operations"
msgstr ""

#: ../source/reference/method/db.collection.remove.txt:180
msgid ""
"To isolate the query, include ``$isolated: 1`` in the ``<query>`` parameter "
"as in the following examples:"
msgstr ""

#: ../source/reference/method/db.collection.remove.txt:190
msgid "WriteResult"
msgstr "写入结果"

#: ../source/reference/method/db.collection.remove.txt:195
msgid "Successful Results"
msgstr "成功时的返回结果"

#: ../source/reference/method/db.collection.remove.txt:197
msgid ""
"The :method:`~db.collection.remove()` returns a :method:`WriteResult` object "
"that contains the status of the operation. Upon success, the :method:"
"`WriteResult` object contains information on the number of documents removed:"
msgstr ""
" :method:`~db.collection.remove()` 方法会返回一个 :method:`WriteResult` 对"
"象，里面包含操作的状态。如果操作成功， :method:`WriteResult` 对象中会包含已删"
"除的记录数："

#: ../source/reference/method/db.collection.remove.txt:206
msgid ":data:`WriteResult.nRemoved`"
msgstr ":data:`WriteResult.nRemoved`"

#: ../source/reference/method/db.collection.remove.txt:209
msgid "Write Concern Errors"
msgstr "写确认异常"

#: ../source/reference/method/db.collection.remove.txt:211
msgid ""
"If the :method:`~db.collection.remove()` method encounters write concern "
"errors, the results include the :data:`WriteResult.writeConcernError` field:"
msgstr ""
"如果  :method:`~db.collection.remove()` 操作遇到了写确认异常，返回结果中会包"
"含 :data:`WriteResult.writeConcernError` 字段："

#: ../source/reference/method/db.collection.remove.txt:228
msgid ":method:`WriteResult.hasWriteConcernError()`"
msgstr ":method:`WriteResult.hasWriteConcernError()` 方法"

#: ../source/reference/method/db.collection.remove.txt:231
msgid "Errors Unrelated to Write Concern"
msgstr "和写入确认无关的异常"

#: ../source/reference/method/db.collection.remove.txt:233
msgid ""
"If the :method:`~db.collection.remove()` method encounters a non-write "
"concern error, the results include :data:`WriteResult.writeError` field:"
msgstr ""
"如果  :method:`~db.collection.remove()`  操作遇到了与写确认无关的异常，返回结"
"果中会包含 :data:`WriteResult.writeError` 字段："

#: ../source/reference/method/db.collection.remove.txt:246
msgid ":method:`WriteResult.hasWriteError()`"
<<<<<<< HEAD
msgstr ":method:`WriteResult.hasWriteError()` 方法"
=======
msgstr ""

#: ../source/reference/method/db.collection.remove.txt:0
msgid "On this page"
msgstr ""

#: ../source/reference/method/db.collection.remove.txt:61
msgid "Write Concern"
msgstr ""

#: ../source/reference/method/db.collection.remove.txt:65
msgid ""
"The :method:`~db.collection.remove()` method uses the :dbcommand:`delete` "
"command, which uses the default :doc:`write concern </reference/write-"
"concern>`. To specify a different write concern, include the write concern "
"in the options parameter."
msgstr ""

#: ../source/includes/fact-majority-write-concern-change.rst:1
msgid ""
"In previous versions, ``majority`` referred to the majority of all members "
"of the replica set instead of the majority of the voting members."
msgstr ""

#~ msgid "Safe Writes"
#~ msgstr ""

#~ msgid ""
#~ "The :method:`~db.collection.remove()` method uses the :dbcommand:`delete` "
#~ "command, which uses the default write concern. To specify a different write "
#~ "concern, include the write concern in the options parameter."
#~ msgstr ""

#~ msgid ""
#~ "In previous versions, ``majority`` referred to the majority of all members "
#~ "of the replica set."
#~ msgstr ""
>>>>>>> 7b6fda55
<|MERGE_RESOLUTION|>--- conflicted
+++ resolved
@@ -55,24 +55,9 @@
 msgid "Behavior"
 msgstr "行为"
 
-<<<<<<< HEAD
-#: ../source/reference/method/db.collection.remove.txt:55
-msgid "Safe Writes"
-msgstr "安全写入"
-
-#: ../source/reference/method/db.collection.remove.txt:59
-msgid ""
-"The :method:`~db.collection.remove()` method uses the :dbcommand:`delete` "
-"command, which uses the default write concern. To specify a different write "
-"concern, include the write concern in the options parameter."
-msgstr ""
-" :method:`~db.collection.remove()` 方法会使用默认的写确认级别来调用 :"
-"dbcommand:`delete` 命令。如果想使用其他的写确认级别，可以在选项参数中指定。"
-
-#: ../source/reference/method/db.collection.remove.txt:65
-=======
+
 #: ../source/reference/method/db.collection.remove.txt:71
->>>>>>> 7b6fda55
+
 msgid "Query Considerations"
 msgstr "注意事项"
 
@@ -297,9 +282,7 @@
 
 #: ../source/reference/method/db.collection.remove.txt:246
 msgid ":method:`WriteResult.hasWriteError()`"
-<<<<<<< HEAD
-msgstr ":method:`WriteResult.hasWriteError()` 方法"
-=======
+
 msgstr ""
 
 #: ../source/reference/method/db.collection.remove.txt:0
@@ -337,4 +320,3 @@
 #~ "In previous versions, ``majority`` referred to the majority of all members "
 #~ "of the replica set."
 #~ msgstr ""
->>>>>>> 7b6fda55
