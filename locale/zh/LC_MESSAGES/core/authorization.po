#
msgid ""
msgstr ""
"Project-Id-Version: mongodb-manual 3.0\n"
"Report-Msgid-Bugs-To: \n"
"POT-Creation-Date: 2015-08-20 19:13-0400\n"
"PO-Revision-Date: YEAR-MO-DA HO:MI+ZONE\n"
"Last-Translator: FULL NAME <EMAIL@ADDRESS>\n"
"Language-Team: LANGUAGE <LL@li.org>\n"
"MIME-Version: 1.0\n"
"Content-Type: text/plain; charset=UTF-8\n"
"Content-Transfer-Encoding: 8bit\n"

<<<<<<< HEAD
#: ../source/core/authorization.txt:5
msgid "Authorization"
msgstr "授权"

#: ../source/core/authorization.txt:9
=======
#: ../source/core/authorization.txt:15
>>>>>>> 7b6fda55
msgid ""
"MongoDB employs Role-Based Access Control (RBAC) to govern access to a "
"MongoDB system. A user is granted one or more :ref:`roles <roles>` that "
"determine the user's access to database resources and operations. Outside of "
"role assignments, the user has no access to the system."
msgstr ""
"MongoDB支持基于角色的访问控制（RBAC）来管理对MongoDB系统的访问。一个用户可以被"
"授权一个或者多个:ref:`角色 <roles>` 以决定该用户对数据库资源和操作的访问权限。"
"在权限以外，用户是无法访问系统的。"

<<<<<<< HEAD
#: ../source/core/authorization.txt:14
msgid ""
"MongoDB does not enable authorization by default. You can enable "
"authorization using the :option:`--auth` or the :option:`--keyFile` options,"
" or if using a configuration file, with the "
":setting:`security.authorization` or the :setting:`security.keyFile` "
"settings."
msgstr ""

#: ../source/core/authorization.txt:20
msgid ""
"MongoDB provides :doc:`built-in roles </reference/built-in-roles>`, each with "
"a dedicated purpose for a common use case. Examples include the :authrole:"
"`read`, :authrole:`readWrite`, :authrole:`dbAdmin`, and :authrole:`root` "
"roles."
msgstr ""
"MongoDB提供 :doc:`自带角色 </reference/built-in-roles>`, 每一个角色都为一种常"
"见用例提供一个明确的作用。例如 :authrole:`read`, :authrole:`readWrite`, :"
"authrole:`dbAdmin`, 和 :authrole:`root` 等角色。"

#: ../source/core/authorization.txt:25
msgid ""
"Administrators also can create new roles and privileges to cater to "
"operational needs. Administrators can assign privileges scoped as granularly "
"as the collection level."
msgstr ""
"管理员也可以建立新的角色和权限以满足作业需要。管理员分配的权限范围可以详细到集"
"合层面。"

#: ../source/core/authorization.txt:29
msgid ""
"When granted a role, a user receives all the privileges of that role. A user "
"can have several roles concurrently, in which case the user receives the "
"union of all the privileges of the respective roles."
msgstr ""
"在被授权一个角色后，一个用户可以接受所有该角色的权限。一个用户可以同时拥有多个"
"角色，"

#: ../source/core/authorization.txt:36
=======
#: ../source/core/authorization.txt:35
>>>>>>> 7b6fda55
msgid "Roles"
msgstr "角色"

<<<<<<< HEAD
#: ../source/core/authorization.txt:38
msgid ""
"A role consists of privileges that pair resources with allowed operations. "
"Each privilege is specified explicitly in the role or inherited from another"
" role or both."
msgstr ""
"一个角色包括一系列联合资源和合法操作的权限。每个权限都是直接在角色或继承角色中"
"定义的。"

#: ../source/includes/fact-roles-privileges-scope.rst:1
msgid ""
"Except for roles created in the ``admin`` database, a role can only include "
"privileges that apply to its database and can only inherit from other roles "
"in its database."
msgstr ""
"一个角色的权限适用于建立该角色时使用的数据库。一个在``admin``数据库里建立的角"
"色能包括适用于所有数据库或:ref:`cluster <resource-cluster>`的权限。"

#: ../source/includes/fact-roles-privileges-scope.rst:5
msgid ""
"A role created in the ``admin`` database can include privileges that apply "
"to the ``admin`` database, other databases or to the :ref:`cluster "
"<resource-cluster>` resource, and can inherit from roles in other databases "
"as well as the ``admin`` database."
msgstr ""

#: ../source/core/authorization.txt:44
msgid ""
"A user assigned a role receives all the privileges of that role. The user can "
"have multiple roles and can have different roles on different databases."
msgstr ""
"一给被指定角色的用户拥有所有该角色的权限。用户可以有多个角色，也可以在不同数据"
"库中有不同角色。"

#: ../source/core/authorization.txt:47
msgid ""
"Roles always grant privileges and never limit access. For example, if a user "
"has both :authrole:`read` *and* :authrole:`readWriteAnyDatabase` roles on a "
"database, the greater access prevails."
msgstr ""
"角色永远赋予权限而从不会限制权限。例如，如果一个用户在一个数据库中拥有:"
"authrole:`read` *和* :authrole:`readWriteAnyDatabase`两个角色。后者更广泛的访"
"问权会被保留。"

#: ../source/core/authorization.txt:54
=======
#: ../source/core/authorization.txt:45
>>>>>>> 7b6fda55
msgid "Privileges"
msgstr "权限"

#: ../source/core/authorization.txt:47
msgid ""
"A privilege consists of a specified resource and the actions permitted on the "
"resource."
msgstr "每个权限包括一些 *操作*以及这些操作所适用的资源。"

<<<<<<< HEAD
#: ../source/core/authorization.txt:59
msgid ""
"A privilege :doc:`resource </reference/resource-document>` is either a "
"database, collection, set of collections, or the cluster. If the cluster, the "
"affiliated actions affect the state of the system rather than a specific "
"database or collection."
msgstr ""
"一个权限的 :doc:`资源 </reference/resource-document>` 可以是一个数据库、集合、"
"多个集合、或者一个集群。如果是集群，相关的操作会影响整个系统的状态，而不仅仅是"
"某个数据库或集合。"

#: ../source/core/authorization.txt:64
msgid ""
"An :doc:`action </reference/privilege-actions>` is a command or method the "
"user is allowed to perform on the resource. A resource can have multiple "
"allowed actions. For available actions see :doc:`/reference/privilege-"
"actions`."
msgstr ""
"一个:doc:`操作 </reference/privilege-actions>`是一个命令或者适用于某资源的方"
"法。一个资源可以有多个被适用的操作。参见 :doc:`/reference/privilege-actions` "
"了解所有可用的操作。"

#: ../source/core/authorization.txt:69
msgid ""
"For example, a privilege that includes the :authaction:`update` action allows "
"a user to modify existing documents on the resource. To additionally grant "
"the user permission to create documents on the resource, the administrator "
"would add the :authaction:`insert` action to the privilege."
msgstr ""
"例如，一个包括 :authaction:`update` 操作的权限允许一个用户改变指定资源上的现有"
"文档。如果要想让该用户在此基础之上拥有建立文档的权限，管理员会在权限中添加 :"
"authaction:`insert` 操作。"

#: ../source/core/authorization.txt:75
msgid "For privilege syntax, see :data:`admin.system.roles.privileges`."
msgstr "了解权限语法，参见 :data:`admin.system.roles.privileges`。"

#: ../source/core/authorization.txt:80
=======
#: ../source/core/authorization.txt:63
>>>>>>> 7b6fda55
msgid "Inherited Privileges"
msgstr "继承的权限"

#: ../source/core/authorization.txt:65
msgid ""
"A role can include one or more existing roles in its definition, in which "
"case the role inherits all the privileges of the included roles."
msgstr ""
"一个角色的定义中可以包含一个或者多个角色，这种情况下这个角色会继承所有其包含的"
"角色的所有权限。"

#: ../source/core/authorization.txt:68
msgid ""
"A role can inherit privileges from other roles in its database. A role "
"created on the ``admin`` database can inherit privileges from roles in any "
"database."
msgstr ""
"一个角色可以继承其数据库中其他角色的权限。一个在``admin``数据库中建立的角色可"
"以继承任意数据库角色中的权限。"

<<<<<<< HEAD
#: ../source/core/authorization.txt:91
msgid "User-Defined Roles"
msgstr "用户自定义角色"

#: ../source/core/authorization.txt:95
msgid ""
"User administrators can create custom roles to ensure collection-level and "
"command-level granularity and to adhere to the policy of :term:`least "
"privilege`. Administrators create and edit roles using the :ref:`role "
"management commands <role-management-commands>`."
msgstr "用户管理员可以建立"

#: ../source/core/authorization.txt:100
msgid ""
"MongoDB scopes a user-defined role to the database in which it is created and "
"uniquely identifies the role by the pairing of its name and its database. "
"MongoDB stores the roles in the ``admin`` database's :doc:`system.roles </"
"reference/system-roles-collection>` collection. Do not access this collection "
"directly but instead use the :ref:`role management commands <role-management-"
"commands>` to view and edit custom roles."
msgstr ""
"MongoDB将每个用户定义的角色局限于其所生成的数据库中，并且用角色的名称和其所在"
"的数据库来准确指定这个角色。MongoDB将角色储存于 ``admin``数据库 :doc:`system."
"roles </reference/system-roles-collection>` 中。请务必不要直接访问该集合，而使"
"用 :ref:`角色管理命令 <role-management-commands>` 查看和编辑角色。"
=======
#: ../source/core/authorization.txt:5
msgid "Role-Based Access Control"
msgstr ""

#: ../source/core/authorization.txt:0
msgid "On this page"
msgstr ""

#: ../source/core/authorization.txt:21
msgid "Enable Access Control"
msgstr ""
>>>>>>> 7b6fda55

#: ../source/core/authorization.txt:23
msgid ""
"MongoDB does not enable access control by default. You can enable "
"authorization using the :option:`--auth` or the "
":setting:`security.authorization` setting. Enabling :doc:`internal "
"authentication </core/security-internal-authentication>` also enables client"
" authorization."
msgstr ""

#: ../source/core/authorization.txt:29
msgid ""
"Once access control is enabled, users must :doc:`authenticate "
"</core/authentication>` themselves."
msgstr ""

#: ../source/core/authorization.txt:37
msgid ""
"A role grants privileges to perform the specified :ref:`actions <security-"
"user-actions>` on :doc:`resource </reference/resource-document>`. Each "
"privilege is either specified explicitly in the role or inherited from "
"another role or both."
msgstr ""

#: ../source/core/authorization.txt:50
msgid ""
"A :doc:`resource </reference/resource-document>` is a database, collection, "
"set of collections, or the cluster. If the resource is the cluster, the "
"affiliated actions affect the state of the system rather than a specific "
"database or collection. For information on the resource documents, see "
":doc:`/reference/resource-document`."
msgstr ""

#: ../source/core/authorization.txt:56
msgid ""
"An :doc:`action </reference/privilege-actions>` specifies the operation "
"allowed on the resource. For available actions see :doc:`/reference"
"/privilege-actions`."
msgstr ""

<<<<<<< HEAD
#: ../source/core/authorization.txt:127
msgid "Role Assignment to Users"
msgstr "为用户制定的角色"
=======
#: ../source/core/authorization.txt:72
msgid "View Role's Privileges"
msgstr ""
>>>>>>> 7b6fda55

#: ../source/core/authorization.txt:74
msgid ""
<<<<<<< HEAD
"User administrators create the users that access the system's databases. "
"MongoDB's :ref:`user management commands <user-management-commands>` let "
"administrators create users and assign them roles."
msgstr "用户管理员"

#: ../source/core/authorization.txt:133
msgid ""
"MongoDB scopes a user to the database in which the user is created. MongoDB "
"stores all user definitions in the ``admin`` database, no matter which "
"database the user is scoped to. MongoDB stores users in the ``admin`` "
"database's :doc:`system.users collection </reference/system-users-"
"collection>`. Do not access this collection directly but instead use the :ref:"
"`user management commands <user-management-commands>`."
=======
"You can view the privileges for a role by issuing the :dbcommand:`rolesInfo`"
" command with the ``showPrivileges`` and ``showBuiltinRoles`` fields both "
"set to ``true``."
msgstr ""

#: ../source/core/authorization.txt:79
msgid "Users and Roles"
>>>>>>> 7b6fda55
msgstr ""
"MongoDB将每个用户局限于其所生成的数据库中。MongoDB讲所有用户的定义都储存在 "
"``admin`` 数据库中，无论该用户适用于哪个数据库。所有MongoDB将用户储存于 "
"``admin``数据库 :doc:`system.users 集合 </reference/system-users-collection>` "
"中。请务必不要直接访问该集合，而使用 :ref:`角色管理命令 <role-management-"
"commands>` 查看和编辑角色。"

#: ../source/core/authorization.txt:81
msgid ""
<<<<<<< HEAD
"The first role assigned in a database should be either :authrole:`userAdmin` "
"or :authrole:`userAdminAnyDatabase`. This user can then create all other "
"users in the system. See :doc:`/tutorial/add-user-administrator`."
=======
"You can assign roles to users during the user creation. You can also update "
"existing users to grant or revoke roles. For a full list of user management "
"methods, see :ref:`user-management-methods`"
>>>>>>> 7b6fda55
msgstr ""
"数据库中第一个被指定的用户应当是:authrole:`userAdmin` 或者 :authrole:"
"`userAdminAnyDatabase`。这个用户之后可以用来建立系统中所有其他用户。参见 :doc:"
"`/tutorial/add-user-administrator`。"

<<<<<<< HEAD
#: ../source/core/authorization.txt:146
msgid "Protect the User and Role Collections"
msgstr "保护用户和角色集合"

#: ../source/core/authorization.txt:148
msgid ""
"MongoDB stores role and user data in the protected :data:`admin.system.roles` "
"and :data:`admin.system.users` collections, which are only accessible using "
"the :ref:`user management methods <user-management-methods>`."
=======
#: ../source/core/authorization.txt:85
msgid ""
"A user assigned a role receives all the privileges of that role. A user can "
"have multiple roles. By assigning to the user roles in various databases, a "
"user created in one database can have permissions to act on other databases."
>>>>>>> 7b6fda55
msgstr ""
"MongoDB将用户和角色信息储存在受保护的 :data:`admin.system.roles` 和 :data:"
"`admin.system.users` 集合。使用 :ref:`用户管理方法 <user-management-methods>` "
"查看或编辑这些信息。"

#: ../source/core/authorization.txt:92
msgid ""
<<<<<<< HEAD
"If you disable access control, **do not** modify the :data:`admin.system."
"roles` and :data:`admin.system.users` collections using normal :method:`~db."
"collection.insert()` and :method:`~db.collection.update()` operations."
=======
"The first user created in the database should be a user administrator who "
"has the privileges to manage other users. See :doc:`/tutorial/enable-"
"authentication`."
>>>>>>> 7b6fda55
msgstr ""
"如果你关闭访问控制，**请勿**使用 :method:`~db.collection.insert()` 和 :method:"
"`~db.collection.update()` 等常规操作手段编辑 :data:`admin.system.roles` 和 :"
"data:`admin.system.users` 集合"

<<<<<<< HEAD
#: ../source/core/authorization.txt:159
msgid "Additional Information"
msgstr "附加信息"
=======
#: ../source/core/authorization.txt:97
msgid "Built-In Roles and User-Defined Roles"
msgstr ""
>>>>>>> 7b6fda55

#: ../source/core/authorization.txt:99
msgid ""
<<<<<<< HEAD
"See the reference section for documentation of all :doc:`built-in-roles </"
"reference/built-in-roles>` and all available :doc:`privilege actions </"
"reference/privilege-actions>`. Also consider the reference for the form of "
"the :doc:`resource documents </reference/resource-document>`."
msgstr ""
"参见安全参考文献了解所有 :doc:`自带角色</reference/built-in-roles>` and all "
"available :doc:`需要权限的操作 </reference/privilege-actions>`。同时考虑参考文"
"献中的 :doc:`资源文档 </reference/resource-document>` 的格式。"
=======
"MongoDB provides :doc:`built-in roles </core/security-built-in-roles>` that "
"provide set of privileges commonly needed in a database system."
msgstr ""
>>>>>>> 7b6fda55

#: ../source/core/authorization.txt:102
msgid ""
"If these built-in-roles cannot provide the desired set of privileges, "
"MongoDB provides methods to create and modify :doc:`user-defined roles "
"</core/security-user-defined-roles>`."
msgstr ""

#~ msgid "Authorization"
#~ msgstr ""

#~ msgid ""
#~ "MongoDB does not enable authorization by default. You can enable "
#~ "authorization using the :option:`--auth` or the :option:`--keyFile` options,"
#~ " or if using a configuration file, with the "
#~ ":setting:`security.authorization` or the :setting:`security.keyFile` "
#~ "settings."
#~ msgstr ""

#~ msgid ""
#~ "MongoDB provides :doc:`built-in roles </reference/built-in-roles>`, each "
#~ "with a dedicated purpose for a common use case. Examples include the "
#~ ":authrole:`read`, :authrole:`readWrite`, :authrole:`dbAdmin`, and "
#~ ":authrole:`root` roles."
#~ msgstr ""

#~ msgid ""
#~ "Administrators also can create new roles and privileges to cater to "
#~ "operational needs. Administrators can assign privileges scoped as granularly"
#~ " as the collection level."
#~ msgstr ""

#~ msgid ""
#~ "When granted a role, a user receives all the privileges of that role. A user"
#~ " can have several roles concurrently, in which case the user receives the "
#~ "union of all the privileges of the respective roles."
#~ msgstr ""

#~ msgid ""
#~ "A role consists of privileges that pair resources with allowed operations. "
#~ "Each privilege is specified explicitly in the role or inherited from another"
#~ " role or both."
#~ msgstr ""

#~ msgid ""
#~ "Except for roles created in the ``admin`` database, a role can only include "
#~ "privileges that apply to its database and can only inherit from other roles "
#~ "in its database."
#~ msgstr ""

#~ msgid ""
#~ "A role created in the ``admin`` database can include privileges that apply "
#~ "to the ``admin`` database, other databases or to the :ref:`cluster "
#~ "<resource-cluster>` resource, and can inherit from roles in other databases "
#~ "as well as the ``admin`` database."
#~ msgstr ""

#~ msgid ""
#~ "A user assigned a role receives all the privileges of that role. The user "
#~ "can have multiple roles and can have different roles on different databases."
#~ msgstr ""

#~ msgid ""
#~ "Roles always grant privileges and never limit access. For example, if a user"
#~ " has both :authrole:`read` *and* :authrole:`readWriteAnyDatabase` roles on a"
#~ " database, the greater access prevails."
#~ msgstr ""

#~ msgid ""
#~ "A privilege :doc:`resource </reference/resource-document>` is either a "
#~ "database, collection, set of collections, or the cluster. If the cluster, "
#~ "the affiliated actions affect the state of the system rather than a specific"
#~ " database or collection."
#~ msgstr ""

#~ msgid ""
#~ "An :doc:`action </reference/privilege-actions>` is a command or method the "
#~ "user is allowed to perform on the resource. A resource can have multiple "
#~ "allowed actions. For available actions see :doc:`/reference/privilege-"
#~ "actions`."
#~ msgstr ""

#~ msgid ""
#~ "For example, a privilege that includes the :authaction:`update` action "
#~ "allows a user to modify existing documents on the resource. To additionally "
#~ "grant the user permission to create documents on the resource, the "
#~ "administrator would add the :authaction:`insert` action to the privilege."
#~ msgstr ""

#~ msgid "For privilege syntax, see :data:`admin.system.roles.privileges`."
#~ msgstr ""

#~ msgid "User-Defined Roles"
#~ msgstr ""

#~ msgid ""
#~ "User administrators can create custom roles to ensure collection-level and "
#~ "command-level granularity and to adhere to the policy of :term:`least "
#~ "privilege`. Administrators create and edit roles using the :ref:`role "
#~ "management commands <role-management-commands>`."
#~ msgstr ""

#~ msgid ""
#~ "MongoDB scopes a user-defined role to the database in which it is created "
#~ "and uniquely identifies the role by the pairing of its name and its "
#~ "database. MongoDB stores the roles in the ``admin`` database's "
#~ ":doc:`system.roles </reference/system-roles-collection>` collection. Do not "
#~ "access this collection directly but instead use the :ref:`role management "
#~ "commands <role-management-commands>` to view and edit custom roles."
#~ msgstr ""

#~ msgid "Collection-Level Access Control"
#~ msgstr ""

#~ msgid ""
#~ "By creating a role with :ref:`privileges <privileges>` that are scoped to a "
#~ "specific collection in a particular database, administrators can implement "
#~ "collection-level access control."
#~ msgstr ""

#~ msgid "See :doc:`/core/collection-level-access-control` for more information."
#~ msgstr ""

#~ msgid "Users"
#~ msgstr ""

#~ msgid ""
#~ "MongoDB stores user credentials in the protected :data:`admin.system.users`."
#~ " Use the :ref:`user management methods <user-management-methods>` to view "
#~ "and edit user credentials."
#~ msgstr ""

#~ msgid "Role Assignment to Users"
#~ msgstr ""

#~ msgid ""
#~ "User administrators create the users that access the system's databases. "
#~ "MongoDB's :ref:`user management commands <user-management-commands>` let "
#~ "administrators create users and assign them roles."
#~ msgstr ""

#~ msgid ""
#~ "MongoDB scopes a user to the database in which the user is created. MongoDB "
#~ "stores all user definitions in the ``admin`` database, no matter which "
#~ "database the user is scoped to. MongoDB stores users in the ``admin`` "
#~ "database's :doc:`system.users collection </reference/system-users-"
#~ "collection>`. Do not access this collection directly but instead use the "
#~ ":ref:`user management commands <user-management-commands>`."
#~ msgstr ""

#~ msgid ""
#~ "The first role assigned in a database should be either :authrole:`userAdmin`"
#~ " or :authrole:`userAdminAnyDatabase`. This user can then create all other "
#~ "users in the system. See :doc:`/tutorial/add-user-administrator`."
#~ msgstr ""

#~ msgid "Protect the User and Role Collections"
#~ msgstr ""

#~ msgid ""
#~ "MongoDB stores role and user data in the protected "
#~ ":data:`admin.system.roles` and :data:`admin.system.users` collections, which"
#~ " are only accessible using the :ref:`user management methods <user-"
#~ "management-methods>`."
#~ msgstr ""

#~ msgid ""
#~ "If you disable access control, **do not** modify the "
#~ ":data:`admin.system.roles` and :data:`admin.system.users` collections using "
#~ "normal :method:`~db.collection.insert()` and "
#~ ":method:`~db.collection.update()` operations."
#~ msgstr ""

#~ msgid "Additional Information"
#~ msgstr ""

#~ msgid ""
#~ "See the reference section for documentation of all :doc:`built-in-roles "
#~ "</reference/built-in-roles>` and all available :doc:`privilege actions "
#~ "</reference/privilege-actions>`. Also consider the reference for the form of"
#~ " the :doc:`resource documents </reference/resource-document>`."
#~ msgstr ""

#~ msgid ""
#~ "To create users see the :doc:`/tutorial/add-user-administrator` and "
#~ ":doc:`/tutorial/manage-users-and-roles` tutorials."
#~ msgstr ""<|MERGE_RESOLUTION|>--- conflicted
+++ resolved
@@ -11,15 +11,9 @@
 "Content-Type: text/plain; charset=UTF-8\n"
 "Content-Transfer-Encoding: 8bit\n"
 
-<<<<<<< HEAD
-#: ../source/core/authorization.txt:5
-msgid "Authorization"
-msgstr "授权"
-
-#: ../source/core/authorization.txt:9
-=======
+
 #: ../source/core/authorization.txt:15
->>>>>>> 7b6fda55
+
 msgid ""
 "MongoDB employs Role-Based Access Control (RBAC) to govern access to a "
 "MongoDB system. A user is granted one or more :ref:`roles <roles>` that "
@@ -30,101 +24,15 @@
 "授权一个或者多个:ref:`角色 <roles>` 以决定该用户对数据库资源和操作的访问权限。"
 "在权限以外，用户是无法访问系统的。"
 
-<<<<<<< HEAD
-#: ../source/core/authorization.txt:14
-msgid ""
-"MongoDB does not enable authorization by default. You can enable "
-"authorization using the :option:`--auth` or the :option:`--keyFile` options,"
-" or if using a configuration file, with the "
-":setting:`security.authorization` or the :setting:`security.keyFile` "
-"settings."
-msgstr ""
-
-#: ../source/core/authorization.txt:20
-msgid ""
-"MongoDB provides :doc:`built-in roles </reference/built-in-roles>`, each with "
-"a dedicated purpose for a common use case. Examples include the :authrole:"
-"`read`, :authrole:`readWrite`, :authrole:`dbAdmin`, and :authrole:`root` "
-"roles."
-msgstr ""
-"MongoDB提供 :doc:`自带角色 </reference/built-in-roles>`, 每一个角色都为一种常"
-"见用例提供一个明确的作用。例如 :authrole:`read`, :authrole:`readWrite`, :"
-"authrole:`dbAdmin`, 和 :authrole:`root` 等角色。"
-
-#: ../source/core/authorization.txt:25
-msgid ""
-"Administrators also can create new roles and privileges to cater to "
-"operational needs. Administrators can assign privileges scoped as granularly "
-"as the collection level."
-msgstr ""
-"管理员也可以建立新的角色和权限以满足作业需要。管理员分配的权限范围可以详细到集"
-"合层面。"
-
-#: ../source/core/authorization.txt:29
-msgid ""
-"When granted a role, a user receives all the privileges of that role. A user "
-"can have several roles concurrently, in which case the user receives the "
-"union of all the privileges of the respective roles."
-msgstr ""
-"在被授权一个角色后，一个用户可以接受所有该角色的权限。一个用户可以同时拥有多个"
-"角色，"
-
-#: ../source/core/authorization.txt:36
-=======
+
 #: ../source/core/authorization.txt:35
->>>>>>> 7b6fda55
+
 msgid "Roles"
 msgstr "角色"
 
-<<<<<<< HEAD
-#: ../source/core/authorization.txt:38
-msgid ""
-"A role consists of privileges that pair resources with allowed operations. "
-"Each privilege is specified explicitly in the role or inherited from another"
-" role or both."
-msgstr ""
-"一个角色包括一系列联合资源和合法操作的权限。每个权限都是直接在角色或继承角色中"
-"定义的。"
-
-#: ../source/includes/fact-roles-privileges-scope.rst:1
-msgid ""
-"Except for roles created in the ``admin`` database, a role can only include "
-"privileges that apply to its database and can only inherit from other roles "
-"in its database."
-msgstr ""
-"一个角色的权限适用于建立该角色时使用的数据库。一个在``admin``数据库里建立的角"
-"色能包括适用于所有数据库或:ref:`cluster <resource-cluster>`的权限。"
-
-#: ../source/includes/fact-roles-privileges-scope.rst:5
-msgid ""
-"A role created in the ``admin`` database can include privileges that apply "
-"to the ``admin`` database, other databases or to the :ref:`cluster "
-"<resource-cluster>` resource, and can inherit from roles in other databases "
-"as well as the ``admin`` database."
-msgstr ""
-
-#: ../source/core/authorization.txt:44
-msgid ""
-"A user assigned a role receives all the privileges of that role. The user can "
-"have multiple roles and can have different roles on different databases."
-msgstr ""
-"一给被指定角色的用户拥有所有该角色的权限。用户可以有多个角色，也可以在不同数据"
-"库中有不同角色。"
-
-#: ../source/core/authorization.txt:47
-msgid ""
-"Roles always grant privileges and never limit access. For example, if a user "
-"has both :authrole:`read` *and* :authrole:`readWriteAnyDatabase` roles on a "
-"database, the greater access prevails."
-msgstr ""
-"角色永远赋予权限而从不会限制权限。例如，如果一个用户在一个数据库中拥有:"
-"authrole:`read` *和* :authrole:`readWriteAnyDatabase`两个角色。后者更广泛的访"
-"问权会被保留。"
-
-#: ../source/core/authorization.txt:54
-=======
+
 #: ../source/core/authorization.txt:45
->>>>>>> 7b6fda55
+
 msgid "Privileges"
 msgstr "权限"
 
@@ -134,48 +42,9 @@
 "resource."
 msgstr "每个权限包括一些 *操作*以及这些操作所适用的资源。"
 
-<<<<<<< HEAD
-#: ../source/core/authorization.txt:59
-msgid ""
-"A privilege :doc:`resource </reference/resource-document>` is either a "
-"database, collection, set of collections, or the cluster. If the cluster, the "
-"affiliated actions affect the state of the system rather than a specific "
-"database or collection."
-msgstr ""
-"一个权限的 :doc:`资源 </reference/resource-document>` 可以是一个数据库、集合、"
-"多个集合、或者一个集群。如果是集群，相关的操作会影响整个系统的状态，而不仅仅是"
-"某个数据库或集合。"
-
-#: ../source/core/authorization.txt:64
-msgid ""
-"An :doc:`action </reference/privilege-actions>` is a command or method the "
-"user is allowed to perform on the resource. A resource can have multiple "
-"allowed actions. For available actions see :doc:`/reference/privilege-"
-"actions`."
-msgstr ""
-"一个:doc:`操作 </reference/privilege-actions>`是一个命令或者适用于某资源的方"
-"法。一个资源可以有多个被适用的操作。参见 :doc:`/reference/privilege-actions` "
-"了解所有可用的操作。"
-
-#: ../source/core/authorization.txt:69
-msgid ""
-"For example, a privilege that includes the :authaction:`update` action allows "
-"a user to modify existing documents on the resource. To additionally grant "
-"the user permission to create documents on the resource, the administrator "
-"would add the :authaction:`insert` action to the privilege."
-msgstr ""
-"例如，一个包括 :authaction:`update` 操作的权限允许一个用户改变指定资源上的现有"
-"文档。如果要想让该用户在此基础之上拥有建立文档的权限，管理员会在权限中添加 :"
-"authaction:`insert` 操作。"
-
-#: ../source/core/authorization.txt:75
-msgid "For privilege syntax, see :data:`admin.system.roles.privileges`."
-msgstr "了解权限语法，参见 :data:`admin.system.roles.privileges`。"
-
-#: ../source/core/authorization.txt:80
-=======
+
 #: ../source/core/authorization.txt:63
->>>>>>> 7b6fda55
+
 msgid "Inherited Privileges"
 msgstr "继承的权限"
 
@@ -196,33 +65,7 @@
 "一个角色可以继承其数据库中其他角色的权限。一个在``admin``数据库中建立的角色可"
 "以继承任意数据库角色中的权限。"
 
-<<<<<<< HEAD
-#: ../source/core/authorization.txt:91
-msgid "User-Defined Roles"
-msgstr "用户自定义角色"
-
-#: ../source/core/authorization.txt:95
-msgid ""
-"User administrators can create custom roles to ensure collection-level and "
-"command-level granularity and to adhere to the policy of :term:`least "
-"privilege`. Administrators create and edit roles using the :ref:`role "
-"management commands <role-management-commands>`."
-msgstr "用户管理员可以建立"
-
-#: ../source/core/authorization.txt:100
-msgid ""
-"MongoDB scopes a user-defined role to the database in which it is created and "
-"uniquely identifies the role by the pairing of its name and its database. "
-"MongoDB stores the roles in the ``admin`` database's :doc:`system.roles </"
-"reference/system-roles-collection>` collection. Do not access this collection "
-"directly but instead use the :ref:`role management commands <role-management-"
-"commands>` to view and edit custom roles."
-msgstr ""
-"MongoDB将每个用户定义的角色局限于其所生成的数据库中，并且用角色的名称和其所在"
-"的数据库来准确指定这个角色。MongoDB将角色储存于 ``admin``数据库 :doc:`system."
-"roles </reference/system-roles-collection>` 中。请务必不要直接访问该集合，而使"
-"用 :ref:`角色管理命令 <role-management-commands>` 查看和编辑角色。"
-=======
+
 #: ../source/core/authorization.txt:5
 msgid "Role-Based Access Control"
 msgstr ""
@@ -234,7 +77,7 @@
 #: ../source/core/authorization.txt:21
 msgid "Enable Access Control"
 msgstr ""
->>>>>>> 7b6fda55
+
 
 #: ../source/core/authorization.txt:23
 msgid ""
@@ -275,33 +118,15 @@
 "/privilege-actions`."
 msgstr ""
 
-<<<<<<< HEAD
-#: ../source/core/authorization.txt:127
-msgid "Role Assignment to Users"
-msgstr "为用户制定的角色"
-=======
+
 #: ../source/core/authorization.txt:72
 msgid "View Role's Privileges"
 msgstr ""
->>>>>>> 7b6fda55
+
 
 #: ../source/core/authorization.txt:74
 msgid ""
-<<<<<<< HEAD
-"User administrators create the users that access the system's databases. "
-"MongoDB's :ref:`user management commands <user-management-commands>` let "
-"administrators create users and assign them roles."
-msgstr "用户管理员"
-
-#: ../source/core/authorization.txt:133
-msgid ""
-"MongoDB scopes a user to the database in which the user is created. MongoDB "
-"stores all user definitions in the ``admin`` database, no matter which "
-"database the user is scoped to. MongoDB stores users in the ``admin`` "
-"database's :doc:`system.users collection </reference/system-users-"
-"collection>`. Do not access this collection directly but instead use the :ref:"
-"`user management commands <user-management-commands>`."
-=======
+
 "You can view the privileges for a role by issuing the :dbcommand:`rolesInfo`"
 " command with the ``showPrivileges`` and ``showBuiltinRoles`` fields both "
 "set to ``true``."
@@ -309,7 +134,7 @@
 
 #: ../source/core/authorization.txt:79
 msgid "Users and Roles"
->>>>>>> 7b6fda55
+
 msgstr ""
 "MongoDB将每个用户局限于其所生成的数据库中。MongoDB讲所有用户的定义都储存在 "
 "``admin`` 数据库中，无论该用户适用于哪个数据库。所有MongoDB将用户储存于 "
@@ -319,37 +144,23 @@
 
 #: ../source/core/authorization.txt:81
 msgid ""
-<<<<<<< HEAD
-"The first role assigned in a database should be either :authrole:`userAdmin` "
-"or :authrole:`userAdminAnyDatabase`. This user can then create all other "
-"users in the system. See :doc:`/tutorial/add-user-administrator`."
-=======
+
 "You can assign roles to users during the user creation. You can also update "
 "existing users to grant or revoke roles. For a full list of user management "
 "methods, see :ref:`user-management-methods`"
->>>>>>> 7b6fda55
+
 msgstr ""
 "数据库中第一个被指定的用户应当是:authrole:`userAdmin` 或者 :authrole:"
 "`userAdminAnyDatabase`。这个用户之后可以用来建立系统中所有其他用户。参见 :doc:"
 "`/tutorial/add-user-administrator`。"
 
-<<<<<<< HEAD
-#: ../source/core/authorization.txt:146
-msgid "Protect the User and Role Collections"
-msgstr "保护用户和角色集合"
-
-#: ../source/core/authorization.txt:148
-msgid ""
-"MongoDB stores role and user data in the protected :data:`admin.system.roles` "
-"and :data:`admin.system.users` collections, which are only accessible using "
-"the :ref:`user management methods <user-management-methods>`."
-=======
+
 #: ../source/core/authorization.txt:85
 msgid ""
 "A user assigned a role receives all the privileges of that role. A user can "
 "have multiple roles. By assigning to the user roles in various databases, a "
 "user created in one database can have permissions to act on other databases."
->>>>>>> 7b6fda55
+
 msgstr ""
 "MongoDB将用户和角色信息储存在受保护的 :data:`admin.system.roles` 和 :data:"
 "`admin.system.users` 集合。使用 :ref:`用户管理方法 <user-management-methods>` "
@@ -357,46 +168,29 @@
 
 #: ../source/core/authorization.txt:92
 msgid ""
-<<<<<<< HEAD
-"If you disable access control, **do not** modify the :data:`admin.system."
-"roles` and :data:`admin.system.users` collections using normal :method:`~db."
-"collection.insert()` and :method:`~db.collection.update()` operations."
-=======
+
 "The first user created in the database should be a user administrator who "
 "has the privileges to manage other users. See :doc:`/tutorial/enable-"
 "authentication`."
->>>>>>> 7b6fda55
+
 msgstr ""
 "如果你关闭访问控制，**请勿**使用 :method:`~db.collection.insert()` 和 :method:"
 "`~db.collection.update()` 等常规操作手段编辑 :data:`admin.system.roles` 和 :"
 "data:`admin.system.users` 集合"
 
-<<<<<<< HEAD
-#: ../source/core/authorization.txt:159
-msgid "Additional Information"
-msgstr "附加信息"
-=======
+
 #: ../source/core/authorization.txt:97
 msgid "Built-In Roles and User-Defined Roles"
 msgstr ""
->>>>>>> 7b6fda55
+
 
 #: ../source/core/authorization.txt:99
 msgid ""
-<<<<<<< HEAD
-"See the reference section for documentation of all :doc:`built-in-roles </"
-"reference/built-in-roles>` and all available :doc:`privilege actions </"
-"reference/privilege-actions>`. Also consider the reference for the form of "
-"the :doc:`resource documents </reference/resource-document>`."
-msgstr ""
-"参见安全参考文献了解所有 :doc:`自带角色</reference/built-in-roles>` and all "
-"available :doc:`需要权限的操作 </reference/privilege-actions>`。同时考虑参考文"
-"献中的 :doc:`资源文档 </reference/resource-document>` 的格式。"
-=======
+
 "MongoDB provides :doc:`built-in roles </core/security-built-in-roles>` that "
 "provide set of privileges commonly needed in a database system."
 msgstr ""
->>>>>>> 7b6fda55
+
 
 #: ../source/core/authorization.txt:102
 msgid ""
