arg_name: field
description: |
  A document specifying the command for which to return the execution
  information. For details on the specific command document, see :dbcommand:`aggregate`, :dbcommand:`count`,
<<<<<<< HEAD
  :dbcommand:`distinct`, :dbcommand:`group`, :dbcommand:`find`,
=======
  :dbcommand:`distinct`, :dbcommand:`find`,
>>>>>>> 2478a500
  :dbcommand:`findAndModify`, :dbcommand:`delete`, and :dbcommand:`update`.
interface: dbcommand
name: explain
operation: explain
optional: false
position: 1
type: document
---
arg_name: field
description: |
  A string specifying the mode in which to run :dbcommand:`explain`.
  The mode affects the behavior of :dbcommand:`explain` and determines
  the amount of information to return.

  The possible modes are: 
     
  - ``"queryPlanner"``
  - ``"executionStats"``
  - ``"allPlansExecution"`` (Default)
<<<<<<< HEAD

  For more information on the modes, see :ref:`explain behavior
  <explain-command-behavior>`.
    
=======
 
  For more information on the modes, see :ref:`explain behavior
  <explain-command-behavior>`.

>>>>>>> 2478a500
interface: dbcommand
name: verbosity
operation: explain
optional: true
position: 2
type: string
...<|MERGE_RESOLUTION|>--- conflicted
+++ resolved
@@ -2,11 +2,7 @@
 description: |
   A document specifying the command for which to return the execution
   information. For details on the specific command document, see :dbcommand:`aggregate`, :dbcommand:`count`,
-<<<<<<< HEAD
-  :dbcommand:`distinct`, :dbcommand:`group`, :dbcommand:`find`,
-=======
   :dbcommand:`distinct`, :dbcommand:`find`,
->>>>>>> 2478a500
   :dbcommand:`findAndModify`, :dbcommand:`delete`, and :dbcommand:`update`.
 interface: dbcommand
 name: explain
@@ -26,17 +22,10 @@
   - ``"queryPlanner"``
   - ``"executionStats"``
   - ``"allPlansExecution"`` (Default)
-<<<<<<< HEAD
-
-  For more information on the modes, see :ref:`explain behavior
-  <explain-command-behavior>`.
-    
-=======
  
   For more information on the modes, see :ref:`explain behavior
   <explain-command-behavior>`.
 
->>>>>>> 2478a500
 interface: dbcommand
 name: verbosity
 operation: explain
