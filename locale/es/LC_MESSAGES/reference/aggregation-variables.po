--- conflicted
+++ resolved
@@ -8,11 +8,7 @@
 msgstr ""
 "Project-Id-Version: MongoDB Manual\n"
 "Report-Msgid-Bugs-To: \n"
-<<<<<<< HEAD
-"POT-Creation-Date: 2019-03-19 11:02-0400\n"
-=======
 "POT-Creation-Date: 2016-12-08 12:02-0500\n"
->>>>>>> 2478a500
 "PO-Revision-Date: 2014-04-08 19:36+0000\n"
 "Last-Translator: tychoish <tychoish@gmail.com>\n"
 "Language: es\n"
@@ -24,18 +20,6 @@
 "Content-Transfer-Encoding: 8bit\n"
 "Generated-By: Babel 2.6.0\n"
 
-<<<<<<< HEAD
-#: ../source/reference/aggregation-variables.txt:3
-msgid "Variables in Aggregation Expressions"
-msgstr ""
-
-#: ../source/reference/aggregation-variables.txt:13
-msgid ""
-":ref:`Aggregation expressions <aggregation-expressions>` can use both "
-"user-defined and system variables."
-msgstr ""
-
-=======
 # 6cfaae1462bf4f5290f5f857d638cc38
 #: ../source/reference/aggregation-variables.txt:3
 msgid "Variables in Aggregation Expressions"
@@ -54,7 +38,6 @@
 msgstr ""
 
 # 97c3f63a5c1847999f264cea0527477a
->>>>>>> 2478a500
 #: ../source/reference/aggregation-variables.txt:16
 msgid ""
 "Variables can hold any :doc:`BSON type data </reference/bson-types>`. To "
@@ -62,90 +45,60 @@
 "prefixed with double dollar signs (``$$``)."
 msgstr ""
 
-<<<<<<< HEAD
-=======
 # 3093d8bb07884fe290dfeafaff50cf87
->>>>>>> 2478a500
 #: ../source/reference/aggregation-variables.txt:20
 msgid ""
 "If the variable references an object, to access a specific field in the "
 "object, use the dot notation; i.e. ``\"$$<variable>.<field>\"``."
 msgstr ""
 
-<<<<<<< HEAD
-=======
 # b429e93a0daf429da09d37ed3476a402
->>>>>>> 2478a500
 #: ../source/reference/aggregation-variables.txt:26
 msgid "User Variables"
 msgstr ""
 
-<<<<<<< HEAD
-=======
 # bf2db4643702430cb0f51fa8d092bcdf
->>>>>>> 2478a500
 #: ../source/reference/aggregation-variables.txt:28
 msgid ""
 "User variable names can contain the ascii characters ``[_a-zA-Z0-9]`` and"
 " any non-ascii character."
 msgstr ""
 
-<<<<<<< HEAD
-=======
 # 09b04a11856e4c369cad604598848502
->>>>>>> 2478a500
 #: ../source/reference/aggregation-variables.txt:31
 msgid ""
 "User variable names must begin with a lowercase ascii letter ``[a-z]`` or"
 " a non-ascii character."
 msgstr ""
 
-<<<<<<< HEAD
-=======
 # 3ff03106729f42a2a46ad138596c4c0e
->>>>>>> 2478a500
 #: ../source/reference/aggregation-variables.txt:37
 msgid "System Variables"
 msgstr ""
 
-<<<<<<< HEAD
-=======
 # bff394a904ab41c5b8617d1c81326d14
->>>>>>> 2478a500
 #: ../source/reference/aggregation-variables.txt:39
 msgid "MongoDB offers the following system variables:"
 msgstr ""
 
-<<<<<<< HEAD
-=======
 # 65f47565e4ac4fe7a562df72823fe510
->>>>>>> 2478a500
 #: ../source/reference/aggregation-variables.txt:45
 msgid "Variable"
 msgstr ""
 
-<<<<<<< HEAD
-=======
 # cd264f81788a4abab440205127bb8601
->>>>>>> 2478a500
 #: ../source/reference/aggregation-variables.txt:47
 msgid "Description"
 msgstr ""
 
-<<<<<<< HEAD
-=======
 # f79096321f954182aa1eb33923379524
->>>>>>> 2478a500
 #: ../source/reference/aggregation-variables.txt:51
 msgid ""
 "References the root document, i.e. the top-level document, currently "
 "being processed in the aggregation pipeline stage."
 msgstr ""
 
-<<<<<<< HEAD
-=======
 # 478b691dea6f424e9e41c59b241fd39f
->>>>>>> 2478a500
 #: ../source/reference/aggregation-variables.txt:56
 msgid ""
 "References the start of the field path being processed in the aggregation"
@@ -153,37 +106,12 @@
 ":variable:`CURRENT` the same as :variable:`ROOT`."
 msgstr ""
 
-<<<<<<< HEAD
-=======
 # 0e6ce27e5cb74caa9725d9287d25cdb3
->>>>>>> 2478a500
 #: ../source/reference/aggregation-variables.txt:61
 msgid ""
 ":variable:`CURRENT` is modifiable. However, since ``$<field>`` is "
 "equivalent to ``$$CURRENT.<field>``, rebinding :variable:`CURRENT` "
 "changes the meaning of ``$`` accesses."
-<<<<<<< HEAD
-msgstr ""
-
-#: ../source/reference/aggregation-variables.txt:67
-msgid ""
-"A variable which evaluates to the missing value. Allows for the "
-"conditional exclusion of fields. In a :pipeline:`$projection`, a field "
-"set to the variable :variable:`REMOVE` is excluded from the output."
-msgstr ""
-
-#: ../source/reference/aggregation-variables.txt:72
-msgid "For an example of its usage, see :ref:`remove-example`."
-msgstr ""
-
-#: ../source/reference/aggregation-variables.txt:78
-#: ../source/reference/aggregation-variables.txt:82
-#: ../source/reference/aggregation-variables.txt:86
-msgid "One of the allowed results of a :pipeline:`$redact` expression."
-msgstr ""
-
-#: ../source/reference/aggregation-variables.txt:88
-=======
 msgstr ""
 
 # 7f7fc6c77e3541349100cff3f1386cca
@@ -197,7 +125,6 @@
 
 # 51e9d088184b47d2be3fd98458061665
 #: ../source/reference/aggregation-variables.txt:77
->>>>>>> 2478a500
 msgid ":expression:`$let`, :pipeline:`$redact`, :expression:`$map`"
 msgstr ""
 
