--- conflicted
+++ resolved
@@ -8,11 +8,7 @@
 msgstr ""
 "Project-Id-Version: MongoDB Manual\n"
 "Report-Msgid-Bugs-To: \n"
-<<<<<<< HEAD
-"POT-Creation-Date: 2019-03-19 11:02-0400\n"
-=======
 "POT-Creation-Date: 2016-12-08 12:02-0500\n"
->>>>>>> 2478a500
 "PO-Revision-Date: 2013-12-16 22:46+0000\n"
 "Last-Translator: tychoish <tychoish@gmail.com>\n"
 "Language: es\n"
@@ -24,23 +20,17 @@
 "Content-Transfer-Encoding: 8bit\n"
 "Generated-By: Babel 2.6.0\n"
 
-<<<<<<< HEAD
-=======
 # 8b7db3f6359a46ceadeccaf5316eea12
->>>>>>> 2478a500
 #: ../source/tutorial/replace-replica-set-member.txt:3
 msgid "Replace a Replica Set Member"
 msgstr ""
 
-<<<<<<< HEAD
-=======
 # 3f2ab75256934c2cb90f7f7c5a3e0818
 #: ../source/tutorial/replace-replica-set-member.txt
 msgid "On this page"
 msgstr ""
 
 # aa38c60061cb4d6c8f69ecfc4c2fa742
->>>>>>> 2478a500
 #: ../source/tutorial/replace-replica-set-member.txt:13
 msgid ""
 "If you need to change the hostname of a replica set member without "
@@ -50,18 +40,12 @@
 "of that change."
 msgstr ""
 
-<<<<<<< HEAD
-=======
 # 807fc12dd565451d9cf896b82d6fbb44
->>>>>>> 2478a500
 #: ../source/tutorial/replace-replica-set-member.txt:20
 msgid "Operation"
 msgstr ""
 
-<<<<<<< HEAD
-=======
 # c9c68cd0b05b4553869232399bf37ea2
->>>>>>> 2478a500
 #: ../source/tutorial/replace-replica-set-member.txt:22
 msgid ""
 "To change the hostname for a replica set member modify the "
@@ -69,20 +53,14 @@
 "field will not change when you reconfigure the set."
 msgstr ""
 
-<<<<<<< HEAD
-=======
 # 589d298b342144bebbe44eb247569241
->>>>>>> 2478a500
 #: ../source/tutorial/replace-replica-set-member.txt:27
 msgid ""
 "See :doc:`/reference/replica-configuration` and :method:`rs.reconfig()` "
 "for more information."
 msgstr ""
 
-<<<<<<< HEAD
-=======
 # c0fb7507b5054187bb89a2a653f5df9b
->>>>>>> 2478a500
 #: ../source/tutorial/replace-replica-set-member.txt:32
 msgid ""
 "Any replica set configuration change can trigger the current "
@@ -92,18 +70,12 @@
 " even when the operation succeeds."
 msgstr ""
 
-<<<<<<< HEAD
-=======
 # 886ea897523d4d218e4371420df9ad22
->>>>>>> 2478a500
 #: ../source/tutorial/replace-replica-set-member.txt:39
 msgid "Example"
 msgstr ""
 
-<<<<<<< HEAD
-=======
 # 1416cb4fe9bf4b3f8159ba1b43cf9e77
->>>>>>> 2478a500
 #: ../source/tutorial/replace-replica-set-member.txt:41
 msgid ""
 "To change the hostname to ``mongo2.example.net`` for the replica set "
