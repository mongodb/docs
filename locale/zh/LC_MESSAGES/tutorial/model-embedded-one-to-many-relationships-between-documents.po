--- conflicted
+++ resolved
@@ -79,11 +79,8 @@
 "With the embedded data model, your application can retrieve the complete "
 "patron information with one query."
 msgstr ""
-<<<<<<< HEAD
-"如果使用内嵌文档模型，应用程序只需查询一次就可以获得所有需要的信息。"
-=======
+
 
 #: ../source/tutorial/model-embedded-one-to-many-relationships-between-documents.txt:0
 msgid "On this page"
 msgstr ""
->>>>>>> 7b6fda55
