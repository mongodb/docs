# SOME DESCRIPTIVE TITLE.
# Copyright (C) 2011-2014, MongoDB, Inc.
# This file is distributed under the same license as the mongodb-manual
# package.
#
# Translators:
msgid ""
msgstr ""
"Project-Id-Version: MongoDB Manual\n"
"Report-Msgid-Bugs-To: \n"
<<<<<<< HEAD
"POT-Creation-Date: 2019-03-19 11:02-0400\n"
=======
"POT-Creation-Date: 2016-12-08 12:02-0500\n"
>>>>>>> 2478a500
"PO-Revision-Date: 2014-04-08 18:44+0000\n"
"Last-Translator: tychoish <tychoish@gmail.com>\n"
"Language: es\n"
"Language-Team: Spanish (http://www.transifex.com/projects/p/mongodb-"
"manual/language/es/)\n"
"Plural-Forms: nplurals=2; plural=(n != 1)\n"
"MIME-Version: 1.0\n"
"Content-Type: text/plain; charset=utf-8\n"
"Content-Transfer-Encoding: 8bit\n"
"Generated-By: Babel 2.6.0\n"

<<<<<<< HEAD
=======
# 77baf97a2cad4b10884392154ee7b049
>>>>>>> 2478a500
#: ../source/reference/system-users-collection.txt:3
msgid "``system.users`` Collection"
msgstr ""

<<<<<<< HEAD
#: ../source/reference/system-users-collection.txt:14
=======
# 2f5ab878811448848df5c994954df46e
#: ../source/reference/system-users-collection.txt
msgid "On this page"
msgstr ""

# 9580af26607a4fe8b993096de200fdf4
#: ../source/reference/system-users-collection.txt:15
>>>>>>> 2478a500
msgid ""
"The ``system.users`` collection in the ``admin`` database stores user "
":ref:`authentication <authentication>` and :ref:`authorization "
"<authorization>` information. To manage data in this collection, MongoDB "
"provides :ref:`user management commands <user-management-commands>`."
msgstr ""

<<<<<<< HEAD
#: ../source/reference/system-users-collection.txt:24
msgid "``system.users`` Schema"
msgstr ""

#: ../source/reference/system-users-collection.txt:26
=======
# ec63cd1e4cb04326a232b616ca3aa109
#: ../source/reference/system-users-collection.txt:25
msgid "``system.users`` Schema"
msgstr ""

# 8edf75ea653044c6af7cb19e69db9cf9
#: ../source/reference/system-users-collection.txt:27
>>>>>>> 2478a500
msgid ""
"The documents in the ``system.users`` collection have the following "
"schema:"
msgstr ""

<<<<<<< HEAD
#: ../source/reference/system-users-collection.txt:43
msgid "Each ``system.users`` document has the following fields:"
msgstr ""

#: ../source/reference/system-users-collection.txt:47
=======
# f962c13db09345c396e0d64acb56eda7
#: ../source/reference/system-users-collection.txt:44
msgid "Each ``system.users`` document has the following fields:"
msgstr ""

# b747f891f1a844ffb0cc05095f38cb37
#: ../source/reference/system-users-collection.txt:48
>>>>>>> 2478a500
msgid ""
"The :data:`~admin.system.users.user` field is a string that identifies "
"the user. A user exists in the context of a single logical database but "
"can have access to other databases through roles specified in the "
":data:`~admin.system.users.roles` array."
msgstr ""

<<<<<<< HEAD
#: ../source/reference/system-users-collection.txt:54
=======
# 1dc43586b30c4d3e8dd632dc2d2df5e9
#: ../source/reference/system-users-collection.txt:55
>>>>>>> 2478a500
msgid ""
"The :data:`~admin.system.users.db` field specifies the database "
"associated with the user. The user's privileges are not necessarily "
"limited to this database. The user can have privileges in additional "
"databases through the :data:`~admin.system.users.roles` array."
msgstr ""

<<<<<<< HEAD
#: ../source/reference/system-users-collection.txt:61
=======
# f2798c12312e4b65854012d985812c71
#: ../source/reference/system-users-collection.txt:62
>>>>>>> 2478a500
msgid ""
"The :data:`~admin.system.users.credentials` field contains the user's "
"authentication information. For users with externally stored "
"authentication credentials, such as users that use :doc:`Kerberos "
"</tutorial/control-access-to-mongodb-with-kerberos-authentication>` or "
"x.509 certificates for authentication, the ``system.users`` document for "
"that user does not contain the :data:`~admin.system.users.credentials` "
<<<<<<< HEAD
"field. For :ref:`authentication-scram` user credentials, the information "
"includes the mechanism,  iteration count, and aauthentication parameters."
msgstr ""

#: ../source/reference/system-users-collection.txt:73
msgid ":parameter:`scramSHA256IterationCount`"
msgstr ""

#: ../source/reference/system-users-collection.txt:75
msgid ":parameter:`scramIterationCount`"
msgstr ""

#: ../source/reference/system-users-collection.txt:79
=======
"field."
msgstr ""

# fdb6651df24b40efab1e131993fca934
#: ../source/reference/system-users-collection.txt:72
>>>>>>> 2478a500
msgid ""
"The :data:`~admin.system.users.roles` array contains role documents that "
"specify the roles granted to the user. The array contains both :ref"
":`built-in roles <built-in-roles>` and :ref:`user-defined role <user-"
"defined-roles>`."
msgstr ""

<<<<<<< HEAD
#: ../source/reference/system-users-collection.txt:84
msgid "A role document has the following syntax:"
msgstr ""

#: ../source/reference/system-users-collection.txt:90
msgid "A role document has the following fields:"
msgstr ""

#: ../source/reference/system-users-collection.txt:94
=======
# 6c0008a4b94d4183af7f2b9809bbabb1
#: ../source/reference/system-users-collection.txt:77
msgid "A role document has the following syntax:"
msgstr ""

# 8ce760ffb55047e1bcee37734f94198b
#: ../source/reference/system-users-collection.txt:83
msgid "A role document has the following fields:"
msgstr ""

# ec174b53816f4e27b82b1dbcd4aa8d21
#: ../source/reference/system-users-collection.txt:87
>>>>>>> 2478a500
msgid ""
"The name of a role. A role can be a :ref:`built-in role <built-in-roles>`"
" provided by MongoDB or a :ref:`custom user-defined role <user-defined-"
"roles>`."
msgstr ""

<<<<<<< HEAD
#: ../source/reference/system-users-collection.txt:100
msgid "The name of the database where role is defined."
msgstr ""

#: ../source/reference/system-users-collection.txt:102
=======
# 7d129f71e8ae475fbdc39e7a91ac57dc
#: ../source/reference/system-users-collection.txt:93
msgid "The name of the database where role is defined."
msgstr ""

# 507fe23e3bdf4d748d23b8f1509b82e1
#: ../source/reference/system-users-collection.txt:95
>>>>>>> 2478a500
msgid ""
"When specifying a role using the :ref:`role management <role-management-"
"commands>` or :ref:`user management <user-management-commands>` commands,"
" you can specify the role name alone (e.g. ``\"readWrite\"``) if the role"
" that exists on the database on which the command is run."
msgstr ""

<<<<<<< HEAD
#: ../source/reference/system-users-collection.txt:110
=======
# ccc2fcda13a5434895f6a6df52cc385e
#: ../source/reference/system-users-collection.txt:103
>>>>>>> 2478a500
msgid ""
"The :data:`~admin.system.users.customData` field contains optional custom"
" information about the user."
msgstr ""

<<<<<<< HEAD
#: ../source/reference/system-users-collection.txt:114
msgid "Example"
msgstr ""

#: ../source/reference/system-users-collection.txt:117
msgid "Consider the following document in the ``system.users`` collection:"
msgstr ""

#: ../source/reference/system-users-collection.txt:154
msgid ""
"The document shows that a user ``Kari``'s authentication database is the "
"``home`` database. ``Kari`` has the :authrole:`read` role in the ``home``"
" database, the :authrole:`readWrite` role in the ``test`` database."
msgstr ""

# 6edfe20edb5b4cd2aa8c88ab74174aeb
#~ msgid ""
#~ "The :data:`~admin.system.users.credentials` field "
#~ "contains the user's authentication "
#~ "information. For users with externally "
#~ "stored authentication credentials, such as "
#~ "users that use :doc:`Kerberos </tutorial"
#~ "/control-access-to-mongodb-with-"
#~ "kerberos-authentication>` or x.509 certificates"
#~ " for authentication, the ``system.users`` "
#~ "document for that user does not "
#~ "contain the :data:`~admin.system.users.credentials` "
#~ "field."
#~ msgstr ""

# 9460a8c824774dd88d718e7a698f2e07
#~ msgid ""
#~ "The document shows that a user "
#~ "``Kari`` is associated with the ``home``"
#~ " database. ``Kari`` has the "
#~ ":authrole:`read` role in the ``home`` "
#~ "database, the :authrole:`readWrite` role in"
#~ " the ``test`` database, and the "
#~ "``appUser`` role in the ``myApp`` "
#~ "database."
#~ msgstr ""
=======
# 6424a1c68e9b4e9191ff690c5edc0232
#: ../source/reference/system-users-collection.txt:107
msgid "Example"
msgstr ""

# 04fe818320c646d9b88c0a77aec293ed
#: ../source/reference/system-users-collection.txt:111
msgid "Consider the following document in the ``system.users`` collection:"
msgstr ""

# 3a8b48244110436aaf65a1449494372e
#: ../source/reference/system-users-collection.txt:135
msgid ""
"The document shows that a user ``Kari`` is associated with the ``home`` "
"database. ``Kari`` has the :authrole:`read` role in the ``home`` "
"database, the :authrole:`readWrite` role in the ``test`` database, and "
"the ``appUser`` role in the ``myApp`` database."
msgstr ""
>>>>>>> 2478a500
<|MERGE_RESOLUTION|>--- conflicted
+++ resolved
@@ -8,11 +8,7 @@
 msgstr ""
 "Project-Id-Version: MongoDB Manual\n"
 "Report-Msgid-Bugs-To: \n"
-<<<<<<< HEAD
-"POT-Creation-Date: 2019-03-19 11:02-0400\n"
-=======
 "POT-Creation-Date: 2016-12-08 12:02-0500\n"
->>>>>>> 2478a500
 "PO-Revision-Date: 2014-04-08 18:44+0000\n"
 "Last-Translator: tychoish <tychoish@gmail.com>\n"
 "Language: es\n"
@@ -24,17 +20,11 @@
 "Content-Transfer-Encoding: 8bit\n"
 "Generated-By: Babel 2.6.0\n"
 
-<<<<<<< HEAD
-=======
 # 77baf97a2cad4b10884392154ee7b049
->>>>>>> 2478a500
 #: ../source/reference/system-users-collection.txt:3
 msgid "``system.users`` Collection"
 msgstr ""
 
-<<<<<<< HEAD
-#: ../source/reference/system-users-collection.txt:14
-=======
 # 2f5ab878811448848df5c994954df46e
 #: ../source/reference/system-users-collection.txt
 msgid "On this page"
@@ -42,7 +32,6 @@
 
 # 9580af26607a4fe8b993096de200fdf4
 #: ../source/reference/system-users-collection.txt:15
->>>>>>> 2478a500
 msgid ""
 "The ``system.users`` collection in the ``admin`` database stores user "
 ":ref:`authentication <authentication>` and :ref:`authorization "
@@ -50,13 +39,6 @@
 "provides :ref:`user management commands <user-management-commands>`."
 msgstr ""
 
-<<<<<<< HEAD
-#: ../source/reference/system-users-collection.txt:24
-msgid "``system.users`` Schema"
-msgstr ""
-
-#: ../source/reference/system-users-collection.txt:26
-=======
 # ec63cd1e4cb04326a232b616ca3aa109
 #: ../source/reference/system-users-collection.txt:25
 msgid "``system.users`` Schema"
@@ -64,19 +46,11 @@
 
 # 8edf75ea653044c6af7cb19e69db9cf9
 #: ../source/reference/system-users-collection.txt:27
->>>>>>> 2478a500
 msgid ""
 "The documents in the ``system.users`` collection have the following "
 "schema:"
 msgstr ""
 
-<<<<<<< HEAD
-#: ../source/reference/system-users-collection.txt:43
-msgid "Each ``system.users`` document has the following fields:"
-msgstr ""
-
-#: ../source/reference/system-users-collection.txt:47
-=======
 # f962c13db09345c396e0d64acb56eda7
 #: ../source/reference/system-users-collection.txt:44
 msgid "Each ``system.users`` document has the following fields:"
@@ -84,7 +58,6 @@
 
 # b747f891f1a844ffb0cc05095f38cb37
 #: ../source/reference/system-users-collection.txt:48
->>>>>>> 2478a500
 msgid ""
 "The :data:`~admin.system.users.user` field is a string that identifies "
 "the user. A user exists in the context of a single logical database but "
@@ -92,12 +65,8 @@
 ":data:`~admin.system.users.roles` array."
 msgstr ""
 
-<<<<<<< HEAD
-#: ../source/reference/system-users-collection.txt:54
-=======
 # 1dc43586b30c4d3e8dd632dc2d2df5e9
 #: ../source/reference/system-users-collection.txt:55
->>>>>>> 2478a500
 msgid ""
 "The :data:`~admin.system.users.db` field specifies the database "
 "associated with the user. The user's privileges are not necessarily "
@@ -105,12 +74,8 @@
 "databases through the :data:`~admin.system.users.roles` array."
 msgstr ""
 
-<<<<<<< HEAD
-#: ../source/reference/system-users-collection.txt:61
-=======
 # f2798c12312e4b65854012d985812c71
 #: ../source/reference/system-users-collection.txt:62
->>>>>>> 2478a500
 msgid ""
 "The :data:`~admin.system.users.credentials` field contains the user's "
 "authentication information. For users with externally stored "
@@ -118,27 +83,11 @@
 "</tutorial/control-access-to-mongodb-with-kerberos-authentication>` or "
 "x.509 certificates for authentication, the ``system.users`` document for "
 "that user does not contain the :data:`~admin.system.users.credentials` "
-<<<<<<< HEAD
-"field. For :ref:`authentication-scram` user credentials, the information "
-"includes the mechanism,  iteration count, and aauthentication parameters."
-msgstr ""
-
-#: ../source/reference/system-users-collection.txt:73
-msgid ":parameter:`scramSHA256IterationCount`"
-msgstr ""
-
-#: ../source/reference/system-users-collection.txt:75
-msgid ":parameter:`scramIterationCount`"
-msgstr ""
-
-#: ../source/reference/system-users-collection.txt:79
-=======
 "field."
 msgstr ""
 
 # fdb6651df24b40efab1e131993fca934
 #: ../source/reference/system-users-collection.txt:72
->>>>>>> 2478a500
 msgid ""
 "The :data:`~admin.system.users.roles` array contains role documents that "
 "specify the roles granted to the user. The array contains both :ref"
@@ -146,17 +95,6 @@
 "defined-roles>`."
 msgstr ""
 
-<<<<<<< HEAD
-#: ../source/reference/system-users-collection.txt:84
-msgid "A role document has the following syntax:"
-msgstr ""
-
-#: ../source/reference/system-users-collection.txt:90
-msgid "A role document has the following fields:"
-msgstr ""
-
-#: ../source/reference/system-users-collection.txt:94
-=======
 # 6c0008a4b94d4183af7f2b9809bbabb1
 #: ../source/reference/system-users-collection.txt:77
 msgid "A role document has the following syntax:"
@@ -169,20 +107,12 @@
 
 # ec174b53816f4e27b82b1dbcd4aa8d21
 #: ../source/reference/system-users-collection.txt:87
->>>>>>> 2478a500
 msgid ""
 "The name of a role. A role can be a :ref:`built-in role <built-in-roles>`"
 " provided by MongoDB or a :ref:`custom user-defined role <user-defined-"
 "roles>`."
 msgstr ""
 
-<<<<<<< HEAD
-#: ../source/reference/system-users-collection.txt:100
-msgid "The name of the database where role is defined."
-msgstr ""
-
-#: ../source/reference/system-users-collection.txt:102
-=======
 # 7d129f71e8ae475fbdc39e7a91ac57dc
 #: ../source/reference/system-users-collection.txt:93
 msgid "The name of the database where role is defined."
@@ -190,7 +120,6 @@
 
 # 507fe23e3bdf4d748d23b8f1509b82e1
 #: ../source/reference/system-users-collection.txt:95
->>>>>>> 2478a500
 msgid ""
 "When specifying a role using the :ref:`role management <role-management-"
 "commands>` or :ref:`user management <user-management-commands>` commands,"
@@ -198,60 +127,13 @@
 " that exists on the database on which the command is run."
 msgstr ""
 
-<<<<<<< HEAD
-#: ../source/reference/system-users-collection.txt:110
-=======
 # ccc2fcda13a5434895f6a6df52cc385e
 #: ../source/reference/system-users-collection.txt:103
->>>>>>> 2478a500
 msgid ""
 "The :data:`~admin.system.users.customData` field contains optional custom"
 " information about the user."
 msgstr ""
 
-<<<<<<< HEAD
-#: ../source/reference/system-users-collection.txt:114
-msgid "Example"
-msgstr ""
-
-#: ../source/reference/system-users-collection.txt:117
-msgid "Consider the following document in the ``system.users`` collection:"
-msgstr ""
-
-#: ../source/reference/system-users-collection.txt:154
-msgid ""
-"The document shows that a user ``Kari``'s authentication database is the "
-"``home`` database. ``Kari`` has the :authrole:`read` role in the ``home``"
-" database, the :authrole:`readWrite` role in the ``test`` database."
-msgstr ""
-
-# 6edfe20edb5b4cd2aa8c88ab74174aeb
-#~ msgid ""
-#~ "The :data:`~admin.system.users.credentials` field "
-#~ "contains the user's authentication "
-#~ "information. For users with externally "
-#~ "stored authentication credentials, such as "
-#~ "users that use :doc:`Kerberos </tutorial"
-#~ "/control-access-to-mongodb-with-"
-#~ "kerberos-authentication>` or x.509 certificates"
-#~ " for authentication, the ``system.users`` "
-#~ "document for that user does not "
-#~ "contain the :data:`~admin.system.users.credentials` "
-#~ "field."
-#~ msgstr ""
-
-# 9460a8c824774dd88d718e7a698f2e07
-#~ msgid ""
-#~ "The document shows that a user "
-#~ "``Kari`` is associated with the ``home``"
-#~ " database. ``Kari`` has the "
-#~ ":authrole:`read` role in the ``home`` "
-#~ "database, the :authrole:`readWrite` role in"
-#~ " the ``test`` database, and the "
-#~ "``appUser`` role in the ``myApp`` "
-#~ "database."
-#~ msgstr ""
-=======
 # 6424a1c68e9b4e9191ff690c5edc0232
 #: ../source/reference/system-users-collection.txt:107
 msgid "Example"
@@ -270,4 +152,3 @@
 "database, the :authrole:`readWrite` role in the ``test`` database, and "
 "the ``appUser`` role in the ``myApp`` database."
 msgstr ""
->>>>>>> 2478a500
