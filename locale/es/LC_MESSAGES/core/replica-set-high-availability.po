# SOME DESCRIPTIVE TITLE.
# Copyright (C) 2011-2014, MongoDB, Inc.
# This file is distributed under the same license as the mongodb-manual
# package.
#
# Translators:
msgid ""
msgstr ""
"Project-Id-Version: MongoDB Manual\n"
"Report-Msgid-Bugs-To: \n"
<<<<<<< HEAD
"POT-Creation-Date: 2019-03-19 11:02-0400\n"
=======
"POT-Creation-Date: 2016-12-08 12:02-0500\n"
>>>>>>> 2478a500
"PO-Revision-Date: 2013-12-16 23:52+0000\n"
"Last-Translator: tychoish <tychoish@gmail.com>\n"
"Language: es\n"
"Language-Team: Spanish (http://www.transifex.com/projects/p/mongodb-"
"manual/language/es/)\n"
"Plural-Forms: nplurals=2; plural=(n != 1)\n"
"MIME-Version: 1.0\n"
"Content-Type: text/plain; charset=utf-8\n"
"Content-Transfer-Encoding: 8bit\n"
"Generated-By: Babel 2.6.0\n"

<<<<<<< HEAD
=======
# bbca321c277f40b1a0631139e0d8809a
>>>>>>> 2478a500
#: ../source/core/replica-set-high-availability.txt:8
msgid "Replica Set High Availability"
msgstr ""

<<<<<<< HEAD
#: ../source/core/replica-set-high-availability.txt:18
msgid ""
"Replica sets use elections to support :term:`high availability <high "
"availability>`."
msgstr ""

#: ../source/includes/toc/dfn-list-replica-set-high-availability.rst:5
msgid ":doc:`/core/replica-set-elections`"
msgstr ""

#: ../source/includes/toc/dfn-list-replica-set-high-availability.rst:4
msgid ""
"Elections occur when the primary becomes unavailable and the replica set "
"members autonomously select a new primary."
msgstr ""

#: ../source/includes/toc/dfn-list-replica-set-high-availability.rst:8
msgid ":doc:`/core/replica-set-rollbacks`"
msgstr ""

#: ../source/includes/toc/dfn-list-replica-set-high-availability.rst:8
msgid ""
"A rollback reverts write operations on a former primary when the member "
"rejoins the replica set after a failover."
msgstr ""

#~ msgid ""
#~ ":term:`Replica sets <replica set>` provide "
#~ "high availability using automatic "
#~ ":term:`failover`. Failover allows a "
#~ ":term:`secondary` members to become "
#~ ":term:`primary` if primary is unavailable. "
#~ "Failover, in most situations does not"
#~ " require manual intervention."
#~ msgstr ""

# f5b9224dbd3847b1b619a8c4e4e0ea8b
#~ msgid ""
#~ "Replica set members keep the same "
#~ "data set but are otherwise independent."
#~ " If the primary becomes unavailable, "
#~ "the replica set holds an :doc:`election"
#~ " </core/replica-set-elections>` to select"
#~ " a new primary. In some situations,"
#~ " the failover process may require a"
#~ " :doc:`rollback </core/replica-set-rollbacks>`."
#~ " [#rollback-automatic]_"
#~ msgstr ""

# e5ee5fccf77c410d9fb1a900669d5035
#~ msgid ""
#~ "The deployment of a replica set "
#~ "affects the outcome of failover "
#~ "situations. To support effective failover, "
#~ "ensure that one facility can elect "
#~ "a primary if needed. Choose the "
#~ "facility that hosts the core application"
#~ " systems to host the majority of "
#~ "the replica set. Place a majority "
#~ "of voting members and all the "
#~ "members that can become primary in "
#~ "this facility. Otherwise, network partitions"
#~ " could prevent the set from being "
#~ "able to form a majority."
#~ msgstr ""

# 60eaccf593e44cafb9c743742d7fa7c3
#~ msgid ""
#~ "Replica sets remove \"rollback\" data "
#~ "when needed without intervention. "
#~ "Administrators must apply or discard "
#~ "rollback data manually."
#~ msgstr ""

# 6e80a333647947ff8944c2983cf6fcbd
#~ msgid "Failover Processes"
#~ msgstr ""

# 820dadbdfdf44076a7ef2da238092fd6
#~ msgid ""
#~ "The replica set recovers from the "
#~ "loss of a primary by holding an"
#~ " election. Consider the following:"
#~ msgstr ""

# 00cdeb2d2bf0436d86345731da1e5109
#~ msgid "replica set"
#~ msgstr ""

# 00cdeb2d2bf0436d86345731da1e5109
#~ msgid "failover"
=======
# 3238faf9f62e48439862886a82dbfd91
#: ../source/core/replica-set-high-availability.txt:18
msgid ""
":term:`Replica sets <replica set>` provide high availability using "
"automatic :term:`failover`. Failover allows a :term:`secondary` member to"
" become :term:`primary` if the current primary becomes unavailable."
msgstr ""

# f43165d506a64cb5963bca02bec806e5
#: ../source/core/replica-set-high-availability.txt:24
msgid ""
"MongoDB introduces a version 1 of the replication protocol "
"(:rsconf:`protocolVersion: 1 <protocolVersion>`) to reduce replica set "
"failover time and accelerates the detection of multiple simultaneous "
"primaries. New replica sets will, by default, use "
":rsconf:`protocolVersion: 1 <protocolVersion>`. Previous versions of "
"MongoDB use version 0 of the protocol."
msgstr ""

# fc6525fa4e3745bf85f578cefe5c0096
#: ../source/core/replica-set-high-availability.txt:31
msgid ""
"Replica set members keep the same data set but are otherwise independent."
" If the primary becomes unavailable, an eligible secondary holds an "
":doc:`election </core/replica-set-elections>` to elect itself as a new "
"primary. In some situations, the failover process may undertake a "
":doc:`rollback </core/replica-set-rollbacks>`. [#rollback-automatic]_"
msgstr ""

# 13e5059bdbc044ed94095db375191a13
#: ../source/core/replica-set-high-availability.txt:41
msgid ""
"Replica sets remove \"rollback\" data when needed without intervention. "
"Administrators must apply or discard rollback data manually."
msgstr ""

# 227b6ce94a4c40d59c4990878a6ea580
#: ../source/core/replica-set-high-availability.txt:1
msgid "replica set"
msgstr ""

# 227b6ce94a4c40d59c4990878a6ea580
#: ../source/core/replica-set-high-availability.txt:1
msgid "failover"
msgstr ""

#~ msgid ""
#~ ":term:`Replica sets <replica set>` provide "
#~ "high availability using automatic "
#~ ":term:`failover`. Failover allows a "
#~ ":term:`secondary` members to become "
#~ ":term:`primary` if primary is unavailable. "
#~ "Failover, in most situations does not"
#~ " require manual intervention."
#~ msgstr ""

# f5b9224dbd3847b1b619a8c4e4e0ea8b
#~ msgid ""
#~ "Replica set members keep the same "
#~ "data set but are otherwise independent."
#~ " If the primary becomes unavailable, "
#~ "the replica set holds an :doc:`election"
#~ " </core/replica-set-elections>` to select"
#~ " a new primary. In some situations,"
#~ " the failover process may require a"
#~ " :doc:`rollback </core/replica-set-rollbacks>`."
#~ " [#rollback-automatic]_"
#~ msgstr ""

# e5ee5fccf77c410d9fb1a900669d5035
#~ msgid ""
#~ "The deployment of a replica set "
#~ "affects the outcome of failover "
#~ "situations. To support effective failover, "
#~ "ensure that one facility can elect "
#~ "a primary if needed. Choose the "
#~ "facility that hosts the core application"
#~ " systems to host the majority of "
#~ "the replica set. Place a majority "
#~ "of voting members and all the "
#~ "members that can become primary in "
#~ "this facility. Otherwise, network partitions"
#~ " could prevent the set from being "
#~ "able to form a majority."
#~ msgstr ""

# 6e80a333647947ff8944c2983cf6fcbd
#~ msgid "Failover Processes"
#~ msgstr ""

# 820dadbdfdf44076a7ef2da238092fd6
#~ msgid ""
#~ "The replica set recovers from the "
#~ "loss of a primary by holding an"
#~ " election. Consider the following:"
#~ msgstr ""

# f7fb52bb3a1546e1ac69ce4b1e60277c
#~ msgid ":doc:`/core/replica-set-elections`"
#~ msgstr ""

# 75e094c55abb48548604eb3acbd9d2ef
#~ msgid ""
#~ "Elections occur when the primary becomes"
#~ " unavailable and the replica set "
#~ "members autonomously select a new "
#~ "primary."
#~ msgstr ""

# 0b92ec6cdea54779aae8c368db223faf
#~ msgid ":doc:`/core/replica-set-rollbacks`"
#~ msgstr ""

# ef4a1de6bed94e39b69293cbf570657b
#~ msgid ""
#~ "A rollback reverts write operations on"
#~ " a former primary when the member "
#~ "rejoins the replica set after a "
#~ "failover."
>>>>>>> 2478a500
#~ msgstr ""

#~ msgid ""
#~ ":term:`Replica sets <replica set>` provide "
#~ "high availability using automatic "
#~ ":term:`failover`. Failover allows a "
#~ ":term:`secondary` member to become "
#~ ":term:`primary` if primary is unavailable. "
#~ "Failover, in most situations does not"
#~ " require manual intervention."
#~ msgstr ""
<|MERGE_RESOLUTION|>--- conflicted
+++ resolved
@@ -8,11 +8,7 @@
 msgstr ""
 "Project-Id-Version: MongoDB Manual\n"
 "Report-Msgid-Bugs-To: \n"
-<<<<<<< HEAD
-"POT-Creation-Date: 2019-03-19 11:02-0400\n"
-=======
 "POT-Creation-Date: 2016-12-08 12:02-0500\n"
->>>>>>> 2478a500
 "PO-Revision-Date: 2013-12-16 23:52+0000\n"
 "Last-Translator: tychoish <tychoish@gmail.com>\n"
 "Language: es\n"
@@ -24,107 +20,11 @@
 "Content-Transfer-Encoding: 8bit\n"
 "Generated-By: Babel 2.6.0\n"
 
-<<<<<<< HEAD
-=======
 # bbca321c277f40b1a0631139e0d8809a
->>>>>>> 2478a500
 #: ../source/core/replica-set-high-availability.txt:8
 msgid "Replica Set High Availability"
 msgstr ""
 
-<<<<<<< HEAD
-#: ../source/core/replica-set-high-availability.txt:18
-msgid ""
-"Replica sets use elections to support :term:`high availability <high "
-"availability>`."
-msgstr ""
-
-#: ../source/includes/toc/dfn-list-replica-set-high-availability.rst:5
-msgid ":doc:`/core/replica-set-elections`"
-msgstr ""
-
-#: ../source/includes/toc/dfn-list-replica-set-high-availability.rst:4
-msgid ""
-"Elections occur when the primary becomes unavailable and the replica set "
-"members autonomously select a new primary."
-msgstr ""
-
-#: ../source/includes/toc/dfn-list-replica-set-high-availability.rst:8
-msgid ":doc:`/core/replica-set-rollbacks`"
-msgstr ""
-
-#: ../source/includes/toc/dfn-list-replica-set-high-availability.rst:8
-msgid ""
-"A rollback reverts write operations on a former primary when the member "
-"rejoins the replica set after a failover."
-msgstr ""
-
-#~ msgid ""
-#~ ":term:`Replica sets <replica set>` provide "
-#~ "high availability using automatic "
-#~ ":term:`failover`. Failover allows a "
-#~ ":term:`secondary` members to become "
-#~ ":term:`primary` if primary is unavailable. "
-#~ "Failover, in most situations does not"
-#~ " require manual intervention."
-#~ msgstr ""
-
-# f5b9224dbd3847b1b619a8c4e4e0ea8b
-#~ msgid ""
-#~ "Replica set members keep the same "
-#~ "data set but are otherwise independent."
-#~ " If the primary becomes unavailable, "
-#~ "the replica set holds an :doc:`election"
-#~ " </core/replica-set-elections>` to select"
-#~ " a new primary. In some situations,"
-#~ " the failover process may require a"
-#~ " :doc:`rollback </core/replica-set-rollbacks>`."
-#~ " [#rollback-automatic]_"
-#~ msgstr ""
-
-# e5ee5fccf77c410d9fb1a900669d5035
-#~ msgid ""
-#~ "The deployment of a replica set "
-#~ "affects the outcome of failover "
-#~ "situations. To support effective failover, "
-#~ "ensure that one facility can elect "
-#~ "a primary if needed. Choose the "
-#~ "facility that hosts the core application"
-#~ " systems to host the majority of "
-#~ "the replica set. Place a majority "
-#~ "of voting members and all the "
-#~ "members that can become primary in "
-#~ "this facility. Otherwise, network partitions"
-#~ " could prevent the set from being "
-#~ "able to form a majority."
-#~ msgstr ""
-
-# 60eaccf593e44cafb9c743742d7fa7c3
-#~ msgid ""
-#~ "Replica sets remove \"rollback\" data "
-#~ "when needed without intervention. "
-#~ "Administrators must apply or discard "
-#~ "rollback data manually."
-#~ msgstr ""
-
-# 6e80a333647947ff8944c2983cf6fcbd
-#~ msgid "Failover Processes"
-#~ msgstr ""
-
-# 820dadbdfdf44076a7ef2da238092fd6
-#~ msgid ""
-#~ "The replica set recovers from the "
-#~ "loss of a primary by holding an"
-#~ " election. Consider the following:"
-#~ msgstr ""
-
-# 00cdeb2d2bf0436d86345731da1e5109
-#~ msgid "replica set"
-#~ msgstr ""
-
-# 00cdeb2d2bf0436d86345731da1e5109
-#~ msgid "failover"
-=======
 # 3238faf9f62e48439862886a82dbfd91
 #: ../source/core/replica-set-high-availability.txt:18
 msgid ""
@@ -244,7 +144,6 @@
 #~ " a former primary when the member "
 #~ "rejoins the replica set after a "
 #~ "failover."
->>>>>>> 2478a500
 #~ msgstr ""
 
 #~ msgid ""
