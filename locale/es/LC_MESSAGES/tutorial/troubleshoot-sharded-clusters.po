--- conflicted
+++ resolved
@@ -8,11 +8,7 @@
 msgstr ""
 "Project-Id-Version: MongoDB Manual\n"
 "Report-Msgid-Bugs-To: \n"
-<<<<<<< HEAD
-"POT-Creation-Date: 2019-03-19 11:02-0400\n"
-=======
 "POT-Creation-Date: 2016-12-08 12:02-0500\n"
->>>>>>> 2478a500
 "PO-Revision-Date: 2014-04-08 18:40+0000\n"
 "Last-Translator: tychoish <tychoish@gmail.com>\n"
 "Language: es\n"
@@ -24,57 +20,23 @@
 "Content-Transfer-Encoding: 8bit\n"
 "Generated-By: Babel 2.6.0\n"
 
-<<<<<<< HEAD
-=======
 # 1e85d7e4b6214e83967a2275c953d126
->>>>>>> 2478a500
 #: ../source/tutorial/troubleshoot-sharded-clusters.txt:5
 msgid "Troubleshoot Sharded Clusters"
 msgstr ""
 
-<<<<<<< HEAD
-=======
 # 76a8832695304e71ad665b537009e483
 #: ../source/tutorial/troubleshoot-sharded-clusters.txt
 msgid "On this page"
 msgstr ""
 
 # 529fad7b825a48ec8925c8b1941f8efd
->>>>>>> 2478a500
 #: ../source/tutorial/troubleshoot-sharded-clusters.txt:15
 msgid ""
 "This page describes common strategies for troubleshooting :term:`sharded "
 "cluster` deployments."
 msgstr ""
 
-<<<<<<< HEAD
-#: ../source/tutorial/troubleshoot-sharded-clusters.txt:19
-msgid "Application Servers or :binary:`~bin.mongos` Instances Become Unavailable"
-msgstr ""
-
-#: ../source/tutorial/troubleshoot-sharded-clusters.txt:21
-msgid ""
-"If each application server has its own :binary:`~bin.mongos` instance, "
-"other application servers can continue to access the database. "
-"Furthermore, :binary:`~bin.mongos` instances do not maintain persistent "
-"state, and they can restart and become unavailable without losing any "
-"state or data. When a :binary:`~bin.mongos` instance starts, it retrieves"
-" a copy of the :term:`config database` and can begin routing queries."
-msgstr ""
-
-#: ../source/tutorial/troubleshoot-sharded-clusters.txt:29
-msgid "A Single Member Becomes Unavailable in a Shard Replica Set"
-msgstr ""
-
-#: ../source/tutorial/troubleshoot-sharded-clusters.txt:31
-msgid ""
-":doc:`Replica sets </replication>` provide :term:`high availability` for "
-"shards. If the unavailable :binary:`~bin.mongod` is a :term:`primary`, "
-"then the replica set will :ref:`elect <replica-set-elections>` a new "
-"primary. If the unavailable :binary:`~bin.mongod` is a :term:`secondary`,"
-" and it disconnects the primary and secondary will continue to hold all "
-"data. In a three member replica set, even if a single member of the set "
-=======
 # cd0671f583f64165a5b062710910e52b
 #: ../source/tutorial/troubleshoot-sharded-clusters.txt:19
 msgid "Application Servers or :program:`mongos` Instances Become Unavailable"
@@ -105,15 +67,11 @@
 "the unavailable :program:`mongod` is a :term:`secondary`, and it "
 "disconnects the primary and secondary will continue to hold all data. In "
 "a three member replica set, even if a single member of the set "
->>>>>>> 2478a500
 "experiences catastrophic failure, two other members have full copies of "
 "the data. [#recovery-window]_"
 msgstr ""
 
-<<<<<<< HEAD
-=======
 # a85edba31efa47a78f32714cc49a845c
->>>>>>> 2478a500
 #: ../source/tutorial/troubleshoot-sharded-clusters.txt:40
 msgid ""
 "Always investigate availability interruptions and failures. If a system "
@@ -121,10 +79,7 @@
 "as soon as possible to replace the lost redundancy."
 msgstr ""
 
-<<<<<<< HEAD
-=======
 # c0668a3a5a4342a9bd1ef52fc5c89158
->>>>>>> 2478a500
 #: ../source/tutorial/troubleshoot-sharded-clusters.txt:44
 msgid ""
 "If an unavailable secondary becomes available while it still has current "
@@ -133,28 +88,13 @@
 ":term:`initial sync`."
 msgstr ""
 
-<<<<<<< HEAD
-=======
 # fbabe106daf7417481dc0b2aabfb4280
->>>>>>> 2478a500
 #: ../source/tutorial/troubleshoot-sharded-clusters.txt:50
 msgid "All Members of a Shard Become Unavailable"
 msgstr ""
 
-<<<<<<< HEAD
-#: ../source/tutorial/troubleshoot-sharded-clusters.txt:52
-#: ../source/tutorial/troubleshoot-sharded-clusters.txt:93
-msgid ""
-"In a sharded cluster, :binary:`~bin.mongod` and :binary:`~bin.mongos` "
-"instances monitor the replica sets in the sharded cluster (e.g. shard "
-"replica sets, config server replica set)."
-msgstr ""
-
-#: ../source/tutorial/troubleshoot-sharded-clusters.txt:56
-=======
 # 93697c5821db47f1bf98c13e3c78d287
 #: ../source/tutorial/troubleshoot-sharded-clusters.txt:52
->>>>>>> 2478a500
 msgid ""
 "If all members of a replica set shard are unavailable, all data held in "
 "that shard is unavailable. However, the data on all other shards will "
@@ -164,39 +104,17 @@
 "attempt to recover the shard as soon as possible."
 msgstr ""
 
-<<<<<<< HEAD
-#: ../source/tutorial/troubleshoot-sharded-clusters.txt:66
-msgid "A Config Server Replica Set Member Become Unavailable"
-msgstr ""
-
-=======
 # 20ca244a607b4f7d8447c50c43540761
 #: ../source/tutorial/troubleshoot-sharded-clusters.txt:62
 msgid "A Config Server Replica Set Member Become Unavailable"
 msgstr ""
 
 # 33873f62ac6e4d408bbcbbb38368eac1
->>>>>>> 2478a500
 #: ../source/includes/fact-mirrored-config-servers-deprecated.rst:1
 msgid ""
 "Starting in MongoDB 3.2, config servers for sharded clusters can be "
 "deployed as a :doc:`replica set </replication>`. The replica set config "
 "servers must run the :doc:`WiredTiger storage engine </core/wiredtiger>`."
-<<<<<<< HEAD
-" MongoDB 3.2 deprecates the use of three mirrored :binary:`~bin.mongod` "
-"instances for config servers."
-msgstr ""
-
-#: ../source/tutorial/troubleshoot-sharded-clusters.txt:72
-msgid ""
-":doc:`Replica sets </replication>` provide :term:`high availability` for "
-"the config servers. If an unavailable config server is a :term:`primary`,"
-" then the replica set will :ref:`elect <replica-set-elections>` a new "
-"primary."
-msgstr ""
-
-#: ../source/tutorial/troubleshoot-sharded-clusters.txt:77
-=======
 " MongoDB 3.2 deprecates the use of three mirrored :program:`mongod` "
 "instances for config servers."
 msgstr ""
@@ -212,120 +130,11 @@
 
 # 92b1637bac864f73990da27c8518bd86
 #: ../source/tutorial/troubleshoot-sharded-clusters.txt:73
->>>>>>> 2478a500
 msgid ""
 "If the replica set config server loses its primary and cannot elect a "
 "primary, the cluster's metadata becomes *read only*. You can still read "
 "and write data from the shards, but no :ref:`chunk migration <sharding-"
 "balancing>` or :doc:`chunk splits </tutorial/split-chunks-in-sharded-"
-<<<<<<< HEAD
-"cluster>` will occur until a primary is available."
-msgstr ""
-
-#: ../source/includes/note-csrs-distribution.rst:3
-msgid ""
-"Distributing replica set members across two data centers provides benefit"
-" over a single data center. In a two data center distribution,"
-msgstr ""
-
-#: ../source/includes/note-csrs-distribution.rst:7
-msgid ""
-"If one of the data centers goes down, the data is still available for "
-"reads unlike a single data center distribution."
-msgstr ""
-
-#: ../source/includes/note-csrs-distribution.rst:10
-msgid ""
-"If the data center with a minority of the members goes down, the replica "
-"set can still serve write operations as well as read operations."
-msgstr ""
-
-#: ../source/includes/note-csrs-distribution.rst:14
-msgid ""
-"However, if the data center with the majority of the members goes down, "
-"the replica set becomes read-only."
-msgstr ""
-
-#: ../source/includes/note-csrs-distribution.rst:17
-msgid ""
-"If possible, distribute members across at least three data centers. For "
-"config server replica sets (CSRS), the best practice is to distribute "
-"across three (or more depending on the number of members) centers. If the"
-" cost of the third data center is prohibitive, one distribution "
-"possibility is to evenly distribute the data bearing members across the "
-"two data centers and store the remaining member (either a data bearing "
-"member or an arbiter to ensure odd number of members) in the cloud if "
-"your company policy allows."
-msgstr ""
-
-#: ../source/includes/note-config-server-startup.rst:3
-msgid ""
-"All config servers must be running and available when you first initiate "
-"a :term:`sharded cluster`."
-msgstr ""
-
-#: ../source/tutorial/troubleshoot-sharded-clusters.txt:91
-msgid "MongoDB 3.2"
-msgstr ""
-
-#: ../source/tutorial/troubleshoot-sharded-clusters.txt:97
-msgid ""
-"If no member of the config server replica set is reachable by a "
-":binary:`~bin.mongos` instance or a shard member:"
-msgstr ""
-
-#: ../source/tutorial/troubleshoot-sharded-clusters.txt:118
-msgid "For MongoDB 3.2.0-3.2.9,"
-msgstr ""
-
-#: ../source/tutorial/troubleshoot-sharded-clusters.txt:101
-msgid ""
-"If the number of consecutive unsuccessful attempts exceeds "
-":parameter:`replMonitorMaxFailedChecks` parameter value, the "
-":binary:`~bin.mongod` or :binary:`~bin.mongos` instance denotes the "
-"replica set as unavailable and the monitoring :binary:`~bin.mongos` or "
-":binary:`~bin.mongod` instance becomes unusable until you restart the "
-"instance."
-msgstr ""
-
-#: ../source/tutorial/troubleshoot-sharded-clusters.txt:108
-msgid ""
-"However, you can avoid having to restart the :binary:`~bin.mongos` or the"
-" shard replica set member :binary:`~bin.mongod` in this situation by "
-"setting :parameter:`replMonitorMaxFailedChecks` to value ``2147483647`` "
-"when you start up these instances:"
-msgstr ""
-
-#: ../source/tutorial/troubleshoot-sharded-clusters.txt:114
-msgid "The parameter setting is not persisted upon restart."
-msgstr ""
-
-#: ../source/tutorial/troubleshoot-sharded-clusters.txt:122
-msgid "For MongoDB 3.2.10 or later 3.2-series,"
-msgstr ""
-
-#: ../source/tutorial/troubleshoot-sharded-clusters.txt:121
-msgid ""
-"By default, you do not need to restart unless "
-":parameter:`timeOutMonitoringReplicaSets` is set to ``true``."
-msgstr ""
-
-#: ../source/tutorial/troubleshoot-sharded-clusters.txt:125
-msgid "Cursor Fails Because of Stale Config Data"
-msgstr ""
-
-#: ../source/tutorial/troubleshoot-sharded-clusters.txt:129
-msgid ""
-"A query returns the following warning when one or more of the "
-":binary:`~bin.mongos` instances has not yet updated its cache of the "
-"cluster's metadata from the :term:`config database`:"
-msgstr ""
-
-#: ../source/tutorial/troubleshoot-sharded-clusters.txt:137
-msgid ""
-"This warning *should* not propagate back to your application. The warning"
-" will repeat until all the :binary:`~bin.mongos` instances refresh their "
-=======
 "cluster>` will occur until a primary is available. If all config "
 "databases become unavailable, the cluster can become inoperable."
 msgstr ""
@@ -355,22 +164,10 @@
 msgid ""
 "This warning *should* not propagate back to your application. The warning"
 " will repeat until all the :program:`mongos` instances refresh their "
->>>>>>> 2478a500
 "caches. To force an instance to refresh its cache, run the "
 ":dbcommand:`flushRouterConfig` command."
 msgstr ""
 
-<<<<<<< HEAD
-#: ../source/tutorial/troubleshoot-sharded-clusters.txt:143
-msgid "Shard Keys and Cluster Availability"
-msgstr ""
-
-#: ../source/tutorial/troubleshoot-sharded-clusters.txt:145
-msgid "The most important consideration when choosing a :term:`shard key` are:"
-msgstr ""
-
-#: ../source/tutorial/troubleshoot-sharded-clusters.txt:148
-=======
 # 44edbceaae1f4d409f4ed83eee5430fd
 #: ../source/tutorial/troubleshoot-sharded-clusters.txt:102
 msgid "Shard Keys and Cluster Availability"
@@ -383,32 +180,11 @@
 
 # 5830256bec7c4b5096d8117e70e49f0e
 #: ../source/tutorial/troubleshoot-sharded-clusters.txt:107
->>>>>>> 2478a500
 msgid ""
 "to ensure that MongoDB will be able to distribute data evenly among "
 "shards, and"
 msgstr ""
 
-<<<<<<< HEAD
-#: ../source/tutorial/troubleshoot-sharded-clusters.txt:151
-msgid "to scale writes across the cluster, and"
-msgstr ""
-
-#: ../source/tutorial/troubleshoot-sharded-clusters.txt:153
-msgid ""
-"to ensure that :binary:`~bin.mongos` can isolate most queries to a "
-"specific :binary:`~bin.mongod`."
-msgstr ""
-
-#: ../source/tutorial/troubleshoot-sharded-clusters.txt:156
-msgid "Furthermore:"
-msgstr ""
-
-#: ../source/tutorial/troubleshoot-sharded-clusters.txt:158
-msgid ""
-"Each shard should be a :term:`replica set`, if a specific "
-":binary:`~bin.mongod` instance fails, the replica set members will elect "
-=======
 # b03ec2ba71de44a7a599c5b73b215df1
 #: ../source/tutorial/troubleshoot-sharded-clusters.txt:110
 msgid "to scale writes across the cluster, and"
@@ -431,22 +207,11 @@
 msgid ""
 "Each shard should be a :term:`replica set`, if a specific "
 ":program:`mongod` instance fails, the replica set members will elect "
->>>>>>> 2478a500
 "another to be :term:`primary` and continue operation. However, if an "
 "entire shard is unreachable or fails for some reason, that data will be "
 "unavailable."
 msgstr ""
 
-<<<<<<< HEAD
-#: ../source/tutorial/troubleshoot-sharded-clusters.txt:164
-msgid ""
-"If the shard key allows the :binary:`~bin.mongos` to isolate most "
-"operations to a single shard, then the failure of a single shard will "
-"only render *some* data unavailable."
-msgstr ""
-
-#: ../source/tutorial/troubleshoot-sharded-clusters.txt:168
-=======
 # bd6bfc5b964e4b60804d1e17a9ed11e2
 #: ../source/tutorial/troubleshoot-sharded-clusters.txt:123
 msgid ""
@@ -457,66 +222,20 @@
 
 # bd16896023e549ce84d868687a44ad2c
 #: ../source/tutorial/troubleshoot-sharded-clusters.txt:127
->>>>>>> 2478a500
 msgid ""
 "If your shard key distributes data required for every operation "
 "throughout the cluster, then the failure of the entire shard will render "
 "the entire cluster unavailable."
 msgstr ""
 
-<<<<<<< HEAD
-#: ../source/tutorial/troubleshoot-sharded-clusters.txt:172
-=======
 # df6e93171af141118bcde9a5781d81b4
 #: ../source/tutorial/troubleshoot-sharded-clusters.txt:131
->>>>>>> 2478a500
 msgid ""
 "In essence, this concern for reliability simply underscores the "
 "importance of choosing a shard key that isolates query operations to a "
 "single shard."
 msgstr ""
 
-<<<<<<< HEAD
-#: ../source/tutorial/troubleshoot-sharded-clusters.txt:179
-msgid "Config Database String Error"
-msgstr ""
-
-#: ../source/tutorial/troubleshoot-sharded-clusters.txt:183
-msgid ""
-"Starting in MongoDB 3.2, config servers can be deployed as replica sets. "
-"The :binary:`~bin.mongos` instances for the sharded cluster must specify "
-"the same config server replica set name but can specify hostname and port"
-" of different members of the replica set."
-msgstr ""
-
-#: ../source/includes/3.4-sccc-unsupported.rst:1
-msgid ""
-"Starting in 3.4, the use of the deprecated mirrored :binary:`~bin.mongod`"
-" instances as config servers (SCCC) is no longer supported. Before you "
-"can upgrade your sharded clusters to 3.4, you must convert your config "
-"servers from SCCC to CSRS."
-msgstr ""
-
-#: ../source/includes/3.4-sccc-unsupported.rst:6
-msgid ""
-"To convert your config servers from SCCC to CSRS, see the MongoDB 3.4 "
-"manual :v3.4:`Upgrade Config Servers to Replica Set </tutorial/upgrade-"
-"config-servers-to-replica-set>`."
-msgstr ""
-
-#: ../source/tutorial/troubleshoot-sharded-clusters.txt:190
-msgid ""
-"With earlier versions of MongoDB sharded clusters that use the topology "
-"of three mirrored :binary:`~bin.mongod` instances for config servers, "
-":binary:`~bin.mongos` instances in a sharded cluster must specify "
-"identical :setting:`~sharding.configDB` string."
-msgstr ""
-
-#: ../source/tutorial/troubleshoot-sharded-clusters.txt:197
-msgid "Avoid Downtime when Moving Config Servers"
-msgstr ""
-
-=======
 # 9f6f546cb57843a19b8f7912c9f1c7c5
 #: ../source/tutorial/troubleshoot-sharded-clusters.txt:138
 msgid "Config Database String Error"
@@ -562,20 +281,12 @@
 msgstr ""
 
 # 1d135f94651e49bb9bb765e4abbd430e
->>>>>>> 2478a500
 #: ../source/includes/fact-use-cnames-for-config-servers.rst:1
 msgid ""
 "Use CNAMEs to identify your config servers to the cluster so that you can"
 " rename and renumber your config servers without downtime."
 msgstr ""
 
-<<<<<<< HEAD
-#: ../source/tutorial/troubleshoot-sharded-clusters.txt:202
-msgid "``moveChunk commit failed`` Error"
-msgstr ""
-
-#: ../source/tutorial/troubleshoot-sharded-clusters.txt:204
-=======
 # d83e9c4c10db4bfcbeb3f92634e41e1b
 #: ../source/tutorial/troubleshoot-sharded-clusters.txt:161
 msgid "``moveChunk commit failed`` Error"
@@ -583,7 +294,6 @@
 
 # 0d4a6a9b406d4014bab9d6b985fb1791
 #: ../source/tutorial/troubleshoot-sharded-clusters.txt:163
->>>>>>> 2478a500
 msgid ""
 "At the end of a :ref:`chunk migration <sharding-chunk-migration>`, the "
 ":term:`shard` must connect to the :term:`config database` to update the "
@@ -592,12 +302,8 @@
 "error:"
 msgstr ""
 
-<<<<<<< HEAD
-#: ../source/tutorial/troubleshoot-sharded-clusters.txt:215
-=======
 # cbe130a24fe84507b8ebec3e3815d6a5
 #: ../source/tutorial/troubleshoot-sharded-clusters.txt:174
->>>>>>> 2478a500
 msgid ""
 "When this happens, the :term:`primary` member of the shard's replica set "
 "then terminates to protect data consistency. If a :term:`secondary` "
@@ -605,12 +311,8 @@
 "accessible again after an election."
 msgstr ""
 
-<<<<<<< HEAD
-#: ../source/tutorial/troubleshoot-sharded-clusters.txt:220
-=======
 # 399217ad85ca40c58b4aeacb8d33c1a3
 #: ../source/tutorial/troubleshoot-sharded-clusters.txt:179
->>>>>>> 2478a500
 msgid ""
 "The user will need to resolve the chunk migration failure independently. "
 "If you encounter this issue, contact the `MongoDB User Group "
@@ -648,26 +350,3 @@
 #~ "To solve the issue, restart the "
 #~ ":program:`mongos` with the correct string."
 #~ msgstr ""
-<<<<<<< HEAD
-
-# 0d9e42e24ea54aa3ab0d0dd61b5ab10e
-#~ msgid ""
-#~ "A query returns the following warning"
-#~ " when one or more of the "
-#~ ":program:`mongos` instances has not yet "
-#~ "updated its cache of the cluster's "
-#~ "metadata from the :term:`config database`:"
-#~ msgstr ""
-
-# 8c3a60d20d054fbaa0cb85b27e43d0a1
-#~ msgid ""
-#~ "This warning *should* not propagate back"
-#~ " to your application. The warning "
-#~ "will repeat until all the "
-#~ ":program:`mongos` instances refresh their "
-#~ "caches. To force an instance to "
-#~ "refresh its cache, run the "
-#~ ":dbcommand:`flushRouterConfig` command."
-#~ msgstr ""
-=======
->>>>>>> 2478a500
