--- conflicted
+++ resolved
@@ -8,11 +8,7 @@
 msgstr ""
 "Project-Id-Version: MongoDB Manual\n"
 "Report-Msgid-Bugs-To: \n"
-<<<<<<< HEAD
-"POT-Creation-Date: 2019-03-19 11:02-0400\n"
-=======
 "POT-Creation-Date: 2016-12-08 12:02-0500\n"
->>>>>>> 2478a500
 "PO-Revision-Date: 2014-04-08 18:50+0000\n"
 "Last-Translator: tychoish <tychoish@gmail.com>\n"
 "Language: es\n"
@@ -24,48 +20,32 @@
 "Content-Transfer-Encoding: 8bit\n"
 "Generated-By: Babel 2.6.0\n"
 
-<<<<<<< HEAD
-=======
 # 1c0625aaf9944241986156b1acee24f8
->>>>>>> 2478a500
 #: ../source/reference/operator/aggregation/out.txt:5
 msgid "$out (aggregation)"
 msgstr ""
 
-<<<<<<< HEAD
-=======
 # 23f91f2909874acaaa4e85369b67f455
 #: ../source/reference/operator/aggregation/out.txt
 msgid "On this page"
 msgstr ""
 
 # 53ffe22999a0464fa28f9e0e4abf61a7
->>>>>>> 2478a500
 #: ../source/reference/operator/aggregation/out.txt:18
 msgid "Definition"
 msgstr ""
 
-<<<<<<< HEAD
-=======
 # c5ad58e29a934e7d90858fecfa6012b5
->>>>>>> 2478a500
 #: ../source/reference/operator/aggregation/out.txt:22
 msgid ""
 "Takes the documents returned by the aggregation pipeline and writes them "
 "to a specified collection. The :pipeline:`$out` operator must be *the "
-<<<<<<< HEAD
-"last stage* in the pipeline."
-msgstr ""
-
-#: ../source/reference/operator/aggregation/out.txt:28
-=======
 "last stage* in the pipeline. The :pipeline:`$out` operator lets the "
 "aggregation framework return result sets of any size."
 msgstr ""
 
 # 1a4904eb05e54420aeb586ab0e03f3dc
 #: ../source/reference/operator/aggregation/out.txt:29
->>>>>>> 2478a500
 msgid ""
 "MongoDB 3.2 added support for :ref:`document validation <3.2-rel-notes-"
 "document-validation>`. The ``bypassDocumentValidation`` field enables you"
@@ -75,17 +55,6 @@
 "option on the aggregation method or command."
 msgstr ""
 
-<<<<<<< HEAD
-#: ../source/reference/operator/aggregation/out.txt:36
-msgid "The :pipeline:`$out` stage has the following prototype form:"
-msgstr ""
-
-#: ../source/reference/operator/aggregation/out.txt:42
-msgid ":pipeline:`$out` takes a string that specifies the output collection name."
-msgstr ""
-
-#: ../source/reference/operator/aggregation/out.txt:47
-=======
 # c0b3305df95347e6b1aae5564ccf4f57
 #: ../source/reference/operator/aggregation/out.txt:37
 msgid "The :pipeline:`$out` stage has the following prototype form:"
@@ -98,34 +67,18 @@
 
 # 8aacfcf5014e4081abf134d6a15aea05
 #: ../source/reference/operator/aggregation/out.txt:48
->>>>>>> 2478a500
 msgid ""
 "You cannot specify a sharded collection as the output collection. The "
 "input collection for a pipeline can be sharded."
 msgstr ""
 
-<<<<<<< HEAD
-#: ../source/reference/operator/aggregation/out.txt:50
-=======
 # b160378a3a9045a1875607c120e279bc
 #: ../source/reference/operator/aggregation/out.txt:51
->>>>>>> 2478a500
 msgid ""
 "The :pipeline:`$out` operator cannot write results to a :doc:`capped "
 "collection </core/capped-collections>`."
 msgstr ""
 
-<<<<<<< HEAD
-#: ../source/reference/operator/aggregation/out.txt:54
-msgid "Behaviors"
-msgstr ""
-
-#: ../source/reference/operator/aggregation/out.txt:57
-msgid "Create New Collection"
-msgstr ""
-
-#: ../source/reference/operator/aggregation/out.txt:59
-=======
 # d6afebf3b84944238055b26376ba598d
 #: ../source/reference/operator/aggregation/out.txt:55
 msgid "Behaviors"
@@ -138,7 +91,6 @@
 
 # 89d5cb8cc5fd49129cf7eee92bf25cc2
 #: ../source/reference/operator/aggregation/out.txt:60
->>>>>>> 2478a500
 msgid ""
 "The :pipeline:`$out` operation creates a new collection in the current "
 "database if one does not already exist. The collection is not visible "
@@ -146,13 +98,6 @@
 "not create the collection."
 msgstr ""
 
-<<<<<<< HEAD
-#: ../source/reference/operator/aggregation/out.txt:65
-msgid "Replace Existing Collection"
-msgstr ""
-
-#: ../source/reference/operator/aggregation/out.txt:67
-=======
 # 96d08cf8a9684cb1a2b80ddbc4634259
 #: ../source/reference/operator/aggregation/out.txt:66
 msgid "Replace Existing Collection"
@@ -160,47 +105,10 @@
 
 # 5387fe5419574102af4155327d36fab7
 #: ../source/reference/operator/aggregation/out.txt:68
->>>>>>> 2478a500
 msgid ""
 "If the collection specified by the :pipeline:`$out` operation already "
 "exists, then upon completion of the aggregation, the :pipeline:`$out` "
 "stage atomically replaces the existing collection with the new results "
-<<<<<<< HEAD
-"collection. Specifically, the :pipeline:`$out` operation:"
-msgstr ""
-
-#: ../source/reference/operator/aggregation/out.txt:72
-msgid "Creates a temp collection."
-msgstr ""
-
-#: ../source/reference/operator/aggregation/out.txt:73
-msgid "Copies the indexes from the existing collection to the temp collection."
-msgstr ""
-
-#: ../source/reference/operator/aggregation/out.txt:74
-msgid "Inserts the documents into the temp collection."
-msgstr ""
-
-#: ../source/reference/operator/aggregation/out.txt:75
-msgid ""
-"Calls :method:`db.collection.renameCollection` with ``dropTarget: true`` "
-"to rename the temp collection to the destination collection."
-msgstr ""
-
-#: ../source/reference/operator/aggregation/out.txt:78
-msgid ""
-"The :pipeline:`$out` operation does not change any indexes that existed "
-"on the previous collection. If the aggregation fails, the "
-":pipeline:`$out` operation makes no changes to the pre-existing "
-"collection."
-msgstr ""
-
-#: ../source/reference/operator/aggregation/out.txt:83
-msgid "Index Constraints"
-msgstr ""
-
-#: ../source/reference/operator/aggregation/out.txt:85
-=======
 "collection. The :pipeline:`$out` operation does not change any indexes "
 "that existed on the previous collection. If the aggregation fails, the "
 ":pipeline:`$out` operation makes no changes to the pre-existing "
@@ -214,32 +122,12 @@
 
 # 351e9cee1e2b4b578e9fed22bbca9d2f
 #: ../source/reference/operator/aggregation/out.txt:79
->>>>>>> 2478a500
 msgid ""
 "The pipeline will fail to complete if the documents produced by the "
 "pipeline would violate any unique indexes, including the index on the "
 "``_id`` field of the original output collection."
 msgstr ""
 
-<<<<<<< HEAD
-#: ../source/reference/operator/aggregation/out.txt:90
-msgid "Transactions"
-msgstr ""
-
-#: ../source/reference/operator/aggregation/out.txt:92
-msgid "``$out`` is not allowed in :doc:`transactions </core/transactions>`."
-msgstr ""
-
-#: ../source/reference/operator/aggregation/out.txt:96
-msgid "Example"
-msgstr ""
-
-#: ../source/reference/operator/aggregation/out.txt:98
-msgid "A collection ``books`` contains the following documents:"
-msgstr ""
-
-#: ../source/reference/operator/aggregation/out.txt:108
-=======
 # 83576ac609cc4906a04acdf9148aa185
 #: ../source/reference/operator/aggregation/out.txt:84
 msgid "Example"
@@ -252,25 +140,19 @@
 
 # 5c87548ba0d745938b7cde6d2f29a909
 #: ../source/reference/operator/aggregation/out.txt:96
->>>>>>> 2478a500
 msgid ""
 "The following aggregation operation pivots the data in the ``books`` "
 "collection to have titles grouped by authors and then writes the results "
 "to the ``authors`` collection."
 msgstr ""
 
-<<<<<<< HEAD
-#: ../source/reference/operator/aggregation/out.txt:119
-=======
 # 618f3f288ec44173bc744d9dc5f9193f
 #: ../source/reference/operator/aggregation/out.txt:107
->>>>>>> 2478a500
 msgid ""
 "After the operation, the ``authors`` collection contains the following "
 "documents:"
 msgstr ""
 
-<<<<<<< HEAD
 #~ msgid ""
 #~ "Takes the documents returned by the "
 #~ "aggregation pipeline and writes them to"
@@ -290,50 +172,3 @@
 #~ " is only permissible at the end "
 #~ "of the pipeline:"
 #~ msgstr ""
-
-# 309fcd43b6604e169cc381921b8fbe82
-#~ msgid ""
-#~ "If the collection specified by the "
-#~ ":pipeline:`$out` operation already exists, "
-#~ "then upon completion of the aggregation,"
-#~ " the :pipeline:`$out` stage atomically "
-#~ "replaces the existing collection with "
-#~ "the new results collection. The "
-#~ ":pipeline:`$out` operation does not change "
-#~ "any indexes that existed on the "
-#~ "previous collection. If the aggregation "
-#~ "fails, the :pipeline:`$out` operation makes"
-#~ " no changes to the pre-existing "
-#~ "collection."
-#~ msgstr ""
-
-#~ msgid ""
-#~ "Takes the documents returned by the "
-#~ "aggregation pipeline and writes them to"
-#~ " a specified collection. The "
-#~ ":pipeline:`$out` operator must be *the "
-#~ "last stage* in the pipeline. The "
-#~ ":pipeline:`$out` operator lets the aggregation"
-#~ " framework return result sets of any"
-#~ " size."
-=======
-#~ msgid ""
-#~ "Takes the documents returned by the "
-#~ "aggregation pipeline and writes them to"
-#~ " a specified collection. The "
-#~ ":pipeline:`$out` operator lets the aggregation"
-#~ " framework return result sets of any"
-#~ " size. The :pipeline:`$out` operator must"
-#~ " be *the last stage* in the "
-#~ "pipeline."
-#~ msgstr ""
-
-#~ msgid ""
-#~ "The command has the following syntax,"
-#~ " where ``<output-collection>`` is "
-#~ "collection that will hold the output "
-#~ "of the aggregation operation. :pipeline:`$out`"
-#~ " is only permissible at the end "
-#~ "of the pipeline:"
->>>>>>> 2478a500
-#~ msgstr ""
