--- conflicted
+++ resolved
@@ -8,11 +8,7 @@
 msgstr ""
 "Project-Id-Version: MongoDB Manual\n"
 "Report-Msgid-Bugs-To: \n"
-<<<<<<< HEAD
-"POT-Creation-Date: 2019-03-19 11:02-0400\n"
-=======
 "POT-Creation-Date: 2016-12-08 12:02-0500\n"
->>>>>>> 2478a500
 "PO-Revision-Date: 2014-04-08 19:07+0000\n"
 "Last-Translator: tychoish <tychoish@gmail.com>\n"
 "Language: es\n"
@@ -24,34 +20,11 @@
 "Content-Transfer-Encoding: 8bit\n"
 "Generated-By: Babel 2.6.0\n"
 
-<<<<<<< HEAD
-=======
 # 4db0a672eb2148d29b2a758f50c52330
->>>>>>> 2478a500
 #: ../source/reference/command/collMod.txt:3
 msgid "collMod"
 msgstr ""
 
-<<<<<<< HEAD
-#: ../source/reference/command/collMod.txt:14
-msgid "Definition"
-msgstr ""
-
-#: ../source/reference/command/collMod.txt:18
-msgid ""
-":dbcommand:`collMod` makes it possible to add options to a collection or "
-"to modify view definitions. The command takes the following prototype "
-"form:"
-msgstr ""
-
-#: ../source/reference/command/collMod.txt:26
-msgid ""
-"For the ``<collection or view>``, specify the name of a collection or "
-"view in the current database."
-msgstr ""
-
-#: ../source/reference/command/collMod.txt:29
-=======
 # e8dfd5a7a5f24383897ed98d949b34a7
 #: ../source/reference/command/collMod.txt
 msgid "On this page"
@@ -81,50 +54,51 @@
 
 # 123010407fd94d65862255ce63fab229
 #: ../source/reference/command/collMod.txt:31
->>>>>>> 2478a500
 msgid ""
 "Use the :data:`~collStats.userFlags` field in the "
-":method:`db.collection.stats()` output to check the options enabled for a"
-" collection."
-msgstr ""
-
-<<<<<<< HEAD
-#: ../source/reference/command/collMod.txt:40
-msgid "Options"
-msgstr ""
-
-#: ../source/reference/command/collMod.txt:43
-msgid "TTL Collections"
-msgstr ""
-
-#: ../source/reference/command/collMod.txt:48
-msgid ""
-"The :collflag:`index` option changes the expiration time of a :doc:`TTL "
+":method:`db.collection.stats()` output to check enabled collection flags."
+msgstr ""
+
+# 4874b53469ea47afb2aa05d7a27a8f71
+#: ../source/reference/command/collMod.txt:42
+msgid "Flags"
+msgstr ""
+
+# e64add05f8424be28265489320a04a6b
+#: ../source/reference/command/collMod.txt:45
+msgid "TTL Collection Expiration Time"
+msgstr ""
+
+# c235ca2509a44940a182e26412793e44
+#: ../source/reference/command/collMod.txt:50
+msgid ""
+"The :collflag:`index` flag changes the expiration time of a :doc:`TTL "
 "Collection </tutorial/expire-data>`."
 msgstr ""
 
-#: ../source/reference/command/collMod.txt:51
-msgid ""
-"Specify the key or index name, and new expiration time with a document of"
-" the form:"
-msgstr ""
-
-#: ../source/reference/command/collMod.txt:57
-msgid ""
-"In this example, ``<index_spec>`` is an existing index in the collection."
-" In cases of multiple indexes with the same key pattern, the user is "
-"required to specify the index by name. ``seconds`` is the number of "
-"seconds to subtract from the current time."
-msgstr ""
-
-#: ../source/reference/command/collMod.txt:62
+# 35c92074f3224068908d80c3730ffd22
+#: ../source/reference/command/collMod.txt:53
+msgid "Specify the key and new expiration time with a document of the form:"
+msgstr ""
+
+# 0dbde571f0d24605bf9058523a8d02e1
+#: ../source/reference/command/collMod.txt:59
+msgid ""
+"In this example, ``<index_spec>`` is an existing index in the collection "
+"and ``seconds`` is the number of seconds to subtract from the current "
+"time."
+msgstr ""
+
+# d10ea311f9f14bf8a9120edb2ab0efb1
+#: ../source/reference/command/collMod.txt:63
 msgid ""
 "On success :dbcommand:`collMod` returns a document with fields "
 "``expireAfterSeconds_old`` and ``expireAfterSeconds_new`` set to their "
 "respective values."
 msgstr ""
 
-#: ../source/reference/command/collMod.txt:66
+# 7fe9f461dd9f4033be9ce94fbdb54f7a
+#: ../source/reference/command/collMod.txt:67
 msgid ""
 "On failure, :dbcommand:`collMod` returns a document with ``no "
 "expireAfterSeconds field to update`` if there is no existing "
@@ -132,15 +106,25 @@
 "ns **namespace**`` if the specified ``keyPattern`` does not exist."
 msgstr ""
 
-#: ../source/reference/command/collMod.txt:73
+# 77b0087b157144379417a6ded1618095
+#: ../source/reference/command/collMod.txt:74
 msgid "Record Allocation"
 msgstr ""
 
-#: ../source/reference/command/collMod.txt:79
-msgid ":collflag:`noPadding` is available for the MMAPv1 storage engine only."
-msgstr ""
-
-#: ../source/reference/command/collMod.txt:82
+# 28d136d0ac444ccd90084112b20753d2
+#: ../source/reference/command/collMod.txt:77
+msgid "Disable All Record Padding"
+msgstr ""
+
+# d321bc3286074f21a7f103c5c9388e02
+#: ../source/reference/command/collMod.txt:83
+msgid ""
+":collflag:`noPadding` flag is available for the MMAPv1 storage engine "
+"only."
+msgstr ""
+
+# 7dde8b69ba424a05b96bb3f84cd982d7
+#: ../source/reference/command/collMod.txt:86
 msgid ""
 ":collflag:`noPadding` disables record padding for the collection. Without"
 " padding, the record allocation size corresponds to the document size, "
@@ -148,7 +132,8 @@
 "allocation."
 msgstr ""
 
-#: ../source/reference/command/collMod.txt:89
+# 4ca3720460c44dcf8625ffd1b5644448
+#: ../source/reference/command/collMod.txt:93
 msgid ""
 "Only set :collflag:`noPadding` to ``true`` for collections whose "
 "workloads have *no* update operations that cause documents to grow, such "
@@ -156,40 +141,51 @@
 "information, see :ref:`exact-fit-allocation`."
 msgstr ""
 
-#: ../source/reference/command/collMod.txt:101
-msgid ""
-":collflag:`usePowerOf2Sizes` is available for the MMAPv1 storage engine "
-"only."
-msgstr ""
-
-#: ../source/reference/command/collMod.txt:104
+# f1a845f0882a47748a9decf71d4311df
+#: ../source/reference/command/collMod.txt:99
+msgid "Powers of Two Record Allocation"
+msgstr ""
+
+# 105d54e567de482d93d2be595b83ae64
+#: ../source/reference/command/collMod.txt:108
+msgid ""
+":collflag:`usePowerOf2Sizes` flag is available for the MMAPv1 storage "
+"engine only."
+msgstr ""
+
+# 20116c32121a4fb88551f56932585568
+#: ../source/reference/command/collMod.txt:111
 msgid ""
 ":collflag:`usePowerOf2Sizes` has no effect on the allocation strategy. "
 "MongoDB 3.0 uses the :ref:`power of 2 allocation <power-of-2-allocation>`"
 " as the default record allocation strategy for MMAPv1."
 msgstr ""
 
-#: ../source/reference/command/collMod.txt:109
+# 1c20d6aa1dcd444e9a2c72d7c386c7cf
+#: ../source/reference/command/collMod.txt:116
 msgid ""
 "To disable the :ref:`power of 2 allocation <power-of-2-allocation>` for a"
 " collection, use the :dbcommand:`collMod` command with the "
-":collflag:`noPadding` option or the :method:`db.createCollection()` "
-"method with the ``noPadding`` option. For more information, see "
+":collflag:`noPadding` flag or the :method:`db.createCollection()` method "
+"with the ``noPadding`` option. For more information, see "
 ":ref:`3.0-mmapv1-padding`."
 msgstr ""
 
-#: ../source/reference/command/collMod.txt:116
+# 3bd0df3ab5e6418395698d4dab00c694
+#: ../source/reference/command/collMod.txt:123
 msgid "Document Validation"
 msgstr ""
 
-#: ../source/reference/command/collMod.txt:122
+# a52cb2f381b5431794c03872e114c995
+#: ../source/reference/command/collMod.txt:129
 msgid ""
 ":collflag:`validator` allows users to specify :doc:`validation rules or "
-"expressions </core/schema-validation>` for a collection. For more "
-"information, see :doc:`/core/schema-validation`."
-msgstr ""
-
-#: ../source/reference/command/collMod.txt:126
+"expressions </core/document-validation>` for a collection. For more "
+"information, see :doc:`/core/document-validation`."
+msgstr ""
+
+# 685a8178d01648bc9a6aa4e312c970ec
+#: ../source/reference/command/collMod.txt:133
 msgid ""
 "The ``validator`` option takes a document that specifies the validation "
 "rules or expressions. You can specify the expressions using the same "
@@ -198,160 +194,6 @@
 ":query:`$text`, and :query:`$where`."
 msgstr ""
 
-#: ../source/reference/command/collMod.txt:135
-msgid ""
-"Validation occurs during updates and inserts. Existing documents do not "
-"undergo validation checks until modification."
-msgstr ""
-
-#: ../source/reference/command/collMod.txt:138
-msgid ""
-"You cannot specify a validator for collections in the ``admin``, "
-"``local``, and ``config`` databases."
-msgstr ""
-
-#: ../source/reference/command/collMod.txt:141
-msgid "You cannot specify a validator for ``system.*`` collections."
-msgstr ""
-
-#: ../source/reference/command/collMod.txt:147
-msgid ""
-=======
-# 4874b53469ea47afb2aa05d7a27a8f71
-#: ../source/reference/command/collMod.txt:42
-msgid "Flags"
-msgstr ""
-
-# e64add05f8424be28265489320a04a6b
-#: ../source/reference/command/collMod.txt:45
-msgid "TTL Collection Expiration Time"
-msgstr ""
-
-# c235ca2509a44940a182e26412793e44
-#: ../source/reference/command/collMod.txt:50
-msgid ""
-"The :collflag:`index` flag changes the expiration time of a :doc:`TTL "
-"Collection </tutorial/expire-data>`."
-msgstr ""
-
-# 35c92074f3224068908d80c3730ffd22
-#: ../source/reference/command/collMod.txt:53
-msgid "Specify the key and new expiration time with a document of the form:"
-msgstr ""
-
-# 0dbde571f0d24605bf9058523a8d02e1
-#: ../source/reference/command/collMod.txt:59
-msgid ""
-"In this example, ``<index_spec>`` is an existing index in the collection "
-"and ``seconds`` is the number of seconds to subtract from the current "
-"time."
-msgstr ""
-
-# d10ea311f9f14bf8a9120edb2ab0efb1
-#: ../source/reference/command/collMod.txt:63
-msgid ""
-"On success :dbcommand:`collMod` returns a document with fields "
-"``expireAfterSeconds_old`` and ``expireAfterSeconds_new`` set to their "
-"respective values."
-msgstr ""
-
-# 7fe9f461dd9f4033be9ce94fbdb54f7a
-#: ../source/reference/command/collMod.txt:67
-msgid ""
-"On failure, :dbcommand:`collMod` returns a document with ``no "
-"expireAfterSeconds field to update`` if there is no existing "
-"``expireAfterSeconds`` field or ``cannot find index { **key**: 1.0 } for "
-"ns **namespace**`` if the specified ``keyPattern`` does not exist."
-msgstr ""
-
-# 77b0087b157144379417a6ded1618095
-#: ../source/reference/command/collMod.txt:74
-msgid "Record Allocation"
-msgstr ""
-
-# 28d136d0ac444ccd90084112b20753d2
-#: ../source/reference/command/collMod.txt:77
-msgid "Disable All Record Padding"
-msgstr ""
-
-# d321bc3286074f21a7f103c5c9388e02
-#: ../source/reference/command/collMod.txt:83
-msgid ""
-":collflag:`noPadding` flag is available for the MMAPv1 storage engine "
-"only."
-msgstr ""
-
-# 7dde8b69ba424a05b96bb3f84cd982d7
-#: ../source/reference/command/collMod.txt:86
-msgid ""
-":collflag:`noPadding` disables record padding for the collection. Without"
-" padding, the record allocation size corresponds to the document size, "
-"and any updates that results in document growth will require a new "
-"allocation."
-msgstr ""
-
-# 4ca3720460c44dcf8625ffd1b5644448
-#: ../source/reference/command/collMod.txt:93
-msgid ""
-"Only set :collflag:`noPadding` to ``true`` for collections whose "
-"workloads have *no* update operations that cause documents to grow, such "
-"as for collections with workloads that are insert-only. For more "
-"information, see :ref:`exact-fit-allocation`."
-msgstr ""
-
-# f1a845f0882a47748a9decf71d4311df
-#: ../source/reference/command/collMod.txt:99
-msgid "Powers of Two Record Allocation"
-msgstr ""
-
-# 105d54e567de482d93d2be595b83ae64
-#: ../source/reference/command/collMod.txt:108
-msgid ""
-":collflag:`usePowerOf2Sizes` flag is available for the MMAPv1 storage "
-"engine only."
-msgstr ""
-
-# 20116c32121a4fb88551f56932585568
-#: ../source/reference/command/collMod.txt:111
-msgid ""
-":collflag:`usePowerOf2Sizes` has no effect on the allocation strategy. "
-"MongoDB 3.0 uses the :ref:`power of 2 allocation <power-of-2-allocation>`"
-" as the default record allocation strategy for MMAPv1."
-msgstr ""
-
-# 1c20d6aa1dcd444e9a2c72d7c386c7cf
-#: ../source/reference/command/collMod.txt:116
-msgid ""
-"To disable the :ref:`power of 2 allocation <power-of-2-allocation>` for a"
-" collection, use the :dbcommand:`collMod` command with the "
-":collflag:`noPadding` flag or the :method:`db.createCollection()` method "
-"with the ``noPadding`` option. For more information, see "
-":ref:`3.0-mmapv1-padding`."
-msgstr ""
-
-# 3bd0df3ab5e6418395698d4dab00c694
-#: ../source/reference/command/collMod.txt:123
-msgid "Document Validation"
-msgstr ""
-
-# a52cb2f381b5431794c03872e114c995
-#: ../source/reference/command/collMod.txt:129
-msgid ""
-":collflag:`validator` allows users to specify :doc:`validation rules or "
-"expressions </core/document-validation>` for a collection. For more "
-"information, see :doc:`/core/document-validation`."
-msgstr ""
-
-# 685a8178d01648bc9a6aa4e312c970ec
-#: ../source/reference/command/collMod.txt:133
-msgid ""
-"The ``validator`` option takes a document that specifies the validation "
-"rules or expressions. You can specify the expressions using the same "
-"operators as the :ref:`query operators <query-selectors>` with the "
-"exception of : :query:`$geoNear`, :query:`$near`, :query:`$nearSphere`, "
-":query:`$text`, and :query:`$where`."
-msgstr ""
-
 # 1fb35ac8bc114a7e9844dba225db7bb0
 #: ../source/reference/command/collMod.txt:142
 msgid ""
@@ -374,190 +216,10 @@
 # 467da9e1bf3245e491b1a1feacda8f6c
 #: ../source/reference/command/collMod.txt:154
 msgid ""
->>>>>>> 2478a500
 "The :collflag:`validationLevel` determines how strictly MongoDB applies "
 "the validation rules to existing documents during an update."
 msgstr ""
 
-<<<<<<< HEAD
-#: ../source/includes/extracts/table-validationLevel-values.rst:4
-msgid "``validationLevel``"
-msgstr ""
-
-#: ../source/includes/extracts/table-validationAction-values.rst:7
-#: ../source/includes/extracts/table-validationLevel-values.rst:6
-msgid "Description"
-msgstr ""
-
-#: ../source/includes/extracts/table-validationLevel-values.rst:8
-msgid "``\"off\"``"
-msgstr ""
-
-#: ../source/includes/extracts/table-validationLevel-values.rst:10
-msgid "No validation for inserts or updates."
-msgstr ""
-
-#: ../source/includes/extracts/table-validationLevel-values.rst:12
-msgid "``\"strict\"``"
-msgstr ""
-
-#: ../source/includes/extracts/table-validationLevel-values.rst:14
-msgid "**Default** Apply validation rules to all inserts and all updates."
-msgstr ""
-
-#: ../source/includes/extracts/table-validationLevel-values.rst:18
-msgid "``\"moderate\"``"
-msgstr ""
-
-#: ../source/includes/extracts/table-validationLevel-values.rst:20
-msgid ""
-"Apply validation rules to inserts and to updates on existing *valid* "
-"documents. Do not apply rules to updates on existing *invalid* documents."
-msgstr ""
-
-#: ../source/reference/command/collMod.txt:156
-msgid ""
-"The :collflag:`validationAction` option determines whether to ``error`` "
-"on invalid documents or just ``warn`` about the violations but allow "
-"invalid documents."
-msgstr ""
-
-#: ../source/reference/command/collMod.txt:162
-msgid ""
-"Validation of documents only applies to those documents as determined by "
-"the ``validationLevel``."
-msgstr ""
-
-#: ../source/includes/extracts/table-validationAction-values.rst:5
-msgid "``validationAction``"
-msgstr ""
-
-#: ../source/includes/extracts/table-validationAction-values.rst:9
-msgid "``\"error\"``"
-msgstr ""
-
-#: ../source/includes/extracts/table-validationAction-values.rst:11
-msgid ""
-"**Default** Documents must pass validation before the write occurs. "
-"Otherwise, the write operation fails."
-msgstr ""
-
-#: ../source/includes/extracts/table-validationAction-values.rst:15
-msgid "``\"warn\"``"
-msgstr ""
-
-#: ../source/includes/extracts/table-validationAction-values.rst:17
-msgid ""
-"Documents do not have to pass validation. If the document fails "
-"validation, the write operation logs the validation failure."
-msgstr ""
-
-#: ../source/reference/command/collMod.txt:167
-msgid ""
-"To view the validation specifications for a collection, use the "
-":method:`db.getCollectionInfos()` method."
-msgstr ""
-
-#: ../source/reference/command/collMod.txt:171
-msgid "Views"
-msgstr ""
-
-#: ../source/reference/command/collMod.txt:175
-msgid ""
-"The underlying source collection or view for the :doc:`view "
-"</core/views>`. The view definition is determined by applying the "
-"specified :collflag:`pipeline` to this source."
-msgstr ""
-
-#: ../source/reference/command/collMod.txt:179
-#: ../source/reference/command/collMod.txt:187
-msgid ""
-"Required if modifying a view on a MongoDB deployment that is running with"
-" access control."
-msgstr ""
-
-#: ../source/reference/command/collMod.txt:184
-msgid ""
-"The :ref:`aggregation pipeline <aggregation-pipeline>` that defines the "
-":doc:`view </core/views>`."
-msgstr ""
-
-#: ../source/includes/extracts/views-public-definition.rst:1
-msgid ""
-"The view definition is public; i.e. :method:`db.getCollectionInfos()` and"
-" ``explain`` operations on the view will include the pipeline that "
-"defines the view. As such, avoid referring directly to sensitive fields "
-"and values in view definitions."
-msgstr ""
-
-#: ../source/reference/command/collMod.txt:193
-msgid "Write Concern"
-msgstr ""
-
-#: ../source/reference/command/collMod.txt:195
-msgid ""
-"Optional. A document expressing the :doc:`write concern </reference"
-"/write-concern>` of the :dbcommand:`drop` command."
-msgstr ""
-
-#: ../source/reference/command/collMod.txt:198
-msgid "Omit to use the default write concern."
-msgstr ""
-
-#: ../source/reference/command/collMod.txt:201
-msgid "Access Control"
-msgstr ""
-
-#: ../source/reference/command/collMod.txt:203
-msgid ""
-"If the deployment enforces authentication/authorization, you must have "
-"the following privilege to run the :dbcommand:`collMod` command:"
-msgstr ""
-
-#: ../source/reference/command/collMod.txt:211
-msgid "Required Privileges"
-msgstr ""
-
-#: ../source/reference/command/collMod.txt:213
-msgid "Modify a non-capped collection"
-msgstr ""
-
-#: ../source/reference/command/collMod.txt:215
-msgid ":authaction:`collMod` in the database"
-msgstr ""
-
-#: ../source/reference/command/collMod.txt:217
-msgid "Modify a view"
-msgstr ""
-
-#: ../source/reference/command/collMod.txt:219
-msgid ":authaction:`collMod` in the database and either:"
-msgstr ""
-
-#: ../source/reference/command/collMod.txt:221
-msgid "no :authaction:`find` on the view to modify, **or**"
-msgstr ""
-
-#: ../source/reference/command/collMod.txt:223
-msgid ""
-"both :authaction:`find` on the view to modify and :authaction:`find` on "
-"the source collection/view."
-msgstr ""
-
-#: ../source/reference/command/collMod.txt:226
-msgid "The built-in role :authrole:`dbAdmin` provides the required privileges."
-msgstr ""
-
-#: ../source/reference/command/collMod.txt:229
-msgid "Examples"
-msgstr ""
-
-#: ../source/reference/command/collMod.txt:232
-msgid "Change Expiration Value for Indexes"
-msgstr ""
-
-#: ../source/reference/command/collMod.txt:234
-=======
 # da31854cda294699adca6e81149e56a6
 #: ../source/includes/table/validationLevel-values.rst:4
 msgid "``validationLevel``"
@@ -665,63 +327,12 @@
 
 # 84ae3e3aa5dc4ad895af2c1e0a239797
 #: ../source/reference/command/collMod.txt:183
->>>>>>> 2478a500
 msgid ""
 "To update the expiration value for a collection named ``sessions`` "
 "indexed on a ``lastAccess`` field from 30 minutes to 60 minutes, use the "
 "following operation:"
 msgstr ""
 
-<<<<<<< HEAD
-#: ../source/reference/command/collMod.txt:246
-msgid "Which will return the document:"
-msgstr ""
-
-#: ../source/reference/command/collMod.txt:253
-msgid "Add Document Validation to an Existing Collection"
-msgstr ""
-
-#: ../source/reference/command/collMod.txt:255
-msgid ""
-"The following example adds a validator to an existing collection named "
-"``contacts``."
-msgstr ""
-
-#: ../source/reference/command/collMod.txt:260
-msgid ""
-"MongoDB 3.6 adds the :query:`$jsonSchema` operator to support JSON Schema"
-" validation."
-msgstr ""
-
-#: ../source/reference/command/collMod.txt:289
-msgid ""
-"With the ``moderate`` :collflag:`validationLevel`, MongoDB applies "
-"validation rules to insert operations and to update operationss to "
-"existing documents that already fulfill the validation criteria. Updates "
-"to existing documents that do not fulfill the validation criteria are not"
-" checked for validity."
-msgstr ""
-
-#: ../source/reference/command/collMod.txt:295
-msgid ""
-"With the ``warn`` :collflag:`validationAction`, MongoDB logs any "
-"violations but allows the insertion or update to proceed."
-msgstr ""
-
-#: ../source/reference/command/collMod.txt:298
-msgid "For example, the following insert operation violates the validation rule."
-msgstr ""
-
-#: ../source/reference/command/collMod.txt:304
-msgid ""
-"However, since the ``validationAction`` is ``warn`` only, MongoDB only "
-"logs the validation violation message and allows the operation to "
-"proceed:"
-msgstr ""
-
-#: ../source/reference/command/collMod.txt:312
-msgid "For more information, see :doc:`/core/schema-validation`."
-=======
 # f11105b9f4844e7c8d2540917a95ebb2
 #: ../source/reference/command/collMod.txt:195
 msgid "Which will return the document:"
@@ -800,7 +411,6 @@
 # 69961ab762ec494488ff258a41cb3bb0
 #: ../source/reference/command/collMod.txt:102
 msgid "usePowerOf2Sizes"
->>>>>>> 2478a500
 msgstr ""
 
 #~ msgid ""
@@ -811,43 +421,6 @@
 #~ "the *exact fit allocation strategy*."
 #~ msgstr ""
 
-<<<<<<< HEAD
-# 34cb903b63bb4d8ab6553b1ee7090215
-#~ msgid ""
-#~ ":dbcommand:`collMod` makes it possible to "
-#~ "add flags to a collection to "
-#~ "modify the behavior of MongoDB. Flags"
-#~ " include :collflag:`usePowerOf2Sizes` and "
-#~ ":collflag:`index`. The command takes the "
-#~ "following prototype form:"
-#~ msgstr ""
-
-# 218ef549c5f345c48c67832ccc7c5f8d
-#~ msgid ""
-#~ "In this command substitute ``<collection>``"
-#~ " with the name of a collection "
-#~ "in the current database, and ``<flag>``"
-#~ " and ``<value>`` with the flag and"
-#~ " value you want to set."
-#~ msgstr ""
-
-# 488ff0d830b94b72988eea6397413709
-#~ msgid ""
-#~ "Use the :data:`~collStats.userFlags` field in"
-#~ " the :method:`db.collection.stats()` output to"
-#~ " check enabled collection flags."
-#~ msgstr ""
-
-# e881f587b52e4c838adfa86c0091e9ca
-#~ msgid "Flags"
-#~ msgstr ""
-
-# 3ce0fc68a0914f2f8ad0e0527616c1c4
-#~ msgid "Powers of Two Record Allocation"
-#~ msgstr ""
-
-=======
->>>>>>> 2478a500
 # 70d6a97d3c9049f0a1dc73a9a36b6a15
 #~ msgid ""
 #~ "The :collflag:`usePowerOf2Sizes` flag changes "
@@ -891,32 +464,6 @@
 #~ " disk."
 #~ msgstr ""
 
-<<<<<<< HEAD
-# 9038bcd82ca8461db88d9e5266befa87
-#~ msgid "TTL Collection Expiration Time"
-#~ msgstr ""
-
-# b1a623dee6c44f68b85b57befe43358a
-#~ msgid ""
-#~ "The :collflag:`index` flag changes the "
-#~ "expiration time of a :doc:`TTL "
-#~ "Collection </tutorial/expire-data>`."
-#~ msgstr ""
-
-# 7213f92527a9470c97473c39999ace05
-#~ msgid "Specify the key and new expiration time with a document of the form:"
-#~ msgstr ""
-
-# 365aa47fd1ca4269967eea263aa81e4b
-#~ msgid ""
-#~ "In this example, ``<index_spec>`` is an"
-#~ " existing index in the collection and"
-#~ " ``seconds`` is the number of seconds"
-#~ " to subtract from the current time."
-#~ msgstr ""
-
-=======
->>>>>>> 2478a500
 # 35a4edfb1fe74d6ba745dc84fff3faf4
 #~ msgid "Enable Powers of Two Allocation"
 #~ msgstr ""
@@ -944,25 +491,6 @@
 #~ "affect existing allocations."
 #~ msgstr ""
 
-<<<<<<< HEAD
-# b19c50a2e74b4c80bdab9d7a885c6b25
-#~ msgid "document"
-#~ msgstr ""
-
-# b19c50a2e74b4c80bdab9d7a885c6b25
-#~ msgid "space allocation"
-#~ msgstr ""
-
-# ee5f8afecaf74769a0f7827383947320
-#~ msgid "usePowerOf2Sizes"
-#~ msgstr ""
-
-# 3ed24e99199546f8892cf53552f8dfd8
-#~ msgid "expireAfterSeconds"
-#~ msgstr ""
-
-=======
->>>>>>> 2478a500
 #~ msgid ""
 #~ ":collflag:`usePowerOf2Sizes` became the default "
 #~ "allocation strategy for all new "
