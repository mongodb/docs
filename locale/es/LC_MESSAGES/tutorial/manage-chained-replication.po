# SOME DESCRIPTIVE TITLE.
# Copyright (C) 2011-2014, MongoDB, Inc.
# This file is distributed under the same license as the mongodb-manual
# package.
#
# Translators:
msgid ""
msgstr ""
"Project-Id-Version: MongoDB Manual\n"
"Report-Msgid-Bugs-To: \n"
<<<<<<< HEAD
"POT-Creation-Date: 2019-03-19 11:02-0400\n"
=======
"POT-Creation-Date: 2016-12-08 12:02-0500\n"
>>>>>>> 2478a500
"PO-Revision-Date: 2013-12-16 22:38+0000\n"
"Last-Translator: tychoish <tychoish@gmail.com>\n"
"Language: es\n"
"Language-Team: Spanish (http://www.transifex.com/projects/p/mongodb-"
"manual/language/es/)\n"
"Plural-Forms: nplurals=2; plural=(n != 1)\n"
"MIME-Version: 1.0\n"
"Content-Type: text/plain; charset=utf-8\n"
"Content-Transfer-Encoding: 8bit\n"
"Generated-By: Babel 2.6.0\n"

<<<<<<< HEAD
=======
# 2412e7f60b5845cc9632ecdb9debfa27
>>>>>>> 2478a500
#: ../source/tutorial/manage-chained-replication.txt:3
msgid "Manage Chained Replication"
msgstr ""

<<<<<<< HEAD
#: ../source/tutorial/manage-chained-replication.txt:13
msgid ""
"Starting in version 2.0, MongoDB supports chained replication. A chained "
"replication occurs when a :term:`secondary` member replicates from "
"another secondary member instead of from the :term:`primary`. This might "
"be the case, for example, if a secondary selects its replication target "
"based on ping time and if the closest member is another secondary."
msgstr ""

#: ../source/tutorial/manage-chained-replication.txt:20
msgid ""
"Chained replication can reduce load on the primary. But chained "
"replication can also result in increased replication lag, depending on "
"the topology of the network."
msgstr ""

#: ../source/tutorial/manage-chained-replication.txt:24
msgid ""
"You can use the :rsconf:`settings.chainingAllowed` setting in "
":doc:`/reference/replica-configuration` to disable chained replication "
"for situations where chained replication is causing lag."
msgstr ""

#: ../source/tutorial/manage-chained-replication.txt:28
msgid ""
"MongoDB enables chained replication by default. This procedure describes "
"how to disable it and how to re-enable it."
msgstr ""

=======
# d3776224ccdc4804a512978e369d6e5b
#: ../source/tutorial/manage-chained-replication.txt
msgid "On this page"
msgstr ""

# b8bd4b426e6f487897452f479ae1fadf
#: ../source/tutorial/manage-chained-replication.txt:13
msgid ""
"Starting in version 2.0, MongoDB supports chained replication. A chained "
"replication occurs when a :term:`secondary` member replicates from "
"another secondary member instead of from the :term:`primary`. This might "
"be the case, for example, if a secondary selects its replication target "
"based on ping time and if the closest member is another secondary."
msgstr ""

# 9ada69777d2447d1839bc1f5fd697f03
#: ../source/tutorial/manage-chained-replication.txt:20
msgid ""
"Chained replication can reduce load on the primary. But chained "
"replication can also result in increased replication lag, depending on "
"the topology of the network."
msgstr ""

# c904192a99c149acab7ec713d06a8651
#: ../source/tutorial/manage-chained-replication.txt:24
msgid ""
"You can use the :rsconf:`settings.chainingAllowed` setting in "
":doc:`/reference/replica-configuration` to disable chained replication "
"for situations where chained replication is causing lag."
msgstr ""

# 1b165fffc7114cf39ba61c465d42d831
#: ../source/tutorial/manage-chained-replication.txt:28
msgid ""
"MongoDB enables chained replication by default. This procedure describes "
"how to disable it and how to re-enable it."
msgstr ""

# ea510dfde56d4383a98f6252e61ef827
>>>>>>> 2478a500
#: ../source/tutorial/manage-chained-replication.txt:33
msgid ""
"If chained replication is disabled, you still can use "
":dbcommand:`replSetSyncFrom` to specify that a secondary replicates from "
"another secondary. But that configuration will last only until the "
"secondary recalculates which member to sync from."
msgstr ""

<<<<<<< HEAD
=======
# 87e151029d0141f49cd8fcae00284b51
>>>>>>> 2478a500
#: ../source/tutorial/manage-chained-replication.txt:39
msgid "Disable Chained Replication"
msgstr ""

<<<<<<< HEAD
=======
# 5315e0fe0db04b3fa4968174e54db729
>>>>>>> 2478a500
#: ../source/tutorial/manage-chained-replication.txt:41
msgid ""
"To disable chained replication, set the "
":rsconf:`settings.chainingAllowed` field in :doc:`/reference/replica-"
"configuration` to ``false``."
msgstr ""

<<<<<<< HEAD
=======
# ba4d3a9446b9418faec50c914ba797f3
>>>>>>> 2478a500
#: ../source/tutorial/manage-chained-replication.txt:45
msgid ""
"You can use the following sequence of commands to set "
":rsconf:`settings.chainingAllowed` to ``false``:"
msgstr ""

<<<<<<< HEAD
=======
# 0fc611ae8a0d40a09e0b7ad857b85307
>>>>>>> 2478a500
#: ../source/tutorial/manage-chained-replication.txt:49
msgid "Copy the configuration settings into the ``cfg`` object:"
msgstr ""

<<<<<<< HEAD
=======
# e1bdda224e874cb8998e0f43494888fc
>>>>>>> 2478a500
#: ../source/tutorial/manage-chained-replication.txt:55
msgid ""
"Take note of whether the current configuration settings contain the "
"``settings`` embedded document. If they do, skip this step."
msgstr ""

<<<<<<< HEAD
=======
# d5dddf3fd19a475192cc049e7357d4ae
>>>>>>> 2478a500
#: ../source/tutorial/manage-chained-replication.txt:58
msgid ""
"To avoid data loss, skip this step if the configuration settings contain "
"the ``settings`` embedded document."
msgstr ""

<<<<<<< HEAD
=======
# 7739ade62ab2462095e05de249d6cb2c
>>>>>>> 2478a500
#: ../source/tutorial/manage-chained-replication.txt:61
msgid ""
"If the current configuration settings **do not** contain the ``settings``"
" embedded document, create the embedded document by issuing the following"
" command:"
msgstr ""

<<<<<<< HEAD
=======
# 8396dafd40dc4a99a068b10b5de5df33
>>>>>>> 2478a500
#: ../source/tutorial/manage-chained-replication.txt:69
msgid ""
"Issue the following sequence of commands to set "
":rsconf:`settings.chainingAllowed` to ``false``:"
msgstr ""

<<<<<<< HEAD
=======
# 0e9c81ca03814ac480bc67046309250b
>>>>>>> 2478a500
#: ../source/tutorial/manage-chained-replication.txt:79
msgid "Re-enable Chained Replication"
msgstr ""

<<<<<<< HEAD
=======
# ff19f9694b0742329c8adb31442fdc42
>>>>>>> 2478a500
#: ../source/tutorial/manage-chained-replication.txt:81
msgid ""
"To re-enable chained replication, set :rsconf:`settings.chainingAllowed` "
"to ``true``. You can use the following sequence of commands:"
msgstr ""

# f5a22bf94af049d09e246fb73aa7ae5c
#~ msgid ""
#~ "You can use the "
#~ ":data:`~local.system.replset.settings.chainingAllowed` setting"
#~ " in :doc:`/reference/replica-configuration` to"
#~ " disable chained replication for situations"
#~ " where chained replication is causing "
#~ "lag."
#~ msgstr ""

# d1e2c11dc300410cacf2e2f3f9a2b7ec
#~ msgid ""
#~ "To disable chained replication, set the"
#~ " :data:`~local.system.replset.settings.chainingAllowed` field"
#~ " in :doc:`/reference/replica-configuration` to"
#~ " ``false``."
#~ msgstr ""

# e33be418c5264359b5c0c798298f07aa
#~ msgid ""
#~ "You can use the following sequence "
#~ "of commands to set "
#~ ":data:`~local.system.replset.settings.chainingAllowed` to "
#~ "``false``:"
#~ msgstr ""

# 1bc94dd5281d4ac6944363d90f919084
#~ msgid ""
#~ "Take note of whether the current "
#~ "configuration settings contain the "
#~ "``settings`` sub-document. If they do,"
#~ " skip this step."
#~ msgstr ""

# a69d9536ae4547dd9af7f4d3b9dc7814
#~ msgid ""
#~ "To avoid data loss, skip this step"
#~ " if the configuration settings contain "
#~ "the ``settings`` sub-document."
#~ msgstr ""

# a6111ba1fd2e49b880e93e59e9987f64
#~ msgid ""
#~ "If the current configuration settings "
#~ "**do not** contain the ``settings`` "
#~ "sub-document, create the sub-document "
#~ "by issuing the following command:"
#~ msgstr ""

# cb3f8d82844341c5b6d99fe86768c498
#~ msgid ""
#~ "Issue the following sequence of commands"
#~ " to set "
#~ ":data:`~local.system.replset.settings.chainingAllowed` to "
#~ "``false``:"
#~ msgstr ""

# 22501438145048f09e748b6a8949d7e5
#~ msgid ""
#~ "To re-enable chained replication, set"
#~ " :data:`~local.system.replset.settings.chainingAllowed` to"
#~ " ``true``. You can use the following"
#~ " sequence of commands:"
#~ msgstr ""
<|MERGE_RESOLUTION|>--- conflicted
+++ resolved
@@ -8,11 +8,7 @@
 msgstr ""
 "Project-Id-Version: MongoDB Manual\n"
 "Report-Msgid-Bugs-To: \n"
-<<<<<<< HEAD
-"POT-Creation-Date: 2019-03-19 11:02-0400\n"
-=======
 "POT-Creation-Date: 2016-12-08 12:02-0500\n"
->>>>>>> 2478a500
 "PO-Revision-Date: 2013-12-16 22:38+0000\n"
 "Last-Translator: tychoish <tychoish@gmail.com>\n"
 "Language: es\n"
@@ -24,15 +20,17 @@
 "Content-Transfer-Encoding: 8bit\n"
 "Generated-By: Babel 2.6.0\n"
 
-<<<<<<< HEAD
-=======
 # 2412e7f60b5845cc9632ecdb9debfa27
->>>>>>> 2478a500
 #: ../source/tutorial/manage-chained-replication.txt:3
 msgid "Manage Chained Replication"
 msgstr ""
 
-<<<<<<< HEAD
+# d3776224ccdc4804a512978e369d6e5b
+#: ../source/tutorial/manage-chained-replication.txt
+msgid "On this page"
+msgstr ""
+
+# b8bd4b426e6f487897452f479ae1fadf
 #: ../source/tutorial/manage-chained-replication.txt:13
 msgid ""
 "Starting in version 2.0, MongoDB supports chained replication. A chained "
@@ -42,6 +40,7 @@
 "based on ping time and if the closest member is another secondary."
 msgstr ""
 
+# 9ada69777d2447d1839bc1f5fd697f03
 #: ../source/tutorial/manage-chained-replication.txt:20
 msgid ""
 "Chained replication can reduce load on the primary. But chained "
@@ -49,6 +48,7 @@
 "the topology of the network."
 msgstr ""
 
+# c904192a99c149acab7ec713d06a8651
 #: ../source/tutorial/manage-chained-replication.txt:24
 msgid ""
 "You can use the :rsconf:`settings.chainingAllowed` setting in "
@@ -56,53 +56,14 @@
 "for situations where chained replication is causing lag."
 msgstr ""
 
+# 1b165fffc7114cf39ba61c465d42d831
 #: ../source/tutorial/manage-chained-replication.txt:28
 msgid ""
 "MongoDB enables chained replication by default. This procedure describes "
 "how to disable it and how to re-enable it."
 msgstr ""
 
-=======
-# d3776224ccdc4804a512978e369d6e5b
-#: ../source/tutorial/manage-chained-replication.txt
-msgid "On this page"
-msgstr ""
-
-# b8bd4b426e6f487897452f479ae1fadf
-#: ../source/tutorial/manage-chained-replication.txt:13
-msgid ""
-"Starting in version 2.0, MongoDB supports chained replication. A chained "
-"replication occurs when a :term:`secondary` member replicates from "
-"another secondary member instead of from the :term:`primary`. This might "
-"be the case, for example, if a secondary selects its replication target "
-"based on ping time and if the closest member is another secondary."
-msgstr ""
-
-# 9ada69777d2447d1839bc1f5fd697f03
-#: ../source/tutorial/manage-chained-replication.txt:20
-msgid ""
-"Chained replication can reduce load on the primary. But chained "
-"replication can also result in increased replication lag, depending on "
-"the topology of the network."
-msgstr ""
-
-# c904192a99c149acab7ec713d06a8651
-#: ../source/tutorial/manage-chained-replication.txt:24
-msgid ""
-"You can use the :rsconf:`settings.chainingAllowed` setting in "
-":doc:`/reference/replica-configuration` to disable chained replication "
-"for situations where chained replication is causing lag."
-msgstr ""
-
-# 1b165fffc7114cf39ba61c465d42d831
-#: ../source/tutorial/manage-chained-replication.txt:28
-msgid ""
-"MongoDB enables chained replication by default. This procedure describes "
-"how to disable it and how to re-enable it."
-msgstr ""
-
 # ea510dfde56d4383a98f6252e61ef827
->>>>>>> 2478a500
 #: ../source/tutorial/manage-chained-replication.txt:33
 msgid ""
 "If chained replication is disabled, you still can use "
@@ -111,18 +72,12 @@
 "secondary recalculates which member to sync from."
 msgstr ""
 
-<<<<<<< HEAD
-=======
 # 87e151029d0141f49cd8fcae00284b51
->>>>>>> 2478a500
 #: ../source/tutorial/manage-chained-replication.txt:39
 msgid "Disable Chained Replication"
 msgstr ""
 
-<<<<<<< HEAD
-=======
 # 5315e0fe0db04b3fa4968174e54db729
->>>>>>> 2478a500
 #: ../source/tutorial/manage-chained-replication.txt:41
 msgid ""
 "To disable chained replication, set the "
@@ -130,48 +85,33 @@
 "configuration` to ``false``."
 msgstr ""
 
-<<<<<<< HEAD
-=======
 # ba4d3a9446b9418faec50c914ba797f3
->>>>>>> 2478a500
 #: ../source/tutorial/manage-chained-replication.txt:45
 msgid ""
 "You can use the following sequence of commands to set "
 ":rsconf:`settings.chainingAllowed` to ``false``:"
 msgstr ""
 
-<<<<<<< HEAD
-=======
 # 0fc611ae8a0d40a09e0b7ad857b85307
->>>>>>> 2478a500
 #: ../source/tutorial/manage-chained-replication.txt:49
 msgid "Copy the configuration settings into the ``cfg`` object:"
 msgstr ""
 
-<<<<<<< HEAD
-=======
 # e1bdda224e874cb8998e0f43494888fc
->>>>>>> 2478a500
 #: ../source/tutorial/manage-chained-replication.txt:55
 msgid ""
 "Take note of whether the current configuration settings contain the "
 "``settings`` embedded document. If they do, skip this step."
 msgstr ""
 
-<<<<<<< HEAD
-=======
 # d5dddf3fd19a475192cc049e7357d4ae
->>>>>>> 2478a500
 #: ../source/tutorial/manage-chained-replication.txt:58
 msgid ""
 "To avoid data loss, skip this step if the configuration settings contain "
 "the ``settings`` embedded document."
 msgstr ""
 
-<<<<<<< HEAD
-=======
 # 7739ade62ab2462095e05de249d6cb2c
->>>>>>> 2478a500
 #: ../source/tutorial/manage-chained-replication.txt:61
 msgid ""
 "If the current configuration settings **do not** contain the ``settings``"
@@ -179,28 +119,19 @@
 " command:"
 msgstr ""
 
-<<<<<<< HEAD
-=======
 # 8396dafd40dc4a99a068b10b5de5df33
->>>>>>> 2478a500
 #: ../source/tutorial/manage-chained-replication.txt:69
 msgid ""
 "Issue the following sequence of commands to set "
 ":rsconf:`settings.chainingAllowed` to ``false``:"
 msgstr ""
 
-<<<<<<< HEAD
-=======
 # 0e9c81ca03814ac480bc67046309250b
->>>>>>> 2478a500
 #: ../source/tutorial/manage-chained-replication.txt:79
 msgid "Re-enable Chained Replication"
 msgstr ""
 
-<<<<<<< HEAD
-=======
 # ff19f9694b0742329c8adb31442fdc42
->>>>>>> 2478a500
 #: ../source/tutorial/manage-chained-replication.txt:81
 msgid ""
 "To re-enable chained replication, set :rsconf:`settings.chainingAllowed` "
