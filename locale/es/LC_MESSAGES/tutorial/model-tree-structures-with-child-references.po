--- conflicted
+++ resolved
@@ -8,11 +8,7 @@
 msgstr ""
 "Project-Id-Version: MongoDB Manual\n"
 "Report-Msgid-Bugs-To: \n"
-<<<<<<< HEAD
-"POT-Creation-Date: 2019-03-19 11:02-0400\n"
-=======
 "POT-Creation-Date: 2016-12-08 12:02-0500\n"
->>>>>>> 2478a500
 "PO-Revision-Date: 2013-12-16 22:42+0000\n"
 "Last-Translator: tychoish <tychoish@gmail.com>\n"
 "Language: es\n"
@@ -24,41 +20,21 @@
 "Content-Transfer-Encoding: 8bit\n"
 "Generated-By: Babel 2.6.0\n"
 
-<<<<<<< HEAD
-=======
 # a20eca14c90347738527a2692665b642
->>>>>>> 2478a500
 #: ../source/tutorial/model-tree-structures-with-child-references.txt:3
 msgid "Model Tree Structures with Child References"
 msgstr ""
 
-<<<<<<< HEAD
-=======
 # f430ad4a8f70450a8e2b929bfaf07db1
 #: ../source/tutorial/model-tree-structures-with-child-references.txt
 msgid "On this page"
 msgstr ""
 
 # 14489610c5ca4f749d41a8a781ad879b
->>>>>>> 2478a500
 #: ../source/tutorial/model-tree-structures-with-child-references.txt:14
 msgid "Overview"
 msgstr ""
 
-<<<<<<< HEAD
-#: ../source/tutorial/model-tree-structures-with-child-references.txt:16
-msgid ""
-"This page describes a data model that describes a tree-like structure in "
-"MongoDB documents by storing :ref:`references <data-modeling-"
-"referencing>` in the parent-nodes to children nodes."
-msgstr ""
-
-#: ../source/tutorial/model-tree-structures-with-child-references.txt:21
-msgid "Pattern"
-msgstr ""
-
-#: ../source/tutorial/model-tree-structures-with-child-references.txt:25
-=======
 # 4dcc52e39923460fa37ff3c5dfc44c28
 #: ../source/tutorial/model-tree-structures-with-child-references.txt:16
 msgid ""
@@ -84,20 +60,12 @@
 
 # 18040181c5b44645a501fafc12101a4e
 #: ../source/tutorial/model-tree-structures-with-child-references.txt:31
->>>>>>> 2478a500
 msgid ""
 "The *Child References* pattern stores each tree node in a document; in "
 "addition to the tree node, document stores in an array the id(s) of the "
 "node's children."
 msgstr ""
 
-<<<<<<< HEAD
-#: ../source/tutorial/model-tree-structures-with-child-references.txt:29
-msgid "Consider the following hierarchy of categories:"
-msgstr ""
-
-#: ../source/tutorial/model-tree-structures-with-child-references.txt:33
-=======
 # 770ef355b9894de1a0a73c9735e2f56c
 #: ../source/tutorial/model-tree-structures-with-child-references.txt:35
 msgid "Consider the following hierarchy of categories:"
@@ -105,80 +73,37 @@
 
 # a61d0b1f1cfc4f03af4b82efc22ecd95
 #: ../source/tutorial/model-tree-structures-with-child-references.txt:39
->>>>>>> 2478a500
 msgid ""
 "The following example models the tree using *Child References*, storing "
 "the reference to the node's children in the field ``children``:"
 msgstr ""
 
-<<<<<<< HEAD
-#: ../source/tutorial/model-tree-structures-with-child-references.txt:45
-=======
 # e56f1f6af62e40f1ba8537c26770a5b4
 #: ../source/tutorial/model-tree-structures-with-child-references.txt:51
->>>>>>> 2478a500
 msgid ""
 "The query to retrieve the immediate children of a node is fast and "
 "straightforward:"
 msgstr ""
 
-<<<<<<< HEAD
-#: ../source/tutorial/model-tree-structures-with-child-references.txt:52
-=======
 # 74545e774c6c4b7f98420dc332682de7
 #: ../source/tutorial/model-tree-structures-with-child-references.txt:58
->>>>>>> 2478a500
 msgid ""
 "You can create an index on the field ``children`` to enable fast search "
 "by the child nodes:"
 msgstr ""
 
-<<<<<<< HEAD
-#: ../source/tutorial/model-tree-structures-with-child-references.txt:59
-=======
 # 84e937f1cd9946b182e3d4f86fbc62bd
 #: ../source/tutorial/model-tree-structures-with-child-references.txt:65
->>>>>>> 2478a500
 msgid ""
 "You can query for a node in the ``children`` field to find its parent "
 "node as well as its siblings:"
 msgstr ""
 
-<<<<<<< HEAD
-#: ../source/tutorial/model-tree-structures-with-child-references.txt:66
-=======
 # 138e65ce25fd47c58d75edbd7bbc6fe2
 #: ../source/tutorial/model-tree-structures-with-child-references.txt:72
->>>>>>> 2478a500
 msgid ""
 "The *Child References* pattern provides a suitable solution to tree "
 "storage as long as no operations on subtrees are necessary. This pattern "
 "may also provide a suitable solution for storing graphs where a node may "
 "have multiple parents."
 msgstr ""
-<<<<<<< HEAD
-
-# 24fd9cc1b7bf4394bee20e69fe7d4ac4
-#~ msgid ""
-#~ "Data in MongoDB has a *flexible "
-#~ "schema*. :term:`Collections <collection>` do "
-#~ "not enforce :term:`document` structure. "
-#~ "Decisions that affect how you model "
-#~ "data can affect application performance "
-#~ "and database capacity. See :doc:`/core"
-#~ "/data-models` for a full high level"
-#~ " overview of data modeling in "
-#~ "MongoDB."
-#~ msgstr ""
-
-# 5bea406011054f9f858805c5a60b7542
-#~ msgid ""
-#~ "This document describes a data model "
-#~ "that describes a tree-like structure "
-#~ "in MongoDB documents by storing "
-#~ ":ref:`references <data-modeling-referencing>` "
-#~ "in the parent-nodes to children "
-#~ "nodes."
-#~ msgstr ""
-=======
->>>>>>> 2478a500
