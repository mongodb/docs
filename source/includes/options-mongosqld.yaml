#  This file borrows content from other files, including
#  /includes/options-shared.yaml,
#  which uses {{program}} to refer to the tool.
#
program: mongosqld
name: help
directive: option
inherit:
  name: help
  program: _shared
  file: options-shared.yaml
---
program: mongosqld
name: version
directive: option
inherit:
  name: version
  program: _shared
  file: options-shared.yaml
---
program: mongosqld
name: addr
directive: option
args: null
description: |
  Specifies the host address to listen on.
optional: true
default: 127.0.0.1:3307
---
program: mongosqld
name: verbose
directive: option
aliases: -v
description: |
  Specifies that {{program}} should provide more detailed log output.

  The following table describes the information provided at each log
  level:

  .. list-table::
     :widths: 10 20 70
     :header-rows: 1

     * - Letter Option
       - Log Level
       - Message Content

     * - ``--quiet``
       - None
       - Log nothing.

     * - No flag
       - Default
       - Log messages that notify user of basic :program:`mongosqld` 
         events and state changes.

     * - ``-v``
       - Administrator
       - Log messages that provie information to :program:`mongosqld` 
         administrators.

     * - ``-vv``
       - Developer
       - Log messages useful to MongoDB support and development.

optional: true
---
program: mongosqld
name: schema
directive: option
args: <filename>
description: |
  Specifies the path to a schema file or the schema directory.
---
program: mongosqld
name: schemaDirectory
directive: option
args: <directoryname>
description: |

  .. deprecated:: 2.2

  Use :option:`--schema` instead.
---
program: mongosqld
name: sampleNamespaces
directive: option
args: <db.collection>
description: |
  .. versionadded:: 2.3

  ``--sampleNamespaces`` specifies a database and collection to sample
  data from to create the schema. It is also possible to specify
  multiple collections from a single databases, or multiple collections
  from multiple databases. See :ref:`examples <sampleNamespaces-example>`
  below.

  If you do not use the ``--sampleNamespaces`` option or the
  :option:`--schema` option, ``mongosqld`` samples data
  from all available MongoDB databases and collections except the
  ``admin`` and ``local`` databases.
---
program: mongosqld
name: sampleSource
directive: option
args: <db-name>
description: |
  .. versionadded:: 2.3

  Specifies a database to store schema information. If you do not
  specify either a schema file with the :option:`--schema` option or
  a database with the ``--sampleSource`` option,
  :program:`mongosqld` holds its schema in memory.
---
program: mongosqld
name: sampleSize
directive: option
args: <number>
description: |
  .. versionadded:: 2.3

  The number of documents per database to sample when gathering schema
  information.
<<<<<<< HEAD
default: 1000  
=======
default: 1000
>>>>>>> fd429c64
---
program: mongosqld
name: sampleMode
directive: option
args: <[read|write]>
description: |
  .. versionadded:: 2.3

  Specifies whether :program:`mongosqld` may write schema information
  to the MongoDB database named in the :option:`--sampleSource` option
  or only read from it.

  If you use the :option:`--sampleSource` option to specify a database
  to store schema information, set :option:`--sampleMode` to
  ``write`` to allow :program:`mongosqld` to persist data in the
  specified database.
default: read
---
program: mongosqld
name: sampleRefreshIntervalSecs
directive: option
args: <number>
description: |
  .. versionadded:: 2.3

  The interval in seconds at which :program:`mongosqld` re-samples
  data to create its schema. The default value is ``0``, which means
  that after the initial sampling no re-sampling occurs for the
  duration of the connection. The specified value must be a positive
  integer.

  If you specify a non-zero value for ``--sampleRefreshIntervalSecs``
  and a schema database with the :option:`--sampleSource` option,
  you must also set the :option:`--sampleMode` option to ``write``.
  Otherwise, :program:`mongosqld` halts with an error.

  .. include:: /includes/fact-resample-schema-data.rst

default: 0
---
program: mongosqld
name: mongo-versionCompatibility
directive: option
args: <version-number>
description: |

  Restricts {{program}} to using features that the specified version of
  MongoDB supports. Only necessary when used with replica sets in which
  members use different MongoDB versions. Requires MongoDB version 3.2
  or later.

---
program: mongosqld
name: mongo-uri
directive: option
args: <uri>
description: |
  Specifies a MongoDB :ref:`connection string <mongodb-uri>` to connect to.

  The {{role}} option *only* supports the following options within the connection
  string:

  - :urioption:`readPreference`
  - :urioption:`readPreferenceTags`
  - :urioption:`replicaSet`

  For more information on these URI options see
  :ref:`Read Preference Options <connections-read-preference>` and
  :ref:`Replica Set Option <replica-set-option>`.

  For options set in the Mongo URI not included in the list above, use the
  equivalent {{program}} option. For the complete list of {{program}} options,
  see :ref:`Command Line Options <mongosqld-command-line-options>`.

  .. example::

     Instead of specifying a :urioption:`username` and :urioption:`password` in
     your connection string, run {{program}} with the :option:`--auth` option to
     direct {{program}} to pass the authentication credentials provided by the
     MySQL client to the MongoDB server.

     Similarly, instead of enabling :urioption:`ssl` in the connection string,
     run {{program}} with :option:`--mongo-ssl`.

  URI options not in the list above *nor* in the list of supported {{program}}
  :ref:`options <mongosqld-command-line-options>` are not supported.

optional: true
default: mongodb://localhost:27017
---
program: mongosqld
name: uuidSubtype3Encoding
directive: option
inherit:
  name: uuidSubtype3Encoding
  program: _shared
  file: options-shared.yaml
---
program: mongosqld
name: mongo-ssl
directive: option
inherit:
  name: ssl
  program: _shared
  file: options-shared.yaml
---
program: mongosqld
name: mongo-sslFIPSMode
directive: option
args: null
description: |
  Enables FIPS mode in the installed OpenSSL library.
optional: true
---
program: mongosqld
name: mongo-sslPEMKeyFile
directive: option
inherit:
  name: sslPEMKeyFile
  program: _shared
  file: options-shared.yaml
replacement:
  ssloption: ":option:`--mongo-ssl`"
---
program: mongosqld
name: mongo-sslPEMKeyPassword
directive: option
inherit:
  name: sslPEMKeyPassword
  program: _shared
  file: options-shared.yaml
---
program: mongosqld
name: mongo-sslAllowInvalidCertificates
directive: option
inherit:
  name: sslAllowInvalidCertificates
  program: _shared
  file: options-shared.yaml
---
program: mongosqld
name: mongo-sslAllowInvalidHostnames
directive: option
inherit:
  name: sslAllowInvalidHostnames
  program: _shared
  file: options-shared.yaml
---
program: mongosqld
name: mongo-sslCAFile
directive: option
inherit:
  name: sslCAFile
  program: _shared
  file: options-shared.yaml
replacement:
  ssl-option: ":option:`--mongo-ssl`"
---
program: mongosqld
name: mongo-sslCRLFile
directive: option
inherit:
  name: sslCRLFile
  program: _shared
  file: options-shared.yaml
replacement:
  ssl-option: ":option:`--mongo-ssl`"
---
program: mongosqld
name: sslMode
directive: option
args: <mode>
description: |
  .. versionadded:: 2.3

  Enable or disable :abbr:`TLS (Transport Level Security)`/:abbr:`SSL
  (Secure Sockets Layer)` for connections to :doc:`mongosqld
  </reference/mongosqld>`. The argument to the ``sslMode`` option can
  be one of the following:

  .. list-table::
     :header-rows: 1
     :widths: 20 40

     * - Value

       - Description

     * - ``disabled``

       - :doc:`mongosqld </reference/mongosqld>` cannot accept
         connections secured using TLS/SSL.

     * - ``allowSSL``

       - :doc:`mongosqld </reference/mongosqld>` can accept connections
         secured using TLS/SSL.

     * - ``requireSSL``

       - :doc:`mongosqld </reference/mongosqld>` can only accept
         connections secured using TLS/SSL.
optional: true
default: disabled
---
program: mongosqld
name: sslPEMKeyFile
directive: option
args: <filename>
description: |
  Specifies the :file:`.pem` file containing both the TLS/SSL certificate
  and key for MySQL clients. Specify the file name of the :file:`.pem`
  file using relative or absolute paths.
optional: true
---
program: mongosqld
name: sslPEMKeyPassword
directive: option
args: <password>
description: |
  Specifies the password used to decrypt the private key specified by
  :option:`--sslPEMKeyFile`.
optional: true
---
program: mongosqld
name: sslAllowInvalidCertificates
directive: option
args: null
description: |
  Permits MySQL clients to present invalid client TLS/SSL certificates.
optional: true
---
program: mongosqld
name: sslAllowInvalidHostnames
directive: option
args: null
description: |
  Permits {{program}} to connect to a MySQL server whose
  hostname differs from the hostname on its TLS/SSL certificate.
optional: true
---
program: mongosqld
name: sslCAFile
directive: option
args: <filename>
description: |
  Specifies the MySQL client's :file:`.pem` file containing the root
  certificate chain from the Certificate Authority. Specify the file
  name of the :file:`.pem` file using relative or absolute paths.
optional: true
---
program: mongosqld
name: sslCRLFile
directive: option
args: <filename>
description: |
  Specifies the MySQL client's :file:`.pem` file containing the
  certificate revocation list.
optional: true
---
program: mongosqld
name: auth
directive: option
args: null
description: |
  Requires authentication for incoming client requests.
optional: true
---
program: mongosqld
name: defaultAuthSource
directive: option
args: <authSource>
description: |
  Specifies the default MongoDB authentication source.
  Set this value to specify a default source that {{program}}
  uses when authenticating with a MongoDB database. The
  authentication mechanisms
  ``GSSAPI`` and ``PLAIN`` use the ``$external`` source, while
  ``SCRAM-SHA-1`` uses a MongoDB database as its source.

  If no value is given for this option it defaults to the the
  MongoDB ``admin`` database.

  The ``$external`` authentication source stores a reference
  to system users in a MongoDB database called ``$external``,
  but the credentials are stored in an external,
  non-MongoDB system, such as an LDAP server.

  Any connection which uses the default value can omit the
  ``source`` parameter from its :ref:`MySQL <connect-mysql-auth>`
  or :ref:`Tableau <connect-tableau-auth>` username.
optional: true
default: admin
---
program: mongosqld
name: defaultAuthMechanism
directive: option
args: <authMechanism>
description: |
  Specifies the default authentication mechanism. Set this value to
  specify a default mechanism for connecting to {{program}}. Any
  connection which uses this specified default value can omit
  the ``mechanism`` value from its :ref:`MySQL <connect-mysql-auth>` or
  :ref:`Tableau <connect-tableau-auth>` username.
optional: true
default: SCRAM-SHA-1
---
program: mongosqld
name: logAppend
directive: option
args: null
description: |
  Appends new logging output to an existing log file specified by
  :option:`--logPath`.

  Requires :option:`--logRotate`.
optional: true
---
program: mongosqld
name: logRotate
directive: option
args: reopen | rename
description: |
  Specifies that you want to rotate logs and how they should be rotated.

  When this option is set, the logs rotate when you issue a ``FLUSH LOGS``
  command to the |bi| or when you restart ``mongosqld``.

  If you set :option:`--logRotate` to ``rename``:
     The existing log file is closed.
     An `RFC3339 <https://www.ietf.org/rfc/rfc3339.txt>`_-formatted
     timestamp is appended to the closed log file.
     A new log file is created.

  If you set :option:`--logRotate` to ``reopen``:
    The existing log file is closed and reopened.
default: rename
optional: true
---
program: mongosqld
name: logPath
directive: option
args: <filename>
description: |
  Specifies a path to a log file for storing logging output.
default: stderr
optional: true
---
program: mongosqld
name: quiet
directive: option
inherit:
  name: quiet
  program: _shared
  file: options-shared.yaml
---
program: mongosqld
name: filePermissions
directive: option
args: <mode>
description: Specify the permissions for the Unix domain socket file.
optional: true
default: 0700
---
program: mongosqld
name: noUnixSocket
directive: option
args: null
description: Disable listening on Unix domain sockets.
optional: true
---
program: mongosqld
name: unixSocketPrefix
directive: option
args: <path>
description: |
  Specifies an alternative directory for the {{program}} Unix domain
  socket.

  {{program}} will create a socket file called ``mysql.sock`` underneath
  this path. If you do not specify {{role}}, the socket will exist at
  ``/tmp/mysql.sock``.
optional: true
default: /tmp
---
program: mongosqld
name: config
directive: option
args: <path>
description: |
  Specifies the path to a :ref:`configuration file <config-format>`.
optional: true
---
directive: setting
program: conf
name: runtime.memory.maxPerStage
type: integer
description: |
  Specifies the maximum amount of memory in bytes that a query execution
  stage may use.
default: unlimited
---
program: mongosqld
name: maxVarcharLength
directive: option
args: <length>
description: |
  .. versionadded:: 2.2

  Specifies the maximum length, in characters, for all varchar fields. If
  {{program}} encounters a string that is longer than the maximum length,
  {{program}} truncates it to the maximum length and logs a warning.
optional: true
---
program: mongosqld
name: mongo-username
aliases: -u
directive: option
args: <username>
description: |
  .. versionadded:: 2.3

  Specifies the authentication username to use for schema discovery.
  Only required if :option:`--auth` is enabled. The user specified by
  ``--mongo-username`` must be a valid MongoDB user with the
  ``listDatabases`` privilege. See :ref:`mongosqld Security
  Considerations <security-considerations>`.
---
program: mongosqld
name: mongo-password
aliases: -p
directive: option
args: <password>
description: |
  .. versionadded:: 2.3

  Specifies the authentication password to use for schema discovery.
  Only required if :option:`--auth` is enabled. Use in conjunction with
  :option:`--mongo-username`.
---
program: mongosqld
name: mongo-authenticationSource
directive: option
args: <auth-db-name>
description: |
  .. versionadded:: 2.3

  Specifies the database that holds the credentials for the schema
  discovery user. Only available if :option:`--auth` is enabled. Use
  in conjunction with credential options :option:`--mongo-username` and
  :option:`--mongo-password`.
default: admin
---
program: mongosqld
name: mongo-authenticationMechanism
directive: option
args: <[SCRAM-SHA-1|PLAIN]>
description: |
  .. versionadded:: 2.3

  Specifies the authentication mechanism to use for schema discovery.
  Only available if :option:`--auth` is enabled. Use in conjunction with
  credential options :option:`--mongo-username` and
  :option:`--mongo-password`.
default: SCRAM-SHA-1
...<|MERGE_RESOLUTION|>--- conflicted
+++ resolved
@@ -121,11 +121,7 @@
 
   The number of documents per database to sample when gathering schema
   information.
-<<<<<<< HEAD
-default: 1000  
-=======
 default: 1000
->>>>>>> fd429c64
 ---
 program: mongosqld
 name: sampleMode
