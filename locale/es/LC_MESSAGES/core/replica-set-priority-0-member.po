# SOME DESCRIPTIVE TITLE.
# Copyright (C) 2011-2014, MongoDB, Inc.
# This file is distributed under the same license as the mongodb-manual
# package.
#
# Translators:
msgid ""
msgstr ""
"Project-Id-Version: MongoDB Manual\n"
"Report-Msgid-Bugs-To: \n"
<<<<<<< HEAD
"POT-Creation-Date: 2019-03-19 11:02-0400\n"
=======
"POT-Creation-Date: 2016-12-08 12:02-0500\n"
>>>>>>> 2478a500
"PO-Revision-Date: 2013-12-16 23:52+0000\n"
"Last-Translator: tychoish <tychoish@gmail.com>\n"
"Language: es\n"
"Language-Team: Spanish (http://www.transifex.com/projects/p/mongodb-"
"manual/language/es/)\n"
"Plural-Forms: nplurals=2; plural=(n != 1)\n"
"MIME-Version: 1.0\n"
"Content-Type: text/plain; charset=utf-8\n"
"Content-Transfer-Encoding: 8bit\n"
"Generated-By: Babel 2.6.0\n"

<<<<<<< HEAD
=======
# 5e12e488432948199e9ec51738f1254e
>>>>>>> 2478a500
#: ../source/core/replica-set-priority-0-member.txt:5
msgid "Priority 0 Replica Set Members"
msgstr ""

<<<<<<< HEAD
#: ../source/core/replica-set-priority-0-member.txt:15
msgid ""
"A :rsconf:`priority 0 <members[n].priority>` member is a member that "
"**cannot** become :term:`primary` and **cannot** trigger :term:`elections"
" <election>`. Priority 0 members can acknowledge write operations issued "
"with :ref:`write concern <write-concern>` of ``w : <number>``. For "
"``\"majority\"`` write concern, the priority 0 member must also be a "
"voting member (i.e. :rsconf:`members[n].votes` is greater than ``0``) to "
"acknowledge the write. Non-voting replica set members (i.e. "
":rsconf:`members[n].votes` is ``0``) cannot contribute to acknowledging "
"write operations with ``\"majority\"`` write concern."
msgstr ""

#: ../source/core/replica-set-priority-0-member.txt:25
msgid ""
"Other than the aforementioned restrictions, secondaries that have "
":rsconf:`priority 0 <members[n].priority>` function as normal "
"secondaries: they maintains a copy of the data set, accept read "
"operations, and vote in elections."
msgstr ""

#: ../source/core/replica-set-priority-0-member.txt:30
msgid ""
"Configure a secondary to have *priority 0* to prevent it from becoming "
"primary, which is particularly useful in multi-data center deployments."
msgstr ""

#: ../source/core/replica-set-priority-0-member.txt:34
msgid ""
"For example, in the following diagram, one data center hosts the primary "
"and a secondary. A second data center hosts a secondary with *priority "
"0*. Only the members in data center 1 can become primary."
msgstr ""

#: ../source/core/replica-set-priority-0-member.txt:41
msgid "Priority 0 Members as Standbys"
msgstr ""

#: ../source/core/replica-set-priority-0-member.txt:43
msgid ""
"A secondary with :rsconf:`priority 0 <members[n].priority>` can function "
"as a standby. In some replica sets, it might not be possible to add a new"
" member in a reasonable amount of time. A standby member keeps a current "
"copy of the data to be able to replace an unavailable member."
msgstr ""

#: ../source/core/replica-set-priority-0-member.txt:49
msgid ""
"In many cases, you need not set standby to *priority 0*. However, in "
"replica sets with varied hardware or :ref:`geographic distribution "
"<replica-set-geographical-distribution>`, a *priority 0* standby ensures "
"that only certain members become primary."
msgstr ""

#: ../source/core/replica-set-priority-0-member.txt:54
=======
# 6886319dc7d441c6b5eae91e4bfa24b7
#: ../source/core/replica-set-priority-0-member.txt
msgid "On this page"
msgstr ""

# 58243697b5da40cdbd963446ecf8ad3d
#: ../source/core/replica-set-priority-0-member.txt:15
msgid ""
"A *priority 0* member is a secondary that **cannot** become "
":term:`primary`. *Priority 0* members cannot *trigger* :term:`elections "
"<election>`.  Otherwise these members function as normal secondaries. A "
"*priority 0* member maintains a copy of the data set, accepts read "
"operations, and votes in elections. Configure a *priority 0* member to "
"prevent :term:`secondaries <secondary>` from becoming primary, which is "
"particularly useful in multi-data center deployments."
msgstr ""

# 0718f734bf654acba8cf38255d59dfb2
#: ../source/core/replica-set-priority-0-member.txt:24
msgid ""
"In a three-member replica set, in one data center hosts the primary and a"
" secondary. A second data center hosts one *priority 0* member that "
"cannot become primary."
msgstr ""

# 1f73cb05a4c2415ca3d59b723baaadfc
#: ../source/core/replica-set-priority-0-member.txt:31
msgid "Priority 0 Members as Standbys"
msgstr ""

# 2ff658661b324c2fb1c5d129edfdaab3
#: ../source/core/replica-set-priority-0-member.txt:33
msgid ""
"A *priority 0* member can function as a standby. In some replica sets, it"
" might not be possible to add a new member in a reasonable amount of "
"time. A standby member keeps a current copy of the data to be able to "
"replace an unavailable member."
msgstr ""

# 83d7d0ad56154049896c396e82db7e1b
#: ../source/core/replica-set-priority-0-member.txt:38
msgid ""
"In many cases, you need not set standby to *priority 0*. However, in sets"
" with varied hardware or :ref:`geographic distribution <replica-set-"
"geographical-distribution>`, a *priority 0* standby ensures that only "
"qualified members become primary."
msgstr ""

# cbb1cc155dc947b88c5ba92a9dbf8d04
#: ../source/core/replica-set-priority-0-member.txt:43
>>>>>>> 2478a500
msgid ""
"A *priority 0* standby may also be valuable for some members of a set "
"with different hardware or workload profiles. In these cases, deploy a "
"member with *priority 0* so it can't become primary. Also consider using "
"an :ref:`hidden member <replica-set-hidden-members>` for this purpose."
msgstr ""

<<<<<<< HEAD
#: ../source/core/replica-set-priority-0-member.txt:60
=======
# 3ee44f63c70e4f4faf1863d02c975dd5
#: ../source/core/replica-set-priority-0-member.txt:49
>>>>>>> 2478a500
msgid ""
"If your set already has seven voting members, also configure the member "
"as :ref:`non-voting <replica-set-non-voting-members>`."
msgstr ""

<<<<<<< HEAD
#: ../source/core/replica-set-priority-0-member.txt:64
msgid "Failover Considerations"
msgstr ""

#: ../source/core/replica-set-priority-0-member.txt:66
msgid ""
"When configuring a secondary to have :rsconf:`priority 0 "
"<members[n].priority>`, consider potential failover patterns, including "
"all possible network partitions. Always ensure that your main data center"
" contains both a quorum of voting members and members that are eligible "
"to be primary."
msgstr ""

#: ../source/core/replica-set-priority-0-member.txt:73
msgid "Example"
msgstr ""

#: ../source/core/replica-set-priority-0-member.txt:75
msgid ""
"To configure a secondary to have :rsconf:`priority 0 "
"<members[n].priority>`, see :doc:`/tutorial/configure-secondary-only-"
"replica-set-member`."
msgstr ""

# 3180b3efa4ba4367b72d2693aec02d20
#~ msgid ""
#~ "A *priority 0* member is a "
#~ "secondary that **cannot** become "
#~ ":term:`primary`. *Priority 0* members cannot"
#~ " *trigger* :term:`elections <election>`.  "
#~ "Otherwise these members function as "
#~ "normal secondaries. A *priority 0* "
#~ "member maintains a copy of the "
#~ "data set, accepts read operations, and"
#~ " votes in elections. Configure a "
#~ "*priority 0* member to prevent "
#~ ":term:`secondaries <secondary>` from becoming "
#~ "primary, which is particularly useful in"
#~ " multi-data center deployments."
#~ msgstr ""

# f6a90c4e00b94d83a8989df0d46e463c
#~ msgid ""
#~ "In a three-member replica set, in"
#~ " one data center hosts the primary"
#~ " and a secondary. A second data "
#~ "center hosts one *priority 0* member "
#~ "that cannot become primary."
#~ msgstr ""

# 8bdabf3f96354660a16259d52828c55f
#~ msgid ""
#~ "A *priority 0* member can function "
#~ "as a standby. In some replica "
#~ "sets, it might not be possible to"
#~ " add a new member in a "
#~ "reasonable amount of time. A standby "
#~ "member keeps a current copy of the"
#~ " data to be able to replace an"
#~ " unavailable member."
#~ msgstr ""

# 8e4d6ff31cce44988656db210bec9628
#~ msgid ""
#~ "In many cases, you need not set"
#~ " standby to *priority 0*. However, in"
#~ " sets with varied hardware or "
#~ ":ref:`geographic distribution <replica-set-"
#~ "geographical-distribution>`, a *priority 0* "
#~ "standby ensures that only qualified "
#~ "members become primary."
#~ msgstr ""

# 2b15fb770165406c9844c031434da705
#~ msgid "Priority 0 Members and Failover"
#~ msgstr ""

# 748b0c6da8ba40e2bf7fc65dee2edbe8
#~ msgid ""
#~ "When configuring a *priority 0* member,"
#~ " consider potential failover patterns, "
#~ "including all possible network partitions. "
#~ "Always ensure that your main data "
#~ "center contains both a quorum of "
#~ "voting members and contains members that"
#~ " are eligible to be primary."
#~ msgstr ""

# aa9c903f9a424deaaf96c1be37b29390
#~ msgid "Configuration"
#~ msgstr ""

# 8db3e87f519c4ba0b035f9f0f95a5029
#~ msgid ""
#~ "To configure a *priority 0* member, "
#~ "see :doc:`/tutorial/configure-secondary-only-"
#~ "replica-set-member`."
#~ msgstr ""
=======
# 9c595982f0c94fc194bbb8b97e175c83
#: ../source/core/replica-set-priority-0-member.txt:53
msgid "Priority 0 Members and Failover"
msgstr ""

# 3dcc199b642d4df7b6958d3a2d9479c1
#: ../source/core/replica-set-priority-0-member.txt:55
msgid ""
"When configuring a *priority 0* member, consider potential failover "
"patterns, including all possible network partitions. Always ensure that "
"your main data center contains both a quorum of voting members and "
"contains members that are eligible to be primary."
msgstr ""

# 2753209b16cc487fb72a90e4273d8573
#: ../source/core/replica-set-priority-0-member.txt:61
msgid "Configuration"
msgstr ""

# ed5ddb04a6824ab9b232fc669139b98b
#: ../source/core/replica-set-priority-0-member.txt:63
msgid ""
"To configure a *priority 0* member, see :doc:`/tutorial/configure-"
"secondary-only-replica-set-member`."
msgstr ""
>>>>>>> 2478a500
<|MERGE_RESOLUTION|>--- conflicted
+++ resolved
@@ -8,11 +8,7 @@
 msgstr ""
 "Project-Id-Version: MongoDB Manual\n"
 "Report-Msgid-Bugs-To: \n"
-<<<<<<< HEAD
-"POT-Creation-Date: 2019-03-19 11:02-0400\n"
-=======
 "POT-Creation-Date: 2016-12-08 12:02-0500\n"
->>>>>>> 2478a500
 "PO-Revision-Date: 2013-12-16 23:52+0000\n"
 "Last-Translator: tychoish <tychoish@gmail.com>\n"
 "Language: es\n"
@@ -24,71 +20,11 @@
 "Content-Transfer-Encoding: 8bit\n"
 "Generated-By: Babel 2.6.0\n"
 
-<<<<<<< HEAD
-=======
 # 5e12e488432948199e9ec51738f1254e
->>>>>>> 2478a500
 #: ../source/core/replica-set-priority-0-member.txt:5
 msgid "Priority 0 Replica Set Members"
 msgstr ""
 
-<<<<<<< HEAD
-#: ../source/core/replica-set-priority-0-member.txt:15
-msgid ""
-"A :rsconf:`priority 0 <members[n].priority>` member is a member that "
-"**cannot** become :term:`primary` and **cannot** trigger :term:`elections"
-" <election>`. Priority 0 members can acknowledge write operations issued "
-"with :ref:`write concern <write-concern>` of ``w : <number>``. For "
-"``\"majority\"`` write concern, the priority 0 member must also be a "
-"voting member (i.e. :rsconf:`members[n].votes` is greater than ``0``) to "
-"acknowledge the write. Non-voting replica set members (i.e. "
-":rsconf:`members[n].votes` is ``0``) cannot contribute to acknowledging "
-"write operations with ``\"majority\"`` write concern."
-msgstr ""
-
-#: ../source/core/replica-set-priority-0-member.txt:25
-msgid ""
-"Other than the aforementioned restrictions, secondaries that have "
-":rsconf:`priority 0 <members[n].priority>` function as normal "
-"secondaries: they maintains a copy of the data set, accept read "
-"operations, and vote in elections."
-msgstr ""
-
-#: ../source/core/replica-set-priority-0-member.txt:30
-msgid ""
-"Configure a secondary to have *priority 0* to prevent it from becoming "
-"primary, which is particularly useful in multi-data center deployments."
-msgstr ""
-
-#: ../source/core/replica-set-priority-0-member.txt:34
-msgid ""
-"For example, in the following diagram, one data center hosts the primary "
-"and a secondary. A second data center hosts a secondary with *priority "
-"0*. Only the members in data center 1 can become primary."
-msgstr ""
-
-#: ../source/core/replica-set-priority-0-member.txt:41
-msgid "Priority 0 Members as Standbys"
-msgstr ""
-
-#: ../source/core/replica-set-priority-0-member.txt:43
-msgid ""
-"A secondary with :rsconf:`priority 0 <members[n].priority>` can function "
-"as a standby. In some replica sets, it might not be possible to add a new"
-" member in a reasonable amount of time. A standby member keeps a current "
-"copy of the data to be able to replace an unavailable member."
-msgstr ""
-
-#: ../source/core/replica-set-priority-0-member.txt:49
-msgid ""
-"In many cases, you need not set standby to *priority 0*. However, in "
-"replica sets with varied hardware or :ref:`geographic distribution "
-"<replica-set-geographical-distribution>`, a *priority 0* standby ensures "
-"that only certain members become primary."
-msgstr ""
-
-#: ../source/core/replica-set-priority-0-member.txt:54
-=======
 # 6886319dc7d441c6b5eae91e4bfa24b7
 #: ../source/core/replica-set-priority-0-member.txt
 msgid "On this page"
@@ -139,7 +75,6 @@
 
 # cbb1cc155dc947b88c5ba92a9dbf8d04
 #: ../source/core/replica-set-priority-0-member.txt:43
->>>>>>> 2478a500
 msgid ""
 "A *priority 0* standby may also be valuable for some members of a set "
 "with different hardware or workload profiles. In these cases, deploy a "
@@ -147,117 +82,13 @@
 "an :ref:`hidden member <replica-set-hidden-members>` for this purpose."
 msgstr ""
 
-<<<<<<< HEAD
-#: ../source/core/replica-set-priority-0-member.txt:60
-=======
 # 3ee44f63c70e4f4faf1863d02c975dd5
 #: ../source/core/replica-set-priority-0-member.txt:49
->>>>>>> 2478a500
 msgid ""
 "If your set already has seven voting members, also configure the member "
 "as :ref:`non-voting <replica-set-non-voting-members>`."
 msgstr ""
 
-<<<<<<< HEAD
-#: ../source/core/replica-set-priority-0-member.txt:64
-msgid "Failover Considerations"
-msgstr ""
-
-#: ../source/core/replica-set-priority-0-member.txt:66
-msgid ""
-"When configuring a secondary to have :rsconf:`priority 0 "
-"<members[n].priority>`, consider potential failover patterns, including "
-"all possible network partitions. Always ensure that your main data center"
-" contains both a quorum of voting members and members that are eligible "
-"to be primary."
-msgstr ""
-
-#: ../source/core/replica-set-priority-0-member.txt:73
-msgid "Example"
-msgstr ""
-
-#: ../source/core/replica-set-priority-0-member.txt:75
-msgid ""
-"To configure a secondary to have :rsconf:`priority 0 "
-"<members[n].priority>`, see :doc:`/tutorial/configure-secondary-only-"
-"replica-set-member`."
-msgstr ""
-
-# 3180b3efa4ba4367b72d2693aec02d20
-#~ msgid ""
-#~ "A *priority 0* member is a "
-#~ "secondary that **cannot** become "
-#~ ":term:`primary`. *Priority 0* members cannot"
-#~ " *trigger* :term:`elections <election>`.  "
-#~ "Otherwise these members function as "
-#~ "normal secondaries. A *priority 0* "
-#~ "member maintains a copy of the "
-#~ "data set, accepts read operations, and"
-#~ " votes in elections. Configure a "
-#~ "*priority 0* member to prevent "
-#~ ":term:`secondaries <secondary>` from becoming "
-#~ "primary, which is particularly useful in"
-#~ " multi-data center deployments."
-#~ msgstr ""
-
-# f6a90c4e00b94d83a8989df0d46e463c
-#~ msgid ""
-#~ "In a three-member replica set, in"
-#~ " one data center hosts the primary"
-#~ " and a secondary. A second data "
-#~ "center hosts one *priority 0* member "
-#~ "that cannot become primary."
-#~ msgstr ""
-
-# 8bdabf3f96354660a16259d52828c55f
-#~ msgid ""
-#~ "A *priority 0* member can function "
-#~ "as a standby. In some replica "
-#~ "sets, it might not be possible to"
-#~ " add a new member in a "
-#~ "reasonable amount of time. A standby "
-#~ "member keeps a current copy of the"
-#~ " data to be able to replace an"
-#~ " unavailable member."
-#~ msgstr ""
-
-# 8e4d6ff31cce44988656db210bec9628
-#~ msgid ""
-#~ "In many cases, you need not set"
-#~ " standby to *priority 0*. However, in"
-#~ " sets with varied hardware or "
-#~ ":ref:`geographic distribution <replica-set-"
-#~ "geographical-distribution>`, a *priority 0* "
-#~ "standby ensures that only qualified "
-#~ "members become primary."
-#~ msgstr ""
-
-# 2b15fb770165406c9844c031434da705
-#~ msgid "Priority 0 Members and Failover"
-#~ msgstr ""
-
-# 748b0c6da8ba40e2bf7fc65dee2edbe8
-#~ msgid ""
-#~ "When configuring a *priority 0* member,"
-#~ " consider potential failover patterns, "
-#~ "including all possible network partitions. "
-#~ "Always ensure that your main data "
-#~ "center contains both a quorum of "
-#~ "voting members and contains members that"
-#~ " are eligible to be primary."
-#~ msgstr ""
-
-# aa9c903f9a424deaaf96c1be37b29390
-#~ msgid "Configuration"
-#~ msgstr ""
-
-# 8db3e87f519c4ba0b035f9f0f95a5029
-#~ msgid ""
-#~ "To configure a *priority 0* member, "
-#~ "see :doc:`/tutorial/configure-secondary-only-"
-#~ "replica-set-member`."
-#~ msgstr ""
-=======
 # 9c595982f0c94fc194bbb8b97e175c83
 #: ../source/core/replica-set-priority-0-member.txt:53
 msgid "Priority 0 Members and Failover"
@@ -283,4 +114,3 @@
 "To configure a *priority 0* member, see :doc:`/tutorial/configure-"
 "secondary-only-replica-set-member`."
 msgstr ""
->>>>>>> 2478a500
