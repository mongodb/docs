--- conflicted
+++ resolved
@@ -52,20 +52,8 @@
 " blocks all operations on the :program:`mongod` instance."
 msgstr ""
 
-<<<<<<< HEAD
-#: ../source/core/map-reduce-concurrency.txt:27
-msgid ""
-"The V8 JavaScript engine, which became the default in 2.4, allows multiple "
-"JavaScript operations to execute at the same time. Prior to 2.4, JavaScript "
-"code (i.e. ``map``, ``reduce``, ``finalize`` functions) executed in a single "
-"thread."
-msgstr ""
-"MongoDB 2.4版本以后默认使用 V8 JavaScript引擎，允许同时执行多个JavaScript 操"
-"作。在2.4版本以前，JavaScript 代码（例如 ``map``, ``reduce``, ``finalize`` 方"
-"法)是运行在单个线程中。"
 
-=======
->>>>>>> 7b6fda55
+
 #: ../source/core/map-reduce-concurrency.txt:34
 msgid ""
 "The final write lock during post-processing makes the results appear "
