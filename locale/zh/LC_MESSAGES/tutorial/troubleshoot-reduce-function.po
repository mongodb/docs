--- conflicted
+++ resolved
@@ -178,18 +178,12 @@
 
 #: ../source/tutorial/troubleshoot-reduce-function.txt:216
 msgid ""
-<<<<<<< HEAD
 "Invoke the ``reduceFunction2`` first with ``myKey`` and ``valuesIdempotent`` "
 "and then with ``myKey`` and ``values1``:"
 msgstr ""
 "首先使用 ``reduceFunction2`` 处理 ``myKey`` 和 ``valuesIdempotent`` ，然后再"
 "处理 ``myKey`` 和 ``values1``："
-=======
-"Invoke the ``reduceFunction2`` first with ``myKey`` and ``valuesIdempotent``"
-" and then with ``myKey`` and ``values1``:"
-msgstr ""
 
 #: ../source/tutorial/troubleshoot-reduce-function.txt:0
 msgid "On this page"
-msgstr ""
->>>>>>> 7b6fda55
+msgstr ""