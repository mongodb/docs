--- conflicted
+++ resolved
@@ -130,12 +130,9 @@
 
 #: ../source/core/sharded-cluster-requirements.txt:1
 msgid "sharding"
-<<<<<<< HEAD
-msgstr "分片"
-=======
+
 msgstr ""
 
 #: ../source/core/sharded-cluster-requirements.txt:0
 msgid "On this page"
 msgstr ""
->>>>>>> 7b6fda55
