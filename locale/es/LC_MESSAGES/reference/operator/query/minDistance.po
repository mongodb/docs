--- conflicted
+++ resolved
@@ -3,11 +3,7 @@
 msgstr ""
 "Project-Id-Version: mongodb-manual 2.6\n"
 "Report-Msgid-Bugs-To: \n"
-<<<<<<< HEAD
-"POT-Creation-Date: 2019-03-19 11:02-0400\n"
-=======
 "POT-Creation-Date: 2016-12-08 12:02-0500\n"
->>>>>>> 2478a500
 "PO-Revision-Date: YEAR-MO-DA HO:MI+ZONE\n"
 "Last-Translator: FULL NAME <EMAIL@ADDRESS>\n"
 "Language-Team: LANGUAGE <LL@li.org>\n"
@@ -21,13 +17,6 @@
 msgid "$minDistance"
 msgstr ""
 
-<<<<<<< HEAD
-#: ../source/reference/operator/query/minDistance.txt:14
-msgid "Definition"
-msgstr ""
-
-#: ../source/reference/operator/query/minDistance.txt:20
-=======
 # 37b1093b616943cc9f018ccbcb192540
 #: ../source/reference/operator/query/minDistance.txt
 msgid "On this page"
@@ -48,31 +37,21 @@
 
 # 5b7ceb95da9e4e978d23281439d4d74b
 #: ../source/reference/operator/query/minDistance.txt:24
->>>>>>> 2478a500
 msgid ""
-"Filters the results of a geospatial :query:`$near` or "
-":query:`$nearSphere` query to those documents that are *at least* the "
-"specified distance from the center point."
+":query:`$minDistance` is available for use with :doc:`2dsphere "
+"</core/2dsphere>` index only."
 msgstr ""
 
-<<<<<<< HEAD
-#: ../source/reference/operator/query/minDistance.txt:24
-=======
 # 26a35366acb846528c702af4fe55c342
 #: ../source/reference/operator/query/minDistance.txt:27
->>>>>>> 2478a500
 msgid ""
 "If :query:`$near` or :query:`$nearSphere` query specifies the center "
 "point as a :ref:`GeoJSON point <geojson-point>`, specify the distance as "
 "a non-negative number in *meters*."
 msgstr ""
 
-<<<<<<< HEAD
-#: ../source/reference/operator/query/minDistance.txt:28
-=======
 # b6a8459de6bc44dab119ce067aec1a80
 #: ../source/reference/operator/query/minDistance.txt:31
->>>>>>> 2478a500
 msgid ""
 "If :query:`$nearSphere` query specifies the center point as :term:`legacy"
 " coordinate pair <legacy coordinate pairs>`, specify the distance as a "
@@ -81,28 +60,6 @@
 "point as a :ref:`GeoJSON point <geojson-point>`."
 msgstr ""
 
-<<<<<<< HEAD
-#: ../source/reference/operator/query/minDistance.txt:35
-msgid "Examples"
-msgstr ""
-
-#: ../source/reference/operator/query/minDistance.txt:38
-msgid "Use with ``$near``"
-msgstr ""
-
-#: ../source/includes/extracts/geospatial-long-lat-values.rst:1
-msgid ""
-"If specifying latitude and longitude coordinates, list the **longitude** "
-"first and then **latitude**:"
-msgstr ""
-
-#: ../source/includes/extracts/geospatial-valid-long-lat-values.rst:1
-msgid "Valid longitude values are between ``-180`` and ``180``, both inclusive."
-msgstr ""
-
-#: ../source/includes/extracts/geospatial-valid-long-lat-values.rst:4
-msgid "Valid latitude values are between ``-90`` and ``90`` (both inclusive)."
-=======
 # 0ba49b693dc945688ded0b5ad5094947
 #: ../source/reference/operator/query/minDistance.txt:38
 msgid "Examples"
@@ -116,7 +73,6 @@
 # b9ca86f506ba4b3bbf0b380d1573c587
 #: ../source/includes/example-near-minDistance.rst:2
 msgid "Specify coordinates in this order: **\"longitude, latitude.\"**"
->>>>>>> 2478a500
 msgstr ""
 
 # b550ea8a474947779451aba78e0a206e
@@ -132,12 +88,8 @@
 "sorted from nearest to farthest:"
 msgstr ""
 
-<<<<<<< HEAD
-#: ../source/reference/operator/query/minDistance.txt:43
-=======
 # 276ca4fead36457f87afd5b51157a30e
 #: ../source/reference/operator/query/minDistance.txt:46
->>>>>>> 2478a500
 msgid "Use with ``$nearSphere``"
 msgstr ""
 
@@ -156,25 +108,9 @@
 "point, ordered from nearest to farthest:"
 msgstr ""
 
-<<<<<<< HEAD
-#: ../source/reference/operator/query/minDistance.txt:47
-=======
 # 35b0b788b30149caa738d9728abfff20
 #: ../source/reference/operator/query/minDistance.txt:50
->>>>>>> 2478a500
 msgid ""
 "For an example that specifies the center point as legacy coordinate pair,"
 " see :query:`$nearSphere`"
 msgstr ""
-<<<<<<< HEAD
-
-#~ msgid ""
-#~ ":query:`$minDistance` is available for use "
-#~ "with :doc:`2dsphere </core/2dsphere>` index "
-#~ "only."
-#~ msgstr ""
-
-#~ msgid "Specify coordinates in this order: **\"longitude, latitude.\"**"
-#~ msgstr ""
-=======
->>>>>>> 2478a500
