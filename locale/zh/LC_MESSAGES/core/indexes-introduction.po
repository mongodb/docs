<<<<<<< HEAD
# SOME DESCRIPTIVE TITLE.
# Copyright (C) 2011-2014, MongoDB, Inc.
# This file is distributed under the same license as the mongodb-manual package.
#
# Translators:
=======
# 
>>>>>>> 2ec0463a
msgid ""
msgstr ""
"Project-Id-Version: mongodb-manual 3.0\n"
"Report-Msgid-Bugs-To: \n"
<<<<<<< HEAD
"POT-Creation-Date: 2014-04-08 13:03-0400\n"
"PO-Revision-Date: 2014-09-25 21:00+0800\n"
"Last-Translator: yexingzhe <ispe54@gmail.com>\n"
"Language-Team: Chinese (http://www.transifex.com/projects/p/mongodb-manual/language/zh/)\n"
=======
"POT-Creation-Date: 2015-08-20 19:13-0400\n"
"PO-Revision-Date: YEAR-MO-DA HO:MI+ZONE\n"
"Last-Translator: FULL NAME <EMAIL@ADDRESS>\n"
"Language-Team: LANGUAGE <LL@li.org>\n"
>>>>>>> 2ec0463a
"MIME-Version: 1.0\n"
"Content-Type: text/plain; charset=UTF-8\n"
"Content-Transfer-Encoding: 8bit\n"

#: ../source/core/indexes-introduction.txt:6
msgid "Index Introduction"
msgstr "索引介绍"

<<<<<<< HEAD
# 4c66f78d55074a6ca2a0fe7fe21f1f48
#: ../source/core/indexes-introduction.txt:18
msgid "Indexes are special data structures [#b-tree]_ that store a small portion of the collection's data set in an easy to traverse form. The index stores the value of a specific field or set of fields, ordered by the value of the field."
msgstr "索引是一种特殊的数据结构 [#b-tree]_ ,它以一种易于遍历的格式保存了集合中数据集的小部分.一个索引会保存被索引的键或多个键的值,并按照值进行排序。"

# 9d2c7aae83084d7b877726cb8ce1dc6b
#: ../source/core/indexes-introduction.txt:23
msgid "Fundamentally, indexes in MongoDB are similar to indexes in other database systems. MongoDB defines indexes at the :term:`collection` level and supports indexes on any field or sub-field of the documents in a MongoDB collection."
msgstr "根本上来说，MongoDB中的索引和其它数据库系统中的索引是相似的。MongoDB在 :term:`集合` 级别建立索引, 并支持对集合中文档的任意键或内嵌文档的键建立索引."

# 9c43246ede7d4457bc48fff97dc12571
#: ../source/core/indexes-introduction.txt:28
msgid "If an appropriate index exists for a query, MongoDB can use the index to limit the number of documents it must inspect. In some cases, MongoDB can use the data from the index to determine which documents match a query. The following diagram illustrates a query that selects documents using an index."
msgstr "如果存在某个索引适用于当前查询,MongoDB可以使用该索引来减少查询过程中扫描的文档数。在某些情况下，MongoDB由索引中存储的数据就可以直接决定一篇文档是否和查询匹配。下图演示了一个查询使用索引来查找文档。"

# 201b7d9f6a7642328e286d1d736f820c
#: ../source/core/indexes-introduction.txt:45
msgid "Consider the documentation of the :ref:`query optimizer <read-operations-query-optimization>` for more information on the relationship between queries and indexes."
msgstr "点击阅读 :ref:`查询优化 <read-operations-query-optimization>` 了解更多关于查询和索引间的关系。"

# 877a741e8b824266a2382fe2f763ca11
#: ../source/core/indexes-introduction.txt:55
msgid "Indexes can also optimize the performance of other operations in specific situations:"
msgstr "索引同时也能在特殊场合下提升其他操作的性能:"

# 59b2b7b97aa0476abedf0316a43234d9
#: ../source/core/indexes-introduction.txt:61
msgid "MongoDB can use indexes to return documents sorted by the index key directly from the index without requiring an additional sort phase."
msgstr "有了索引，MongoDB可以从索引中直接返回已经按照被索引键排序的文档，而不需要附加额外的一个排序阶段。"

# 00a58620abd146c6b12df8ffa8d109db
#: ../source/core/indexes-introduction.txt:36
msgid "MongoDB indexes use a B-tree data structure."
msgstr "MongoDB中的索引使用B-tree数据结构来存储。"

# be07451f048e4f6b9635942796e074bf
#: ../source/core/indexes-introduction.txt:77
msgid "Index Types"
msgstr "索引类型。"
=======
#: ../source/core/indexes-introduction.txt:10
msgid ""
"Indexes support the efficient execution of queries in MongoDB. Without "
"indexes, MongoDB must perform a *collection scan*, i.e. scan every document "
"in a collection, to select those documents that match the query statement. "
"If an appropriate index exists for a query, MongoDB can use the index to "
"limit the number of documents it must inspect."
msgstr ""

#: ../source/core/indexes-introduction.txt:17
msgid ""
"Indexes are special data structures [#b-tree]_ that store a small portion of"
" the collection's data set in an easy to traverse form. The index stores the"
" value of a specific field or set of fields, ordered by the value of the "
"field. The ordering of the index entries supports efficient equality matches"
" and range-based query operations. In addition, MongoDB can return sorted "
"results by using the ordering in the index."
msgstr ""

#: ../source/core/indexes-introduction.txt:25
msgid ""
"The following diagram illustrates a query that selects and orders the "
"matching documents using an index:"
msgstr ""

#: ../source/core/indexes-introduction.txt:30
msgid ""
"Fundamentally, indexes in MongoDB are similar to indexes in other database "
"systems. MongoDB defines indexes at the :term:`collection` level and "
"supports indexes on any field or sub-field of the documents in a MongoDB "
"collection."
msgstr ""

#: ../source/core/indexes-introduction.txt:35
msgid "MongoDB indexes use a B-tree data structure."
msgstr ""

#: ../source/core/indexes-introduction.txt:38
msgid "Index Types"
msgstr ""

#: ../source/core/indexes-introduction.txt:40
msgid ""
"MongoDB provides a number of different index types to support specific types"
" of data and queries."
msgstr ""
>>>>>>> 2ec0463a

#: ../source/core/indexes-introduction.txt:44
msgid "Default ``_id``"
msgstr "默认 ``_id``"

<<<<<<< HEAD
# edd0cc34d77246c8a2b71c4ba8a6801a
#: ../source/core/indexes-introduction.txt:85
msgid "All MongoDB collections have an index on the ``_id`` field that exists by default. If applications do not specify a value for ``_id`` the driver or the :program:`mongod` will create an ``_id`` field with an :term:`ObjectId` value."
msgstr "MongoDB中所有的集合都会对默认存在的 ``_id`` 建立索引。如果应用在存储的时候没有指定 ``_id`` 值，那么数据库驱动或者 :program:`mongod` 将会自动创建一个 :term:`ObjectId` 值作为 ``_id``。"

# 10369decfefa44d6accab56ffb9ff1ca
#: ../source/core/indexes-introduction.txt:90
msgid "The ``_id`` index is *unique*, and prevents clients from inserting two documents with the same value for the ``_id`` field."
msgstr " ``_id`` 索引是 *唯一* 的，可以避免客户端插入两条具有相同 ``_id`` 值的文档。"
=======
#: ../source/core/indexes-introduction.txt:46
msgid ""
"All MongoDB collections have an index on the ``_id`` field that exists by "
"default. If applications do not specify a value for ``_id`` the driver or "
"the :program:`mongod` will create an ``_id`` field with an :term:`ObjectId` "
"value."
msgstr ""

#: ../source/core/indexes-introduction.txt:51
msgid ""
"The ``_id`` index is *unique* and prevents clients from inserting two "
"documents with the same value for the ``_id`` field."
msgstr ""
>>>>>>> 2ec0463a

#: ../source/core/indexes-introduction.txt:57
msgid "Single Field"
msgstr "单键索引"

<<<<<<< HEAD
# b74aa9d684c34b2f9e29d651d45db336
#: ../source/core/indexes-introduction.txt:96
msgid "In addition to the MongoDB-defined ``_id`` index, MongoDB supports user-defined indexes on a :doc:`single field of a document </core/index-single>`. Consider the following illustration of a single-field index:"
msgstr "除了MongoDB预订义的 ``_id`` 索引外，MongoDB还支持用户对单键建立自定义索引，详见 :doc:`文档的单键索引 </core/index-single>` 。以下是单键索引的示例："
=======
#: ../source/core/indexes-introduction.txt:59
msgid ""
"In addition to the MongoDB-defined ``_id`` index, MongoDB supports the "
"creation of user-defined ascending/descending indexes on a :doc:`single "
"field of a document </core/index-single>`."
msgstr ""

#: ../source/core/indexes-introduction.txt:65
msgid ""
"For a single-field index and sort operations, the sort order (i.e. ascending"
" or descending) of the index key does not matter because MongoDB can "
"traverse the index in either direction."
msgstr ""
>>>>>>> 2ec0463a

#: ../source/core/indexes-introduction.txt:69
msgid ""
"See :doc:`/core/index-single` and :ref:`sort-results-single-field` for more "
"information on single-field indexes."
msgstr ""

#: ../source/core/indexes-introduction.txt:73
msgid "Compound Index"
msgstr "复合索引"

<<<<<<< HEAD
# 48d68cb11a664862bbe6571b10907c9e
#: ../source/core/indexes-introduction.txt:106
msgid "MongoDB *also* supports user-defined indexes on multiple fields. These :doc:`compound indexes </core/index-compound>` behave like single-field indexes; *however*, the query can select documents based on additional fields. The order of fields listed in a compound index has significance. For instance, if a compound index consists of ``{ userid: 1, score: -1 }``, the index sorts first by ``userid`` and then, within each ``userid`` value, sort by ``score``. Consider the following illustration of this compound index:"
msgstr "MongoDB *也* 支持用户对多个键建立自定义索引。这些 :doc:`复合索引 </core/index-compound>` 就像单键索引一样；*不同的是* ，查询可以基于多个键来选择文档。在符合索引中的键的顺序很重要。比如说，如果一个复合索引是这样： ``{ userid: 1, score: -1 }`` ，那么索引首先会基于 ``userid`` 的值对文档排序，然后对于相同 ``userid`` 的文档，再按照 ``score`` 排序。以下是复合索引的示例："
=======
#: ../source/core/indexes-introduction.txt:75
msgid ""
"MongoDB also supports user-defined indexes on multiple fields, i.e. "
":doc:`compound indexes </core/index-compound>`."
msgstr ""

#: ../source/core/indexes-introduction.txt:78
msgid ""
"The order of fields listed in a compound index has significance. For "
"instance, if a compound index consists of ``{ userid: 1, score: -1 }``, the "
"index sorts first by ``userid`` and then, within each ``userid`` value, "
"sorts by ``score``."
msgstr ""

#: ../source/core/indexes-introduction.txt:85
msgid ""
"For compound indexes and sort operations, the sort order (i.e. ascending or "
"descending) of the index keys can determine whether the index can support a "
"sort operation. See :ref:`index-ascending-and-descending` for more "
"information on the impact of index order on results in compound indexes."
msgstr ""

#: ../source/core/indexes-introduction.txt:91
msgid ""
"See :doc:`/core/index-compound` and :ref:`sort-on-multiple-fields` for more "
"information on compound indexes."
msgstr ""
>>>>>>> 2ec0463a

#: ../source/core/indexes-introduction.txt:95
msgid "Multikey Index"
msgstr "多键索引"

<<<<<<< HEAD
# 0e8f56eb539843cea7f2f3ffe83e2c30
#: ../source/core/indexes-introduction.txt:120
msgid "MongoDB uses :doc:`multikey indexes </core/index-multikey>` to index the content stored in arrays. If you index a field that holds an array value, MongoDB creates separate index entries for *every* element of the array. These :doc:`multikey indexes </core/index-multikey>` allow queries to select documents that contain arrays by matching on element or elements of the arrays. MongoDB automatically determines whether to create a multikey index if the indexed field contains an array value; you do not need to explicitly specify the multikey type."
msgstr "MongoDB使用 :doc:`多键索引 </core/index-multikey>` 来索引数组中的内容。如果您基于一个指向数组的键创建索引，那么MongoDB将会对数组中 *每个* 元素分别建立一条索引项。 :doc:`多键索引 </core/index-multikey>` 可以让查询通过匹配数组中元素内容的方式来选择文档。如果一个被索引键的值是一个数组，MongoDB可以自动的创建多键索引，不需要显式的指定。"

# 1e0d5650830d498e9bc4e3492a15af54
#: ../source/core/indexes-introduction.txt:129
msgid "Consider the following illustration of a multikey index:"
msgstr "以下是多键索引的示例："
=======
#: ../source/core/indexes-introduction.txt:97
msgid ""
"MongoDB uses :doc:`multikey indexes </core/index-multikey>` to index the "
"content stored in arrays. If you index a field that holds an array value, "
"MongoDB creates separate index entries for *every* element of the array. "
"These :doc:`multikey indexes </core/index-multikey>` allow queries to select"
" documents that contain arrays by matching on element or elements of the "
"arrays. MongoDB automatically determines whether to create a multikey index "
"if the indexed field contains an array value; you do not need to explicitly "
"specify the multikey type."
msgstr ""

#: ../source/core/indexes-introduction.txt:108
msgid ""
"See :doc:`/core/index-multikey` and :doc:`/core/multikey-index-bounds` for "
"more information on multikey indexes."
msgstr ""
>>>>>>> 2ec0463a

#: ../source/core/indexes-introduction.txt:112
msgid "Geospatial Index"
msgstr "地理空间索引"

<<<<<<< HEAD
# 8a57f261ba744ae5beef8ca1cd9c5e54
#: ../source/core/indexes-introduction.txt:136
msgid "To support efficient queries of geospatial coordinate data, MongoDB provides two special indexes: :doc:`2d indexes </core/2d>` that uses planar geometry when returning results and :doc:`2sphere indexes </core/2dsphere>` that use spherical geometry to return results."
msgstr "为了高效地查询地理坐标数据，MongoDB提供了两种特殊的索引： :doc:`二维索引 </core/2d>` (使用平面几何返回结果) 和 :doc:`二维球面索引</core/2dsphere>` (使用球面几何返回结果)。"

# ba0672c6d6ef4518bcb6b0df2159619f
#: ../source/core/indexes-introduction.txt:141
msgid "See :doc:`/core/geospatial-indexes` for a high level introduction to geospatial indexes."
msgstr "点击阅读 :doc:`/core/geospatial-indexes` 更深入了解地理空间索引。"
=======
#: ../source/core/indexes-introduction.txt:114
msgid ""
"To support efficient queries of geospatial coordinate data, MongoDB provides"
" two special indexes: :doc:`2d indexes </core/2d>` that uses planar geometry"
" when returning results and :doc:`2sphere indexes </core/2dsphere>` that use"
" spherical geometry to return results."
msgstr ""

#: ../source/core/indexes-introduction.txt:119
msgid ""
"See :doc:`/core/geospatial-indexes` for a high level introduction to "
"geospatial indexes."
msgstr ""
>>>>>>> 2ec0463a

#: ../source/core/indexes-introduction.txt:123
msgid "Text Indexes"
msgstr "文本索引"

<<<<<<< HEAD
# e17cfe158c6d4cca994226bbc6a72f77
#: ../source/core/indexes-introduction.txt:152
msgid "See :doc:`/core/index-text` for more information on text indexes and search."
msgstr "阅读 :doc:`/core/index-text` 了解更多关于文本索引与文本搜索。"
=======
#: ../source/core/indexes-introduction.txt:125
msgid ""
"MongoDB provides a ``text`` index type that supports searching for string "
"content in a collection. These text indexes do not store language-specific "
"*stop* words (e.g. \"the\", \"a\", \"or\") and *stem* the words in a "
"collection to only store root words."
msgstr ""

#: ../source/core/indexes-introduction.txt:130
msgid ""
"See :doc:`/core/index-text` for more information on text indexes and search."
msgstr ""
>>>>>>> 2ec0463a

#: ../source/core/indexes-introduction.txt:134
msgid "Hashed Indexes"
msgstr "哈希索引"

<<<<<<< HEAD
# 757fbf8eec414dcb8d07832bf7913f39
#: ../source/core/indexes-introduction.txt:158
msgid "To support :ref:`hash based sharding <sharding-hashed-sharding>`, MongoDB provides a :doc:`hashed index </core/index-hashed>` type, which indexes the hash of the value of a field. These indexes have a more random distribution of values along their range, but *only* support equality matches and cannot support range-based queries."
msgstr "为了支持 :ref:`哈希分片 <sharding-hashed-sharding>` , MongoDB提供 :doc:`哈希索引 </core/index-hashed>` ，对被索引键的值的哈希值进行索引。 在值域范围里，哈希索引有更随机的值分布，但是 *只* 支持等值匹配并且不支持基于范围的查询。"
=======
#: ../source/core/indexes-introduction.txt:136
msgid ""
"To support :ref:`hash based sharding <sharding-hashed-sharding>`, MongoDB "
"provides a :doc:`hashed index </core/index-hashed>` type, which indexes the "
"hash of the value of a field. These indexes have a more random distribution "
"of values along their range, but *only* support equality matches and cannot "
"support range-based queries."
msgstr ""
>>>>>>> 2ec0463a

#: ../source/core/indexes-introduction.txt:143
msgid "Index Properties"
msgstr "索引属性"

#: ../source/core/indexes-introduction.txt:146
msgid "Unique Indexes"
msgstr "唯一索引"

<<<<<<< HEAD
# b33c63138fb6480e85b5cd91e78d60ca
#: ../source/core/indexes-introduction.txt:170
msgid "The :doc:`unique </core/index-unique>` property for an index causes MongoDB to reject duplicate values for the indexed field.  To create a :doc:`unique index </core/index-unique>` on a field that already has duplicate values, see :ref:`index-creation-duplicate-dropping` for index creation options. Other than the unique constraint, unique indexes are functionally interchangeable with other MongoDB indexes."
msgstr "索引的 :doc:`唯一 </core/index-unique>` 属性可以让MongoDB避免被索引键的重复值。如果想基于已经有重复值的键创建 :doc:`唯一索引 </core/index-unique>` ，阅读 :ref:`index-creation-duplicate-dropping` 了解更多创建选项细节。除了唯一性的限制以外，唯一索引和其他普通索引功能上一致。"
=======
#: ../source/core/indexes-introduction.txt:148
msgid ""
"The :doc:`unique </core/index-unique>` property for an index causes MongoDB "
"to reject duplicate values for the indexed field. Other than the unique "
"constraint, unique indexes are functionally interchangeable with other "
"MongoDB indexes."
msgstr ""
>>>>>>> 2ec0463a

#: ../source/core/indexes-introduction.txt:154
msgid "Sparse Indexes"
msgstr "稀疏索引"

<<<<<<< HEAD
# 3ced17c79f9142e28bd5d8f056d89f38
#: ../source/core/indexes-introduction.txt:181
msgid "The :doc:`sparse </core/index-sparse>` property of an index ensures that the index only contain entries for documents that have the indexed field. The index skips documents that *do not* have the indexed field."
msgstr "索引的 :doc:`稀疏 </core/index-sparse>` 属性可以确保该索引只索引那些包含了被索引键的文档。索引会跳过那些 *没有* 被索引键的文档。"

# e3dcea2a760749379d57f3d7a2c2a2ec
#: ../source/core/indexes-introduction.txt:185
msgid "You can combine the sparse index option with the unique index option to reject documents that have duplicate values for a field but ignore documents that do not have the indexed key."
msgstr "索引的唯一性和稀疏性可以结合在一起，来确保文档中被索引键不会包含重复值而且忽略那些不包含被索引键的文档。"

# 09a1299839ef4aec836fac89ba2305ce
#: ../source/core/indexes-introduction.txt:190
msgid "Index Intersection"
msgstr "索引交集"

# 3c462a96593641bfb8eb4806018f4555
#: ../source/core/indexes-introduction.txt:194
msgid "MongoDB can use the :doc:`intersection of indexes </core/index-intersection>` to fulfill queries. For queries that specify compound query conditions, if one index can fulfill a part of a query condition, and another index can fulfill another part of the query condition, then MongoDB can use the intersection of the two indexes to fulfill the query. Whether the use of a compound index or the use of an index intersection is more efficient depends on the particular query and the system."
msgstr "MongoDB可以使用 :doc:`索引交集 </core/index-intersection>` 来匹配查询。 对于那些复合条件查询，如果有一个索引可以匹配其中一部分条件，另一个索引可以匹配其它部分条件， MongoDB 会使用两索引的交集来匹配整个查询。使用复合索引还是使用索引交集，哪个更高效取决与特定的查询和数据系统。"

# 47a473d5005b443f8b9088979ad85921
#: ../source/core/indexes-introduction.txt:203
msgid "For details on index intersection, see :doc:`/core/index-intersection`."
msgstr "关于索引交集的细节，点击 :doc:`/core/index-intersection` 。"

# a6d72ee5c8824863b1bfaa1ce79e461f
#: ../source/core/indexes-introduction.txt:1
msgid "index"
msgstr "索引"

# a6d72ee5c8824863b1bfaa1ce79e461f
#: ../source/core/indexes-introduction.txt:1
msgid "overview"
msgstr "概述"

#: ../source/core/indexes-introduction.txt:12
msgid "Indexes support the efficient execution of queries in MongoDB. Without indexes, MongoDB must scan every document in a collection to select those documents that match the query statement. These *collection scans* are inefficient because they require :program:`mongod` to process a larger volume of data than an index for each operation."
msgstr "索引可以让 MongoDB中的查询执行更加高效。如果没有索引，MongoDB必须扫描集合中每一篇文档来选择符合查询条件的文档。这种 *集合扫描* 是低效的因为相比于对每步操作使用索引而言，全集扫描使得 :program:`mongod` 要处理更多的数据量。"

#: ../source/core/indexes-introduction.txt:41
msgid "Optimization"
msgstr "优化"

#: ../source/core/indexes-introduction.txt:49
msgid "Create indexes to support common and user-facing queries. Having these indexes will ensure that MongoDB only scans the smallest possible number of documents."
msgstr "创建索引来支持普通且面向用户的查询。这些索引将会确保MongoDB尽可能扫描最少量的文档。"

#: ../source/core/indexes-introduction.txt:59
msgid "Sorted Results"
msgstr "结果排序"

#: ../source/core/indexes-introduction.txt:67
msgid "Covered Results"
msgstr "覆盖结果"

#: ../source/core/indexes-introduction.txt:69
msgid "When the query criteria and the :term:`projection` of a query include *only* the indexed fields, MongoDB will return results directly from the index *without* scanning any documents or bringing documents into memory. These covered queries can be *very* efficient."
msgstr "当一个查询的条件和 :term:`映射` 只包含被索引键, MongoDB 将会直接从索引返回结果 *不需要* 扫描任何文档或者将文档载入内存。这些被覆盖的查询是 *非常的* 高效的。"

#: ../source/core/indexes-introduction.txt:79
msgid "MongoDB provides a number of different index types to support specific types of data and queries."
msgstr "MongoDB提供了一些不同类型的索引来支持特定类型的数据和查询。"

#: ../source/core/indexes-introduction.txt:147
msgid "MongoDB provides a ``text`` index type that supports searching for string content in a collection. These text indexes do not store language-specific *stop* words (e.g. \"the\", \"a\", \"or\") and *stem* the words in a collection to only store root words."
msgstr "MongoDB提供了 ``文本`` 索引类型支持在集合中的文本搜索。这些文本索引不会存储相关语言中的 *停止词* (比如 \"the\", \"a\", \"or\")，并对集合中的词作 *剥离词干* 处理，这样就可以只存储词根。"
=======
#: ../source/core/indexes-introduction.txt:156
msgid ""
"The :doc:`sparse </core/index-sparse>` property of an index ensures that the"
" index only contain entries for documents that have the indexed field. The "
"index skips documents that *do not* have the indexed field."
msgstr ""

#: ../source/core/indexes-introduction.txt:160
msgid ""
"You can combine the sparse index option with the unique index option to "
"reject documents that have duplicate values for a field but ignore documents"
" that do not have the indexed key."
msgstr ""

#: ../source/core/indexes-introduction.txt:165
msgid "TTL Indexes"
msgstr ""

#: ../source/core/indexes-introduction.txt:167
msgid ""
":doc:`TTL indexes </core/index-ttl>` are special indexes that MongoDB can "
"use to automatically remove documents from a collection after a certain "
"amount of time. This is ideal for certain types of information like machine "
"generated event data, logs, and session information that only need to "
"persist in a database for a finite amount of time."
msgstr ""

#: ../source/core/indexes-introduction.txt:173
msgid "See: :doc:`/tutorial/expire-data` for implementation instructions."
msgstr ""

#: ../source/core/indexes-introduction.txt:176
msgid "Index Use"
msgstr ""

#: ../source/core/indexes-introduction.txt:178
msgid ""
"Indexes can improve the efficiency of read operations. The :doc:`/tutorial"
"/analyze-query-plan` tutorial provides an example of the execution "
"statistics of a query with and without an index."
msgstr ""

#: ../source/core/indexes-introduction.txt:182
msgid ""
"For information on how MongoDB chooses an index to use, see :ref:`query "
"optimizer <read-operations-query-optimization>`."
msgstr ""

#: ../source/core/indexes-introduction.txt:186
msgid "Covered Queries"
msgstr ""

#: ../source/core/indexes-introduction.txt:188
msgid ""
"When the query criteria and the :term:`projection` of a query include *only*"
" the indexed fields, MongoDB will return results directly from the index "
"*without* scanning any documents or bringing documents into memory. These "
"covered queries can be *very* efficient."
msgstr ""

#: ../source/core/indexes-introduction.txt:195
msgid ""
"For more information on covered queries, see :ref:`read-operations-covered-"
"query`."
msgstr ""

#: ../source/core/indexes-introduction.txt:199
msgid "Index Intersection"
msgstr ""

#: ../source/core/indexes-introduction.txt:203
msgid ""
"MongoDB can use the :doc:`intersection of indexes </core/index-"
"intersection>` to fulfill queries. For queries that specify compound query "
"conditions, if one index can fulfill a part of a query condition, and "
"another index can fulfill another part of the query condition, then MongoDB "
"can use the intersection of the two indexes to fulfill the query. Whether "
"the use of a compound index or the use of an index intersection is more "
"efficient depends on the particular query and the system."
msgstr ""

#: ../source/core/indexes-introduction.txt:212
msgid ""
"For details on index intersection, see :doc:`/core/index-intersection`."
msgstr ""

#: ../source/core/indexes-introduction.txt:215
msgid "Restrictions"
msgstr ""

#: ../source/core/indexes-introduction.txt:217
msgid ""
"Certain restrictions apply to indexes, such as the length of the index keys "
"or the number of indexes per collection. See :ref:`Index Limitations <index-"
"limitations>` for details."
msgstr ""
>>>>>>> 2ec0463a

#: ../source/core/indexes-introduction.txt:1
msgid "index"
msgstr ""

#: ../source/core/indexes-introduction.txt:1
msgid "overview"
msgstr ""<|MERGE_RESOLUTION|>--- conflicted
+++ resolved
@@ -1,27 +1,12 @@
-<<<<<<< HEAD
-# SOME DESCRIPTIVE TITLE.
-# Copyright (C) 2011-2014, MongoDB, Inc.
-# This file is distributed under the same license as the mongodb-manual package.
-#
-# Translators:
-=======
 # 
->>>>>>> 2ec0463a
 msgid ""
 msgstr ""
 "Project-Id-Version: mongodb-manual 3.0\n"
 "Report-Msgid-Bugs-To: \n"
-<<<<<<< HEAD
-"POT-Creation-Date: 2014-04-08 13:03-0400\n"
-"PO-Revision-Date: 2014-09-25 21:00+0800\n"
-"Last-Translator: yexingzhe <ispe54@gmail.com>\n"
-"Language-Team: Chinese (http://www.transifex.com/projects/p/mongodb-manual/language/zh/)\n"
-=======
 "POT-Creation-Date: 2015-08-20 19:13-0400\n"
 "PO-Revision-Date: YEAR-MO-DA HO:MI+ZONE\n"
 "Last-Translator: FULL NAME <EMAIL@ADDRESS>\n"
 "Language-Team: LANGUAGE <LL@li.org>\n"
->>>>>>> 2ec0463a
 "MIME-Version: 1.0\n"
 "Content-Type: text/plain; charset=UTF-8\n"
 "Content-Transfer-Encoding: 8bit\n"
@@ -30,47 +15,6 @@
 msgid "Index Introduction"
 msgstr "索引介绍"
 
-<<<<<<< HEAD
-# 4c66f78d55074a6ca2a0fe7fe21f1f48
-#: ../source/core/indexes-introduction.txt:18
-msgid "Indexes are special data structures [#b-tree]_ that store a small portion of the collection's data set in an easy to traverse form. The index stores the value of a specific field or set of fields, ordered by the value of the field."
-msgstr "索引是一种特殊的数据结构 [#b-tree]_ ,它以一种易于遍历的格式保存了集合中数据集的小部分.一个索引会保存被索引的键或多个键的值,并按照值进行排序。"
-
-# 9d2c7aae83084d7b877726cb8ce1dc6b
-#: ../source/core/indexes-introduction.txt:23
-msgid "Fundamentally, indexes in MongoDB are similar to indexes in other database systems. MongoDB defines indexes at the :term:`collection` level and supports indexes on any field or sub-field of the documents in a MongoDB collection."
-msgstr "根本上来说，MongoDB中的索引和其它数据库系统中的索引是相似的。MongoDB在 :term:`集合` 级别建立索引, 并支持对集合中文档的任意键或内嵌文档的键建立索引."
-
-# 9c43246ede7d4457bc48fff97dc12571
-#: ../source/core/indexes-introduction.txt:28
-msgid "If an appropriate index exists for a query, MongoDB can use the index to limit the number of documents it must inspect. In some cases, MongoDB can use the data from the index to determine which documents match a query. The following diagram illustrates a query that selects documents using an index."
-msgstr "如果存在某个索引适用于当前查询,MongoDB可以使用该索引来减少查询过程中扫描的文档数。在某些情况下，MongoDB由索引中存储的数据就可以直接决定一篇文档是否和查询匹配。下图演示了一个查询使用索引来查找文档。"
-
-# 201b7d9f6a7642328e286d1d736f820c
-#: ../source/core/indexes-introduction.txt:45
-msgid "Consider the documentation of the :ref:`query optimizer <read-operations-query-optimization>` for more information on the relationship between queries and indexes."
-msgstr "点击阅读 :ref:`查询优化 <read-operations-query-optimization>` 了解更多关于查询和索引间的关系。"
-
-# 877a741e8b824266a2382fe2f763ca11
-#: ../source/core/indexes-introduction.txt:55
-msgid "Indexes can also optimize the performance of other operations in specific situations:"
-msgstr "索引同时也能在特殊场合下提升其他操作的性能:"
-
-# 59b2b7b97aa0476abedf0316a43234d9
-#: ../source/core/indexes-introduction.txt:61
-msgid "MongoDB can use indexes to return documents sorted by the index key directly from the index without requiring an additional sort phase."
-msgstr "有了索引，MongoDB可以从索引中直接返回已经按照被索引键排序的文档，而不需要附加额外的一个排序阶段。"
-
-# 00a58620abd146c6b12df8ffa8d109db
-#: ../source/core/indexes-introduction.txt:36
-msgid "MongoDB indexes use a B-tree data structure."
-msgstr "MongoDB中的索引使用B-tree数据结构来存储。"
-
-# be07451f048e4f6b9635942796e074bf
-#: ../source/core/indexes-introduction.txt:77
-msgid "Index Types"
-msgstr "索引类型。"
-=======
 #: ../source/core/indexes-introduction.txt:10
 msgid ""
 "Indexes support the efficient execution of queries in MongoDB. Without "
@@ -117,23 +61,11 @@
 "MongoDB provides a number of different index types to support specific types"
 " of data and queries."
 msgstr ""
->>>>>>> 2ec0463a
 
 #: ../source/core/indexes-introduction.txt:44
 msgid "Default ``_id``"
 msgstr "默认 ``_id``"
 
-<<<<<<< HEAD
-# edd0cc34d77246c8a2b71c4ba8a6801a
-#: ../source/core/indexes-introduction.txt:85
-msgid "All MongoDB collections have an index on the ``_id`` field that exists by default. If applications do not specify a value for ``_id`` the driver or the :program:`mongod` will create an ``_id`` field with an :term:`ObjectId` value."
-msgstr "MongoDB中所有的集合都会对默认存在的 ``_id`` 建立索引。如果应用在存储的时候没有指定 ``_id`` 值，那么数据库驱动或者 :program:`mongod` 将会自动创建一个 :term:`ObjectId` 值作为 ``_id``。"
-
-# 10369decfefa44d6accab56ffb9ff1ca
-#: ../source/core/indexes-introduction.txt:90
-msgid "The ``_id`` index is *unique*, and prevents clients from inserting two documents with the same value for the ``_id`` field."
-msgstr " ``_id`` 索引是 *唯一* 的，可以避免客户端插入两条具有相同 ``_id`` 值的文档。"
-=======
 #: ../source/core/indexes-introduction.txt:46
 msgid ""
 "All MongoDB collections have an index on the ``_id`` field that exists by "
@@ -147,18 +79,11 @@
 "The ``_id`` index is *unique* and prevents clients from inserting two "
 "documents with the same value for the ``_id`` field."
 msgstr ""
->>>>>>> 2ec0463a
 
 #: ../source/core/indexes-introduction.txt:57
 msgid "Single Field"
 msgstr "单键索引"
 
-<<<<<<< HEAD
-# b74aa9d684c34b2f9e29d651d45db336
-#: ../source/core/indexes-introduction.txt:96
-msgid "In addition to the MongoDB-defined ``_id`` index, MongoDB supports user-defined indexes on a :doc:`single field of a document </core/index-single>`. Consider the following illustration of a single-field index:"
-msgstr "除了MongoDB预订义的 ``_id`` 索引外，MongoDB还支持用户对单键建立自定义索引，详见 :doc:`文档的单键索引 </core/index-single>` 。以下是单键索引的示例："
-=======
 #: ../source/core/indexes-introduction.txt:59
 msgid ""
 "In addition to the MongoDB-defined ``_id`` index, MongoDB supports the "
@@ -172,7 +97,6 @@
 " or descending) of the index key does not matter because MongoDB can "
 "traverse the index in either direction."
 msgstr ""
->>>>>>> 2ec0463a
 
 #: ../source/core/indexes-introduction.txt:69
 msgid ""
@@ -184,12 +108,6 @@
 msgid "Compound Index"
 msgstr "复合索引"
 
-<<<<<<< HEAD
-# 48d68cb11a664862bbe6571b10907c9e
-#: ../source/core/indexes-introduction.txt:106
-msgid "MongoDB *also* supports user-defined indexes on multiple fields. These :doc:`compound indexes </core/index-compound>` behave like single-field indexes; *however*, the query can select documents based on additional fields. The order of fields listed in a compound index has significance. For instance, if a compound index consists of ``{ userid: 1, score: -1 }``, the index sorts first by ``userid`` and then, within each ``userid`` value, sort by ``score``. Consider the following illustration of this compound index:"
-msgstr "MongoDB *也* 支持用户对多个键建立自定义索引。这些 :doc:`复合索引 </core/index-compound>` 就像单键索引一样；*不同的是* ，查询可以基于多个键来选择文档。在符合索引中的键的顺序很重要。比如说，如果一个复合索引是这样： ``{ userid: 1, score: -1 }`` ，那么索引首先会基于 ``userid`` 的值对文档排序，然后对于相同 ``userid`` 的文档，再按照 ``score`` 排序。以下是复合索引的示例："
-=======
 #: ../source/core/indexes-introduction.txt:75
 msgid ""
 "MongoDB also supports user-defined indexes on multiple fields, i.e. "
@@ -217,23 +135,11 @@
 "See :doc:`/core/index-compound` and :ref:`sort-on-multiple-fields` for more "
 "information on compound indexes."
 msgstr ""
->>>>>>> 2ec0463a
 
 #: ../source/core/indexes-introduction.txt:95
 msgid "Multikey Index"
 msgstr "多键索引"
 
-<<<<<<< HEAD
-# 0e8f56eb539843cea7f2f3ffe83e2c30
-#: ../source/core/indexes-introduction.txt:120
-msgid "MongoDB uses :doc:`multikey indexes </core/index-multikey>` to index the content stored in arrays. If you index a field that holds an array value, MongoDB creates separate index entries for *every* element of the array. These :doc:`multikey indexes </core/index-multikey>` allow queries to select documents that contain arrays by matching on element or elements of the arrays. MongoDB automatically determines whether to create a multikey index if the indexed field contains an array value; you do not need to explicitly specify the multikey type."
-msgstr "MongoDB使用 :doc:`多键索引 </core/index-multikey>` 来索引数组中的内容。如果您基于一个指向数组的键创建索引，那么MongoDB将会对数组中 *每个* 元素分别建立一条索引项。 :doc:`多键索引 </core/index-multikey>` 可以让查询通过匹配数组中元素内容的方式来选择文档。如果一个被索引键的值是一个数组，MongoDB可以自动的创建多键索引，不需要显式的指定。"
-
-# 1e0d5650830d498e9bc4e3492a15af54
-#: ../source/core/indexes-introduction.txt:129
-msgid "Consider the following illustration of a multikey index:"
-msgstr "以下是多键索引的示例："
-=======
 #: ../source/core/indexes-introduction.txt:97
 msgid ""
 "MongoDB uses :doc:`multikey indexes </core/index-multikey>` to index the "
@@ -251,23 +157,11 @@
 "See :doc:`/core/index-multikey` and :doc:`/core/multikey-index-bounds` for "
 "more information on multikey indexes."
 msgstr ""
->>>>>>> 2ec0463a
 
 #: ../source/core/indexes-introduction.txt:112
 msgid "Geospatial Index"
 msgstr "地理空间索引"
 
-<<<<<<< HEAD
-# 8a57f261ba744ae5beef8ca1cd9c5e54
-#: ../source/core/indexes-introduction.txt:136
-msgid "To support efficient queries of geospatial coordinate data, MongoDB provides two special indexes: :doc:`2d indexes </core/2d>` that uses planar geometry when returning results and :doc:`2sphere indexes </core/2dsphere>` that use spherical geometry to return results."
-msgstr "为了高效地查询地理坐标数据，MongoDB提供了两种特殊的索引： :doc:`二维索引 </core/2d>` (使用平面几何返回结果) 和 :doc:`二维球面索引</core/2dsphere>` (使用球面几何返回结果)。"
-
-# ba0672c6d6ef4518bcb6b0df2159619f
-#: ../source/core/indexes-introduction.txt:141
-msgid "See :doc:`/core/geospatial-indexes` for a high level introduction to geospatial indexes."
-msgstr "点击阅读 :doc:`/core/geospatial-indexes` 更深入了解地理空间索引。"
-=======
 #: ../source/core/indexes-introduction.txt:114
 msgid ""
 "To support efficient queries of geospatial coordinate data, MongoDB provides"
@@ -281,18 +175,11 @@
 "See :doc:`/core/geospatial-indexes` for a high level introduction to "
 "geospatial indexes."
 msgstr ""
->>>>>>> 2ec0463a
 
 #: ../source/core/indexes-introduction.txt:123
 msgid "Text Indexes"
 msgstr "文本索引"
 
-<<<<<<< HEAD
-# e17cfe158c6d4cca994226bbc6a72f77
-#: ../source/core/indexes-introduction.txt:152
-msgid "See :doc:`/core/index-text` for more information on text indexes and search."
-msgstr "阅读 :doc:`/core/index-text` 了解更多关于文本索引与文本搜索。"
-=======
 #: ../source/core/indexes-introduction.txt:125
 msgid ""
 "MongoDB provides a ``text`` index type that supports searching for string "
@@ -305,18 +192,11 @@
 msgid ""
 "See :doc:`/core/index-text` for more information on text indexes and search."
 msgstr ""
->>>>>>> 2ec0463a
 
 #: ../source/core/indexes-introduction.txt:134
 msgid "Hashed Indexes"
 msgstr "哈希索引"
 
-<<<<<<< HEAD
-# 757fbf8eec414dcb8d07832bf7913f39
-#: ../source/core/indexes-introduction.txt:158
-msgid "To support :ref:`hash based sharding <sharding-hashed-sharding>`, MongoDB provides a :doc:`hashed index </core/index-hashed>` type, which indexes the hash of the value of a field. These indexes have a more random distribution of values along their range, but *only* support equality matches and cannot support range-based queries."
-msgstr "为了支持 :ref:`哈希分片 <sharding-hashed-sharding>` , MongoDB提供 :doc:`哈希索引 </core/index-hashed>` ，对被索引键的值的哈希值进行索引。 在值域范围里，哈希索引有更随机的值分布，但是 *只* 支持等值匹配并且不支持基于范围的查询。"
-=======
 #: ../source/core/indexes-introduction.txt:136
 msgid ""
 "To support :ref:`hash based sharding <sharding-hashed-sharding>`, MongoDB "
@@ -325,7 +205,6 @@
 "of values along their range, but *only* support equality matches and cannot "
 "support range-based queries."
 msgstr ""
->>>>>>> 2ec0463a
 
 #: ../source/core/indexes-introduction.txt:143
 msgid "Index Properties"
@@ -335,12 +214,6 @@
 msgid "Unique Indexes"
 msgstr "唯一索引"
 
-<<<<<<< HEAD
-# b33c63138fb6480e85b5cd91e78d60ca
-#: ../source/core/indexes-introduction.txt:170
-msgid "The :doc:`unique </core/index-unique>` property for an index causes MongoDB to reject duplicate values for the indexed field.  To create a :doc:`unique index </core/index-unique>` on a field that already has duplicate values, see :ref:`index-creation-duplicate-dropping` for index creation options. Other than the unique constraint, unique indexes are functionally interchangeable with other MongoDB indexes."
-msgstr "索引的 :doc:`唯一 </core/index-unique>` 属性可以让MongoDB避免被索引键的重复值。如果想基于已经有重复值的键创建 :doc:`唯一索引 </core/index-unique>` ，阅读 :ref:`index-creation-duplicate-dropping` 了解更多创建选项细节。除了唯一性的限制以外，唯一索引和其他普通索引功能上一致。"
-=======
 #: ../source/core/indexes-introduction.txt:148
 msgid ""
 "The :doc:`unique </core/index-unique>` property for an index causes MongoDB "
@@ -348,80 +221,11 @@
 "constraint, unique indexes are functionally interchangeable with other "
 "MongoDB indexes."
 msgstr ""
->>>>>>> 2ec0463a
 
 #: ../source/core/indexes-introduction.txt:154
 msgid "Sparse Indexes"
 msgstr "稀疏索引"
 
-<<<<<<< HEAD
-# 3ced17c79f9142e28bd5d8f056d89f38
-#: ../source/core/indexes-introduction.txt:181
-msgid "The :doc:`sparse </core/index-sparse>` property of an index ensures that the index only contain entries for documents that have the indexed field. The index skips documents that *do not* have the indexed field."
-msgstr "索引的 :doc:`稀疏 </core/index-sparse>` 属性可以确保该索引只索引那些包含了被索引键的文档。索引会跳过那些 *没有* 被索引键的文档。"
-
-# e3dcea2a760749379d57f3d7a2c2a2ec
-#: ../source/core/indexes-introduction.txt:185
-msgid "You can combine the sparse index option with the unique index option to reject documents that have duplicate values for a field but ignore documents that do not have the indexed key."
-msgstr "索引的唯一性和稀疏性可以结合在一起，来确保文档中被索引键不会包含重复值而且忽略那些不包含被索引键的文档。"
-
-# 09a1299839ef4aec836fac89ba2305ce
-#: ../source/core/indexes-introduction.txt:190
-msgid "Index Intersection"
-msgstr "索引交集"
-
-# 3c462a96593641bfb8eb4806018f4555
-#: ../source/core/indexes-introduction.txt:194
-msgid "MongoDB can use the :doc:`intersection of indexes </core/index-intersection>` to fulfill queries. For queries that specify compound query conditions, if one index can fulfill a part of a query condition, and another index can fulfill another part of the query condition, then MongoDB can use the intersection of the two indexes to fulfill the query. Whether the use of a compound index or the use of an index intersection is more efficient depends on the particular query and the system."
-msgstr "MongoDB可以使用 :doc:`索引交集 </core/index-intersection>` 来匹配查询。 对于那些复合条件查询，如果有一个索引可以匹配其中一部分条件，另一个索引可以匹配其它部分条件， MongoDB 会使用两索引的交集来匹配整个查询。使用复合索引还是使用索引交集，哪个更高效取决与特定的查询和数据系统。"
-
-# 47a473d5005b443f8b9088979ad85921
-#: ../source/core/indexes-introduction.txt:203
-msgid "For details on index intersection, see :doc:`/core/index-intersection`."
-msgstr "关于索引交集的细节，点击 :doc:`/core/index-intersection` 。"
-
-# a6d72ee5c8824863b1bfaa1ce79e461f
-#: ../source/core/indexes-introduction.txt:1
-msgid "index"
-msgstr "索引"
-
-# a6d72ee5c8824863b1bfaa1ce79e461f
-#: ../source/core/indexes-introduction.txt:1
-msgid "overview"
-msgstr "概述"
-
-#: ../source/core/indexes-introduction.txt:12
-msgid "Indexes support the efficient execution of queries in MongoDB. Without indexes, MongoDB must scan every document in a collection to select those documents that match the query statement. These *collection scans* are inefficient because they require :program:`mongod` to process a larger volume of data than an index for each operation."
-msgstr "索引可以让 MongoDB中的查询执行更加高效。如果没有索引，MongoDB必须扫描集合中每一篇文档来选择符合查询条件的文档。这种 *集合扫描* 是低效的因为相比于对每步操作使用索引而言，全集扫描使得 :program:`mongod` 要处理更多的数据量。"
-
-#: ../source/core/indexes-introduction.txt:41
-msgid "Optimization"
-msgstr "优化"
-
-#: ../source/core/indexes-introduction.txt:49
-msgid "Create indexes to support common and user-facing queries. Having these indexes will ensure that MongoDB only scans the smallest possible number of documents."
-msgstr "创建索引来支持普通且面向用户的查询。这些索引将会确保MongoDB尽可能扫描最少量的文档。"
-
-#: ../source/core/indexes-introduction.txt:59
-msgid "Sorted Results"
-msgstr "结果排序"
-
-#: ../source/core/indexes-introduction.txt:67
-msgid "Covered Results"
-msgstr "覆盖结果"
-
-#: ../source/core/indexes-introduction.txt:69
-msgid "When the query criteria and the :term:`projection` of a query include *only* the indexed fields, MongoDB will return results directly from the index *without* scanning any documents or bringing documents into memory. These covered queries can be *very* efficient."
-msgstr "当一个查询的条件和 :term:`映射` 只包含被索引键, MongoDB 将会直接从索引返回结果 *不需要* 扫描任何文档或者将文档载入内存。这些被覆盖的查询是 *非常的* 高效的。"
-
-#: ../source/core/indexes-introduction.txt:79
-msgid "MongoDB provides a number of different index types to support specific types of data and queries."
-msgstr "MongoDB提供了一些不同类型的索引来支持特定类型的数据和查询。"
-
-#: ../source/core/indexes-introduction.txt:147
-msgid "MongoDB provides a ``text`` index type that supports searching for string content in a collection. These text indexes do not store language-specific *stop* words (e.g. \"the\", \"a\", \"or\") and *stem* the words in a collection to only store root words."
-msgstr "MongoDB提供了 ``文本`` 索引类型支持在集合中的文本搜索。这些文本索引不会存储相关语言中的 *停止词* (比如 \"the\", \"a\", \"or\")，并对集合中的词作 *剥离词干* 处理，这样就可以只存储词根。"
-=======
 #: ../source/core/indexes-introduction.txt:156
 msgid ""
 "The :doc:`sparse </core/index-sparse>` property of an index ensures that the"
@@ -518,7 +322,6 @@
 "or the number of indexes per collection. See :ref:`Index Limitations <index-"
 "limitations>` for details."
 msgstr ""
->>>>>>> 2ec0463a
 
 #: ../source/core/indexes-introduction.txt:1
 msgid "index"
